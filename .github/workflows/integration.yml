name: Integration tests

on: [push, pull_request]

jobs:
  Integration:
    runs-on: ubuntu-latest
    if: github.event_name != 'push' || github.repository == 'DIRACGrid/DIRAC'
    timeout-minutes: 30

    strategy:
      fail-fast: False
      matrix:
        MYSQL_VER:
          - 5.6
          - 5.7
          - 8.0
        HOST_OS:
          - slc6
          - cc7
<<<<<<< HEAD
        USE_NEWTHREADPOOL:
          - default
          - yes
=======
        SERVER_USE_M2CRYPTO:
          - Yes
          - No
        CLIENT_USE_M2CRYPTO:
          - Yes
          - No
>>>>>>> f5fd3a4c

    steps:
    - uses: actions/checkout@v1
    - name: Clean up GitHub actions environment
      run: |
        mysqladmin -u root -proot shutdown

        # Prepare wrapper script
        echo "#!/usr/bin/env bash" >> run_in_container
        echo "set -euo pipefail" >> run_in_container
        echo "IFS=\$'\n\t'" >> run_in_container
        echo -n "exec docker exec -w /repo " >> run_in_container
        # Set environment variables
        echo -n "-e HOST_OS=${{ matrix.HOST_OS }} " >> run_in_container
        echo -n "-e CI_PROJECT_DIR=/repo " >> run_in_container
        echo -n "-e CI_COMMIT_REF_NAME=$GITHUB_REF " >> run_in_container
        echo -n "-e CI_MERGE_REQUEST_TARGET_BRANCH_NAME=$GITHUB_BASE_REF " >> run_in_container
        echo -n "-e CI_REGISTRY_IMAGE=diracgrid " >> run_in_container
        echo -n "-e MYSQL_VER=${{ matrix.MYSQL_VER }} " >> run_in_container
        echo -n "-e ES_VER=${{ matrix.ES_VER }} " >> run_in_container
<<<<<<< HEAD
        if [[ "${{ matrix.USE_NEWTHREADPOOL }}" != "default" ]]; then echo -n "-e DIRAC_USE_NEWTHREADPOOL=${{ matrix.USE_NEWTHREADPOOL }} " >> run_in_container; fi
=======
        echo -n "-e SERVER_USE_M2CRYPTO=${{ matrix.SERVER_USE_M2CRYPTO }} " >> run_in_container
        echo -n "-e CLIENT_USE_M2CRYPTO=${{ matrix.CLIENT_USE_M2CRYPTO }} " >> run_in_container
>>>>>>> f5fd3a4c
        # Finish wrapper script
        echo -n "dirac-testing-host \"\$@\"" >> run_in_container
        chmod +x run_in_container
    - name: Prepare environment
      run: |
        docker run --name dirac-testing-host -v $PWD:/repo/DIRAC --detach --privileged -v /var/run/docker.sock:/var/run/docker.sock --rm diracgrid/docker-compose-dirac:latest bash -c 'sleep 100000000'
        ./run_in_container bash -c 'source DIRAC/tests/CI/run_docker_setup.sh && prepareEnvironment'
    - name: Install server
      run: ./run_in_container bash -c 'source DIRAC/tests/CI/run_docker_setup.sh && installServer'
    - name: Install client
      run: ./run_in_container bash -c 'source DIRAC/tests/CI/run_docker_setup.sh && installClient'
    - name: Server tests
      run: ./run_in_container bash -c 'source DIRAC/tests/CI/run_docker_setup.sh && testServer'
    - name: Client tests
      run: ./run_in_container bash -c 'source DIRAC/tests/CI/run_docker_setup.sh && testClient'
    - name: Check test status
      run: ./run_in_container bash -c 'source DIRAC/tests/CI/run_docker_setup.sh && checkErrors'<|MERGE_RESOLUTION|>--- conflicted
+++ resolved
@@ -18,18 +18,15 @@
         HOST_OS:
           - slc6
           - cc7
-<<<<<<< HEAD
         USE_NEWTHREADPOOL:
           - default
           - yes
-=======
         SERVER_USE_M2CRYPTO:
           - Yes
           - No
         CLIENT_USE_M2CRYPTO:
           - Yes
           - No
->>>>>>> f5fd3a4c
 
     steps:
     - uses: actions/checkout@v1
@@ -50,12 +47,9 @@
         echo -n "-e CI_REGISTRY_IMAGE=diracgrid " >> run_in_container
         echo -n "-e MYSQL_VER=${{ matrix.MYSQL_VER }} " >> run_in_container
         echo -n "-e ES_VER=${{ matrix.ES_VER }} " >> run_in_container
-<<<<<<< HEAD
         if [[ "${{ matrix.USE_NEWTHREADPOOL }}" != "default" ]]; then echo -n "-e DIRAC_USE_NEWTHREADPOOL=${{ matrix.USE_NEWTHREADPOOL }} " >> run_in_container; fi
-=======
         echo -n "-e SERVER_USE_M2CRYPTO=${{ matrix.SERVER_USE_M2CRYPTO }} " >> run_in_container
         echo -n "-e CLIENT_USE_M2CRYPTO=${{ matrix.CLIENT_USE_M2CRYPTO }} " >> run_in_container
->>>>>>> f5fd3a4c
         # Finish wrapper script
         echo -n "dirac-testing-host \"\$@\"" >> run_in_container
         chmod +x run_in_container
