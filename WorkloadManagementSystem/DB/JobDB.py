""" DIRAC JobDB class is a front-end to the main WMS database containing
    job definitions and status information. It is used in most of the WMS
    components

    The following methods are provided for public usage:

    getJobAttribute()
    getJobAttributes()
    getAllJobAttributes()
    getDistinctJobAttributes()
    getAttributesForJobList()
    getJobParameter()
    getJobParameters()
    getAllJobParameters()
    getInputData()
    getJobJDL()

    selectJobs()
    selectJobsWithStatus()

    setJobAttribute()
    setJobAttributes()
    setJobParameter()
    setJobParameters()
    setJobJDL()
    setJobStatus()
    setInputData()

    insertNewJobIntoDB()
    removeJobFromDB()

    rescheduleJob()
    rescheduleJobs()

    getMask()
    setMask()
    allowSiteInMask()
    banSiteInMask()

    getCounters()
"""

__RCSID__ = "$Id$"

import sys
import operator

from DIRAC.Core.Utilities                                    import DErrno
from DIRAC.Core.Utilities.ClassAd.ClassAdLight               import ClassAd
from DIRAC.Core.Utilities.ReturnValues                       import S_OK, S_ERROR
from DIRAC.Core.Utilities                                    import Time
from DIRAC.Core.Utilities.DErrno import EWMSSUBM
from DIRAC.ConfigurationSystem.Client.Config                 import gConfig
from DIRAC.ConfigurationSystem.Client.Helpers.Registry       import getVOForGroup, getVOOption, getGroupOption
from DIRAC.ConfigurationSystem.Client.Helpers.Operations     import Operations
from DIRAC.Core.Base.DB                                      import DB
from DIRAC.ConfigurationSystem.Client.Helpers.Resources      import getDIRACPlatform
from DIRAC.WorkloadManagementSystem.Client.JobState.JobManifest   import JobManifest
from DIRAC.ResourceStatusSystem.Client.SiteStatus                 import SiteStatus

#############################################################################

JOB_STATES = ['Submitting', 'Received', 'Checking', 'Staging', 'Waiting', 'Matched',
              'Running', 'Stalled', 'Done', 'Completed', 'Failed']
JOB_FINAL_STATES = ['Done', 'Completed', 'Failed']

class JobDB( DB ):

  def __init__( self ):
    """ Standard Constructor
    """

    DB.__init__( self, 'JobDB', 'WorkloadManagement/JobDB' )

    self.maxRescheduling = self.getCSOption( 'MaxRescheduling', 3 )

    self.jobAttributeNames = []

    self.siteClient = SiteStatus()

    result = self.__getAttributeNames()

    if not result['OK']:
      error = 'Can not retrieve job Attributes'
      self.log.fatal( 'JobDB: %s' % error )
      sys.exit( error )
      return

    self.jdl2DBParameters = ['JobName', 'JobType', 'JobGroup']

    self.log.info( "MaxReschedule:  %s" % self.maxRescheduling )
    self.log.info( "==================================================" )

  def __getAttributeNames( self ):
    """ get Name of Job Attributes defined in DB
        set self.jobAttributeNames to the list of Names
        return S_OK()
        return S_ERROR upon error
    """

    res = self._query( 'DESCRIBE Jobs' )
    if not res['OK']:
      return res

    self.jobAttributeNames = []
    for row in res['Value']:
      field = row[0]
      self.jobAttributeNames.append( field )

    return S_OK()

#############################################################################
  def getAttributesForJobList( self, jobIDList, attrList = None ):
    """ Get attributes for the jobs in the the jobIDList.
        Returns an S_OK structure with a dictionary of dictionaries as its Value:
        ValueDict[jobID][attribute_name] = attribute_value
    """
    if not jobIDList:
      return S_OK( {} )
    if attrList:
      attrNames = ','.join( [ str( x ) for x in attrList ] )
      attr_tmp_list = attrList
    else:
      attrNames = ','.join( [ str( x ) for x in self.jobAttributeNames ] )
      attr_tmp_list = self.jobAttributeNames
    jobList = ','.join( [str( x ) for x in jobIDList] )

    # FIXME: need to check if the attributes are in the list of job Attributes

    cmd = 'SELECT JobID,%s FROM Jobs WHERE JobID in ( %s )' % ( attrNames, jobList )
    res = self._query( cmd )
    if not res['OK']:
      return res
    try:
      retDict = {}
      for retValues in res['Value']:
        jobID = retValues[0]
        jobDict = {}
        jobDict[ 'JobID' ] = jobID
        attrValues = retValues[1:]
        for i in range( len( attr_tmp_list ) ):
          try:
            jobDict[attr_tmp_list[i]] = attrValues[i].tostring()
          except Exception:
            jobDict[attr_tmp_list[i]] = str( attrValues[i] )
        retDict[int( jobID )] = jobDict
      return S_OK( retDict )
    except Exception as x:
      return S_ERROR( 'JobDB.getAttributesForJobList: Failed\n%s' % str( x ) )


#############################################################################
  def getDistinctJobAttributes( self, attribute, condDict = None, older = None,
                                newer = None, timeStamp = 'LastUpdateTime' ):
    """ Get distinct values of the job attribute under specified conditions
    """
    return self.getDistinctAttributeValues( 'Jobs', attribute, condDict = condDict,
                                            older = older, newer = newer, timeStamp = timeStamp )


#############################################################################
  def traceJobParameter( self, site, localID, parameter, date = None, until = None ):
    ret = self.traceJobParameters( site, localID, [parameter], None, date, until )
    if not ret['OK']:
      return ret
    returnDict = {}
    for jobID in ret['Value']:
      returnDict[jobID] = ret['Value'][jobID].get( parameter )
    return S_OK( returnDict )

#############################################################################
  def traceJobParameters( self, site, localIDs, paramList = None, attributeList = None, date = None, until = None ):
    import datetime
    exactTime = False
    if not attributeList:
      attributeList = []
    attributeList = list( set( attributeList ) | set( ['StartExecTime', 'SubmissionTime', 'HeartBeatTime',
                                                       'EndExecTime', 'JobName', 'OwnerDN', 'OwnerGroup'] ) )
    try:
      if isinstance( localIDs, (list, dict) ):
        localIDs = [int( localID ) for localID in localIDs]
      else:
        localIDs = [int( localIDs )]
    except:
      return S_ERROR( "localIDs must be integers" )
    now = datetime.datetime.utcnow()
    if until:
      if until.lower() == 'now':
        until = now
      else:
        try:
          until = datetime.datetime.strptime( until, '%Y-%m-%d' )
        except:
          return S_ERROR( "Error in format for 'until', expected '%Y-%m-%d'" )
    if not date:
      until = now
      since = until - datetime.timedelta( hours = 24 )
    else:
      since = None
      for dFormat in ( '%Y-%m-%d', '%Y-%m-%d %H:%M', '%Y-%m-%d %H:%M:%S' ):
        try:
          since = datetime.datetime.strptime( date, dFormat )
          break
        except:
          exactTime = True
      if not since:
        return S_ERROR( 'Error in date format' )
      if exactTime:
        exactTime = since
        if not until:
          until = now
      else:
        if not until:
          until = since + datetime.timedelta( hours = 24 )
      if since > now:
        return S_ERROR( 'Cannot find jobs in the future' )
      if until > now:
        until = now
    result = self.selectJobs( {'Site':site}, older = str( until ), newer = str( since ) )
    if not result['OK']:
      return result
    if not result['Value']:
      return S_ERROR( 'No jobs found at %s for date %s' % ( site, date ) )
    resultDict = {'Successful':{}, 'Failed':{}}
    for jobID in result['Value']:
      if jobID:
        ret = self.getJobParameter( jobID, 'LocalJobID' )
        if not ret['OK']:
          return ret
        localID = ret['Value']
        if localID and int( localID ) in localIDs:
          attributes = self.getJobAttributes( jobID, attributeList )
          if not attributes['OK']:
            return attributes
          attributes = attributes['Value']
          if exactTime:
            for att in ( 'StartExecTime', 'SubmissionTime' ):
              startTime = attributes.get( att )
              if startTime == 'None':
                startTime = None
              if startTime:
                break
            startTime = datetime.datetime.strptime( startTime , '%Y-%m-%d %H:%M:%S' ) if startTime else now
            for att in ( 'EndExecTime', 'HeartBeatTime' ):
              lastTime = attributes.get( att )
              if lastTime == 'None':
                lastTime = None
              if lastTime:
                break
            lastTime = datetime.datetime.strptime( lastTime, '%Y-%m-%d %H:%M:%S' ) if lastTime else now
            okTime = ( exactTime >= startTime and exactTime <= lastTime )
          else:
            okTime = True
          if okTime:
            ret = self.getJobParameters( jobID, paramList = paramList )
            if not ret['OK']:
              return ret
            attributes.update( ret['Value'] )
            resultDict['Successful'].setdefault( int( localID ), {} )[int( jobID )] = attributes
    for localID in localIDs:
      if localID not in resultDict['Successful']:
        resultDict['Failed'][localID] = 'localID not found'
    return S_OK( resultDict )

#############################################################################
  def getJobParameters( self, jobID, paramList = None ):
    """ Get Job Parameters defined for jobID.
        Returns a dictionary with the Job Parameters.
        If parameterList is empty - all the parameters are returned.
    """

    ret = self._escapeString( jobID )
    if not ret['OK']:
      return ret
    e_jobID = ret['Value']

    self.log.debug( 'JobDB.getParameters: Getting Parameters for job %s' % jobID )

    resultDict = {}
    if paramList:
      paramNameList = []
      for x in paramList:
        ret = self._escapeString( x )
        if not ret['OK']:
          return ret
        paramNameList.append( ret['Value'] )
<<<<<<< HEAD
      cmd = "SELECT Name, Value from JobParameters WHERE JobID=%s and Name in (%s)" % \
            (e_jobID, ','.join(paramNameList))
=======
      cmd = "SELECT Name, Value from JobParameters WHERE JobID=%s and Name in (%s)" % (e_jobID,
                                                                                       ','.join(paramNameList))
>>>>>>> 13f82f67
      result = self._query( cmd )
      if result['OK']:
        if result['Value']:
          for name, value in result['Value']:
            try:
              resultDict[name] = value.tostring()
            except Exception:
              resultDict[name] = value

        return S_OK( resultDict )
      else:
        return S_ERROR( 'JobDB.getJobParameters: failed to retrieve parameters' )

    else:
      result = self.getFields( 'JobParameters', ['Name', 'Value'], {'JobID': jobID} )
      if not result['OK']:
        return result

      for name, value in result['Value']:
        try:
          resultDict[name] = value.tostring()
        except Exception:
          resultDict[name] = value

      return S_OK(resultDict)

#############################################################################
  def getAtticJobParameters( self, jobID, paramList = None, rescheduleCounter = -1 ):
    """ Get Attic Job Parameters defined for a job with jobID.
        Returns a dictionary with the Attic Job Parameters per each rescheduling cycle.
        If parameterList is empty - all the parameters are returned.
        If recheduleCounter = -1, all cycles are returned.
    """

    ret = self._escapeString( jobID )
    if not ret['OK']:
      return ret
    jobID = ret['Value']

    self.log.debug( 'JobDB.getAtticJobParameters: Getting Attic Parameters for job %s' % jobID )

    resultDict = {}
    paramCondition = ''
    if paramList:
      paramNameList = []
      for x in paramList:
        ret = self._escapeString( x )
        if not ret['OK']:
          return ret
        paramNameList.append( x )
      paramNames = ','.join( paramNameList )
      paramCondition = " AND Name in (%s)" % paramNames
    rCounter = ''
    if rescheduleCounter != -1:
      rCounter = ' AND RescheduleCycle=%d' % int( rescheduleCounter )
    cmd = "SELECT Name, Value, RescheduleCycle from AtticJobParameters"
    cmd += " WHERE JobID=%s %s %s" % ( jobID, paramCondition, rCounter )
    result = self._query( cmd )
    if result['OK']:
      if result['Value']:
        for name, value, counter in result['Value']:
          if not resultDict.has_key( counter ):
            resultDict[counter] = {}
          try:
            resultDict[counter][name] = value.tostring()
          except Exception:
            resultDict[counter][name] = value

      return S_OK( resultDict )
    else:
      return S_ERROR( 'JobDB.getAtticJobParameters: failed to retrieve parameters' )

#############################################################################
  def getJobAttributes( self, jobID, attrList = None ):
    """ Get all Job Attributes for a given jobID.
        Return a dictionary with all Job Attributes,
        return an empty dictionary if matching job found
    """

    ret = self._escapeString( jobID )
    if not ret['OK']:
      return ret
    jobID = ret['Value']

    if attrList:
      attrNameList = []
      for x in attrList:
        ret = self._escapeString( x )
        if not ret['OK']:
          return ret
        x = "`" + ret['Value'][1:-1] + "`"
        attrNameList.append( x )
      attrNames = ','.join( attrNameList )
    else:
      attrNameList = []
      for x in self.jobAttributeNames:
        ret = self._escapeString( x )
        if not ret['OK']:
          return ret
        x = "`" + ret['Value'][1:-1] + "`"
        attrNameList.append( x )
      attrNames = ','.join( attrNameList )
    self.log.debug( 'JobDB.getAllJobAttributes: Getting Attributes for job = %s.' % jobID )

    cmd = 'SELECT %s FROM Jobs WHERE JobID=%s' % ( attrNames, jobID )
    res = self._query( cmd )
    if not res['OK']:
      return res

    if len( res['Value'] ) == 0:
      return S_OK ( {} )

    values = res['Value'][0]

    attributes = {}
    if attrList:
      for i in range( len( attrList ) ):
        attributes[attrList[i]] = str( values[i] )
    else:
      for i in range( len( self.jobAttributeNames ) ):
        attributes[self.jobAttributeNames[i]] = str( values[i] )

    return S_OK( attributes )

#############################################################################
  def getJobAttribute( self, jobID, attribute ):
    """ Get the given attribute of a job specified by its jobID
    """

    result = self.getJobAttributes( jobID, [attribute] )
    if result['OK']:
      value = result['Value'][attribute]
      return S_OK( value )

    return result

#############################################################################
  def getJobParameter( self, jobID, parameter ):
    """ Get the given parameter of a job specified by its jobID
    """

    result = self.getJobParameters( jobID, [parameter] )
    if not result['OK']:
      return result
    return S_OK( result.get( 'Value', {} ).get( parameter ) )

#############################################################################
  def getJobOptParameter( self, jobID, parameter ):
    """ Get optimizer parameters for the given job.
    """

    result = self.getFields( 'OptimizerParameters', ['Value'], {'JobID': jobID, 'Name': parameter} )
    if result['OK']:
      if result['Value']:
        return S_OK( result['Value'][0][0] )
      return S_ERROR('Parameter not found')

    return S_ERROR('Failed to access database')

#############################################################################
  def getJobOptParameters( self, jobID, paramList = None ):
    """ Get optimizer parameters for the given job. If the list of parameter names is
        empty, get all the parameters then
    """

    ret = self._escapeString( jobID )
    if not ret['OK']:
      return ret
    jobID = ret['Value']

    resultDict = {}

    if paramList:
      paramNameList = []
      for x in paramList:
        ret = self._escapeString( x )
        if not ret['OK']:
          return ret
        paramNameList.append( ret['Value'] )
      paramNames = ','.join( paramNameList )
      cmd = "SELECT Name, Value from OptimizerParameters WHERE JobID=%s and Name in (%s)" % ( jobID, paramNames )
    else:
      cmd = "SELECT Name, Value from OptimizerParameters WHERE JobID=%s" % jobID

    result = self._query( cmd )
    if result['OK']:
      if result['Value']:
        for name, value in result['Value']:
          try:
            resultDict[name] = value.tostring()
          except Exception:
            resultDict[name] = value

      return S_OK( resultDict )
    else:
      return S_ERROR( 'JobDB.getJobOptParameters: failed to retrieve parameters' )

#############################################################################

  def getInputData( self, jobID ):
    """Get input data for the given job
    """
    ret = self._escapeString( jobID )
    if not ret['OK']:
      return ret
    jobID = ret['Value']
    cmd = 'SELECT LFN FROM InputData WHERE JobID=%s' % jobID
    res = self._query( cmd )
    if not res['OK']:
      return res

    inputData = [ i[0] for i in res['Value'] if i[0].strip() ]
    for index, lfn in enumerate( inputData ):
      if lfn.lower().startswith( 'lfn:' ):
        inputData[index] = lfn[4:]

    return S_OK( inputData )

#############################################################################
  def setInputData( self, jobID, inputData ):
    """Inserts input data for the given job
    """
    ret = self._escapeString( jobID )
    if not ret['OK']:
      return ret
    jobID = ret['Value']
    cmd = 'DELETE FROM InputData WHERE JobID=%s' % ( jobID )
    result = self._update( cmd )
    if not result['OK']:
      result = S_ERROR( 'JobDB.setInputData: operation failed.' )

    for lfn in inputData:
      # some jobs are setting empty string as InputData
      if not lfn:
        continue
      ret = self._escapeString( lfn.strip() )
      if not ret['OK']:
        return ret
      lfn = ret['Value']
      cmd = 'INSERT INTO InputData (JobID,LFN) VALUES (%s, %s )' % ( jobID, lfn )
      res = self._update( cmd )
      if not res['OK']:
        return res

    return S_OK( 'Files added' )

#############################################################################
  def setOptimizerChain( self, jobID, optimizerList ):
    """ Set the optimizer chain for the given job. The 'TaskQueue'
        optimizer should be the last one in the chain, it is added
        if not present in the optimizerList
    """

    optString = ','.join( optimizerList )
    result = self.setJobOptParameter( jobID, 'OptimizerChain', optString )
    return result

#############################################################################
  def setNextOptimizer( self, jobID, currentOptimizer ):
    """ Set the job status to be processed by the next optimizer in the
        chain
    """

    result = self.getJobOptParameter( jobID, 'OptimizerChain' )
    if not result['OK']:
      return result

    optListString = result['Value']
    optList = optListString.split( ',' )
    try:
      sindex = None
      for i in xrange( len( optList ) ):
        if optList[i] == currentOptimizer:
          sindex = i
      if sindex >= 0:
        if sindex < len( optList ) - 1:
          nextOptimizer = optList[sindex + 1]
        else:
          return S_ERROR( 'Unexpected end of the Optimizer Chain' )
      else:
        return S_ERROR( 'Could not find ' + currentOptimizer + ' in chain' )
    except ValueError:
      return S_ERROR( 'The ' + currentOptimizer + ' not found in the chain' )

    result = self.setJobStatus( jobID, status = "Checking", minor = nextOptimizer )
    if not result[ 'OK' ]:
      return result
    return S_OK( nextOptimizer )

############################################################################
  def selectJobs( self, condDict, older = None, newer = None, timeStamp = 'LastUpdateTime',
                  orderAttribute = None, limit = None ):
    """ Select jobs matching the following conditions:
        - condDict dictionary of required Key = Value pairs;
        - with the last update date older and/or newer than given dates;

        The result is ordered by JobID if requested, the result is limited to a given
        number of jobs if requested.
    """

    self.log.debug( 'JobDB.selectJobs: retrieving jobs.' )

    res = self.getFields( 'Jobs', ['JobID'], condDict = condDict, limit = limit,
                          older = older, newer = newer, timeStamp = timeStamp, orderAttribute = orderAttribute )

    if not res['OK']:
      return res

    if not len( res['Value'] ):
      return S_OK( [] )
    return S_OK( [ self._to_value( i ) for i in  res['Value'] ] )

#############################################################################
  def setJobAttribute( self, jobID, attrName, attrValue, update = False, myDate = None ):
    """ Set an attribute value for job specified by jobID.
        The LastUpdate time stamp is refreshed if explicitly requested

        :param jobID: job ID
        :type jobID: int or str
        :param str attrName: attribute name
        :param str attrValue: attribute value
        :param bool update: optional flag to update the job LastUpdateTime stamp
        :param str myDate: optional time stamp for the LastUpdateTime attribute

        :return : S_OK/S_ERROR
    """

    if attrName not in self.jobAttributeNames:
      return S_ERROR(EWMSSUBM, 'Request to set non-existing job attribute')

    ret = self._escapeString( jobID )
    if not ret['OK']:
      return ret
    jobID = ret['Value']

    ret = self._escapeString( attrValue )
    if not ret['OK']:
      return ret
    value = ret['Value']

    if update:
      cmd = "UPDATE Jobs SET %s=%s,LastUpdateTime=UTC_TIMESTAMP() WHERE JobID=%s" % ( attrName, value, jobID )
    else:
      cmd = "UPDATE Jobs SET %s=%s WHERE JobID=%s" % ( attrName, value, jobID )

    if myDate:
      cmd += ' AND LastUpdateTime < %s' % myDate

    res = self._update( cmd )
    if res['OK']:
      return res
    return S_ERROR('JobDB.setAttribute: failed to set attribute')

#############################################################################
  def setJobAttributes( self, jobID, attrNames, attrValues, update = False, myDate = None ):
    """ Set one or more attribute values for one or more jobs specified by jobID.
        The LastUpdate time stamp is refreshed if explicitly requested with the update flag

        :param jobID: one or more job IDs
        :type jobID: int or str or python:list
        :param list attrNames: names of attributes to update
        :param list attrValues: corresponding values of attributes to update
        :param bool update: optional flag to update the job LastUpdateTime stamp
        :param str myDate: optional time stamp for the LastUpdateTime attribute

        :return : S_OK/S_ERROR
    """

    jobIDList = jobID
    if not isinstance(jobID, (list, tuple)):
      jobIDList = [jobID]

    jIDList = []
    for jID in jobIDList:
      ret = self._escapeString(jID)
      if not ret['OK']:
        return ret
      jIDList.append(ret['Value'])

    if len( attrNames ) != len( attrValues ):
      return S_ERROR( 'JobDB.setAttributes: incompatible Argument length' )

    for attrName in attrNames:
      if attrName not in self.jobAttributeNames:
        return S_ERROR(EWMSSUBM, 'Request to set non-existing job attribute')

    attr = []
    for i in range( len( attrNames ) ):
      ret = self._escapeString( attrValues[i] )
      if not ret['OK']:
        return ret
      value = ret['Value']
      attr.append( "%s=%s" % ( attrNames[i], value ) )
    if update:
      attr.append( "LastUpdateTime=UTC_TIMESTAMP()" )
    if len( attr ) == 0:
      return S_ERROR( 'JobDB.setAttributes: Nothing to do' )

    cmd = 'UPDATE Jobs SET %s WHERE JobID in ( %s )' % (', '.join(attr), ', '.join(jIDList))

    if myDate:
      cmd += ' AND LastUpdateTime < %s' % myDate

    result = self._transaction([cmd])
    return result

#############################################################################
  def setJobStatus( self, jobID, status = '', minor = '', application = '', appCounter = None ):
    """ Set status of the job specified by its jobID
    """

    # Do not update the LastUpdate time stamp if setting the Stalled status
    update_flag = True
    if status == "Stalled":
      update_flag = False

    attrNames = []
    attrValues = []
    if status:
      attrNames.append( 'Status' )
      attrValues.append( status )
    if minor:
      attrNames.append( 'MinorStatus' )
      attrValues.append( minor )
    if application:
      attrNames.append( 'ApplicationStatus' )
      attrValues.append( application )
    if appCounter:
      attrNames.append( 'ApplicationNumStatus' )
      attrValues.append( appCounter )

    result = self.setJobAttributes( jobID, attrNames, attrValues, update = update_flag )
    if not result['OK']:
      return result

    return S_OK()

#############################################################################
  def setEndExecTime( self, jobID, endDate = None ):
    """ Set EndExecTime time stamp
    """

    ret = self._escapeString( jobID )
    if not ret['OK']:
      return ret
    jobID = ret['Value']

    if endDate:
      ret = self._escapeString( endDate )
      if not ret['OK']:
        return ret
      endDate = ret['Value']
      req = "UPDATE Jobs SET EndExecTime=%s WHERE JobID=%s AND EndExecTime IS NULL" % ( endDate, jobID )
    else:
      req = "UPDATE Jobs SET EndExecTime=UTC_TIMESTAMP() WHERE JobID=%s AND EndExecTime IS NULL" % jobID
    result = self._update( req )
    return result

#############################################################################
  def setStartExecTime( self, jobID, startDate = None ):
    """ Set StartExecTime time stamp
    """

    ret = self._escapeString( jobID )
    if not ret['OK']:
      return ret
    jobID = ret['Value']

    if startDate:
      ret = self._escapeString( startDate )
      if not ret['OK']:
        return ret
      startDate = ret['Value']
      req = "UPDATE Jobs SET StartExecTime=%s WHERE JobID=%s AND StartExecTime IS NULL" % ( startDate, jobID )
    else:
      req = "UPDATE Jobs SET StartExecTime=UTC_TIMESTAMP() WHERE JobID=%s AND StartExecTime IS NULL" % jobID
    result = self._update( req )
    return result

#############################################################################
  def setJobParameter( self, jobID, key, value ):
    """ Set a parameter specified by name,value pair for the job JobID
    """

    ret = self._escapeString( key )
    if not ret['OK']:
      return ret
    e_key = ret['Value']
    ret = self._escapeString( value )
    if not ret['OK']:
      return ret
    e_value = ret['Value']

    cmd = 'REPLACE JobParameters (JobID,Name,Value) VALUES (%d,%s,%s)' % ( int( jobID ), e_key, e_value )
    result = self._update( cmd )
    if not result['OK']:
      result = S_ERROR( 'JobDB.setJobParameter: operation failed.' )

    return result

#############################################################################
  def setJobParameters( self, jobID, parameters ):
    """ Set parameters specified by a list of name/value pairs for the job JobID
    """

    if not parameters:
      return S_OK()

    insertValueList = []
    for name, value in parameters:
      ret = self._escapeString( name )
      if not ret['OK']:
        return ret
      e_name = ret['Value']
      ret = self._escapeString( value )
      if not ret['OK']:
        return ret
      e_value = ret['Value']
      insertValueList.append( '(%s,%s,%s)' % ( jobID, e_name, e_value ) )

    cmd = 'REPLACE JobParameters (JobID,Name,Value) VALUES %s' % ', '.join( insertValueList )
    result = self._update( cmd )
    if not result['OK']:
      return S_ERROR( 'JobDB.setJobParameters: operation failed.' )

    return result

#############################################################################
  def setJobOptParameter( self, jobID, name, value ):
    """ Set an optimzer parameter specified by name,value pair for the job JobID
    """
    ret = self._escapeString( jobID )
    if not ret['OK']:
      return ret
    e_jobID = ret['Value']

    ret = self._escapeString( name )
    if not ret['OK']:
      return ret
    e_name = ret['Value']

    cmd = 'DELETE FROM OptimizerParameters WHERE JobID=%s AND Name=%s' % ( e_jobID, e_name )
    if not self._update( cmd )['OK']:
      return S_ERROR( 'JobDB.setJobOptParameter: operation failed.' )

    result = self.insertFields( 'OptimizerParameters', ['JobID', 'Name', 'Value'], [jobID, name, value] )
    if not result['OK']:
      return S_ERROR( 'JobDB.setJobOptParameter: operation failed.' )

    return S_OK()

#############################################################################
  def removeJobOptParameter( self, jobID, name ):
    """ Remove the specified optimizer parameter for jobID
    """
    ret = self._escapeString( jobID )
    if not ret['OK']:
      return ret
    jobID = ret['Value']
    ret = self._escapeString( name )
    if not ret['OK']:
      return ret
    name = ret['Value']

    cmd = 'DELETE FROM OptimizerParameters WHERE JobID=%s AND Name=%s' % ( jobID, name )
    if not self._update( cmd )['OK']:
      return S_ERROR( 'JobDB.removeJobOptParameter: operation failed.' )
    return S_OK()

#############################################################################
  def setAtticJobParameter( self, jobID, key, value, rescheduleCounter ):
    """ Set attic parameter for job specified by its jobID when job rescheduling
        for later debugging
    """
    ret = self._escapeString( jobID )
    if not ret['OK']:
      return ret
    jobID = ret['Value']

    ret = self._escapeString( key )
    if not ret['OK']:
      return ret
    key = ret['Value']

    ret = self._escapeString( value )
    if not ret['OK']:
      return ret
    value = ret['Value']

    ret = self._escapeString( rescheduleCounter )
    if not ret['OK']:
      return ret
    rescheduleCounter = ret['Value']

    cmd = 'INSERT INTO AtticJobParameters (JobID,RescheduleCycle,Name,Value) VALUES(%s,%s,%s,%s)' % \
         ( jobID, rescheduleCounter, key, value )
    result = self._update( cmd )
    if not result['OK']:
      result = S_ERROR( 'JobDB.setAtticJobParameter: operation failed.' )

    return result

#############################################################################
  def __setInitialJobParameters( self, classadJob, jobID ):
    """ Set initial job parameters as was defined in the Classad
    """

    # Extract initital job parameters
    parameters = {}
    if classadJob.lookupAttribute( "Parameters" ):
      parameters = classadJob.getDictionaryFromSubJDL( "Parameters" )
    res = self.setJobParameters( jobID, parameters.items() )

    if not res['OK']:
      return res

    return S_OK()

#############################################################################
  def setJobJDL( self, jobID, jdl = None, originalJDL = None ):
    """ Insert JDL's for job specified by jobID
    """
    ret = self._escapeString( jobID )
    if not ret['OK']:
      return ret
    jobID = ret['Value']

    ret = self._escapeString( jdl )
    if not ret['OK']:
      return ret
    e_JDL = ret['Value']

    ret = self._escapeString( originalJDL )
    if not ret['OK']:
      return ret
    e_originalJDL = ret['Value']

    req = "SELECT OriginalJDL FROM JobJDLs WHERE JobID=%s" % jobID
    result = self._query( req )
    updateFlag = False
    if result['OK']:
      if len( result['Value'] ) > 0:
        updateFlag = True

    if jdl:

      if updateFlag:
        cmd = "UPDATE JobJDLs Set JDL=%s WHERE JobID=%s" % ( e_JDL, jobID )
      else:
        cmd = "INSERT INTO JobJDLs (JobID,JDL) VALUES (%s,%s)" % ( jobID, e_JDL )
      result = self._update( cmd )
      if not result['OK']:
        return result
    if originalJDL:
      if updateFlag:
        cmd = "UPDATE JobJDLs Set OriginalJDL=%s WHERE JobID=%s" % ( e_originalJDL, jobID )
      else:
        cmd = "INSERT INTO JobJDLs (JobID,OriginalJDL) VALUES (%s,%s)" % ( jobID, e_originalJDL )

      result = self._update( cmd )

    return result

#############################################################################
  def __insertNewJDL( self, jdl ):
    """Insert a new JDL in the system, this produces a new JobID
    """

    err = 'JobDB.__insertNewJDL: Failed to retrieve a new Id.'

    result = self.insertFields('JobJDLs' ,
                               ['JDL', 'JobRequirements', 'OriginalJDL'],
                               ['', '', jdl] )
    if not result['OK']:
      self.log.error( 'Can not insert New JDL', result['Message'] )
      return result

    if not 'lastRowId' in result:
      return S_ERROR( '%s' % err )

    jobID = int( result['lastRowId'] )

    self.log.info( 'JobDB: New JobID served "%s"' % jobID )

    return S_OK( jobID )


#############################################################################
  def getJobJDL( self, jobID, original = False, status = '' ):
    """ Get JDL for job specified by its jobID. By default the current job JDL
        is returned. If 'original' argument is True, original JDL is returned
    """
    ret = self._escapeString( jobID )
    if not ret['OK']:
      return ret
    jobID = ret['Value']

    ret = self._escapeString( status )
    if not ret['OK']:
      return ret
    e_status = ret['Value']


    if original:
      cmd = "SELECT OriginalJDL FROM JobJDLs WHERE JobID=%s" % jobID
    else:
      cmd = "SELECT JDL FROM JobJDLs WHERE JobID=%s" % jobID

    if status:
      cmd = cmd + " AND Status=%s" % e_status

    result = self._query( cmd )
    if result['OK']:
      jdl = result['Value']
      if not jdl:
        return S_OK( jdl )
      return S_OK(result['Value'][0][0])
    return result

#############################################################################
  def insertNewJobIntoDB(self, jdl, owner, ownerDN, ownerGroup, diracSetup,
                         initialStatus="Received",
                         initialMinorStatus="Job accepted"):
    """ Insert the initial JDL into the Job database,
        Do initial JDL crosscheck,
        Set Initial job Attributes and Status

        :param str jdl: job description JDL
        :param str owner: job owner user name
        :param str ownerDN: job owner DN
        :param str ownerGroup: job owner group
        :param str diracSetup: setup in which context the job is submitted
        :param str initialStatus: optional initial job status (Received by default)
        :param str initialMinorStatus: optional initial minor job status
        :return : new job ID
    """
    jobManifest = JobManifest()
    result = jobManifest.load( jdl )
    if not result['OK']:
      return result
    jobManifest.setOptionsFromDict( { 'OwnerName' : owner,
                                      'OwnerDN' : ownerDN,
                                      'OwnerGroup' : ownerGroup,
                                      'DIRACSetup' : diracSetup } )
    result = jobManifest.check()
    if not result['OK']:
      return result
    jobAttrNames = []
    jobAttrValues = []

    # 1.- insert original JDL on DB and get new JobID
    # Fix the possible lack of the brackets in the JDL
    if jdl.strip()[0].find( '[' ) != 0 :
      jdl = '[' + jdl + ']'
    result = self.__insertNewJDL( jdl )
    if not result[ 'OK' ]:
      return S_ERROR(EWMSSUBM, 'Failed to insert JDL in to DB')
    jobID = result[ 'Value' ]

    jobManifest.setOption( 'JobID', jobID )

    jobAttrNames.append( 'JobID' )
    jobAttrValues.append( jobID )

    jobAttrNames.append( 'LastUpdateTime' )
    jobAttrValues.append( Time.toString() )

    jobAttrNames.append( 'SubmissionTime' )
    jobAttrValues.append( Time.toString() )

    jobAttrNames.append( 'Owner' )
    jobAttrValues.append( owner )

    jobAttrNames.append( 'OwnerDN' )
    jobAttrValues.append( ownerDN )

    jobAttrNames.append( 'OwnerGroup' )
    jobAttrValues.append( ownerGroup )

    jobAttrNames.append( 'DIRACSetup' )
    jobAttrValues.append( diracSetup )

    # 2.- Check JDL and Prepare DIRAC JDL
    jobJDL = jobManifest.dumpAsJDL()

    # Replace the JobID placeholder if any
    if jobJDL.find( '%j' ) != -1:
      jobJDL = jobJDL.replace( '%j', str( jobID ) )

    classAdJob = ClassAd( jobJDL )
    classAdReq = ClassAd( '[]' )
    retVal = S_OK( jobID )
    retVal['JobID'] = jobID
    if not classAdJob.isOK():
      jobAttrNames.append( 'Status' )
      jobAttrValues.append( 'Failed' )

      jobAttrNames.append( 'MinorStatus' )
      jobAttrValues.append( 'Error in JDL syntax' )

      result = self.insertFields( 'Jobs', jobAttrNames, jobAttrValues )
      if not result['OK']:
        return result

      retVal['Status'] = 'Failed'
      retVal['MinorStatus'] = 'Error in JDL syntax'
      return retVal

    classAdJob.insertAttributeInt( 'JobID', jobID )
    result = self.__checkAndPrepareJob( jobID, classAdJob, classAdReq,
                                        owner, ownerDN,
                                        ownerGroup, diracSetup,
                                        jobAttrNames, jobAttrValues )
    if not result['OK']:
      return result

    priority = classAdJob.getAttributeInt( 'Priority' )
    if priority is None:
      priority = 0
    jobAttrNames.append( 'UserPriority' )
    jobAttrValues.append( priority )

    for jdlName in self.jdl2DBParameters:
      # Defaults are set by the DB.
      jdlValue = classAdJob.getAttributeString( jdlName )
      if jdlValue:
        jobAttrNames.append( jdlName )
        jobAttrValues.append( jdlValue )

    jdlValue = classAdJob.getAttributeString( 'Site' )
    if jdlValue:
      jobAttrNames.append( 'Site' )
      if jdlValue.find( ',' ) != -1:
        jobAttrValues.append( 'Multiple' )
      else:
        jobAttrValues.append( jdlValue )

    jobAttrNames.append( 'VerifiedFlag' )
    jobAttrValues.append( 'True' )

    jobAttrNames.append( 'Status' )
    jobAttrValues.append(initialStatus)

    jobAttrNames.append( 'MinorStatus' )
    jobAttrValues.append(initialMinorStatus)

    reqJDL = classAdReq.asJDL()
    classAdJob.insertAttributeInt( 'JobRequirements', reqJDL )

    jobJDL = classAdJob.asJDL()

    result = self.setJobJDL( jobID, jobJDL )
    if not result['OK']:
      return result

    # Adding the job in the Jobs table
    result = self.insertFields( 'Jobs', jobAttrNames, jobAttrValues )
    if not result['OK']:
      return result

    # Setting the Job parameters
    result = self.__setInitialJobParameters( classAdJob, jobID )
    if not result['OK']:
      return result

    # Looking for the Input Data
    inputData = []
    if classAdJob.lookupAttribute( 'InputData' ):
      inputData = classAdJob.getListFromExpression( 'InputData' )
    values = []

    ret = self._escapeString( jobID )
    if not ret['OK']:
      return ret
    e_jobID = ret['Value']

    for lfn in inputData:
      # some jobs are setting empty string as InputData
      if not lfn:
        continue
      ret = self._escapeString( lfn.strip() )
      if not ret['OK']:
        return ret
      lfn = ret['Value']

      values.append( '(%s, %s )' % ( e_jobID, lfn ) )

    if values:
      cmd = 'INSERT INTO InputData (JobID,LFN) VALUES %s' % ', '.join( values )
      result = self._update( cmd )
      if not result['OK']:
        return result

    retVal['Status'] = initialStatus
    retVal['MinorStatus'] = initialMinorStatus

    return retVal

  def __checkAndPrepareJob( self, jobID, classAdJob, classAdReq, owner, ownerDN,
                            ownerGroup, diracSetup, jobAttrNames, jobAttrValues ):
    """
      Check Consistency of Submitted JDL and set some defaults
      Prepare subJDL with Job Requirements
    """
    error = ''
    vo = getVOForGroup( ownerGroup )

    jdlDiracSetup = classAdJob.getAttributeString( 'DIRACSetup' )
    jdlOwner = classAdJob.getAttributeString( 'Owner' )
    jdlOwnerDN = classAdJob.getAttributeString( 'OwnerDN' )
    jdlOwnerGroup = classAdJob.getAttributeString( 'OwnerGroup' )
    jdlVO = classAdJob.getAttributeString( 'VirtualOrganization' )

    # The below is commented out since this is always overwritten by the submitter IDs
    # but the check allows to findout inconsistent client environments
    if jdlDiracSetup and jdlDiracSetup != diracSetup:
      error = 'Wrong DIRAC Setup in JDL'
    if jdlOwner and jdlOwner != owner:
      error = 'Wrong Owner in JDL'
    elif jdlOwnerDN and jdlOwnerDN != ownerDN:
      error = 'Wrong Owner DN in JDL'
    elif jdlOwnerGroup and jdlOwnerGroup != ownerGroup:
      error = 'Wrong Owner Group in JDL'
    elif jdlVO and jdlVO != vo:
      error = 'Wrong Virtual Organization in JDL'


    classAdJob.insertAttributeString( 'Owner', owner )
    classAdJob.insertAttributeString( 'OwnerDN', ownerDN )
    classAdJob.insertAttributeString( 'OwnerGroup', ownerGroup )

    submitPools = getGroupOption( ownerGroup, "SubmitPools" )
    if not submitPools and vo:
      submitPools = getVOOption( vo, 'SubmitPools' )
    if submitPools and not classAdJob.lookupAttribute( 'SubmitPools' ):
      classAdJob.insertAttributeString( 'SubmitPools', submitPools )

    if vo:
      classAdJob.insertAttributeString( 'VirtualOrganization', vo )

    classAdReq.insertAttributeString( 'Setup', diracSetup )
    classAdReq.insertAttributeString( 'OwnerDN', ownerDN )
    classAdReq.insertAttributeString( 'OwnerGroup', ownerGroup )
    if vo:
      classAdReq.insertAttributeString( 'VirtualOrganization', vo )

    setup = gConfig.getValue( '/DIRAC/Setup', '' )
    voPolicyDict = gConfig.getOptionsDict( '/DIRAC/VOPolicy/%s/%s' % ( vo, setup ) )
    # voPolicyDict = gConfig.getOptionsDict('/DIRAC/VOPolicy')
    if voPolicyDict['OK']:
      voPolicy = voPolicyDict['Value']
      for param, val in voPolicy.items():
        if not classAdJob.lookupAttribute( param ):
          classAdJob.insertAttributeString( param, val )

    priority = classAdJob.getAttributeInt( 'Priority' )
    if priority is None:
      priority = 0
    platform = classAdJob.getAttributeString( 'Platform' )
    # Legacy check to suite the LHCb logic
    if not platform:
      platform = classAdJob.getAttributeString( 'SystemConfig' )
    cpuTime = classAdJob.getAttributeInt( 'CPUTime' )
    if cpuTime is None:
      # Just in case check for MaxCPUTime for backward compatibility
      cpuTime = classAdJob.getAttributeInt( 'MaxCPUTime' )
      if cpuTime is not None:
        classAdJob.insertAttributeInt( 'CPUTime', cpuTime )
      else:
        opsHelper = Operations( group = ownerGroup,
                                setup = diracSetup )
        cpuTime = opsHelper.getValue( 'JobDescription/DefaultCPUTime', 86400 )
    classAdReq.insertAttributeInt( 'UserPriority', priority )
    classAdReq.insertAttributeInt( 'CPUTime', cpuTime )

    if platform and platform.lower() != 'any':
      result = getDIRACPlatform( platform )
      if result['OK'] and result['Value']:
        classAdReq.insertAttributeVectorString( 'Platforms', result['Value'] )
      else:
        error = "OS compatibility info not found"

    if error:

      retVal = S_ERROR(EWMSSUBM, error)
      retVal['JobId'] = jobID
      retVal['Status'] = 'Failed'
      retVal['MinorStatus'] = error

      jobAttrNames.append( 'Status' )
      jobAttrValues.append( 'Failed' )

      jobAttrNames.append( 'MinorStatus' )
      jobAttrValues.append( error )
      resultInsert = self.setJobAttributes( jobID, jobAttrNames, jobAttrValues )
      if not resultInsert['OK']:
        retVal['MinorStatus'] += '; %s' % resultInsert['Message']

      return retVal

    return S_OK()


#############################################################################
  def removeJobFromDB( self, jobIDs ):
    """Remove job from DB

       Remove job from the Job DB and clean up all the job related data
       in various tables
    """

    # ret = self._escapeString(jobID)
    # if not ret['OK']:
    #  return ret
    # e_jobID = ret['Value']

    if not isinstance(jobIDs, list):
      jobIDList = [jobIDs]
    else:
      jobIDList = jobIDs

    failedTablesList = []
    jobIDString = ','.join( [str( j ) for j in jobIDList] )
    for table in ['InputData',
                  'JobParameters',
                  'AtticJobParameters',
                  'HeartBeatLoggingInfo',
                  'OptimizerParameters',
                  'JobCommands',
                  'Jobs',
                  'JobJDLs']:

      cmd = 'DELETE FROM %s WHERE JobID in (%s)' % ( table, jobIDString )
      result = self._update( cmd )
      if not result['OK']:
        failedTablesList.append( table )

    result = S_OK()
    if failedTablesList:
      result = S_ERROR( 'Errors while job removal' )
      result['FailedTables'] = failedTablesList

    return result

#################################################################
  def rescheduleJobs( self, jobIDs ):
    """ Reschedule all the jobs in the given list
    """

    result = S_OK()

    failedJobs = []
    for jobID in jobIDs:
      result = self.rescheduleJob( jobID )
      if not result['OK']:
        failedJobs.append( jobID )

    if failedJobs:
      result = S_ERROR( 'JobDB.rescheduleJobs: Not all the jobs were rescheduled' )
      result['FailedJobs'] = failedJobs

    return result

#############################################################################
  def rescheduleJob ( self, jobID ):
    """ Reschedule the given job to run again from scratch. Retain the already
        defined parameters in the parameter Attic
    """
    # Check Verified Flag
    result = self.getJobAttributes( jobID, ['Status', 'MinorStatus', 'VerifiedFlag', 'RescheduleCounter',
                                            'Owner', 'OwnerDN', 'OwnerGroup', 'DIRACSetup'] )
    if result['OK']:
      resultDict = result['Value']
    else:
      return S_ERROR( 'JobDB.getJobAttributes: can not retrieve job attributes' )

    if not 'VerifiedFlag' in resultDict:
      return S_ERROR( 'Job ' + str( jobID ) + ' not found in the system' )

    if not resultDict['VerifiedFlag']:
      return S_ERROR( 'Job %s not Verified: Status = %s, MinorStatus = %s' % (
          jobID,
          resultDict['Status'],
          resultDict['MinorStatus'] ) )


    # Check the Reschedule counter first
    rescheduleCounter = int( resultDict['RescheduleCounter'] ) + 1

    self.maxRescheduling = self.getCSOption( 'MaxRescheduling', self.maxRescheduling )

    # Exit if the limit of the reschedulings is reached
    if rescheduleCounter > self.maxRescheduling:
      self.log.warn( 'Maximum number of reschedulings is reached', 'Job %s' % jobID )
      self.setJobStatus( jobID, status = 'Failed', minor = 'Maximum of reschedulings reached' )
      return S_ERROR( 'Maximum number of reschedulings is reached: %s' % self.maxRescheduling )

    jobAttrNames = []
    jobAttrValues = []

    jobAttrNames.append( 'RescheduleCounter' )
    jobAttrValues.append( rescheduleCounter )

    # Save the job parameters for later debugging
    result = self.getJobParameters( jobID )
    if result['OK']:
      parDict = result['Value']
      for key, value in parDict.items():
        result = self.setAtticJobParameter( jobID, key, value, rescheduleCounter - 1 )
        if not result['OK']:
          break

    ret = self._escapeString( jobID )
    if not ret['OK']:
      return ret
    e_jobID = ret['Value']

    cmd = 'DELETE FROM JobParameters WHERE JobID=%s' % e_jobID
    res = self._update( cmd )
    if not res['OK']:
      return res

    # Delete optimizer parameters
    cmd = 'DELETE FROM OptimizerParameters WHERE JobID=%s' % ( e_jobID )
    if not self._update( cmd )['OK']:
      return S_ERROR( 'JobDB.removeJobOptParameter: operation failed.' )

    # the JobManager needs to know if there is InputData ??? to decide which optimizer to call
    # proposal: - use the getInputData method
    res = self.getJobJDL( jobID, original = True )
    if not res['OK']:
      return res

    jdl = res['Value']
    # Fix the possible lack of the brackets in the JDL
    if jdl.strip()[0].find( '[' ) != 0 :
      jdl = '[' + jdl + ']'
    classAdJob = ClassAd( jdl )
    classAdReq = ClassAd( '[]' )
    retVal = S_OK( jobID )
    retVal['JobID'] = jobID

    classAdJob.insertAttributeInt( 'JobID', jobID )
    result = self.__checkAndPrepareJob( jobID, classAdJob, classAdReq, resultDict['Owner'],
                                        resultDict['OwnerDN'], resultDict['OwnerGroup'],
                                        resultDict['DIRACSetup'],
                                        jobAttrNames, jobAttrValues )

    if not result['OK']:
      return result

    priority = classAdJob.getAttributeInt( 'Priority' )
    if priority is None:
      priority = 0
    jobAttrNames.append( 'UserPriority' )
    jobAttrValues.append( priority )

    siteList = classAdJob.getListFromExpression( 'Site' )
    if not siteList:
      site = 'ANY'
    elif len( siteList ) > 1:
      site = "Multiple"
    else:
      site = siteList[0]

    jobAttrNames.append( 'Site' )
    jobAttrValues.append( site )

    jobAttrNames.append( 'Status' )
    jobAttrValues.append( 'Received' )

    jobAttrNames.append( 'MinorStatus' )
    jobAttrValues.append( 'Job Rescheduled' )

    jobAttrNames.append( 'ApplicationStatus' )
    jobAttrValues.append( 'Unknown' )

    jobAttrNames.append( 'ApplicationNumStatus' )
    jobAttrValues.append( 0 )

    jobAttrNames.append( 'LastUpdateTime' )
    jobAttrValues.append( Time.toString() )

    jobAttrNames.append( 'RescheduleTime' )
    jobAttrValues.append( Time.toString() )

    reqJDL = classAdReq.asJDL()
    classAdJob.insertAttributeInt( 'JobRequirements', reqJDL )

    jobJDL = classAdJob.asJDL()

    # Replace the JobID placeholder if any
    if jobJDL.find( '%j' ) != -1:
      jobJDL = jobJDL.replace( '%j', str( jobID ) )

    result = self.setJobJDL( jobID, jobJDL )
    if not result['OK']:
      return result

    result = self.__setInitialJobParameters( classAdJob, jobID )
    if not result['OK']:
      return result

    result = self.setJobAttributes( jobID, jobAttrNames, jobAttrValues )
    if not result['OK']:
      return result

    retVal['InputData'] = classAdJob.lookupAttribute( "InputData" )
    retVal['RescheduleCounter'] = rescheduleCounter
    retVal['Status'] = 'Received'
    retVal['MinorStatus'] = 'Job Rescheduled'

    return retVal

#############################################################################
  def getUserSitesTuple( self, sites ):
    """Returns tuple of active/banned/invalid sties from a user provided list."""
    ret = self._escapeValues( sites )
    if not ret['OK']:
      return ret

    sites = set( sites )
    sitesSql = ret['Value']
    sitesSql[0] = 'SELECT %s AS Site' % sitesSql[0]
    sitesSql = ' UNION SELECT '.join( sitesSql )
    cmd = "SELECT Site FROM (%s) " % sitesSql
    cmd += "AS tmptable WHERE Site NOT IN (SELECT Site FROM SiteMask WHERE Status='Active')"
    result = self._query( cmd )
    if not result['OK']:
      return result
    nonActiveSites = set( x[0] for x in result['Value'] )
    activeSites = sites.difference( nonActiveSites )
    bannedSites = nonActiveSites.intersection( set( self.getSiteMask( 'Banned' ) ) )
    invalidSites = nonActiveSites.difference( bannedSites )
    return S_OK( ( activeSites, bannedSites, invalidSites ) )

#############################################################################
  def getSiteMask( self, siteState = 'Active' ):
    """ Get the currently active site list
    """

    ret = self._escapeString( siteState )
    if not ret['OK']:
      return ret
    siteState = ret['Value']

    if siteState == "All":
      cmd = "SELECT Site FROM SiteMask"
    else:
      cmd = "SELECT Site FROM SiteMask WHERE Status=%s" % siteState

    result = self._query( cmd )
    siteList = []
    if result['OK']:
      siteList = [ x[0] for x in result['Value']]
    else:
      return S_ERROR(DErrno.EMYSQL, "SQL query failed: %s" % cmd)

    return S_OK( siteList )

#############################################################################
  def getSiteMaskStatus( self, sites = None ):
    """ Get the current site mask status
        :param:sites - A string for a single site to check, or a list
                       to check multiple sites.
        :returns:If input was a list, a dictionary of sites, keys are site
                 names and values are the site statuses. Unknown sites are
                 not included in the output dictionary.
                 If input was a string, then a single value with that site's
                 status, or S_ERROR if the site does not exist in the DB.
    """
    if isinstance(sites, list):
      safeSites = []
      for site in sites:
        res = self._escapeString( site )
        if not res['OK']:
          return res
        safeSites.append( res['Value'] )
      sitesString = ",".join( safeSites )
      cmd = "SELECT Site, Status FROM SiteMask WHERE Site in (%s)" % sitesString

      result = self._query( cmd )
      return S_OK( dict(result['Value']) )

    elif isinstance(sites, str):

      ret = self._escapeString( sites )
      if not ret['OK']:
        return ret
      cmd = "SELECT Status FROM SiteMask WHERE Site=%s" % ret['Value']
      result = self._query( cmd )
      if result['Value']:
        return S_OK( result['Value'][0][0] )
      else:
        return S_ERROR( "Unknown site %s" % sites )

    else:
      cmd = "SELECT Site,Status FROM SiteMask"

    result = self._query( cmd )
    siteDict = {}
    if result['OK']:
      for site, status in result['Value']:
        siteDict[site] = status
    else:
      return S_ERROR(DErrno.EMYSQL, "SQL query failed: %s" % cmd)

    return S_OK( siteDict )

#############################################################################
  def getAllSiteMaskStatus( self ):
    """ Get the everything from site mask status
    """
    cmd = "SELECT Site,Status,LastUpdateTime,Author,Comment FROM SiteMask"

    result = self._query( cmd )

    if not result[ 'OK' ]:
      return result[ 'Message' ]

    siteDict = {}
    if result['OK']:
      for site, status, lastUpdateTime, author, comment in result['Value']:
        siteDict[site] = status, lastUpdateTime, author, comment

    return S_OK( siteDict )

#############################################################################
  def setSiteMask( self, siteMaskList, authorDN = 'Unknown', comment = 'No comment' ):
    """ Set the Site Mask to the given mask in a form of a list of tuples (site,status)
    """

    for site, status in siteMaskList:
      result = self.__setSiteStatusInMask( site, status, authorDN, comment )
      if not result['OK']:
        return result

    return S_OK()

#############################################################################
  def __setSiteStatusInMask( self, site, status, authorDN = 'Unknown', comment = 'No comment' ):
    """  Set the given site status to 'status' or add a new active site
    """

    result = self._escapeString( site )
    if not result['OK']:
      return result
    site = result['Value']

    result = self._escapeString( status )
    if not result['OK']:
      return result
    status = result['Value']

    result = self._escapeString( authorDN )
    if not result['OK']:
      return result
    authorDN = result['Value']

    result = self._escapeString( comment )
    if not result['OK']:
      return result
    comment = result['Value']



    req = "SELECT Status FROM SiteMask WHERE Site=%s" % site
    result = self._query( req )
    if result['OK']:
      if len( result['Value'] ) > 0:
        current_status = result['Value'][0][0]
        if current_status == status:
          return S_OK()
        else:
          req = "UPDATE SiteMask SET Status=%s,LastUpdateTime=UTC_TIMESTAMP()," \
                 "Author=%s, Comment=%s WHERE Site=%s"
          req = req % ( status, authorDN, comment, site )
      else:
        req = "INSERT INTO SiteMask VALUES (%s,%s,UTC_TIMESTAMP(),%s,%s)" % ( site, status, authorDN, comment )
      result = self._update( req )
      if not result['OK']:
        return S_ERROR( 'Failed to update the Site Mask' )
      # update the site mask logging record
      req = "INSERT INTO SiteMaskLogging VALUES (%s,%s,UTC_TIMESTAMP(),%s,%s)" % ( site, status, authorDN, comment )
      result = self._update( req )
      if not result['OK']:
        self.log.warn( 'Failed to update site mask logging for %s' % site )
    else:
      return S_ERROR( 'Failed to get the Site Status from the Mask' )

    return S_OK()

#############################################################################
  def banSiteInMask( self, site, authorDN = 'Unknown', comment = 'No comment' ):
    """  Forbid the given site in the Site Mask
    """

    result = self.__setSiteStatusInMask( site, 'Banned', authorDN, comment )
    return result

#############################################################################
  def allowSiteInMask( self, site, authorDN = 'Unknown', comment = 'No comment' ):
    """  Forbid the given site in the Site Mask
    """

    result = self.__setSiteStatusInMask( site, 'Active', authorDN, comment )
    return result

#############################################################################
  def removeSiteFromMask( self, site = None ):
    """ Remove the given site from the mask
    """
    if not site:
      req = "DELETE FROM SiteMask"
    else:
      ret = self._escapeString( site )
      if not ret['OK']:
        return ret
      site = ret['Value']
      req = "DELETE FROM SiteMask WHERE Site=%s" % site

    return self._update( req )

#############################################################################
  def getSiteMaskLogging( self, siteList ):
    """ Get the site mask logging history for the list if site names
    """

    if siteList:
      siteString = ','.join( [ "'" + x + "'" for x in siteList ] )
      req = "SELECT Site,Status,UpdateTime,Author,Comment FROM SiteMaskLogging WHERE Site in (%s)" % siteString
    else:
      req = "SELECT Site,Status,UpdateTime,Author,Comment FROM SiteMaskLogging"
    req += " ORDER BY UpdateTime ASC"

    result = self._query( req )
    if not result['OK']:
      return result

    availableSiteList = []
    for row in result['Value']:
      site, status, utime, author, comment = row
      availableSiteList.append( site )

    resultDict = {}
    for site in siteList:
      if not result['Value'] or site not in availableSiteList:
        ret = self._escapeString( site )
        if not ret['OK']:
          continue
        e_site = ret['Value']
        req = "SELECT Status Site,Status,LastUpdateTime,Author,Comment FROM SiteMask WHERE Site=%s" % e_site
        resSite = self._query( req )
        if resSite['OK']:
          if resSite['Value']:
            site, status, lastUpdate, author, comment = resSite['Value'][0]
            resultDict[site] = [( status, str( lastUpdate ), author, comment )]
          else:
            resultDict[site] = [( 'Unknown', '', '', 'Site not present in logging table' )]


    for row in result['Value']:
      site, status, utime, author, comment = row
      if not resultDict.has_key( site ):
        resultDict[site] = []
      resultDict[site].append( ( status, str( utime ), author, comment ) )

    return S_OK( resultDict )

#############################################################################
  def getSiteSummary( self ):
    """ Get the summary of jobs in a given status on all the sites
    """

    waitingList = ['"Submitted"', '"Assigned"', '"Waiting"', '"Matched"']
    waitingString = ','.join( waitingList )

    result = self.getDistinctJobAttributes( 'Site' )
    if not result['OK']:
      return result

    siteList = result['Value']
    siteDict = {}
    totalDict = {'Waiting':0, 'Running':0, 'Stalled':0, 'Done':0, 'Failed':0}

    for site in siteList:
      if site == "ANY":
        continue
      # Waiting
      siteDict[site] = {}
      ret = self._escapeString( site )
      if not ret['OK']:
        return ret
      e_site = ret['Value']

      req = "SELECT COUNT(JobID) FROM Jobs WHERE Status IN (%s) AND Site=%s" % ( waitingString, e_site )
      result = self._query( req )
      if result['OK']:
        count = result['Value'][0][0]
      else:
        return S_ERROR( 'Failed to get Site data from the JobDB' )
      siteDict[site]['Waiting'] = count
      totalDict['Waiting'] += count
      # Running,Stalled,Done,Failed
      for status in ['"Running"', '"Stalled"', '"Done"', '"Failed"']:
        req = "SELECT COUNT(JobID) FROM Jobs WHERE Status=%s AND Site=%s" % ( status, e_site )
        result = self._query( req )
        if result['OK']:
          count = result['Value'][0][0]
        else:
          return S_ERROR( 'Failed to get Site data from the JobDB' )
        siteDict[site][status.replace( '"', '' )] = count
        totalDict[status.replace( '"', '' )] += count

    siteDict['Total'] = totalDict
    return S_OK( siteDict )

#################################################################################
  def getSiteSummaryWeb( self, selectDict, sortList, startItem, maxItems ):
    """ Get the summary of jobs in a given status on all the sites in the standard Web form
    """

    paramNames = ['Site', 'GridType', 'Country', 'Tier', 'MaskStatus']
    paramNames += JOB_STATES
    paramNames += ['Efficiency', 'Status']
    #FIXME: hack!!!
    siteT1List = ['CERN', 'IN2P3', 'NIKHEF', 'SARA', 'PIC', 'CNAF', 'RAL', 'GRIDKA', 'RRCKI']

    # Sort out records as requested
    sortItem = -1
    sortOrder = "ASC"
    if sortList:
      item = sortList[0][0]  # only one item for the moment
      sortItem = paramNames.index( item )
      sortOrder = sortList[0][1]

    last_update = None
    if selectDict.has_key( 'LastUpdateTime' ):
      last_update = selectDict['LastUpdateTime']
      del selectDict['LastUpdateTime']

    result = self.getCounters( 'Jobs', ['Site', 'Status'],
                               {}, newer = last_update,
                               timeStamp = 'LastUpdateTime' )
    last_day = Time.dateTime() - Time.day
    resultDay = self.getCounters( 'Jobs', ['Site', 'Status'],
                                  {}, newer = last_day,
                                  timeStamp = 'EndExecTime' )

    # Get the site mask status
    siteMask = {}
    resultMask = self.siteClient.getSites( 'All' )
    if resultMask['OK']:
      for site in resultMask['Value']:
        siteMask[site] = 'NoMask'
    resultMask = self.siteClient.getSites( 'Active' )
    if resultMask['OK']:
      for site in resultMask['Value']:
        siteMask[site] = 'Active'
    resultMask = self.siteClient.getSites( 'Banned' )
    if resultMask['OK']:
      for site in resultMask['Value']:
        siteMask[site] = 'Banned'

    # Sort out different counters
    resultDict = {}
    if result['OK']:
      for attDict, count in result['Value']:
        siteFullName = attDict['Site']
        status = attDict['Status']
        if not resultDict.has_key( siteFullName ):
          resultDict[siteFullName] = {}
          for state in JOB_STATES:
            resultDict[siteFullName][state] = 0
        if status not in JOB_FINAL_STATES:
          resultDict[siteFullName][status] = count
    if resultDay['OK']:
      for attDict, count in resultDay['Value']:
        siteFullName = attDict['Site']
        if not resultDict.has_key( siteFullName ):
          resultDict[siteFullName] = {}
          for state in JOB_STATES:
            resultDict[siteFullName][state] = 0
        status = attDict['Status']
        if status in JOB_FINAL_STATES:
          resultDict[siteFullName][status] = count

    # Collect records now
    records = []
    countryCounts = {}
    for siteFullName in resultDict:
      siteDict = resultDict[siteFullName]
      if siteFullName.count( '.' ) == 2:
        grid, site, country = siteFullName.split( '.' )
      else:
        grid, site, country = 'Unknown', 'Unknown', 'Unknown'

      tier = 'Tier-2'
      if site in siteT1List:
        tier = 'Tier-1'

      if not countryCounts.has_key( country ):
        countryCounts[country] = {}
        for state in JOB_STATES:
          countryCounts[country][state] = 0
      rList = [siteFullName, grid, country, tier]
      if siteMask.has_key( siteFullName ):
        rList.append( siteMask[siteFullName] )
      else:
        rList.append( 'NoMask' )
      for status in JOB_STATES:
        rList.append( siteDict[status] )
        countryCounts[country][status] += siteDict[status]
      efficiency = 0
      total_finished = 0
      for state in JOB_FINAL_STATES:
        total_finished += resultDict[siteFullName][state]
      if total_finished > 0:
        efficiency = float( siteDict['Done'] + siteDict['Completed'] ) / float( total_finished )
      rList.append( '%.1f' % ( efficiency * 100. ) )
      # Estimate the site verbose status
      if efficiency > 0.95:
        rList.append( 'Good' )
      elif efficiency > 0.80:
        rList.append( 'Fair' )
      elif efficiency > 0.60:
        rList.append( 'Poor' )
      elif total_finished == 0:
        rList.append( 'Idle' )
      else:
        rList.append( 'Bad' )
      records.append( rList )

    # Select records as requested
    if selectDict:
      for item in selectDict:
        selectItem = paramNames.index( item )
        values = selectDict[item]
        if not isinstance(values, list):
          values = [values]
        indices = range( len( records ) )
        indices.reverse()
        for ind in indices:
          if records[ind][selectItem] not in values:
            del records[ind]

    # Sort records as requested
    if sortItem != -1 :
      if sortOrder.lower() == "asc":
        records.sort( key = operator.itemgetter( sortItem ) )
      else:
        records.sort( key = operator.itemgetter( sortItem ), reverse = True )

    # Collect the final result
    finalDict = {}
    finalDict['ParameterNames'] = paramNames
    # Return all the records if maxItems == 0 or the specified number otherwise
    if maxItems:
      if startItem + maxItems > len( records ):
        finalDict['Records'] = records[startItem:]
      else:
        finalDict['Records'] = records[startItem:startItem + maxItems]
    else:
      finalDict['Records'] = records

    finalDict['TotalRecords'] = len( records )
    finalDict['Extras'] = countryCounts

    return S_OK( finalDict )

#####################################################################################
  def setHeartBeatData( self, jobID, staticDataDict, dynamicDataDict ):
    """ Add the job's heart beat data to the database
    """

    # Set the time stamp first
    ret = self._escapeString( jobID )
    if not ret['OK']:
      return ret
    e_jobID = ret['Value']

    req = "UPDATE Jobs SET HeartBeatTime=UTC_TIMESTAMP(), Status='Running' WHERE JobID=%s" % e_jobID
    result = self._update( req )
    if not result['OK']:
      return S_ERROR( 'Failed to set the heart beat time: ' + result['Message'] )

    ok = True
    # FIXME: It is rather not optimal to use parameters to store the heartbeat info, must find a proper solution
    # Add static data items as job parameters
    result = self.setJobParameters( jobID, staticDataDict.items() )
    if not result['OK']:
      ok = False
      self.log.warn( result['Message'] )

    # Add dynamic data to the job heart beat log
    # start = time.time()
    valueList = []
    for key, value in dynamicDataDict.items():
      result = self._escapeString( key )
      if not result['OK']:
        self.log.warn( 'Failed to escape string ' + key )
        continue
      e_key = result['Value']
      result = self._escapeString( value )
      if not result['OK']:
        self.log.warn( 'Failed to escape string ' + value )
        continue
      e_value = result['Value']
      valueList.append( "( %s, %s,%s,UTC_TIMESTAMP())" % ( e_jobID, e_key, e_value ) )

    if valueList:

      valueString = ','.join( valueList )
      req = "INSERT INTO HeartBeatLoggingInfo (JobID,Name,Value,HeartBeatTime) VALUES "
      req += valueString
      result = self._update( req )
      if not result['OK']:
        ok = False
        self.log.warn( result['Message'] )

    if ok:
      return S_OK()
    return S_ERROR('Failed to store some or all the parameters')

#####################################################################################
  def getHeartBeatData( self, jobID ):
    """ Retrieve the job's heart beat data
    """
    ret = self._escapeString( jobID )
    if not ret['OK']:
      return ret
    jobID = ret['Value']

    cmd = 'SELECT Name,Value,HeartBeatTime from HeartBeatLoggingInfo WHERE JobID=%s' % jobID
    res = self._query( cmd )
    if not res['OK']:
      return res

    if len( res['Value'] ) == 0:
      return S_OK ( [] )

    result = []
    values = res['Value']
    for row in values:
      result.append( ( str( row[0] ), '%.01f' % ( float( row[1].replace( '"', '' ) ) ), str( row[2] ) ) )

    return S_OK( result )

#####################################################################################
  def setJobCommand( self, jobID, command, arguments = None ):
    """ Store a command to be passed to the job together with the
        next heart beat
    """
    ret = self._escapeString( jobID )
    if not ret['OK']:
      return ret
    jobID = ret['Value']

    ret = self._escapeString( command )
    if not ret['OK']:
      return ret
    command = ret['Value']

    if arguments:
      ret = self._escapeString( arguments )
      if not ret['OK']:
        return ret
      arguments = ret['Value']
    else:
      arguments = "''"

    req = "INSERT INTO JobCommands (JobID,Command,Arguments,ReceptionTime) "
    req += "VALUES (%s,%s,%s,UTC_TIMESTAMP())" % ( jobID, command, arguments )
    result = self._update( req )
    return result

#####################################################################################
  def getJobCommand( self, jobID, status = 'Received' ):
    """ Get a command to be passed to the job together with the
        next heart beat
    """

    ret = self._escapeString( jobID )
    if not ret['OK']:
      return ret
    jobID = ret['Value']

    ret = self._escapeString( status )
    if not ret['OK']:
      return ret
    status = ret['Value']

    req = "SELECT Command, Arguments FROM JobCommands WHERE JobID=%s AND Status=%s" % ( jobID, status )
    result = self._query( req )
    if not result['OK']:
      return result

    resultDict = {}
    if result['Value']:
      for row in result['Value']:
        resultDict[row[0]] = row[1]

    return S_OK( resultDict )

#####################################################################################
  def setJobCommandStatus( self, jobID, command, status ):
    """ Set the command status
    """
    ret = self._escapeString( jobID )
    if not ret['OK']:
      return ret
    jobID = ret['Value']

    ret = self._escapeString( command )
    if not ret['OK']:
      return ret
    command = ret['Value']

    ret = self._escapeString( status )
    if not ret['OK']:
      return ret
    status = ret['Value']

    req = "UPDATE JobCommands SET Status=%s WHERE JobID=%s AND Command=%s" % ( status, jobID, command )
    result = self._update( req )
    return result

#####################################################################################
  def getSummarySnapshot( self, requestedFields = False ):
    """ Get the summary snapshot for a given combination
    """
    if not requestedFields:
      requestedFields = [ 'Status', 'MinorStatus',
                          'Site', 'Owner', 'OwnerGroup',
                          'JobGroup', 'JobSplitType' ]
    defFields = [ 'DIRACSetup' ] + requestedFields
    valueFields = [ 'COUNT(JobID)', 'SUM(RescheduleCounter)' ]
    defString = ", ".join( defFields )
    valueString = ", ".join( valueFields )
    sqlCmd = "SELECT %s, %s From Jobs GROUP BY %s" % ( defString, valueString, defString )
    result = self._query( sqlCmd )
    if not result[ 'OK' ]:
      return result
    return S_OK( ( ( defFields + valueFields ), result[ 'Value' ] ) )<|MERGE_RESOLUTION|>--- conflicted
+++ resolved
@@ -284,13 +284,8 @@
         if not ret['OK']:
           return ret
         paramNameList.append( ret['Value'] )
-<<<<<<< HEAD
       cmd = "SELECT Name, Value from JobParameters WHERE JobID=%s and Name in (%s)" % \
             (e_jobID, ','.join(paramNameList))
-=======
-      cmd = "SELECT Name, Value from JobParameters WHERE JobID=%s and Name in (%s)" % (e_jobID,
-                                                                                       ','.join(paramNameList))
->>>>>>> 13f82f67
       result = self._query( cmd )
       if result['OK']:
         if result['Value']:
