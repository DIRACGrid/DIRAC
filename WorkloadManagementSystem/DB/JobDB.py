""" DIRAC JobDB class is a front-end to the main WMS database containing
    job definitions and status information. It is used in most of the WMS
    components

    The following methods are provided for public usage:

    getJobAttribute()
    getJobAttributes()
    getAllJobAttributes()
    getDistinctJobAttributes()
    getAttributesForJobList()
    getJobParameter()
    getJobParameters()
    getAllJobParameters()
    getInputData()
    getJobJDL()

    selectJobs()
    selectJobsWithStatus()

    setJobAttribute()
    setJobAttributes()
    setJobParameter()
    setJobParameters()
    setJobJDL()
    setJobStatus()
    setInputData()

    insertNewJobIntoDB()
    removeJobFromDB()

    rescheduleJob()
    rescheduleJobs()

    getMask()
    setMask()
    allowSiteInMask()
    banSiteInMask()

    getCounters()
"""

__RCSID__ = "$Id$"

import sys, types
import operator

from DIRAC                                                       import S_OK, S_ERROR
from DIRAC.ConfigurationSystem.Client.Config                     import gConfig
from DIRAC.ConfigurationSystem.Client.Helpers                    import Registry
from DIRAC.Core.Base.DB                                          import DB
from DIRAC.ConfigurationSystem.Client.Helpers.Resources          import getSites
from DIRAC.ResourceStatusSystem.Client.SiteStatus                import SiteStatus
from DIRAC.WorkloadManagementSystem.Client.JobState.JobManifest  import JobManifest
from DIRAC.Core.Utilities                                        import Time

DEBUG = False
JOB_STATES = ['Received', 'Checking', 'Staging', 'Waiting', 'Matched',
              'Running', 'Stalled', 'Done', 'Completed', 'Failed']
JOB_FINAL_STATES = ['Done', 'Completed', 'Failed']

JOB_DEPRECATED_ATTRIBUTES = [ 'UserPriority', 'SystemPriority' ]

JOB_STATIC_ATTRIBUTES = [ 'JobID', 'JobType', 'DIRACSetup', 'JobGroup', 'HerdState', 'MasterJobID',
                          'JobName', 'Owner', 'OwnerDN', 'OwnerGroup', 'SubmissionTime', 'VerifiedFlag' ]

JOB_VARIABLE_ATTRIBUTES = [ 'Site', 'RescheduleTime', 'StartExecTime', 'EndExecTime', 'RescheduleCounter',
                           'DeletedFlag', 'KilledFlag', 'FailedFlag',
                           'ISandboxReadyFlag', 'OSandboxReadyFlag', 'RetrievedFlag', 'AccountedFlag' ]

JOB_DYNAMIC_ATTRIBUTES = [ 'LastUpdateTime', 'HeartBeatTime',
                           'Status', 'MinorStatus', 'ApplicationStatus', 'ApplicationNumStatus', 'CPUTime'
                          ]

#############################################################################
class JobDB( DB ):

<<<<<<< HEAD
  _tablesDict = {}
  # Jobs table
  _tablesDict[ 'Jobs' ] = {
                           'Fields' :
                                     {
                                      'JobID'                : 'INTEGER NOT NULL AUTO_INCREMENT',
                                      'JobType'              : 'VARCHAR(32) NOT NULL DEFAULT "normal"',
                                      'DIRACSetup'           : 'VARCHAR(32) NOT NULL',
                                      'JobGroup'             : 'VARCHAR(32) NOT NULL DEFAULT "NoGroup"',
                                      'JobSplitType'         : 'ENUM ("Single","Master","Subjob","DAGNode") NOT NULL DEFAULT "Single"',
                                      'MasterJobID'          : 'INTEGER NOT NULL DEFAULT 0',
                                      'Site'                 : 'VARCHAR(100) NOT NULL DEFAULT "ANY"',
                                      'JobName'              : 'VARCHAR(128) NOT NULL DEFAULT "Unknown"',
                                      'Owner'                : 'VARCHAR(32) NOT NULL DEFAULT "Unknown"',
                                      'OwnerDN'              : 'VARCHAR(255) NOT NULL DEFAULT "Unknown"',
                                      'OwnerGroup'           : 'VARCHAR(128) NOT NULL DEFAULT "lhcb_user"',
                                      'SubmissionTime'       : 'DATETIME',
                                      'RescheduleTime'       : 'DATETIME',
                                      'LastUpdateTime'       : 'DATETIME',
                                      'StartExecTime'        : 'DATETIME',
                                      'HeartBeatTime'        : 'DATETIME',
                                      'EndExecTime'          : 'DATETIME',
                                      'Status'               : 'VARCHAR(32) NOT NULL DEFAULT "Received"',
                                      'MinorStatus'          : 'VARCHAR(128) NOT NULL DEFAULT "Initial insertion"',
                                      'ApplicationStatus'    : 'VARCHAR(256) NOT NULL DEFAULT "Unknown"',
                                      'ApplicationNumStatus' : 'INTEGER NOT NULL DEFAULT 0',
                                      'CPUTime'              : 'FLOAT NOT NULL DEFAULT 0.0',
                                      'UserPriority'         : 'INTEGER NOT NULL DEFAULT 0',
                                      'SystemPriority'       : 'INTEGER NOT NULL DEFAULT 0',
                                      'RescheduleCounter'    : 'INTEGER NOT NULL DEFAULT 0',
                                      'VerifiedFlag'         : 'ENUM ("True","False") NOT NULL DEFAULT "False"',
                                      'DeletedFlag'          : 'ENUM ("True","False") NOT NULL DEFAULT "False"',
                                      'KilledFlag'           : 'ENUM ("True","False") NOT NULL DEFAULT "False"',
                                      'FailedFlag'           : 'ENUM ("True","False") NOT NULL DEFAULT "False"',
                                      'ISandboxReadyFlag'    : 'ENUM ("True","False") NOT NULL DEFAULT "False"',
                                      'OSandboxReadyFlag'    : 'ENUM ("True","False") NOT NULL DEFAULT "False"',
                                      'RetrievedFlag'        : 'ENUM ("True","False") NOT NULL DEFAULT "False"',
                                      'AccountedFlag'        : 'ENUM ("True","False","Failed") NOT NULL DEFAULT "False"'
                                     },
                           'Indexes' :
                                      {
                                       'JobType'           : [ 'JobType' ],
                                       'DIRACSetup'        : [ 'DIRACSetup' ],
                                       'JobGroup'          : [ 'JobGroup' ],
                                       'JobSplitType'      : [ 'JobSplitType' ],
                                       'Site'              : [ 'Site' ],
                                       'Owner'             : [ 'Owner' ],
                                       'OwnerDN'           : [ 'OwnerDN' ],
                                       'OwnerGroup'        : [ 'OwnerGroup' ],
                                       'Status'            : [ 'Status' ],
                                       'StatusSite'        : [ 'Status', 'Site' ],
                                       'MinorStatus'       : [ 'MinorStatus' ],
                                       'ApplicationStatus' : [ 'ApplicationStatus' ]
                                      },
                           'PrimaryKey' : [ 'JobID' ]
                          }
  # JobJDLs table
  _tablesDict[ 'JobJDLs' ] = {
                              'Fields' :
                                        {
                                         'JobID'           : 'INTEGER NOT NULL AUTO_INCREMENT',
                                         'JDL'             : 'MEDIUMBLOB NOT NULL',
                                         'JobRequirements' : 'BLOB NOT NULL',
                                         'OriginalJDL'     : 'MEDIUMBLOB NOT NULL',

                                        },
                              'PrimaryKey' : [ 'JobID' ]
                             }
  # SubJobs table
  _tablesDict[ 'SubJobs' ] = {
                              'Fields' :
                                        {
                                         'JobID'    : 'INTEGER NOT NULL',
                                         'SubJobID' : 'INTEGER NOT NULL',
                                        }
                             }
  # PrecursorJobs table
  _tablesDict[ 'PrecursorJobs' ] = {
                                    'Fields' :
                                              {
                                               'JobID'    : 'INTEGER NOT NULL',
                                               'PreJobID' : 'INTEGER NOT NULL',
                                              }
                                   }
  # InputData table
  _tablesDict[ 'InputData' ] = {
                                'Fields' :
                                          {
                                           'JobID'  : 'INTEGER NOT NULL',
                                           'Status' : 'VARCHAR(32) NOT NULL DEFAULT "AprioriGood"',
                                           'LFN'    : 'VARCHAR(255)'
                                          },
                                'PrimaryKey' : [ 'JobID', 'LFN' ]
                               }
  # JobParameters table
  _tablesDict[ 'JobParameters' ] = {
                                    'Fields' :
                                              {
                                               'JobID' : 'INTEGER NOT NULL',
                                               'Name'  : 'VARCHAR(100) NOT NULL',
                                               'Value' : 'BLOB NOT NULL'
                                              },
                                    'PrimaryKey' : [ 'JobID', 'Name' ]
                                   }
  # OptimizerParameters table
  _tablesDict[ 'OptimizerParameters' ] = {
                                          'Fields' :
                                                    {
                                                     'JobID' : 'INTEGER NOT NULL',
                                                     'Name'  : 'VARCHAR(100) NOT NULL',
                                                     'Value' : 'MEDIUMBLOB NOT NULL'
                                                    },
                                          'PrimaryKey' : [ 'JobID', 'Name' ]
                                         }
  # AtticJobParameters table
  _tablesDict[ 'AtticJobParameters' ] = {
                                         'Fields' :
                                                   {
                                                    'JobID'           : 'INTEGER NOT NULL',
                                                    'RescheduleCycle' : 'INTEGER NOT NULL',
                                                    'Name'            : 'VARCHAR(100) NOT NULL',
                                                    'Value'           : 'BLOB NOT NULL'
                                                   },
                                         'PrimaryKey' : [ 'JobID', 'Name', 'RescheduleCycle' ]
                                        }
  # TaskQueues table
  _tablesDict[ 'TaskQueues' ] = {
                                 'Fields' :
                                           {
                                            'TaskQueueID'  : 'INTEGER NOT NULL AUTO_INCREMENT',
                                            'Priority'     : 'INTEGER NOT NULL DEFAULT 0',
                                            'Requirements' : 'BLOB NOT NULL',
                                            'NumberOfJobs' : 'INTEGER NOT NULL DEFAULT 0'
                                           },
                                 'PrimaryKey' : [ 'TaskQueueID' ]
                                }
  # TaskQueue table
  _tablesDict[ 'TaskQueue' ] = {
                                'Fields' :
                                          {
                                           'TaskQueueID' : 'INTEGER NOT NULL',
                                           'JobID'       : 'INTEGER NOT NULL',
                                           'Rank'        : 'INTEGER NOT NULL DEFAULT 0'
                                          },
                                'PrimaryKey' : [ 'JobID', 'TaskQueueID' ]
                               }
  # SiteMask table
  _tablesDict[ 'SiteMask' ] = {
                               'Fields' :
                                         {
                                          'Site'           : 'VARCHAR(64) NOT NULL',
                                          'Status'         : 'VARCHAR(64) NOT NULL',
                                          'LastUpdateTime' : 'DATETIME NOT NULL',
                                          'Author'         : 'VARCHAR(255) NOT NULL',
                                          'Comment'        : 'BLOB NOT NULL'
                                         },
                               'PrimaryKey' : [ 'Site' ]
                              }
  # SiteMaskLogging table
  _tablesDict[ 'SiteMaskLogging' ] = {
                                      'Fields' :
                                                {
                                                 'Site'       : 'VARCHAR(64) NOT NULL',
                                                 'Status'     : 'VARCHAR(64) NOT NULL',
                                                 'UpdateTime' : 'DATETIME NOT NULL',
                                                 'Author'     : 'VARCHAR(255) NOT NULL',
                                                 'Comment'    : 'BLOB NOT NULL'
                                                }
                                     }
  # HeartBeatLoggingInfo table
  _tablesDict[ 'HeartBeatLoggingInfo' ] = {
                                           'Fields' :
                                                     {
                                                      'JobID'         : 'INTEGER NOT NULL',
                                                      'Name'          : 'VARCHAR(100) NOT NULL',
                                                      'Value'         : 'BLOB NOT NULL',
                                                      'HeartBeatTime' : 'DATETIME NOT NULL'
                                                     },
                                           'Indexes' : { 'JobID' : [ 'JobID' ] }
                                          }
  # JobCommands table
  _tablesDict[ 'JobCommands' ] = {
                                  'Fields' :
                                            {
                                             'JobID'         : 'INTEGER NOT NULL',
                                             'Command'       : 'VARCHAR(100) NOT NULL',
                                             'Arguments'     : 'VARCHAR(100) NOT NULL',
                                             'Status'        : 'VARCHAR(64) NOT NULL DEFAULT "Received"',
                                             'ReceptionTime' : 'DATETIME NOT NULL',
                                             'ExecutionTime' : 'DATETIME',
                                            },
                                  'Indexes' : { 'JobID' : [ 'JobID' ] }
                                 }


  def __init__( self, maxQueueSize = 10, checkTables = False ):
=======
  def __init__( self ):
>>>>>>> 5e0ef977
    """ Standard Constructor
    """

    DB.__init__( self, 'JobDB', 'WorkloadManagement/JobDB', debug = DEBUG )

    self.maxRescheduling = self.getCSOption( 'MaxRescheduling', 3 )

    self.jobAttributeNames = []
    self.nJobAttributeNames = 0
    
    if checkTables:
      result = self._createTables( self._tablesDict )
      if not result['OK']:
        error = 'Failed to check/create tables'
        self.log.fatal( 'JobDB: %s' % error )
        sys.exit( error )
      if result['Value']:
        self.log.info( "JobDB: created tables %s" % result['Value'] )  
      result = self.__updateDBSchema()
      if not result['OK']:
        error = 'Failed to update database schema'
        self.log.fatal( 'JobDB: %s' % error )
        sys.exit( error )

    result = self.__getAttributeNames()

    if not result['OK']:
      error = 'Can not retrieve job Attributes'
      self.log.fatal( 'JobDB: %s' % error )
      sys.exit( error )
      return

    self.log.info( "MaxReschedule:  %s" % self.maxRescheduling )
    self.log.info( "==================================================" )

    if DEBUG:
      result = self.dumpParameters()

  def __updateDBSchema( self ):
    result = self.__checkDBVersion()
    if not result[ 'OK' ]:
      self.log.error( "Can't retrieve schema version: %s" % result[ 'Message' ] )
      return result
    version = result[ 'Value' ]
    while True:
      self.log.info( "Current DB schema version %d" % version )
      version += 1
      try:
        migration = getattr( self, '_JobDB__schemaMigration_%d' % version )
        self.log.info( "Found schema migration" )
      except AttributeError:
        return S_OK( version )
      with self.transaction as commit:
        result = migration()
        if not result[ 'OK' ]:
          self.log.error( "Can't apply migration from schema version %d: %s" % ( version, result[ 'Message' ] ) )
          return result
        result = self._update( "INSERT INTO SchemaVersion VALUES ( %d )" % version )
        if not result[ 'OK' ]:
          self.log.error( "Error saving schema version %d: %s" % ( version, result[ 'Message' ] ) )
          return result
        commit()

    return S_OK( version )

  def __schemaMigration_0( self ):
    self.log.info( "Updating MasterJobIDs..." )
    #Set MasterJobID to the JobID if not set
    result = self._update( "UPDATE `Jobs` SET MasterJobID = JobID WHERE MasterJobID = 0" )
    if not result[ 'OK' ]:
      return result
    #Alter JobSplitType to HerdState
    result = self._query( "DESCRIBE Jobs" )
    if not result[ 'OK' ]:
      return result
    cols = result[ 'Value' ]
    found = False
    for col in cols:
      if col[0] == 'JobSplitType':
        result = self._update( "ALTER TABLE Jobs CHANGE JobSplitType HerdState ENUM ('Single','WillSplit','Splitted') NOT NULL DEFAULT 'Single'" )
        if not result[ 'OK' ]:
          return result
    #Get current tables
    result = self._query( "SHOW TABLES" )
    if not result[ 'OK' ]:
      return result
    tablesInDB = [ t[0] for t in result[ 'Value' ] ]
    #Create required tables
    tables = { 'SchemaVersion' : { 'Fields' : { 'Version' : 'INTEGER UNSIGNED' } } }
    tables[ 'LFN' ] = { 'Fields' : { 'LFNID' : 'INTEGER NOT NULL AUTO_INCREMENT',
                                     'JobID' : 'INTEGER UNSIGNED NOT NULL',
                                     'LFN' : 'VARCHAR(512) NOT NULL' ,
                                     'Checksum' : 'VARCHAR(64) DEFAULT ""',
                                     'CreationDate' : 'DATETIME',
                                     'ModificationDate' : 'DATETIME',
                                     'Size' : 'INTEGER UNSIGNED DEFAULT 0' },
                        'PrimaryKey' : 'LFNID',
                        'UniqueIndexes' : { 'joblfn' : [ 'JobID', 'LFN' ] } }
    tables[ 'Replicas' ] = { 'Fields' : { 'LFNID' : 'INTEGER NOT NULL',
                                          'SEName' : 'VARCHAR(64) NOT NULL',
                                          'SURL' : 'VARCHAR(256) NOT NULL',
                                          'Disk' : 'TINYINT(1) NOT NULL' },
                             'PrimaryKey' : [ 'LFNID', 'SEName', 'SURL' ],
                             'Indexes' : { 'LFNID' : [ 'LFNID' ] },
                             'ForeignKeys' : { 'LFNID' : 'LFN' } }
    tables[ 'MasterJDLs' ] = { 'Fields' : { 'JobID' : 'int(11) NOT NULL',
                                            'JDL' : 'BLOB NOT NULL' },
                             'PrimaryKey' : [ 'JobID' ] }

    for t in tablesInDB:
      try:
        tables.pop( t )
      except KeyError:
        pass
    result = self._createTables( tables )
    if not result[ 'OK' ]:
      return result
    #Create foreign keys

    #Drop old tables
    dropTables = []
    for t in [ 'SubJobs', 'PrecursorJobs', 'TaskQueues', 'TaskQueue', 'InputData' ]:
      if t in tablesInDB:
        dropTables.append( t )

    if dropTables:
      self.log.info( "Info dropping tables %s" % ", ".join( dropTables ) )

      result = self._update( "DROP TABLE %s" % ", ".join( dropTables ) )
      if not result[ 'OK' ]:
        return result

    #Migrate to innodb
    result = self._query( "SHOW TABLE STATUS" )
    if not result[ 'OK' ]:
      return result
    tableStatus = dict( [ ( r[0], r[1] ) for r in result[ 'Value' ] ] )
    for tableName in tableStatus:
      if tableStatus[ tableName ] == "MyISAM":
        self.log.info( "Migrating table %s to innodb" % tableName )
        result = self._update( "ALTER TABLE `%s` ENGINE = INNODB" % tableName )
        if not result[ 'OK' ]:
          self.log.error( "Error migrating %s to innodb: %s" % ( tableName, result[ 'Message' ] ) )
    return S_OK()



  def __checkDBVersion( self ):
    result = self._query( "show tables" )
    if not result[ 'OK' ]:
      return result
    tables = [ r[0] for r in result[ 'Value' ] ]
    if 'SchemaVersion' not in tables:
      return S_OK( -1 )
    result = self._query( "SELECT MAX(Version) FROM SchemaVersion" )
    if not result[ 'OK' ]:
      return result
    version = result[ 'Value' ][0][0]
    if version == None:
      version = -1
    return S_OK( version )


  def dumpParameters( self ):
    """  Dump the JobDB connection parameters to the stdout
    """

    print "=================================================="
    print "User:     ", self.dbUser
    print "Host:     ", self.dbHost
    print "Password  ", self.dbPass
    print "DBName    ", self.dbName
    print "=================================================="

    return S_OK()

  def __getAttributeNames( self ):
    """ get Name of Job Attributes defined in DB
        set self.jobAttributeNames to the list of Names
        return S_OK()
        return S_ERROR upon error
    """

    res = self._query( 'DESCRIBE Jobs' )
    if not res['OK']:
      return res

    self.jobAttributeNames = []
    for row in res['Value']:
      field = row[0]
      self.jobAttributeNames.append( field )

    self.nJobAttributeNames = len( self.jobAttributeNames )

    return S_OK()

#############################################################################
  def getAttributesForJobList( self, jobIDList, attrList = None ):
    """ Get attributes for the jobs in the the jobIDList.
        Returns an S_OK structure with a dictionary of dictionaries as its Value:
        ValueDict[jobID][attribute_name] = attribute_value
    """
    if not jobIDList:
      return S_OK( {} )
    if attrList:
      attrNames = ','.join( [ str( x ) for x in attrList ] )
      attr_tmp_list = attrList
    else:
      attrNames = ','.join( [ str( x ) for x in self.jobAttributeNames ] )
      attr_tmp_list = self.jobAttributeNames
    jobList = ','.join( [str( x ) for x in jobIDList] )

    # FIXME: need to check if the attributes are in the list of job Attributes

    cmd = 'SELECT JobID,%s FROM Jobs WHERE JobID in ( %s )' % ( attrNames, jobList )
    res = self._query( cmd )
    if not res['OK']:
      return res
    try:
      retDict = {}
      for retValues in res['Value']:
        jobID = retValues[0]
        jobDict = {}
        jobDict[ 'JobID' ] = jobID
        attrValues = retValues[1:]
        for i in range( len( attr_tmp_list ) ):
          try:
            jobDict[attr_tmp_list[i]] = attrValues[i].tostring()
          except Exception:
            jobDict[attr_tmp_list[i]] = str( attrValues[i] )
        retDict[int( jobID )] = jobDict
      return S_OK( retDict )
    except Exception, x:
      return S_ERROR( 'JobDB.getAttributesForJobList: Failed\n%s' % str( x ) )


#############################################################################
  def getDistinctJobAttributes( self, attribute, condDict = None, older = None,
                                newer = None, timeStamp = 'LastUpdateTime' ):
    """ Get distinct values of the job attribute under specified conditions
    """
    return self.getDistinctAttributeValues( 'Jobs', attribute, condDict = condDict,
                                              older = older, newer = newer, timeStamp = timeStamp )


#############################################################################
  def traceJobParameter( self, site, localID, parameter, date = None, until = None ):
    ret = self.traceJobParameters( site, localID, [parameter], None, date, until )
    if not ret['OK']:
      return ret
    returnDict = {}
    for jobID in ret['Value']:
      returnDict[jobID] = ret['Value'][jobID].get( parameter )
    return S_OK( returnDict )

#############################################################################
  def traceJobParameters( self, site, localIDs, paramList = None, attributeList = None, date = None, until = None ):
    import datetime
    exactTime = False
    if not attributeList:
      attributeList = []
    attributeList = list( set( attributeList ) | set( ['StartExecTime', 'SubmissionTime', 'HeartBeatTime',
                                                    'EndExecTime', 'JobName', 'OwnerDN', 'OwnerGroup'] ) )
    try:
      if type( localIDs ) == type( [] ) or type( localIDs ) == type( {} ):
        localIDs = [int( localID ) for localID in localIDs]
      else:
        localIDs = [int( localIDs )]
    except:
      return S_ERROR( "localIDs must be integers" )
    now = datetime.datetime.utcnow()
    if until:
      if until.lower() == 'now':
        until = now
      else:
        try:
          until = datetime.datetime.strptime( until, '%Y-%m-%d' )
        except:
          return S_ERROR( "Error in format for 'until', expected '%Y-%m-%d'" )
    if not date:
      until = now
      since = until - datetime.timedelta( hours = 24 )
    else:
      since = None
      for dFormat in ( '%Y-%m-%d', '%Y-%m-%d %H:%M', '%Y-%m-%d %H:%M:%S' ):
        try:
          since = datetime.datetime.strptime( date, dFormat )
          break
        except:
          exactTime = True
      if not since:
        return S_ERROR( 'Error in date format' )
      if exactTime:
        exactTime = since
        if not until:
          until = now
      else:
        if not until:
          until = since + datetime.timedelta( hours = 24 )
      if since > now:
        return S_ERROR( 'Cannot find jobs in the future' )
      if until > now:
        until = now
    result = self.selectJobs( {'Site':site}, older = str( until ), newer = str( since ) )
    if not result['OK']:
      return result
    if not result['Value']:
      return S_ERROR( 'No jobs found at %s for date %s' % ( site, date ) )
    resultDict = {'Successful':{}, 'Failed':{}}
    for jobID in result['Value']:
      if jobID:
        ret = self.getJobParameter( jobID, 'LocalJobID' )
        if not ret['OK']:
          return ret
        localID = ret['Value']
        if localID and int( localID ) in localIDs:
          attributes = self.getJobAttributes( jobID, attributeList )
          if not attributes['OK']:
            return attributes
          attributes = attributes['Value']
          if exactTime:
            for att in ( 'StartExecTime', 'SubmissionTime' ):
              startTime = attributes.get( att )
              if startTime == 'None':
                startTime = None
              if startTime:
                break
            startTime = datetime.datetime.strptime( startTime , '%Y-%m-%d %H:%M:%S' ) if startTime else now
            for att in ( 'EndExecTime', 'HeartBeatTime' ):
              lastTime = attributes.get( att )
              if lastTime == 'None':
                lastTime = None
              if lastTime:
                break
            lastTime = datetime.datetime.strptime( lastTime, '%Y-%m-%d %H:%M:%S' ) if lastTime else now
            okTime = ( exactTime >= startTime and exactTime <= lastTime )
          else:
            okTime = True
          if okTime:
            ret = self.getJobParameters( jobID, paramList = paramList )
            if not ret['OK']:
              return ret
            attributes.update( ret['Value'] )
            resultDict['Successful'].setdefault( int( localID ), {} )[int( jobID )] = attributes
    for localID in localIDs:
      if localID not in resultDict['Successful']:
        resultDict['Failed'][localID] = 'localID not found'
    return S_OK( resultDict )

#############################################################################
  def getJobParameters( self, jobID, paramList = None ):
    """ Get Job Parameters defined for jobID.
        Returns a dictionary with the Job Parameters.
        If parameterList is empty - all the parameters are returned.
    """

    ret = self._escapeString( jobID )
    if not ret['OK']:
      return ret
    e_jobID = ret['Value']

    self.log.debug( 'JobDB.getParameters: Getting Parameters for job %s' % jobID )

    resultDict = {}
    if paramList:
      paramNameList = []
      for x in paramList:
        ret = self._escapeString( x )
        if not ret['OK']:
          return ret
        paramNameList.append( ret['Value'] )
      paramNames = ','.join( paramNameList )
      cmd = "SELECT Name, Value from JobParameters WHERE JobID=%s and Name in (%s)" % ( e_jobID, paramNames )
      result = self._query( cmd )
      if result['OK']:
        if result['Value']:
          for name, value in result['Value']:
            try:
              resultDict[name] = value.tostring()
            except Exception:
              resultDict[name] = value

        return S_OK( resultDict )
      else:
        return S_ERROR( 'JobDB.getJobParameters: failed to retrieve parameters' )

    else:
      result = self.getFields( 'JobParameters', ['Name', 'Value'], {'JobID': jobID} )
      if not result['OK']:
        return result
      else:
        for name, value in result['Value']:
          try:
            resultDict[name] = value.tostring()
          except Exception:
            resultDict[name] = value

        return S_OK( resultDict )

#############################################################################
  def getAtticJobParameters( self, jobID, paramList = None, rescheduleCounter = -1 ):
    """ Get Attic Job Parameters defined for a job with jobID.
        Returns a dictionary with the Attic Job Parameters per each rescheduling cycle.
        If parameterList is empty - all the parameters are returned.
        If recheduleCounter = -1, all cycles are returned.
    """

    ret = self._escapeString( jobID )
    if not ret['OK']:
      return ret
    jobID = ret['Value']

    self.log.debug( 'JobDB.getAtticJobParameters: Getting Attic Parameters for job %s' % jobID )

    resultDict = {}
    paramCondition = ''
    if paramList:
      paramNameList = []
      for x in paramList:
        ret = self._escapeString( x )
        if not ret['OK']:
          return ret
        paramNameList.append( x )
      paramNames = ','.join( paramNameList )
      paramCondition = " AND Name in (%s)" % paramNames
    rCounter = ''
    if rescheduleCounter != -1:
      rCounter = ' AND RescheduleCycle=%d' % int( rescheduleCounter )
    cmd = "SELECT Name, Value, RescheduleCycle from AtticJobParameters"
    cmd += " WHERE JobID=%s %s %s" % ( jobID, paramCondition, rCounter )
    result = self._query( cmd )
    if result['OK']:
      if result['Value']:
        for name, value, counter in result['Value']:
          if not resultDict.has_key( counter ):
            resultDict[counter] = {}
          try:
            resultDict[counter][name] = value.tostring()
          except Exception:
            resultDict[counter][name] = value

      return S_OK( resultDict )
    else:
      return S_ERROR( 'JobDB.getAtticJobParameters: failed to retrieve parameters' )

#############################################################################
  def getJobAttributes( self, jobID, attrList = None ):
    """ Get all Job Attributes for a given jobID.
        Return a dictionary with all Job Attributes,
        return an empty dictionary if matching job found
    """
    if not attrList:
      attrList = self.jobAttributeNames
    result = self.getFields( "Jobs", outFields = attrList, condDict = { 'JobID' : jobID } )
    if not result[ 'OK' ]:
      return result
    dbData = result[ 'Value' ]
    if not dbData:
      return S_OK( {} )
    jobData = dbData[0]
    ret = {}
    for iP in range( len( attrList ) ):
      ret[ attrList[iP] ] = jobData[ iP ]
    return S_OK( ret )

#############################################################################
  def getJobAttribute( self, jobID, attribute ):
    """ Get the given attribute of a job specified by its jobID
    """

    result = self.getJobAttributes( jobID, [attribute] )
    if result['OK']:
      value = result['Value'][attribute]
      return S_OK( value )
    else:
      return result

#############################################################################
  def getJobParameter( self, jobID, parameter ):
    """ Get the given parameter of a job specified by its jobID
    """

    result = self.getJobParameters( jobID, [parameter] )
    if not result['OK']:
      return result
    return S_OK( result.get( 'Value', {} ).get( parameter ) )

#############################################################################
  def getJobOptParameter( self, jobID, parameter ):
    """ Get optimizer parameters for the given job.
    """

    result = self.getFields( 'OptimizerParameters', ['Value'], {'JobID': jobID, 'Name': parameter} )
    if result['OK']:
      if result['Value']:
        return S_OK( result['Value'][0][0] )
      else:
        return S_ERROR( 'Parameter not found' )
    else:
      return S_ERROR( 'Failed to access database' )

#############################################################################
  def getJobOptParameters( self, jobID, paramList = None ):
    """ Get optimizer parameters for the given job. If the list of parameter names is
        empty, get all the parameters then
    """

    ret = self._escapeString( jobID )
    if not ret['OK']:
      return ret
    jobID = ret['Value']

    resultDict = {}

    if paramList:
      paramNameList = []
      for x in paramList:
        ret = self._escapeString( x )
        if not ret['OK']:
          return ret
        paramNameList.append( ret['Value'] )
      paramNames = ','.join( paramNameList )
      cmd = "SELECT Name, Value from OptimizerParameters WHERE JobID=%s and Name in (%s)" % ( jobID, paramNames )
    else:
      cmd = "SELECT Name, Value from OptimizerParameters WHERE JobID=%s" % jobID

    result = self._query( cmd )
    if result['OK']:
      if result['Value']:
        for name, value in result['Value']:
          try:
            resultDict[name] = value.tostring()
          except Exception:
            resultDict[name] = value

      return S_OK( resultDict )
    else:
      return S_ERROR( 'JobDB.getJobOptParameters: failed to retrieve parameters' )

#############################################################################
  def __checkInputDataStructure( self, pDict ):
    if type( pDict ) != types.DictType:
      return S_ERROR( "Input data has to be a dictionary" )
    for lfn in pDict:
      if 'Metadata' not in pDict[ lfn ]:
        return S_ERROR( "Missing metadata for lfn %s" % lfn )
      if 'Replicas' not in pDict[ lfn ]:
        return S_ERROR( "Missing replicas for lfn %s" % lfn )
        replicas = pDict[ lfn ][ 'Replicas' ]
        for seName in replicas:
          if 'SURL' not in replicas or 'Disk' not in replicas:
            return S_ERROR( "Missing SURL or Disk for %s:%s replica" % ( seName, lfn ) )
    return S_OK()

#############################################################################
  def getInputData( self, jid ):
    """Get input data for the given job
    """
    try:
      jid = int( jid )
    except ValueError:
      return S_ERROR( "Job id needs to be an integer" )
    result = self._query( "SELECT l.LFN, l.Checksum, l.CreationDate, l.ModificationDate, l.Size, r.SURL, r.SEName, r.Disk FROM LFN l, Replicas r WHERE l.JobID = %d AND l.LFNID = r.LFNID" % jid )
    if not result[ 'OK' ]:
      return result
    data = {}
    for lfn, checksum, creationDate, modifDate, size, surl, SEName, onDisk in result[ 'Value' ]:
      if lfn not in data:
        data[ lfn ] = { 'Metadata' : { 'Checksum' : checksum, 'CreationDate' : creationDate,
                                       'ModificationDate' : modifDate, 'Size' : size },
                        'Replicas' : {} }
      rD = data[ lfn ][ 'Replicas' ]
      rD[ SEName ] = { 'SURL' : surl, 'Disk' : onDisk }
    return S_OK( data )

#############################################################################

  def __cleanInputData( self, jid ):
    cmd = "DELETE FROM Replicas WHERE LFNID IN ( SELECT LFNID FROM LFN WHERE JobID = %d )" % jid
    result = self._update( cmd )
    if not result['OK']:
      return S_ERROR( "Could not clean input data for job %d: %s" % ( jid, result[ 'Message' ] ) )
    cmd = "DELETE FROM LFN WHERE JobID = %d" % jid
    result = self._update( cmd )
    if not result['OK']:
      return S_ERROR( "Could not clean input data for job %d: %s" % ( jid, result[ 'Message' ] ) )
    return S_OK()

#############################################################################
  def setInputData( self, jid, lfnData ):
    """Inserts input data for the given job
    """
    try:
      jid = int( jid )
    except ValueError:
      return S_ERROR( "Job id needs to be an integer" )
    result = self.__checkInputDataStructure( lfnData )
    if not result['OK']:
      return result
    result = self.__cleanInputData( jid )
    if not result['OK']:
      return S_ERROR( "Could not clean input data for job %d: %s" % ( jid, result[ 'Message' ] ) )
    for lfn in lfnData:
      vD = { 'JobID' : jid, 'LFN' : lfn }
      metaDict = lfnData[ lfn ][ 'Metadata' ]
      for k in ( 'Checksum', 'CreationDate', 'ModificationDate', 'Size' ):
        if k in metaDict:
          vD[ k ] = metaDict[ k ]
      result = self.insertFields( "LFN", inDict = vD )
      if not result[ 'OK' ]:
        return S_ERROR( "Can not insert input data: %s" % result[ 'Message' ] )
      lfnid = result[ 'lastRowId' ]
      vL = []
      replicas = lfnData[ lfn ][ 'Replicas' ]
      for seName in replicas:
        result = self._escapeString( replicas[ seName ][ 'SURL' ] )
        if not result[ 'OK' ]:
          return result
        surl = result[ 'Value' ]
        disk = int( replicas[ seName ][ 'Disk' ] )
        result = self._escapeString( seName )
        if not result[ 'OK' ]:
          return result
        seName = result[ 'Value' ]
        vL.append( "%d, %s, %s, %d" % ( lfnid, seName, surl, disk ) )
      values = "),(".join( vL )
      cmd = "INSERT INTO Replicas ( LFNID, SEName, SURL, Disk ) VALUES ( %s )" % values
      result = self._update( cmd )
      if not result[ 'OK' ]:
        return S_ERROR( "Can not insert input data: %s" % result[ 'Message' ] )

    return S_OK()

#############################################################################
  def setOptimizerChain( self, jobID, optimizerList ):
    """ Set the optimizer chain for the given job. The 'TaskQueue'
        optimizer should be the last one in the chain, it is added
        if not present in the optimizerList
    """

    optString = ','.join( optimizerList )
    result = self.setJobOptParameter( jobID, 'OptimizerChain', optString )
    return result

#############################################################################
  def setNextOptimizer( self, jobID, currentOptimizer ):
    """ Set the job status to be processed by the next optimizer in the
        chain
    """

    result = self.getJobOptParameter( jobID, 'OptimizerChain' )
    if not result['OK']:
      return result

    optListString = result['Value']
    optList = optListString.split( ',' )
    try:
      sindex = None
      for i in xrange( len( optList ) ):
        if optList[i] == currentOptimizer:
          sindex = i
      if sindex >= 0:
        if sindex < len( optList ) - 1:
          nextOptimizer = optList[sindex + 1]
        else:
          return S_ERROR( 'Unexpected end of the Optimizer Chain' )
      else:
        return S_ERROR( 'Could not find ' + currentOptimizer + ' in chain' )
    except ValueError:
      return S_ERROR( 'The ' + currentOptimizer + ' not found in the chain' )

    result = self.setJobStatus( jobID, status = "Checking", minor = nextOptimizer )
    if not result[ 'OK' ]:
      return result
    return S_OK( nextOptimizer )

############################################################################
  def selectJobs( self, condDict, older = None, newer = None, timeStamp = 'LastUpdateTime',
                  orderAttribute = None, limit = None ):
    """ Select jobs matching the following conditions:
        - condDict dictionary of required Key = Value pairs;
        - with the last update date older and/or newer than given dates;

        The result is ordered by JobID if requested, the result is limited to a given
        number of jobs if requested.
    """

    self.log.debug( 'JobDB.selectJobs: retrieving jobs.' )

    res = self.getFields( 'Jobs', ['JobID'], condDict = condDict, limit = limit,
                            older = older, newer = newer, timeStamp = timeStamp, orderAttribute = orderAttribute )

    if not res['OK']:
      return res

    if not len( res['Value'] ):
      return S_OK( [] )
    return S_OK( [ self._to_value( i ) for i in  res['Value'] ] )

#############################################################################
  def setJobAttribute( self, jobID, attrName, attrValue, update = False, myDate = None ):
    """ Set an attribute value for job specified by jobID.
        The LastUpdate time stamp is refreshed if explicitly requested
    """

    ret = self._escapeString( jobID )
    if not ret['OK']:
      return ret
    jobID = ret['Value']

    ret = self._escapeString( attrValue )
    if not ret['OK']:
      return ret
    value = ret['Value']

    # FIXME: need to check the validity of attrName

    if update:
      cmd = "UPDATE Jobs SET %s=%s,LastUpdateTime=UTC_TIMESTAMP() WHERE JobID=%s" % ( attrName, value, jobID )
    else:
      cmd = "UPDATE Jobs SET %s=%s WHERE JobID=%s" % ( attrName, value, jobID )

    if myDate:
      cmd += ' AND LastUpdateTime < %s' % myDate

    res = self._update( cmd )
    if res['OK']:
      return res
    else:
      return S_ERROR( 'JobDB.setAttribute: failed to set attribute' )

#############################################################################
  def setJobAttributes( self, jobID, attrNames, attrValues, update = False, myDate = None ):
    """ Set an attribute value for job specified by jobID.
        The LastUpdate time stamp is refreshed if explicitely requested
    """

    ret = self._escapeString( jobID )
    if not ret['OK']:
      return ret
    jobID = ret['Value']

    if len( attrNames ) != len( attrValues ):
      return S_ERROR( 'JobDB.setAttributes: incompatible Argument length' )

    # FIXME: Need to check the validity of attrNames
    attr = []
    for i in range( len( attrNames ) ):
      ret = self._escapeString( attrValues[i] )
      if not ret['OK']:
        return ret
      value = ret['Value']
      attr.append( "%s=%s" % ( attrNames[i], value ) )
    if update:
      attr.append( "LastUpdateTime=UTC_TIMESTAMP()" )
    if len( attr ) == 0:
      return S_ERROR( 'JobDB.setAttributes: Nothing to do' )

    cmd = 'UPDATE Jobs SET %s WHERE JobID=%s' % ( ', '.join( attr ), jobID )

    if myDate:
      cmd += ' AND LastUpdateTime < %s' % myDate

    res = self._update( cmd )
    if res['OK']:
      return res
    else:
      return S_ERROR( 'JobDB.setAttributes: failed to set attribute' )

#############################################################################
  def setJobStatus( self, jobID, status = '', minor = '', application = '', appCounter = None ):
    """ Set status of the job specified by its jobID
    """

    # Do not update the LastUpdate time stamp if setting the Stalled status
    update_flag = True
    if status == "Stalled":
      update_flag = False

    attrNames = []
    attrValues = []
    if status:
      attrNames.append( 'Status' )
      attrValues.append( status )
    if minor:
      attrNames.append( 'MinorStatus' )
      attrValues.append( minor )
    if application:
      attrNames.append( 'ApplicationStatus' )
      attrValues.append( application )
    if appCounter:
      attrNames.append( 'ApplicationNumStatus' )
      attrValues.append( appCounter )

    result = self.setJobAttributes( jobID, attrNames, attrValues, update = update_flag )
    if not result['OK']:
      return result

    return S_OK()

#############################################################################
  def setEndExecTime( self, jobID, endDate = None ):
    """ Set EndExecTime time stamp
    """

    ret = self._escapeString( jobID )
    if not ret['OK']:
      return ret
    jobID = ret['Value']

    if endDate:
      ret = self._escapeString( endDate )
      if not ret['OK']:
        return ret
      endDate = ret['Value']
      req = "UPDATE Jobs SET EndExecTime=%s WHERE JobID=%s AND EndExecTime IS NULL" % ( endDate, jobID )
    else:
      req = "UPDATE Jobs SET EndExecTime=UTC_TIMESTAMP() WHERE JobID=%s AND EndExecTime IS NULL" % jobID
    result = self._update( req )
    return result

#############################################################################
  def setStartExecTime( self, jobID, startDate = None ):
    """ Set StartExecTime time stamp
    """

    ret = self._escapeString( jobID )
    if not ret['OK']:
      return ret
    jobID = ret['Value']

    if startDate:
      ret = self._escapeString( startDate )
      if not ret['OK']:
        return ret
      startDate = ret['Value']
      req = "UPDATE Jobs SET StartExecTime=%s WHERE JobID=%s AND StartExecTime IS NULL" % ( startDate, jobID )
    else:
      req = "UPDATE Jobs SET StartExecTime=UTC_TIMESTAMP() WHERE JobID=%s AND StartExecTime IS NULL" % jobID
    result = self._update( req )
    return result

#############################################################################
  def setJobParameter( self, jobID, key, value ):
    """ Set a parameter specified by name,value pair for the job JobID
    """

    ret = self._escapeString( key )
    if not ret['OK']:
      return ret
    e_key = ret['Value']
    ret = self._escapeString( value )
    if not ret['OK']:
      return ret
    e_value = ret['Value']

    cmd = 'REPLACE JobParameters (JobID,Name,Value) VALUES (%d,%s,%s)' % ( int( jobID ), e_key, e_value )
    result = self._update( cmd )
    if not result['OK']:
      result = S_ERROR( 'JobDB.setJobParameter: operation failed.' )

    return result

#############################################################################
  def setJobParameters( self, jobID, parameters ):
    """ Set parameters specified by a list of name/value pairs for the job JobID
    """

    if not parameters:
      return S_OK()

    insertValueList = []
    for name, value in parameters:
      ret = self._escapeString( name )
      if not ret['OK']:
        return ret
      e_name = ret['Value']
      ret = self._escapeString( value )
      if not ret['OK']:
        return ret
      e_value = ret['Value']
      insertValueList.append( '(%s,%s,%s)' % ( jobID, e_name, e_value ) )

    cmd = 'REPLACE JobParameters (JobID,Name,Value) VALUES %s' % ', '.join( insertValueList )
    result = self._update( cmd )
    if not result['OK']:
      return S_ERROR( 'JobDB.setJobParameters: operation failed.' )

    return result

#############################################################################
  def setJobOptParameter( self, jobID, name, value ):
    """ Set an optimzer parameter specified by name,value pair for the job JobID
    """
    ret = self._escapeString( jobID )
    if not ret['OK']:
      return ret
    e_jobID = ret['Value']

    ret = self._escapeString( name )
    if not ret['OK']:
      return ret
    e_name = ret['Value']

    cmd = 'DELETE FROM OptimizerParameters WHERE JobID=%s AND Name=%s' % ( e_jobID, e_name )
    if not self._update( cmd )['OK']:
      return S_ERROR( 'JobDB.setJobOptParameter: operation failed.' )

    result = self.insertFields( 'OptimizerParameters', ['JobID', 'Name', 'Value'], [jobID, name, value] )
    if not result['OK']:
      return S_ERROR( 'JobDB.setJobOptParameter: operation failed.' )

    return S_OK()

#############################################################################
  def removeJobOptParameter( self, jobID, name ):
    """ Remove the specified optimizer parameter for jobID
    """
    ret = self._escapeString( jobID )
    if not ret['OK']:
      return ret
    jobID = ret['Value']
    ret = self._escapeString( name )
    if not ret['OK']:
      return ret
    name = ret['Value']

    cmd = 'DELETE FROM OptimizerParameters WHERE JobID=%s AND Name=%s' % ( jobID, name )
    if not self._update( cmd )['OK']:
      return S_ERROR( 'JobDB.removeJobOptParameter: operation failed.' )
    else:
      return S_OK()

#############################################################################
  def clearAtticParameters( self, jid ):
    try:
      jid = int( jid )
    except ValueError:
      return S_ERROR( "jid has to be a number" )
    return self._update( "DELETE FROM AtticJobParameters WHERE JobID=%s" % jid )

#############################################################################
  def setAtticParameters( self, jid, rescheduleCounter, paramsDict ):
    if not paramsDict:
      return S_OK()

    try:
      jid = int( jid )
      rescheduleCounter = int( rescheduleCounter )
    except ValueError:
      return S_ERROR( "Invalud jid/reschedulecounter. Not a number" )

    entries = []
    for key in paramsDict:
      ret = self._escapeString( paramsDict[ key ] )
      if not ret['OK']:
        return ret
      value = ret['Value']

      ret = self._escapeString( key )
      if not ret['OK']:
        return ret
      key = ret['Value']

      entries.append( "(%d,%d,%s,%s)" % ( jid, rescheduleCounter, key, value, ) )

    return self._update( "INSERT INTO AtticJobParameters VALUES %s" % ",".join( entries ) )

#############################################################################
  def setAtticJobParameter( self, jobID, key, value, rescheduleCounter ):
    """ Set attic parameter for job specified by its jobID when job rescheduling
        for later debugging
    """
    ret = self._escapeString( jobID )
    if not ret['OK']:
      return ret
    jobID = ret['Value']

    ret = self._escapeString( key )
    if not ret['OK']:
      return ret
    key = ret['Value']

    ret = self._escapeString( value )
    if not ret['OK']:
      return ret
    value = ret['Value']

    ret = self._escapeString( rescheduleCounter )
    if not ret['OK']:
      return ret
    rescheduleCounter = ret['Value']

    cmd = 'INSERT INTO AtticJobParameters (JobID,RescheduleCycle,Name,Value) VALUES(%s,%s,%s,%s)' % \
         ( jobID, rescheduleCounter, key, value )
    result = self._update( cmd )
    if not result['OK']:
      result = S_ERROR( 'JobDB.setAtticJobParameter: operation failed.' )

    return result

#############################################################################
  def setJobJDL( self, jobID, jdl = None, originalJDL = None ):
    """ Insert JDL's for job specified by jobID
    """
    ret = self._escapeString( jobID )
    if not ret['OK']:
      return ret
    jobID = ret['Value']

    ret = self._escapeString( jdl )
    if not ret['OK']:
      return ret
    e_JDL = ret['Value']

    ret = self._escapeString( originalJDL )
    if not ret['OK']:
      return ret
    e_originalJDL = ret['Value']

    req = "SELECT OriginalJDL FROM JobJDLs WHERE JobID=%s" % jobID
    result = self._query( req )
    updateFlag = False
    if result['OK']:
      if len( result['Value'] ) > 0:
        updateFlag = True

    if jdl:

      if updateFlag:
        cmd = "UPDATE JobJDLs Set JDL=%s WHERE JobID=%s" % ( e_JDL, jobID )
      else:
        cmd = "INSERT INTO JobJDLs (JobID,JDL) VALUES (%s,%s)" % ( jobID, e_JDL )
      result = self._update( cmd )
      if not result['OK']:
        return result
    if originalJDL:
      if updateFlag:
        cmd = "UPDATE JobJDLs Set OriginalJDL=%s WHERE JobID=%s" % ( e_originalJDL, jobID )
      else:
        cmd = "INSERT INTO JobJDLs (JobID,OriginalJDL) VALUES (%s,%s)" % ( jobID, e_originalJDL )

      result = self._update( cmd )

    return result

#############################################################################
  def __insertNewJDL( self, jdl ):
    """Insert a new JDL in the system, this produces a new JobID
    """

    err = 'JobDB.__insertNewJDL: Failed to retrieve a new Id.'

    result = self.insertFields( 'JobJDLs' , ['OriginalJDL'], [jdl] )
    if not result['OK']:
      self.log.error( 'Can not insert New JDL', result['Message'] )
      return result

    jid = result[ 'lastRowId' ]
    return S_OK( jid )


#############################################################################
  def getJobJDL( self, jobID, original = False, status = '' ):
    """ Get JDL for job specified by its jobID. By default the current job JDL
        is returned. If 'original' argument is True, original JDL is returned
    """
    ret = self._escapeString( jobID )
    if not ret['OK']:
      return ret
    jobID = ret['Value']

    ret = self._escapeString( status )
    if not ret['OK']:
      return ret
    e_status = ret['Value']


    if original:
      cmd = "SELECT OriginalJDL FROM JobJDLs WHERE JobID=%s" % jobID
    else:
      cmd = "SELECT JDL FROM JobJDLs WHERE JobID=%s" % jobID

    if status:
      cmd = cmd + " AND Status=%s" % e_status

    result = self._query( cmd )
    if result['OK']:
      jdl = result['Value']
      if not jdl:
        return S_OK( jdl )
      else:
        return S_OK( result['Value'][0][0] )
    else:
      return result


  def getJobsInHerd( self, jid ):
    try:
      jid = int( jid )
    except ValueError:
      return S_ERROR( "jid has to be a number" % jid )
    result = self._query( "SELECT JobID FROM Jobs WHERE MasterJobID=%d" % jid )
    if not result[ 'OK' ]:
      return result
    return S_OK( [ row[0] for row in result[ 'Value' ] ] )

  def insertSplittedManifests( self, jid, manifests ):
    jidList = [ jid ]
    with self.transaction as commit:
      result = self.getJobJDL( jid, original = True )
      if not result[ 'OK' ]:
        return result
      sourceManifest = result[ 'Value' ]
      result = self.insertFields( 'MasterJDLs', inDict = { 'JobID' : jid,
                                                           'JDL' : sourceManifest } )
      if not result[ 'OK' ]:
        return result
      jobManifest = manifests[0]
      manifestJDL = jobManifest.dumpAsJDL()
      result = self.updateFields( 'JobJDLs',
                                  condDict = { 'JobID' : jid },
                                  updateDict = { 'JDL' : manifestJDL,
                                                 'OriginalJDL' : manifestJDL,
                                                 'JobRequirements' : '' } )
      if not result[ 'OK' ]:
        return result

      #Get source job input data
      result = self.getInputData( jid )
      if not result[ 'OK' ]:
        return result
      sourceInputData = result[ 'Value' ]

      #Reset source Job Values
      upDict = { 'Status' : 'Received',
                 'MinorStatus' : 'Job accepted',
                 'ApplicationStatus' : 'Unknown',
                 'HerdState' : 'Splitted' }
      for name in ( 'JobName', 'JobType', 'JobGroup', 'Priority' ):
        value = jobManifest.getOption( name )
        if name == 'Priority':
          name = 'UserPriority'
        if value:
          upDict[ name ] = value
      result = self.updateFields( 'Jobs',
                                  condDict = { 'JobID' : jid },
                                  updateDict = upDict )
      if not result[ 'OK' ]:
        return result

      #Reduce source job input data
      if sourceInputData:
        inputData = {}
        for lfn in jobManifest.getOption( "InputData", [] ):
          if lfn not in sourceInputData:
            return S_ERROR( "LFN in splitted manifest does not exist in the original: %s" % lfn )
        inputData[ lfn ] = dict( sourceInputData[ lfn ] )
        result = self.setInputData( jid, inputData )
        if not result[ 'OK' ]:
          return result

      #Get job attributes to copy them to children jobs
      result = self.getJobAttributes( jid, [ 'Owner', 'OwnerDN', 'OwnerGroup', 'DIRACSetup' ] )
      if not result[ 'OK' ]:
        return result
      attrs = result[ 'Value' ]

      #Do the magic!
      for manifest in manifests[1:]:
        result = self.insertNewJobIntoDB( manifest.dumpAsJDL(), attrs[ 'Owner' ], attrs[ 'OwnerDN' ],
                                          attrs[ 'OwnerGroup' ], attrs[ 'DIRACSetup' ], jid )
        if not result[ 'OK' ]:
          return result
        jidList.append( result[ 'Value' ] )
        if sourceInputData:
          inputData = {}
          for lfn in manifest.getOption( "InputData", [] ):
            if lfn not in sourceInputData:
              return S_ERROR( "LFN in splitted manifest does not exist in the original: %s" % lfn )
          inputData[ lfn ] = dict( sourceInputData[ lfn ] )
          result = self.setInputData( jidList[-1], inputData )
          if not result[ 'OK' ]:
            return result
      commit()

    return S_OK( jidList )

#############################################################################
  def insertNewJobIntoDB( self, jdl, owner, ownerDN, ownerGroup, diracSetup, parentJob = None ):
    """ Insert the initial JDL into the Job database,
        Do initial JDL crosscheck,
        Set Initial job Attributes and Status
    """
    jobManifest = JobManifest()
    result = jobManifest.load( jdl )
    if not result['OK']:
      return result
    jobManifest.setOptionsFromDict( { 'OwnerName' : owner,
                                      'OwnerDN' : ownerDN,
                                      'OwnerGroup' : ownerGroup,
                                      'DIRACSetup' : diracSetup } )
    result = jobManifest.check()
    if not result['OK']:
      return result

    # 1.- insert original JDL on DB and get new JobID
    # Fix the possible lack of the brackets in the JDL
    if jdl.strip()[0].find( '[' ) != 0 :
      jdl = '[' + jdl + ']'
    result = self.__insertNewJDL( jdl )
    if not result[ 'OK' ]:
      return S_ERROR( 'Can not insert manifest into DB: %s' % result[ 'Message' ] )

    jid = result[ 'Value' ]
    result = self.__checkAndPrepareManifest( jobManifest, jid,
                                        owner, ownerDN,
                                        ownerGroup, diracSetup )
    if not result['OK']:
      return result

    jobManifest.remove( 'JobRequirements' )
    result = self.setJobJDL( jid, jobManifest.dumpAsJDL() )
    if not result['OK']:
      return result

    attrs = {}
    attrs[ 'JobID' ] = jid
    attrs[ 'LastUpdateTime' ] = Time.toString()
    attrs[ 'SubmissionTime' ] = Time.toString()
    attrs[ 'Owner' ] = owner
    attrs[ 'OwnerDN' ] = ownerDN
    attrs[ 'OwnerGroup' ] = ownerGroup
    attrs[ 'DIRACSetup' ] = diracSetup
    attrs[ 'VerifiedFlag' ] = True
    attrs[ 'Status' ] = 'Received'
    attrs[ 'MinorStatus' ] = 'Job accepted'

    site = jobManifest.getOption( 'Site', [] )
    if not site:
      attrs[ 'Site' ] = 'ANY'
    elif len( site ) > 1:
      attrs[ 'Site' ] = 'Multiple'
    else:
      attrs[ 'Site' ] = site[0]

    if jobManifest.getOption( "Splitter", "" ):
      attrs[ 'HerdState' ] = "WillSplit"

    if parentJob == None:
      parentJob = jid
    attrs[ 'MasterJobID' ] = parentJob

    for name in ( 'JobName', 'JobType', 'JobGroup', 'Priority' ):
      value = jobManifest.getOption( name )
      if name == 'Priority':
        name = 'UserPriority'
      if value:
        attrs[ name ] = value

    result = self.insertFields( 'Jobs', inDict = attrs )
    if not result['OK']:
      return result

    result = S_OK( jid )
    result[ 'JobID' ] = jid
    result[ 'Status' ] = 'Received'
    result[ 'MinorStatus' ] = 'Job accepted'

    return result

#############################################################################
  def __checkAndPrepareManifest( self, jobManifest, jid, owner, ownerDN,
                                 ownerGroup, DIRACSetup ):
    """
      Check Consistency of Submitted JDL and set some defaults
      Prepare subJDL with Job Requirements
    """
    VO = Registry.getVOForGroup( ownerGroup )

    manifestData = { 'OwnerName' : owner, 'OwnerDN': ownerDN, 'OwnerGroup' : ownerGroup,
                     'DIRACSetup' : DIRACSetup, 'JobID' : jid, 'VirtualOrganization' : VO }

    jobManifest.setOptionsFromDict( manifestData )

    if not jobManifest.isOption( 'SubmitPools' ):
      submitPools = Registry.getVOOption( VO, 'SubmitPools' )
      if submitPools:
        jobManifest.setOption( 'SubmitPools', submitPools )

    voPolicyDict = gConfig.getOptionsDict( '/DIRAC/VOPolicy/%s/%s' % ( VO, DIRACSetup ) )
    if voPolicyDict['OK']:
      voPolicy = voPolicyDict['Value']
      for k in voPolicy:
        if not jobManifest.isOption( k ):
          jobManifest.setOption( k, voPolicy[ k ] )

    jobManifest.remove( "JobRequirements" )
    result = jobManifest.check()
    if not result['OK']:
      return result

    jobManifest.expand()
    return S_OK()


#############################################################################
  def removeJobFromDB( self, jobIDs ):
    """Remove job from DB

       Remove job from the Job DB and clean up all the job related data
       in various tables
    """

    # ret = self._escapeString(jobID)
    # if not ret['OK']:
    #  return ret
    # e_jobID = ret['Value']

    if type( jobIDs ) != type( [] ):
      jobIDList = [jobIDs]
    else:
      jobIDList = jobIDs

    failedTablesList = []
    jobIDString = ','.join( [str( j ) for j in jobIDList] )
    for table in ['InputData',
                  'JobParameters',
                  'AtticJobParameters',
                  'HeartBeatLoggingInfo',
                  'OptimizerParameters',
                  'JobCommands',
                  'Jobs',
                  'JobJDLs']:

      cmd = 'DELETE FROM %s WHERE JobID in (%s)' % ( table, jobIDString )
      result = self._update( cmd )
      if not result['OK']:
        failedTablesList.append( table )

    result = S_OK()

    if failedTablesList:
      result = S_ERROR( 'Errors while job removal' )
      result['FailedTables'] = failedTablesList

    return result

#################################################################
  def rescheduleJobs( self, jobIDs ):
    """ Reschedule all the jobs in the given list
    """

    failedJobs = []
    for jobID in jobIDs:
      result = self.rescheduleJob( jobID )
      if not result['OK']:
        failedJobs.append( jobID )

    if failedJobs:
      result = S_ERROR( 'JobDB.rescheduleJobs: Not all the jobs were rescheduled' )
      result['FailedJobs'] = failedJobs

    return S_OK()

#############################################################################
  def __failJob( self, jid, minor, errMsg ):
    result = self.setJobStatus( jid, status = 'Failed', minor = minor )
    ret = S_ERROR( errMsg )
    if result[ 'OK' ]:
      ret.update( { 'Status' : 'Failed', 'MinorStatus' : minor } )
    return ret

#############################################################################
  def resetJob( self, jid ):
    result = self.setJobAttributes( jid, [ 'RescheduleCounter' ], [ -1 ] )
    if not result[ 'OK' ]:
      return self.__failJob( jid, "Error resetting job", "Error setting reschedule counter: %s" % result[ 'Message' ] )
    result = self.clearAtticParameters( jid )
    if not result[ 'OK' ]:
      return self.__failJob( jid, "Error cleaning attic", "Error cleaning attic: %s" % result[ 'Message' ] )
    return self.rescheduleJob( jid )


#############################################################################
  def rescheduleJob ( self, jid ):
    """ Reschedule the given job to run again from scratch. Retain the already
        defined parameters in the parameter Attic
    """
    #I feel dirty after looking at this method

    try:
      jid = int( jid )
    except ValueError:
      return S_ERROR( "jid is not an number! Get out!" )

    # Check Verified Flag
    result = self.getJobAttributes( jid, ['Status', 'MinorStatus', 'VerifiedFlag', 'RescheduleCounter',
                                     'Owner', 'OwnerDN', 'OwnerGroup', 'DIRACSetup'] )
    if not result['OK']:
      return S_ERROR( 'JobDB.getJobAttributes: Job %d does not exist' % jid )
    attrs = result['Value']

    #This is useless?
    if not attrs['VerifiedFlag']:
      return S_ERROR( 'Job %s not Verified: Status = %s, MinorStatus = %s' % (
                                                                             jid,
                                                                             attrs['Status'],
                                                                             attrs['MinorStatus'] ) )


    # Check the Reschedule counter first
    rescheduleCounter = int( attrs['RescheduleCounter'] ) + 1

    self.maxRescheduling = self.getCSOption( 'MaxRescheduling', self.maxRescheduling )

    # Exit if the limit of the reschedulings is reached
    if rescheduleCounter > self.maxRescheduling:
      self.log.warn( 'Maximum number of reschedulings is reached', 'Job %s' % jid )
      return self.__failJob( jid, 'Maximum of reschedulings reached',
                             'Maximum number of reschedulings is reached: %s' % self.maxRescheduling )

    # Save the job parameters for later debugging
    result = self.getJobParameters( jid )
    if result['OK']:
      parDict = result['Value']
      result = self.setAtticParameters( jid, rescheduleCounter - 1, parDict )
      if not result['OK']:
        return self.__failJob( jid, "Error setting parameter", "Can't set attic parameter: %s" % result[ 'Message' ] )

    for tableName in ( 'JobParameters', 'OptimizerParameters' ):
      cmd = 'DELETE FROM JobParameters WHERE JobID=%d' % jid
      res = self._update( cmd )
      if not res['OK']:
        return self.__failJob( jid, "Error cleaning %s" % tableName,
                                    "Can't clean %s: %s" % ( tableName, res[ 'Message' ] ) )

    result = self.__cleanInputData( jid )
    if not result[ 'OK' ]:
      return self.__failJob( jid, "Error rescheduling", "Can't clean input data: %s" % result[ 'Message' ] )

    # the Jobreceiver needs to know if there is InputData ??? to decide which optimizer to call
    # proposal: - use the getInputData method
    res = self.getJobJDL( jid, original = True )
    if not res['OK']:
      return self.__failJob( jid, "Error getting JDL", "Can't retrieve JDL: %s" % res[ 'Value' ] )

    jdl = res['Value']
    # Fix the possible lack of the brackets in the JDL
    if jdl.strip()[0].find( '[' ) != 0 :
      jdl = '[%s]' % jdl
      
    # Replace the JobID placeholder if any
    if jdl.find( '%j' ) != -1:
      jdl = jdl.replace( '%j', str( jid ) )  
      
    jobManifest = JobManifest()    
    jobManifest.loadJDL( jdl )

    result = self.__checkAndPrepareManifest( jobManifest, jid, attrs['Owner'],
                                             attrs['OwnerDN'], attrs['OwnerGroup'],
                                             attrs['DIRACSetup'] )

    if not result['OK']:
      return self.__failJob( jid, "Error prepare JDL", "Can't prepare JDL: %s" % res[ 'Value' ] )

    result = self.setJobJDL( jid, jobManifest.dumpAsJDL() )
    if not result['OK']:
      return self.__failJob( jid, "Error setting JDL", "Can't set JDL: %s" % res[ 'Value' ] )


    attrs = {}
    attrs[ 'RescheduleCounter' ] = rescheduleCounter
    attrs[ 'Status' ] = 'Received'
    attrs[ 'MinorStatus' ] = 'Job accepted'
    attrs[ 'ApplicationStatus' ] = 'Unknown'
    attrs[ 'ApplicationNumStatus' ] = 0
    attrs[ 'RescheduleTime' ] = Time.toString()
    attrs[ 'LastUpdateTime' ] = Time.toString()
    attrs[ 'SubmissionTime' ] = Time.toString()

    site = jobManifest.getOption( 'Site', [] )
    if not site:
      attrs[ 'Site' ] = 'ANY'
    elif len( site ) > 1:
      attrs[ 'Site' ] = 'Multiple'
    else:
      attrs[ 'Site' ] = site[0]


    result = self.updateFields( 'Jobs', condDict = { 'JobID' : jid },
                                updateDict = attrs )
    if not result['OK']:
      return self.__failJob( jid, "Error setting attrs", "Can't set attributes: %s" % res[ 'Value' ] )

    retVal = S_OK( jid )
    retVal['JobID'] = jid
    retVal['InputData'] = jobManifest.getOption( "InputData" )
    retVal['RescheduleCounter'] = rescheduleCounter
    retVal['Status'] = 'Received'
    retVal['MinorStatus'] = 'Job Rescheduled'

    return retVal

#############################################################################
  def getSiteSummary( self ):
    """ Get the summary of jobs in a given status on all the sites
    """

    waitingList = ['"Submitted"', '"Assigned"', '"Waiting"', '"Matched"']
    waitingString = ','.join( waitingList )

    result = self.getDistinctJobAttributes( 'Site' )
    if not result['OK']:
      return result

    siteList = result['Value']
    siteDict = {}
    totalDict = {'Waiting':0, 'Running':0, 'Stalled':0, 'Done':0, 'Failed':0}

    for site in siteList:
      if site == "ANY":
        continue
      # Waiting
      siteDict[site] = {}
      ret = self._escapeString( site )
      if not ret['OK']:
        return ret
      e_site = ret['Value']

      req = "SELECT COUNT(JobID) FROM Jobs WHERE Status IN (%s) AND Site=%s" % ( waitingString, e_site )
      result = self._query( req )
      if result['OK']:
        count = result['Value'][0][0]
      else:
        return S_ERROR( 'Failed to get Site data from the JobDB' )
      siteDict[site]['Waiting'] = count
      totalDict['Waiting'] += count
      # Running,Stalled,Done,Failed
      for status in ['"Running"', '"Stalled"', '"Done"', '"Failed"']:
        req = "SELECT COUNT(JobID) FROM Jobs WHERE Status=%s AND Site=%s" % ( status, e_site )
        result = self._query( req )
        if result['OK']:
          count = result['Value'][0][0]
        else:
          return S_ERROR( 'Failed to get Site data from the JobDB' )
        siteDict[site][status.replace( '"', '' )] = count
        totalDict[status.replace( '"', '' )] += count

    siteDict['Total'] = totalDict
    return S_OK( siteDict )

#################################################################################
  def getSiteSummaryWeb( self, selectDict, sortList, startItem, maxItems ):
    """ Get the summary of jobs in a given status on all the sites in the standard Web form
    """

    paramNames = ['Site', 'GridType', 'Country', 'Tier', 'MaskStatus']
    paramNames += JOB_STATES
    paramNames += ['Efficiency', 'Status']
    #FIXME: hack!!!
    siteT1List = ['CERN', 'IN2P3', 'NIKHEF', 'SARA', 'PIC', 'CNAF', 'RAL', 'GRIDKA', 'RRCKI']

    # Sort out records as requested
    sortItem = -1
    sortOrder = "ASC"
    if sortList:
      item = sortList[0][0]  # only one item for the moment
      sortItem = paramNames.index( item )
      sortOrder = sortList[0][1]

    last_update = None
    if selectDict.has_key( 'LastUpdateTime' ):
      last_update = selectDict['LastUpdateTime']
      del selectDict['LastUpdateTime']

    result = self.getCounters( 'Jobs', ['Site', 'Status'],
                              {}, newer = last_update,
                              timeStamp = 'LastUpdateTime' )
    last_day = Time.dateTime() - Time.day
    resultDay = self.getCounters( 'Jobs', ['Site', 'Status'],
                                 {}, newer = last_day,
                                 timeStamp = 'EndExecTime' )

    # Get the site mask status
    siteStatus = SiteStatus()
    siteMask = {}
    resultMask = getSites( fullName = True )
    if resultMask['OK']:
      for site in resultMask['Value']:
        siteMask[site] = 'NoMask'
    resultMask = siteStatus.getUsableSites( 'ComputingAccess' )
    if resultMask['OK']:
      for site in resultMask['Value']:
        siteMask[site] = 'Active'
    resultMask = siteStatus.getUnusableSites( 'ComputingAccess' )
    if resultMask['OK']:
      for site in resultMask['Value']:
        siteMask[site] = 'Banned'

    # Sort out different counters
    resultDict = {}
    if result['OK']:
      for attDict, count in result['Value']:
        siteFullName = attDict['Site']
        status = attDict['Status']
        if not resultDict.has_key( siteFullName ):
          resultDict[siteFullName] = {}
          for state in JOB_STATES:
            resultDict[siteFullName][state] = 0
        if status not in JOB_FINAL_STATES:
          resultDict[siteFullName][status] = count
    if resultDay['OK']:
      for attDict, count in resultDay['Value']:
        siteFullName = attDict['Site']
        if not resultDict.has_key( siteFullName ):
          resultDict[siteFullName] = {}
          for state in JOB_STATES:
            resultDict[siteFullName][state] = 0
        status = attDict['Status']
        if status in JOB_FINAL_STATES:
          resultDict[siteFullName][status] = count

    # Collect records now
    records = []
    countryCounts = {}
    for siteFullName in resultDict:
      siteDict = resultDict[siteFullName]
      if siteFullName.find( '.' ) != -1:
        grid, site, country = siteFullName.split( '.' )
      else:
        grid, site, country = 'Unknown', 'Unknown', 'Unknown'

      tier = 'Tier-2'
      if site in siteT1List:
        tier = 'Tier-1'

      if not countryCounts.has_key( country ):
        countryCounts[country] = {}
        for state in JOB_STATES:
          countryCounts[country][state] = 0
      rList = [siteFullName, grid, country, tier]
      if siteMask.has_key( siteFullName ):
        rList.append( siteMask[siteFullName] )
      else:
        rList.append( 'NoMask' )
      for status in JOB_STATES:
        rList.append( siteDict[status] )
        countryCounts[country][status] += siteDict[status]
      efficiency = 0
      total_finished = 0
      for state in JOB_FINAL_STATES:
        total_finished += resultDict[siteFullName][state]
      if total_finished > 0:
        efficiency = float( siteDict['Done'] + siteDict['Completed'] ) / float( total_finished )
      rList.append( '%.1f' % ( efficiency * 100. ) )
      # Estimate the site verbose status
      if efficiency > 0.95:
        rList.append( 'Good' )
      elif efficiency > 0.80:
        rList.append( 'Fair' )
      elif efficiency > 0.60:
        rList.append( 'Poor' )
      elif total_finished == 0:
        rList.append( 'Idle' )
      else:
        rList.append( 'Bad' )
      records.append( rList )

    # Select records as requested
    if selectDict:
      for item in selectDict:
        selectItem = paramNames.index( item )
        values = selectDict[item]
        if type( values ) != type( [] ):
          values = [values]
        indices = range( len( records ) )
        indices.reverse()
        for ind in indices:
          if records[ind][selectItem] not in values:
            del records[ind]

    # Sort records as requested
    if sortItem != -1 :
      if sortOrder.lower() == "asc":
        records.sort( key = operator.itemgetter( sortItem ) )
      else:
        records.sort( key = operator.itemgetter( sortItem ), reverse = True )

    # Collect the final result
    finalDict = {}
    finalDict['ParameterNames'] = paramNames
    # Return all the records if maxItems == 0 or the specified number otherwise
    if maxItems:
      if startItem + maxItems > len( records ):
        finalDict['Records'] = records[startItem:]
      else:
        finalDict['Records'] = records[startItem:startItem + maxItems]
    else:
      finalDict['Records'] = records

    finalDict['TotalRecords'] = len( records )
    finalDict['Extras'] = countryCounts

    return S_OK( finalDict )

#################################################################################
  def getUserSummaryWeb( self, selectDict, sortList, startItem, maxItems ):
    """ Get the summary of user jobs in a standard form for the Web portal.
        Pagination and global sorting is supported.
    """

    paramNames = ['Owner', 'OwnerDN', 'OwnerGroup']
    paramNames += JOB_STATES
    paramNames += ['TotalJobs']

    # Sort out records as requested
    sortItem = -1
    sortOrder = "ASC"
    if sortList:
      item = sortList[0][0]  # only one item for the moment
      sortItem = paramNames.index( item )
      sortOrder = sortList[0][1]

    last_update = None
    if selectDict.has_key( 'LastUpdateTime' ):
      last_update = selectDict['LastUpdateTime']
      del selectDict['LastUpdateTime']
    if selectDict.has_key( 'Owner' ):
      username = selectDict['Owner']
      del selectDict['Owner']
      result = Registry.getDNForUsername( username )
      if result['OK']:
        selectDict['OwnerDN'] = result['Value']
      else:
        return S_ERROR( 'Unknown user %s' % username )

    result = self.getCounters( 'Jobs', ['OwnerDN', 'OwnerGroup', 'Status'],
                              selectDict, newer = last_update,
                              timeStamp = 'LastUpdateTime' )
    last_day = Time.dateTime() - Time.day
    resultDay = self.getCounters( 'Jobs', ['OwnerDN', 'OwnerGroup', 'Status'],
                                 selectDict, newer = last_day,
                                 timeStamp = 'EndExecTime' )

    # Sort out different counters
    resultDict = {}
    for attDict, count in result['Value']:
      owner = attDict['OwnerDN']
      group = attDict['OwnerGroup']
      status = attDict['Status']

      if not resultDict.has_key( owner ):
        resultDict[owner] = {}
      if not resultDict[owner].has_key( group ):
        resultDict[owner][group] = {}
        for state in JOB_STATES:
          resultDict[owner][group][state] = 0

      resultDict[owner][group][status] = count
    for attDict, count in resultDay['Value']:
      owner = attDict['OwnerDN']
      group = attDict['OwnerGroup']
      status = attDict['Status']
      if status in JOB_FINAL_STATES:
        resultDict[owner][group][status] = count

    # Collect records now
    records = []
    totalUser = {}
    for owner in resultDict:
      totalUser[owner] = 0
      for group in resultDict[owner]:
        result = Registry.getUsernameForDN( owner )
        if result['OK']:
          username = result['Value']
        else:
          username = 'Unknown'
        rList = [username, owner, group]
        count = 0
        for state in JOB_STATES:
          s_count = resultDict[owner][group][state]
          rList.append( s_count )
          count += s_count
        rList.append( count )
        records.append( rList )
        totalUser[owner] += count

    # Sort out records
    if sortItem != -1 :
      if sortOrder.lower() == "asc":
        records.sort( key = operator.itemgetter( sortItem ) )
      else:
        records.sort( key = operator.itemgetter( sortItem ), reverse = True )

    # Collect the final result
    finalDict = {}
    finalDict['ParameterNames'] = paramNames
    # Return all the records if maxItems == 0 or the specified number otherwise
    if maxItems:
      if startItem + maxItems > len( records ):
        finalDict['Records'] = records[startItem:]
      else:
        finalDict['Records'] = records[startItem:startItem + maxItems]
    else:
      finalDict['Records'] = records

    finalDict['TotalRecords'] = len( records )
    return S_OK( finalDict )

#####################################################################################
  def setHeartBeatData( self, jobID, staticDataDict, dynamicDataDict ):
    """ Add the job's heart beat data to the database
    """

    # Set the time stamp first
    ret = self._escapeString( jobID )
    if not ret['OK']:
      return ret
    e_jobID = ret['Value']

    req = "UPDATE Jobs SET HeartBeatTime=UTC_TIMESTAMP(), Status='Running' WHERE JobID=%s" % e_jobID
    result = self._update( req )
    if not result['OK']:
      return S_ERROR( 'Failed to set the heart beat time: ' + result['Message'] )

    ok = True
    # FIXME: It is rather not optimal to use parameters to store the heartbeat info, must find a proper solution
    # Add static data items as job parameters
    result = self.setJobParameters( jobID, staticDataDict.items() )
    if not result['OK']:
      ok = False
      self.log.warn( result['Message'] )

    # Add dynamic data to the job heart beat log
    # start = time.time()
    valueList = []
    for key, value in dynamicDataDict.items():
      result = self._escapeString( key )
      if not result['OK']:
        self.log.warn( 'Failed to escape string ' + key )
        continue
      e_key = result['Value']
      result = self._escapeString( value )
      if not result['OK']:
        self.log.warn( 'Failed to escape string ' + value )
        continue
      e_value = result['Value']
      valueList.append( "( %s, %s,%s,UTC_TIMESTAMP())" % ( e_jobID, e_key, e_value ) )

    if valueList:

      valueString = ','.join( valueList )
      req = "INSERT INTO HeartBeatLoggingInfo (JobID,Name,Value,HeartBeatTime) VALUES "
      req += valueString
      result = self._update( req )
      if not result['OK']:
        ok = False
        self.log.warn( result['Message'] )

    if ok:
      return S_OK()
    else:
      return S_ERROR( 'Failed to store some or all the parameters' )

#####################################################################################
  def getHeartBeatData( self, jobID ):
    """ Retrieve the job's heart beat data
    """
    ret = self._escapeString( jobID )
    if not ret['OK']:
      return ret
    jobID = ret['Value']

    cmd = 'SELECT Name,Value,HeartBeatTime from HeartBeatLoggingInfo WHERE JobID=%s' % jobID
    res = self._query( cmd )
    if not res['OK']:
      return res

    if len( res['Value'] ) == 0:
      return S_OK ( [] )

    result = []
    values = res['Value']
    for row in values:
      result.append( ( str( row[0] ), '%.01f' % ( float( row[1].replace( '"', '' ) ) ), str( row[2] ) ) )

    return S_OK( result )

#####################################################################################
  def setJobCommand( self, jobID, command, arguments = None ):
    """ Store a command to be passed to the job together with the
        next heart beat
    """
    ret = self._escapeString( jobID )
    if not ret['OK']:
      return ret
    jobID = ret['Value']

    ret = self._escapeString( command )
    if not ret['OK']:
      return ret
    command = ret['Value']

    if arguments:
      ret = self._escapeString( arguments )
      if not ret['OK']:
        return ret
      arguments = ret['Value']
    else:
      arguments = "''"

    req = "INSERT INTO JobCommands (JobID,Command,Arguments,ReceptionTime) "
    req += "VALUES (%s,%s,%s,UTC_TIMESTAMP())" % ( jobID, command, arguments )
    result = self._update( req )
    return result

#####################################################################################
  def getJobCommand( self, jobID, status = 'Received' ):
    """ Get a command to be passed to the job together with the
        next heart beat
    """

    ret = self._escapeString( jobID )
    if not ret['OK']:
      return ret
    jobID = ret['Value']

    ret = self._escapeString( status )
    if not ret['OK']:
      return ret
    status = ret['Value']

    req = "SELECT Command, Arguments FROM JobCommands WHERE JobID=%s AND Status=%s" % ( jobID, status )
    result = self._query( req )
    if not result['OK']:
      return result

    resultDict = {}
    if result['Value']:
      for row in result['Value']:
        resultDict[row[0]] = row[1]

    return S_OK( resultDict )

#####################################################################################
  def setJobCommandStatus( self, jobID, command, status ):
    """ Set the command status
    """
    ret = self._escapeString( jobID )
    if not ret['OK']:
      return ret
    jobID = ret['Value']

    ret = self._escapeString( command )
    if not ret['OK']:
      return ret
    command = ret['Value']

    ret = self._escapeString( status )
    if not ret['OK']:
      return ret
    status = ret['Value']

    req = "UPDATE JobCommands SET Status=%s WHERE JobID=%s AND Command=%s" % ( status, jobID, command )
    result = self._update( req )
    return result

#####################################################################################
  def getSummarySnapshot( self, requestedFields = False ):
    """ Get the summary snapshot for a given combination
    """
    if not requestedFields:
      requestedFields = [ 'Status', 'MinorStatus',
                  'Site', 'Owner', 'OwnerGroup', 'JobGroup', 'HerdState' ]
    defFields = [ 'DIRACSetup' ] + requestedFields
    valueFields = [ 'COUNT(JobID)', 'SUM(RescheduleCounter)' ]
    defString = ", ".join( defFields )
    valueString = ", ".join( valueFields )
    sqlCmd = "SELECT %s, %s From Jobs GROUP BY %s" % ( defString, valueString, defString )
    result = self._query( sqlCmd )
    if not result[ 'OK' ]:
      return result
    return S_OK( ( ( defFields + valueFields ), result[ 'Value' ] ) )<|MERGE_RESOLUTION|>--- conflicted
+++ resolved
@@ -75,7 +75,6 @@
 #############################################################################
 class JobDB( DB ):
 
-<<<<<<< HEAD
   _tablesDict = {}
   # Jobs table
   _tablesDict[ 'Jobs' ] = {
@@ -271,10 +270,7 @@
                                  }
 
 
-  def __init__( self, maxQueueSize = 10, checkTables = False ):
-=======
-  def __init__( self ):
->>>>>>> 5e0ef977
+  def __init__( self, checkTables = False ):
     """ Standard Constructor
     """
 
