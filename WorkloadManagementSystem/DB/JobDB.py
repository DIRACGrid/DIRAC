""" DIRAC JobDB class is a front-end to the main WMS database containing
    job definitions and status information. It is used in most of the WMS
    components

    The following methods are provided for public usage:

    getJobAttribute()
    getJobAttributes()
    getAllJobAttributes()
    getDistinctJobAttributes()
    getAttributesForJobList()
    getJobParameter()
    getJobParameters()
    getAllJobParameters()
    getInputData()
    getJobJDL()

    selectJobs()
    selectJobsWithStatus()

    setJobAttribute()
    setJobAttributes()
    setJobParameter()
    setJobParameters()
    setJobJDL()
    setJobStatus()
    setInputData()

    insertNewJobIntoDB()
    removeJobFromDB()

    rescheduleJob()
    rescheduleJobs()

    getMask()
    setMask()
    allowSiteInMask()
    banSiteInMask()

    getCounters()
"""

__RCSID__ = "$Id$"

import sys
import operator

from DIRAC.Core.Utilities                                    import DErrno
from DIRAC.Core.Utilities.ClassAd.ClassAdLight               import ClassAd
from DIRAC.Core.Utilities.ReturnValues                       import S_OK, S_ERROR
from DIRAC.Core.Utilities                                    import Time
from DIRAC.ConfigurationSystem.Client.Config                 import gConfig
from DIRAC.ConfigurationSystem.Client.Helpers.Registry       import getVOForGroup, getVOOption, getGroupOption
from DIRAC.ConfigurationSystem.Client.Helpers.Operations     import Operations
from DIRAC.Core.Base.DB                                      import DB
from DIRAC.ConfigurationSystem.Client.Helpers.Resources      import getDIRACPlatform
from DIRAC.WorkloadManagementSystem.Client.JobState.JobManifest   import JobManifest
from DIRAC.ResourceStatusSystem.Client.SiteStatus                 import SiteStatus

#############################################################################

class JobDB( DB ):

  def __init__( self ):
    """ Standard Constructor
    """

    DB.__init__( self, 'JobDB', 'WorkloadManagement/JobDB' )

    self.maxRescheduling = self.getCSOption( 'MaxRescheduling', 3 )

    self.jobAttributeNames = []

    self.siteClient = SiteStatus()

    result = self.__getAttributeNames()

    if not result['OK']:
      error = 'Can not retrieve job Attributes'
      self.log.fatal( 'JobDB: %s' % error )
      sys.exit( error )
      return

    self.JOB_STATES = ['Received', 'Checking', 'Staging', 'Waiting', 'Matched',
                       'Running', 'Stalled', 'Done', 'Completed', 'Failed']
    self.JOB_FINAL_STATES = ['Done', 'Completed', 'Failed']
    self.jdl2DBParameters = ['JobName', 'JobType', 'JobGroup']

    self.log.info( "MaxReschedule:  %s" % self.maxRescheduling )
    self.log.info( "==================================================" )

  def __getAttributeNames( self ):
    """ get Name of Job Attributes defined in DB
        set self.jobAttributeNames to the list of Names
        return S_OK()
        return S_ERROR upon error
    """

    res = self._query( 'DESCRIBE Jobs' )
    if not res['OK']:
      return res

    self.jobAttributeNames = []
    for row in res['Value']:
      field = row[0]
      self.jobAttributeNames.append( field )

    return S_OK()

#############################################################################
  def getAttributesForJobList( self, jobIDList, attrList = None ):
    """ Get attributes for the jobs in the the jobIDList.
        Returns an S_OK structure with a dictionary of dictionaries as its Value:
        ValueDict[jobID][attribute_name] = attribute_value
    """
    if not jobIDList:
      return S_OK( {} )
    if attrList:
      attrNames = ','.join( [ str( x ) for x in attrList ] )
      attr_tmp_list = attrList
    else:
      attrNames = ','.join( [ str( x ) for x in self.jobAttributeNames ] )
      attr_tmp_list = self.jobAttributeNames
    jobList = ','.join( [str( x ) for x in jobIDList] )

    # FIXME: need to check if the attributes are in the list of job Attributes

    cmd = 'SELECT JobID,%s FROM Jobs WHERE JobID in ( %s )' % ( attrNames, jobList )
    res = self._query( cmd )
    if not res['OK']:
      return res
    try:
      retDict = {}
      for retValues in res['Value']:
        jobID = retValues[0]
        jobDict = {}
        jobDict[ 'JobID' ] = jobID
        attrValues = retValues[1:]
        for i in range( len( attr_tmp_list ) ):
          try:
            jobDict[attr_tmp_list[i]] = attrValues[i].tostring()
          except Exception:
            jobDict[attr_tmp_list[i]] = str( attrValues[i] )
        retDict[int( jobID )] = jobDict
      return S_OK( retDict )
    except Exception as x:
      return S_ERROR( 'JobDB.getAttributesForJobList: Failed\n%s' % str( x ) )


#############################################################################
  def getDistinctJobAttributes( self, attribute, condDict = None, older = None,
                                newer = None, timeStamp = 'LastUpdateTime' ):
    """ Get distinct values of the job attribute under specified conditions
    """
    return self.getDistinctAttributeValues( 'Jobs', attribute, condDict = condDict,
                                            older = older, newer = newer, timeStamp = timeStamp )


#############################################################################
  def traceJobParameter( self, site, localID, parameter, date = None, until = None ):
    ret = self.traceJobParameters( site, localID, [parameter], None, date, until )
    if not ret['OK']:
      return ret
    returnDict = {}
    for jobID in ret['Value']:
      returnDict[jobID] = ret['Value'][jobID].get( parameter )
    return S_OK( returnDict )

#############################################################################
  def traceJobParameters( self, site, localIDs, paramList = None, attributeList = None, date = None, until = None ):
    import datetime
    exactTime = False
    if not attributeList:
      attributeList = []
    attributeList = list( set( attributeList ) | set( ['StartExecTime', 'SubmissionTime', 'HeartBeatTime',
                                                       'EndExecTime', 'JobName', 'OwnerDN', 'OwnerGroup'] ) )
    try:
      if isinstance( localIDs, (list, dict) ):
        localIDs = [int( localID ) for localID in localIDs]
      else:
        localIDs = [int( localIDs )]
    except:
      return S_ERROR( "localIDs must be integers" )
    now = datetime.datetime.utcnow()
    if until:
      if until.lower() == 'now':
        until = now
      else:
        try:
          until = datetime.datetime.strptime( until, '%Y-%m-%d' )
        except:
          return S_ERROR( "Error in format for 'until', expected '%Y-%m-%d'" )
    if not date:
      until = now
      since = until - datetime.timedelta( hours = 24 )
    else:
      since = None
      for dFormat in ( '%Y-%m-%d', '%Y-%m-%d %H:%M', '%Y-%m-%d %H:%M:%S' ):
        try:
          since = datetime.datetime.strptime( date, dFormat )
          break
        except:
          exactTime = True
      if not since:
        return S_ERROR( 'Error in date format' )
      if exactTime:
        exactTime = since
        if not until:
          until = now
      else:
        if not until:
          until = since + datetime.timedelta( hours = 24 )
      if since > now:
        return S_ERROR( 'Cannot find jobs in the future' )
      if until > now:
        until = now
    result = self.selectJobs( {'Site':site}, older = str( until ), newer = str( since ) )
    if not result['OK']:
      return result
    if not result['Value']:
      return S_ERROR( 'No jobs found at %s for date %s' % ( site, date ) )
    resultDict = {'Successful':{}, 'Failed':{}}
    for jobID in result['Value']:
      if jobID:
        ret = self.getJobParameter( jobID, 'LocalJobID' )
        if not ret['OK']:
          return ret
        localID = ret['Value']
        if localID and int( localID ) in localIDs:
          attributes = self.getJobAttributes( jobID, attributeList )
          if not attributes['OK']:
            return attributes
          attributes = attributes['Value']
          if exactTime:
            for att in ( 'StartExecTime', 'SubmissionTime' ):
              startTime = attributes.get( att )
              if startTime == 'None':
                startTime = None
              if startTime:
                break
            startTime = datetime.datetime.strptime( startTime , '%Y-%m-%d %H:%M:%S' ) if startTime else now
            for att in ( 'EndExecTime', 'HeartBeatTime' ):
              lastTime = attributes.get( att )
              if lastTime == 'None':
                lastTime = None
              if lastTime:
                break
            lastTime = datetime.datetime.strptime( lastTime, '%Y-%m-%d %H:%M:%S' ) if lastTime else now
            okTime = ( exactTime >= startTime and exactTime <= lastTime )
          else:
            okTime = True
          if okTime:
            ret = self.getJobParameters( jobID, paramList = paramList )
            if not ret['OK']:
              return ret
            attributes.update( ret['Value'] )
            resultDict['Successful'].setdefault( int( localID ), {} )[int( jobID )] = attributes
    for localID in localIDs:
      if localID not in resultDict['Successful']:
        resultDict['Failed'][localID] = 'localID not found'
    return S_OK( resultDict )

#############################################################################
  def getJobParameters( self, jobID, paramList = None ):
    """ Get Job Parameters defined for jobID.
        Returns a dictionary with the Job Parameters.
        If parameterList is empty - all the parameters are returned.
    """

    ret = self._escapeString( jobID )
    if not ret['OK']:
      return ret
    e_jobID = ret['Value']

    self.log.debug( 'JobDB.getParameters: Getting Parameters for job %s' % jobID )

    resultDict = {}
    if paramList:
      paramNameList = []
      for x in paramList:
        ret = self._escapeString( x )
        if not ret['OK']:
          return ret
        paramNameList.append( ret['Value'] )
      cmd = "SELECT Name, Value from JobParameters WHERE JobID=%s and Name in (%s)" % ( e_jobID, ','.join( paramNameList ) )
      result = self._query( cmd )
      if result['OK']:
        if result['Value']:
          for name, value in result['Value']:
            try:
              resultDict[name] = value.tostring()
            except Exception:
              resultDict[name] = value

        return S_OK( resultDict )
      else:
        return S_ERROR( 'JobDB.getJobParameters: failed to retrieve parameters' )

    else:
      result = self.getFields( 'JobParameters', ['Name', 'Value'], {'JobID': jobID} )
      if not result['OK']:
        return result
      else:
        for name, value in result['Value']:
          try:
            resultDict[name] = value.tostring()
          except Exception:
            resultDict[name] = value

        return S_OK( resultDict )

#############################################################################
  def getAtticJobParameters( self, jobID, paramList = None, rescheduleCounter = -1 ):
    """ Get Attic Job Parameters defined for a job with jobID.
        Returns a dictionary with the Attic Job Parameters per each rescheduling cycle.
        If parameterList is empty - all the parameters are returned.
        If recheduleCounter = -1, all cycles are returned.
    """

    ret = self._escapeString( jobID )
    if not ret['OK']:
      return ret
    jobID = ret['Value']

    self.log.debug( 'JobDB.getAtticJobParameters: Getting Attic Parameters for job %s' % jobID )

    resultDict = {}
    paramCondition = ''
    if paramList:
      paramNameList = []
      for x in paramList:
        ret = self._escapeString( x )
        if not ret['OK']:
          return ret
        paramNameList.append( x )
      paramNames = ','.join( paramNameList )
      paramCondition = " AND Name in (%s)" % paramNames
    rCounter = ''
    if rescheduleCounter != -1:
      rCounter = ' AND RescheduleCycle=%d' % int( rescheduleCounter )
    cmd = "SELECT Name, Value, RescheduleCycle from AtticJobParameters"
    cmd += " WHERE JobID=%s %s %s" % ( jobID, paramCondition, rCounter )
    result = self._query( cmd )
    if result['OK']:
      if result['Value']:
        for name, value, counter in result['Value']:
          if not resultDict.has_key( counter ):
            resultDict[counter] = {}
          try:
            resultDict[counter][name] = value.tostring()
          except Exception:
            resultDict[counter][name] = value

      return S_OK( resultDict )
    else:
      return S_ERROR( 'JobDB.getAtticJobParameters: failed to retrieve parameters' )

#############################################################################
  def getJobAttributes( self, jobID, attrList = None ):
    """ Get all Job Attributes for a given jobID.
        Return a dictionary with all Job Attributes,
        return an empty dictionary if matching job found
    """

    ret = self._escapeString( jobID )
    if not ret['OK']:
      return ret
    jobID = ret['Value']

    if attrList:
      attrNameList = []
      for x in attrList:
        ret = self._escapeString( x )
        if not ret['OK']:
          return ret
        x = "`" + ret['Value'][1:-1] + "`"
        attrNameList.append( x )
      attrNames = ','.join( attrNameList )
    else:
      attrNameList = []
      for x in self.jobAttributeNames:
        ret = self._escapeString( x )
        if not ret['OK']:
          return ret
        x = "`" + ret['Value'][1:-1] + "`"
        attrNameList.append( x )
      attrNames = ','.join( attrNameList )
    self.log.debug( 'JobDB.getAllJobAttributes: Getting Attributes for job = %s.' % jobID )

    cmd = 'SELECT %s FROM Jobs WHERE JobID=%s' % ( attrNames, jobID )
    res = self._query( cmd )
    if not res['OK']:
      return res

    if len( res['Value'] ) == 0:
      return S_OK ( {} )

    values = res['Value'][0]

    attributes = {}
    if attrList:
      for i in range( len( attrList ) ):
        attributes[attrList[i]] = str( values[i] )
    else:
      for i in range( len( self.jobAttributeNames ) ):
        attributes[self.jobAttributeNames[i]] = str( values[i] )

    return S_OK( attributes )

#############################################################################
  def getJobAttribute( self, jobID, attribute ):
    """ Get the given attribute of a job specified by its jobID
    """

    result = self.getJobAttributes( jobID, [attribute] )
    if result['OK']:
      value = result['Value'][attribute]
      return S_OK( value )
    else:
      return result

#############################################################################
  def getJobParameter( self, jobID, parameter ):
    """ Get the given parameter of a job specified by its jobID
    """

    result = self.getJobParameters( jobID, [parameter] )
    if not result['OK']:
      return result
    return S_OK( result.get( 'Value', {} ).get( parameter ) )

#############################################################################
  def getJobOptParameter( self, jobID, parameter ):
    """ Get optimizer parameters for the given job.
    """

    result = self.getFields( 'OptimizerParameters', ['Value'], {'JobID': jobID, 'Name': parameter} )
    if result['OK']:
      if result['Value']:
        return S_OK( result['Value'][0][0] )
      else:
        return S_ERROR( 'Parameter not found' )
    else:
      return S_ERROR( 'Failed to access database' )

#############################################################################
  def getJobOptParameters( self, jobID, paramList = None ):
    """ Get optimizer parameters for the given job. If the list of parameter names is
        empty, get all the parameters then
    """

    ret = self._escapeString( jobID )
    if not ret['OK']:
      return ret
    jobID = ret['Value']

    resultDict = {}

    if paramList:
      paramNameList = []
      for x in paramList:
        ret = self._escapeString( x )
        if not ret['OK']:
          return ret
        paramNameList.append( ret['Value'] )
      paramNames = ','.join( paramNameList )
      cmd = "SELECT Name, Value from OptimizerParameters WHERE JobID=%s and Name in (%s)" % ( jobID, paramNames )
    else:
      cmd = "SELECT Name, Value from OptimizerParameters WHERE JobID=%s" % jobID

    result = self._query( cmd )
    if result['OK']:
      if result['Value']:
        for name, value in result['Value']:
          try:
            resultDict[name] = value.tostring()
          except Exception:
            resultDict[name] = value

      return S_OK( resultDict )
    else:
      return S_ERROR( 'JobDB.getJobOptParameters: failed to retrieve parameters' )

#############################################################################

  def getInputData( self, jobID ):
    """Get input data for the given job
    """
    ret = self._escapeString( jobID )
    if not ret['OK']:
      return ret
    jobID = ret['Value']
    cmd = 'SELECT LFN FROM InputData WHERE JobID=%s' % jobID
    res = self._query( cmd )
    if not res['OK']:
      return res

    return S_OK( [ i[0] for i in res['Value'] if i[0].strip() ] )

#############################################################################
  def setInputData( self, jobID, inputData ):
    """Inserts input data for the given job
    """
    ret = self._escapeString( jobID )
    if not ret['OK']:
      return ret
    jobID = ret['Value']
    cmd = 'DELETE FROM InputData WHERE JobID=%s' % ( jobID )
    result = self._update( cmd )
    if not result['OK']:
      result = S_ERROR( 'JobDB.setInputData: operation failed.' )

    for lfn in inputData:
      # some jobs are setting empty string as InputData
      if not lfn:
        continue
      ret = self._escapeString( lfn.strip() )
      if not ret['OK']:
        return ret
      lfn = ret['Value']
      cmd = 'INSERT INTO InputData (JobID,LFN) VALUES (%s, %s )' % ( jobID, lfn )
      res = self._update( cmd )
      if not res['OK']:
        return res

    return S_OK( 'Files added' )

#############################################################################
  def setOptimizerChain( self, jobID, optimizerList ):
    """ Set the optimizer chain for the given job. The 'TaskQueue'
        optimizer should be the last one in the chain, it is added
        if not present in the optimizerList
    """

    optString = ','.join( optimizerList )
    result = self.setJobOptParameter( jobID, 'OptimizerChain', optString )
    return result

#############################################################################
  def setNextOptimizer( self, jobID, currentOptimizer ):
    """ Set the job status to be processed by the next optimizer in the
        chain
    """

    result = self.getJobOptParameter( jobID, 'OptimizerChain' )
    if not result['OK']:
      return result

    optListString = result['Value']
    optList = optListString.split( ',' )
    try:
      sindex = None
      for i in xrange( len( optList ) ):
        if optList[i] == currentOptimizer:
          sindex = i
      if sindex >= 0:
        if sindex < len( optList ) - 1:
          nextOptimizer = optList[sindex + 1]
        else:
          return S_ERROR( 'Unexpected end of the Optimizer Chain' )
      else:
        return S_ERROR( 'Could not find ' + currentOptimizer + ' in chain' )
    except ValueError:
      return S_ERROR( 'The ' + currentOptimizer + ' not found in the chain' )

    result = self.setJobStatus( jobID, status = "Checking", minor = nextOptimizer )
    if not result[ 'OK' ]:
      return result
    return S_OK( nextOptimizer )

############################################################################
  def selectJobs( self, condDict, older = None, newer = None, timeStamp = 'LastUpdateTime',
                  orderAttribute = None, limit = None ):
    """ Select jobs matching the following conditions:
        - condDict dictionary of required Key = Value pairs;
        - with the last update date older and/or newer than given dates;

        The result is ordered by JobID if requested, the result is limited to a given
        number of jobs if requested.
    """

    self.log.debug( 'JobDB.selectJobs: retrieving jobs.' )

    res = self.getFields( 'Jobs', ['JobID'], condDict = condDict, limit = limit,
                          older = older, newer = newer, timeStamp = timeStamp, orderAttribute = orderAttribute )

    if not res['OK']:
      return res

    if not len( res['Value'] ):
      return S_OK( [] )
    return S_OK( [ self._to_value( i ) for i in  res['Value'] ] )

#############################################################################
  def setJobAttribute( self, jobID, attrName, attrValue, update = False, myDate = None ):
    """ Set an attribute value for job specified by jobID.
        The LastUpdate time stamp is refreshed if explicitly requested
    """

    ret = self._escapeString( jobID )
    if not ret['OK']:
      return ret
    jobID = ret['Value']

    ret = self._escapeString( attrValue )
    if not ret['OK']:
      return ret
    value = ret['Value']

    # FIXME: need to check the validity of attrName

    if update:
      cmd = "UPDATE Jobs SET %s=%s,LastUpdateTime=UTC_TIMESTAMP() WHERE JobID=%s" % ( attrName, value, jobID )
    else:
      cmd = "UPDATE Jobs SET %s=%s WHERE JobID=%s" % ( attrName, value, jobID )

    if myDate:
      cmd += ' AND LastUpdateTime < %s' % myDate

    res = self._update( cmd )
    if res['OK']:
      return res
    else:
      return S_ERROR( 'JobDB.setAttribute: failed to set attribute' )

#############################################################################
  def setJobAttributes( self, jobID, attrNames, attrValues, update = False, myDate = None ):
    """ Set an attribute value for job specified by jobID.
        The LastUpdate time stamp is refreshed if explicitely requested
    """

    ret = self._escapeString( jobID )
    if not ret['OK']:
      return ret
    jobID = ret['Value']

    if len( attrNames ) != len( attrValues ):
      return S_ERROR( 'JobDB.setAttributes: incompatible Argument length' )

    # FIXME: Need to check the validity of attrNames
    attr = []
    for i in range( len( attrNames ) ):
      ret = self._escapeString( attrValues[i] )
      if not ret['OK']:
        return ret
      value = ret['Value']
      attr.append( "%s=%s" % ( attrNames[i], value ) )
    if update:
      attr.append( "LastUpdateTime=UTC_TIMESTAMP()" )
    if len( attr ) == 0:
      return S_ERROR( 'JobDB.setAttributes: Nothing to do' )

    cmd = 'UPDATE Jobs SET %s WHERE JobID=%s' % ( ', '.join( attr ), jobID )

    if myDate:
      cmd += ' AND LastUpdateTime < %s' % myDate

    res = self._update( cmd )
    if res['OK']:
      return res
    else:
      return S_ERROR( 'JobDB.setAttributes: failed to set attribute' )

#############################################################################
  def setJobStatus( self, jobID, status = '', minor = '', application = '', appCounter = None ):
    """ Set status of the job specified by its jobID
    """

    # Do not update the LastUpdate time stamp if setting the Stalled status
    update_flag = True
    if status == "Stalled":
      update_flag = False

    attrNames = []
    attrValues = []
    if status:
      attrNames.append( 'Status' )
      attrValues.append( status )
    if minor:
      attrNames.append( 'MinorStatus' )
      attrValues.append( minor )
    if application:
      attrNames.append( 'ApplicationStatus' )
      attrValues.append( application )
    if appCounter:
      attrNames.append( 'ApplicationNumStatus' )
      attrValues.append( appCounter )

    result = self.setJobAttributes( jobID, attrNames, attrValues, update = update_flag )
    if not result['OK']:
      return result

    return S_OK()

#############################################################################
  def setEndExecTime( self, jobID, endDate = None ):
    """ Set EndExecTime time stamp
    """

    ret = self._escapeString( jobID )
    if not ret['OK']:
      return ret
    jobID = ret['Value']

    if endDate:
      ret = self._escapeString( endDate )
      if not ret['OK']:
        return ret
      endDate = ret['Value']
      req = "UPDATE Jobs SET EndExecTime=%s WHERE JobID=%s AND EndExecTime IS NULL" % ( endDate, jobID )
    else:
      req = "UPDATE Jobs SET EndExecTime=UTC_TIMESTAMP() WHERE JobID=%s AND EndExecTime IS NULL" % jobID
    result = self._update( req )
    return result

#############################################################################
  def setStartExecTime( self, jobID, startDate = None ):
    """ Set StartExecTime time stamp
    """

    ret = self._escapeString( jobID )
    if not ret['OK']:
      return ret
    jobID = ret['Value']

    if startDate:
      ret = self._escapeString( startDate )
      if not ret['OK']:
        return ret
      startDate = ret['Value']
      req = "UPDATE Jobs SET StartExecTime=%s WHERE JobID=%s AND StartExecTime IS NULL" % ( startDate, jobID )
    else:
      req = "UPDATE Jobs SET StartExecTime=UTC_TIMESTAMP() WHERE JobID=%s AND StartExecTime IS NULL" % jobID
    result = self._update( req )
    return result

#############################################################################
  def setJobParameter( self, jobID, key, value ):
    """ Set a parameter specified by name,value pair for the job JobID
    """

    ret = self._escapeString( key )
    if not ret['OK']:
      return ret
    e_key = ret['Value']
    ret = self._escapeString( value )
    if not ret['OK']:
      return ret
    e_value = ret['Value']

    cmd = 'REPLACE JobParameters (JobID,Name,Value) VALUES (%d,%s,%s)' % ( int( jobID ), e_key, e_value )
    result = self._update( cmd )
    if not result['OK']:
      result = S_ERROR( 'JobDB.setJobParameter: operation failed.' )

    return result

#############################################################################
  def setJobParameters( self, jobID, parameters ):
    """ Set parameters specified by a list of name/value pairs for the job JobID
    """

    if not parameters:
      return S_OK()

    insertValueList = []
    for name, value in parameters:
      ret = self._escapeString( name )
      if not ret['OK']:
        return ret
      e_name = ret['Value']
      ret = self._escapeString( value )
      if not ret['OK']:
        return ret
      e_value = ret['Value']
      insertValueList.append( '(%s,%s,%s)' % ( jobID, e_name, e_value ) )

    cmd = 'REPLACE JobParameters (JobID,Name,Value) VALUES %s' % ', '.join( insertValueList )
    result = self._update( cmd )
    if not result['OK']:
      return S_ERROR( 'JobDB.setJobParameters: operation failed.' )

    return result

#############################################################################
  def setJobOptParameter( self, jobID, name, value ):
    """ Set an optimzer parameter specified by name,value pair for the job JobID
    """
    ret = self._escapeString( jobID )
    if not ret['OK']:
      return ret
    e_jobID = ret['Value']

    ret = self._escapeString( name )
    if not ret['OK']:
      return ret
    e_name = ret['Value']

    cmd = 'DELETE FROM OptimizerParameters WHERE JobID=%s AND Name=%s' % ( e_jobID, e_name )
    if not self._update( cmd )['OK']:
      return S_ERROR( 'JobDB.setJobOptParameter: operation failed.' )

    result = self.insertFields( 'OptimizerParameters', ['JobID', 'Name', 'Value'], [jobID, name, value] )
    if not result['OK']:
      return S_ERROR( 'JobDB.setJobOptParameter: operation failed.' )

    return S_OK()

#############################################################################
  def removeJobOptParameter( self, jobID, name ):
    """ Remove the specified optimizer parameter for jobID
    """
    ret = self._escapeString( jobID )
    if not ret['OK']:
      return ret
    jobID = ret['Value']
    ret = self._escapeString( name )
    if not ret['OK']:
      return ret
    name = ret['Value']

    cmd = 'DELETE FROM OptimizerParameters WHERE JobID=%s AND Name=%s' % ( jobID, name )
    if not self._update( cmd )['OK']:
      return S_ERROR( 'JobDB.removeJobOptParameter: operation failed.' )
    else:
      return S_OK()

#############################################################################
  def setAtticJobParameter( self, jobID, key, value, rescheduleCounter ):
    """ Set attic parameter for job specified by its jobID when job rescheduling
        for later debugging
    """
    ret = self._escapeString( jobID )
    if not ret['OK']:
      return ret
    jobID = ret['Value']

    ret = self._escapeString( key )
    if not ret['OK']:
      return ret
    key = ret['Value']

    ret = self._escapeString( value )
    if not ret['OK']:
      return ret
    value = ret['Value']

    ret = self._escapeString( rescheduleCounter )
    if not ret['OK']:
      return ret
    rescheduleCounter = ret['Value']

    cmd = 'INSERT INTO AtticJobParameters (JobID,RescheduleCycle,Name,Value) VALUES(%s,%s,%s,%s)' % \
         ( jobID, rescheduleCounter, key, value )
    result = self._update( cmd )
    if not result['OK']:
      result = S_ERROR( 'JobDB.setAtticJobParameter: operation failed.' )

    return result

#############################################################################
  def __setInitialJobParameters( self, classadJob, jobID ):
    """ Set initial job parameters as was defined in the Classad
    """

    # Extract initital job parameters
    parameters = {}
    if classadJob.lookupAttribute( "Parameters" ):
      parameters = classadJob.getDictionaryFromSubJDL( "Parameters" )
    res = self.setJobParameters( jobID, parameters.items() )

    if not res['OK']:
      return res

    return S_OK()

#############################################################################
  def setJobJDL( self, jobID, jdl = None, originalJDL = None ):
    """ Insert JDL's for job specified by jobID
    """
    ret = self._escapeString( jobID )
    if not ret['OK']:
      return ret
    jobID = ret['Value']

    ret = self._escapeString( jdl )
    if not ret['OK']:
      return ret
    e_JDL = ret['Value']

    ret = self._escapeString( originalJDL )
    if not ret['OK']:
      return ret
    e_originalJDL = ret['Value']

    req = "SELECT OriginalJDL FROM JobJDLs WHERE JobID=%s" % jobID
    result = self._query( req )
    updateFlag = False
    if result['OK']:
      if len( result['Value'] ) > 0:
        updateFlag = True

    if jdl:

      if updateFlag:
        cmd = "UPDATE JobJDLs Set JDL=%s WHERE JobID=%s" % ( e_JDL, jobID )
      else:
        cmd = "INSERT INTO JobJDLs (JobID,JDL) VALUES (%s,%s)" % ( jobID, e_JDL )
      result = self._update( cmd )
      if not result['OK']:
        return result
    if originalJDL:
      if updateFlag:
        cmd = "UPDATE JobJDLs Set OriginalJDL=%s WHERE JobID=%s" % ( e_originalJDL, jobID )
      else:
        cmd = "INSERT INTO JobJDLs (JobID,OriginalJDL) VALUES (%s,%s)" % ( jobID, e_originalJDL )

      result = self._update( cmd )

    return result

#############################################################################
  def __insertNewJDL( self, jdl ):
    """Insert a new JDL in the system, this produces a new JobID
    """

    err = 'JobDB.__insertNewJDL: Failed to retrieve a new Id.'

    result = self.insertFields('JobJDLs' ,
                               ['JDL', 'JobRequirements', 'OriginalJDL'],
                               ['', '', jdl] )
    if not result['OK']:
      self.log.error( 'Can not insert New JDL', result['Message'] )
      return result

    if not 'lastRowId' in result:
      return S_ERROR( '%s' % err )

    jobID = int( result['lastRowId'] )

    self.log.info( 'JobDB: New JobID served "%s"' % jobID )

    return S_OK( jobID )


#############################################################################
  def getJobJDL( self, jobID, original = False, status = '' ):
    """ Get JDL for job specified by its jobID. By default the current job JDL
        is returned. If 'original' argument is True, original JDL is returned
    """
    ret = self._escapeString( jobID )
    if not ret['OK']:
      return ret
    jobID = ret['Value']

    ret = self._escapeString( status )
    if not ret['OK']:
      return ret
    e_status = ret['Value']


    if original:
      cmd = "SELECT OriginalJDL FROM JobJDLs WHERE JobID=%s" % jobID
    else:
      cmd = "SELECT JDL FROM JobJDLs WHERE JobID=%s" % jobID

    if status:
      cmd = cmd + " AND Status=%s" % e_status

    result = self._query( cmd )
    if result['OK']:
      jdl = result['Value']
      if not jdl:
        return S_OK( jdl )
      else:
        return S_OK( result['Value'][0][0] )
    else:
      return result

#############################################################################
  def insertNewJobIntoDB( self, jdl, owner, ownerDN, ownerGroup, diracSetup ):
    """ Insert the initial JDL into the Job database,
        Do initial JDL crosscheck,
        Set Initial job Attributes and Status
    """
    jobManifest = JobManifest()
    result = jobManifest.load( jdl )
    if not result['OK']:
      return result
    jobManifest.setOptionsFromDict( { 'OwnerName' : owner,
                                      'OwnerDN' : ownerDN,
                                      'OwnerGroup' : ownerGroup,
                                      'DIRACSetup' : diracSetup } )
    result = jobManifest.check()
    if not result['OK']:
      return result
    jobAttrNames = []
    jobAttrValues = []

    # 1.- insert original JDL on DB and get new JobID
    # Fix the possible lack of the brackets in the JDL
    if jdl.strip()[0].find( '[' ) != 0 :
      jdl = '[' + jdl + ']'
    result = self.__insertNewJDL( jdl )
    if not result[ 'OK' ]:
      return S_ERROR( 'Can not insert JDL in to DB' )
    jobID = result[ 'Value' ]

    jobManifest.setOption( 'JobID', jobID )

    jobAttrNames.append( 'JobID' )
    jobAttrValues.append( jobID )

    jobAttrNames.append( 'LastUpdateTime' )
    jobAttrValues.append( Time.toString() )

    jobAttrNames.append( 'SubmissionTime' )
    jobAttrValues.append( Time.toString() )

    jobAttrNames.append( 'Owner' )
    jobAttrValues.append( owner )

    jobAttrNames.append( 'OwnerDN' )
    jobAttrValues.append( ownerDN )

    jobAttrNames.append( 'OwnerGroup' )
    jobAttrValues.append( ownerGroup )

    jobAttrNames.append( 'DIRACSetup' )
    jobAttrValues.append( diracSetup )

    # 2.- Check JDL and Prepare DIRAC JDL
    jobJDL = jobManifest.dumpAsJDL()

    # Replace the JobID placeholder if any
    if jobJDL.find( '%j' ) != -1:
      jobJDL = jobJDL.replace( '%j', str( jobID ) )

    classAdJob = ClassAd( jobJDL )
    classAdReq = ClassAd( '[]' )
    retVal = S_OK( jobID )
    retVal['JobID'] = jobID
    if not classAdJob.isOK():
      jobAttrNames.append( 'Status' )
      jobAttrValues.append( 'Failed' )

      jobAttrNames.append( 'MinorStatus' )
      jobAttrValues.append( 'Error in JDL syntax' )

      result = self.insertFields( 'Jobs', jobAttrNames, jobAttrValues )
      if not result['OK']:
        return result

      retVal['Status'] = 'Failed'
      retVal['MinorStatus'] = 'Error in JDL syntax'
      return retVal

    classAdJob.insertAttributeInt( 'JobID', jobID )
    result = self.__checkAndPrepareJob( jobID, classAdJob, classAdReq,
                                        owner, ownerDN,
                                        ownerGroup, diracSetup,
                                        jobAttrNames, jobAttrValues )
    if not result['OK']:
      return result

    priority = classAdJob.getAttributeInt( 'Priority' )
    if priority is None:
      priority = 0
    jobAttrNames.append( 'UserPriority' )
    jobAttrValues.append( priority )

    for jdlName in self.jdl2DBParameters:
      # Defaults are set by the DB.
      jdlValue = classAdJob.getAttributeString( jdlName )
      if jdlValue:
        jobAttrNames.append( jdlName )
        jobAttrValues.append( jdlValue )

    jdlValue = classAdJob.getAttributeString( 'Site' )
    if jdlValue:
      jobAttrNames.append( 'Site' )
      if jdlValue.find( ',' ) != -1:
        jobAttrValues.append( 'Multiple' )
      else:
        jobAttrValues.append( jdlValue )

    jobAttrNames.append( 'VerifiedFlag' )
    jobAttrValues.append( 'True' )

    jobAttrNames.append( 'Status' )
    jobAttrValues.append( 'Received' )

    jobAttrNames.append( 'MinorStatus' )
    jobAttrValues.append( 'Job accepted' )

    reqJDL = classAdReq.asJDL()
    classAdJob.insertAttributeInt( 'JobRequirements', reqJDL )

    jobJDL = classAdJob.asJDL()

    result = self.setJobJDL( jobID, jobJDL )
    if not result['OK']:
      return result

    # Adding the job in the Jobs table
    result = self.insertFields( 'Jobs', jobAttrNames, jobAttrValues )
    if not result['OK']:
      return result

    # Setting the Job parameters
    result = self.__setInitialJobParameters( classAdJob, jobID )
    if not result['OK']:
      return result

    # Looking for the Input Data
    inputData = []
    if classAdJob.lookupAttribute( 'InputData' ):
      inputData = classAdJob.getListFromExpression( 'InputData' )
    values = []

    ret = self._escapeString( jobID )
    if not ret['OK']:
      return ret
    e_jobID = ret['Value']

    for lfn in inputData:
      # some jobs are setting empty string as InputData
      if not lfn:
        continue
      ret = self._escapeString( lfn.strip() )
      if not ret['OK']:
        return ret
      lfn = ret['Value']

      values.append( '(%s, %s )' % ( e_jobID, lfn ) )

    if values:
      cmd = 'INSERT INTO InputData (JobID,LFN) VALUES %s' % ', '.join( values )
      result = self._update( cmd )
      if not result['OK']:
        return result

    retVal['Status'] = 'Received'
    retVal['MinorStatus'] = 'Job accepted'

    return retVal

  def __checkAndPrepareJob( self, jobID, classAdJob, classAdReq, owner, ownerDN,
                            ownerGroup, diracSetup, jobAttrNames, jobAttrValues ):
    """
      Check Consistency of Submitted JDL and set some defaults
      Prepare subJDL with Job Requirements
    """
    error = ''
    vo = getVOForGroup( ownerGroup )

    jdlDiracSetup = classAdJob.getAttributeString( 'DIRACSetup' )
    jdlOwner = classAdJob.getAttributeString( 'Owner' )
    jdlOwnerDN = classAdJob.getAttributeString( 'OwnerDN' )
    jdlOwnerGroup = classAdJob.getAttributeString( 'OwnerGroup' )
    jdlVO = classAdJob.getAttributeString( 'VirtualOrganization' )

    # The below is commented out since this is always overwritten by the submitter IDs
    # but the check allows to findout inconsistent client environments
    if jdlDiracSetup and jdlDiracSetup != diracSetup:
      error = 'Wrong DIRAC Setup in JDL'
    if jdlOwner and jdlOwner != owner:
      error = 'Wrong Owner in JDL'
    elif jdlOwnerDN and jdlOwnerDN != ownerDN:
      error = 'Wrong Owner DN in JDL'
    elif jdlOwnerGroup and jdlOwnerGroup != ownerGroup:
      error = 'Wrong Owner Group in JDL'
    elif jdlVO and jdlVO != vo:
      error = 'Wrong Virtual Organization in JDL'


    classAdJob.insertAttributeString( 'Owner', owner )
    classAdJob.insertAttributeString( 'OwnerDN', ownerDN )
    classAdJob.insertAttributeString( 'OwnerGroup', ownerGroup )

    submitPools = getGroupOption( ownerGroup, "SubmitPools" )
    if not submitPools and vo:
      submitPools = getVOOption( vo, 'SubmitPools' )
    if submitPools and not classAdJob.lookupAttribute( 'SubmitPools' ):
      classAdJob.insertAttributeString( 'SubmitPools', submitPools )

    if vo:
      classAdJob.insertAttributeString( 'VirtualOrganization', vo )

    classAdReq.insertAttributeString( 'Setup', diracSetup )
    classAdReq.insertAttributeString( 'OwnerDN', ownerDN )
    classAdReq.insertAttributeString( 'OwnerGroup', ownerGroup )
    if vo:
      classAdReq.insertAttributeString( 'VirtualOrganization', vo )

    setup = gConfig.getValue( '/DIRAC/Setup', '' )
    voPolicyDict = gConfig.getOptionsDict( '/DIRAC/VOPolicy/%s/%s' % ( vo, setup ) )
    # voPolicyDict = gConfig.getOptionsDict('/DIRAC/VOPolicy')
    if voPolicyDict['OK']:
      voPolicy = voPolicyDict['Value']
      for param, val in voPolicy.items():
        if not classAdJob.lookupAttribute( param ):
          classAdJob.insertAttributeString( param, val )

    priority = classAdJob.getAttributeInt( 'Priority' )
    if priority is None:
      priority = 0
    platform = classAdJob.getAttributeString( 'Platform' )
    # Legacy check to suite the LHCb logic
    if not platform:
      platform = classAdJob.getAttributeString( 'SystemConfig' )
    cpuTime = classAdJob.getAttributeInt( 'CPUTime' )
    if cpuTime is None:
      # Just in case check for MaxCPUTime for backward compatibility
      cpuTime = classAdJob.getAttributeInt( 'MaxCPUTime' )
      if cpuTime is not None:
        classAdJob.insertAttributeInt( 'CPUTime', cpuTime )
      else:
        opsHelper = Operations( group = ownerGroup,
                                setup = diracSetup )
        cpuTime = opsHelper.getValue( 'JobDescription/DefaultCPUTime', 86400 )
    classAdReq.insertAttributeInt( 'UserPriority', priority )
    classAdReq.insertAttributeInt( 'CPUTime', cpuTime )

    if platform and platform.lower() != 'any':
      result = getDIRACPlatform( platform )
      if result['OK'] and result['Value']:
        classAdReq.insertAttributeVectorString( 'Platforms', result['Value'] )
      else:
        error = "OS compatibility info not found"

    if error:

      retVal = S_ERROR( error )
      retVal['JobId'] = jobID
      retVal['Status'] = 'Failed'
      retVal['MinorStatus'] = error

      jobAttrNames.append( 'Status' )
      jobAttrValues.append( 'Failed' )

      jobAttrNames.append( 'MinorStatus' )
      jobAttrValues.append( error )
      resultInsert = self.setJobAttributes( jobID, jobAttrNames, jobAttrValues )
      if not resultInsert['OK']:
        retVal['MinorStatus'] += '; %s' % resultInsert['Message']

      return retVal

    return S_OK()


#############################################################################
  def removeJobFromDB( self, jobIDs ):
    """Remove job from DB

       Remove job from the Job DB and clean up all the job related data
       in various tables
    """

    # ret = self._escapeString(jobID)
    # if not ret['OK']:
    #  return ret
    # e_jobID = ret['Value']

    if not isinstance(jobIDs, list):
      jobIDList = [jobIDs]
    else:
      jobIDList = jobIDs

    failedTablesList = []
    jobIDString = ','.join( [str( j ) for j in jobIDList] )
    for table in ['InputData',
                  'JobParameters',
                  'AtticJobParameters',
                  'HeartBeatLoggingInfo',
                  'OptimizerParameters',
                  'JobCommands',
                  'Jobs',
                  'JobJDLs']:

      cmd = 'DELETE FROM %s WHERE JobID in (%s)' % ( table, jobIDString )
      result = self._update( cmd )
      if not result['OK']:
        failedTablesList.append( table )

    result = S_OK()
    if failedTablesList:
      result = S_ERROR( 'Errors while job removal' )
      result['FailedTables'] = failedTablesList

    return result

#################################################################
  def rescheduleJobs( self, jobIDs ):
    """ Reschedule all the jobs in the given list
    """

    result = S_OK()

    failedJobs = []
    for jobID in jobIDs:
      result = self.rescheduleJob( jobID )
      if not result['OK']:
        failedJobs.append( jobID )

    if failedJobs:
      result = S_ERROR( 'JobDB.rescheduleJobs: Not all the jobs were rescheduled' )
      result['FailedJobs'] = failedJobs

    return result

#############################################################################
  def rescheduleJob ( self, jobID ):
    """ Reschedule the given job to run again from scratch. Retain the already
        defined parameters in the parameter Attic
    """
    # Check Verified Flag
    result = self.getJobAttributes( jobID, ['Status', 'MinorStatus', 'VerifiedFlag', 'RescheduleCounter',
                                            'Owner', 'OwnerDN', 'OwnerGroup', 'DIRACSetup'] )
    if result['OK']:
      resultDict = result['Value']
    else:
      return S_ERROR( 'JobDB.getJobAttributes: can not retrieve job attributes' )

    if not 'VerifiedFlag' in resultDict:
      return S_ERROR( 'Job ' + str( jobID ) + ' not found in the system' )

    if not resultDict['VerifiedFlag']:
      return S_ERROR( 'Job %s not Verified: Status = %s, MinorStatus = %s' % (
          jobID,
          resultDict['Status'],
          resultDict['MinorStatus'] ) )


    # Check the Reschedule counter first
    rescheduleCounter = int( resultDict['RescheduleCounter'] ) + 1

    self.maxRescheduling = self.getCSOption( 'MaxRescheduling', self.maxRescheduling )

    # Exit if the limit of the reschedulings is reached
    if rescheduleCounter > self.maxRescheduling:
      self.log.warn( 'Maximum number of reschedulings is reached', 'Job %s' % jobID )
      self.setJobStatus( jobID, status = 'Failed', minor = 'Maximum of reschedulings reached' )
      return S_ERROR( 'Maximum number of reschedulings is reached: %s' % self.maxRescheduling )

    jobAttrNames = []
    jobAttrValues = []

    jobAttrNames.append( 'RescheduleCounter' )
    jobAttrValues.append( rescheduleCounter )

    # Save the job parameters for later debugging
    result = self.getJobParameters( jobID )
    if result['OK']:
      parDict = result['Value']
      for key, value in parDict.items():
        result = self.setAtticJobParameter( jobID, key, value, rescheduleCounter - 1 )
        if not result['OK']:
          break

    ret = self._escapeString( jobID )
    if not ret['OK']:
      return ret
    e_jobID = ret['Value']

    cmd = 'DELETE FROM JobParameters WHERE JobID=%s' % e_jobID
    res = self._update( cmd )
    if not res['OK']:
      return res

    # Delete optimizer parameters
    cmd = 'DELETE FROM OptimizerParameters WHERE JobID=%s' % ( e_jobID )
    if not self._update( cmd )['OK']:
      return S_ERROR( 'JobDB.removeJobOptParameter: operation failed.' )

<<<<<<< HEAD
=======
    # the JobManager needs to know if there is InputData ??? to decide which optimizer to call
    # proposal: - use the getInputData method
>>>>>>> fe3c350b
    res = self.getJobJDL( jobID, original = True )
    if not res['OK']:
      return res

    jdl = res['Value']
    # Fix the possible lack of the brackets in the JDL
    if jdl.strip()[0].find( '[' ) != 0 :
      jdl = '[' + jdl + ']'
    classAdJob = ClassAd( jdl )
    classAdReq = ClassAd( '[]' )
    retVal = S_OK( jobID )
    retVal['JobID'] = jobID

    classAdJob.insertAttributeInt( 'JobID', jobID )
    result = self.__checkAndPrepareJob( jobID, classAdJob, classAdReq, resultDict['Owner'],
                                        resultDict['OwnerDN'], resultDict['OwnerGroup'],
                                        resultDict['DIRACSetup'],
                                        jobAttrNames, jobAttrValues )

    if not result['OK']:
      return result

    priority = classAdJob.getAttributeInt( 'Priority' )
    if priority is None:
      priority = 0
    jobAttrNames.append( 'UserPriority' )
    jobAttrValues.append( priority )

    siteList = classAdJob.getListFromExpression( 'Site' )
    if not siteList:
      site = 'ANY'
    elif len( siteList ) > 1:
      site = "Multiple"
    else:
      site = siteList[0]

    jobAttrNames.append( 'Site' )
    jobAttrValues.append( site )

    jobAttrNames.append( 'Status' )
    jobAttrValues.append( 'Received' )

    jobAttrNames.append( 'MinorStatus' )
    jobAttrValues.append( 'Job Rescheduled' )

    jobAttrNames.append( 'ApplicationStatus' )
    jobAttrValues.append( 'Unknown' )

    jobAttrNames.append( 'ApplicationNumStatus' )
    jobAttrValues.append( 0 )

    jobAttrNames.append( 'LastUpdateTime' )
    jobAttrValues.append( Time.toString() )

    jobAttrNames.append( 'RescheduleTime' )
    jobAttrValues.append( Time.toString() )

    reqJDL = classAdReq.asJDL()
    classAdJob.insertAttributeInt( 'JobRequirements', reqJDL )

    jobJDL = classAdJob.asJDL()

    # Replace the JobID placeholder if any
    if jobJDL.find( '%j' ) != -1:
      jobJDL = jobJDL.replace( '%j', str( jobID ) )

    result = self.setJobJDL( jobID, jobJDL )
    if not result['OK']:
      return result

    result = self.__setInitialJobParameters( classAdJob, jobID )
    if not result['OK']:
      return result

    result = self.setJobAttributes( jobID, jobAttrNames, jobAttrValues )
    if not result['OK']:
      return result

    retVal['InputData'] = classAdJob.lookupAttribute( "InputData" )
    retVal['RescheduleCounter'] = rescheduleCounter
    retVal['Status'] = 'Received'
    retVal['MinorStatus'] = 'Job Rescheduled'

    return retVal

#############################################################################
  def getUserSitesTuple( self, sites ):
    """Returns tuple of active/banned/invalid sties from a user provided list."""
    ret = self._escapeValues( sites )
    if not ret['OK']:
      return ret

    sites = set( sites )
    sitesSql = ret['Value']
    sitesSql[0] = 'SELECT %s AS Site' % sitesSql[0]
    sitesSql = ' UNION SELECT '.join( sitesSql )
    cmd = "SELECT Site FROM (%s) AS tmptable WHERE Site NOT IN (SELECT Site FROM SiteMask WHERE Status='Active')" % sitesSql
    result = self._query( cmd )
    if not result['OK']:
      return result
    nonActiveSites = set( x[0] for x in result['Value'] )
    activeSites = sites.difference( nonActiveSites )
    bannedSites = nonActiveSites.intersection( set( self.getSiteMask( 'Banned' ) ) )
    invalidSites = nonActiveSites.difference( bannedSites )
    return S_OK( ( activeSites, bannedSites, invalidSites ) )

#############################################################################
  def getSiteMask( self, siteState = 'Active' ):
    """ Get the currently active site list
    """

    ret = self._escapeString( siteState )
    if not ret['OK']:
      return ret
    siteState = ret['Value']

    if siteState == "All":
      cmd = "SELECT Site FROM SiteMask"
    else:
      cmd = "SELECT Site FROM SiteMask WHERE Status=%s" % siteState

    result = self._query( cmd )
    siteList = []
    if result['OK']:
      siteList = [ x[0] for x in result['Value']]
    else:
      return S_ERROR(DErrno.EMYSQL, "SQL query failed: %s" % cmd)

    return S_OK( siteList )

#############################################################################
  def getSiteMaskStatus( self, sites = None ):
    """ Get the currently site mask status
    """
    if isinstance(sites, list):
      sitesString = ",".join( "'%s'" % site for site in sites)
      cmd = "SELECT Site, Status FROM SiteMask WHERE Site in (%s)" % sitesString

      result = self._query( cmd )
      return S_OK( dict(result['Value']) )

    elif isinstance(sites, str):

      cmd = "SELECT Status FROM SiteMask WHERE Site='%s'" % sites
      result = self._query( cmd )
      return S_OK( result['Value'][0][0] )

    else:
      cmd = "SELECT Site,Status FROM SiteMask"

    result = self._query( cmd )
    siteDict = {}
    if result['OK']:
      for site, status in result['Value']:
        siteDict[site] = status
    else:
      return S_ERROR(DErrno.EMYSQL, "SQL query failed: %s" % cmd)

    return S_OK( siteDict )

#############################################################################
  def getAllSiteMaskStatus( self ):
    """ Get the everything from site mask status
    """
    cmd = "SELECT Site,Status,LastUpdateTime,Author,Comment FROM SiteMask"

    result = self._query( cmd )

    if not result[ 'OK' ]:
      return result[ 'Message' ]

    siteDict = {}
    if result['OK']:
      for site, status, LastUpdateTime, Author, Comment in result['Value']:
        siteDict[site] = status, LastUpdateTime, Author, Comment

    return S_OK( siteDict )

#############################################################################
  def setSiteMask( self, siteMaskList, authorDN = 'Unknown', comment = 'No comment' ):
    """ Set the Site Mask to the given mask in a form of a list of tuples (site,status)
    """

    for site, status in siteMaskList:
      result = self.__setSiteStatusInMask( site, status, authorDN, comment )
      if not result['OK']:
        return result

    return S_OK()

#############################################################################
  def __setSiteStatusInMask( self, site, status, authorDN = 'Unknown', comment = 'No comment' ):
    """  Set the given site status to 'status' or add a new active site
    """

    result = self._escapeString( site )
    if not result['OK']:
      return result
    site = result['Value']

    result = self._escapeString( status )
    if not result['OK']:
      return result
    status = result['Value']

    result = self._escapeString( authorDN )
    if not result['OK']:
      return result
    authorDN = result['Value']

    result = self._escapeString( comment )
    if not result['OK']:
      return result
    comment = result['Value']



    req = "SELECT Status FROM SiteMask WHERE Site=%s" % site
    result = self._query( req )
    if result['OK']:
      if len( result['Value'] ) > 0:
        current_status = result['Value'][0][0]
        if current_status == status:
          return S_OK()
        else:
          req = "UPDATE SiteMask SET Status=%s,LastUpdateTime=UTC_TIMESTAMP()," \
                 "Author=%s, Comment=%s WHERE Site=%s"
          req = req % ( status, authorDN, comment, site )
      else:
        req = "INSERT INTO SiteMask VALUES (%s,%s,UTC_TIMESTAMP(),%s,%s)" % ( site, status, authorDN, comment )
      result = self._update( req )
      if not result['OK']:
        return S_ERROR( 'Failed to update the Site Mask' )
      # update the site mask logging record
      req = "INSERT INTO SiteMaskLogging VALUES (%s,%s,UTC_TIMESTAMP(),%s,%s)" % ( site, status, authorDN, comment )
      result = self._update( req )
      if not result['OK']:
        self.log.warn( 'Failed to update site mask logging for %s' % site )
    else:
      return S_ERROR( 'Failed to get the Site Status from the Mask' )

    return S_OK()

#############################################################################
  def banSiteInMask( self, site, authorDN = 'Unknown', comment = 'No comment' ):
    """  Forbid the given site in the Site Mask
    """

    result = self.__setSiteStatusInMask( site, 'Banned', authorDN, comment )
    return result

#############################################################################
  def allowSiteInMask( self, site, authorDN = 'Unknown', comment = 'No comment' ):
    """  Forbid the given site in the Site Mask
    """

    result = self.__setSiteStatusInMask( site, 'Active', authorDN, comment )
    return result

#############################################################################
  def removeSiteFromMask( self, site = None ):
    """ Remove the given site from the mask
    """
    if not site:
      req = "DELETE FROM SiteMask"
    else:
      ret = self._escapeString( site )
      if not ret['OK']:
        return ret
      site = ret['Value']
      req = "DELETE FROM SiteMask WHERE Site=%s" % site

    return self._update( req )

#############################################################################
  def getSiteMaskLogging( self, siteList ):
    """ Get the site mask logging history for the list if site names
    """

    if siteList:
      siteString = ','.join( [ "'" + x + "'" for x in siteList ] )
      req = "SELECT Site,Status,UpdateTime,Author,Comment FROM SiteMaskLogging WHERE Site in (%s)" % siteString
    else:
      req = "SELECT Site,Status,UpdateTime,Author,Comment FROM SiteMaskLogging"
    req += " ORDER BY UpdateTime ASC"

    result = self._query( req )
    if not result['OK']:
      return result

    availableSiteList = []
    for row in result['Value']:
      site, status, utime, author, comment = row
      availableSiteList.append( site )

    resultDict = {}
    for site in siteList:
      if not result['Value'] or site not in availableSiteList:
        ret = self._escapeString( site )
        if not ret['OK']:
          continue
        e_site = ret['Value']
        req = "SELECT Status Site,Status,LastUpdateTime,Author,Comment FROM SiteMask WHERE Site=%s" % e_site
        resSite = self._query( req )
        if resSite['OK']:
          if resSite['Value']:
            site, status, lastUpdate, author, comment = resSite['Value'][0]
            resultDict[site] = [( status, str( lastUpdate ), author, comment )]
          else:
            resultDict[site] = [( 'Unknown', '', '', 'Site not present in logging table' )]


    for row in result['Value']:
      site, status, utime, author, comment = row
      if not resultDict.has_key( site ):
        resultDict[site] = []
      resultDict[site].append( ( status, str( utime ), author, comment ) )

    return S_OK( resultDict )

#############################################################################
  def getSiteSummary( self ):
    """ Get the summary of jobs in a given status on all the sites
    """

    waitingList = ['"Submitted"', '"Assigned"', '"Waiting"', '"Matched"']
    waitingString = ','.join( waitingList )

    result = self.getDistinctJobAttributes( 'Site' )
    if not result['OK']:
      return result

    siteList = result['Value']
    siteDict = {}
    totalDict = {'Waiting':0, 'Running':0, 'Stalled':0, 'Done':0, 'Failed':0}

    for site in siteList:
      if site == "ANY":
        continue
      # Waiting
      siteDict[site] = {}
      ret = self._escapeString( site )
      if not ret['OK']:
        return ret
      e_site = ret['Value']

      req = "SELECT COUNT(JobID) FROM Jobs WHERE Status IN (%s) AND Site=%s" % ( waitingString, e_site )
      result = self._query( req )
      if result['OK']:
        count = result['Value'][0][0]
      else:
        return S_ERROR( 'Failed to get Site data from the JobDB' )
      siteDict[site]['Waiting'] = count
      totalDict['Waiting'] += count
      # Running,Stalled,Done,Failed
      for status in ['"Running"', '"Stalled"', '"Done"', '"Failed"']:
        req = "SELECT COUNT(JobID) FROM Jobs WHERE Status=%s AND Site=%s" % ( status, e_site )
        result = self._query( req )
        if result['OK']:
          count = result['Value'][0][0]
        else:
          return S_ERROR( 'Failed to get Site data from the JobDB' )
        siteDict[site][status.replace( '"', '' )] = count
        totalDict[status.replace( '"', '' )] += count

    siteDict['Total'] = totalDict
    return S_OK( siteDict )

#################################################################################
  def getSiteSummaryWeb( self, selectDict, sortList, startItem, maxItems ):
    """ Get the summary of jobs in a given status on all the sites in the standard Web form
    """

    paramNames = ['Site', 'GridType', 'Country', 'Tier', 'MaskStatus']
    paramNames += self.JOB_STATES
    paramNames += ['Efficiency', 'Status']
    #FIXME: hack!!!
    siteT1List = ['CERN', 'IN2P3', 'NIKHEF', 'SARA', 'PIC', 'CNAF', 'RAL', 'GRIDKA', 'RRCKI']

    # Sort out records as requested
    sortItem = -1
    sortOrder = "ASC"
    if sortList:
      item = sortList[0][0]  # only one item for the moment
      sortItem = paramNames.index( item )
      sortOrder = sortList[0][1]

    last_update = None
    if selectDict.has_key( 'LastUpdateTime' ):
      last_update = selectDict['LastUpdateTime']
      del selectDict['LastUpdateTime']

    result = self.getCounters( 'Jobs', ['Site', 'Status'],
                               {}, newer = last_update,
                               timeStamp = 'LastUpdateTime' )
    last_day = Time.dateTime() - Time.day
    resultDay = self.getCounters( 'Jobs', ['Site', 'Status'],
                                  {}, newer = last_day,
                                  timeStamp = 'EndExecTime' )

    # Get the site mask status
    siteMask = {}
    resultMask = self.siteClient.getSites( 'All' )
    if resultMask['OK']:
      for site in resultMask['Value']:
        siteMask[site] = 'NoMask'
    resultMask = self.siteClient.getSites( 'Active' )
    if resultMask['OK']:
      for site in resultMask['Value']:
        siteMask[site] = 'Active'
    resultMask = self.siteClient.getSites( 'Banned' )
    if resultMask['OK']:
      for site in resultMask['Value']:
        siteMask[site] = 'Banned'

    # Sort out different counters
    resultDict = {}
    if result['OK']:
      for attDict, count in result['Value']:
        siteFullName = attDict['Site']
        status = attDict['Status']
        if not resultDict.has_key( siteFullName ):
          resultDict[siteFullName] = {}
          for state in self.JOB_STATES:
            resultDict[siteFullName][state] = 0
        if status not in self.JOB_FINAL_STATES:
          resultDict[siteFullName][status] = count
    if resultDay['OK']:
      for attDict, count in resultDay['Value']:
        siteFullName = attDict['Site']
        if not resultDict.has_key( siteFullName ):
          resultDict[siteFullName] = {}
          for state in self.JOB_STATES:
            resultDict[siteFullName][state] = 0
        status = attDict['Status']
        if status in self.JOB_FINAL_STATES:
          resultDict[siteFullName][status] = count

    # Collect records now
    records = []
    countryCounts = {}
    for siteFullName in resultDict:
      siteDict = resultDict[siteFullName]
      if siteFullName.find( '.' ) != -1:
        grid, site, country = siteFullName.split( '.' )
      else:
        grid, site, country = 'Unknown', 'Unknown', 'Unknown'

      tier = 'Tier-2'
      if site in siteT1List:
        tier = 'Tier-1'

      if not countryCounts.has_key( country ):
        countryCounts[country] = {}
        for state in self.JOB_STATES:
          countryCounts[country][state] = 0
      rList = [siteFullName, grid, country, tier]
      if siteMask.has_key( siteFullName ):
        rList.append( siteMask[siteFullName] )
      else:
        rList.append( 'NoMask' )
      for status in self.JOB_STATES:
        rList.append( siteDict[status] )
        countryCounts[country][status] += siteDict[status]
      efficiency = 0
      total_finished = 0
      for state in self.JOB_FINAL_STATES:
        total_finished += resultDict[siteFullName][state]
      if total_finished > 0:
        efficiency = float( siteDict['Done'] + siteDict['Completed'] ) / float( total_finished )
      rList.append( '%.1f' % ( efficiency * 100. ) )
      # Estimate the site verbose status
      if efficiency > 0.95:
        rList.append( 'Good' )
      elif efficiency > 0.80:
        rList.append( 'Fair' )
      elif efficiency > 0.60:
        rList.append( 'Poor' )
      elif total_finished == 0:
        rList.append( 'Idle' )
      else:
        rList.append( 'Bad' )
      records.append( rList )

    # Select records as requested
    if selectDict:
      for item in selectDict:
        selectItem = paramNames.index( item )
        values = selectDict[item]
        if not isinstance(values, list):
          values = [values]
        indices = range( len( records ) )
        indices.reverse()
        for ind in indices:
          if records[ind][selectItem] not in values:
            del records[ind]

    # Sort records as requested
    if sortItem != -1 :
      if sortOrder.lower() == "asc":
        records.sort( key = operator.itemgetter( sortItem ) )
      else:
        records.sort( key = operator.itemgetter( sortItem ), reverse = True )

    # Collect the final result
    finalDict = {}
    finalDict['ParameterNames'] = paramNames
    # Return all the records if maxItems == 0 or the specified number otherwise
    if maxItems:
      if startItem + maxItems > len( records ):
        finalDict['Records'] = records[startItem:]
      else:
        finalDict['Records'] = records[startItem:startItem + maxItems]
    else:
      finalDict['Records'] = records

    finalDict['TotalRecords'] = len( records )
    finalDict['Extras'] = countryCounts

    return S_OK( finalDict )

#####################################################################################
  def setHeartBeatData( self, jobID, staticDataDict, dynamicDataDict ):
    """ Add the job's heart beat data to the database
    """

    # Set the time stamp first
    ret = self._escapeString( jobID )
    if not ret['OK']:
      return ret
    e_jobID = ret['Value']

    req = "UPDATE Jobs SET HeartBeatTime=UTC_TIMESTAMP(), Status='Running' WHERE JobID=%s" % e_jobID
    result = self._update( req )
    if not result['OK']:
      return S_ERROR( 'Failed to set the heart beat time: ' + result['Message'] )

    ok = True
    # FIXME: It is rather not optimal to use parameters to store the heartbeat info, must find a proper solution
    # Add static data items as job parameters
    result = self.setJobParameters( jobID, staticDataDict.items() )
    if not result['OK']:
      ok = False
      self.log.warn( result['Message'] )

    # Add dynamic data to the job heart beat log
    # start = time.time()
    valueList = []
    for key, value in dynamicDataDict.items():
      result = self._escapeString( key )
      if not result['OK']:
        self.log.warn( 'Failed to escape string ' + key )
        continue
      e_key = result['Value']
      result = self._escapeString( value )
      if not result['OK']:
        self.log.warn( 'Failed to escape string ' + value )
        continue
      e_value = result['Value']
      valueList.append( "( %s, %s,%s,UTC_TIMESTAMP())" % ( e_jobID, e_key, e_value ) )

    if valueList:

      valueString = ','.join( valueList )
      req = "INSERT INTO HeartBeatLoggingInfo (JobID,Name,Value,HeartBeatTime) VALUES "
      req += valueString
      result = self._update( req )
      if not result['OK']:
        ok = False
        self.log.warn( result['Message'] )

    if ok:
      return S_OK()
    else:
      return S_ERROR( 'Failed to store some or all the parameters' )

#####################################################################################
  def getHeartBeatData( self, jobID ):
    """ Retrieve the job's heart beat data
    """
    ret = self._escapeString( jobID )
    if not ret['OK']:
      return ret
    jobID = ret['Value']

    cmd = 'SELECT Name,Value,HeartBeatTime from HeartBeatLoggingInfo WHERE JobID=%s' % jobID
    res = self._query( cmd )
    if not res['OK']:
      return res

    if len( res['Value'] ) == 0:
      return S_OK ( [] )

    result = []
    values = res['Value']
    for row in values:
      result.append( ( str( row[0] ), '%.01f' % ( float( row[1].replace( '"', '' ) ) ), str( row[2] ) ) )

    return S_OK( result )

#####################################################################################
  def setJobCommand( self, jobID, command, arguments = None ):
    """ Store a command to be passed to the job together with the
        next heart beat
    """
    ret = self._escapeString( jobID )
    if not ret['OK']:
      return ret
    jobID = ret['Value']

    ret = self._escapeString( command )
    if not ret['OK']:
      return ret
    command = ret['Value']

    if arguments:
      ret = self._escapeString( arguments )
      if not ret['OK']:
        return ret
      arguments = ret['Value']
    else:
      arguments = "''"

    req = "INSERT INTO JobCommands (JobID,Command,Arguments,ReceptionTime) "
    req += "VALUES (%s,%s,%s,UTC_TIMESTAMP())" % ( jobID, command, arguments )
    result = self._update( req )
    return result

#####################################################################################
  def getJobCommand( self, jobID, status = 'Received' ):
    """ Get a command to be passed to the job together with the
        next heart beat
    """

    ret = self._escapeString( jobID )
    if not ret['OK']:
      return ret
    jobID = ret['Value']

    ret = self._escapeString( status )
    if not ret['OK']:
      return ret
    status = ret['Value']

    req = "SELECT Command, Arguments FROM JobCommands WHERE JobID=%s AND Status=%s" % ( jobID, status )
    result = self._query( req )
    if not result['OK']:
      return result

    resultDict = {}
    if result['Value']:
      for row in result['Value']:
        resultDict[row[0]] = row[1]

    return S_OK( resultDict )

#####################################################################################
  def setJobCommandStatus( self, jobID, command, status ):
    """ Set the command status
    """
    ret = self._escapeString( jobID )
    if not ret['OK']:
      return ret
    jobID = ret['Value']

    ret = self._escapeString( command )
    if not ret['OK']:
      return ret
    command = ret['Value']

    ret = self._escapeString( status )
    if not ret['OK']:
      return ret
    status = ret['Value']

    req = "UPDATE JobCommands SET Status=%s WHERE JobID=%s AND Command=%s" % ( status, jobID, command )
    result = self._update( req )
    return result

#####################################################################################
  def getSummarySnapshot( self, requestedFields = False ):
    """ Get the summary snapshot for a given combination
    """
    if not requestedFields:
      requestedFields = [ 'Status', 'MinorStatus',
                          'Site', 'Owner', 'OwnerGroup',
                          'JobGroup', 'JobSplitType' ]
    defFields = [ 'DIRACSetup' ] + requestedFields
    valueFields = [ 'COUNT(JobID)', 'SUM(RescheduleCounter)' ]
    defString = ", ".join( defFields )
    valueString = ", ".join( valueFields )
    sqlCmd = "SELECT %s, %s From Jobs GROUP BY %s" % ( defString, valueString, defString )
    result = self._query( sqlCmd )
    if not result[ 'OK' ]:
      return result
    return S_OK( ( ( defFields + valueFields ), result[ 'Value' ] ) )<|MERGE_RESOLUTION|>--- conflicted
+++ resolved
@@ -1374,11 +1374,8 @@
     if not self._update( cmd )['OK']:
       return S_ERROR( 'JobDB.removeJobOptParameter: operation failed.' )
 
-<<<<<<< HEAD
-=======
     # the JobManager needs to know if there is InputData ??? to decide which optimizer to call
     # proposal: - use the getInputData method
->>>>>>> fe3c350b
     res = self.getJobJDL( jobID, original = True )
     if not res['OK']:
       return res
