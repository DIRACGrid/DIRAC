""" DIRAC JobDB class is a front-end to the main WMS database containing
    job definitions and status information. It is used in most of the WMS
    components

    The following methods are provided for public usage:

    getJobAttribute()
    getJobAttributes()
    getAllJobAttributes()
    getDistinctJobAttributes()
    getAttributesForJobList()
    getJobParameter()
    getJobParameters()
    getAllJobParameters()
    getInputData()
    getJobJDL()

    selectJobs()
    selectJobsWithStatus()

    setJobAttribute()
    setJobAttributes()
    setJobParameter()
    setJobParameters()
    setJobJDL()
    setJobStatus()
    setInputData()

    insertNewJobIntoDB()
    removeJobFromDB()

    rescheduleJob()
    rescheduleJobs()

    getMask()
    setMask()
    allowSiteInMask()
    banSiteInMask()

    getCounters()
"""

__RCSID__ = "$Id$"

import sys, types
import operator

from DIRAC                                                       import S_OK, S_ERROR
from DIRAC.ConfigurationSystem.Client.Config                     import gConfig
from DIRAC.ConfigurationSystem.Client.Helpers                    import Registry
from DIRAC.Core.Base.DB                                          import DB
from DIRAC.ConfigurationSystem.Client.Helpers.Resources          import getSites
from DIRAC.ResourceStatusSystem.Client.SiteStatus                import SiteStatus
from DIRAC.WorkloadManagementSystem.Client.JobState.JobManifest  import JobManifest
from DIRAC.Core.Utilities                                        import Time

DEBUG = False
JOB_STATES = ['Received', 'Checking', 'Staging', 'Waiting', 'Matched',
              'Running', 'Stalled', 'Done', 'Completed', 'Failed']
JOB_FINAL_STATES = ['Done', 'Completed', 'Failed']

JOB_DEPRECATED_ATTRIBUTES = [ 'UserPriority', 'SystemPriority' ]

JOB_STATIC_ATTRIBUTES = [ 'JobID', 'JobType', 'DIRACSetup', 'JobGroup', 'HerdState', 'MasterJobID',
                          'JobName', 'Owner', 'OwnerDN', 'OwnerGroup', 'SubmissionTime', 'VerifiedFlag' ]

JOB_VARIABLE_ATTRIBUTES = [ 'Site', 'RescheduleTime', 'StartExecTime', 'EndExecTime', 'RescheduleCounter',
                           'DeletedFlag', 'KilledFlag', 'FailedFlag',
                           'ISandboxReadyFlag', 'OSandboxReadyFlag', 'RetrievedFlag', 'AccountedFlag' ]

JOB_DYNAMIC_ATTRIBUTES = [ 'LastUpdateTime', 'HeartBeatTime',
                           'Status', 'MinorStatus', 'ApplicationStatus', 'ApplicationNumStatus', 'CPUTime'
                          ]

#############################################################################
class JobDB( DB ):

  _tablesDict = {}
  # Jobs table
  _tablesDict[ 'Jobs' ] = {
                           'Fields' :
                                     {
                                      'JobID'                : 'INTEGER NOT NULL AUTO_INCREMENT',
                                      'JobType'              : 'VARCHAR(32) NOT NULL DEFAULT "normal"',
                                      'DIRACSetup'           : 'VARCHAR(32) NOT NULL',
                                      'JobGroup'             : 'VARCHAR(32) NOT NULL DEFAULT "NoGroup"',
                                      'JobSplitType'         : 'ENUM ("Single","Master","Subjob","DAGNode") NOT NULL DEFAULT "Single"',
                                      'MasterJobID'          : 'INTEGER NOT NULL DEFAULT 0',
                                      'Site'                 : 'VARCHAR(100) NOT NULL DEFAULT "ANY"',
                                      'JobName'              : 'VARCHAR(128) NOT NULL DEFAULT "Unknown"',
                                      'Owner'                : 'VARCHAR(32) NOT NULL DEFAULT "Unknown"',
                                      'OwnerDN'              : 'VARCHAR(255) NOT NULL DEFAULT "Unknown"',
                                      'OwnerGroup'           : 'VARCHAR(128) NOT NULL DEFAULT "lhcb_user"',
                                      'SubmissionTime'       : 'DATETIME',
                                      'RescheduleTime'       : 'DATETIME',
                                      'LastUpdateTime'       : 'DATETIME',
                                      'StartExecTime'        : 'DATETIME',
                                      'HeartBeatTime'        : 'DATETIME',
                                      'EndExecTime'          : 'DATETIME',
                                      'Status'               : 'VARCHAR(32) NOT NULL DEFAULT "Received"',
                                      'MinorStatus'          : 'VARCHAR(128) NOT NULL DEFAULT "Initial insertion"',
                                      'ApplicationStatus'    : 'VARCHAR(256) NOT NULL DEFAULT "Unknown"',
                                      'ApplicationNumStatus' : 'INTEGER NOT NULL DEFAULT 0',
                                      'CPUTime'              : 'FLOAT NOT NULL DEFAULT 0.0',
                                      'UserPriority'         : 'INTEGER NOT NULL DEFAULT 0',
                                      'SystemPriority'       : 'INTEGER NOT NULL DEFAULT 0',
                                      'RescheduleCounter'    : 'INTEGER NOT NULL DEFAULT 0',
                                      'VerifiedFlag'         : 'ENUM ("True","False") NOT NULL DEFAULT "False"',
                                      'DeletedFlag'          : 'ENUM ("True","False") NOT NULL DEFAULT "False"',
                                      'KilledFlag'           : 'ENUM ("True","False") NOT NULL DEFAULT "False"',
                                      'FailedFlag'           : 'ENUM ("True","False") NOT NULL DEFAULT "False"',
                                      'ISandboxReadyFlag'    : 'ENUM ("True","False") NOT NULL DEFAULT "False"',
                                      'OSandboxReadyFlag'    : 'ENUM ("True","False") NOT NULL DEFAULT "False"',
                                      'RetrievedFlag'        : 'ENUM ("True","False") NOT NULL DEFAULT "False"',
                                      'AccountedFlag'        : 'ENUM ("True","False","Failed") NOT NULL DEFAULT "False"'
                                     },
                           'Indexes' :
                                      {
                                       'JobType'           : [ 'JobType' ],
                                       'DIRACSetup'        : [ 'DIRACSetup' ],
                                       'JobGroup'          : [ 'JobGroup' ],
                                       'JobSplitType'      : [ 'JobSplitType' ],
                                       'Site'              : [ 'Site' ],
                                       'Owner'             : [ 'Owner' ],
                                       'OwnerDN'           : [ 'OwnerDN' ],
                                       'OwnerGroup'        : [ 'OwnerGroup' ],
                                       'Status'            : [ 'Status' ],
                                       'StatusSite'        : [ 'Status', 'Site' ],
                                       'MinorStatus'       : [ 'MinorStatus' ],
                                       'ApplicationStatus' : [ 'ApplicationStatus' ]
                                      },
                           'PrimaryKey' : [ 'JobID' ]
                          }
  # JobJDLs table
  _tablesDict[ 'JobJDLs' ] = {
                              'Fields' :
                                        {
                                         'JobID'           : 'INTEGER NOT NULL AUTO_INCREMENT',
                                         'JDL'             : 'BLOB NOT NULL',
                                         'JobRequirements' : 'BLOB NOT NULL',
                                         'OriginalJDL'     : 'BLOB NOT NULL',

                                        },
                              'PrimaryKey' : [ 'JobID' ]
                             }
  # SubJobs table
  _tablesDict[ 'SubJobs' ] = {
                              'Fields' :
                                        {
                                         'JobID'    : 'INTEGER NOT NULL',
                                         'SubJobID' : 'INTEGER NOT NULL',
                                        }
                             }
  # PrecursorJobs table
  _tablesDict[ 'PrecursorJobs' ] = {
                                    'Fields' :
                                              {
                                               'JobID'    : 'INTEGER NOT NULL',
                                               'PreJobID' : 'INTEGER NOT NULL',
                                              }
                                   }
  # InputData table
  _tablesDict[ 'InputData' ] = {
                                'Fields' :
                                          {
                                           'JobID'  : 'INTEGER NOT NULL',
                                           'Status' : 'VARCHAR(32) NOT NULL DEFAULT "AprioriGood"',
                                           'LFN'    : 'VARCHAR(255)'
                                          },
                                'PrimaryKey' : [ 'JobID', 'LFN' ]
                               }
  # JobParameters table
  _tablesDict[ 'JobParameters' ] = {
                                    'Fields' :
                                              {
                                               'JobID' : 'INTEGER NOT NULL',
                                               'Name'  : 'VARCHAR(100) NOT NULL',
                                               'Value' : 'BLOB NOT NULL'
                                              },
                                    'PrimaryKey' : [ 'JobID', 'Name' ]
                                   }
  # OptimizerParameters table
  _tablesDict[ 'OptimizerParameters' ] = {
                                          'Fields' :
                                                    {
                                                     'JobID' : 'INTEGER NOT NULL',
                                                     'Name'  : 'VARCHAR(100) NOT NULL',
                                                     'Value' : 'MEDIUMBLOB NOT NULL'
                                                    },
                                          'PrimaryKey' : [ 'JobID', 'Name' ]
                                         }
  # AtticJobParameters table
  _tablesDict[ 'AtticJobParameters' ] = {
                                         'Fields' :
                                                   {
                                                    'JobID'           : 'INTEGER NOT NULL',
                                                    'RescheduleCycle' : 'INTEGER NOT NULL',
                                                    'Name'            : 'VARCHAR(100) NOT NULL',
                                                    'Value'           : 'BLOB NOT NULL'
                                                   },
                                         'PrimaryKey' : [ 'JobID', 'Name', 'RescheduleCycle' ]
                                        }
  # TaskQueues table
  _tablesDict[ 'TaskQueues' ] = {
                                 'Fields' :
                                           {
                                            'TaskQueueID'  : 'INTEGER NOT NULL AUTO_INCREMENT',
                                            'Priority'     : 'INTEGER NOT NULL DEFAULT 0',
                                            'Requirements' : 'BLOB NOT NULL',
                                            'NumberOfJobs' : 'INTEGER NOT NULL DEFAULT 0'
                                           },
                                 'PrimaryKey' : [ 'TaskQueueID' ]
                                }
  # TaskQueue table
  _tablesDict[ 'TaskQueue' ] = {
                                'Fields' :
                                          {
                                           'TaskQueueID' : 'INTEGER NOT NULL',
                                           'JobID'       : 'INTEGER NOT NULL',
                                           'Rank'        : 'INTEGER NOT NULL DEFAULT 0'
                                          },
                                'PrimaryKey' : [ 'JobID', 'TaskQueueID' ]
                               }
  # SiteMask table
  _tablesDict[ 'SiteMask' ] = {
                               'Fields' :
                                         {
                                          'Site'           : 'VARCHAR(64) NOT NULL',
                                          'Status'         : 'VARCHAR(64) NOT NULL',
                                          'LastUpdateTime' : 'DATETIME NOT NULL',
                                          'Author'         : 'VARCHAR(255) NOT NULL',
                                          'Comment'        : 'BLOB NOT NULL'
                                         },
                               'PrimaryKey' : [ 'Site' ]
                              }
  # SiteMaskLogging table
  _tablesDict[ 'SiteMaskLogging' ] = {
                                      'Fields' :
                                                {
                                                 'Site'       : 'VARCHAR(64) NOT NULL',
                                                 'Status'     : 'VARCHAR(64) NOT NULL',
                                                 'UpdateTime' : 'DATETIME NOT NULL',
                                                 'Author'     : 'VARCHAR(255) NOT NULL',
                                                 'Comment'    : 'BLOB NOT NULL'
                                                }
                                     }
  # HeartBeatLoggingInfo table
  _tablesDict[ 'HeartBeatLoggingInfo' ] = {
                                           'Fields' :
                                                     {
                                                      'JobID'         : 'INTEGER NOT NULL',
                                                      'Name'          : 'VARCHAR(100) NOT NULL',
                                                      'Value'         : 'BLOB NOT NULL',
                                                      'HeartBeatTime' : 'DATETIME NOT NULL'
                                                     },
                                           'Indexes' : { 'JobID' : [ 'JobID' ] }
                                          }
  # JobCommands table
  _tablesDict[ 'JobCommands' ] = {
                                  'Fields' :
                                            {
                                             'JobID'         : 'INTEGER NOT NULL',
                                             'Command'       : 'VARCHAR(100) NOT NULL',
                                             'Arguments'     : 'VARCHAR(100) NOT NULL',
                                             'Status'        : 'VARCHAR(64) NOT NULL DEFAULT "Received"',
                                             'ReceptionTime' : 'DATETIME NOT NULL',
                                             'ExecutionTime' : 'DATETIME',
                                            },
                                  'Indexes' : { 'JobID' : [ 'JobID' ] }
                                 }


  def __init__( self, maxQueueSize = 10, checkTables = False ):
    """ Standard Constructor
    """

    DB.__init__( self, 'JobDB', 'WorkloadManagement/JobDB', maxQueueSize, debug = DEBUG )

    self.maxRescheduling = gConfig.getValue( self.cs_path + '/MaxRescheduling', 3 )

    self.jobAttributeNames = []
    self.nJobAttributeNames = 0
    
    if checkTables:
      result = self._createTables( self._tablesDict )
      if not result['OK']:
        error = 'Failed to check/create tables'
        self.log.fatal( 'JobDB: %s' % error )
        sys.exit( error )
      if result['Value']:
        self.log.info( "JobDB: created tables %s" % result['Value'] )  
      result = self.__updateDBSchema()
      if not result['OK']:
        error = 'Failed to update database schema'
        self.log.fatal( 'JobDB: %s' % error )
        sys.exit( error )

    result = self.__getAttributeNames()

    if not result['OK']:
      error = 'Can not retrieve job Attributes'
      self.log.fatal( 'JobDB: %s' % error )
      sys.exit( error )
      return

    self.log.info( "MaxReschedule:  %s" % self.maxRescheduling )
    self.log.info( "==================================================" )

    if DEBUG:
      result = self.dumpParameters()

  def __updateDBSchema( self ):
    result = self.__checkDBVersion()
    if not result[ 'OK' ]:
      self.log.error( "Can't retrieve schema version: %s" % result[ 'Message' ] )
      return result
    version = result[ 'Value' ]
    while True:
      self.log.info( "Current DB schema version %d" % version )
      version += 1
      try:
        migration = getattr( self, '_JobDB__schemaMigration_%d' % version )
        self.log.info( "Found schema migration" )
      except AttributeError:
        return S_OK( version )
      with self.transaction as commit:
        result = migration()
        if not result[ 'OK' ]:
          self.log.error( "Can't apply migration from schema version %d: %s" % ( version, result[ 'Message' ] ) )
          return result
        result = self._update( "INSERT INTO SchemaVersion VALUES ( %d )" % version )
        if not result[ 'OK' ]:
          self.log.error( "Error saving schema version %d: %s" % ( version, result[ 'Message' ] ) )
          return result
        commit()

    return S_OK( version )

  def __schemaMigration_0( self ):
    self.log.info( "Updating MasterJobIDs..." )
    #Set MasterJobID to the JobID if not set
    result = self._update( "UPDATE `Jobs` SET MasterJobID = JobID WHERE MasterJobID = 0" )
    if not result[ 'OK' ]:
      return result
    #Alter JobSplitType to HerdState
    result = self._query( "DESCRIBE Jobs" )
    if not result[ 'OK' ]:
      return result
    cols = result[ 'Value' ]
    found = False
    for col in cols:
      if col[0] == 'JobSplitType':
        result = self._update( "ALTER TABLE Jobs CHANGE JobSplitType HerdState ENUM ('Single','WillSplit','Splitted') NOT NULL DEFAULT 'Single'" )
        if not result[ 'OK' ]:
          return result
    #Get current tables
    result = self._query( "SHOW TABLES" )
    if not result[ 'OK' ]:
      return result
    tablesInDB = [ t[0] for t in result[ 'Value' ] ]
    #Create required tables
    tables = { 'SchemaVersion' : { 'Fields' : { 'Version' : 'INTEGER UNSIGNED' } } }
    tables[ 'LFN' ] = { 'Fields' : { 'LFNID' : 'INTEGER NOT NULL AUTO_INCREMENT',
                                     'JobID' : 'INTEGER UNSIGNED NOT NULL',
                                     'LFN' : 'VARCHAR(512) NOT NULL' ,
                                     'Checksum' : 'VARCHAR(64) DEFAULT ""',
                                     'CreationDate' : 'DATETIME',
                                     'ModificationDate' : 'DATETIME',
                                     'Size' : 'INTEGER UNSIGNED DEFAULT 0' },
                        'PrimaryKey' : 'LFNID',
                        'UniqueIndexes' : { 'joblfn' : [ 'JobID', 'LFN' ] } }
    tables[ 'Replicas' ] = { 'Fields' : { 'LFNID' : 'INTEGER NOT NULL',
                                          'SEName' : 'VARCHAR(64) NOT NULL',
                                          'SURL' : 'VARCHAR(256) NOT NULL',
                                          'Disk' : 'TINYINT(1) NOT NULL' },
                             'PrimaryKey' : [ 'LFNID', 'SEName', 'SURL' ],
                             'Indexes' : { 'LFNID' : [ 'LFNID' ] },
                             'ForeignKeys' : { 'LFNID' : 'LFN' } }
    tables[ 'MasterJDLs' ] = { 'Fields' : { 'JobID' : 'int(11) NOT NULL',
                                            'JDL' : 'BLOB NOT NULL' },
                             'PrimaryKey' : [ 'JobID' ] }

    for t in tablesInDB:
      try:
        tables.pop( t )
      except KeyError:
        pass
    result = self._createTables( tables )
    if not result[ 'OK' ]:
      return result
    #Create foreign keys

    #Drop old tables
    dropTables = []
    for t in [ 'SubJobs', 'PrecursorJobs', 'TaskQueues', 'TaskQueue', 'InputData' ]:
      if t in tablesInDB:
        dropTables.append( t )

    if dropTables:
      self.log.info( "Info dropping tables %s" % ", ".join( dropTables ) )

      result = self._update( "DROP TABLE %s" % ", ".join( dropTables ) )
      if not result[ 'OK' ]:
        return result

    #Migrate to innodb
    result = self._query( "SHOW TABLE STATUS" )
    if not result[ 'OK' ]:
      return result
    tableStatus = dict( [ ( r[0], r[1] ) for r in result[ 'Value' ] ] )
    for tableName in tableStatus:
      if tableStatus[ tableName ] == "MyISAM":
        self.log.info( "Migrating table %s to innodb" % tableName )
        result = self._update( "ALTER TABLE `%s` ENGINE = INNODB" % tableName )
        if not result[ 'OK' ]:
          self.log.error( "Error migrating %s to innodb: %s" % ( tableName, result[ 'Message' ] ) )
    return S_OK()



  def __checkDBVersion( self ):
    result = self._query( "show tables" )
    if not result[ 'OK' ]:
      return result
    tables = [ r[0] for r in result[ 'Value' ] ]
    if 'SchemaVersion' not in tables:
      return S_OK( -1 )
    result = self._query( "SELECT MAX(Version) FROM SchemaVersion" )
    if not result[ 'OK' ]:
      return result
    version = result[ 'Value' ][0][0]
    if version == None:
      version = -1
    return S_OK( version )


  def dumpParameters( self ):
    """  Dump the JobDB connection parameters to the stdout
    """

    print "=================================================="
    print "User:     ", self.dbUser
    print "Host:     ", self.dbHost
    print "Password  ", self.dbPass
    print "DBName    ", self.dbName
    print "MaxQueue  ", self.maxQueueSize
    print "=================================================="

    return S_OK()

  def __getAttributeNames( self ):
    """ get Name of Job Attributes defined in DB
        set self.jobAttributeNames to the list of Names
        return S_OK()
        return S_ERROR upon error
    """

    res = self._query( 'DESCRIBE Jobs' )
    if not res['OK']:
      return res

    self.jobAttributeNames = []
    for row in res['Value']:
      field = row[0]
      self.jobAttributeNames.append( field )

    self.nJobAttributeNames = len( self.jobAttributeNames )

    return S_OK()

#############################################################################
<<<<<<< HEAD
  def getJobID( self ):
    """Get the next unique JobID and prepare the new job insertion
    """

    cmd = 'INSERT INTO Jobs (SubmissionTime) VALUES (UTC_TIMESTAMP())'
    err = 'JobDB.getJobID: Failed to retrieve a new Id.'

    res = self._update( cmd )
    if not res['OK']:
      return S_ERROR( '1 %s\n%s' % ( err, res['Message'] ) )

    if not 'lastRowId' in res['Value']:
      return S_ERROR( '2 %s' % err )

    jobID = int( res['Value']['lastRowId'] )
    self.log.info( 'JobDB: New JobID served "%s"' % jobID )

#############################################################################
=======
>>>>>>> 86b13dde
  def getAttributesForJobList( self, jobIDList, attrList = None ):
    """ Get attributes for the jobs in the the jobIDList.
        Returns an S_OK structure with a dictionary of dictionaries as its Value:
        ValueDict[jobID][attribute_name] = attribute_value
    """
    if not jobIDList:
      return S_OK( {} )
    if attrList:
      attrNames = ','.join( [ str( x ) for x in attrList ] )
      attr_tmp_list = attrList
    else:
      attrNames = ','.join( [ str( x ) for x in self.jobAttributeNames ] )
      attr_tmp_list = self.jobAttributeNames
    jobList = ','.join( [str( x ) for x in jobIDList] )

    # FIXME: need to check if the attributes are in the list of job Attributes

    cmd = 'SELECT JobID,%s FROM Jobs WHERE JobID in ( %s )' % ( attrNames, jobList )
    res = self._query( cmd )
    if not res['OK']:
      return res
    try:
      retDict = {}
      for retValues in res['Value']:
        jobID = retValues[0]
        jobDict = {}
        jobDict[ 'JobID' ] = jobID
        attrValues = retValues[1:]
        for i in range( len( attr_tmp_list ) ):
          try:
            jobDict[attr_tmp_list[i]] = attrValues[i].tostring()
          except Exception:
            jobDict[attr_tmp_list[i]] = str( attrValues[i] )
        retDict[int( jobID )] = jobDict
      return S_OK( retDict )
    except Exception, x:
      return S_ERROR( 'JobDB.getAttributesForJobList: Failed\n%s' % str( x ) )


#############################################################################
  def getDistinctJobAttributes( self, attribute, condDict = None, older = None,
                                newer = None, timeStamp = 'LastUpdateTime' ):
    """ Get distinct values of the job attribute under specified conditions
    """
    return self.getDistinctAttributeValues( 'Jobs', attribute, condDict = condDict,
                                              older = older, newer = newer, timeStamp = timeStamp )


#############################################################################
  def traceJobParameter( self, site, localID, parameter, date = None, until = None ):
    ret = self.traceJobParameters( site, localID, [parameter], None, date, until )
    if not ret['OK']:
      return ret
    returnDict = {}
    for jobID in ret['Value']:
      returnDict[jobID] = ret['Value'][jobID].get( parameter )
    return S_OK( returnDict )

#############################################################################
  def traceJobParameters( self, site, localIDs, paramList = None, attributeList = None, date = None, until = None ):
    import datetime
    exactTime = False
    if not attributeList:
      attributeList = []
    attributeList = list( set( attributeList ) | set( ['StartExecTime', 'SubmissionTime', 'HeartBeatTime',
                                                    'EndExecTime', 'JobName', 'OwnerDN', 'OwnerGroup'] ) )
    try:
      if type( localIDs ) == type( [] ) or type( localIDs ) == type( {} ):
        localIDs = [int( localID ) for localID in localIDs]
      else:
        localIDs = [int( localIDs )]
    except:
      return S_ERROR( "localIDs must be integers" )
    now = datetime.datetime.utcnow()
    if until:
      if until.lower() == 'now':
        until = now
      else:
        try:
          until = datetime.datetime.strptime( until, '%Y-%m-%d' )
        except:
          return S_ERROR( "Error in format for 'until', expected '%Y-%m-%d'" )
    if not date:
      until = now
      since = until - datetime.timedelta( hours = 24 )
    else:
      since = None
      for dFormat in ( '%Y-%m-%d', '%Y-%m-%d %H:%M', '%Y-%m-%d %H:%M:%S' ):
        try:
          since = datetime.datetime.strptime( date, dFormat )
          break
        except:
          exactTime = True
      if not since:
        return S_ERROR( 'Error in date format' )
      if exactTime:
        exactTime = since
        if not until:
          until = now
      else:
        if not until:
          until = since + datetime.timedelta( hours = 24 )
      if since > now:
        return S_ERROR( 'Cannot find jobs in the future' )
      if until > now:
        until = now
    result = self.selectJobs( {'Site':site}, older = str( until ), newer = str( since ) )
    if not result['OK']:
      return result
    if not result['Value']:
      return S_ERROR( 'No jobs found at %s for date %s' % ( site, date ) )
    resultDict = {'Successful':{}, 'Failed':{}}
    for jobID in result['Value']:
      if jobID:
        ret = self.getJobParameter( jobID, 'LocalJobID' )
        if not ret['OK']:
          return ret
        localID = ret['Value']
        if localID and int( localID ) in localIDs:
          attributes = self.getJobAttributes( jobID, attributeList )
          if not attributes['OK']:
            return attributes
          attributes = attributes['Value']
          if exactTime:
            for att in ( 'StartExecTime', 'SubmissionTime' ):
              startTime = attributes.get( att )
              if startTime == 'None':
                startTime = None
              if startTime:
                break
            startTime = datetime.datetime.strptime( startTime , '%Y-%m-%d %H:%M:%S' ) if startTime else now
            for att in ( 'EndExecTime', 'HeartBeatTime' ):
              lastTime = attributes.get( att )
              if lastTime == 'None':
                lastTime = None
              if lastTime:
                break
            lastTime = datetime.datetime.strptime( lastTime, '%Y-%m-%d %H:%M:%S' ) if lastTime else now
            okTime = ( exactTime >= startTime and exactTime <= lastTime )
          else:
            okTime = True
          if okTime:
            ret = self.getJobParameters( jobID, paramList = paramList )
            if not ret['OK']:
              return ret
            attributes.update( ret['Value'] )
            resultDict['Successful'].setdefault( int( localID ), {} )[int( jobID )] = attributes
    for localID in localIDs:
      if localID not in resultDict['Successful']:
        resultDict['Failed'][localID] = 'localID not found'
    return S_OK( resultDict )

#############################################################################
  def getJobParameters( self, jobID, paramList = None ):
    """ Get Job Parameters defined for jobID.
        Returns a dictionary with the Job Parameters.
        If parameterList is empty - all the parameters are returned.
    """

    ret = self._escapeString( jobID )
    if not ret['OK']:
      return ret
    e_jobID = ret['Value']

    self.log.debug( 'JobDB.getParameters: Getting Parameters for job %s' % jobID )

    resultDict = {}
    if paramList:
      paramNameList = []
      for x in paramList:
        ret = self._escapeString( x )
        if not ret['OK']:
          return ret
        paramNameList.append( ret['Value'] )
      paramNames = ','.join( paramNameList )
      cmd = "SELECT Name, Value from JobParameters WHERE JobID=%s and Name in (%s)" % ( e_jobID, paramNames )
      result = self._query( cmd )
      if result['OK']:
        if result['Value']:
          for name, value in result['Value']:
            try:
              resultDict[name] = value.tostring()
            except Exception:
              resultDict[name] = value

        return S_OK( resultDict )
      else:
        return S_ERROR( 'JobDB.getJobParameters: failed to retrieve parameters' )

    else:
      result = self.getFields( 'JobParameters', ['Name', 'Value'], {'JobID': jobID} )
      if not result['OK']:
        return result
      else:
        for name, value in result['Value']:
          try:
            resultDict[name] = value.tostring()
          except Exception:
            resultDict[name] = value

        return S_OK( resultDict )

#############################################################################
  def getAtticJobParameters( self, jobID, paramList = None, rescheduleCounter = -1 ):
    """ Get Attic Job Parameters defined for a job with jobID.
        Returns a dictionary with the Attic Job Parameters per each rescheduling cycle.
        If parameterList is empty - all the parameters are returned.
        If recheduleCounter = -1, all cycles are returned.
    """

    ret = self._escapeString( jobID )
    if not ret['OK']:
      return ret
    jobID = ret['Value']

    self.log.debug( 'JobDB.getAtticJobParameters: Getting Attic Parameters for job %s' % jobID )

    resultDict = {}
    paramCondition = ''
    if paramList:
      paramNameList = []
      for x in paramList:
        ret = self._escapeString( x )
        if not ret['OK']:
          return ret
        paramNameList.append( x )
      paramNames = ','.join( paramNameList )
      paramCondition = " AND Name in (%s)" % paramNames
    rCounter = ''
    if rescheduleCounter != -1:
      rCounter = ' AND RescheduleCycle=%d' % int( rescheduleCounter )
    cmd = "SELECT Name, Value, RescheduleCycle from AtticJobParameters"
    cmd += " WHERE JobID=%s %s %s" % ( jobID, paramCondition, rCounter )
    result = self._query( cmd )
    if result['OK']:
      if result['Value']:
        for name, value, counter in result['Value']:
          if not resultDict.has_key( counter ):
            resultDict[counter] = {}
          try:
            resultDict[counter][name] = value.tostring()
          except Exception:
            resultDict[counter][name] = value

      return S_OK( resultDict )
    else:
      return S_ERROR( 'JobDB.getAtticJobParameters: failed to retrieve parameters' )

#############################################################################
  def getJobAttributes( self, jobID, attrList = None ):
    """ Get all Job Attributes for a given jobID.
        Return a dictionary with all Job Attributes,
        return an empty dictionary if matching job found
    """
    if not attrList:
      attrList = self.jobAttributeNames
    result = self.getFields( "Jobs", outFields = attrList, condDict = { 'JobID' : jobID } )
    if not result[ 'OK' ]:
      return result
    dbData = result[ 'Value' ]
    if not dbData:
      return S_OK( {} )
    jobData = dbData[0]
    ret = {}
    for iP in range( len( attrList ) ):
      ret[ attrList[iP] ] = jobData[ iP ]
    return S_OK( ret )

#############################################################################
  def getJobAttribute( self, jobID, attribute ):
    """ Get the given attribute of a job specified by its jobID
    """

    result = self.getJobAttributes( jobID, [attribute] )
    if result['OK']:
      value = result['Value'][attribute]
      return S_OK( value )
    else:
      return result

#############################################################################
  def getJobParameter( self, jobID, parameter ):
    """ Get the given parameter of a job specified by its jobID
    """

    result = self.getJobParameters( jobID, [parameter] )
    if not result['OK']:
      return result
    return S_OK( result.get( 'Value', {} ).get( parameter ) )

#############################################################################
  def getJobOptParameter( self, jobID, parameter ):
    """ Get optimizer parameters for the given job.
    """

    result = self.getFields( 'OptimizerParameters', ['Value'], {'JobID': jobID, 'Name': parameter} )
    if result['OK']:
      if result['Value']:
        return S_OK( result['Value'][0][0] )
      else:
        return S_ERROR( 'Parameter not found' )
    else:
      return S_ERROR( 'Failed to access database' )

#############################################################################
  def getJobOptParameters( self, jobID, paramList = None ):
    """ Get optimizer parameters for the given job. If the list of parameter names is
        empty, get all the parameters then
    """

    ret = self._escapeString( jobID )
    if not ret['OK']:
      return ret
    jobID = ret['Value']

    resultDict = {}

    if paramList:
      paramNameList = []
      for x in paramList:
        ret = self._escapeString( x )
        if not ret['OK']:
          return ret
        paramNameList.append( ret['Value'] )
      paramNames = ','.join( paramNameList )
      cmd = "SELECT Name, Value from OptimizerParameters WHERE JobID=%s and Name in (%s)" % ( jobID, paramNames )
    else:
      cmd = "SELECT Name, Value from OptimizerParameters WHERE JobID=%s" % jobID

    result = self._query( cmd )
    if result['OK']:
      if result['Value']:
        for name, value in result['Value']:
          try:
            resultDict[name] = value.tostring()
          except Exception:
            resultDict[name] = value

      return S_OK( resultDict )
    else:
      return S_ERROR( 'JobDB.getJobOptParameters: failed to retrieve parameters' )

#############################################################################

<<<<<<< HEAD
    return S_OK( {"CPUTime":int( cpu ), "WallClockTime":int( wctime )} )

#############################################################################
  def __checkInputDataStructure( self, pDict ):
    if type( pDict ) != types.DictType:
      return S_ERROR( "Input data has to be a dictionary" )
    for lfn in pDict:
      if 'Metadata' not in pDict[ lfn ]:
        return S_ERROR( "Missing metadata for lfn %s" % lfn )
      if 'Replicas' not in pDict[ lfn ]:
        return S_ERROR( "Missing replicas for lfn %s" % lfn )
        replicas = pDict[ lfn ][ 'Replicas' ]
        for seName in replicas:
          if 'SURL' not in replicas or 'Disk' not in replicas:
            return S_ERROR( "Missing SURL or Disk for %s:%s replica" % ( seName, lfn ) )
    return S_OK()

#############################################################################
  def getInputData ( self, jid ):
=======
  def getInputData( self, jobID ):
>>>>>>> 86b13dde
    """Get input data for the given job
    """
    try:
      jid = int( jid )
    except ValueError:
      return S_ERROR( "Job id needs to be an integer" )
    result = self._query( "SELECT l.LFN, l.Checksum, l.CreationDate, l.ModificationDate, l.Size, r.SURL, r.SEName, r.Disk FROM LFN l, Replicas r WHERE l.JobID = %d AND l.LFNID = r.LFNID" % jid )
    if not result[ 'OK' ]:
      return result
    data = {}
    for lfn, checksum, creationDate, modifDate, size, surl, SEName, onDisk in result[ 'Value' ]:
      if lfn not in data:
        data[ lfn ] = { 'Metadata' : { 'Checksum' : checksum, 'CreationDate' : creationDate,
                                       'ModificationDate' : modifDate, 'Size' : size },
                        'Replicas' : {} }
      rD = data[ lfn ][ 'Replicas' ]
      rD[ SEName ] = { 'SURL' : surl, 'Disk' : onDisk }
    return S_OK( data )

#############################################################################

  def __cleanInputData( self, jid ):
    cmd = "DELETE FROM Replicas WHERE LFNID IN ( SELECT LFNID FROM LFN WHERE JobID = %d )" % jid
    result = self._update( cmd )
    if not result['OK']:
      return S_ERROR( "Could not clean input data for job %d: %s" % ( jid, result[ 'Message' ] ) )
    cmd = "DELETE FROM LFN WHERE JobID = %d" % jid
    result = self._update( cmd )
    if not result['OK']:
      return S_ERROR( "Could not clean input data for job %d: %s" % ( jid, result[ 'Message' ] ) )
    return S_OK()

#############################################################################
<<<<<<< HEAD
  def setInputData ( self, jid, lfnData ):
=======
  def setInputData( self, jobID, inputData ):
>>>>>>> 86b13dde
    """Inserts input data for the given job
    """
    try:
      jid = int( jid )
    except ValueError:
      return S_ERROR( "Job id needs to be an integer" )
    result = self.__checkInputDataStructure( lfnData )
    if not result['OK']:
      return result
    result = self.__cleanInputData( jid )
    if not result['OK']:
      return S_ERROR( "Could not clean input data for job %d: %s" % ( jid, result[ 'Message' ] ) )
    for lfn in lfnData:
      vD = { 'JobID' : jid, 'LFN' : lfn }
      metaDict = lfnData[ lfn ][ 'Metadata' ]
      for k in ( 'Checksum', 'CreationDate', 'ModificationDate', 'Size' ):
        if k in metaDict:
          vD[ k ] = metaDict[ k ]
      result = self.insertFields( "LFN", inDict = vD )
      if not result[ 'OK' ]:
        return S_ERROR( "Can not insert input data: %s" % result[ 'Message' ] )
      lfnid = result[ 'lastRowId' ]
      vL = []
      replicas = lfnData[ lfn ][ 'Replicas' ]
      for seName in replicas:
        result = self._escapeString( replicas[ seName ][ 'SURL' ] )
        if not result[ 'OK' ]:
          return result
        surl = result[ 'Value' ]
        disk = int( replicas[ seName ][ 'Disk' ] )
        result = self._escapeString( seName )
        if not result[ 'OK' ]:
          return result
        seName = result[ 'Value' ]
        vL.append( "%d, %s, %s, %d" % ( lfnid, seName, surl, disk ) )
      values = "),(".join( vL )
      cmd = "INSERT INTO Replicas ( LFNID, SEName, SURL, Disk ) VALUES ( %s )" % values
      result = self._update( cmd )
      if not result[ 'OK' ]:
        return S_ERROR( "Can not insert input data: %s" % result[ 'Message' ] )

    return S_OK()

#############################################################################
  def setOptimizerChain( self, jobID, optimizerList ):
    """ Set the optimizer chain for the given job. The 'TaskQueue'
        optimizer should be the last one in the chain, it is added
        if not present in the optimizerList
    """

    optString = ','.join( optimizerList )
    result = self.setJobOptParameter( jobID, 'OptimizerChain', optString )
    return result

#############################################################################
  def setNextOptimizer( self, jobID, currentOptimizer ):
    """ Set the job status to be processed by the next optimizer in the
        chain
    """

    result = self.getJobOptParameter( jobID, 'OptimizerChain' )
    if not result['OK']:
      return result

    optListString = result['Value']
    optList = optListString.split( ',' )
    try:
      sindex = None
      for i in xrange( len( optList ) ):
        if optList[i] == currentOptimizer:
          sindex = i
      if sindex >= 0:
        if sindex < len( optList ) - 1:
          nextOptimizer = optList[sindex + 1]
        else:
          return S_ERROR( 'Unexpected end of the Optimizer Chain' )
      else:
        return S_ERROR( 'Could not find ' + currentOptimizer + ' in chain' )
    except ValueError:
      return S_ERROR( 'The ' + currentOptimizer + ' not found in the chain' )

    result = self.setJobStatus( jobID, status = "Checking", minor = nextOptimizer )
    if not result[ 'OK' ]:
      return result
    return S_OK( nextOptimizer )

############################################################################
  def selectJobs( self, condDict, older = None, newer = None, timeStamp = 'LastUpdateTime',
                  orderAttribute = None, limit = None ):
    """ Select jobs matching the following conditions:
        - condDict dictionary of required Key = Value pairs;
        - with the last update date older and/or newer than given dates;

        The result is ordered by JobID if requested, the result is limited to a given
        number of jobs if requested.
    """

    self.log.debug( 'JobDB.selectJobs: retrieving jobs.' )

    res = self.getFields( 'Jobs', ['JobID'], condDict = condDict, limit = limit,
                            older = older, newer = newer, timeStamp = timeStamp, orderAttribute = orderAttribute )

    if not res['OK']:
      return res

    if not len( res['Value'] ):
      return S_OK( [] )
    return S_OK( [ self._to_value( i ) for i in  res['Value'] ] )

#############################################################################
  def setJobAttribute( self, jobID, attrName, attrValue, update = False, myDate = None ):
    """ Set an attribute value for job specified by jobID.
        The LastUpdate time stamp is refreshed if explicitly requested
    """

    ret = self._escapeString( jobID )
    if not ret['OK']:
      return ret
    jobID = ret['Value']

    ret = self._escapeString( attrValue )
    if not ret['OK']:
      return ret
    value = ret['Value']

    # FIXME: need to check the validity of attrName

    if update:
      cmd = "UPDATE Jobs SET %s=%s,LastUpdateTime=UTC_TIMESTAMP() WHERE JobID=%s" % ( attrName, value, jobID )
    else:
      cmd = "UPDATE Jobs SET %s=%s WHERE JobID=%s" % ( attrName, value, jobID )

    if myDate:
      cmd += ' AND LastUpdateTime < %s' % myDate

    res = self._update( cmd )
    if res['OK']:
      return res
    else:
      return S_ERROR( 'JobDB.setAttribute: failed to set attribute' )

#############################################################################
  def setJobAttributes( self, jobID, attrNames, attrValues, update = False, myDate = None ):
    """ Set an attribute value for job specified by jobID.
        The LastUpdate time stamp is refreshed if explicitely requested
    """

    ret = self._escapeString( jobID )
    if not ret['OK']:
      return ret
    jobID = ret['Value']

    if len( attrNames ) != len( attrValues ):
      return S_ERROR( 'JobDB.setAttributes: incompatible Argument length' )

    # FIXME: Need to check the validity of attrNames
    attr = []
    for i in range( len( attrNames ) ):
      ret = self._escapeString( attrValues[i] )
      if not ret['OK']:
        return ret
      value = ret['Value']
      attr.append( "%s=%s" % ( attrNames[i], value ) )
    if update:
      attr.append( "LastUpdateTime=UTC_TIMESTAMP()" )
    if len( attr ) == 0:
      return S_ERROR( 'JobDB.setAttributes: Nothing to do' )

    cmd = 'UPDATE Jobs SET %s WHERE JobID=%s' % ( ', '.join( attr ), jobID )

    if myDate:
      cmd += ' AND LastUpdateTime < %s' % myDate

    res = self._update( cmd )
    if res['OK']:
      return res
    else:
      return S_ERROR( 'JobDB.setAttributes: failed to set attribute' )

#############################################################################
  def setJobStatus( self, jobID, status = '', minor = '', application = '', appCounter = None ):
    """ Set status of the job specified by its jobID
    """

    # Do not update the LastUpdate time stamp if setting the Stalled status
    update_flag = True
    if status == "Stalled":
      update_flag = False

    attrNames = []
    attrValues = []
    if status:
      attrNames.append( 'Status' )
      attrValues.append( status )
    if minor:
      attrNames.append( 'MinorStatus' )
      attrValues.append( minor )
    if application:
      attrNames.append( 'ApplicationStatus' )
      attrValues.append( application )
    if appCounter:
      attrNames.append( 'ApplicationNumStatus' )
      attrValues.append( appCounter )

    result = self.setJobAttributes( jobID, attrNames, attrValues, update = update_flag )
    if not result['OK']:
      return result

    return S_OK()

#############################################################################
  def setEndExecTime( self, jobID, endDate = None ):
    """ Set EndExecTime time stamp
    """

    ret = self._escapeString( jobID )
    if not ret['OK']:
      return ret
    jobID = ret['Value']

    if endDate:
      ret = self._escapeString( endDate )
      if not ret['OK']:
        return ret
      endDate = ret['Value']
      req = "UPDATE Jobs SET EndExecTime=%s WHERE JobID=%s AND EndExecTime IS NULL" % ( endDate, jobID )
    else:
      req = "UPDATE Jobs SET EndExecTime=UTC_TIMESTAMP() WHERE JobID=%s AND EndExecTime IS NULL" % jobID
    result = self._update( req )
    return result

#############################################################################
  def setStartExecTime( self, jobID, startDate = None ):
    """ Set StartExecTime time stamp
    """

    ret = self._escapeString( jobID )
    if not ret['OK']:
      return ret
    jobID = ret['Value']

    if startDate:
      ret = self._escapeString( startDate )
      if not ret['OK']:
        return ret
      startDate = ret['Value']
      req = "UPDATE Jobs SET StartExecTime=%s WHERE JobID=%s AND StartExecTime IS NULL" % ( startDate, jobID )
    else:
      req = "UPDATE Jobs SET StartExecTime=UTC_TIMESTAMP() WHERE JobID=%s AND StartExecTime IS NULL" % jobID
    result = self._update( req )
    return result

#############################################################################
  def setJobParameter( self, jobID, key, value ):
    """ Set a parameter specified by name,value pair for the job JobID
    """

    ret = self._escapeString( key )
    if not ret['OK']:
      return ret
    e_key = ret['Value']
    ret = self._escapeString( value )
    if not ret['OK']:
      return ret
    e_value = ret['Value']

    cmd = 'REPLACE JobParameters (JobID,Name,Value) VALUES (%d,%s,%s)' % ( int( jobID ), e_key, e_value )
    result = self._update( cmd )
    if not result['OK']:
      result = S_ERROR( 'JobDB.setJobParameter: operation failed.' )

    return result

#############################################################################
  def setJobParameters( self, jobID, parameters ):
    """ Set parameters specified by a list of name/value pairs for the job JobID
    """

    if not parameters:
      return S_OK()

    insertValueList = []
    for name, value in parameters:
      ret = self._escapeString( name )
      if not ret['OK']:
        return ret
      e_name = ret['Value']
      ret = self._escapeString( value )
      if not ret['OK']:
        return ret
      e_value = ret['Value']
      insertValueList.append( '(%s,%s,%s)' % ( jobID, e_name, e_value ) )

    cmd = 'REPLACE JobParameters (JobID,Name,Value) VALUES %s' % ', '.join( insertValueList )
    result = self._update( cmd )
    if not result['OK']:
      return S_ERROR( 'JobDB.setJobParameters: operation failed.' )

    return result

#############################################################################
  def setJobOptParameter( self, jobID, name, value ):
    """ Set an optimzer parameter specified by name,value pair for the job JobID
    """
    ret = self._escapeString( jobID )
    if not ret['OK']:
      return ret
    e_jobID = ret['Value']

    ret = self._escapeString( name )
    if not ret['OK']:
      return ret
    e_name = ret['Value']

    cmd = 'DELETE FROM OptimizerParameters WHERE JobID=%s AND Name=%s' % ( e_jobID, e_name )
    if not self._update( cmd )['OK']:
      return S_ERROR( 'JobDB.setJobOptParameter: operation failed.' )

    result = self.insertFields( 'OptimizerParameters', ['JobID', 'Name', 'Value'], [jobID, name, value] )
    if not result['OK']:
      return S_ERROR( 'JobDB.setJobOptParameter: operation failed.' )

    return S_OK()

#############################################################################
  def removeJobOptParameter( self, jobID, name ):
    """ Remove the specified optimizer parameter for jobID
    """
    ret = self._escapeString( jobID )
    if not ret['OK']:
      return ret
    jobID = ret['Value']
    ret = self._escapeString( name )
    if not ret['OK']:
      return ret
    name = ret['Value']

    cmd = 'DELETE FROM OptimizerParameters WHERE JobID=%s AND Name=%s' % ( jobID, name )
    if not self._update( cmd )['OK']:
      return S_ERROR( 'JobDB.removeJobOptParameter: operation failed.' )
    else:
      return S_OK()

#############################################################################
  def clearAtticParameters( self, jid ):
    try:
      jid = int( jid )
    except ValueError:
      return S_ERROR( "jid has to be a number" )
    return self._update( "DELETE FROM AtticJobParameters WHERE JobID=%s" % jid )

#############################################################################
  def setAtticParameters( self, jid, rescheduleCounter, paramsDict ):
    if not paramsDict:
      return S_OK()

    try:
      jid = int( jid )
      rescheduleCounter = int( rescheduleCounter )
    except ValueError:
      return S_ERROR( "Invalud jid/reschedulecounter. Not a number" )

    entries = []
    for key in paramsDict:
      ret = self._escapeString( paramsDict[ key ] )
      if not ret['OK']:
        return ret
      value = ret['Value']

      ret = self._escapeString( key )
      if not ret['OK']:
        return ret
      key = ret['Value']

      entries.append( "(%d,%d,%s,%s)" % ( jid, rescheduleCounter, key, value, ) )

    return self._update( "INSERT INTO AtticJobParameters VALUES %s" % ",".join( entries ) )

#############################################################################
  def setAtticJobParameter( self, jobID, key, value, rescheduleCounter ):
    """ Set attic parameter for job specified by its jobID when job rescheduling
        for later debugging
    """
    ret = self._escapeString( jobID )
    if not ret['OK']:
      return ret
    jobID = ret['Value']

    ret = self._escapeString( key )
    if not ret['OK']:
      return ret
    key = ret['Value']

    ret = self._escapeString( value )
    if not ret['OK']:
      return ret
    value = ret['Value']

    ret = self._escapeString( rescheduleCounter )
    if not ret['OK']:
      return ret
    rescheduleCounter = ret['Value']

    cmd = 'INSERT INTO AtticJobParameters (JobID,RescheduleCycle,Name,Value) VALUES(%s,%s,%s,%s)' % \
         ( jobID, rescheduleCounter, key, value )
    result = self._update( cmd )
    if not result['OK']:
      result = S_ERROR( 'JobDB.setAtticJobParameter: operation failed.' )

    return result

#############################################################################
  def setJobJDL( self, jobID, jdl = None, originalJDL = None ):
    """ Insert JDL's for job specified by jobID
    """
    ret = self._escapeString( jobID )
    if not ret['OK']:
      return ret
    jobID = ret['Value']

    ret = self._escapeString( jdl )
    if not ret['OK']:
      return ret
    e_JDL = ret['Value']

    ret = self._escapeString( originalJDL )
    if not ret['OK']:
      return ret
    e_originalJDL = ret['Value']

    req = "SELECT OriginalJDL FROM JobJDLs WHERE JobID=%s" % jobID
    result = self._query( req )
    updateFlag = False
    if result['OK']:
      if len( result['Value'] ) > 0:
        updateFlag = True

    if jdl:

      if updateFlag:
        cmd = "UPDATE JobJDLs Set JDL=%s WHERE JobID=%s" % ( e_JDL, jobID )
      else:
        cmd = "INSERT INTO JobJDLs (JobID,JDL) VALUES (%s,%s)" % ( jobID, e_JDL )
      result = self._update( cmd )
      if not result['OK']:
        return result
    if originalJDL:
      if updateFlag:
        cmd = "UPDATE JobJDLs Set OriginalJDL=%s WHERE JobID=%s" % ( e_originalJDL, jobID )
      else:
        cmd = "INSERT INTO JobJDLs (JobID,OriginalJDL) VALUES (%s,%s)" % ( jobID, e_originalJDL )

      result = self._update( cmd )

    return result

#############################################################################
  def __insertNewJDL( self, jdl ):
    """Insert a new JDL in the system, this produces a new JobID
    """

    err = 'JobDB.__insertNewJDL: Failed to retrieve a new Id.'

    result = self.insertFields( 'JobJDLs' , ['OriginalJDL'], [jdl] )
    if not result['OK']:
      self.log.error( 'Can not insert New JDL', result['Message'] )
      return result

    jid = result[ 'lastRowId' ]
    return S_OK( jid )


#############################################################################
  def getJobJDL( self, jobID, original = False, status = '' ):
    """ Get JDL for job specified by its jobID. By default the current job JDL
        is returned. If 'original' argument is True, original JDL is returned
    """
    ret = self._escapeString( jobID )
    if not ret['OK']:
      return ret
    jobID = ret['Value']

    ret = self._escapeString( status )
    if not ret['OK']:
      return ret
    e_status = ret['Value']


    if original:
      cmd = "SELECT OriginalJDL FROM JobJDLs WHERE JobID=%s" % jobID
    else:
      cmd = "SELECT JDL FROM JobJDLs WHERE JobID=%s" % jobID

    if status:
      cmd = cmd + " AND Status=%s" % e_status

    result = self._query( cmd )
    if result['OK']:
      jdl = result['Value']
      if not jdl:
        return S_OK( jdl )
      else:
        return S_OK( result['Value'][0][0] )
    else:
      return result


  def getJobsInHerd( self, jid ):
    try:
      jid = int( jid )
    except ValueError:
      return S_ERROR( "jid has to be a number" % jid )
    result = self._query( "SELECT JobID FROM Jobs WHERE MasterJobID=%d" % jid )
    if not result[ 'OK' ]:
      return result
    return S_OK( [ row[0] for row in result[ 'Value' ] ] )

  def insertSplittedManifests( self, jid, manifests ):
    jidList = [ jid ]
    with self.transaction as commit:
      result = self.getJobJDL( jid, original = True )
      if not result[ 'OK' ]:
        return result
      sourceManifest = result[ 'Value' ]
      result = self.insertFields( 'MasterJDLs', inDict = { 'JobID' : jid,
                                                           'JDL' : sourceManifest } )
      if not result[ 'OK' ]:
        return result
      jobManifest = manifests[0]
      manifestJDL = jobManifest.dumpAsJDL()
      result = self.updateFields( 'JobJDLs',
                                  condDict = { 'JobID' : jid },
                                  updateDict = { 'JDL' : manifestJDL,
                                                 'OriginalJDL' : manifestJDL,
                                                 'JobRequirements' : '' } )
      if not result[ 'OK' ]:
        return result

      #Get source job input data
      result = self.getInputData( jid )
      if not result[ 'OK' ]:
        return result
      sourceInputData = result[ 'Value' ]

      #Reset source Job Values
      upDict = { 'Status' : 'Received',
                 'MinorStatus' : 'Job accepted',
                 'ApplicationStatus' : 'Unknown',
                 'HerdState' : 'Splitted' }
      for name in ( 'JobName', 'JobType', 'JobGroup', 'Priority' ):
        value = jobManifest.getOption( name )
        if name == 'Priority':
          name = 'UserPriority'
        if value:
          upDict[ name ] = value
      result = self.updateFields( 'Jobs',
                                  condDict = { 'JobID' : jid },
                                  updateDict = upDict )
      if not result[ 'OK' ]:
        return result

      #Reduce source job input data
      if sourceInputData:
        inputData = {}
        for lfn in jobManifest.getOption( "InputData", [] ):
          if lfn not in sourceInputData:
            return S_ERROR( "LFN in splitted manifest does not exist in the original: %s" % lfn )
        inputData[ lfn ] = dict( sourceInputData[ lfn ] )
        result = self.setInputData( jid, inputData )
        if not result[ 'OK' ]:
          return result

      #Get job attributes to copy them to children jobs
      result = self.getJobAttributes( jid, [ 'Owner', 'OwnerDN', 'OwnerGroup', 'DIRACSetup' ] )
      if not result[ 'OK' ]:
        return result
      attrs = result[ 'Value' ]

      #Do the magic!
      for manifest in manifests[1:]:
        result = self.insertNewJobIntoDB( manifest.dumpAsJDL(), attrs[ 'Owner' ], attrs[ 'OwnerDN' ],
                                          attrs[ 'OwnerGroup' ], attrs[ 'DIRACSetup' ], jid )
        if not result[ 'OK' ]:
          return result
        jidList.append( result[ 'Value' ] )
        if sourceInputData:
          inputData = {}
          for lfn in manifest.getOption( "InputData", [] ):
            if lfn not in sourceInputData:
              return S_ERROR( "LFN in splitted manifest does not exist in the original: %s" % lfn )
          inputData[ lfn ] = dict( sourceInputData[ lfn ] )
          result = self.setInputData( jidList[-1], inputData )
          if not result[ 'OK' ]:
            return result
      commit()

    return S_OK( jidList )

#############################################################################
  def insertNewJobIntoDB( self, jdl, owner, ownerDN, ownerGroup, diracSetup, parentJob = None ):
    """ Insert the initial JDL into the Job database,
        Do initial JDL crosscheck,
        Set Initial job Attributes and Status
    """
    jobManifest = JobManifest()
    result = jobManifest.load( jdl )
    if not result['OK']:
      return result
    jobManifest.setOptionsFromDict( { 'OwnerName' : owner,
                                      'OwnerDN' : ownerDN,
                                      'OwnerGroup' : ownerGroup,
                                      'DIRACSetup' : diracSetup } )
    result = jobManifest.check()
    if not result['OK']:
      return result

    # 1.- insert original JDL on DB and get new JobID
    # Fix the possible lack of the brackets in the JDL
    if jdl.strip()[0].find( '[' ) != 0 :
      jdl = '[' + jdl + ']'
    result = self.__insertNewJDL( jdl )
    if not result[ 'OK' ]:
      return S_ERROR( 'Can not insert manifest into DB: %s' % result[ 'Message' ] )

    jid = result[ 'Value' ]
    result = self.__checkAndPrepareManifest( jobManifest, jid,
                                        owner, ownerDN,
                                        ownerGroup, diracSetup )
    if not result['OK']:
      return result

    jobManifest.remove( 'JobRequirements' )
    result = self.setJobJDL( jid, jobManifest.dumpAsJDL() )
    if not result['OK']:
      return result

<<<<<<< HEAD
    attrs = {}
    attrs[ 'JobID' ] = jid
    attrs[ 'LastUpdateTime' ] = Time.toString()
    attrs[ 'SubmissionTime' ] = Time.toString()
    attrs[ 'Owner' ] = owner
    attrs[ 'OwnerDN' ] = ownerDN
    attrs[ 'OwnerGroup' ] = ownerGroup
    attrs[ 'DIRACSetup' ] = diracSetup
    attrs[ 'VerifiedFlag' ] = True
    attrs[ 'Status' ] = 'Received'
    attrs[ 'MinorStatus' ] = 'Job accepted'

    site = jobManifest.getOption( 'Site', [] )
    if not site:
      attrs[ 'Site' ] = 'ANY'
    elif len( site ) > 1:
      attrs[ 'Site' ] = 'Multiple'
    else:
      attrs[ 'Site' ] = site[0]
=======
    # Adding the job in the Jobs table
    result = self.insertFields( 'Jobs', jobAttrNames, jobAttrValues )
    if not result['OK']:
      return result

    # Setting the Job parameters
    result = self.__setInitialJobParameters( classAdJob, jobID )
    if not result['OK']:
      return result

    # Looking for the Input Data
    inputData = []
    if classAdJob.lookupAttribute( 'InputData' ):
      inputData = classAdJob.getListFromExpression( 'InputData' )
    values = []

    ret = self._escapeString( jobID )
    if not ret['OK']:
      return ret
    e_jobID = ret['Value']
>>>>>>> 86b13dde

    if jobManifest.getOption( "Splitter", "" ):
      attrs[ 'HerdState' ] = "WillSplit"

    if parentJob == None:
      parentJob = jid
    attrs[ 'MasterJobID' ] = parentJob

    for name in ( 'JobName', 'JobType', 'JobGroup', 'Priority' ):
      value = jobManifest.getOption( name )
      if name == 'Priority':
        name = 'UserPriority'
      if value:
        attrs[ name ] = value

<<<<<<< HEAD
    result = self.insertFields( 'Jobs', inDict = attrs )
    if not result['OK']:
      return result

    result = S_OK( jid )
    result[ 'JobID' ] = jid
    result[ 'Status' ] = 'Received'
    result[ 'MinorStatus' ] = 'Job accepted'
=======
    retVal['Status'] = 'Received'
    retVal['MinorStatus'] = 'Job accepted'
>>>>>>> 86b13dde

    return result

#############################################################################
  def __checkAndPrepareManifest( self, jobManifest, jid, owner, ownerDN,
                                 ownerGroup, DIRACSetup ):
    """
      Check Consistency of Submitted JDL and set some defaults
      Prepare subJDL with Job Requirements
    """
    VO = Registry.getVOForGroup( ownerGroup )

    manifestData = { 'OwnerName' : owner, 'OwnerDN': ownerDN, 'OwnerGroup' : ownerGroup,
                     'DIRACSetup' : DIRACSetup, 'JobID' : jid, 'VirtualOrganization' : VO }

    jobManifest.setOptionsFromDict( manifestData )

    if not jobManifest.isOption( 'SubmitPools' ):
      submitPools = Registry.getVOOption( VO, 'SubmitPools' )
      if submitPools:
        jobManifest.setOption( 'SubmitPools', submitPools )

    voPolicyDict = gConfig.getOptionsDict( '/DIRAC/VOPolicy/%s/%s' % ( VO, DIRACSetup ) )
    if voPolicyDict['OK']:
      voPolicy = voPolicyDict['Value']
      for k in voPolicy:
        if not jobManifest.isOption( k ):
          jobManifest.setOption( k, voPolicy[ k ] )

    jobManifest.remove( "JobRequirements" )
    result = jobManifest.check()
    if not result['OK']:
      return result

    jobManifest.expand()
    return S_OK()


#############################################################################
  def removeJobFromDB( self, jobIDs ):
    """Remove job from DB

       Remove job from the Job DB and clean up all the job related data
       in various tables
    """

    # ret = self._escapeString(jobID)
    # if not ret['OK']:
    #  return ret
    # e_jobID = ret['Value']

    if type( jobIDs ) != type( [] ):
      jobIDList = [jobIDs]
    else:
      jobIDList = jobIDs

    failedTablesList = []
<<<<<<< HEAD
    jobIDString = ','.join( [str( int( j ) ) for j in jobIDList] )
    cmd = "DELETE LFN, Replicas FROM LFN, Replicas WHERE Replicas.LFNID = LFN.LFNID AND LFN.JobID in (%s)" % jobIDString
    result = self._update( cmd )
    if not result[ 'OK' ]:
      return result
    for table in ( 'JobJDLs',
                   'InputData',
                   'JobParameters',
                   'AtticJobParameters',
                   'HeartBeatLoggingInfo',
                   'OptimizerParameters',
                   'Jobs',
                   'MasterJDLs'
                   ):
=======
    jobIDString = ','.join( [str( j ) for j in jobIDList] )
    for table in ['InputData',
                  'JobParameters',
                  'AtticJobParameters',
                  'HeartBeatLoggingInfo',
                  'OptimizerParameters',
                  'JobCommands',
                  'Jobs',
                  'JobJDLs']:
>>>>>>> 86b13dde

      cmd = 'DELETE FROM %s WHERE JobID in (%s)' % ( table, jobIDString )
      result = self._update( cmd )
      if not result['OK']:
        failedTablesList.append( table )

    result = S_OK()
<<<<<<< HEAD
    #if failedSubjobList:
    #  result = S_ERROR( 'Errors while job removal' )
    #  result['FailedSubjobs'] = failedSubjobList
=======
>>>>>>> 86b13dde
    if failedTablesList:
      result = S_ERROR( 'Errors while job removal' )
      result['FailedTables'] = failedTablesList

    return result

#################################################################
  def rescheduleJobs( self, jobIDs ):
    """ Reschedule all the jobs in the given list
    """

    failedJobs = []
    for jobID in jobIDs:
      result = self.rescheduleJob( jobID )
      if not result['OK']:
        failedJobs.append( jobID )

    if failedJobs:
      result = S_ERROR( 'JobDB.rescheduleJobs: Not all the jobs were rescheduled' )
      result['FailedJobs'] = failedJobs

    return S_OK()

#############################################################################
  def __failJob( self, jid, minor, errMsg ):
    result = self.setJobStatus( jid, status = 'Failed', minor = minor )
    ret = S_ERROR( errMsg )
    if result[ 'OK' ]:
      ret.update( { 'Status' : 'Failed', 'MinorStatus' : minor } )
    return ret

#############################################################################
  def resetJob( self, jid ):
    result = self.setJobAttributes( jid, [ 'RescheduleCounter' ], [ -1 ] )
    if not result[ 'OK' ]:
      return self.__failJob( jid, "Error resetting job", "Error setting reschedule counter: %s" % result[ 'Message' ] )
    result = self.clearAtticParameters( jid )
    if not result[ 'OK' ]:
      return self.__failJob( jid, "Error cleaning attic", "Error cleaning attic: %s" % result[ 'Message' ] )
    return self.rescheduleJob( jid )


#############################################################################
  def rescheduleJob ( self, jid ):
    """ Reschedule the given job to run again from scratch. Retain the already
        defined parameters in the parameter Attic
    """
    #I feel dirty after looking at this method

    try:
      jid = int( jid )
    except ValueError:
      return S_ERROR( "jid is not an number! Get out!" )

    # Check Verified Flag
    result = self.getJobAttributes( jid, ['Status', 'MinorStatus', 'VerifiedFlag', 'RescheduleCounter',
                                     'Owner', 'OwnerDN', 'OwnerGroup', 'DIRACSetup'] )
    if not result['OK']:
      return S_ERROR( 'JobDB.getJobAttributes: Job %d does not exist' % jid )
    attrs = result['Value']

    #This is useless?
    if not attrs['VerifiedFlag']:
      return S_ERROR( 'Job %s not Verified: Status = %s, MinorStatus = %s' % (
                                                                             jid,
                                                                             attrs['Status'],
                                                                             attrs['MinorStatus'] ) )


    # Check the Reschedule counter first
    rescheduleCounter = int( attrs['RescheduleCounter'] ) + 1

    self.maxRescheduling = gConfig.getValue( self.cs_path + '/MaxRescheduling', self.maxRescheduling )

    # Exit if the limit of the reschedulings is reached
    if rescheduleCounter > self.maxRescheduling:
      self.log.warn( 'Maximum number of reschedulings is reached', 'Job %s' % jid )
      return self.__failJob( jid, 'Maximum of reschedulings reached',
                             'Maximum number of reschedulings is reached: %s' % self.maxRescheduling )

    # Save the job parameters for later debugging
    result = self.getJobParameters( jid )
    if result['OK']:
      parDict = result['Value']
      result = self.setAtticParameters( jid, rescheduleCounter - 1, parDict )
      if not result['OK']:
        return self.__failJob( jid, "Error setting parameter", "Can't set attic parameter: %s" % result[ 'Message' ] )

    for tableName in ( 'JobParameters', 'OptimizerParameters' ):
      cmd = 'DELETE FROM JobParameters WHERE JobID=%d' % jid
      res = self._update( cmd )
      if not res['OK']:
        return self.__failJob( jid, "Error cleaning %s" % tableName,
                                    "Can't clean %s: %s" % ( tableName, res[ 'Message' ] ) )

    result = self.__cleanInputData( jid )
    if not result[ 'OK' ]:
      return self.__failJob( jid, "Error rescheduling", "Can't clean input data: %s" % result[ 'Message' ] )

    # the Jobreceiver needs to know if there is InputData ??? to decide which optimizer to call
    # proposal: - use the getInputData method
    res = self.getJobJDL( jid, original = True )
    if not res['OK']:
      return self.__failJob( jid, "Error getting JDL", "Can't retrieve JDL: %s" % res[ 'Value' ] )

    jdl = res['Value']
    # Fix the possible lack of the brackets in the JDL
    if jdl.strip()[0].find( '[' ) != 0 :
      jdl = '[%s]' % jdl
      
    # Replace the JobID placeholder if any
    if jdl.find( '%j' ) != -1:
      jdl = jdl.replace( '%j', str( jid ) )  
      
    jobManifest = JobManifest()    
    jobManifest.loadJDL( jdl )

    result = self.__checkAndPrepareManifest( jobManifest, jid, attrs['Owner'],
                                             attrs['OwnerDN'], attrs['OwnerGroup'],
                                             attrs['DIRACSetup'] )

    if not result['OK']:
      return self.__failJob( jid, "Error prepare JDL", "Can't prepare JDL: %s" % res[ 'Value' ] )

    result = self.setJobJDL( jid, jobManifest.dumpAsJDL() )
    if not result['OK']:
      return self.__failJob( jid, "Error setting JDL", "Can't set JDL: %s" % res[ 'Value' ] )


    attrs = {}
    attrs[ 'RescheduleCounter' ] = rescheduleCounter
    attrs[ 'Status' ] = 'Received'
    attrs[ 'MinorStatus' ] = 'Job accepted'
    attrs[ 'ApplicationStatus' ] = 'Unknown'
    attrs[ 'ApplicationNumStatus' ] = 0
    attrs[ 'RescheduleTime' ] = Time.toString()
    attrs[ 'LastUpdateTime' ] = Time.toString()
    attrs[ 'SubmissionTime' ] = Time.toString()

    site = jobManifest.getOption( 'Site', [] )
    if not site:
      attrs[ 'Site' ] = 'ANY'
    elif len( site ) > 1:
      attrs[ 'Site' ] = 'Multiple'
    else:
      attrs[ 'Site' ] = site[0]


    result = self.updateFields( 'Jobs', condDict = { 'JobID' : jid },
                                updateDict = attrs )
    if not result['OK']:
      return self.__failJob( jid, "Error setting attrs", "Can't set attributes: %s" % res[ 'Value' ] )

    retVal = S_OK( jid )
    retVal['JobID'] = jid
    retVal['InputData'] = jobManifest.getOption( "InputData" )
    retVal['RescheduleCounter'] = rescheduleCounter
    retVal['Status'] = 'Received'
    retVal['MinorStatus'] = 'Job Rescheduled'

    return retVal

#############################################################################
<<<<<<< HEAD
  def setSandboxReady( self, jobID, stype = 'InputSandbox' ):
    """ Set the sandbox status ready for the job with jobID
    """
    ret = self._escapeString( jobID )
    if not ret['OK']:
      return ret
    jobID = ret['Value']


    if stype == "InputSandbox":
      field = "ISandboxReadyFlag"
    elif stype == "OutputSandbox":
      field = "OSandboxReadyFlag"
    else:
      return S_ERROR( 'Illegal Sandbox type: ' + stype )

    cmd = "UPDATE Jobs SET %s='True' WHERE JobID=%s" % ( field, jobID )
    result = self._update( cmd )
    return result

#################################################################################
=======
  def getSiteMask( self, siteState = 'Active' ):
    """ Get the currently active site list
    """

    ret = self._escapeString( siteState )
    if not ret['OK']:
      return ret
    siteState = ret['Value']

    if siteState == "All":
      cmd = "SELECT Site FROM SiteMask"
    else:
      cmd = "SELECT Site FROM SiteMask WHERE Status=%s" % siteState

    result = self._query( cmd )
    siteList = []
    if result['OK']:
      siteList = [ x[0] for x in result['Value']]

    return S_OK( siteList )

#############################################################################
  def getSiteMaskStatus( self ):
    """ Get the currently site mask status
    """
    cmd = "SELECT Site,Status FROM SiteMask"

    result = self._query( cmd )
    siteDict = {}
    if result['OK']:
      for site, status in result['Value']:
        siteDict[site] = status

    return S_OK( siteDict )

#############################################################################
  def setSiteMask( self, siteMaskList, authorDN = 'Unknown', comment = 'No comment' ):
    """ Set the Site Mask to the given mask in a form of a list of tuples (site,status)
    """

    for site, status in siteMaskList:
      result = self.__setSiteStatusInMask( site, status, authorDN, comment )
      if not result['OK']:
        return result

    return S_OK()

#############################################################################
  def __setSiteStatusInMask( self, site, status, authorDN = 'Unknown', comment = 'No comment' ):
    """  Set the given site status to 'status' or add a new active site
    """

    result = self._escapeString( site )
    if not result['OK']:
      return result
    site = result['Value']

    result = self._escapeString( status )
    if not result['OK']:
      return result
    status = result['Value']

    result = self._escapeString( authorDN )
    if not result['OK']:
      return result
    authorDN = result['Value']

    result = self._escapeString( comment )
    if not result['OK']:
      return result
    comment = result['Value']



    req = "SELECT Status FROM SiteMask WHERE Site=%s" % site
    result = self._query( req )
    if result['OK']:
      if len( result['Value'] ) > 0:
        current_status = result['Value'][0][0]
        if current_status == status:
          return S_OK()
        else:
          req = "UPDATE SiteMask SET Status=%s,LastUpdateTime=UTC_TIMESTAMP()," \
                 "Author=%s, Comment=%s WHERE Site=%s"
          req = req % ( status, authorDN, comment, site )
      else:
        req = "INSERT INTO SiteMask VALUES (%s,%s,UTC_TIMESTAMP(),%s,%s)" % ( site, status, authorDN, comment )
      result = self._update( req )
      if not result['OK']:
        return S_ERROR( 'Failed to update the Site Mask' )
      # update the site mask logging record
      req = "INSERT INTO SiteMaskLogging VALUES (%s,%s,UTC_TIMESTAMP(),%s,%s)" % ( site, status, authorDN, comment )
      result = self._update( req )
      if not result['OK']:
        self.log.warn( 'Failed to update site mask logging for %s' % site )
    else:
      return S_ERROR( 'Failed to get the Site Status from the Mask' )

    return S_OK()

#############################################################################
  def banSiteInMask( self, site, authorDN = 'Unknown', comment = 'No comment' ):
    """  Forbid the given site in the Site Mask
    """

    result = self.__setSiteStatusInMask( site, 'Banned', authorDN, comment )
    return result

#############################################################################
  def allowSiteInMask( self, site, authorDN = 'Unknown', comment = 'No comment' ):
    """  Forbid the given site in the Site Mask
    """

    result = self.__setSiteStatusInMask( site, 'Active', authorDN, comment )
    return result

#############################################################################
  def removeSiteFromMask( self, site = None ):
    """ Remove the given site from the mask
    """
    if not site:
      req = "DELETE FROM SiteMask"
    else:
      ret = self._escapeString( site )
      if not ret['OK']:
        return ret
      site = ret['Value']
      req = "DELETE FROM SiteMask WHERE Site=%s" % site

    return self._update( req )

#############################################################################
  def getSiteMaskLogging( self, siteList ):
    """ Get the site mask logging history for the list if site names
    """

    if siteList:
      siteString = ','.join( [ "'" + x + "'" for x in siteList ] )
      req = "SELECT Site,Status,UpdateTime,Author,Comment FROM SiteMaskLogging WHERE Site in (%s)" % siteString
    else:
      req = "SELECT Site,Status,UpdateTime,Author,Comment FROM SiteMaskLogging"
    req += " ORDER BY UpdateTime ASC"

    result = self._query( req )
    if not result['OK']:
      return result

    availableSiteList = []
    for row in result['Value']:
      site, status, utime, author, comment = row
      availableSiteList.append( site )

    resultDict = {}
    for site in siteList:
      if not result['Value'] or site not in availableSiteList:
        ret = self._escapeString( site )
        if not ret['OK']:
          continue
        e_site = ret['Value']
        req = "SELECT Status Site,Status,LastUpdateTime,Author,Comment FROM SiteMask WHERE Site=%s" % e_site
        resSite = self._query( req )
        if resSite['OK']:
          if resSite['Value']:
            site, status, lastUpdate, author, comment = resSite['Value'][0]
            resultDict[site] = [( status, str( lastUpdate ), author, comment )]
          else:
            resultDict[site] = [( 'Unknown', '', '', 'Site not present in logging table' )]


    for row in result['Value']:
      site, status, utime, author, comment = row
      if not resultDict.has_key( site ):
        resultDict[site] = []
      resultDict[site].append( ( status, str( utime ), author, comment ) )

    return S_OK( resultDict )

#############################################################################
>>>>>>> 86b13dde
  def getSiteSummary( self ):
    """ Get the summary of jobs in a given status on all the sites
    """

    waitingList = ['"Submitted"', '"Assigned"', '"Waiting"', '"Matched"']
    waitingString = ','.join( waitingList )

    result = self.getDistinctJobAttributes( 'Site' )
    if not result['OK']:
      return result

    siteList = result['Value']
    siteDict = {}
    totalDict = {'Waiting':0, 'Running':0, 'Stalled':0, 'Done':0, 'Failed':0}

    for site in siteList:
      if site == "ANY":
        continue
      # Waiting
      siteDict[site] = {}
      ret = self._escapeString( site )
      if not ret['OK']:
        return ret
      e_site = ret['Value']

      req = "SELECT COUNT(JobID) FROM Jobs WHERE Status IN (%s) AND Site=%s" % ( waitingString, e_site )
      result = self._query( req )
      if result['OK']:
        count = result['Value'][0][0]
      else:
        return S_ERROR( 'Failed to get Site data from the JobDB' )
      siteDict[site]['Waiting'] = count
      totalDict['Waiting'] += count
      # Running,Stalled,Done,Failed
      for status in ['"Running"', '"Stalled"', '"Done"', '"Failed"']:
        req = "SELECT COUNT(JobID) FROM Jobs WHERE Status=%s AND Site=%s" % ( status, e_site )
        result = self._query( req )
        if result['OK']:
          count = result['Value'][0][0]
        else:
          return S_ERROR( 'Failed to get Site data from the JobDB' )
        siteDict[site][status.replace( '"', '' )] = count
        totalDict[status.replace( '"', '' )] += count

    siteDict['Total'] = totalDict
    return S_OK( siteDict )

#################################################################################
  def getSiteSummaryWeb( self, selectDict, sortList, startItem, maxItems ):
    """ Get the summary of jobs in a given status on all the sites in the standard Web form
    """

    paramNames = ['Site', 'GridType', 'Country', 'Tier', 'MaskStatus']
    paramNames += JOB_STATES
    paramNames += ['Efficiency', 'Status']
    #FIXME: hack!!!
    siteT1List = ['CERN', 'IN2P3', 'NIKHEF', 'SARA', 'PIC', 'CNAF', 'RAL', 'GRIDKA', 'RRCKI']

    # Sort out records as requested
    sortItem = -1
    sortOrder = "ASC"
    if sortList:
      item = sortList[0][0]  # only one item for the moment
      sortItem = paramNames.index( item )
      sortOrder = sortList[0][1]

    last_update = None
    if selectDict.has_key( 'LastUpdateTime' ):
      last_update = selectDict['LastUpdateTime']
      del selectDict['LastUpdateTime']

    result = self.getCounters( 'Jobs', ['Site', 'Status'],
                              {}, newer = last_update,
                              timeStamp = 'LastUpdateTime' )
    last_day = Time.dateTime() - Time.day
    resultDay = self.getCounters( 'Jobs', ['Site', 'Status'],
                                 {}, newer = last_day,
                                 timeStamp = 'EndExecTime' )

    # Get the site mask status
    siteStatus = SiteStatus()
    siteMask = {}
    resultMask = getSites( fullName = True )
    if resultMask['OK']:
      for site in resultMask['Value']:
        siteMask[site] = 'NoMask'
    resultMask = siteStatus.getUsableSites( 'ComputingAccess' )
    if resultMask['OK']:
      for site in resultMask['Value']:
        siteMask[site] = 'Active'
    resultMask = siteStatus.getUnusableSites( 'ComputingAccess' )
    if resultMask['OK']:
      for site in resultMask['Value']:
        siteMask[site] = 'Banned'

    # Sort out different counters
    resultDict = {}
    if result['OK']:
      for attDict, count in result['Value']:
        siteFullName = attDict['Site']
        status = attDict['Status']
        if not resultDict.has_key( siteFullName ):
          resultDict[siteFullName] = {}
          for state in JOB_STATES:
            resultDict[siteFullName][state] = 0
        if status not in JOB_FINAL_STATES:
          resultDict[siteFullName][status] = count
    if resultDay['OK']:
      for attDict, count in resultDay['Value']:
        siteFullName = attDict['Site']
        if not resultDict.has_key( siteFullName ):
          resultDict[siteFullName] = {}
          for state in JOB_STATES:
            resultDict[siteFullName][state] = 0
        status = attDict['Status']
        if status in JOB_FINAL_STATES:
          resultDict[siteFullName][status] = count

    # Collect records now
    records = []
    countryCounts = {}
    for siteFullName in resultDict:
      siteDict = resultDict[siteFullName]
      if siteFullName.find( '.' ) != -1:
        grid, site, country = siteFullName.split( '.' )
      else:
        grid, site, country = 'Unknown', 'Unknown', 'Unknown'

      tier = 'Tier-2'
      if site in siteT1List:
        tier = 'Tier-1'

      if not countryCounts.has_key( country ):
        countryCounts[country] = {}
        for state in JOB_STATES:
          countryCounts[country][state] = 0
      rList = [siteFullName, grid, country, tier]
      if siteMask.has_key( siteFullName ):
        rList.append( siteMask[siteFullName] )
      else:
        rList.append( 'NoMask' )
      for status in JOB_STATES:
        rList.append( siteDict[status] )
        countryCounts[country][status] += siteDict[status]
      efficiency = 0
      total_finished = 0
      for state in JOB_FINAL_STATES:
        total_finished += resultDict[siteFullName][state]
      if total_finished > 0:
        efficiency = float( siteDict['Done'] + siteDict['Completed'] ) / float( total_finished )
      rList.append( '%.1f' % ( efficiency * 100. ) )
      # Estimate the site verbose status
      if efficiency > 0.95:
        rList.append( 'Good' )
      elif efficiency > 0.80:
        rList.append( 'Fair' )
      elif efficiency > 0.60:
        rList.append( 'Poor' )
      elif total_finished == 0:
        rList.append( 'Idle' )
      else:
        rList.append( 'Bad' )
      records.append( rList )

    # Select records as requested
    if selectDict:
      for item in selectDict:
        selectItem = paramNames.index( item )
        values = selectDict[item]
        if type( values ) != type( [] ):
          values = [values]
        indices = range( len( records ) )
        indices.reverse()
        for ind in indices:
          if records[ind][selectItem] not in values:
            del records[ind]

    # Sort records as requested
    if sortItem != -1 :
      if sortOrder.lower() == "asc":
        records.sort( key = operator.itemgetter( sortItem ) )
      else:
        records.sort( key = operator.itemgetter( sortItem ), reverse = True )

    # Collect the final result
    finalDict = {}
    finalDict['ParameterNames'] = paramNames
    # Return all the records if maxItems == 0 or the specified number otherwise
    if maxItems:
      if startItem + maxItems > len( records ):
        finalDict['Records'] = records[startItem:]
      else:
        finalDict['Records'] = records[startItem:startItem + maxItems]
    else:
      finalDict['Records'] = records

    finalDict['TotalRecords'] = len( records )
    finalDict['Extras'] = countryCounts

    return S_OK( finalDict )

#################################################################################
  def getUserSummaryWeb( self, selectDict, sortList, startItem, maxItems ):
    """ Get the summary of user jobs in a standard form for the Web portal.
        Pagination and global sorting is supported.
    """

    paramNames = ['Owner', 'OwnerDN', 'OwnerGroup']
    paramNames += JOB_STATES
    paramNames += ['TotalJobs']

    # Sort out records as requested
    sortItem = -1
    sortOrder = "ASC"
    if sortList:
      item = sortList[0][0]  # only one item for the moment
      sortItem = paramNames.index( item )
      sortOrder = sortList[0][1]

    last_update = None
    if selectDict.has_key( 'LastUpdateTime' ):
      last_update = selectDict['LastUpdateTime']
      del selectDict['LastUpdateTime']
    if selectDict.has_key( 'Owner' ):
      username = selectDict['Owner']
      del selectDict['Owner']
      result = Registry.getDNForUsername( username )
      if result['OK']:
        selectDict['OwnerDN'] = result['Value']
      else:
        return S_ERROR( 'Unknown user %s' % username )

    result = self.getCounters( 'Jobs', ['OwnerDN', 'OwnerGroup', 'Status'],
                              selectDict, newer = last_update,
                              timeStamp = 'LastUpdateTime' )
    last_day = Time.dateTime() - Time.day
    resultDay = self.getCounters( 'Jobs', ['OwnerDN', 'OwnerGroup', 'Status'],
                                 selectDict, newer = last_day,
                                 timeStamp = 'EndExecTime' )

    # Sort out different counters
    resultDict = {}
    for attDict, count in result['Value']:
      owner = attDict['OwnerDN']
      group = attDict['OwnerGroup']
      status = attDict['Status']

      if not resultDict.has_key( owner ):
        resultDict[owner] = {}
      if not resultDict[owner].has_key( group ):
        resultDict[owner][group] = {}
        for state in JOB_STATES:
          resultDict[owner][group][state] = 0

      resultDict[owner][group][status] = count
    for attDict, count in resultDay['Value']:
      owner = attDict['OwnerDN']
      group = attDict['OwnerGroup']
      status = attDict['Status']
      if status in JOB_FINAL_STATES:
        resultDict[owner][group][status] = count

    # Collect records now
    records = []
    totalUser = {}
    for owner in resultDict:
      totalUser[owner] = 0
      for group in resultDict[owner]:
        result = Registry.getUsernameForDN( owner )
        if result['OK']:
          username = result['Value']
        else:
          username = 'Unknown'
        rList = [username, owner, group]
        count = 0
        for state in JOB_STATES:
          s_count = resultDict[owner][group][state]
          rList.append( s_count )
          count += s_count
        rList.append( count )
        records.append( rList )
        totalUser[owner] += count

    # Sort out records
    if sortItem != -1 :
      if sortOrder.lower() == "asc":
        records.sort( key = operator.itemgetter( sortItem ) )
      else:
        records.sort( key = operator.itemgetter( sortItem ), reverse = True )

    # Collect the final result
    finalDict = {}
    finalDict['ParameterNames'] = paramNames
    # Return all the records if maxItems == 0 or the specified number otherwise
    if maxItems:
      if startItem + maxItems > len( records ):
        finalDict['Records'] = records[startItem:]
      else:
        finalDict['Records'] = records[startItem:startItem + maxItems]
    else:
      finalDict['Records'] = records

    finalDict['TotalRecords'] = len( records )
    return S_OK( finalDict )

#####################################################################################
  def setHeartBeatData( self, jobID, staticDataDict, dynamicDataDict ):
    """ Add the job's heart beat data to the database
    """

    # Set the time stamp first
    ret = self._escapeString( jobID )
    if not ret['OK']:
      return ret
    e_jobID = ret['Value']

    req = "UPDATE Jobs SET HeartBeatTime=UTC_TIMESTAMP(), Status='Running' WHERE JobID=%s" % e_jobID
    result = self._update( req )
    if not result['OK']:
      return S_ERROR( 'Failed to set the heart beat time: ' + result['Message'] )

    ok = True
    # FIXME: It is rather not optimal to use parameters to store the heartbeat info, must find a proper solution
    # Add static data items as job parameters
    result = self.setJobParameters( jobID, staticDataDict.items() )
    if not result['OK']:
      ok = False
      self.log.warn( result['Message'] )

    # Add dynamic data to the job heart beat log
    # start = time.time()
    valueList = []
    for key, value in dynamicDataDict.items():
      result = self._escapeString( key )
      if not result['OK']:
        self.log.warn( 'Failed to escape string ' + key )
        continue
      e_key = result['Value']
      result = self._escapeString( value )
      if not result['OK']:
        self.log.warn( 'Failed to escape string ' + value )
        continue
      e_value = result['Value']
      valueList.append( "( %s, %s,%s,UTC_TIMESTAMP())" % ( e_jobID, e_key, e_value ) )

    if valueList:

      valueString = ','.join( valueList )
      req = "INSERT INTO HeartBeatLoggingInfo (JobID,Name,Value,HeartBeatTime) VALUES "
      req += valueString
      result = self._update( req )
      if not result['OK']:
        ok = False
        self.log.warn( result['Message'] )

    if ok:
      return S_OK()
    else:
      return S_ERROR( 'Failed to store some or all the parameters' )

#####################################################################################
  def getHeartBeatData( self, jobID ):
    """ Retrieve the job's heart beat data
    """
    ret = self._escapeString( jobID )
    if not ret['OK']:
      return ret
    jobID = ret['Value']

    cmd = 'SELECT Name,Value,HeartBeatTime from HeartBeatLoggingInfo WHERE JobID=%s' % jobID
    res = self._query( cmd )
    if not res['OK']:
      return res

    if len( res['Value'] ) == 0:
      return S_OK ( [] )

    result = []
    values = res['Value']
    for row in values:
      result.append( ( str( row[0] ), '%.01f' % ( float( row[1].replace( '"', '' ) ) ), str( row[2] ) ) )

    return S_OK( result )

#####################################################################################
  def setJobCommand( self, jobID, command, arguments = None ):
    """ Store a command to be passed to the job together with the
        next heart beat
    """
    ret = self._escapeString( jobID )
    if not ret['OK']:
      return ret
    jobID = ret['Value']

    ret = self._escapeString( command )
    if not ret['OK']:
      return ret
    command = ret['Value']

    if arguments:
      ret = self._escapeString( arguments )
      if not ret['OK']:
        return ret
      arguments = ret['Value']
    else:
      arguments = "''"

    req = "INSERT INTO JobCommands (JobID,Command,Arguments,ReceptionTime) "
    req += "VALUES (%s,%s,%s,UTC_TIMESTAMP())" % ( jobID, command, arguments )
    result = self._update( req )
    return result

#####################################################################################
  def getJobCommand( self, jobID, status = 'Received' ):
    """ Get a command to be passed to the job together with the
        next heart beat
    """

    ret = self._escapeString( jobID )
    if not ret['OK']:
      return ret
    jobID = ret['Value']

    ret = self._escapeString( status )
    if not ret['OK']:
      return ret
    status = ret['Value']

    req = "SELECT Command, Arguments FROM JobCommands WHERE JobID=%s AND Status=%s" % ( jobID, status )
    result = self._query( req )
    if not result['OK']:
      return result

    resultDict = {}
    if result['Value']:
      for row in result['Value']:
        resultDict[row[0]] = row[1]

    return S_OK( resultDict )

#####################################################################################
  def setJobCommandStatus( self, jobID, command, status ):
    """ Set the command status
    """
    ret = self._escapeString( jobID )
    if not ret['OK']:
      return ret
    jobID = ret['Value']

    ret = self._escapeString( command )
    if not ret['OK']:
      return ret
    command = ret['Value']

    ret = self._escapeString( status )
    if not ret['OK']:
      return ret
    status = ret['Value']

    req = "UPDATE JobCommands SET Status=%s WHERE JobID=%s AND Command=%s" % ( status, jobID, command )
    result = self._update( req )
    return result

#####################################################################################
  def getSummarySnapshot( self, requestedFields = False ):
    """ Get the summary snapshot for a given combination
    """
    if not requestedFields:
      requestedFields = [ 'Status', 'MinorStatus',
                  'Site', 'Owner', 'OwnerGroup', 'JobGroup', 'HerdState' ]
    defFields = [ 'DIRACSetup' ] + requestedFields
    valueFields = [ 'COUNT(JobID)', 'SUM(RescheduleCounter)' ]
    defString = ", ".join( defFields )
    valueString = ", ".join( valueFields )
    sqlCmd = "SELECT %s, %s From Jobs GROUP BY %s" % ( defString, valueString, defString )
    result = self._query( sqlCmd )
    if not result[ 'OK' ]:
      return result
    return S_OK( ( ( defFields + valueFields ), result[ 'Value' ] ) )<|MERGE_RESOLUTION|>--- conflicted
+++ resolved
@@ -469,27 +469,6 @@
     return S_OK()
 
 #############################################################################
-<<<<<<< HEAD
-  def getJobID( self ):
-    """Get the next unique JobID and prepare the new job insertion
-    """
-
-    cmd = 'INSERT INTO Jobs (SubmissionTime) VALUES (UTC_TIMESTAMP())'
-    err = 'JobDB.getJobID: Failed to retrieve a new Id.'
-
-    res = self._update( cmd )
-    if not res['OK']:
-      return S_ERROR( '1 %s\n%s' % ( err, res['Message'] ) )
-
-    if not 'lastRowId' in res['Value']:
-      return S_ERROR( '2 %s' % err )
-
-    jobID = int( res['Value']['lastRowId'] )
-    self.log.info( 'JobDB: New JobID served "%s"' % jobID )
-
-#############################################################################
-=======
->>>>>>> 86b13dde
   def getAttributesForJobList( self, jobIDList, attrList = None ):
     """ Get attributes for the jobs in the the jobIDList.
         Returns an S_OK structure with a dictionary of dictionaries as its Value:
@@ -833,11 +812,6 @@
       return S_ERROR( 'JobDB.getJobOptParameters: failed to retrieve parameters' )
 
 #############################################################################
-
-<<<<<<< HEAD
-    return S_OK( {"CPUTime":int( cpu ), "WallClockTime":int( wctime )} )
-
-#############################################################################
   def __checkInputDataStructure( self, pDict ):
     if type( pDict ) != types.DictType:
       return S_ERROR( "Input data has to be a dictionary" )
@@ -853,10 +827,7 @@
     return S_OK()
 
 #############################################################################
-  def getInputData ( self, jid ):
-=======
-  def getInputData( self, jobID ):
->>>>>>> 86b13dde
+  def getInputData( self, jid ):
     """Get input data for the given job
     """
     try:
@@ -890,11 +861,7 @@
     return S_OK()
 
 #############################################################################
-<<<<<<< HEAD
-  def setInputData ( self, jid, lfnData ):
-=======
-  def setInputData( self, jobID, inputData ):
->>>>>>> 86b13dde
+  def setInputData( self, jid, lfnData ):
     """Inserts input data for the given job
     """
     try:
@@ -1531,7 +1498,6 @@
     if not result['OK']:
       return result
 
-<<<<<<< HEAD
     attrs = {}
     attrs[ 'JobID' ] = jid
     attrs[ 'LastUpdateTime' ] = Time.toString()
@@ -1551,28 +1517,6 @@
       attrs[ 'Site' ] = 'Multiple'
     else:
       attrs[ 'Site' ] = site[0]
-=======
-    # Adding the job in the Jobs table
-    result = self.insertFields( 'Jobs', jobAttrNames, jobAttrValues )
-    if not result['OK']:
-      return result
-
-    # Setting the Job parameters
-    result = self.__setInitialJobParameters( classAdJob, jobID )
-    if not result['OK']:
-      return result
-
-    # Looking for the Input Data
-    inputData = []
-    if classAdJob.lookupAttribute( 'InputData' ):
-      inputData = classAdJob.getListFromExpression( 'InputData' )
-    values = []
-
-    ret = self._escapeString( jobID )
-    if not ret['OK']:
-      return ret
-    e_jobID = ret['Value']
->>>>>>> 86b13dde
 
     if jobManifest.getOption( "Splitter", "" ):
       attrs[ 'HerdState' ] = "WillSplit"
@@ -1588,7 +1532,6 @@
       if value:
         attrs[ name ] = value
 
-<<<<<<< HEAD
     result = self.insertFields( 'Jobs', inDict = attrs )
     if not result['OK']:
       return result
@@ -1597,10 +1540,6 @@
     result[ 'JobID' ] = jid
     result[ 'Status' ] = 'Received'
     result[ 'MinorStatus' ] = 'Job accepted'
-=======
-    retVal['Status'] = 'Received'
-    retVal['MinorStatus'] = 'Job accepted'
->>>>>>> 86b13dde
 
     return result
 
@@ -1658,22 +1597,6 @@
       jobIDList = jobIDs
 
     failedTablesList = []
-<<<<<<< HEAD
-    jobIDString = ','.join( [str( int( j ) ) for j in jobIDList] )
-    cmd = "DELETE LFN, Replicas FROM LFN, Replicas WHERE Replicas.LFNID = LFN.LFNID AND LFN.JobID in (%s)" % jobIDString
-    result = self._update( cmd )
-    if not result[ 'OK' ]:
-      return result
-    for table in ( 'JobJDLs',
-                   'InputData',
-                   'JobParameters',
-                   'AtticJobParameters',
-                   'HeartBeatLoggingInfo',
-                   'OptimizerParameters',
-                   'Jobs',
-                   'MasterJDLs'
-                   ):
-=======
     jobIDString = ','.join( [str( j ) for j in jobIDList] )
     for table in ['InputData',
                   'JobParameters',
@@ -1683,7 +1606,6 @@
                   'JobCommands',
                   'Jobs',
                   'JobJDLs']:
->>>>>>> 86b13dde
 
       cmd = 'DELETE FROM %s WHERE JobID in (%s)' % ( table, jobIDString )
       result = self._update( cmd )
@@ -1691,12 +1613,7 @@
         failedTablesList.append( table )
 
     result = S_OK()
-<<<<<<< HEAD
-    #if failedSubjobList:
-    #  result = S_ERROR( 'Errors while job removal' )
-    #  result['FailedSubjobs'] = failedSubjobList
-=======
->>>>>>> 86b13dde
+
     if failedTablesList:
       result = S_ERROR( 'Errors while job removal' )
       result['FailedTables'] = failedTablesList
@@ -1860,208 +1777,6 @@
     return retVal
 
 #############################################################################
-<<<<<<< HEAD
-  def setSandboxReady( self, jobID, stype = 'InputSandbox' ):
-    """ Set the sandbox status ready for the job with jobID
-    """
-    ret = self._escapeString( jobID )
-    if not ret['OK']:
-      return ret
-    jobID = ret['Value']
-
-
-    if stype == "InputSandbox":
-      field = "ISandboxReadyFlag"
-    elif stype == "OutputSandbox":
-      field = "OSandboxReadyFlag"
-    else:
-      return S_ERROR( 'Illegal Sandbox type: ' + stype )
-
-    cmd = "UPDATE Jobs SET %s='True' WHERE JobID=%s" % ( field, jobID )
-    result = self._update( cmd )
-    return result
-
-#################################################################################
-=======
-  def getSiteMask( self, siteState = 'Active' ):
-    """ Get the currently active site list
-    """
-
-    ret = self._escapeString( siteState )
-    if not ret['OK']:
-      return ret
-    siteState = ret['Value']
-
-    if siteState == "All":
-      cmd = "SELECT Site FROM SiteMask"
-    else:
-      cmd = "SELECT Site FROM SiteMask WHERE Status=%s" % siteState
-
-    result = self._query( cmd )
-    siteList = []
-    if result['OK']:
-      siteList = [ x[0] for x in result['Value']]
-
-    return S_OK( siteList )
-
-#############################################################################
-  def getSiteMaskStatus( self ):
-    """ Get the currently site mask status
-    """
-    cmd = "SELECT Site,Status FROM SiteMask"
-
-    result = self._query( cmd )
-    siteDict = {}
-    if result['OK']:
-      for site, status in result['Value']:
-        siteDict[site] = status
-
-    return S_OK( siteDict )
-
-#############################################################################
-  def setSiteMask( self, siteMaskList, authorDN = 'Unknown', comment = 'No comment' ):
-    """ Set the Site Mask to the given mask in a form of a list of tuples (site,status)
-    """
-
-    for site, status in siteMaskList:
-      result = self.__setSiteStatusInMask( site, status, authorDN, comment )
-      if not result['OK']:
-        return result
-
-    return S_OK()
-
-#############################################################################
-  def __setSiteStatusInMask( self, site, status, authorDN = 'Unknown', comment = 'No comment' ):
-    """  Set the given site status to 'status' or add a new active site
-    """
-
-    result = self._escapeString( site )
-    if not result['OK']:
-      return result
-    site = result['Value']
-
-    result = self._escapeString( status )
-    if not result['OK']:
-      return result
-    status = result['Value']
-
-    result = self._escapeString( authorDN )
-    if not result['OK']:
-      return result
-    authorDN = result['Value']
-
-    result = self._escapeString( comment )
-    if not result['OK']:
-      return result
-    comment = result['Value']
-
-
-
-    req = "SELECT Status FROM SiteMask WHERE Site=%s" % site
-    result = self._query( req )
-    if result['OK']:
-      if len( result['Value'] ) > 0:
-        current_status = result['Value'][0][0]
-        if current_status == status:
-          return S_OK()
-        else:
-          req = "UPDATE SiteMask SET Status=%s,LastUpdateTime=UTC_TIMESTAMP()," \
-                 "Author=%s, Comment=%s WHERE Site=%s"
-          req = req % ( status, authorDN, comment, site )
-      else:
-        req = "INSERT INTO SiteMask VALUES (%s,%s,UTC_TIMESTAMP(),%s,%s)" % ( site, status, authorDN, comment )
-      result = self._update( req )
-      if not result['OK']:
-        return S_ERROR( 'Failed to update the Site Mask' )
-      # update the site mask logging record
-      req = "INSERT INTO SiteMaskLogging VALUES (%s,%s,UTC_TIMESTAMP(),%s,%s)" % ( site, status, authorDN, comment )
-      result = self._update( req )
-      if not result['OK']:
-        self.log.warn( 'Failed to update site mask logging for %s' % site )
-    else:
-      return S_ERROR( 'Failed to get the Site Status from the Mask' )
-
-    return S_OK()
-
-#############################################################################
-  def banSiteInMask( self, site, authorDN = 'Unknown', comment = 'No comment' ):
-    """  Forbid the given site in the Site Mask
-    """
-
-    result = self.__setSiteStatusInMask( site, 'Banned', authorDN, comment )
-    return result
-
-#############################################################################
-  def allowSiteInMask( self, site, authorDN = 'Unknown', comment = 'No comment' ):
-    """  Forbid the given site in the Site Mask
-    """
-
-    result = self.__setSiteStatusInMask( site, 'Active', authorDN, comment )
-    return result
-
-#############################################################################
-  def removeSiteFromMask( self, site = None ):
-    """ Remove the given site from the mask
-    """
-    if not site:
-      req = "DELETE FROM SiteMask"
-    else:
-      ret = self._escapeString( site )
-      if not ret['OK']:
-        return ret
-      site = ret['Value']
-      req = "DELETE FROM SiteMask WHERE Site=%s" % site
-
-    return self._update( req )
-
-#############################################################################
-  def getSiteMaskLogging( self, siteList ):
-    """ Get the site mask logging history for the list if site names
-    """
-
-    if siteList:
-      siteString = ','.join( [ "'" + x + "'" for x in siteList ] )
-      req = "SELECT Site,Status,UpdateTime,Author,Comment FROM SiteMaskLogging WHERE Site in (%s)" % siteString
-    else:
-      req = "SELECT Site,Status,UpdateTime,Author,Comment FROM SiteMaskLogging"
-    req += " ORDER BY UpdateTime ASC"
-
-    result = self._query( req )
-    if not result['OK']:
-      return result
-
-    availableSiteList = []
-    for row in result['Value']:
-      site, status, utime, author, comment = row
-      availableSiteList.append( site )
-
-    resultDict = {}
-    for site in siteList:
-      if not result['Value'] or site not in availableSiteList:
-        ret = self._escapeString( site )
-        if not ret['OK']:
-          continue
-        e_site = ret['Value']
-        req = "SELECT Status Site,Status,LastUpdateTime,Author,Comment FROM SiteMask WHERE Site=%s" % e_site
-        resSite = self._query( req )
-        if resSite['OK']:
-          if resSite['Value']:
-            site, status, lastUpdate, author, comment = resSite['Value'][0]
-            resultDict[site] = [( status, str( lastUpdate ), author, comment )]
-          else:
-            resultDict[site] = [( 'Unknown', '', '', 'Site not present in logging table' )]
-
-
-    for row in result['Value']:
-      site, status, utime, author, comment = row
-      if not resultDict.has_key( site ):
-        resultDict[site] = []
-      resultDict[site].append( ( status, str( utime ), author, comment ) )
-
-    return S_OK( resultDict )
-
-#############################################################################
->>>>>>> 86b13dde
   def getSiteSummary( self ):
     """ Get the summary of jobs in a given status on all the sites
     """
