
from DIRAC import S_OK, S_ERROR, gConfig
from DIRAC.ConfigurationSystem.Client.PathFinder import getAgentSection
from DIRAC.Core.Utilities.CFG import CFG
from DIRAC.Core.Utilities import List
from DIRAC.ConfigurationSystem.Client.Helpers.Operations import Operations
from DIRAC.Core.Utilities.JDL import loadJDLAsCFG, dumpCFGAsJDL

class JobManifest( object ):

  def __init__( self, manifest = "" ):
    self.__manifest = CFG()
    self.__dirty = False
    self.__ops = False
    if manifest:
      result = self.load( manifest )
      if not result[ 'OK' ]:
        raise Exception( result[ 'Message' ] )

  def isDirty( self ):
    return self.__dirty

  def setDirty( self ):
    self.__dirty = True

  def clearDirty( self ):
    self.__dirty = False

  def load( self, dataString ):
    """
    Auto discover format type based on [ .. ] of JDL
    """
    dataString = dataString.strip()
    if dataString[0] == "[" and dataString[-1] == "]":
      return self.loadJDL( dataString )
    else:
      return self.loadCFG( dataString )

  def loadJDL( self, jdlString ):
    """
    Load job manifest from JDL format
    """
    result = loadJDLAsCFG( jdlString.strip() )
    if not result[ 'OK' ]:
      self.__manifest = CFG()
      return result
    self.__manifest = result[ 'Value' ][0]
    return S_OK()

  def loadCFG( self, cfgString ):
    """
    Load job manifest from CFG format
    """
    try:
      self.__manifest.loadFromBuffer( cfgString )
    except Exception, e:
      return S_ERROR( "Can't load manifest from cfg: %s" % str( e ) )
    return S_OK()

  def dumpAsCFG( self ):
    return str( self.__manifest )

  def getAsCFG( self ):
    return self.__manifest.clone()

  def dumpAsJDL( self ):
    return dumpCFGAsJDL( self.__manifest )

  def __getCSValue( self, varName, defaultVal = None ):
    if not self.__ops:
      self.__ops = Operations( group = self.__manifest[ 'OwnerGroup' ], setup = self.__manifest[ 'DIRACSetup' ] )
    if varName[0] != "/":
      varName = "JobDescription/%s" % varName
    return self.__ops.getValue( varName, defaultVal )

  def __checkNumericalVar( self, varName, defaultVal, minVal, maxVal ):
    """
    Check a numerical var
    """
    initialVal = False
    if varName not in self.__manifest:
      varValue = self.__getCSValue( "Default%s" % varName , defaultVal )
    else:
      varValue = self.__manifest[ varName ]
      initialVal = varValue
    try:
      varValue = long( varValue )
    except:
      return S_ERROR( "%s must be a number" % varName )
    minVal = self.__getCSValue( "Min%s" % varName, minVal )
    maxVal = self.__getCSValue( "Max%s" % varName, maxVal )
    varValue = max( minVal, min( varValue, maxVal ) )
    if initialVal != varValue:
      self.__manifest.setOption( varName, varValue )
    return S_OK( varValue )

  def __checkChoiceVar( self, varName, defaultVal, choices ):
    """
    Check a choice var
    """
    initialVal = False
    if varName not in self.__manifest:
      varValue = self.__getCSValue( "Default%s" % varName , defaultVal )
    else:
      varValue = self.__manifest[ varName ]
      initialVal = varValue
    if varValue not in self.__getCSValue( "Choices%s" % varName , choices ):
      return S_ERROR( "%s is not a valid value for %s" % ( varValue, varName ) )
    if initialVal != varValue:
      self.__manifest.setOption( varName, varValue )
    return S_OK( varValue )

  def __checkMultiChoice( self, varName, choices ):
    """
    Check a multi choice var
    """
    initialVal = False
    if varName not in self.__manifest:
      return S_OK()
    else:
      varValue = self.__manifest[ varName ]
      initialVal = varValue
    choices = self.__getCSValue( "Choices%s" % varName , choices )
    for v in List.fromChar( varValue ):
      if v not in choices:
        return S_ERROR( "%s is not a valid value for %s" % ( v, varName ) )
    if initialVal != varValue:
      self.__manifest.setOption( varName, varValue )
    return S_OK( varValue )

  def __checkMaxInputData( self, maxNumber ):
    """
    Check Maximum Number of Input Data files allowed
    """
    initialVal = False
    varName = "InputData"
    if varName not in self.__manifest:
      return S_OK()
    varValue = self.__manifest[ varName ]
    if len( List.fromChar( varValue ) ) > maxNumber:
      return S_ERROR( 'Number of Input Data Files (%s) greater than current limit: %s' % ( len( List.fromChar( varValue ) ) , maxNumber ) )
    return S_OK()


  def __contains__( self, key ):
    """ Check if the manifest has the required key
    """
    return key in self.__manifest

  def setOptionsFromDict( self, varDict ):
    for k in sorted( varDict ):
      self.setOption( k, varDict[ k ] )

  def check( self ):
    """
    Check that the manifest is OK
    """
    for k in [ 'OwnerName', 'OwnerDN', 'OwnerGroup', 'DIRACSetup' ]:
      if k not in self.__manifest:
        return S_ERROR( "Missing var %s in manifest" % k )
    # Check CPUTime
    result = self.__checkNumericalVar( "CPUTime", 86400, 0, 500000 )
    if not result[ 'OK' ]:
      return result
    result = self.__checkNumericalVar( "Priority", 1, 0, 10 )
    if not result[ 'OK' ]:
      return result
    allowedSubmitPools = []
    for option in [ "DefaultSubmitPools", "SubmitPools", "AllowedSubmitPools" ]:
      allowedSubmitPools = gConfig.getValue( "/%s/%s" % ( getAgentSection( "WorkloadManagement/TaskQueueDirector" ),
                                                          option ),
                                             allowedSubmitPools )
<<<<<<< HEAD
      result = self.__checkMultiChoice( "SubmitPools", allowedSubmitPools )
      if not result[ 'OK' ]:
        return result
=======
      if allowedSubmitPools:
        allowedSubmitPools = allowedSubmitPools.replace( ' ', '' ).split( ',' )
      result = self.__checkMultiChoice( "SubmitPools", allowedSubmitPools )
    if not result[ 'OK' ]:
      return result
>>>>>>> 60feafdc
    result = self.__checkMultiChoice( "PilotTypes", [ 'private' ] )
    if not result[ 'OK' ]:
      return result
    result = self.__checkMaxInputData( [500] )
    if not result[ 'OK' ]:
      return result
    transformationTypes = Operations().getValue( "Transformations/DataProcessing", [] )
<<<<<<< HEAD
=======
    if transformationTypes:
      transformationTypes = transformationTypes.replace( ' ', '' ).split( ',' )
>>>>>>> 60feafdc
    result = self.__checkMultiChoice( "JobType", ['User', 'SAM', 'Hospital'] + transformationTypes )
    if not result[ 'OK' ]:
      return result
    return S_OK()

  def createSection( self, secName, contents = False ):
    if secName not in self.__manifest:
      if contents and not isinstance( contents, CFG ):
        return S_ERROR( "Contents for section %s is not a cfg object" % secName )
      self.__dirty = True
      return S_OK( self.__manifest.createNewSection( secName, contents = contents ) )
    return S_ERROR( "Section %s already exists" % secName )

  def getSection( self, secName ):
    self.__dirty = True
    sec = self.__manifest[ secName ]
    if not sec:
      return S_ERROR( "%s does not exist" )
    return S_OK( sec )


  def setSectionContents( self, secName, contents ):
    if contents and not isinstance( contents, CFG ):
      return S_ERROR( "Contents for section %s is not a cfg object" % secName )
    self.__dirty = True
    if secName in self.__manifest:
      self.__manifest[ secName ].reset()
      self.__manifest[ secName ].mergeWith( contents )
    else:
      self.__manifest.createNewSection( secName, contents = contents )

  def setOption( self, varName, varValue ):
    """
    Set a var in job manifest
    """
    self.__dirty = True
    levels = List.fromChar( varName, "/" )
    cfg = self.__manifest
    for l in levels[:-1]:
      if l not in cfg:
        cfg.createNewSection( l )
      cfg = cfg[ l ]
    cfg.setOption( levels[-1], varValue )

  def remove( self, opName ):
    levels = List.fromChar( opName, "/" )
    cfg = self.__manifest
    for l in levels[:-1]:
      if l not in cfg:
        return S_ERROR( "%s does not exist" % opName )
      cfg = cfg[ l ]
    if cfg.deleteKey( levels[ -1 ] ):
      self.__dirty = True
      return S_OK()
    return S_ERROR( "%s does not exist" % opName )

  def getOption( self, varName, defaultValue = None ):
    """
     Get a variable from the job manifest
    """
    cfg = self.__manifest
    return cfg.getOption( varName, defaultValue )

  def getOptionList( self, section = "" ):
    """
    Get a list of variables in a section of the job manifest
    """
    cfg = self.__manifest.getRecursive( section )
    if not cfg or 'value' not in cfg:
      return []
    cfg = cfg[ 'value' ]
    return cfg.listOptions()

  def isOption( self, opName ):
    """
    Check if it is a valid option
    """
    return self.__manifest.isOption( opName )

  def getSectionList( self, section = "" ):
    """
    Get a list of sections in the job manifest
    """
    cfg = self.__manifest.getRecursive( section )
    if not cfg or 'value' not in cfg:
      return []
    cfg = cfg[ 'value' ]
    return cfg.listSections()<|MERGE_RESOLUTION|>--- conflicted
+++ resolved
@@ -170,17 +170,9 @@
       allowedSubmitPools = gConfig.getValue( "/%s/%s" % ( getAgentSection( "WorkloadManagement/TaskQueueDirector" ),
                                                           option ),
                                              allowedSubmitPools )
-<<<<<<< HEAD
       result = self.__checkMultiChoice( "SubmitPools", allowedSubmitPools )
       if not result[ 'OK' ]:
         return result
-=======
-      if allowedSubmitPools:
-        allowedSubmitPools = allowedSubmitPools.replace( ' ', '' ).split( ',' )
-      result = self.__checkMultiChoice( "SubmitPools", allowedSubmitPools )
-    if not result[ 'OK' ]:
-      return result
->>>>>>> 60feafdc
     result = self.__checkMultiChoice( "PilotTypes", [ 'private' ] )
     if not result[ 'OK' ]:
       return result
@@ -188,11 +180,6 @@
     if not result[ 'OK' ]:
       return result
     transformationTypes = Operations().getValue( "Transformations/DataProcessing", [] )
-<<<<<<< HEAD
-=======
-    if transformationTypes:
-      transformationTypes = transformationTypes.replace( ' ', '' ).split( ',' )
->>>>>>> 60feafdc
     result = self.__checkMultiChoice( "JobType", ['User', 'SAM', 'Hospital'] + transformationTypes )
     if not result[ 'OK' ]:
       return result
