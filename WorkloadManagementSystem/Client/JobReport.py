"""
  JobReport class encapsulates various methods of the job status reporting blah, blah, blah...

"""

<<<<<<< HEAD
__RCSID__ = "$Id$"

from DIRAC import S_OK, S_ERROR, Time
=======
from DIRAC import S_OK, S_ERROR, Time, gLogger
>>>>>>> 58dc5829
from DIRAC.Core.Utilities import DEncode
from DIRAC.Core.DISET.RPCClient import RPCClient
from DIRAC.RequestManagementSystem.Client.Operation import Operation

class JobReport( object ):
  """
    .. class:: JobReport
  """

  def __init__( self, jobid, source = '' ):
    """ c'tor


    """
    self.jobStatusInfo = []
    self.appStatusInfo = []
    self.jobParameters = {}
    self.jobID = int( jobid )
    self.source = source
    if not source:
      self.source = 'Job_%d' % self.jobID

  def setJob( self, jobID ):
    """ Set the job ID for which to send reports
    """
    self.jobID = jobID

  def setJobStatus( self, status = '', minor = '', application = '', sendFlag = True ):
    """ Send job status information to the JobState service for jobID
    """
    if not self.jobID:
      return S_OK( 'Local execution, jobID is null.' )

    timeStamp = Time.toString()
    # add job status record
    self.jobStatusInfo.append( ( status.replace( "'", '' ), minor.replace( "'", '' ), timeStamp ) )
    if application:
      self.appStatusInfo.append( ( application.replace( "'", '' ), timeStamp ) )
    if sendFlag:
      # and send
      return self.sendStoredStatusInfo()

    return S_OK()

  def setApplicationStatus( self, appStatus, sendFlag = True ):
    """ Send application status information to the JobState service for jobID
    """
    if not self.jobID:
      return S_OK( 'Local execution, jobID is null.' )

    timeStamp = Time.toString()
    # add Application status record
    self.appStatusInfo.append( ( appStatus.replace( "'", '' ), timeStamp ) )
    if sendFlag:
      # and send
      return self.sendStoredStatusInfo()

    return S_OK()

  def setJobParameter( self, par_name, par_value, sendFlag = True ):
    """ Send job parameter for jobID
    """
    if not self.jobID:
      return S_OK( 'Local execution, jobID is null.' )

    timeStamp = Time.toString()
    # add job parameter record
    self.jobParameters[par_name] = ( par_value, timeStamp )
    if sendFlag:
      # and send
      return self.sendStoredJobParameters()

    return S_OK()

  def setJobParameters( self, parameters, sendFlag = True ):
    """ Send job parameters for jobID
    """
    if not self.jobID:
      return S_OK( 'Local execution, jobID is null.' )

    timeStamp = Time.toString()
    # add job parameter record
    for pname, pvalue in parameters:
      self.jobParameters[pname] = ( pvalue, timeStamp )

    if sendFlag:
      # and send
      return self.sendStoredJobParameters()

    return S_OK()

  def sendStoredStatusInfo( self ):
    """ Send the job status information stored in the internal cache
    """

    statusDict = {}
    for status, minor, dtime in self.jobStatusInfo:
      statusDict[dtime] = { 'Status': status,
                            'MinorStatus': minor,
                            'ApplicationStatus': '',
                            'Source': self.source }
    for appStatus, dtime in self.appStatusInfo:
      statusDict[dtime] = { 'Status': '',
                            'MinorStatus': '',
                            'ApplicationStatus': appStatus,
                            'Source': self.source }

    if statusDict:
      jobMonitor = RPCClient( 'WorkloadManagement/JobStateUpdate', timeout = 60 )
      result = jobMonitor.setJobStatusBulk( self.jobID, statusDict )
      if result['OK']:
        # Empty the internal status containers
        self.jobStatusInfo = []
        self.appStatusInfo = []
      return result

    else:
      return S_OK( 'Empty' )

  def sendStoredJobParameters( self ):
    """ Send the job parameters stored in the internal cache
    """

    parameters = []
    paramDict = {}
    for pname, value in self.jobParameters.items():
      pvalue, _timeStamp = value
      parameters.append( ( pname, pvalue ) )

    if parameters:
      jobMonitor = RPCClient( 'WorkloadManagement/JobStateUpdate', timeout = 60 )
      result = jobMonitor.setJobParameters( self.jobID, parameters )
      if not result['OK']:
        return result

      if result['OK']:
        # Empty the internal parameter container
        self.jobParameters = {}

      return result
    else:
      return S_OK( 'Empty' )

  def commit( self ):
    """ Send all the accumulated information
    """

    success = True
    result = self.sendStoredStatusInfo()
    if not result['OK']:
      success = False
    result = self.sendStoredJobParameters()
    if not result['OK']:
      success = False

    if success:
      return S_OK()
    return S_ERROR( 'Information upload to JobStateUpdate service failed' )

  def dump( self ):
    """ Print out the contents of the internal cached information
    """

    print "Job status info:"
    for status, minor, timeStamp in self.jobStatusInfo:
      print status.ljust( 20 ), minor.ljust( 30 ), timeStamp

    print "Application status info:"
    for status, timeStamp in self.appStatusInfo:
      print status.ljust( 20 ), timeStamp

    print "Job parameters:"
    for pname, value in self.jobParameters.items():
      pvalue, timeStamp = value
      print pname.ljust( 20 ), pvalue.ljust( 30 ), timeStamp

  def generateForwardDISET( self ):
    """ Generate and return failover requests for the operations in the internal cache
    """
    forwardDISETOp = None

    result = self.sendStoredStatusInfo()
    if not result['OK']:
      gLogger.error( "Error while sending the job status", result['Message'] )
      if 'rpcStub' in result:

        rpcStub = result['rpcStub']

        forwardDISETOp = Operation()
        forwardDISETOp.Type = "ForwardDISET"
        forwardDISETOp.Arguments = DEncode.encode( rpcStub )

      else:
        return S_ERROR( 'Could not create ForwardDISET operation' )

    return S_OK( forwardDISETOp )<|MERGE_RESOLUTION|>--- conflicted
+++ resolved
@@ -3,13 +3,9 @@
 
 """
 
-<<<<<<< HEAD
 __RCSID__ = "$Id$"
 
-from DIRAC import S_OK, S_ERROR, Time
-=======
 from DIRAC import S_OK, S_ERROR, Time, gLogger
->>>>>>> 58dc5829
 from DIRAC.Core.Utilities import DEncode
 from DIRAC.Core.DISET.RPCClient import RPCClient
 from DIRAC.RequestManagementSystem.Client.Operation import Operation
