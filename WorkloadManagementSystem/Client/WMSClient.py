""" DIRAC Workload Management System Client class encapsulates all the
    methods necessary to communicate with the Workload Management System
"""

from DIRAC                                     import S_OK, S_ERROR, gLogger

from DIRAC.Core.DISET.RPCClient                import RPCClient
from DIRAC.Core.DISET.TransferClient           import TransferClient
from DIRAC.Core.Utilities.ClassAd.ClassAdLight import ClassAd
from DIRAC.Core.Utilities                      import File
from DIRAC.WorkloadManagementSystem.Client.SandboxStoreClient  import SandboxStoreClient

import os

__RCSID__ = "$Id$"

<<<<<<< HEAD
__RCSID__ = "$Id$"

=======
>>>>>>> db859f01
class WMSClient( object ):

  def __init__( self, jobManagerClient = None, sbRPCClient = None, sbTransferClient = None,
                useCertificates = False, timeout = 600 ):
    """ WMS Client constructor

        Here we also initialize the needed clients and connections
    """
    self.timeout = timeout

    if not jobManagerClient:
      self.jobManager = RPCClient( 'WorkloadManagement/JobManager', useCertificates = useCertificates,
                                   timeout = self.timeout )
    else:
      self.jobManager = jobManagerClient

    if not sbRPCClient:
      sbRPCClient = RPCClient( 'WorkloadManagement/SandboxStore', useCertificates = useCertificates )

    if not sbTransferClient:
      sbTransferClient = TransferClient( 'WorkloadManagement/SandboxStore', useCertificates = useCertificates )

    self.sandboxClient = SandboxStoreClient( rpcClient = sbRPCClient,
                                             transferClient = sbTransferClient,
                                             useCertificates = useCertificates )

    self.jobManagerSafe = RPCClient( 'WorkloadManagement/JobManager', useCertificates = False, timeout = self.timeout )

###############################################################################

  def __getInputSandboxEntries( self, classAdJob ):
    if classAdJob.lookupAttribute( "InputSandbox" ):
      inputSandbox = classAdJob.get_expression( "InputSandbox" )
      inputSandbox = inputSandbox.replace( '","', "\n" )
      inputSandbox = inputSandbox.replace( '{', "" )
      inputSandbox = inputSandbox.replace( '}', "" )
      inputSandbox = inputSandbox.replace( '"', "" )
      inputSandbox = inputSandbox.replace( ',', "" )
      inputSandbox = inputSandbox.split()
    else:
      inputSandbox = []

    return inputSandbox

  def __uploadInputSandbox( self, classAdJob ):
    """Checks the validity of the job Input Sandbox.
       The function returns the list of Input Sandbox files.
       The total volume of the input sandbox is evaluated
    """
    inputSandbox = self.__getInputSandboxEntries( classAdJob )

    badFiles = []
    okFiles = []
    realFiles = []
    for isFile in inputSandbox:
      valid = True
      for tag  in ( 'lfn:', 'LFN:', 'SB:', '%s' ):  # in case of parametric input sandbox, there is %s passed, so have to ignore it also
        if isFile.find( tag ) == 0:
          valid = False
          break
      if valid:
        realFiles.append( isFile )
    # If there are no files, skip!
    if not realFiles:
      return S_OK()
    # Check real files
    for isFile in realFiles:
      if not os.path.exists( isFile ):
        badFiles.append( isFile )
        gLogger.warn( "inputSandbox file/directory " + isFile + " not found. Keep looking for the others" )
        continue
      okFiles.append( isFile )

    totalSize = File.getGlobbedTotalSize( okFiles )
    gLogger.verbose( "Total size of the inputSandbox: " + str( totalSize ) )
    if badFiles:
      result = S_ERROR( 'Input Sandbox is not valid' )
      result['BadFile'] = badFiles
      result['TotalSize'] = totalSize
      return result

    if okFiles:
      result = self.sandboxClient.uploadFilesAsSandbox( okFiles )
      if not result[ 'OK' ]:
        return result
      inputSandbox.append( result[ 'Value' ] )
      classAdJob.insertAttributeVectorString( "InputSandbox", inputSandbox )

    return S_OK()

  def submitJob( self, jdl ):
    """ Submit one job specified by its JDL to WMS
    """

    if os.path.exists( jdl ):
      fic = open ( jdl, "r" )
      jdlString = fic.read()
      fic.close()
    else:
      # If file JDL does not exist, assume that the JDL is passed as a string
      jdlString = jdl

    # Check the validity of the input JDL
    jdlString = jdlString.strip()
    if jdlString.find( "[" ) != 0:
      jdlString = "[%s]" % jdlString
    classAdJob = ClassAd( jdlString )
    if not classAdJob.isOK():
      return S_ERROR( 'Invalid job JDL' )

    # Check the size and the contents of the input sandbox
    result = self.__uploadInputSandbox( classAdJob )
    if not result['OK']:
      return result

    # Submit the job now and get the new job ID
    result = self.jobManager.submitJob( classAdJob.asJDL() )
    if 'requireProxyUpload' in result and result['requireProxyUpload']:
      gLogger.warn( "Need to upload the proxy" )

    return result

<<<<<<< HEAD
    # print "Sandbox uploading"
    return S_OK( jobID )

  # This is the OLD method

  def __checkInputSandbox( self, classAdJob ):
    """Checks the validity of the job Input Sandbox.
       The function returns the list of Input Sandbox files.
       The total volume of the input sandbox is evaluated
    """

    inputSandbox = self.__getInputSandboxEntries( classAdJob )
    if inputSandbox:
      ok = 1
      # print inputSandbox
      # Check the Input Sandbox files

      totalSize = 0
      for infile in inputSandbox:
        if infile.find( 'lfn:' ) != 0 and infile.find( 'LFN:' ) != 0 and infile.find( "SB:" ) != 0:
          if not os.path.exists( infile ):
            badfile = infile
            print "inputSandbox file/directory " + infile + " not found"
            ok = 0
          else:
            if os.path.isdir( infile ):
              comm = 'du -b -s ' + infile
              status, out = commands.getstatusoutput( comm )
              try:
                dirSize = int( out.split()[0] )
              except Exception, x:
                print "Input Sandbox directory name", infile, "is not valid !"
                print str( x )
                badfile = infile
                ok = 0
              totalSize = totalSize + dirSize
            else:
              totalSize = int( os.stat( file )[6] ) + totalSize

      # print "Total size of the inputSandbox: "+str(totalSize)
      if not ok:
        result = S_ERROR( 'Input Sandbox is not valid' )
        result['BadFile'] = badfile
        result['TotalSize'] = totalSize
        return result

      result = S_OK()
      result['InputSandbox'] = inputSandbox
      result['TotalSize'] = totalSize
      return result
    else:
      # print "No input sandbox defined for this job."
      result = S_OK()
      result['TotalSize'] = 0
      result['InputSandbox'] = None
      return result
=======
>>>>>>> db859f01

  def killJob( self, jobID ):
    """ Kill running job.
        jobID can be an integer representing a single DIRAC job ID or a list of IDs
    """
    return self.jobManagerSafe.killJob( jobID )

  def deleteJob( self, jobID ):
    """ Delete job(s) from the WMS Job database.
        jobID can be an integer representing a single DIRAC job ID or a list of IDs
    """
    return self.jobManagerSafe.deleteJob( jobID )

  def rescheduleJob( self, jobID ):
    """ Reschedule job(s) in WMS Job database.
        jobID can be an integer representing a single DIRAC job ID or a list of IDs
    """
    return self.jobManagerSafe.rescheduleJob( jobID )

  def resetJob( self, jobID ):
    """ Reset job(s) in WMS Job database.
        jobID can be an integer representing a single DIRAC job ID or a list of IDs
    """
    return self.jobManagerSafe.resetJob( jobID )<|MERGE_RESOLUTION|>--- conflicted
+++ resolved
@@ -14,11 +14,6 @@
 
 __RCSID__ = "$Id$"
 
-<<<<<<< HEAD
-__RCSID__ = "$Id$"
-
-=======
->>>>>>> db859f01
 class WMSClient( object ):
 
   def __init__( self, jobManagerClient = None, sbRPCClient = None, sbTransferClient = None,
@@ -138,68 +133,7 @@
     result = self.jobManager.submitJob( classAdJob.asJDL() )
     if 'requireProxyUpload' in result and result['requireProxyUpload']:
       gLogger.warn( "Need to upload the proxy" )
-
     return result
-
-<<<<<<< HEAD
-    # print "Sandbox uploading"
-    return S_OK( jobID )
-
-  # This is the OLD method
-
-  def __checkInputSandbox( self, classAdJob ):
-    """Checks the validity of the job Input Sandbox.
-       The function returns the list of Input Sandbox files.
-       The total volume of the input sandbox is evaluated
-    """
-
-    inputSandbox = self.__getInputSandboxEntries( classAdJob )
-    if inputSandbox:
-      ok = 1
-      # print inputSandbox
-      # Check the Input Sandbox files
-
-      totalSize = 0
-      for infile in inputSandbox:
-        if infile.find( 'lfn:' ) != 0 and infile.find( 'LFN:' ) != 0 and infile.find( "SB:" ) != 0:
-          if not os.path.exists( infile ):
-            badfile = infile
-            print "inputSandbox file/directory " + infile + " not found"
-            ok = 0
-          else:
-            if os.path.isdir( infile ):
-              comm = 'du -b -s ' + infile
-              status, out = commands.getstatusoutput( comm )
-              try:
-                dirSize = int( out.split()[0] )
-              except Exception, x:
-                print "Input Sandbox directory name", infile, "is not valid !"
-                print str( x )
-                badfile = infile
-                ok = 0
-              totalSize = totalSize + dirSize
-            else:
-              totalSize = int( os.stat( file )[6] ) + totalSize
-
-      # print "Total size of the inputSandbox: "+str(totalSize)
-      if not ok:
-        result = S_ERROR( 'Input Sandbox is not valid' )
-        result['BadFile'] = badfile
-        result['TotalSize'] = totalSize
-        return result
-
-      result = S_OK()
-      result['InputSandbox'] = inputSandbox
-      result['TotalSize'] = totalSize
-      return result
-    else:
-      # print "No input sandbox defined for this job."
-      result = S_OK()
-      result['TotalSize'] = 0
-      result['InputSandbox'] = None
-      return result
-=======
->>>>>>> db859f01
 
   def killJob( self, jobID ):
     """ Kill running job.
