--- conflicted
+++ resolved
@@ -12,12 +12,8 @@
 
 class WMSClient:
 
-<<<<<<< HEAD
-  def __init__( self, jobManagerClient = None, sbRPCClient = False, sbTransferClient = False, useCertificates = False, timeout = 120 ):
-=======
   def __init__( self, jobManagerClient = False, sbRPCClient = False, sbTransferClient = False,
                 useCertificates = False, timeout = 120 ):
->>>>>>> bfbc9417
     """ WMS Client constructor
     """
 
