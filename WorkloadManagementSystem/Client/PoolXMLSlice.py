--- conflicted
+++ resolved
@@ -16,11 +16,7 @@
 class PoolXMLSlice( object ):
 
   #############################################################################
-<<<<<<< HEAD
-  def __init__(self, catalogName):
-=======
   def __init__( self, catalogName ):
->>>>>>> f017c62a
     """ Standard constructor
     """
     self.fileName = catalogName
@@ -28,11 +24,7 @@
     self.log = gLogger.getSubLogger( self.name )
 
   #############################################################################
-<<<<<<< HEAD
-  def execute(self, dataDict):
-=======
   def execute( self, dataDict ):
->>>>>>> f017c62a
     """ Given a dictionary of resolved input data, this will creates a POOL XML slice.
     """
     poolXMLCatName = self.fileName
@@ -40,11 +32,7 @@
       poolXMLCat = PoolXMLCatalog()
       self.log.verbose( 'Creating POOL XML slice' )
 
-<<<<<<< HEAD
-      for lfn, mdata in dataDict.items():
-=======
       for lfn, mdataList in dataDict.items():
->>>>>>> f017c62a
         # lfn,pfn,se,guid tuple taken by POOL XML Catalogue
         if type( mdataList ) != types.ListType:
           mdataList = [mdataList]
@@ -66,20 +54,6 @@
       poolSlice = open( poolXMLCatName, 'w' )
       poolSlice.write( xmlSlice )
       poolSlice.close()
-<<<<<<< HEAD
-      self.log.info('POOL XML Catalogue slice written to %s' % (poolXMLCatName))
-      try:
-        # Temporary solution to the problem of storing the SE in the Pool XML slice
-        poolSlice_temp = open('%s.temp' % (poolXMLCatName), 'w')
-        xmlSlice = poolXMLCat.toXML(True)
-        poolSlice_temp.write(xmlSlice)
-        poolSlice_temp.close()
-      except Exception, x:
-        self.log.warn('Attempted to write catalog also to %s.temp but this failed' % (poolXMLCatName))  
-    except Exception, x:
-      self.log.error(str(x))
-      return S_ERROR('Exception during construction of POOL XML slice')
-=======
       self.log.info( 'POOL XML Catalogue slice written to %s' % ( poolXMLCatName ) )
       try:
         # Temporary solution to the problem of storing the SE in the Pool XML slice
@@ -92,7 +66,6 @@
     except Exception, x:
       self.log.error( str( x ) )
       return S_ERROR( 'Exception during construction of POOL XML slice' )
->>>>>>> f017c62a
 
     return S_OK( 'POOL XML Slice created' )
 
