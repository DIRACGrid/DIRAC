""" Utilities to process parametric job definitions and generate
    bunches of parametric jobs. It exposes the following functions:

    getParameterVectorLength() - to get the total size of the bunch of parametric jobs
    generateParametricJobs() - to get a list of expanded descriptions of all the jobs
"""

__RCSID__ = "$Id$"

import re

from DIRAC.Core.Utilities.ClassAd.ClassAdLight import ClassAd
from DIRAC.Core.Utilities.ReturnValues import S_OK, S_ERROR
from DIRAC.Core.Utilities.DErrno import EWMSJDL

def __getParameterSequence( nPar, parList = [], parStart = 1, parStep = 0, parFactor = 1 ):

  if parList:
    if nPar != len( parList ):
      return []
    else:
      parameterList = list( parList )
  else:
    # The first parameter must have the same type as the other ones even if not defined explicitly
    parameterList = [ parStart * type( parFactor )( 1 ) + type( parStep )( 0 ) ]
    for np in range( 1, nPar ):
      parameterList.append( parameterList[np - 1] * parFactor + parStep )

  return parameterList

def getParameterVectorLength( jobClassAd ):
  """ Get the length of parameter vector in the parametric job description

  :param jobClassAd: ClassAd job description object
  :return: result structure with the Value: int number of parameter values, None if not a parametric job
  """

  nParValues = None
  attributes = jobClassAd.getAttributes()
  for attribute in attributes:
    if attribute.startswith( "Parameters" ):
      if jobClassAd.isAttributeList( attribute ):
<<<<<<< HEAD
	parameterList = jobClassAd.getListFromExpression( attribute )
	nThisParValues = len( parameterList )
      else:
	nThisParValues = jobClassAd.getAttributeInt( attribute )
      if nParValues is not None and nParValues != nThisParValues:
	return S_ERROR( EWMSJDL, "Different length of parameter vectors" )
=======
        parameterList = jobClassAd.getListFromExpression( attribute )
        nThisParValues = len( parameterList )
      else:
        nThisParValues = jobClassAd.getAttributeInt( attribute )
      if nParValues is not None and nParValues != nThisParValues:
        return S_ERROR( EWMSJDL, "Different length of parameter vectors" )
>>>>>>> fe854730
      nParValues = nThisParValues
  if nParValues is not None and nParValues <= 0:
    return S_ERROR( EWMSJDL, 'Illegal number of job parameters %d' % ( nParValues ) )
  return S_OK( nParValues )

def __updateAttribute( classAd, attribute, parName, parValue ):

  # If there is something to do:
  pattern = '%%\(%s\)s' % parName
  if parName == '0':
    pattern = "%s"
  expr = classAd.get_expression( attribute )
  if not re.search( pattern, expr ):
    return False

  pattern = '%%(%s)s' % parName
  if parName == '0':
    pattern = "%s"

  parValue = parValue.strip()
  if classAd.isAttributeList( attribute):
    parValue = parValue.strip()
    if parValue.startswith( '{' ):
      parValue = parValue.lstrip( '{' ).rstrip( '}' ).strip()

  expr = classAd.get_expression( attribute )
  newexpr = expr.replace( pattern, str( parValue ) )
  classAd.set_expression( attribute, newexpr )
  return True

def generateParametricJobs( jobClassAd ):
  """ Generate a series of ClassAd job descriptions expanding
      job parameters

  :param jobClassAd: ClassAd job description object
  :return: list of ClassAd job description objects
  """
  if not jobClassAd.lookupAttribute( 'Parameters' ):
    return S_OK( [ jobClassAd.asJDL() ] )

  result = getParameterVectorLength( jobClassAd )
  if not result['OK']:
    return result
  nParValues = result['Value']
  if nParValues is None:
    return S_ERROR(EWMSJDL, 'Can not determine the number of job parameters')

  parameterDict = {}
  attributes = jobClassAd.getAttributes()
  for attribute in attributes:
    for key in [ 'Parameters', 'ParameterStart', 'ParameterStep', 'ParameterFactor' ]:
      if attribute.startswith( key ):
        seqID = '0' if not '.' in attribute else attribute.split( '.' )[1]
        parameterDict.setdefault( seqID, {} )
        if key == 'Parameters':
          if jobClassAd.isAttributeList( attribute ):
            parList = jobClassAd.getListFromExpression( attribute )
<<<<<<< HEAD
	    if len( parList ) != nParValues:
=======
            if len( parList ) != nParValues:
>>>>>>> fe854730
              return S_ERROR( EWMSJDL, 'Inconsistent parametric job description' )
            parameterDict[seqID]['ParameterList'] = parList
          else:
            if attribute != "Parameters":
              return S_ERROR( EWMSJDL, 'Inconsistent parametric job description' )
            nPar = jobClassAd.getAttributeInt( attribute )
            if nPar is None:
              value = jobClassAd.get_expression( attribute )
              return S_ERROR( EWMSJDL, 'Inconsistent parametric job description: %s=%s' % ( attribute, value ) )
            parameterDict[seqID]['Parameters'] = nPar
        else:
          value = jobClassAd.getAttributeInt( attribute )
          if value is None:
            value = jobClassAd.getAttributeFloat( attribute )
            if value is None:
              value = jobClassAd.get_expression( attribute )
              return S_ERROR( 'Illegal value for %s JDL field: %s' % ( attribute, value ) )
          parameterDict[seqID][key] = value

  if '0' in parameterDict and not parameterDict.get( '0' ):
    parameterDict.pop( '0' )

  parameterLists = {}
  for seqID in parameterDict:
    parList = __getParameterSequence( nParValues,
                                      parList = parameterDict[seqID].get( 'ParameterList', [] ),
                                      parStart = parameterDict[seqID].get( 'ParameterStart', 1 ),
                                      parStep = parameterDict[seqID].get( 'ParameterStep', 0 ),
                                      parFactor = parameterDict[seqID].get( 'ParameterFactor', 1 )
                                    )
    if not parList:
      return S_ERROR( EWMSJDL, 'Inconsistent parametric job description' )

    parameterLists[seqID] = parList

  jobDescList = []
  jobDesc = jobClassAd.asJDL()
  # Width of the sequential parameter number
  zLength = len( str( nParValues - 1 ) )
  for n in range( nParValues ):
    newJobDesc = jobDesc
    newJobDesc = newJobDesc.replace( '%n', str( n ).zfill( zLength ) )
    newClassAd = ClassAd( newJobDesc )
    for seqID in parameterLists:
      parameter = parameterLists[seqID][n]
      for attribute in newClassAd.getAttributes():
        __updateAttribute( newClassAd, attribute, seqID, str( parameter ) )

    for seqID in parameterLists:
      for attribute in ['Parameters', 'ParameterStart', 'ParameterStep', 'ParameterFactor']:
        if seqID == '0':
          newClassAd.deleteAttribute( attribute )
        else:
          newClassAd.deleteAttribute( '%s.%s' % ( attribute, seqID ) )

      parameter = parameterLists[seqID][n]
      if seqID == '0':
        attribute = 'Parameter'
      else:
        attribute = 'Parameter.%s' % seqID
      if isinstance( parameter, basestring) and parameter.startswith( '{' ):
        newClassAd.insertAttributeInt( attribute, str( parameter ) )
      else:
        newClassAd.insertAttributeString( attribute, str( parameter ) )

    newClassAd.insertAttributeInt( 'ParameterNumber', n )
    newJDL = newClassAd.asJDL()
    jobDescList.append( newJDL )

  return S_OK( jobDescList )<|MERGE_RESOLUTION|>--- conflicted
+++ resolved
@@ -40,21 +40,12 @@
   for attribute in attributes:
     if attribute.startswith( "Parameters" ):
       if jobClassAd.isAttributeList( attribute ):
-<<<<<<< HEAD
-	parameterList = jobClassAd.getListFromExpression( attribute )
-	nThisParValues = len( parameterList )
-      else:
-	nThisParValues = jobClassAd.getAttributeInt( attribute )
-      if nParValues is not None and nParValues != nThisParValues:
-	return S_ERROR( EWMSJDL, "Different length of parameter vectors" )
-=======
         parameterList = jobClassAd.getListFromExpression( attribute )
         nThisParValues = len( parameterList )
       else:
         nThisParValues = jobClassAd.getAttributeInt( attribute )
       if nParValues is not None and nParValues != nThisParValues:
         return S_ERROR( EWMSJDL, "Different length of parameter vectors" )
->>>>>>> fe854730
       nParValues = nThisParValues
   if nParValues is not None and nParValues <= 0:
     return S_ERROR( EWMSJDL, 'Illegal number of job parameters %d' % ( nParValues ) )
@@ -112,11 +103,7 @@
         if key == 'Parameters':
           if jobClassAd.isAttributeList( attribute ):
             parList = jobClassAd.getListFromExpression( attribute )
-<<<<<<< HEAD
-	    if len( parList ) != nParValues:
-=======
             if len( parList ) != nParValues:
->>>>>>> fe854730
               return S_ERROR( EWMSJDL, 'Inconsistent parametric job description' )
             parameterDict[seqID]['ParameterList'] = parList
           else:
