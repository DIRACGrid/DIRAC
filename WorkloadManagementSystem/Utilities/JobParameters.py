--- conflicted
+++ resolved
@@ -21,13 +21,8 @@
                'cpu_limit_secs', 'max_rss_bytes', 'max_swap_bytes', 'scratch_limit_bytes'):
     fname = os.path.join(os.environ['JOBFEATURES'], item)
     try:
-<<<<<<< HEAD
       val = urlopen(fname).read()
     except BaseException:
-=======
-      val = urllib2.urlopen(fname).read()
-    except Exception:
->>>>>>> 816b365c
       val = 0
     features[item] = val
   return features
