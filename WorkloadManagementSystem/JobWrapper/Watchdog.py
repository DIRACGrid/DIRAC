########################################################################
# $HeadURL$
# File  : Watchdog.py
# Author: Stuart Paterson
########################################################################

"""  The Watchdog class is used by the Job Wrapper to resolve and monitor
     the system resource consumption.  The Watchdog can determine if
     a running job is stalled and indicate this to the Job Wrapper.
     Furthermore, the Watchdog will identify when the Job CPU limit has been
     exceeded and fail jobs meaningfully.

     Information is returned to the WMS via the heart-beat mechanism.  This
     also interprets control signals from the WMS e.g. to kill a running
     job.

     - Still to implement:
          - CPU normalization for correct comparison with job limit
"""

__RCSID__ = "$Id$"

from DIRAC.Core.Utilities                               import Time
from DIRAC.Core.DISET.RPCClient                         import RPCClient
from DIRAC.ConfigurationSystem.Client.Config            import gConfig
from DIRAC.ConfigurationSystem.Client.PathFinder        import getSystemInstance
from DIRAC.Core.Utilities.ProcessMonitor                import ProcessMonitor
from DIRAC                                              import S_OK, S_ERROR, gLogger
from DIRAC.Core.Utilities.TimeLeft.TimeLeft             import TimeLeft

import os, time

class Watchdog:

  #############################################################################
  def __init__( self, pid, exeThread, spObject, jobCPUtime, memoryLimit = 0, systemFlag = 'linux2.4' ):
    """ Constructor, takes system flag as argument.
    """
    self.log = gLogger.getSubLogger( "Watchdog" )
    self.systemFlag = systemFlag
    self.exeThread = exeThread
    self.wrapperPID = pid
    self.appPID = self.exeThread.getCurrentPID()
    self.spObject = spObject
    self.jobCPUtime = jobCPUtime
    self.memoryLimit = memoryLimit
    self.calibration = 0
    self.initialValues = {}
    self.parameters = {}
    self.peekFailCount = 0
    self.peekRetry = 5
    self.processMonitor = ProcessMonitor()
    self.checkError = ''
    self.currentStats = {}
    self.initialized = False
    self.count = 0


  #############################################################################
  def initialize( self, loops = 0 ):
    """ Watchdog initialization.
    """
    if self.initialized:
      self.log.info( 'Watchdog already initialized' )
      return S_OK()
    else:
      self.initialized = True

    setup = gConfig.getValue( '/DIRAC/Setup', '' )
    if not setup:
      return S_ERROR( 'Can not get the DIRAC Setup value' )
    wms_instance = getSystemInstance( "WorkloadManagement" )
    if not wms_instance:
      return S_ERROR( 'Can not get the WorkloadManagement system instance' )
    self.section = '/Systems/WorkloadManagement/%s/JobWrapper' % wms_instance

    self.maxcount = loops
    self.log.verbose( 'Watchdog initialization' )
    self.log.info( 'Attempting to Initialize Watchdog for: %s' % ( self.systemFlag ) )
    # Test control flags
    self.testWallClock = gConfig.getValue( self.section + '/CheckWallClockFlag', 1 )
    self.testDiskSpace = gConfig.getValue( self.section + '/CheckDiskSpaceFlag', 1 )
    self.testLoadAvg = gConfig.getValue( self.section + '/CheckLoadAvgFlag', 1 )
    self.testCPUConsumed = gConfig.getValue( self.section + '/CheckCPUConsumedFlag', 1 )
    self.testCPULimit = gConfig.getValue( self.section + '/CheckCPULimitFlag', 0 )
    self.testMemoryLimit = gConfig.getValue( self.section + '/CheckMemoryLimitFlag', 0 )
    self.testTimeLeft = gConfig.getValue( self.section + '/CheckTimeLeftFlag', 1 )
    # Other parameters
    self.pollingTime = gConfig.getValue( self.section + '/PollingTime', 10 )  # 10 seconds
    self.checkingTime = gConfig.getValue( self.section + '/CheckingTime', 30 * 60 )  # 30 minute period
    self.minCheckingTime = gConfig.getValue( self.section + '/MinCheckingTime', 20 * 60 )  # 20 mins
    self.maxWallClockTime = gConfig.getValue( self.section + '/MaxWallClockTime', 3 * 24 * 60 * 60 )  # e.g. 4 days
    self.jobPeekFlag = gConfig.getValue( self.section + '/JobPeekFlag', 1 )  # on / off
    self.minDiskSpace = gConfig.getValue( self.section + '/MinDiskSpace', 10 )  # MB
    self.loadAvgLimit = gConfig.getValue( self.section + '/LoadAverageLimit', 1000 )  # > 1000 and jobs killed
    self.sampleCPUTime = gConfig.getValue( self.section + '/CPUSampleTime', 30 * 60 )  # e.g. up to 20mins sample
    self.jobCPUMargin = gConfig.getValue( self.section + '/JobCPULimitMargin', 20 )  # %age buffer before killing job
    self.minCPUWallClockRatio = gConfig.getValue( self.section + '/MinCPUWallClockRatio', 5 )  # ratio %age
    self.nullCPULimit = gConfig.getValue( self.section + '/NullCPUCountLimit', 5 )  # After 5 sample times return null CPU consumption kill job
    self.checkCount = 0
    self.nullCPUCount = 0
    if self.checkingTime < self.minCheckingTime:
      self.log.info( 'Requested CheckingTime of %s setting to %s seconds (minimum)' % ( self.checkingTime, self.minCheckingTime ) )
      self.checkingTime = self.minCheckingTime

    # The time left is returned in seconds @ 250 SI00 = 1 HS06,
    # the self.checkingTime and self.pollingTime are in seconds,
    # thus they need to be multiplied by a large enough factor
    self.grossTimeLeftLimit = 10 * self.checkingTime
    self.fineTimeLeftLimit = gConfig.getValue( self.section + '/TimeLeftLimit', 150 * self.pollingTime )

    self.timeLeftUtil = TimeLeft()
    self.timeLeft = 0
    self.littleTimeLeft = False
    return S_OK()

  def run( self ):
    """ The main watchdog execution method
    """

    result = self.initialize()
    if not result['OK']:
      gLogger.always( 'Can not start watchdog for the following reason' )
      gLogger.always( result['Message'] )
      return result

    try:
      while True:
        gLogger.debug( 'Starting watchdog loop # %d' % self.count )
        start_cycle_time = time.time()
        result = self.execute()
        exec_cycle_time = time.time() - start_cycle_time
        if not result[ 'OK' ]:
          gLogger.error( "Watchdog error during execution", result[ 'Message' ] )
          break
        elif result['Value'] == "Ended":
          break
        self.count += 1
        if exec_cycle_time < self.pollingTime:
          time.sleep( self.pollingTime - exec_cycle_time )
      return S_OK()
    except Exception:
      gLogger.exception()
      return S_ERROR( 'Exception' )

  #############################################################################
  def execute( self ):
    """ The main agent execution method of the Watchdog.
    """
    if not self.exeThread.isAlive():
      # print self.parameters
      self.__getUsageSummary()
      self.log.info( 'Process to monitor has completed, Watchdog will exit.' )
      return S_OK( "Ended" )

    if self.littleTimeLeft:
      # if we have gone over enough iterations query again
      if self.littleTimeLeftCount == 0 and self.__timeLeft() == -1:
        self.checkError = 'Job has reached the CPU limit of the queue'
        self.log.error( self.checkError, self.timeLeft )
        self.__killRunningThread()
        return S_OK()
      else:
        self.littleTimeLeftCount -= 1


    # Note: need to poll regularly to see if the thread is alive
    #      but only perform checks with a certain frequency
    if ( time.time() - self.initialValues['StartTime'] ) > self.checkingTime * self.checkCount:
      self.checkCount += 1
      result = self.__performChecks()
      if not result['OK']:
        self.log.warn( 'Problem during recent checks' )
        self.log.warn( result['Message'] )
      return S_OK()
    else:
      # self.log.debug('Application thread is alive: checking count is %s' %(self.checkCount))
      return S_OK()


  #############################################################################
  def __performChecks( self ):
    """The Watchdog checks are performed at a different period to the checking of the
       application thread and correspond to the checkingTime.
    """
    self.log.verbose( '------------------------------------' )
    self.log.verbose( 'Checking loop starts for Watchdog' )
    heartBeatDict = {}
    msg = ''
    result = self.getLoadAverage()
    msg += 'LoadAvg: %s ' % ( result['Value'] )
    heartBeatDict['LoadAverage'] = result['Value']
    if not self.parameters.has_key( 'LoadAverage' ):
      self.parameters['LoadAverage'] = []
    self.parameters['LoadAverage'].append( result['Value'] )
    result = self.getMemoryUsed()
    msg += 'MemUsed: %.1f kb ' % ( result['Value'] )
    heartBeatDict['MemoryUsed'] = result['Value']
    if not self.parameters.has_key( 'MemoryUsed' ):
      self.parameters['MemoryUsed'] = []
    self.parameters['MemoryUsed'].append( result['Value'] )
    result = self.processMonitor.getMemoryConsumed( self.wrapperPID )
    if result['OK']:
      vsize = result['Value']['Vsize']/1024.
      rss = result['Value']['RSS']/1024.
      heartBeatDict['Vsize'] = vsize
      heartBeatDict['RSS'] = rss
      self.parameters.setdefault( 'Vsize', [] )
      self.parameters['Vsize'].append( vsize )
      self.parameters.setdefault( 'RSS', [] )
      self.parameters['RSS'].append( rss )
      msg += "Job Vsize: %.1f kb " % vsize
      msg += "Job RSS: %.1f kb " % rss
    result = self.getDiskSpace()
    msg += 'DiskSpace: %.1f MB ' % ( result['Value'] )
    if not self.parameters.has_key( 'DiskSpace' ):
      self.parameters['DiskSpace'] = []
    self.parameters['DiskSpace'].append( result['Value'] )
    heartBeatDict['AvailableDiskSpace'] = result['Value']
    result = self.__getCPU()
    msg += 'CPU: %s (h:m:s) ' % ( result['Value'] )
    if not self.parameters.has_key( 'CPUConsumed' ):
      self.parameters['CPUConsumed'] = []
    self.parameters['CPUConsumed'].append( result['Value'] )
    hmsCPU = result['Value']
    rawCPU = self.__convertCPUTime( hmsCPU )
    if rawCPU['OK']:
      heartBeatDict['CPUConsumed'] = rawCPU['Value']
    result = self.__getWallClockTime()
    msg += 'WallClock: %.2f s ' % ( result['Value'] )
    self.parameters['WallClockTime'].append( result['Value'] )
    heartBeatDict['WallClockTime'] = result['Value']
    self.log.info( msg )

    result = self.__checkProgress()
    if not result['OK']:
      self.checkError = result['Message']
      self.log.warn( self.checkError )

      if self.jobPeekFlag:
        result = self.__peek()
        if result['OK']:
          outputList = result['Value']
          size = len( outputList )
          self.log.info( 'Last %s lines of available application output:' % ( size ) )
          self.log.info( '================START================' )
          for line in outputList:
            self.log.info( line )

          self.log.info( '=================END=================' )

      self.__killRunningThread()
      return S_OK()

    recentStdOut = 'None'
    if self.jobPeekFlag:
      result = self.__peek()
      if result['OK']:
        outputList = result['Value']
        size = len( outputList )
        recentStdOut = 'Last %s lines of application output from Watchdog on %s [UTC]:' % ( size, Time.dateTime() )
        border = '=' * len( recentStdOut )
        cpuTotal = 'Last reported CPU consumed for job is %s (h:m:s)' % ( hmsCPU )
        if self.timeLeft:
          cpuTotal += ', Batch Queue Time Left %s (s @ HS06)' % self.timeLeft
        recentStdOut = '\n%s\n%s\n%s\n%s\n' % ( border, recentStdOut, cpuTotal, border )
        self.log.info( recentStdOut )
        for line in outputList:
          self.log.info( line )
          recentStdOut += line + '\n'
      else:
        recentStdOut = 'Watchdog is initializing and will attempt to obtain standard output from application thread'
        self.log.info( recentStdOut )
        self.peekFailCount += 1
        if self.peekFailCount > self.peekRetry:
          self.jobPeekFlag = 0
          self.log.warn( 'Turning off job peeking for remainder of execution' )

    if not os.environ.has_key( 'JOBID' ):
      self.log.info( 'Running without JOBID so parameters will not be reported' )
      return S_OK()

    jobID = os.environ['JOBID']
    staticParamDict = {'StandardOutput':recentStdOut}
    self.__sendSignOfLife( int( jobID ), heartBeatDict, staticParamDict )
    return S_OK( 'Watchdog checking cycle complete' )

  #############################################################################
  def __getCPU( self ):
    """Uses os.times() to get CPU time and returns HH:MM:SS after conversion.
    """
    cpuTime = '00:00:00'
    try:
      cpuTime = self.processMonitor.getCPUConsumed( self.wrapperPID )
    except Exception:
      self.log.warn( 'Could not determine CPU time consumed with exception' )
      self.log.exception()
      return S_OK( cpuTime )  # just return null CPU

    if not cpuTime['OK']:
      self.log.warn( 'Problem while checking consumed CPU' )
      self.log.warn( cpuTime )
      return S_OK( '00:00:00' )  # again return null CPU in this case

    cpuTime = cpuTime['Value']
    self.log.verbose( "Raw CPU time consumed (s) = %s" % ( cpuTime ) )
    result = self.__getCPUHMS( cpuTime )
    return result

  #############################################################################
  def __getCPUHMS( self, cpuTime ):
    mins, secs = divmod( cpuTime, 60 )
    hours, mins = divmod( mins, 60 )
    humanTime = '%02d:%02d:%02d' % ( hours, mins, secs )
    self.log.verbose( 'Human readable CPU time is: %s' % humanTime )
    return S_OK( humanTime )

  #############################################################################
  def __interpretControlSignal( self, signalDict ):
    """This method is called whenever a signal is sent via the result of
       sending a sign of life.
    """
    self.log.info( 'Received control signal' )
    if type( signalDict ) == type( {} ):
      if signalDict.has_key( 'Kill' ):
        self.log.info( 'Received Kill signal, stopping job via control signal' )
        self.checkError = 'Received Kill signal'
        self.__killRunningThread()
      else:
        self.log.info( 'The following control signal was sent but not understood by the watchdog:' )
        self.log.info( signalDict )
    else:
      self.log.info( 'Expected dictionary for control signal, received:\n%s' % ( signalDict ) )

    return S_OK()

  #############################################################################
  def __checkProgress( self ):
    """This method calls specific tests to determine whether the job execution
       is proceeding normally.  CS flags can easily be added to add or remove
       tests via central configuration.
    """
    report = ''

    if self.testWallClock:
      result = self.__checkWallClockTime()
      report += 'WallClock: OK, '
      if not result['OK']:
        self.log.warn( result['Message'] )
        return result
    else:
      report += 'WallClock: NA,'

    if self.testDiskSpace:
      result = self.__checkDiskSpace()
      report += 'DiskSpace: OK, '
      if not result['OK']:
        self.log.warn( result['Message'] )
        return result
    else:
      report += 'DiskSpace: NA,'

    if self.testLoadAvg:
      result = self.__checkLoadAverage()
      report += 'LoadAverage: OK, '
      if not result['OK']:
        self.log.warn( result['Message'] )
        return result
    else:
      report += 'LoadAverage: NA,'

    if self.testCPUConsumed:
      result = self.__checkCPUConsumed()
      report += 'CPUConsumed: OK, '
      if not result['OK']:
        return result
    else:
      report += 'CPUConsumed: NA, '

    if self.testCPULimit:
      result = self.__checkCPULimit()
      report += 'CPULimit OK, '
      if not result['OK']:
        self.log.warn( result['Message'] )
        return result
    else:
      report += 'CPULimit: NA, '
        
    if self.testTimeLeft:
      self.__timeLeft()
      if self.timeLeft:
        report += 'TimeLeft: OK'
    else:
      report += 'TimeLeft: NA'

    if self.testMemoryLimit:
      result = self.__checkMemoryLimit()
      report += 'MemoryLimit OK, '
      if not result['OK']:
        self.log.warn( result['Message'] )
        return result
    else:
      report += 'MemoryLimit: NA, '

    self.log.info( report )
    return S_OK( 'All enabled checks passed' )

  #############################################################################
  def __checkCPUConsumed( self ):
    """ Checks whether the CPU consumed by application process is reasonable. This
        method will report stalled jobs to be killed.
    """
    self.log.info( "Checking CPU Consumed" )

    if 'WallClockTime' not in self.parameters:
      return S_ERROR( 'Missing WallClockTime info' )
    if 'CPUConsumed' not in self.parameters:
      return S_ERROR( 'Missing CPUConsumed info' )

    wallClockTime = self.parameters['WallClockTime'][-1]
    if wallClockTime < self.sampleCPUTime:
      self.log.info( "Stopping check, wallclock time (%s) is still smalled than sample time (%s)" % ( wallClockTime,
                                                                                            self.sampleCPUTime ) )
      return S_OK()

    intervals = max( 1, int( self.sampleCPUTime / self.checkingTime ) )
    if len( self.parameters['CPUConsumed'] ) < intervals + 1:
      self.log.info( "Not enough snapshots to calculate, there are %s and we need %s" % ( len( self.parameters['CPUConsumed'] ),
                                                                                          intervals + 1 ) )
      return S_OK()

    wallClockTime = self.parameters['WallClockTime'][-1] - self.parameters['WallClockTime'][-1 - intervals ]
    try:
      cpuTime = self.__convertCPUTime( self.parameters['CPUConsumed'][-1] )['Value']
      # For some reason, some times the CPU consumed estimation returns 0
      # if cpuTime == 0:
      #   return S_OK()
      cpuTime -= self.__convertCPUTime( self.parameters['CPUConsumed'][-1 - intervals ] )['Value']
      if cpuTime < 0:
        self.log.warn( 'Consumed CPU time negative, something wrong may have happened, ignore' )
        return S_OK()
      if wallClockTime <= 0:
        self.log.warn( 'Wallclock time should not be negative or zero, Ignore' )
        return S_OK()

      ratio = ( cpuTime / wallClockTime ) * 100.

      self.log.info( "CPU/Wallclock ratio is %.2f%%" % ratio )
      # in case of error cpuTime might be 0, exclude this
      if ratio < self.minCPUWallClockRatio:
        if os.path.exists( 'DISABLE_WATCHDOG_CPU_WALLCLOCK_CHECK' ):
          self.log.info( 'N.B. job would be declared as stalled but CPU / WallClock check is disabled by payload' )
          return S_OK()
        self.log.info( "Job is stalled!" )
        return S_ERROR( 'Watchdog identified this job as stalled' )
    except Exception, e:
<<<<<<< HEAD
      self.log.error( "Cannot convert CPU consumed from string to int", "%s" % str( e ) )
=======
      self.log.error( "Cannot convert CPU consumed from string to int", str( e ) )
>>>>>>> 2bbdc615

    return S_OK()

  #############################################################################

  def __convertCPUTime( self, cputime ):
    """ Method to convert the CPU time as returned from the Watchdog
        instances to the equivalent DIRAC normalized CPU time to be compared
        to the Job CPU requirement.
    """
    cpuValue = 0
    cpuHMS = cputime.split( ':' )
    # for i in xrange( len( cpuHMS ) ):
    #   cpuHMS[i] = cpuHMS[i].replace( '00', '0' )

    try:
      hours = float( cpuHMS[0] ) * 60 * 60
      mins = float( cpuHMS[1] ) * 60
      secs = float( cpuHMS[2] )
      cpuValue = float( hours + mins + secs )
    except Exception, x:
      self.log.warn( str( x ) )
      return S_ERROR( 'Could not calculate CPU time' )

    # Normalization to be implemented
    normalizedCPUValue = cpuValue

    result = S_OK()
    result['Value'] = normalizedCPUValue
    self.log.debug( 'CPU value %s converted to %s' % ( cputime, normalizedCPUValue ) )
    return result

  #############################################################################

  def __checkCPULimit( self ):
    """ Checks that the job has consumed more than the job CPU requirement
        (plus a configurable margin) and kills them as necessary.
    """
    consumedCPU = 0
    if self.parameters.has_key( 'CPUConsumed' ):
      consumedCPU = self.parameters['CPUConsumed'][-1]

    consumedCPUDict = self.__convertCPUTime( consumedCPU )
    if consumedCPUDict['OK']:
      currentCPU = consumedCPUDict['Value']
    else:
      return S_OK( 'Not possible to determine current CPU consumed' )

    if consumedCPU:
      limit = self.jobCPUtime + self.jobCPUtime * ( self.jobCPUMargin / 100 )
      cpuConsumed = float( currentCPU )
      if cpuConsumed > limit:
        self.log.info( 'Job has consumed more than the specified CPU limit with an additional %s%% margin' % ( self.jobCPUMargin ) )
        return S_ERROR( 'Job has exceeded maximum CPU time limit' )
      else:
        return S_OK( 'Job within CPU limit' )
    elif not currentCPU:
      self.log.verbose( 'Both initial and current CPU consumed are null' )
      return S_OK( 'CPU consumed is not measurable yet' )
    else:
      return S_OK( 'Not possible to determine CPU consumed' )

  def __checkMemoryLimit( self ):
    """ Checks that the job memory consumption is within a limit
    """
    if self.parameters.has_key( 'Vsize' ):
      vsize = self.parameters['Vsize'][-1]
      
    if vsize and self.memoryLimit:
      if vsize > self.memoryLimit:
        vsize = vsize
        # Just a warning for the moment
        self.log.warn( "Job has consumed %f.2 KB of memory with the limit of %f.2 KB" % ( vsize, self.memoryLimit ) )  
    
    return S_OK()

  #############################################################################
  def __checkDiskSpace( self ):
    """Checks whether the CS defined minimum disk space is available.
    """
    if self.parameters.has_key( 'DiskSpace' ):
      availSpace = self.parameters['DiskSpace'][-1]
      if availSpace >= 0 and availSpace < self.minDiskSpace:
        self.log.info( 'Not enough local disk space for job to continue, defined in CS as %s MB' % ( self.minDiskSpace ) )
        return S_ERROR( 'Job has insufficient disk space to continue' )
      else:
        return S_OK( 'Job has enough disk space available' )
    else:
      return S_ERROR( 'Available disk space could not be established' )

  #############################################################################
  def __checkWallClockTime( self ):
    """Checks whether the job has been running for the CS defined maximum
       wall clock time.
    """
    if self.initialValues.has_key( 'StartTime' ):
      startTime = self.initialValues['StartTime']
      if time.time() - startTime > self.maxWallClockTime:
        self.log.info( 'Job has exceeded maximum wall clock time of %s seconds' % ( self.maxWallClockTime ) )
        return S_ERROR( 'Job has exceeded maximum wall clock time' )
      else:
        return S_OK( 'Job within maximum wall clock time' )
    else:
      return S_ERROR( 'Job start time could not be established' )

  #############################################################################
  def __checkLoadAverage( self ):
    """Checks whether the CS defined maximum load average is exceeded.
    """
    if self.parameters.has_key( 'LoadAverage' ):
      loadAvg = self.parameters['LoadAverage'][-1]
      if loadAvg > float( self.loadAvgLimit ):
        self.log.info( 'Maximum load average exceeded, defined in CS as %s ' % ( self.loadAvgLimit ) )
        return S_ERROR( 'Job exceeded maximum load average' )
      else:
        return S_OK( 'Job running with normal load average' )
    else:
      return S_ERROR( 'Job load average not established' )

  #############################################################################
  def __peek( self ):
    """ Uses ExecutionThread.getOutput() method to obtain standard output
        from running thread via subprocess callback function.
    """
    result = self.exeThread.getOutput()
    if not result['OK']:
      self.log.warn( 'Could not obtain output from running application thread' )
      self.log.warn( result['Message'] )

    return result

  #############################################################################
  def calibrate( self ):
    """ The calibrate method obtains the initial values for system memory and load
        and calculates the margin for error for the rest of the Watchdog cycle.
    """
    self.__getWallClockTime()
    self.parameters['WallClockTime'] = []

    initialCPU = 0.0
    result = self.__getCPU()
    self.log.verbose( 'CPU consumed %s' % ( result ) )
    if not result['OK']:
      msg = 'Could not establish CPU consumed'
      self.log.warn( msg )
#      result = S_ERROR(msg)
#      return result

    initialCPU = result['Value']

    self.initialValues['CPUConsumed'] = initialCPU
    self.parameters['CPUConsumed'] = []

    result = self.getLoadAverage()
    self.log.verbose( 'LoadAverage: %s' % ( result ) )
    if not result['OK']:
      msg = 'Could not establish LoadAverage'
      self.log.warn( msg )
#      result = S_ERROR(msg)
#      return result

    self.initialValues['LoadAverage'] = result['Value']
    self.parameters['LoadAverage'] = []

    result = self.getMemoryUsed()
    self.log.verbose( 'MemUsed: %s' % ( result ) )
    if not result['OK']:
      msg = 'Could not establish MemoryUsed'
      self.log.warn( msg )
#      result = S_ERROR(msg)
#      return result

    self.initialValues['MemoryUsed'] = result['Value']
    self.parameters['MemoryUsed'] = []
    
    result = self.processMonitor.getMemoryConsumed( self.wrapperPID )
    self.log.verbose( 'Job Memory: %s' % ( result['Value'] ) )
    if not result['OK']:
      self.log.warn( 'Could not get job memory usage' )

    self.initialValues['Vsize'] = result['Value']['Vsize']/1024.
    self.initialValues['RSS'] = result['Value']['RSS']/1024.
    self.parameters['Vsize'] = []
    self.parameters['RSS'] = []

    result = self. getDiskSpace()
    self.log.verbose( 'DiskSpace: %s' % ( result ) )
    if not result['OK']:
      msg = 'Could not establish DiskSpace'
      self.log.warn( msg )
#      result = S_ERROR(msg)
#      return result

    self.initialValues['DiskSpace'] = result['Value']
    self.parameters['DiskSpace'] = []

    result = self.getNodeInformation()
    self.log.verbose( 'NodeInfo: %s' % ( result ) )
    if not result['OK']:
      msg = 'Could not establish static system information'
      self.log.warn( msg )
#      result = S_ERROR(msg)
#      return result

    if os.environ.has_key( 'LSB_JOBID' ):
      result['LocalJobID'] = os.environ['LSB_JOBID']
    if os.environ.has_key( 'PBS_JOBID' ):
      result['LocalJobID'] = os.environ['PBS_JOBID']
    if os.environ.has_key( 'QSUB_REQNAME' ):
      result['LocalJobID'] = os.environ['QSUB_REQNAME']
    if os.environ.has_key( 'JOB_ID' ):
      result['LocalJobID'] = os.environ['JOB_ID']

    self.__reportParameters( result, 'NodeInformation', True )
    self.__reportParameters( self.initialValues, 'InitialValues' )
    return S_OK()

  def __timeLeft( self ):
    """
      return Normalized CPU time left in the batch system
      0 if not available
      update self.timeLeft and self.littleTimeLeft
    """
    # Get CPU time left in the batch system
    result = self.timeLeftUtil.getTimeLeft( 0.0 )
    if not result['OK']:
      # Could not get CPU time left, we might need to wait for the first loop
      # or the Utility is not working properly for this batch system
      # or we are in a batch system
      timeLeft = 0
    else:
      timeLeft = result['Value']

    self.timeLeft = timeLeft
    if not self.littleTimeLeft:
      if timeLeft and timeLeft < self.grossTimeLeftLimit:
        self.log.info( 'TimeLeft bellow %s, now checking with higher frequency' % timeLeft )
        self.littleTimeLeft = True
        # TODO: better configurable way of doing this to be coded
        self.littleTimeLeftCount = 15
    else:
      if self.timeLeft and self.timeLeft < self.fineTimeLeftLimit:
        timeLeft = -1

    return timeLeft

  #############################################################################
  def __getUsageSummary( self ):
    """ Returns average load, memory etc. over execution of job thread
    """
    summary = {}
    # CPUConsumed
    if self.parameters.has_key( 'CPUConsumed' ):
      cpuList = self.parameters['CPUConsumed']
      if cpuList:
        hmsCPU = cpuList[-1]
        rawCPU = self.__convertCPUTime( hmsCPU )
        if rawCPU['OK']:
          summary['LastUpdateCPU(s)'] = rawCPU['Value']
      else:
        summary['LastUpdateCPU(s)'] = 'Could not be estimated'
    # DiskSpace
    if self.parameters.has_key( 'DiskSpace' ):
      space = self.parameters['DiskSpace']
      if space:
        value = abs( float( space[-1] ) - float( self.initialValues['DiskSpace'] ) )
        if value < 0:
          value = 0
        summary['DiskSpace(MB)'] = value
      else:
        summary['DiskSpace(MB)'] = 'Could not be estimated'
    # MemoryUsed
    if self.parameters.has_key( 'MemoryUsed' ):
      memory = self.parameters['MemoryUsed']
      if memory:
        summary['MemoryUsed(kb)'] = abs( float( memory[-1] ) - float( self.initialValues['MemoryUsed'] ) )
      else:
        summary['MemoryUsed(kb)'] = 'Could not be estimated'
    # LoadAverage
    if self.parameters.has_key( 'LoadAverage' ):
      laList = self.parameters['LoadAverage']
      if laList:
        summary['LoadAverage'] = float( sum( laList ) ) / float( len( laList ) )
      else:
        summary['LoadAverage'] = 'Could not be estimated'

    result = self.__getWallClockTime()
    wallClock = result['Value']
    summary['WallClockTime(s)'] = wallClock

    self.__reportParameters( summary, 'UsageSummary', True )
    self.currentStats = summary


  #############################################################################
  def __reportParameters( self, params, title = None, report = False ):
    """Will report parameters for job.
    """
    try:
      parameters = []
      self.log.info( '==========================================================' )
      if title:
        self.log.info( 'Watchdog will report %s' % ( title ) )
      else:
        self.log.info( 'Watchdog will report parameters' )
      self.log.info( '==========================================================' )
      vals = params
      if params.has_key( 'Value' ):
        if vals['Value']:
          vals = params['Value']
      for k, v in vals.items():
        if v:
          self.log.info( str( k ) + ' = ' + str( v ) )
          parameters.append( ( k, v ) )
      if report:
        self.__setJobParamList( parameters )

      self.log.info( '==========================================================' )
    except Exception, x:
      self.log.warn( 'Problem while reporting parameters' )
      self.log.warn( str( x ) )

  #############################################################################
  def __getWallClockTime( self ):
    """ Establishes the Wall Clock time spent since the Watchdog initialization"""
    result = S_OK()
    if self.initialValues.has_key( 'StartTime' ):
      currentTime = time.time()
      wallClock = currentTime - self.initialValues['StartTime']
      result['Value'] = wallClock
    else:
      self.initialValues['StartTime'] = time.time()
      result['Value'] = 0.0

    return result

  #############################################################################
  def __killRunningThread( self ):
    """ Will kill the running thread process and any child processes."""
    self.log.info( 'Sending kill signal to application PID %s' % ( self.spObject.getChildPID() ) )
    result = self.spObject.killChild()
    self.applicationKilled = True
    self.log.info( 'Subprocess.killChild() returned:%s ' % ( result ) )
    return S_OK( 'Thread killed' )

  #############################################################################
  def __sendSignOfLife( self, jobID, heartBeatDict, staticParamDict ):
    """ Sends sign of life 'heartbeat' signal and triggers control signal
        interpretation.
    """
    jobReport = RPCClient( 'WorkloadManagement/JobStateUpdate', timeout = 120 )
    result = jobReport.sendHeartBeat( jobID, heartBeatDict, staticParamDict )
    if not result['OK']:
      self.log.warn( 'Problem sending sign of life' )
      self.log.warn( result )

    if result['OK'] and result['Value']:
      self.__interpretControlSignal( result['Value'] )

    return result

  #############################################################################
  def __setJobParamList( self, value ):
    """Wraps around setJobParameters of state update client
    """
    # job wrapper template sets the jobID variable
    if not os.environ.has_key( 'JOBID' ):
      self.log.info( 'Running without JOBID so parameters will not be reported' )
      return S_OK()
    jobID = os.environ['JOBID']
    jobReport = RPCClient( 'WorkloadManagement/JobStateUpdate', timeout = 120 )
    jobParam = jobReport.setJobParameters( int( jobID ), value )
    self.log.verbose( 'setJobParameters(%s,%s)' % ( jobID, value ) )
    if not jobParam['OK']:
      self.log.warn( jobParam['Message'] )

    return jobParam

  #############################################################################
  def getNodeInformation( self ):
    """ Attempts to retrieve all static system information, should be overridden in a subclass"""
    methodName = 'getNodeInformation'
    self.log.warn( 'Watchdog: ' + methodName + ' method should be implemented in a subclass' )
    return S_ERROR( 'Watchdog: ' + methodName + ' method should be implemented in a subclass' )

  #############################################################################
  def getLoadAverage( self ):
    """ Attempts to get the load average, should be overridden in a subclass"""
    methodName = 'getLoadAverage'
    self.log.warn( 'Watchdog: ' + methodName + ' method should be implemented in a subclass' )
    return S_ERROR( 'Watchdog: ' + methodName + ' method should be implemented in a subclass' )

  #############################################################################
  def getMemoryUsed( self ):
    """ Attempts to get the memory used, should be overridden in a subclass"""
    methodName = 'getMemoryUsed'
    self.log.warn( 'Watchdog: ' + methodName + ' method should be implemented in a subclass' )
    return S_ERROR( 'Watchdog: ' + methodName + ' method should be implemented in a subclass' )

  #############################################################################
  def getDiskSpace( self ):
    """ Attempts to get the available disk space, should be overridden in a subclass"""
    methodName = 'getDiskSpace'
    self.log.warn( 'Watchdog: ' + methodName + ' method should be implemented in a subclass' )
    return S_ERROR( 'Watchdog: ' + methodName + ' method should be implemented in a subclass' )

# EOF#EOF#EOF#EOF#EOF#EOF#EOF#EOF#EOF#EOF#EOF#EOF#EOF#EOF#EOF#EOF#EOF#EOF#EOF#<|MERGE_RESOLUTION|>--- conflicted
+++ resolved
@@ -454,11 +454,7 @@
         self.log.info( "Job is stalled!" )
         return S_ERROR( 'Watchdog identified this job as stalled' )
     except Exception, e:
-<<<<<<< HEAD
-      self.log.error( "Cannot convert CPU consumed from string to int", "%s" % str( e ) )
-=======
       self.log.error( "Cannot convert CPU consumed from string to int", str( e ) )
->>>>>>> 2bbdc615
 
     return S_OK()
 
