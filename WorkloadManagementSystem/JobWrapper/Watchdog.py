########################################################################
# File  : Watchdog.py
# Author: Stuart Paterson
########################################################################

"""  The Watchdog class is used by the Job Wrapper to resolve and monitor
     the system resource consumption.  The Watchdog can determine if
     a running job is stalled and indicate this to the Job Wrapper.
     Furthermore, the Watchdog will identify when the Job CPU limit has been
     exceeded and fail jobs meaningfully.

     Information is returned to the WMS via the heart-beat mechanism.  This
     also interprets control signals from the WMS e.g. to kill a running
     job.

     - Still to implement:
          - CPU normalization for correct comparison with job limit
"""

__RCSID__ = "$Id$"

import os
import re
import time
import resource
import errno

from DIRAC import S_OK, S_ERROR, gLogger
from DIRAC.Core.Utilities import Time
from DIRAC.Core.Utilities import MJF
from DIRAC.Core.Utilities.Profiler import Profiler
from DIRAC.Resources.Computing.BatchSystems.TimeLeft.TimeLeft import TimeLeft
from DIRAC.Core.Utilities.Subprocess import getChildrenPIDs
from DIRAC.ConfigurationSystem.Client.Config import gConfig
from DIRAC.ConfigurationSystem.Client.PathFinder import getSystemInstance
from DIRAC.WorkloadManagementSystem.Client.JobStateUpdateClient import JobStateUpdateClient


class Watchdog(object):

  #############################################################################
  def __init__(self, pid, exeThread, spObject, jobCPUTime,
               memoryLimit=0, processors=1, systemFlag='linux', jobArgs={}):
    """ Constructor, takes system flag as argument.
    """
    self.stopSigStartSeconds = int(jobArgs.get('StopSigStartSeconds', 1800))  # 30 minutes
    self.stopSigFinishSeconds = int(jobArgs.get('StopSigFinishSeconds', 1800))  # 30 minutes
    self.stopSigNumber = int(jobArgs.get('StopSigNumber', 2))  # SIGINT
    self.stopSigRegex = jobArgs.get('StopSigRegex', None)
    self.stopSigSent = False

    self.log = gLogger.getSubLogger("Watchdog")
    self.systemFlag = systemFlag
    self.exeThread = exeThread
    self.wrapperPID = pid
    self.appPID = self.exeThread.getCurrentPID()
    self.spObject = spObject
    self.jobCPUTime = jobCPUTime
    self.memoryLimit = memoryLimit
    self.calibration = 0
    self.initialValues = {}
    self.parameters = {}
    self.peekFailCount = 0
    self.peekRetry = 5
    self.profiler = Profiler(pid)
    self.checkError = ''
    self.currentStats = {}
    self.initialized = False
    self.count = 0

    # defaults
    self.testWallClock = 1
    self.testDiskSpace = 1
    self.testLoadAvg = 1
    self.maxWallClockTime = 3 * 24 * 60 * 60
    self.testCPUConsumed = 1
    self.testCPULimit = 0
    self.testMemoryLimit = 0
    self.testTimeLeft = 1
    self.pollingTime = 10  # 10 seconds
    self.checkingTime = 30 * 60  # 30 minute period
    self.minCheckingTime = 20 * 60  # 20 mins
    self.wallClockCheckSeconds = 5 * 60  # 5 minutes
    self.maxWallClockTime = 3 * 24 * 60 * 60  # e.g. 4 days
    self.jobPeekFlag = 1  # on / off
    self.minDiskSpace = 10  # MB
    self.loadAvgLimit = 1000  # > 1000 and jobs killed
    self.sampleCPUTime = 30 * 60  # e.g. up to 20mins sample
    self.jobCPUMargin = 20  # %age buffer before killing job
    self.minCPUWallClockRatio = 5  # ratio %age
    self.nullCPULimit = 5  # After 5 sample times return null CPU consumption kill job
    self.checkCount = 0
    self.wallClockCheckCount = 0
    self.nullCPUCount = 0

    self.grossTimeLeftLimit = 10 * self.checkingTime
    self.timeLeftUtil = TimeLeft()
    self.timeLeft = 0
    self.littleTimeLeft = False
    self.scaleFactor = 1.0
    self.processors = processors

  #############################################################################
  def initialize(self, loops=0):
    """ Watchdog initialization.
    """
    if self.initialized:
      self.log.info('Watchdog already initialized')
      return S_OK()
    else:
      self.initialized = True

    setup = gConfig.getValue('/DIRAC/Setup', '')
    if not setup:
      return S_ERROR('Can not get the DIRAC Setup value')
    wms_instance = getSystemInstance("WorkloadManagement")
    if not wms_instance:
      return S_ERROR('Can not get the WorkloadManagement system instance')
    self.section = '/Systems/WorkloadManagement/%s/JobWrapper' % wms_instance

    self.maxcount = loops
    self.log.verbose('Watchdog initialization')
    self.log.info('Attempting to Initialize Watchdog for: %s' % (self.systemFlag))
    # Test control flags
    self.testWallClock = gConfig.getValue(self.section + '/CheckWallClockFlag', 1)
    self.testDiskSpace = gConfig.getValue(self.section + '/CheckDiskSpaceFlag', 1)
    self.testLoadAvg = gConfig.getValue(self.section + '/CheckLoadAvgFlag', 1)
    self.testCPUConsumed = gConfig.getValue(self.section + '/CheckCPUConsumedFlag', 1)
    self.testCPULimit = gConfig.getValue(self.section + '/CheckCPULimitFlag', 0)
    self.testMemoryLimit = gConfig.getValue(self.section + '/CheckMemoryLimitFlag', 0)
    self.testTimeLeft = gConfig.getValue(self.section + '/CheckTimeLeftFlag', 1)
    # Other parameters
    self.pollingTime = gConfig.getValue(self.section + '/PollingTime', 10)  # 10 seconds
    self.checkingTime = gConfig.getValue(self.section + '/CheckingTime', 30 * 60)  # 30 minute period
    self.minCheckingTime = gConfig.getValue(self.section + '/MinCheckingTime', 20 * 60)  # 20 mins
    self.maxWallClockTime = gConfig.getValue(self.section + '/MaxWallClockTime', 3 * 24 * 60 * 60)  # e.g. 4 days
    self.jobPeekFlag = gConfig.getValue(self.section + '/JobPeekFlag', 1)  # on / off
    self.minDiskSpace = gConfig.getValue(self.section + '/MinDiskSpace', 10)  # MB
    self.loadAvgLimit = gConfig.getValue(self.section + '/LoadAverageLimit', 1000)  # > 1000 and jobs killed
    self.sampleCPUTime = gConfig.getValue(self.section + '/CPUSampleTime', 30 * 60)  # e.g. up to 20mins sample
    self.jobCPUMargin = gConfig.getValue(self.section + '/JobCPULimitMargin', 20)  # %age buffer before killing job
    self.minCPUWallClockRatio = gConfig.getValue(self.section + '/MinCPUWallClockRatio', 5)  # ratio %age
    # After 5 sample times return null CPU consumption kill job
    self.nullCPULimit = gConfig.getValue(self.section + '/NullCPUCountLimit', 5)
    if self.checkingTime < self.minCheckingTime:
      self.log.info(
          'Requested CheckingTime of %s setting to %s seconds (minimum)' %
          (self.checkingTime, self.minCheckingTime))
      self.checkingTime = self.minCheckingTime

    # The time left is returned in seconds @ 250 SI00 = 1 HS06,
    # the self.checkingTime and self.pollingTime are in seconds,
    # thus they need to be multiplied by a large enough factor
    self.fineTimeLeftLimit = gConfig.getValue(self.section + '/TimeLeftLimit', 150 * self.pollingTime)
    self.scaleFactor = gConfig.getValue('/LocalSite/CPUScalingFactor', 1.0)

    return S_OK()

  def run(self):
    """ The main watchdog execution method
    """

    result = self.initialize()
    if not result['OK']:
      self.log.always('Can not start watchdog for the following reason')
      self.log.always(result['Message'])
      return result

    try:
      while True:
        self.log.debug('Starting watchdog loop # %d' % self.count)
        start_cycle_time = time.time()
        result = self.execute()
        exec_cycle_time = time.time() - start_cycle_time
        if not result['OK']:
          self.log.error("Watchdog error during execution", result['Message'])
          break
        elif result['Value'] == "Ended":
          break
        self.count += 1
        if exec_cycle_time < self.pollingTime:
          time.sleep(self.pollingTime - exec_cycle_time)
      return S_OK()
    except Exception:
      self.log.exception()
      return S_ERROR('Exception')

  #############################################################################
  def execute(self):
    """ The main agent execution method of the Watchdog.
    """

    if not self.exeThread.isAlive():
      self.__getUsageSummary()
      self.log.info('Process to monitor has completed, Watchdog will exit.')
      return S_OK("Ended")

    # WallClock checks every self.wallClockCheckSeconds, but only if StopSigRegex is defined in JDL
    if not self.stopSigSent and self.stopSigRegex is not None and (
            time.time() - self.initialValues['StartTime']) > self.wallClockCheckSeconds * self.wallClockCheckCount:
      self.wallClockCheckCount += 1
      self._performWallClockChecks()

    if self.littleTimeLeft:
      # if we have gone over enough iterations query again
      if self.littleTimeLeftCount == 0 and self.__timeLeft() == -1:
        self.checkError = 'Job has reached the CPU limit of the queue'
        self.log.error(self.checkError, self.timeLeft)
        self.__killRunningThread()
        return S_OK()
      else:
        self.littleTimeLeftCount -= 1

    # Note: need to poll regularly to see if the thread is alive
    #      but only perform checks with a certain frequency
    if (time.time() - self.initialValues['StartTime']) > self.checkingTime * self.checkCount:
      self.checkCount += 1
      result = self._performChecks()
      if not result['OK']:
        self.log.warn('Problem during recent checks')
        self.log.warn(result['Message'])
      return S_OK()
    else:
      # self.log.debug('Application thread is alive: checking count is %s' %(self.checkCount))
      return S_OK()

  #############################################################################
  def _performWallClockChecks(self):
    """Watchdog performs the wall clock checks based on MJF. Signals are sent
       to processes if we need to stop, but function always returns S_OK()
    """
    mjf = MJF.MJF()

    try:
      wallClockSecondsLeft = mjf.getWallClockSecondsLeft()
    except Exception as e:
      # Just stop if we can't get the wall clock seconds left
      return S_OK()

    jobstartSeconds = mjf.getIntJobFeature('jobstart_secs')
    if jobstartSeconds is None:
      # Just stop if we don't know when the job started
      return S_OK()

    if (int(time.time()) > jobstartSeconds + self.stopSigStartSeconds) and \
       (wallClockSecondsLeft < self.stopSigFinishSeconds + self.wallClockCheckSeconds):
      # Need to send the signal! Assume it works to avoid sending the signal more than once
      self.log.info('Sending signal %d to JobWrapper children' % self.stopSigNumber)
      self.stopSigSent = True

      try:
        for childPid in getChildrenPIDs(self.wrapperPID):
          try:
            cmdline = open('/proc/%d/cmdline' % childPid, 'r').read().replace('\0', ' ').strip()
          except IOError:
            # Process gone away? Not running on Linux? Skip anyway
            continue

          if re.search(self.stopSigRegex, cmdline) is not None:
            self.log.info(
                'Sending signal %d to process ID %d, cmdline = "%s"' %
                (self.stopSigNumber, childPid, cmdline))
            os.kill(childPid, self.stopSigNumber)

      except Exception as e:
        self.log.error('Failed to send signals to JobWrapper children! (%s)' % str(e))

    return S_OK()

  #############################################################################
  def _performChecks(self):
    """The Watchdog checks are performed at a different period to the checking of the
       application thread and correspond to the checkingTime.
    """
    self.log.verbose('------------------------------------')
    self.log.verbose('Checking loop starts for Watchdog')
    heartBeatDict = {}

    msg = ''

    loadAvg = float(os.getloadavg()[0])
    msg += 'LoadAvg: %d ' % loadAvg
    heartBeatDict['LoadAverage'] = loadAvg
    if 'LoadAverage' not in self.parameters:
      self.parameters['LoadAverage'] = []
    self.parameters['LoadAverage'].append(loadAvg)

    memoryUsed = self.getMemoryUsed()
    msg += 'MemUsed: %.1f kb ' % (memoryUsed)
    heartBeatDict['MemoryUsed'] = memoryUsed
    if 'MemoryUsed' not in self.parameters:
      self.parameters['MemoryUsed'] = []
    self.parameters['MemoryUsed'].append(memoryUsed)

    result = self.profiler.vSizeUsage(withChildren=True)
    if not result['OK']:
      self.log.warn("Could not get vSize info from profiler", result['Message'])
    else:
      vsize = result['Value'] * 1024.
      heartBeatDict['Vsize'] = vsize
      self.parameters.setdefault('Vsize', [])
      self.parameters['Vsize'].append(vsize)
      msg += "Job Vsize: %.1f kb " % vsize

    result = self.profiler.memoryUsage(withChildren=True)
    if not result['OK']:
      self.log.warn("Could not get rss info from profiler", result['Message'])
    else:
      rss = result['Value'] * 1024.
      heartBeatDict['RSS'] = rss
      self.parameters.setdefault('RSS', [])
      self.parameters['RSS'].append(rss)
      msg += "Job RSS: %.1f kb " % rss
<<<<<<< HEAD

    if 'DiskSpace' not in self.parameters:
      self.parameters['DiskSpace'] = []

    result = self.getDiskSpace()
=======
    # We exclude fuse so that mountpoints can be cleaned up by automount after a period unused
    # (specific request from CERN batch service).
    result = self.getDiskSpace(exclude='fuse')
>>>>>>> f72e409c
    if not result['OK']:
      self.log.warn("Could not establish DiskSpace", result['Message'])
    else:
      msg += 'DiskSpace: %.1f MB ' % (result['Value'])
      self.parameters['DiskSpace'].append(result['Value'])
      heartBeatDict['AvailableDiskSpace'] = result['Value']

    cpu = self.__getCPU()
    if not cpu['OK']:
      msg += 'CPU: ERROR '
      hmsCPU = 0
    else:
      cpu = cpu['Value']
      msg += 'CPU: %s (h:m:s) ' % (cpu)
      if 'CPUConsumed' not in self.parameters:
        self.parameters['CPUConsumed'] = []
      self.parameters['CPUConsumed'].append(cpu)
      hmsCPU = cpu
      rawCPU = self.__convertCPUTime(hmsCPU)
      if rawCPU['OK']:
        heartBeatDict['CPUConsumed'] = rawCPU['Value']

    result = self.__getWallClockTime()
    if not result['OK']:
      self.log.warn("Failed determining wall clock time", result['Message'])
    else:
      msg += 'WallClock: %.2f s ' % (result['Value'])
      self.parameters.setdefault('WallClockTime', list()).append(result['Value'])
      heartBeatDict['WallClockTime'] = result['Value']
    self.log.info(msg)

    result = self._checkProgress()
    if not result['OK']:
      self.checkError = result['Message']
      self.log.warn(self.checkError)

      if self.jobPeekFlag:
        result = self.__peek()
        if result['OK']:
          outputList = result['Value']
          size = len(outputList)
          self.log.info('Last %s lines of available application output:' % (size))
          self.log.info('================START================')
          for line in outputList:
            self.log.info(line)

          self.log.info('=================END=================')

      self.__killRunningThread()
      return S_OK()

    recentStdOut = 'None'
    if self.jobPeekFlag:
      result = self.__peek()
      if result['OK']:
        outputList = result['Value']
        size = len(outputList)
        recentStdOut = 'Last %s lines of application output from Watchdog on %s [UTC]:' % (size, Time.dateTime())
        border = '=' * len(recentStdOut)
        cpuTotal = 'Last reported CPU consumed for job is %s (h:m:s)' % (hmsCPU)
        if self.timeLeft:
          cpuTotal += ', Batch Queue Time Left %s (s @ HS06)' % self.timeLeft
        recentStdOut = '\n%s\n%s\n%s\n%s\n' % (border, recentStdOut, cpuTotal, border)
        self.log.info(recentStdOut)
        for line in outputList:
          self.log.info(line)
          recentStdOut += line + '\n'
      else:
        recentStdOut = 'Watchdog is initializing and will attempt to obtain standard output from application thread'
        self.log.info(recentStdOut)
        self.peekFailCount += 1
        if self.peekFailCount > self.peekRetry:
          self.jobPeekFlag = 0
          self.log.warn('Turning off job peeking for remainder of execution')

    if 'JOBID' not in os.environ:
      self.log.info('Running without JOBID so parameters will not be reported')
      return S_OK()

    jobID = os.environ['JOBID']
    staticParamDict = {'StandardOutput': recentStdOut}
    self.__sendSignOfLife(int(jobID), heartBeatDict, staticParamDict)
    return S_OK('Watchdog checking cycle complete')

  #############################################################################
  def __getCPU(self):
    """Uses the profiler to get CPU time for current process, its child, and the terminated child,
       and returns HH:MM:SS after conversion.
    """
    result = self.profiler.cpuUsageUser(withChildren=True,
                                        withTerminatedChildren=True)
    if not result['OK']:
      self.log.warn("Issue while checking consumed CPU for user", result['Message'])
      if result['Errno'] == errno.ESRCH:
        self.log.warn("The main process does not exist (anymore). This might be correct.")
      return result
    cpuUsageUser = result['Value']

    result = self.profiler.cpuUsageSystem(withChildren=True,
                                          withTerminatedChildren=True)
    if not result['OK']:
      self.log.warn("Issue while checking consumed CPU for system", result['Message'])
      if result['Errno'] == errno.ESRCH:
        self.log.warn("The main process does not exist (anymore). This might be correct.")
      return result
    cpuUsageSystem = result['Value']

    cpuTimeTotal = cpuUsageUser + cpuUsageSystem
    if cpuTimeTotal:
      self.log.verbose("Raw CPU time consumed (s) =", cpuTimeTotal)
      return self.__getCPUHMS(cpuTimeTotal)
    self.log.error("CPU time consumed found to be 0")
    return S_ERROR()

  #############################################################################
  def __getCPUHMS(self, cpuTime):
    mins, secs = divmod(cpuTime, 60)
    hours, mins = divmod(mins, 60)
    humanTime = '%02d:%02d:%02d' % (hours, mins, secs)
    self.log.verbose('Human readable CPU time is: %s' % humanTime)
    return S_OK(humanTime)

  #############################################################################
  def __interpretControlSignal(self, signalDict):
    """This method is called whenever a signal is sent via the result of
       sending a sign of life.
    """
    self.log.info('Received control signal')
    if isinstance(signalDict, dict):
      if 'Kill' in signalDict:
        self.log.info('Received Kill signal, stopping job via control signal')
        self.checkError = 'Received Kill signal'
        self.__killRunningThread()
      else:
        self.log.info('The following control signal was sent but not understood by the watchdog:')
        self.log.info(signalDict)
    else:
      self.log.info('Expected dictionary for control signal, received:\n%s' % (signalDict))

    return S_OK()

  #############################################################################
  def _checkProgress(self):
    """This method calls specific tests to determine whether the job execution
       is proceeding normally.  CS flags can easily be added to add or remove
       tests via central configuration.
    """
    report = ''

    if self.testWallClock:
      result = self.__checkWallClockTime()
      if not result['OK']:
        self.log.warn(result['Message'])
        return result
      report += 'WallClock: OK, '
    else:
      report += 'WallClock: NA,'

    if self.testDiskSpace:
      result = self.__checkDiskSpace()
      if not result['OK']:
        self.log.warn(result['Message'])
        return result
      report += 'DiskSpace: OK, '
    else:
      report += 'DiskSpace: NA,'

    if self.testLoadAvg:
      result = self.__checkLoadAverage()
      if not result['OK']:
        self.log.warn("Check of load average failed, but won't fail because of that: %s" % result['Message'])
        report += 'LoadAverage: ERROR, '
        return S_OK()
      report += 'LoadAverage: OK, '
    else:
      report += 'LoadAverage: NA,'

    if self.testCPUConsumed:
      result = self.__checkCPUConsumed()
      if not result['OK']:
        return result
      report += 'CPUConsumed: OK, '
    else:
      report += 'CPUConsumed: NA, '

    if self.testCPULimit:
      result = self.__checkCPULimit()
      if not result['OK']:
        self.log.warn(result['Message'])
        return result
      report += 'CPULimit OK, '
    else:
      report += 'CPULimit: NA, '

    if self.testTimeLeft:
      self.__timeLeft()
      if self.timeLeft:
        report += 'TimeLeft: OK'
    else:
      report += 'TimeLeft: NA'

    if self.testMemoryLimit:
      result = self.__checkMemoryLimit()
      if not result['OK']:
        self.log.warn(result['Message'])
        return result
      report += 'MemoryLimit OK, '
    else:
      report += 'MemoryLimit: NA, '

    self.log.info(report)
    return S_OK('All enabled checks passed')

  #############################################################################
  def __checkCPUConsumed(self):
    """ Checks whether the CPU consumed by application process is reasonable. This
        method will report stalled jobs to be killed.
    """
    self.log.info("Checking CPU Consumed")

    if 'WallClockTime' not in self.parameters:
      return S_ERROR('Missing WallClockTime info')
    if 'CPUConsumed' not in self.parameters:
      return S_ERROR('Missing CPUConsumed info')

    wallClockTime = self.parameters['WallClockTime'][-1]
    if wallClockTime < self.sampleCPUTime:
      self.log.info("Stopping check, wallclock time (%s) is still smaller than sample time (%s)" % (
          wallClockTime,
          self.sampleCPUTime))
      return S_OK()

    intervals = max(1, int(self.sampleCPUTime / self.checkingTime))
    if len(self.parameters['CPUConsumed']) < intervals + 1:
      self.log.info("Not enough snapshots to calculate, there are %s and we need %s" %
                    (len(self.parameters['CPUConsumed']), intervals + 1))
      return S_OK()

    wallClockTime = self.parameters['WallClockTime'][-1] - self.parameters['WallClockTime'][-1 - intervals]
    try:
      cpuTime = self.__convertCPUTime(self.parameters['CPUConsumed'][-1])['Value']
      # For some reason, some times the CPU consumed estimation returns 0
      # if cpuTime == 0:
      #   return S_OK()
      cpuTime -= self.__convertCPUTime(self.parameters['CPUConsumed'][-1 - intervals])['Value']
      if cpuTime < 0:
        self.log.warn('Consumed CPU time negative, something wrong may have happened, ignore')
        return S_OK()
      if wallClockTime <= 0:
        self.log.warn('Wallclock time should not be negative or zero, Ignore')
        return S_OK()

      ratio = (cpuTime / wallClockTime) * 100.

      self.log.info("CPU/Wallclock ratio is %.2f%%" % ratio)
      # in case of error cpuTime might be 0, exclude this
      if ratio < self.minCPUWallClockRatio:
        if os.path.exists('DISABLE_WATCHDOG_CPU_WALLCLOCK_CHECK') or \
           'DISABLE_WATCHDOG_CPU_WALLCLOCK_CHECK' in os.environ:
          self.log.warn('N.B. job would be declared as stalled but CPU / WallClock check is disabled by payload')
          return S_OK()
        self.log.info("Job is stalled!")
        return S_ERROR('Watchdog identified this job as stalled')
    except Exception as e:
      self.log.error("Cannot convert CPU consumed from string to int", str(e))

    return S_OK()

  #############################################################################

  def __convertCPUTime(self, cputime):
    """ Method to convert the CPU time as returned from the Watchdog
        instances to the equivalent DIRAC normalized CPU time to be compared
        to the Job CPU requirement.
    """
    cpuValue = 0
    cpuHMS = cputime.split(':')
    # for i in xrange( len( cpuHMS ) ):
    #   cpuHMS[i] = cpuHMS[i].replace( '00', '0' )

    try:
      hours = float(cpuHMS[0]) * 60 * 60
      mins = float(cpuHMS[1]) * 60
      secs = float(cpuHMS[2])
      cpuValue = float(hours + mins + secs)
    except Exception as x:
      self.log.warn(str(x))
      return S_ERROR('Could not calculate CPU time')

    # Normalization to be implemented
    normalizedCPUValue = cpuValue

    result = S_OK()
    result['Value'] = normalizedCPUValue
    self.log.debug('CPU value %s converted to %s' % (cputime, normalizedCPUValue))
    return result

  #############################################################################

  def __checkCPULimit(self):
    """ Checks that the job has consumed more than the job CPU requirement
        (plus a configurable margin) and kills them as necessary.
    """
    consumedCPU = 0
    if 'CPUConsumed' in self.parameters:
      consumedCPU = self.parameters['CPUConsumed'][-1]

    consumedCPUDict = self.__convertCPUTime(consumedCPU)
    if consumedCPUDict['OK']:
      currentCPU = consumedCPUDict['Value']
    else:
      return S_OK('Not possible to determine current CPU consumed')

    if consumedCPU:
      limit = self.jobCPUTime + self.jobCPUTime * (self.jobCPUMargin / 100)
      cpuConsumed = float(currentCPU)
      if cpuConsumed > limit:
        self.log.info(
            'Job has consumed more than the specified CPU limit with an additional %s%% margin' %
            (self.jobCPUMargin))
        return S_ERROR('Job has exceeded maximum CPU time limit')
      else:
        return S_OK('Job within CPU limit')
    elif not currentCPU:
      self.log.verbose('Both initial and current CPU consumed are null')
      return S_OK('CPU consumed is not measurable yet')
    else:
      return S_OK('Not possible to determine CPU consumed')

  def __checkMemoryLimit(self):
    """ Checks that the job memory consumption is within a limit
    """
    vsize = 0
    if 'Vsize' in self.parameters:
      vsize = self.parameters['Vsize'][-1]

    if vsize and self.memoryLimit:
      if vsize > self.memoryLimit:
        vsize = vsize
        # Just a warning for the moment
        self.log.warn("Job has consumed %f.2 KB of memory with the limit of %f.2 KB" % (vsize, self.memoryLimit))

    return S_OK()

  #############################################################################
  def __checkDiskSpace(self):
    """Checks whether the CS defined minimum disk space is available.
    """
    if 'DiskSpace' in self.parameters:
      availSpace = self.parameters['DiskSpace'][-1]
      if availSpace >= 0 and availSpace < self.minDiskSpace:
        self.log.info('Not enough local disk space for job to continue, defined in CS as %s MB' % (self.minDiskSpace))
        return S_ERROR('Job has insufficient disk space to continue')
      else:
        return S_OK('Job has enough disk space available')
    else:
      return S_ERROR('Available disk space could not be established')

  #############################################################################
  def __checkWallClockTime(self):
    """Checks whether the job has been running for the CS defined maximum
       wall clock time.
    """
    if 'StartTime' in self.initialValues:
      startTime = self.initialValues['StartTime']
      if time.time() - startTime > self.maxWallClockTime:
        self.log.info('Job has exceeded maximum wall clock time of %s seconds' % (self.maxWallClockTime))
        return S_ERROR('Job has exceeded maximum wall clock time')
      else:
        return S_OK('Job within maximum wall clock time')
    else:
      return S_ERROR('Job start time could not be established')

  #############################################################################
  def __checkLoadAverage(self):
    """Checks whether the CS defined maximum load average is exceeded.
    """
    if 'LoadAverage' in self.parameters:
      loadAvg = self.parameters['LoadAverage'][-1]
      if loadAvg > float(self.loadAvgLimit):
        self.log.info('Maximum load average exceeded, defined in CS as %s ' % (self.loadAvgLimit))
        return S_ERROR('Job exceeded maximum load average')
      else:
        return S_OK('Job running with normal load average')
    else:
      return S_ERROR('Job load average not established')

  #############################################################################
  def __peek(self):
    """ Uses ExecutionThread.getOutput() method to obtain standard output
        from running thread via subprocess callback function.
    """
    result = self.exeThread.getOutput()
    if not result['OK']:
      self.log.warn('Could not obtain output from running application thread')
      self.log.warn(result['Message'])

    return result

  #############################################################################
  def calibrate(self):
    """ The calibrate method obtains the initial values for system memory and load
        and calculates the margin for error for the rest of the Watchdog cycle.
    """
    self.__getWallClockTime()
    self.parameters['WallClockTime'] = []

    cpuConsumed = self.__getCPU()
    if not cpuConsumed['OK']:
      self.log.warn("Could not establish CPU consumed, setting to 0.0")
      cpuConsumed = 0.0
    else:
      cpuConsumed = cpuConsumed['Value']

    self.initialValues['CPUConsumed'] = cpuConsumed
    self.parameters['CPUConsumed'] = []

    self.initialValues['LoadAverage'] = float(os.getloadavg()[0])
    self.parameters['LoadAverage'] = []

    memUsed = self.getMemoryUsed()

    self.initialValues['MemoryUsed'] = memUsed
    self.parameters['MemoryUsed'] = []

    result = self.profiler.vSizeUsage(withChildren=True)
    if not result['OK']:
      self.log.warn("Could not get vSize info from profiler", result['Message'])
    else:
      vsize = result['Value'] * 1024.
      self.initialValues['Vsize'] = vsize
      self.log.verbose("Vsize(kb)", "%.1f" % vsize)
    self.parameters['Vsize'] = []

    result = self.profiler.memoryUsage(withChildren=True)
    if not result['OK']:
      self.log.warn("Could not get rss info from profiler", result['Message'])
    else:
      rss = result['Value'] * 1024.
      self.initialValues['RSS'] = rss
      self.log.verbose("RSS(kb)", "%.1f" % rss)
    self.parameters['RSS'] = []

<<<<<<< HEAD
    result = self.getDiskSpace()
    self.log.verbose('DiskSpace', result)
=======
    # We exclude fuse so that mountpoints can be cleaned up by automount after a period unused
    # (specific request from CERN batch service).
    result = self.getDiskSpace(exclude='fuse')
    self.log.verbose('DiskSpace: %s' % (result))
>>>>>>> f72e409c
    if not result['OK']:
      self.log.warn("Could not establish DiskSpace")
    else:
      self.initialValues['DiskSpace'] = result['Value']
    self.parameters['DiskSpace'] = []

    result = self.getNodeInformation()
    self.log.verbose('NodeInfo', result)
    if not result['OK']:
      self.log.warn("Could not establish static system information")

    if 'LSB_JOBID' in os.environ:
      result['LocalJobID'] = os.environ['LSB_JOBID']
    if 'PBS_JOBID' in os.environ:
      result['LocalJobID'] = os.environ['PBS_JOBID']
    if 'QSUB_REQNAME' in os.environ:
      result['LocalJobID'] = os.environ['QSUB_REQNAME']
    if 'JOB_ID' in os.environ:
      result['LocalJobID'] = os.environ['JOB_ID']

    self.__reportParameters(result, 'NodeInformation', True)
    self.__reportParameters(self.initialValues, 'InitialValues')
    return S_OK()

  def __timeLeft(self):
    """
      return Normalized CPU time left in the batch system
      0 if not available
      update self.timeLeft and self.littleTimeLeft
    """
    # Get CPU time left in the batch system
    result = self.timeLeftUtil.getTimeLeft(0.0)
    if not result['OK']:
      # Could not get CPU time left, we might need to wait for the first loop
      # or the Utility is not working properly for this batch system
      # or we are in a batch system
      timeLeft = 0
    else:
      timeLeft = result['Value']

    self.timeLeft = timeLeft
    if not self.littleTimeLeft:
      if timeLeft and timeLeft < self.grossTimeLeftLimit:
        self.log.info('TimeLeft bellow %s, now checking with higher frequency' % timeLeft)
        self.littleTimeLeft = True
        # TODO: better configurable way of doing this to be coded
        self.littleTimeLeftCount = 15
    else:
      if self.timeLeft and self.timeLeft < self.fineTimeLeftLimit:
        timeLeft = -1

    return timeLeft

  #############################################################################
  def __getUsageSummary(self):
    """ Returns average load, memory etc. over execution of job thread
    """
    summary = {}
    # CPUConsumed
    if 'CPUConsumed' in self.parameters:
      cpuList = self.parameters['CPUConsumed']
      if cpuList:
        hmsCPU = cpuList[-1]
        rawCPU = self.__convertCPUTime(hmsCPU)
        if rawCPU['OK']:
          summary['LastUpdateCPU(s)'] = rawCPU['Value']
      else:
        summary['LastUpdateCPU(s)'] = 'Could not be estimated'
    # DiskSpace
    if 'DiskSpace' in self.parameters:
      space = self.parameters['DiskSpace']
      if space:
        value = abs(float(space[-1]) - float(self.initialValues['DiskSpace']))
        if value < 0:
          value = 0
        summary['DiskSpace(MB)'] = value
      else:
        summary['DiskSpace(MB)'] = 'Could not be estimated'
    # MemoryUsed
    if 'MemoryUsed' in self.parameters:
      memory = self.parameters['MemoryUsed']
      if memory:
        summary['MemoryUsed(kb)'] = abs(float(memory[-1]) - float(self.initialValues['MemoryUsed']))
      else:
        summary['MemoryUsed(kb)'] = 'Could not be estimated'
    # LoadAverage
    if 'LoadAverage' in self.parameters:
      laList = self.parameters['LoadAverage']
      if laList:
        summary['LoadAverage'] = float(sum(laList)) / float(len(laList))
      else:
        summary['LoadAverage'] = 'Could not be estimated'

    result = self.__getWallClockTime()
    if not result['OK']:
      self.log.warn("Failed determining wall clock time", result['Message'])
      summary['WallClockTime(s)'] = 0
      summary['ScaledCPUTime(s)'] = 0
    else:
      wallClock = result['Value']
      summary['WallClockTime(s)'] = wallClock
      summary['ScaledCPUTime(s)'] = wallClock * self.scaleFactor * self.processors

    self.__reportParameters(summary, 'UsageSummary', True)
    self.currentStats = summary

  #############################################################################
  def __reportParameters(self, params, title=None, report=False):
    """Will report parameters for job.
    """
    try:
      parameters = []
      self.log.info('==========================================================')
      if title:
        self.log.info('Watchdog will report %s' % (title))
      else:
        self.log.info('Watchdog will report parameters')
      self.log.info('==========================================================')
      vals = params
      if 'Value' in params:
        if vals['Value']:
          vals = params['Value']
      for k, v in vals.items():
        if v:
          self.log.info(str(k) + ' = ' + str(v))
          parameters.append((k, v))
      if report:
        self.__setJobParamList(parameters)

      self.log.info('==========================================================')
    except Exception as x:
      self.log.warn('Problem while reporting parameters')
      self.log.warn(str(x))

  #############################################################################
  def __getWallClockTime(self):
    """ Establishes the Wall Clock time spent since the Watchdog initialization"""
    result = S_OK()
    if 'StartTime' in self.initialValues:
      currentTime = time.time()
      wallClock = currentTime - self.initialValues['StartTime']
      result['Value'] = wallClock
    else:
      self.initialValues['StartTime'] = time.time()
      result['Value'] = 0.0

    return result

  #############################################################################
  def __killRunningThread(self):
    """ Will kill the running thread process and any child processes."""
    self.log.info('Sending kill signal to application PID %s' % (self.spObject.getChildPID()))
    result = self.spObject.killChild()
    self.applicationKilled = True
    self.log.info('Subprocess.killChild() returned:%s ' % (result))
    return S_OK('Thread killed')

  #############################################################################
  def __sendSignOfLife(self, jobID, heartBeatDict, staticParamDict):
    """ Sends sign of life 'heartbeat' signal and triggers control signal
        interpretation.
    """
    result = JobStateUpdateClient().sendHeartBeat(jobID, heartBeatDict, staticParamDict)
    if not result['OK']:
      self.log.warn('Problem sending sign of life')
      self.log.warn(result)

    if result['OK'] and result['Value']:
      self.__interpretControlSignal(result['Value'])

    return result

  #############################################################################
  def __setJobParamList(self, value):
    """Wraps around setJobParameters of state update client
    """
    # job wrapper template sets the jobID variable
    if 'JOBID' not in os.environ:
      self.log.info('Running without JOBID so parameters will not be reported')
      return S_OK()
    jobID = os.environ['JOBID']
    jobParam = JobStateUpdateClient().setJobParameters(int(jobID), value)
    self.log.verbose('setJobParameters(%s,%s)' % (jobID, value))
    if not jobParam['OK']:
      self.log.warn(jobParam['Message'])

    return jobParam

  #############################################################################
  def getNodeInformation(self):
    """ Attempts to retrieve all static system information, should be overridden in a subclass"""
    methodName = 'getNodeInformation'
    self.log.warn('Watchdog: ' + methodName + ' method should be implemented in a subclass')
    return S_ERROR('Watchdog: ' + methodName + ' method should be implemented in a subclass')

  #############################################################################
  def getMemoryUsed(self):
    """Obtains the memory used.
    """
    mem = resource.getrusage(resource.RUSAGE_SELF).ru_maxrss + \
        resource.getrusage(resource.RUSAGE_CHILDREN).ru_maxrss
    return float(mem)

  #############################################################################
  def getDiskSpace(self, exclude=None):
    """ Attempts to get the available disk space, should be overridden in a subclass"""
    methodName = 'getDiskSpace'
    self.log.warn('Watchdog: ' + methodName + ' method should be implemented in a subclass')
    return S_ERROR('Watchdog: ' + methodName + ' method should be implemented in a subclass')

# EOF#EOF#EOF#EOF#EOF#EOF#EOF#EOF#EOF#EOF#EOF#EOF#EOF#EOF#EOF#EOF#EOF#EOF#EOF#<|MERGE_RESOLUTION|>--- conflicted
+++ resolved
@@ -311,17 +311,13 @@
       self.parameters.setdefault('RSS', [])
       self.parameters['RSS'].append(rss)
       msg += "Job RSS: %.1f kb " % rss
-<<<<<<< HEAD
 
     if 'DiskSpace' not in self.parameters:
       self.parameters['DiskSpace'] = []
 
-    result = self.getDiskSpace()
-=======
     # We exclude fuse so that mountpoints can be cleaned up by automount after a period unused
     # (specific request from CERN batch service).
     result = self.getDiskSpace(exclude='fuse')
->>>>>>> f72e409c
     if not result['OK']:
       self.log.warn("Could not establish DiskSpace", result['Message'])
     else:
@@ -765,15 +761,10 @@
       self.log.verbose("RSS(kb)", "%.1f" % rss)
     self.parameters['RSS'] = []
 
-<<<<<<< HEAD
-    result = self.getDiskSpace()
-    self.log.verbose('DiskSpace', result)
-=======
     # We exclude fuse so that mountpoints can be cleaned up by automount after a period unused
     # (specific request from CERN batch service).
     result = self.getDiskSpace(exclude='fuse')
     self.log.verbose('DiskSpace: %s' % (result))
->>>>>>> f72e409c
     if not result['OK']:
       self.log.warn("Could not establish DiskSpace")
     else:
