########################################################################
# File :   JobWrapper.py
# Author : Stuart Paterson
########################################################################
""" The Job Wrapper Class is instantiated with arguments tailored for running
    a particular job. The JobWrapper starts a thread for execution of the job
    and a Watchdog Agent that can monitor its progress.
"""

__RCSID__ = "$Id: $"

import os
import stat
import re
import sys
import time
import shutil
import threading
import tarfile
import glob
import urllib
import json

import DIRAC
from DIRAC import S_OK, S_ERROR, gConfig, gLogger
from DIRAC.Core.Utilities import DErrno
from DIRAC.Core.Utilities import List
from DIRAC.Core.Utilities import DEncode
from DIRAC.Core.Utilities import Time
from DIRAC.Core.Utilities.SiteSEMapping import getSEsForSite
from DIRAC.Core.Utilities.ModuleFactory import ModuleFactory
from DIRAC.Core.Utilities.Subprocess import systemCall
from DIRAC.Core.Utilities.Subprocess import Subprocess
from DIRAC.Core.Utilities.File import getGlobbedTotalSize, getGlobbedFiles
from DIRAC.Core.Utilities.Version import getCurrentVersion
from DIRAC.Core.Utilities.Adler import fileAdler
from DIRAC.Core.DISET.RPCClient import RPCClient

from DIRAC.DataManagementSystem.Client.DataManager import DataManager
from DIRAC.Resources.Catalog.FileCatalog import FileCatalog
from DIRAC.DataManagementSystem.Client.FailoverTransfer import FailoverTransfer
from DIRAC.Resources.Catalog.PoolXMLFile import getGUID
from DIRAC.RequestManagementSystem.Client.Request import Request
from DIRAC.RequestManagementSystem.Client.Operation import Operation
from DIRAC.RequestManagementSystem.Client.ReqClient import ReqClient
from DIRAC.RequestManagementSystem.private.RequestValidator import RequestValidator
from DIRAC.WorkloadManagementSystem.Client.SandboxStoreClient import SandboxStoreClient
from DIRAC.WorkloadManagementSystem.JobWrapper.WatchdogFactory import WatchdogFactory
from DIRAC.AccountingSystem.Client.Types.Job import Job as AccountingJob
from DIRAC.ConfigurationSystem.Client.PathFinder import getSystemSection
from DIRAC.ConfigurationSystem.Client.Helpers.Registry import getVOForGroup
from DIRAC.ConfigurationSystem.Client.Helpers.Operations import Operations
from DIRAC.WorkloadManagementSystem.Client.JobReport import JobReport
from DIRAC.DataManagementSystem.Utilities.DMSHelpers import resolveSEGroup


__RCSID__ = "$Id$"

EXECUTION_RESULT = {}


class JobWrapper(object):
  """ The only user of the JobWrapper is the JobWrapperTemplate
  """

  #############################################################################
  def __init__(self, jobID=None, jobReport=None):
    """ Standard constructor
    """
    self.initialTiming = os.times()
    self.section = os.path.join(getSystemSection('WorkloadManagement/JobWrapper'), 'JobWrapper')
    self.log = gLogger
    self.log.showHeaders(True)
    # Create the accounting report
    self.accountingReport = AccountingJob()
    # Initialize for accounting
    self.wmsMajorStatus = "unknown"
    self.wmsMinorStatus = "unknown"
    # Set now as start time
    self.accountingReport.setStartTime()
    if not jobID:
      self.jobID = 0
    else:
      self.jobID = jobID
    self.siteName = gConfig.getValue('/LocalSite/Site', 'Unknown')
    if jobReport:
      self.jobReport = jobReport
    else:
      self.jobReport = JobReport(self.jobID, 'JobWrapper@%s' % self.siteName)
    self.failoverTransfer = FailoverTransfer()

    # self.root is the path the Wrapper is running at
    self.root = os.getcwd()
    # self.localSiteRoot is the path where the local DIRAC installation used to run the payload
    # is taken from
    self.localSiteRoot = gConfig.getValue('/LocalSite/Root', DIRAC.rootPath)
    # FIXME: Why do we need to load any .cfg file here????
    self.__loadLocalCFGFiles(self.localSiteRoot)
    result = getCurrentVersion()
    if result['OK']:
      self.diracVersion = result['Value']
    else:
      self.diracVersion = 'DIRAC version %s' % DIRAC.buildVersion
    self.maxPeekLines = gConfig.getValue(self.section + '/MaxJobPeekLines', 20)
    if self.maxPeekLines < 0:
      self.maxPeekLines = 0
    self.defaultCPUTime = gConfig.getValue(self.section + '/DefaultCPUTime', 600)
    self.defaultOutputFile = gConfig.getValue(self.section + '/DefaultOutputFile', 'std.out')
    self.defaultErrorFile = gConfig.getValue(self.section + '/DefaultErrorFile', 'std.err')
    self.diskSE = gConfig.getValue(self.section + '/DiskSE', ['-disk', '-DST', '-USER'])
    self.tapeSE = gConfig.getValue(self.section + '/TapeSE', ['-tape', '-RDST', '-RAW'])
    self.sandboxSizeLimit = gConfig.getValue(self.section + '/OutputSandboxLimit', 1024 * 1024 * 10)
    self.cleanUpFlag = gConfig.getValue(self.section + '/CleanUpFlag', True)
    self.boincUserID = gConfig.getValue('/LocalSite/BoincUserID', 0)
    self.pilotRef = gConfig.getValue('/LocalSite/PilotReference', 'Unknown')
    self.cpuNormalizationFactor = gConfig.getValue("/LocalSite/CPUNormalizationFactor", 0.0)
    self.bufferLimit = gConfig.getValue(self.section + '/BufferLimit', 10485760)
    self.defaultOutputSE = resolveSEGroup(gConfig.getValue('/Resources/StorageElementGroups/SE-USER', []))
    self.defaultCatalog = gConfig.getValue(self.section + '/DefaultCatalog', [])
    self.masterCatalogOnlyFlag = gConfig.getValue(self.section + '/MasterCatalogOnlyFlag', True)
    self.defaultFailoverSE = resolveSEGroup(gConfig.getValue('/Resources/StorageElementGroups/Tier1-Failover', []))
    self.defaultOutputPath = ''
    self.dm = DataManager()
    self.fc = FileCatalog()
    self.log.verbose('===========================================================================')
    self.log.verbose('Version %s' % (__RCSID__))
    self.log.verbose(self.diracVersion)
    self.currentPID = os.getpid()
    self.log.verbose('Job Wrapper started under PID: %s' % self.currentPID)
    # Define a new process group for the job wrapper
    self.parentPGID = os.getpgid(self.currentPID)
    self.log.verbose('Job Wrapper parent process group ID: %s' % self.parentPGID)
    os.setpgid(self.currentPID, self.currentPID)
    self.currentPGID = os.getpgid(self.currentPID)
    self.log.verbose('Job Wrapper process group ID: %s' % self.currentPGID)
    self.log.verbose('==========================================================================')
    self.log.verbose('sys.path is: \n%s' % '\n'.join(sys.path))
    self.log.verbose('==========================================================================')
    if 'PYTHONPATH' not in os.environ:
      self.log.verbose('PYTHONPATH is: null')
    else:
      pypath = os.environ['PYTHONPATH']
      self.log.verbose('PYTHONPATH is: \n%s' % '\n'.join(pypath.split(':')))
      self.log.verbose('==========================================================================')
    if 'LD_LIBRARY_PATH_SAVE' in os.environ:
      if 'LD_LIBRARY_PATH' in os.environ:
        os.environ['LD_LIBRARY_PATH'] += ':' + os.environ['LD_LIBRARY_PATH_SAVE']
      else:
        os.environ['LD_LIBRARY_PATH'] = os.environ['LD_LIBRARY_PATH_SAVE']

    if 'LD_LIBRARY_PATH' not in os.environ:
      self.log.verbose('LD_LIBRARY_PATH is: null')
    else:
      ldpath = os.environ['LD_LIBRARY_PATH']
      self.log.verbose('LD_LIBRARY_PATH is: \n%s' % '\n'.join(ldpath.split(':')))
      self.log.verbose('==========================================================================')
    if not self.cleanUpFlag:
      self.log.verbose('CleanUp Flag is disabled by configuration')
    # Failure flag
    self.failedFlag = True
    # Set defaults for some global parameters to be defined for the accounting report
    self.owner = 'unknown'
    self.jobGroup = 'unknown'
    self.jobType = 'unknown'
    self.processingType = 'unknown'
    self.userGroup = 'unknown'
    self.jobClass = 'unknown'
    self.inputDataFiles = 0
    self.outputDataFiles = 0
    self.inputDataSize = 0
    self.inputSandboxSize = 0
    self.outputSandboxSize = 0
    self.outputDataSize = 0
    self.processedEvents = 0
    self.jobAccountingSent = False

    self.jobArgs = {}
    self.optArgs = {}
    self.ceArgs = {}

  #############################################################################
  def initialize(self, arguments):
    """ Initializes parameters and environment for job.
    """
    self.__report('Running', 'Job Initialization')
    self.log.info('Starting Job Wrapper Initialization for Job %s' % (self.jobID))
    self.jobArgs = arguments['Job']
    self.log.verbose(self.jobArgs)
    self.ceArgs = arguments['CE']
    self.log.verbose(self.ceArgs)
    self.__setInitialJobParameters()
    self.optArgs = arguments.get('Optimizer', {})
    # Fill some parameters for the accounting report
    self.owner = self.jobArgs.get('Owner', self.owner)
    self.jobGroup = self.jobArgs.get('JobGroup', self.jobGroup)
    self.jobType = self.jobArgs.get('JobType', self.jobType)
    dataParam = self.jobArgs.get('InputData', [])
    if dataParam and not isinstance(dataParam, list):
      dataParam = [dataParam]
    self.inputDataFiles = len(dataParam)
    dataParam = self.jobArgs.get('OutputData', [])
    if dataParam and not isinstance(dataParam, list):
      dataParam = [dataParam]
    self.outputDataFiles = len(dataParam)
    self.processingType = self.jobArgs.get('ProcessingType', self.processingType)
    self.userGroup = self.jobArgs.get('OwnerGroup', self.userGroup)
    self.jobClass = self.jobArgs.get('JobSplitType', self.jobClass)

    # Prepare the working directory, cd to there, and copying eventual extra arguments in it
    if self.jobID:
      if os.path.exists(str(self.jobID)):
        shutil.rmtree(str(self.jobID))
      os.mkdir(str(self.jobID))
      os.chdir(str(self.jobID))
      extraOpts = self.jobArgs.get('ExtraOptions', '')
      if extraOpts:
        if os.path.exists('%s/%s' % (self.root, extraOpts)):
          shutil.copyfile('%s/%s' % (self.root, extraOpts), extraOpts)
        self.__loadLocalCFGFiles(self.localSiteRoot)
    else:
      self.log.info('JobID is not defined, running in current directory')

    with open('job.info', 'w') as infoFile:
      infoFile.write(self.__dictAsInfoString(self.jobArgs, '/Job'))

  #############################################################################
  def __setInitialJobParameters(self):
    """Sets some initial job parameters
    """
    parameters = []
    if 'LocalSE' in self.ceArgs:
      parameters.append(('AgentLocalSE', ','.join(self.ceArgs['LocalSE'])))
    if 'PilotReference' in self.ceArgs:
      parameters.append(('Pilot_Reference', self.ceArgs['PilotReference']))
    if 'CPUScalingFactor' in self.ceArgs:
      parameters.append(('CPUScalingFactor', self.ceArgs['CPUScalingFactor']))
    if 'CPUNormalizationFactor' in self.ceArgs:
      parameters.append(('CPUNormalizationFactor', self.ceArgs['CPUNormalizationFactor']))
    if self.boincUserID:
      parameters.append(('BoincUserID', self.boincUserID))

    parameters.append(('PilotAgent', self.diracVersion))
    parameters.append(('JobWrapperPID', self.currentPID))
    result = self.__setJobParamList(parameters)
    return result

  #############################################################################
  def __loadLocalCFGFiles(self, localRoot):
    """Loads any extra CFG files residing in the local DIRAC site root.
    """
    files = os.listdir(localRoot)
    self.log.debug('Checking directory %s for *.cfg files' % localRoot)
    for localFile in files:
      if re.search('.cfg$', localFile):
        gConfig.loadFile('%s/%s' % (localRoot, localFile))
        self.log.verbose("Found local .cfg file '%s'" % localFile)

  #############################################################################
  def __dictAsInfoString(self, dData, infoString='', currentBase=""):
    for key in dData:
      value = dData[key]
      if isinstance(value, dict):
        infoString = self.__dictAsInfoString(value, infoString, "%s/%s" % (currentBase, key))
      elif isinstance(value, (list, tuple)):
        if len(value) and value[0] == '[':
          infoString += "%s/%s = %s\n" % (currentBase, key, " ".join(value))
        else:
          infoString += "%s/%s = %s\n" % (currentBase, key, ", ".join(value))
      else:
        infoString += "%s/%s = %s\n" % (currentBase, key, str(value))

    return infoString

  #############################################################################
  def execute(self, arguments):
    """The main execution method of the Job Wrapper
    """
    self.log.info('Job Wrapper is starting execution phase for job %s' % (self.jobID))
    os.environ['DIRACJOBID'] = str(self.jobID)
    os.environ['DIRACROOT'] = self.localSiteRoot
    self.log.verbose('DIRACROOT = %s' % (self.localSiteRoot))
    os.environ['DIRACPYTHON'] = sys.executable
    self.log.verbose('DIRACPYTHON = %s' % (sys.executable))
    os.environ['DIRACSITE'] = DIRAC.siteName()
    self.log.verbose('DIRACSITE = %s' % (DIRAC.siteName()))

    os.environ['DIRAC_PROCESSORS'] = str(self.ceArgs.get('Processors', 1))
    self.log.verbose('DIRAC_PROCESSORS = %s' % (self.ceArgs.get('Processors', 1)))

    os.environ['DIRAC_WHOLENODE'] = str(self.ceArgs.get('WholeNode', False))
    self.log.verbose('DIRAC_WHOLENODE = %s' % (self.ceArgs.get('WholeNode', False)))

    errorFile = self.jobArgs.get('StdError', self.defaultErrorFile)
    outputFile = self.jobArgs.get('StdOutput', self.defaultOutputFile)

    if 'CPUTime' in self.jobArgs:
      jobCPUTime = int(self.jobArgs['CPUTime'])
    else:
      self.log.info('Job %s has no CPU time limit specified, '
                    'applying default of %s' % (self.jobID, self.defaultCPUTime))
      jobCPUTime = self.defaultCPUTime
    processors = int(self.jobArgs.get('NumberOfProcessors', 1))

    jobMemory = 0.
    if "Memory" in self.jobArgs:
      # Job specifies memory in GB, internally use KB
      jobMemory = int(self.jobArgs['Memory']) * 1024. * 1024.

    if 'Executable' in self.jobArgs:
      executable = self.jobArgs['Executable'].strip()  # This is normally dirac-jobexec script, but not necessarily
    else:
      msg = 'Job %s has no specified executable' % (self.jobID)
      self.log.warn(msg)
      return S_ERROR(msg)

    jobArguments = self.jobArgs.get('Arguments', '')  # In case the excutable is dirac-jobexec,
    # the argument is the jobDescription.xml file

    executable = os.path.expandvars(executable)
    exeThread = None
    spObject = None

    if re.search('DIRACROOT', executable):
      executable = executable.replace('$DIRACROOT', self.localSiteRoot)
      self.log.verbose('Replaced $DIRACROOT for executable as %s' % (self.localSiteRoot))

    # Make the full path since . is not always in the PATH
    executable = os.path.abspath(executable)
    if not os.access(executable, os.X_OK):
      try:
        os.chmod(executable, stat.S_IRWXU | stat.S_IRWXG | stat.S_IROTH | stat.S_IXOTH)
      except OSError:
        self.log.warn('Failed to change mode to 775 for the executable', executable)

    exeEnv = dict(os.environ)
    if 'ExecutionEnvironment' in self.jobArgs:
      self.log.verbose('Adding variables to execution environment')
      variableList = self.jobArgs['ExecutionEnvironment']
      if isinstance(variableList, basestring):
        variableList = [variableList]
      for var in variableList:
        nameEnv = var.split('=')[0]
        valEnv = urllib.unquote(var.split('=')[1])
        exeEnv[nameEnv] = valEnv
        self.log.verbose('%s = %s' % (nameEnv, valEnv))

    if os.path.exists(executable):
      self.__report('Running', 'Application', sendFlag=True)  # it's in fact not yet running: it will be in few lines
      spObject = Subprocess(timeout=False, bufferLimit=int(self.bufferLimit))
      command = executable
      if jobArguments:
        command += ' ' + jobArguments
      self.log.verbose('Execution command: %s' % (command))
      maxPeekLines = self.maxPeekLines
      exeThread = ExecutionThread(spObject, command, maxPeekLines, outputFile, errorFile, exeEnv)
      exeThread.start()
      time.sleep(10)
      payloadPID = spObject.getChildPID()
      if not payloadPID:
        return S_ERROR('Payload process could not start after 10 seconds')
    else:
      self.__report('Failed', 'Application not found', sendFlag=True)
      return S_ERROR('Path to executable %s not found' % (executable))

    self.__setJobParam('PayloadPID', payloadPID)

<<<<<<< HEAD
    watchdogInstance = WatchdogFactory().getWatchdog( pid = self.currentPID,
                                                      exeThread = exeThread,
                                                      spObject = spObject,
                                                      jobCPUTime = jobCPUTime,
                                                      memoryLimit = jobMemory,
                                                      processors = processors,
                                                      jobArgs = self.jobArgs )
=======
    watchdogInstance = WatchdogFactory().getWatchdog(self.currentPID,
                                                     exeThread,
                                                     spObject,
                                                     jobCPUTime,
                                                     jobMemory,
                                                     processors)
>>>>>>> 13f82f67
    if not watchdogInstance['OK']:
      self.log.error('Could not create Watchdog instance', watchdogInstance['Message'])
      return S_ERROR('Could not create Watchdog instance')

    self.log.verbose('WatchdogInstance %s' % (watchdogInstance))
    watchdog = watchdogInstance['Value']

    self.log.verbose('Initializing Watchdog instance')
    watchdog.initialize()
    self.log.verbose('Calibrating Watchdog instance')
    watchdog.calibrate()
    # do not kill Test jobs by CPU time
    if self.jobArgs.get('JobType', '') == 'Test':
      watchdog.testCPUConsumed = False

    if 'DisableCPUCheck' in self.jobArgs:
      watchdog.testCPUConsumed = False

    if exeThread.isAlive():
      self.log.info('Application thread is started in Job Wrapper')
      watchdog.run()
    else:
      self.log.warn('Application thread stopped very quickly...')

    if exeThread.isAlive():
      self.log.warn('Watchdog exited before completion of execution thread')
      while exeThread.isAlive():
        time.sleep(5)

    outputs = None
    if 'Thread' in EXECUTION_RESULT:
      threadResult = EXECUTION_RESULT['Thread']
      if not threadResult['OK']:
        self.log.error('Failed to execute the payload', threadResult['Message'])

        self.__report('Failed', 'Application thread failed', sendFlag=True)
        if 'Value' in threadResult:
          outs = threadResult['Value']
        if outs:
          self.__setJobParam('ApplicationError', outs[0], sendFlag=True)
        else:
          self.__setJobParam('ApplicationError', 'None reported', sendFlag=True)
      else:
        outputs = threadResult['Value']

    if 'CPU' in EXECUTION_RESULT:
      cpuString = ' '.join(['%.2f' % x for x in EXECUTION_RESULT['CPU']])
      self.log.info('EXECUTION_RESULT[CPU] in JobWrapper execute', cpuString)

    if watchdog.checkError:
      # In this case, the Watchdog has killed the Payload and the ExecutionThread can not get the CPU statistics
      # os.times only reports for waited children
      # Take the CPU from the last value recorded by the Watchdog
      self.__report('Failed', watchdog.checkError, sendFlag=True)
      if 'CPU' in EXECUTION_RESULT:
        if 'LastUpdateCPU(s)' in watchdog.currentStats:
          EXECUTION_RESULT['CPU'][0] = 0
          EXECUTION_RESULT['CPU'][0] = 0
          EXECUTION_RESULT['CPU'][0] = 0
          EXECUTION_RESULT['CPU'][0] = watchdog.currentStats['LastUpdateCPU(s)']

    if watchdog.currentStats:
      self.log.info('Statistics collected by the Watchdog:\n ',
                    '\n  '.join(['%s: %s' % items for items in watchdog.currentStats.iteritems()]))
    if outputs:
      status = threadResult['Value'][0]  # the status of the payload execution
      # Send final heartbeat of a configurable number of lines here
      self.log.verbose('Sending final application standard output heartbeat')
      self.__sendFinalStdOut(exeThread)
      self.log.verbose('Execution thread status = %s' % (status))

      if not watchdog.checkError and not status:
        self.failedFlag = False
        self.__report('Completed', 'Application Finished Successfully', sendFlag=True)
      elif not watchdog.checkError:
        self.__report('Completed', 'Application Finished With Errors', sendFlag=True)
        if status in (DErrno.EWMSRESC, DErrno.EWMSRESC & 255):  # the status will be truncated to 0xDE (222)
          self.log.verbose("job will be rescheduled")
          self.__report('Completed', 'Going to reschedule job', sendFlag=True)
          return S_ERROR(DErrno.EWMSRESC, 'Job will be rescheduled')

    else:
      return S_ERROR('No outputs generated from job execution')

    self.log.info('Checking directory contents after execution:')
    res = systemCall(5, ['ls', '-al'])
    if not res['OK']:
      self.log.error('Failed to list the current directory', res['Message'])
    elif res['Value'][0]:
      self.log.error('Failed to list the current directory', res['Value'][2])
    else:
      # no timeout and exit code is 0
      self.log.info(res['Value'][1])

    return S_OK()

  #############################################################################
  def __sendFinalStdOut(self, exeThread):
    """After the Watchdog process has finished, this function sends a final
       report to be presented in the StdOut in the web page via the heartbeat
       mechanism.
    """
    cpuConsumed = self.__getCPU()['Value']
    self.log.info('Total CPU Consumed is: %s' % cpuConsumed[1])
    self.__setJobParam('TotalCPUTime(s)', cpuConsumed[0])
    normCPU = cpuConsumed[0] * self.cpuNormalizationFactor
    self.__setJobParam('NormCPUTime(s)', normCPU)
    if self.cpuNormalizationFactor:
      self.log.info('Normalized CPU Consumed is:', normCPU)

    result = exeThread.getOutput(self.maxPeekLines)
    if not result['OK']:
      lines = 0
      appStdOut = ''
    else:
      lines = len(result['Value'])
      appStdOut = '\n'.join(result['Value'])

    header = 'Last %s lines of application output from JobWrapper on %s :' % (lines, Time.toString())
    border = '=' * len(header)

    cpuTotal = 'CPU Total: %s (h:m:s)' % cpuConsumed[1]
    cpuTotal += " Normalized CPU Total %.1f s @ HEP'06" % normCPU
    header = '\n%s\n%s\n%s\n%s\n' % (border, header, cpuTotal, border)
    appStdOut = header + appStdOut
    self.log.info(appStdOut)
    heartBeatDict = {}
    staticParamDict = {'StandardOutput': appStdOut}
    if self.jobID:
      jobReport = RPCClient('WorkloadManagement/JobStateUpdate', timeout=120)
      result = jobReport.sendHeartBeat(self.jobID, heartBeatDict, staticParamDict)
      if not result['OK']:
        self.log.error('Problem sending final heartbeat from JobWrapper', result['Message'])

    return

  #############################################################################
  def __getCPU(self):
    """Uses os.times() to get CPU time and returns HH:MM:SS after conversion.
    """
    # TODO: normalize CPU consumed via scale factor
    cpuString = ' '.join(['%.2f' % x for x in EXECUTION_RESULT['CPU']])
    self.log.info('EXECUTION_RESULT[CPU] in __getCPU', cpuString)
    utime, stime, cutime, cstime, _elapsed = EXECUTION_RESULT['CPU']
    cpuTime = utime + stime + cutime + cstime
    self.log.verbose("Total CPU time consumed = %s" % (cpuTime))
    result = self.__getCPUHMS(cpuTime)
    return result

  #############################################################################
  def __getCPUHMS(self, cpuTime):
    mins, secs = divmod(cpuTime, 60)
    hours, mins = divmod(mins, 60)
    humanTime = '%02d:%02d:%02d' % (hours, mins, secs)
    self.log.verbose('Human readable CPU time is: %s' % humanTime)
    return S_OK((cpuTime, humanTime))

  #############################################################################
  def resolveInputData(self):
    """Input data is resolved here using a VO specific plugin module.
    """
    self.__report('Running', 'Input Data Resolution', sendFlag=True)

    # What is this input data? - and exit if there's no input
    inputData = self.jobArgs['InputData']
    if not inputData:
      msg = "Job Wrapper cannot resolve local replicas of input data with null job input data parameter "
      self.log.error(msg)
      return S_ERROR(msg)
    else:
      if isinstance(inputData, basestring):
        inputData = [inputData]
      lfns = [fname.replace('LFN:', '') for fname in inputData]
      self.log.verbose('Job input data requirement is \n%s' % ',\n'.join(lfns))

    # Does this site have local SEs? - not failing if it doesn't
    if 'LocalSE' in self.ceArgs:
      localSEList = self.ceArgs['LocalSE']
    else:
      localSEList = gConfig.getValue('/LocalSite/LocalSE', [])

    if not localSEList:
      self.log.warn("Job has input data requirement but no site LocalSE defined")
    else:
      if isinstance(localSEList, basestring):
        localSEList = List.fromChar(localSEList)
      self.log.info("Site has the following local SEs: %s" % ', '.join(localSEList))

    # How to get this data?
    if 'InputDataModule' not in self.jobArgs:
      self.log.warn("Job has no input data resolution module specified, using the default one")
      inputDataPolicy = 'DIRAC.WorkloadManagementSystem.Client.InputDataResolution'
    else:
      inputDataPolicy = self.jobArgs['InputDataModule']

    self.log.verbose("Job input data resolution policy module is %s" % (inputDataPolicy))

    # Now doing the real stuff
    optReplicas = {}
    if self.optArgs:
      try:
        optDict, _length = DEncode.decode(self.optArgs['InputData'])
        optReplicas = optDict['Value']
        self.log.info('Found optimizer catalog result')
        self.log.verbose(optReplicas)
      except Exception as x:
        self.log.warn(str(x))
        self.log.warn('Optimizer information could not be converted to a dictionary will call catalog directly')

    result = self.__checkFileCatalog(lfns, optReplicas)
    if not result['OK']:
      self.log.info('Could not obtain replica information from Optimizer File Catalog information')
      self.log.warn(result)
      result = self.__checkFileCatalog(lfns)
      if not result['OK']:
        self.log.warn('Could not obtain replica information from File Catalog directly')
        self.log.warn(result)
        return S_ERROR(result['Message'])
      else:
        resolvedData = result
    else:
      resolvedData = result

    # add input data size to accounting report (since resolution successful)
    for lfn, mdata in resolvedData['Value']['Successful'].iteritems():
      if 'Size' in mdata:
        lfnSize = mdata['Size']
        if not isinstance(lfnSize, long):
          try:
            lfnSize = long(lfnSize)
          except Exception as x:
            lfnSize = 0
            self.log.info('File size for LFN:%s was not a long integer, setting size to 0' % (lfn))
        self.inputDataSize += lfnSize

    configDict = {'JobID': self.jobID, 'LocalSEList': localSEList, 'DiskSEList': self.diskSE, 'TapeSEList': self.tapeSE}
    self.log.info(configDict)
    argumentsDict = {'FileCatalog': resolvedData, 'Configuration': configDict, 'InputData': lfns, 'Job': self.jobArgs}
    self.log.info(argumentsDict)
    moduleFactory = ModuleFactory()
    self.log.verbose("Now starting execution of input data policy module")
    moduleInstance = moduleFactory.getModule(inputDataPolicy, argumentsDict)
    if not moduleInstance['OK']:
      return moduleInstance

    module = moduleInstance['Value']
    result = module.execute()
    if not result['OK']:
      self.log.warn('Input data resolution failed')
      return result

    return S_OK()

  #############################################################################
  def __checkFileCatalog(self, lfns, optReplicaInfo=None):
    """This function returns dictionaries containing all relevant parameters
       to allow data access from the relevant file catalogue.  Optionally, optimizer
       parameters can be supplied here but if these are not sufficient, the file catalogue
       is subsequently consulted.

       N.B. this will be considerably simplified when the DMS evolves to have a
       generic FC interface and a single call for all available information.
    """
    replicas = optReplicaInfo
    if not replicas:
      replicas = self.__getReplicaMetadata(lfns)
      if not replicas['OK']:
        return replicas

    self.log.verbose(replicas)

    failedGUIDs = []
    for lfn, reps in replicas['Value']['Successful'].iteritems():
      if 'GUID' not in reps:
        failedGUIDs.append(lfn)

    if failedGUIDs:
      self.log.info('The following file(s) were found not to have a GUID:\n%s' % ',\n'.join(failedGUIDs))

    if failedGUIDs:
      return S_ERROR('File metadata is not available')
    else:
      return replicas

  #############################################################################
  def __getReplicaMetadata(self, lfns):
    """ Wrapper function to consult catalog for all necessary file metadata
        and check the result.
    """
    start = time.time()
    # We are in a job, therefore interested in replicas for jobs
    repsResult = self.dm.getReplicasForJobs(lfns)
    timing = time.time() - start
    self.log.info('Replica Lookup Time: %.2f seconds ' % (timing))
    if not repsResult['OK']:
      self.log.warn(repsResult['Message'])
      return repsResult

    badLFNCount = 0
    badLFNs = []
    catalogResult = repsResult['Value']

    for lfn, cause in catalogResult.get('Failed', {}).iteritems():
      badLFNCount += 1
      badLFNs.append('LFN:%s Problem: %s' % (lfn, cause))

    for lfn, replicas in catalogResult.get('Successful', {}).iteritems():
      if not replicas:
        badLFNCount += 1
        badLFNs.append('LFN:%s Problem: Null replica value' % (lfn))

    if badLFNCount:
      self.log.warn('Job Wrapper found %s problematic LFN(s) for job %s' % (badLFNCount, self.jobID))
      param = '\n'.join(badLFNs)
      self.log.info(param)
      self.__setJobParam('MissingLFNs', param)
      return S_ERROR('Input Data Not Available')

    # Must retrieve GUIDs from LFC for files
    start = time.time()
    guidDict = self.fc.getFileMetadata(lfns)
    timing = time.time() - start
    self.log.info('GUID Lookup Time: %.2f seconds ' % (timing))
    if not guidDict['OK']:
      self.log.warn('Failed to retrieve GUIDs from file catalog')
      self.log.warn(guidDict['Message'])
      return guidDict

    failed = guidDict['Value']['Failed']
    if failed:
      self.log.warn('Could not retrieve GUIDs from catalog for the following files')
      self.log.warn(failed)
      return S_ERROR('Missing GUIDs')

    for lfn, reps in repsResult['Value']['Successful'].iteritems():
      guidDict['Value']['Successful'][lfn].update(reps)

    catResult = guidDict
    return catResult

  #############################################################################
  def processJobOutputs(self, arguments):
    """Outputs for a job may be treated here.
    """

    # first iteration of this, no checking of wildcards or oversize sandbox files etc.
    outputSandbox = self.jobArgs.get('OutputSandbox', [])
    if isinstance(outputSandbox, basestring):
      outputSandbox = [outputSandbox]
    if outputSandbox:
      self.log.verbose('OutputSandbox files are: %s' % ', '.join(outputSandbox))
    outputData = self.jobArgs.get('OutputData', [])
    if outputData and isinstance(outputData, basestring):
      outputData = outputData.split(';')
    if outputData:
      self.log.verbose('OutputData files are: %s' % ', '.join(outputData))

    # First resolve any wildcards for output files and work out if any files are missing
    resolvedSandbox = self.__resolveOutputSandboxFiles(outputSandbox)
    if not resolvedSandbox['OK']:
      self.log.warn('Output sandbox file resolution failed:')
      self.log.warn(resolvedSandbox['Message'])
      self.__report('Failed', 'Resolving Output Sandbox')

    fileList = resolvedSandbox['Value']['Files']
    missingFiles = resolvedSandbox['Value']['Missing']
    if missingFiles:
      self.jobReport.setJobParameter('OutputSandboxMissingFiles', ', '.join(missingFiles), sendFlag=False)

    if 'Owner' not in self.jobArgs:
      msg = 'Job has no owner specified'
      self.log.warn(msg)
      return S_OK(msg)

    # Do not overwrite in case of Error
    if not self.failedFlag:
      self.__report('Completed', 'Uploading Output Sandbox')

    uploadOutputDataInAnyCase = False

    if fileList and self.jobID:
      self.outputSandboxSize = getGlobbedTotalSize(fileList)
      self.log.info('Attempting to upload Sandbox with limit:', self.sandboxSizeLimit)
      sandboxClient = SandboxStoreClient()
      result = sandboxClient.uploadFilesAsSandboxForJob(fileList, self.jobID,
                                                        'Output', self.sandboxSizeLimit)  # 1024*1024*10
      if not result['OK']:
        self.log.error('Output sandbox upload failed with message', result['Message'])
        outputSandboxData = result.get('SandboxFileName')
        if outputSandboxData:

          self.log.info('Attempting to upload %s as output data' % (outputSandboxData))
          if self.failedFlag:
            outputData = [outputSandboxData]
            uploadOutputDataInAnyCase = True
          else:
            outputData.append(outputSandboxData)
          self.jobReport.setJobParameter('OutputSandbox', 'Sandbox uploaded to grid storage', sendFlag=False)
          self.jobReport.setJobParameter('OutputSandboxLFN',
                                         self.__getLFNfromOutputFile(outputSandboxData)[0], sendFlag=False)
        else:
          self.log.info('Could not get SandboxFileName to attempt upload to Grid storage')
          return S_ERROR('Output sandbox upload failed and no file name supplied for failover to Grid storage')
      else:
        # Do not overwrite in case of Error
        if not self.failedFlag:
          self.__report('Completed', 'Output Sandbox Uploaded')
        self.log.info('Sandbox uploaded successfully')

    if (outputData and not self.failedFlag) or uploadOutputDataInAnyCase:
      # Do not upload outputdata if the job has failed.
      # The exception is when the outputData is what was the OutputSandbox, which should be uploaded in any case
      outputSE = self.jobArgs.get('OutputSE', self.defaultOutputSE)
      if isinstance(outputSE, basestring):
        outputSE = [outputSE]

      outputPath = self.jobArgs.get('OutputPath', self.defaultOutputPath)
      if not isinstance(outputPath, basestring):
        outputPath = self.defaultOutputPath

      if not outputSE and not self.defaultFailoverSE:
        return S_ERROR('No output SEs defined in VO configuration')

      result = self.__transferOutputDataFiles(outputData, outputSE, outputPath)
      if not result['OK']:
        return result

    return S_OK('Job outputs processed')

  #############################################################################
  def __resolveOutputSandboxFiles(self, outputSandbox):
    """Checks the output sandbox file list and resolves any specified wildcards.
       Also tars any specified directories.
    """
    missing = []
    okFiles = []
    for i in outputSandbox:
      self.log.verbose('Looking at OutputSandbox file/directory/wildcard: %s' % i)
      globList = glob.glob(i)
      for check in globList:
        if os.path.isfile(check):
          self.log.verbose('Found locally existing OutputSandbox file: %s' % check)
          okFiles.append(check)
        if os.path.isdir(check):
          self.log.verbose('Found locally existing OutputSandbox directory: %s' % check)
          cmd = ['tar', 'cf', '%s.tar' % check, check]
          result = systemCall(60, cmd)
          if not result['OK']:
            self.log.error('Failed to create OutputSandbox tar', result['Message'])
          elif result['Value'][0]:
            self.log.error('Failed to create OutputSandbox tar', result['Value'][2])
          if os.path.isfile('%s.tar' % (check)):
            self.log.verbose('Appending %s.tar to OutputSandbox' % check)
            okFiles.append('%s.tar' % (check))
          else:
            self.log.warn('Could not tar OutputSandbox directory: %s' % check)
            missing.append(check)

    for i in outputSandbox:
      if not i in okFiles:
        if not '%s.tar' % i in okFiles:
          if not re.search('\*', i):
            if not i in missing:
              missing.append(i)

    result = {'Missing': missing, 'Files': okFiles}
    return S_OK(result)

  #############################################################################
  def __transferOutputDataFiles(self, outputData, outputSE, outputPath):
    """ Performs the upload and registration in the File Catalog(s)
    """
    self.log.verbose('Uploading output data files')
    self.__report('Completed', 'Uploading Output Data')
    self.log.info('Output data files %s to be uploaded to %s SE' % (', '.join(outputData), outputSE))
    missing = []
    uploaded = []

    # Separate outputdata in the form of lfns and local files
    lfnList = []
    nonlfnList = []
    for out in outputData:
      if out.lower().find('lfn:') != -1:
        lfnList.append(out)
      else:
        nonlfnList.append(out)

    # Check whether list of outputData has a globbable pattern
    globbedOutputList = List.uniqueElements(getGlobbedFiles(nonlfnList))
    if not globbedOutputList == nonlfnList and globbedOutputList:
      self.log.info('Found a pattern in the output data file list, files to upload are:',
                    ', '.join(globbedOutputList))
      nonlfnList = globbedOutputList
    outputData = lfnList + nonlfnList

    pfnGUID = {}
    result = getGUID(outputData)
    if not result['OK']:
      self.log.warn('Failed to determine POOL GUID(s) for output file list (OK if not POOL files)',
                    result['Message'])
    else:
      pfnGUID = result['Value']

    for outputFile in outputData:
      (lfn, localfile) = self.__getLFNfromOutputFile(outputFile, outputPath)
      if not os.path.exists(localfile):
        self.log.error('Missing specified output data file:', outputFile)
        continue

      # # file size
      localfileSize = getGlobbedTotalSize(localfile)

      self.outputDataSize += getGlobbedTotalSize(localfile)

      outputFilePath = os.path.join(os.getcwd(), localfile)

      # # file GUID
      fileGUID = pfnGUID[localfile] if localfile in pfnGUID else None
      if fileGUID:
        self.log.verbose('Found GUID for file from POOL XML catalogue %s' % localfile)

      # #  file checksum
      cksm = fileAdler(outputFilePath)

      fileMetaDict = {"Size": localfileSize,
                      "LFN": lfn,
                      "ChecksumType": "Adler32",
                      "Checksum": cksm,
                      "GUID": fileGUID}

      outputSEList = self.__getSortedSEList(outputSE)
      upload = self.failoverTransfer.transferAndRegisterFile(fileName=localfile,
                                                             localPath=outputFilePath,
                                                             lfn=lfn,
                                                             destinationSEList=outputSEList,
                                                             fileMetaDict=fileMetaDict,
                                                             fileCatalog=self.defaultCatalog,
                                                             masterCatalogOnly=self.masterCatalogOnlyFlag)
      if upload['OK']:
        self.log.info('"%s" successfully uploaded to "%s" as "LFN:%s"' % (localfile,
                                                                          upload['Value']['uploadedSE'],
                                                                          lfn))
        uploaded.append(lfn)
        continue

      self.log.error('Could not putAndRegister file',
                     '%s with LFN %s to %s with GUID %s trying failover storage' % (localfile, lfn,
                                                                                    ', '.join(outputSEList),
                                                                                    fileGUID))
      if not self.defaultFailoverSE:
        self.log.info('No failover SEs defined for JobWrapper,',
                      'cannot try to upload output file %s anywhere else.' % outputFile)
        missing.append(outputFile)
        continue

      failoverSEs = self.__getSortedSEList(self.defaultFailoverSE)
      targetSE = outputSEList[0]
      result = self.failoverTransfer.transferAndRegisterFileFailover(fileName=localfile,
                                                                     localPath=outputFilePath,
                                                                     lfn=lfn,
                                                                     targetSE=targetSE,
                                                                     failoverSEList=failoverSEs,
                                                                     fileMetaDict=fileMetaDict,
                                                                     fileCatalog=self.defaultCatalog,
                                                                     masterCatalogOnly=self.masterCatalogOnlyFlag)
      if not result['OK']:
        self.log.error('Completely failed to upload file to failover SEs', result['Message'])
        missing.append(outputFile)
      else:
        self.log.info('File %s successfully uploaded to failover storage element' % lfn)
        uploaded.append(lfn)

    # For files correctly uploaded must report LFNs to job parameters
    if uploaded:
      report = ', '.join(uploaded)
      # In case the VO payload has also uploaded data using the same parameter
      # name this should be checked prior to setting.
      monitoring = RPCClient('WorkloadManagement/JobMonitoring', timeout=120)
      result = monitoring.getJobParameter(int(self.jobID), 'UploadedOutputData')
      if result['OK']:
        if 'UploadedOutputData' in result['Value']:
          report += ', %s' % result['Value']['UploadedOutputData']

      self.jobReport.setJobParameter('UploadedOutputData', report, sendFlag=False)

    # TODO Notify the user of any output data / output sandboxes
    if missing:
      self.__setJobParam('OutputData', 'MissingFiles: %s' % ', '.join(missing))
      self.__report('Failed', 'Uploading Job OutputData')
      return S_ERROR('Failed to upload OutputData')

    self.__report('Completed', 'Output Data Uploaded')
    return S_OK('OutputData uploaded successfully')

  #############################################################################
  def __getSortedSEList(self, seList):
    """ Randomize SE, putting first those that are Local/Close to the Site
    """
    if not seList:
      return seList

    localSEs = []
    otherSEs = []
    siteSEs = []
    seMapping = getSEsForSite(DIRAC.siteName())

    if seMapping['OK'] and seMapping['Value']:
      siteSEs = seMapping['Value']

    for seName in seList:
      if seName in siteSEs:
        localSEs.append(seName)
      else:
        otherSEs.append(seName)

    return List.randomize(localSEs) + List.randomize(otherSEs)

  #############################################################################
  def __getLFNfromOutputFile(self, outputFile, outputPath=''):
    """Provides a generic convention for VO output data
       files if no path is specified.
    """

    if not re.search('^LFN:', outputFile):
      localfile = outputFile
      initial = self.owner[:1]
      vo = getVOForGroup(self.userGroup)
      if not vo:
        vo = 'dirac'

      ops = Operations(vo=vo)
      user_prefix = ops.getValue("LFNUserPrefix", 'user')
      basePath = '/' + vo + '/' + user_prefix + '/' + initial + '/' + self.owner
      if outputPath:
        # If output path is given, append it to the user path and put output files in this directory
        if outputPath.startswith('/'):
          outputPath = outputPath[1:]
      else:
        # By default the output path is constructed from the job id
        subdir = str(self.jobID / 1000)
        outputPath = subdir + '/' + str(self.jobID)
      lfn = os.path.join(basePath, outputPath, os.path.basename(localfile))
    else:
      # if LFN is given, take it as it is
      localfile = os.path.basename(outputFile.replace("LFN:", ""))
      lfn = outputFile.replace("LFN:", "")

    return (lfn, localfile)

  #############################################################################
  def transferInputSandbox(self, inputSandbox):
    """Downloads the input sandbox for the job
    """
    sandboxFiles = []
    registeredISB = []
    lfns = []
    self.__report('Running', 'Downloading InputSandbox')
    if not isinstance(inputSandbox, (list, tuple)):
      inputSandbox = [inputSandbox]
    for isb in inputSandbox:
      if isb.find("LFN:") == 0 or isb.find("lfn:") == 0:
        lfns.append(isb)
      else:
        if isb.find("SB:") == 0:
          registeredISB.append(isb)
        else:
          sandboxFiles.append(os.path.basename(isb))

    self.log.info('Downloading InputSandbox for job %s: %s' % (self.jobID, ', '.join(sandboxFiles)))
    if os.path.exists('%s/inputsandbox' % (self.root)):
      # This is a debugging tool, get the file from local storage to debug Job Wrapper
      sandboxFiles.append('jobDescription.xml')
      for inputFile in sandboxFiles:
        if os.path.exists('%s/inputsandbox/%s' % (self.root, inputFile)):
          self.log.info('Getting InputSandbox file %s from local directory for testing' % (inputFile))
          shutil.copy(self.root + '/inputsandbox/' + inputFile, inputFile)
      result = S_OK(sandboxFiles)
    else:
      if registeredISB:
        for isb in registeredISB:
          self.log.info("Downloading Input SandBox %s" % isb)
          result = SandboxStoreClient().downloadSandbox(isb)
          if not result['OK']:
            self.__report('Running', 'Failed Downloading InputSandbox')
            return S_ERROR("Cannot download Input sandbox %s: %s" % (isb, result['Message']))
          else:
            self.inputSandboxSize += result['Value']

    if lfns:
      self.log.info("Downloading Input SandBox LFNs, number of files to get", len(lfns))
      self.__report('Running', 'Downloading InputSandbox LFN(s)')
      lfns = [fname.replace('LFN:', '').replace('lfn:', '') for fname in lfns]
      download = self.dm.getFile(lfns)
      if not download['OK']:
        self.log.warn(download)
        self.__report('Running', 'Failed Downloading InputSandbox LFN(s)')
        return S_ERROR(download['Message'])
      failed = download['Value']['Failed']
      if failed:
        self.log.warn('Could not download InputSandbox LFN(s)')
        self.log.warn(failed)
        return S_ERROR(str(failed))
      for lfn in lfns:
        if os.path.exists('%s/%s' % (self.root, os.path.basename(download['Value']['Successful'][lfn]))):
          sandboxFiles.append(os.path.basename(download['Value']['Successful'][lfn]))

    userFiles = sandboxFiles + [os.path.basename(lfn) for lfn in lfns]
    for possibleTarFile in userFiles:
      if not os.path.exists(possibleTarFile):
        continue
      try:
        if os.path.isfile(possibleTarFile) and tarfile.is_tarfile(possibleTarFile):
          self.log.info('Unpacking input sandbox file %s' % (possibleTarFile))
          with tarfile.open(possibleTarFile, 'r') as tarFile:
            for member in tarFile.getmembers():
              tarFile.extract(member, os.getcwd())
      except Exception as x:
        return S_ERROR('Could not untar %s with exception %s' % (possibleTarFile, str(x)))

    if userFiles:
      self.inputSandboxSize = getGlobbedTotalSize(userFiles)
      self.log.info("Total size of input sandbox:",
                    "%0.2f MiB (%s bytes)" % (self.inputSandboxSize / 1048576.0, self.inputSandboxSize))

    return S_OK('InputSandbox downloaded')

  #############################################################################
  def finalize(self):
    """Perform any final actions to clean up after job execution.
    """
    self.log.info('Running JobWrapper finalization')
    # find if there are pending failover requests
    requests = self.__getRequestFiles()
    outputDataRequest = self.failoverTransfer.getRequest()
    requestFlag = len(requests) > 0 or not outputDataRequest.isEmpty()

    if self.failedFlag and requestFlag:
      self.log.info('Job finished with errors and there are pending requests.')
      self.__report('Failed', 'Pending Requests')
    elif not self.failedFlag and requestFlag:
      self.log.info('Job finished successfully with pending requests.')
      self.__report('Completed', 'Pending Requests')
    elif self.failedFlag and not requestFlag:
      self.log.info('Job finished with errors with no pending requests.')
      self.__report('Failed')
    elif not self.failedFlag and not requestFlag:
      self.log.info('Job finished successfully with no pending requests.')
      self.__report('Done', 'Execution Complete')

    self.sendFailoverRequest()
    self.__cleanUp()
    if self.failedFlag:
      return 1
    else:
      return 0

  #############################################################################
  def sendJobAccounting(self, status='', minorStatus=''):
    """Send WMS accounting data.
    """
    if self.jobAccountingSent:
      return S_OK()
    if status:
      self.wmsMajorStatus = status
    if minorStatus:
      self.wmsMinorStatus = minorStatus

    self.accountingReport.setEndTime()
    # CPUTime and ExecTime
    if not 'CPU' in EXECUTION_RESULT:
      # If the payload has not started execution (error with input data, SW, SB,...)
      # Execution result is not filled use self.initialTiming
      self.log.info('EXECUTION_RESULT[CPU] missing in sendJobAccounting')
      finalStat = os.times()
      EXECUTION_RESULT['CPU'] = []
      for i in range(len(finalStat)):
        EXECUTION_RESULT['CPU'].append(finalStat[i] - self.initialTiming[i])

    cpuString = ' '.join(['%.2f' % x for x in EXECUTION_RESULT['CPU']])
    self.log.info('EXECUTION_RESULT[CPU] in sendJobAccounting', cpuString)

    utime, stime, cutime, cstime, elapsed = EXECUTION_RESULT['CPU']
    cpuTime = utime + stime + cutime + cstime
    execTime = elapsed
    diskSpaceConsumed = getGlobbedTotalSize(os.path.join(self.root, str(self.jobID)))
    # Fill the data
    acData = {'User': self.owner,
              'UserGroup': self.userGroup,
              'JobGroup': self.jobGroup,
              'JobType': self.jobType,
              'JobClass': self.jobClass,
              'ProcessingType': self.processingType,
              'FinalMajorStatus': self.wmsMajorStatus,
              'FinalMinorStatus': self.wmsMinorStatus,
              'CPUTime': cpuTime,
              # Based on the factor to convert raw CPU to Normalized units (based on the CPU Model)
              'NormCPUTime': cpuTime * self.cpuNormalizationFactor,
              'ExecTime': execTime,
              'InputDataSize': self.inputDataSize,
              'OutputDataSize': self.outputDataSize,
              'InputDataFiles': self.inputDataFiles,
              'OutputDataFiles': self.outputDataFiles,
              'DiskSpace': diskSpaceConsumed,
              'InputSandBoxSize': self.inputSandboxSize,
              'OutputSandBoxSize': self.outputSandboxSize,
              'ProcessedEvents': self.processedEvents}
    self.log.verbose('Accounting Report is:')
    self.log.verbose(acData)
    self.accountingReport.setValuesFromDict(acData)
    result = self.accountingReport.commit()
    # Even if it fails a failover request will be created
    self.jobAccountingSent = True
    return result

  #############################################################################
  def sendFailoverRequest(self, status='', minorStatus=''):
    """ Create and send a combined job failover request if any
    """
    request = Request()

    requestName = 'job_%s' % self.jobID
    if 'JobName' in self.jobArgs:
      # To make the request names more appealing for users
      jobName = self.jobArgs['JobName']
      if isinstance(jobName, basestring) and jobName:
        jobName = jobName.replace(' ', '').replace('(', '').replace(')', '').replace('"', '')
        jobName = jobName.replace('.', '').replace('{', '').replace('}', '').replace(':', '')
        requestName = '%s_%s' % (jobName, requestName)

    request.RequestName = requestName.replace('"', '')
    request.JobID = self.jobID
    request.SourceComponent = "Job_%s" % self.jobID

    # JobReport part first
    result = self.jobReport.generateForwardDISET()
    if result['OK']:
      if isinstance(result["Value"], Operation):
        self.log.info('Adding a job state update DISET operation to the request')
        request.addOperation(result["Value"])
    else:
      self.log.warn('JobReportFailure', "Could not generate a forwardDISET operation: %s" % result['Message'])
      self.log.warn('JobReportFailure', "The job won't fail, but the jobLogging info might be incomplete")

    # Accounting part
    if not self.jobID:
      self.log.debug('No accounting to be sent since running locally')
    else:
      result = self.sendJobAccounting(status, minorStatus)
      if not result['OK']:
        self.log.warn('JobAccountingFailure', "Could not send job accounting with result: \n%s" % result['Message'])
        self.log.warn('JobAccountingFailure', "Trying to build a failover request")
        if 'rpcStub' in result:
          self.log.verbose("Adding accounting report to failover request object")
          forwardDISETOp = Operation()
          forwardDISETOp.Type = "ForwardDISET"
          forwardDISETOp.Arguments = DEncode.encode(result['rpcStub'])
          request.addOperation(forwardDISETOp)
          self.log.verbose("Added accounting report to failover request object")
        else:
          self.log.warn('JobAccountingFailure',
                        "No rpcStub found to construct failover request for job accounting report")
          self.log.warn('JobAccountingFailure', "The job won't fail, but the accounting for this job won't be sent")

    # Failover transfer requests
    for storedOperation in self.failoverTransfer.request:
      request.addOperation(storedOperation)

    # Any other requests in the current directory
    rfiles = self.__getRequestFiles()
    for rfname in rfiles:
      with open(rfname, 'r') as rFile:
        requestStored = Request(json.load(rFile))
      for storedOperation in requestStored:
        request.addOperation(storedOperation)

    if len(request):
      # The request is ready, send it now
      isValid = RequestValidator().validate(request)
      if not isValid["OK"]:
        self.log.error("Failover request is not valid", isValid["Message"])
        self.__report(status='Failed', minorStatus='Failover Request Failed')
        self.log.error("Job will fail, first trying to print out the content of the request")
        reqToJSON = request.toJSON()
        if reqToJSON['OK']:
          print str(reqToJSON['Value'])
        else:
          self.log.error("Something went wrong creating the JSON from request", reqToJSON['Message'])
      else:
        # We try several times to put the request before failing the job: it's very important that requests go through,
        # or the job will be in an unclear status (workflow ok, but, e.g., the output files won't be registered).
        # It's a poor man solution, but I don't see fancy alternatives
        for counter in range(10):
          requestClient = ReqClient()
          result = requestClient.putRequest(request)
          if result['OK']:
            resDigest = request.getDigest()
            digest = resDigest['Value']
            self.jobReport.setJobParameter('PendingRequest', digest)
            break
          else:
            self.log.error('Failed to set failover request',
                           '%d: %s. Re-trying...' % (counter, result['Message']))
            del requestClient
            time.sleep(counter ** 3)

        if not result['OK']:
          self.__report(status='Failed', minorStatus='Failover Request Failed')

  #############################################################################
  def __getRequestFiles(self):
    """Simple wrapper to return the list of request files.
    """
    return glob.glob('*_request.json')

  #############################################################################
  def __cleanUp(self):
    """Cleans up after job processing. Can be switched off via environment
       variable DO_NOT_DO_JOB_CLEANUP or by JobWrapper configuration option.
    """
    # Environment variable is a feature for DIRAC (helps local debugging).
    if 'DO_NOT_DO_JOB_CLEANUP' in os.environ or not self.cleanUpFlag:
      cleanUp = False
    else:
      cleanUp = True

    os.chdir(self.root)
    if cleanUp:
      self.log.verbose('Cleaning up job working directory')
      if os.path.exists(str(self.jobID)):
        shutil.rmtree(str(self.jobID))

  #############################################################################
  def __report(self, status='', minorStatus='', sendFlag=False):
    """Wraps around setJobStatus of state update client
    """
    if status:
      self.wmsMajorStatus = status
    if minorStatus:
      self.wmsMinorStatus = minorStatus
    jobStatus = self.jobReport.setJobStatus(status=status, minor=minorStatus, sendFlag=sendFlag)
    if not jobStatus['OK']:
      self.log.warn(jobStatus['Message'])
    if self.jobID:
      self.log.verbose('setJobStatus(%s,%s,%s,%s)' % (self.jobID, status, minorStatus, 'JobWrapper'))

    return jobStatus

  #############################################################################
  def __setJobParam(self, name, value, sendFlag=False):
    """Wraps around setJobParameter of state update client
    """
    jobParam = self.jobReport.setJobParameter(str(name), str(value), sendFlag)
    if not jobParam['OK']:
      self.log.warn(jobParam['Message'])
    if self.jobID:
      self.log.verbose('setJobParameter(%s,%s,%s)' % (self.jobID, name, value))

    return jobParam

  #############################################################################
  def __setJobParamList(self, value, sendFlag=False):
    """Wraps around setJobParameters of state update client
    """
    jobParam = self.jobReport.setJobParameters(value, sendFlag)
    if not jobParam['OK']:
      self.log.warn(jobParam['Message'])
    if self.jobID:
      self.log.verbose('setJobParameters(%s,%s)' % (self.jobID, value))

    return jobParam

###############################################################################
###############################################################################


class ExecutionThread(threading.Thread):

  #############################################################################
  def __init__(self, spObject, cmd, maxPeekLines, stdoutFile, stderrFile, exeEnv):
    threading.Thread.__init__(self)
    self.cmd = cmd
    self.spObject = spObject
    self.outputLines = []
    self.maxPeekLines = maxPeekLines
    self.stdout = stdoutFile
    self.stderr = stderrFile
    self.exeEnv = exeEnv

  #############################################################################
  def run(self):
    """ Method representing the thread activity.
        This one overrides the ~threading.Thread `run` method
    """
    # FIXME: why local instances of object variables are created?
    cmd = self.cmd
    spObject = self.spObject
    start = time.time()
    initialStat = os.times()
    output = spObject.systemCall(cmd, env=self.exeEnv, callbackFunction=self.sendOutput, shell=True)
    EXECUTION_RESULT['Thread'] = output
    timing = time.time() - start
    EXECUTION_RESULT['Timing'] = timing
    finalStat = os.times()
    EXECUTION_RESULT['CPU'] = []
    for i in range(len(finalStat)):
      EXECUTION_RESULT['CPU'].append(finalStat[i] - initialStat[i])
    cpuString = ' '.join(['%.2f' % x for x in EXECUTION_RESULT['CPU']])
    gLogger.info('EXECUTION_RESULT[CPU] after Execution of spObject.systemCall', cpuString)
    gLogger.info('EXECUTION_RESULT[Thread] after Execution of spObject.systemCall', str(EXECUTION_RESULT['Thread']))

  #############################################################################
  def getCurrentPID(self):
    return self.spObject.getChildPID()

  #############################################################################
  def sendOutput(self, stdid, line):
    if stdid == 0 and self.stdout:
      with open(self.stdout, 'a+') as outputFile:
        print >> outputFile, line
    elif stdid == 1 and self.stderr:
      with open(self.stderr, 'a+') as errorFile:
        print >> errorFile, line
    self.outputLines.append(line)
    size = len(self.outputLines)
    if size > self.maxPeekLines:
      # reduce max size of output peeking
      self.outputLines.pop(0)

  #############################################################################
  def getOutput(self, lines=0):
    if self.outputLines:
      # restrict to smaller number of lines for regular
      # peeking by the watchdog
      # FIXME: this is multithread, thus single line would be better
      if lines:
        size = len(self.outputLines)
        cut = size - lines
        self.outputLines = self.outputLines[cut:]
      return S_OK(self.outputLines)
    return S_ERROR('No Job output found')


def rescheduleFailedJob(jobID, message, jobReport=None):

  rescheduleResult = 'Rescheduled'

  try:

    gLogger.warn('Failure during %s' % (message))

    # Setting a job parameter does not help since the job will be rescheduled,
    # instead set the status with the cause and then another status showing the
    # reschedule operation.

    if not jobReport:
      gLogger.info('Creating a new JobReport Object')
      jobReport = JobReport(int(jobID), 'JobWrapper')

    jobReport.setApplicationStatus('Failed %s ' % message, sendFlag=False)
    jobReport.setJobStatus('Rescheduled', message, sendFlag=False)

    # We must send Job States and Parameters before it gets reschedule
    jobReport.sendStoredStatusInfo()
    jobReport.sendStoredJobParameters()

    gLogger.info('Job will be rescheduled after exception during execution of the JobWrapper')

    jobManager = RPCClient('WorkloadManagement/JobManager')
    result = jobManager.rescheduleJob(int(jobID))
    if not result['OK']:
      gLogger.warn(result['Message'])
      if 'Maximum number of reschedulings is reached' in result['Message']:
        rescheduleResult = 'Failed'

    return rescheduleResult
  except Exception:
    gLogger.exception('JobWrapperTemplate failed to reschedule Job')
    return 'Failed'


# EOF<|MERGE_RESOLUTION|>--- conflicted
+++ resolved
@@ -364,22 +364,14 @@
 
     self.__setJobParam('PayloadPID', payloadPID)
 
-<<<<<<< HEAD
-    watchdogInstance = WatchdogFactory().getWatchdog( pid = self.currentPID,
-                                                      exeThread = exeThread,
-                                                      spObject = spObject,
-                                                      jobCPUTime = jobCPUTime,
-                                                      memoryLimit = jobMemory,
-                                                      processors = processors,
-                                                      jobArgs = self.jobArgs )
-=======
-    watchdogInstance = WatchdogFactory().getWatchdog(self.currentPID,
-                                                     exeThread,
-                                                     spObject,
-                                                     jobCPUTime,
-                                                     jobMemory,
-                                                     processors)
->>>>>>> 13f82f67
+    watchdogInstance = WatchdogFactory().getWatchdog(pid = self.currentPID,
+                                                     exeThread = exeThread,
+                                                     spObject = spObject,
+                                                     jobCPUTime = jobCPUTime,
+                                                     memoryLimit = jobMemory,
+                                                     processors = processors,
+                                                     jobArgs = self.jobArgs)
+
     if not watchdogInstance['OK']:
       self.log.error('Could not create Watchdog instance', watchdogInstance['Message'])
       return S_ERROR('Could not create Watchdog instance')
