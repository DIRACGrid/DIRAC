--- conflicted
+++ resolved
@@ -179,28 +179,6 @@
     self.__setInitialJobParameters()
     self.optArgs = arguments.get( 'Optimizer', {} )
     # Fill some parameters for the accounting report
-<<<<<<< HEAD
-    if self.jobArgs.has_key( 'Owner' ):
-      self.owner = self.jobArgs['Owner']
-    if self.jobArgs.has_key( 'JobGroup' ):
-      self.jobGroup = self.jobArgs['JobGroup']
-    if self.jobArgs.has_key( 'JobType' ):
-      self.jobType = self.jobArgs['JobType']
-    if self.jobArgs.has_key( 'InputData' ):
-      dataParam = self.jobArgs['InputData']
-      if dataParam and not type( dataParam ) == type( [] ):
-        dataParam = [dataParam]
-      self.inputDataFiles = len( dataParam )
-    if self.jobArgs.has_key( 'OutputData' ):
-      dataParam = self.jobArgs['OutputData']
-      if dataParam and not type( dataParam ) == type( [] ):
-        dataParam = [dataParam]
-      self.outputDataFiles = len( dataParam )
-    if self.jobArgs.has_key( 'ProcessingType' ):
-      self.processingType = self.jobArgs['ProcessingType']
-    if self.jobArgs.has_key( 'OwnerGroup' ):
-      self.userGroup = self.jobArgs['OwnerGroup']
-=======
     self.owner = self.jobArgs.get( 'Owner', self.owner )
     self.jobGroup = self.jobArgs.get( 'JobGroup', self.jobGroup )
     self.jobType = self.jobArgs.get( 'JobType', self.jobType )
@@ -215,7 +193,6 @@
     self.processingType = self.jobArgs.get( 'ProcessingType', self.processingType )
     self.userGroup = self.jobArgs.get( 'OwnerGroup', self.userGroup )
     self.jobClass = self.jobArgs.get( 'JobSplitType', self.jobClass )
->>>>>>> b4dac26e
 
     # Prepare the working directory and cd to there
     if self.jobID:
