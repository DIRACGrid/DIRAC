########################################################################
# $HeadURL: $
# File :   JobWrapper.py
# Author : Stuart Paterson
########################################################################
""" The Job Wrapper Class is instantiated with arguments tailored for running
    a particular job. The JobWrapper starts a thread for execution of the job
    and a Watchdog Agent that can monitor progress.
"""
__RCSID__ = "$Id: $"

from DIRAC.DataManagementSystem.Client.ReplicaManager               import ReplicaManager
from DIRAC.DataManagementSystem.Client.FailoverTransfer             import FailoverTransfer
from DIRAC.Resources.Catalog.PoolXMLFile                            import getGUID
from DIRAC.RequestManagementSystem.Client.Request                   import Request
from DIRAC.RequestManagementSystem.Client.Operation                 import Operation
from DIRAC.RequestManagementSystem.Client.ReqClient                 import ReqClient
from DIRAC.RequestManagementSystem.private.RequestValidator         import gRequestValidator
from DIRAC.WorkloadManagementSystem.Client.SandboxStoreClient       import SandboxStoreClient
from DIRAC.WorkloadManagementSystem.JobWrapper.WatchdogFactory      import WatchdogFactory
from DIRAC.AccountingSystem.Client.Types.Job                        import Job as AccountingJob
from DIRAC.ConfigurationSystem.Client.PathFinder                    import getSystemSection
from DIRAC.ConfigurationSystem.Client.Helpers.Registry              import getVOForGroup
from DIRAC.ConfigurationSystem.Client.Helpers.Operations            import Operations
from DIRAC.WorkloadManagementSystem.Client.JobReport                import JobReport
from DIRAC.Core.DISET.RPCClient                                     import RPCClient
from DIRAC.Core.Utilities.SiteSEMapping                             import getSEsForSite
from DIRAC.Core.Utilities.ModuleFactory                             import ModuleFactory
from DIRAC.Core.Utilities.Subprocess                                import systemCall
from DIRAC.Core.Utilities.Subprocess                                import Subprocess
from DIRAC.Core.Utilities.File                                      import getGlobbedTotalSize, getGlobbedFiles
from DIRAC.Core.Utilities.Version                                   import getCurrentVersion
from DIRAC.Core.Utilities.Adler                                     import fileAdler
from DIRAC.Core.Utilities                                           import List
from DIRAC.Core.Utilities                                           import DEncode
from DIRAC                                                          import S_OK, S_ERROR, gConfig, gLogger, List, Time
from DIRAC.FrameworkSystem.Client.NotificationClient                import NotificationClient

import DIRAC

import os
import re
import sys
import time
import shutil
import threading
import tarfile
import glob
import types
import urllib

EXECUTION_RESULT = {}

class JobWrapper:

  #############################################################################
  def __init__( self, jobID = None, jobReport = None ):
    """ Standard constructor
    """
    self.initialTiming = os.times()
    self.section = os.path.join( getSystemSection( 'WorkloadManagement/JobWrapper' ), 'JobWrapper' )
    self.log = gLogger
    # Create the accounting report
    self.accountingReport = AccountingJob()
    # Initialize for accounting
    self.wmsMajorStatus = "unknown"
    self.wmsMinorStatus = "unknown"
    # Set now as start time
    self.accountingReport.setStartTime()
    if not jobID:
      self.jobID = 0
    else:
      self.jobID = jobID
    self.siteName = gConfig.getValue( '/LocalSite/Site', 'Unknown' )
    if jobReport:
      self.jobReport = jobReport
    else:
      self.jobReport = JobReport( self.jobID, 'JobWrapper@%s' % self.siteName )

    # self.root is the path the Wrapper is running at
    self.root = os.getcwd()
    # self.localSiteRoot is the path where the local DIRAC installation used to run the payload
    # is taken from
    self.localSiteRoot = gConfig.getValue( '/LocalSite/Root', DIRAC.rootPath )
    # FIXME: Why do we need to load any .cfg file here????
    self.__loadLocalCFGFiles( self.localSiteRoot )
    result = getCurrentVersion()
    if result['OK']:
      self.diracVersion = result['Value']
    else:
      self.diracVersion = 'DIRAC version %s' % DIRAC.buildVersion
    self.maxPeekLines = gConfig.getValue( self.section + '/MaxJobPeekLines', 20 )
    if self.maxPeekLines < 0:
      self.maxPeekLines = 0
    self.defaultCPUTime = gConfig.getValue( self.section + '/DefaultCPUTime', 600 )
    self.defaultOutputFile = gConfig.getValue( self.section + '/DefaultOutputFile', 'std.out' )
    self.defaultErrorFile = gConfig.getValue( self.section + '/DefaultErrorFile', 'std.err' )
    self.diskSE = gConfig.getValue( self.section + '/DiskSE', ['-disk', '-DST', '-USER'] )
    self.tapeSE = gConfig.getValue( self.section + '/TapeSE', ['-tape', '-RDST', '-RAW'] )
    self.sandboxSizeLimit = gConfig.getValue( self.section + '/OutputSandboxLimit', 1024 * 1024 * 10 )
    self.cleanUpFlag = gConfig.getValue( self.section + '/CleanUpFlag', True )
    self.pilotRef = gConfig.getValue( '/LocalSite/PilotReference', 'Unknown' )
    self.cpuNormalizationFactor = gConfig.getValue ( "/LocalSite/CPUNormalizationFactor", 0.0 )
    self.bufferLimit = gConfig.getValue( self.section + '/BufferLimit', 10485760 )
    self.defaultOutputSE = gConfig.getValue( '/Resources/StorageElementGroups/SE-USER', [] )
    self.defaultCatalog = gConfig.getValue( self.section + '/DefaultCatalog', [] )
    self.defaultFailoverSE = gConfig.getValue( '/Resources/StorageElementGroups/Tier1-Failover', [] )
    self.defaultOutputPath = ''
    self.rm = ReplicaManager()
    self.log.verbose( '===========================================================================' )
    self.log.verbose( 'SVN version %s' % ( __RCSID__ ) )
    self.log.verbose( self.diracVersion )
    self.log.verbose( 'Developer tag: 2' )
    self.currentPID = os.getpid()
    self.log.verbose( 'Job Wrapper started under PID: %s' % self.currentPID )
    # Define a new process group for the job wrapper
    self.parentPGID = os.getpgid( self.currentPID )
    self.log.verbose( 'Job Wrapper parent process group ID: %s' % self.parentPGID )
    os.setpgid( self.currentPID, self.currentPID )
    self.currentPGID = os.getpgid( self.currentPID )
    self.log.verbose( 'Job Wrapper process group ID: %s' % self.currentPGID )
    self.log.verbose( '==========================================================================' )
    self.log.verbose( 'sys.path is: \n%s' % '\n'.join( sys.path ) )
    self.log.verbose( '==========================================================================' )
    if not os.environ.has_key( 'PYTHONPATH' ):
      self.log.verbose( 'PYTHONPATH is: null' )
    else:
      pypath = os.environ['PYTHONPATH']
      self.log.verbose( 'PYTHONPATH is: \n%s' % '\n'.join( pypath.split( ':' ) ) )
      self.log.verbose( '==========================================================================' )
    if os.environ.has_key( 'LD_LIBRARY_PATH_SAVE' ):
      if os.environ.has_key( 'LD_LIBRARY_PATH' ):
        os.environ['LD_LIBRARY_PATH'] = os.environ['LD_LIBRARY_PATH'] + ':' + os.environ['LD_LIBRARY_PATH_SAVE']
      else:
        os.environ['LD_LIBRARY_PATH'] = os.environ['LD_LIBRARY_PATH_SAVE']

    if not os.environ.has_key( 'LD_LIBRARY_PATH' ):
      self.log.verbose( 'LD_LIBRARY_PATH is: null' )
    else:
      ldpath = os.environ['LD_LIBRARY_PATH']
      self.log.verbose( 'LD_LIBRARY_PATH is: \n%s' % '\n'.join( ldpath.split( ':' ) ) )
      self.log.verbose( '==========================================================================' )
    if not self.cleanUpFlag:
      self.log.verbose( 'CleanUp Flag is disabled by configuration' )
    # Failure flag
    self.failedFlag = True
    # Set defaults for some global parameters to be defined for the accounting report
    self.owner = 'unknown'
    self.jobGroup = 'unknown'
    self.jobType = 'unknown'
    self.processingType = 'unknown'
    self.userGroup = 'unknown'
    self.jobClass = 'unknown'
    self.inputDataFiles = 0
    self.outputDataFiles = 0
    self.inputDataSize = 0
    self.inputSandboxSize = 0
    self.outputSandboxSize = 0
    self.outputDataSize = 0
    self.processedEvents = 0
    self.wmsAccountingSent = False

    self.jobArgs = {}
    self.optArgs = {}
    self.ceArgs = {}

  #############################################################################
  def initialize( self, arguments ):
    """ Initializes parameters and environment for job.
    """
    self.__report( 'Running', 'Job Initialization' )
    self.log.info( 'Starting Job Wrapper Initialization for Job %s' % ( self.jobID ) )
    self.jobArgs = arguments['Job']
    self.log.verbose( self.jobArgs )
    self.ceArgs = arguments ['CE']
    self.log.verbose( self.ceArgs )
    self.__setInitialJobParameters()
    if arguments.has_key( 'Optimizer' ):
      self.optArgs = arguments['Optimizer']
    else:
      self.optArgs = {}
    # Fill some parameters for the accounting report
    if self.jobArgs.has_key( 'Owner' ):
      self.owner = self.jobArgs['Owner']
    if self.jobArgs.has_key( 'JobGroup' ):
      self.jobGroup = self.jobArgs['JobGroup']
    if self.jobArgs.has_key( 'JobType' ):
      self.jobType = self.jobArgs['JobType']
    if self.jobArgs.has_key( 'InputData' ):
      dataParam = self.jobArgs['InputData']
      if dataParam and not type( dataParam ) == type( [] ):
        dataParam = [dataParam]
      self.inputDataFiles = len( dataParam )
    if self.jobArgs.has_key( 'OutputData' ):
      dataParam = self.jobArgs['OutputData']
      if dataParam and not type( dataParam ) == type( [] ):
        dataParam = [dataParam]
      self.outputDataFiles = len( dataParam )
    if self.jobArgs.has_key( 'ProcessingType' ):
      self.processingType = self.jobArgs['ProcessingType']
    if self.jobArgs.has_key( 'OwnerGroup' ):
      self.userGroup = self.jobArgs['OwnerGroup']
    if self.jobArgs.has_key( 'JobSplitType' ):
      self.jobClass = self.jobArgs['JobSplitType']

    # Prepare the working directory and cd to there
    if self.jobID:
      if os.path.exists( str( self.jobID ) ):
        shutil.rmtree( str( self.jobID ) )
      os.mkdir( str( self.jobID ) )
      os.chdir( str( self.jobID ) )
    else:
      self.log.info( 'JobID is not defined, running in current directory' )

    infoFile = open( 'job.info', 'w' )
    infoFile.write( self.__dictAsInfoString( self.jobArgs, '/Job' ) )
    infoFile.close()

  #############################################################################
  def __setInitialJobParameters( self ):
    """Sets some initial job parameters
    """
    parameters = []
    if self.ceArgs.has_key( 'LocalSE' ):
      parameters.append( ( 'AgentLocalSE', ','.join( self.ceArgs['LocalSE'] ) ) )
    if self.ceArgs.has_key( 'CompatiblePlatforms' ):
      parameters.append( ( 'AgentCompatiblePlatforms', ','.join( self.ceArgs['CompatiblePlatforms'] ) ) )
    if self.ceArgs.has_key( 'PilotReference' ):
      parameters.append( ( 'Pilot_Reference', self.ceArgs['PilotReference'] ) )
    if self.ceArgs.has_key( 'CPUScalingFactor' ):
      parameters.append( ( 'CPUScalingFactor', self.ceArgs['CPUScalingFactor'] ) )
    if self.ceArgs.has_key( 'CPUNormalizationFactor' ):
      parameters.append( ( 'CPUNormalizationFactor', self.ceArgs['CPUNormalizationFactor'] ) )

    parameters.append( ( 'PilotAgent', self.diracVersion ) )
    parameters.append( ( 'JobWrapperPID', self.currentPID ) )
    result = self.__setJobParamList( parameters )
    return result

  #############################################################################
  def __loadLocalCFGFiles( self, localRoot ):
    """Loads any extra CFG files residing in the local DIRAC site root.
    """
    files = os.listdir( localRoot )
    self.log.debug( 'Checking directory %s for *.cfg files' % localRoot )
    for i in files:
      if re.search( '.cfg$', i ):
        gConfig.loadFile( '%s/%s' % ( localRoot, i ) )
        self.log.debug( 'Found local .cfg file %s' % i )

  #############################################################################
  def __dictAsInfoString( self, dData, infoString = '', currentBase = "" ):
    for key in dData:
      value = dData[ key ]
      if type( value ) == types.DictType:
        infoString = self.__dictAsInfoString( value, infoString, "%s/%s" % ( currentBase, key ) )
      elif type( value ) in ( types.ListType, types.TupleType ):
        if len( value ) and value[0] == '[':
          infoString += "%s/%s = %s\n" % ( currentBase, key, " ".join( value ) )
        else:
          infoString += "%s/%s = %s\n" % ( currentBase, key, ", ".join( value ) )
      else:
        infoString += "%s/%s = %s\n" % ( currentBase, key, str( value ) )

    return infoString


  #############################################################################
  def execute( self, arguments ):
    """The main execution method of the Job Wrapper
    """
    self.log.info( 'Job Wrapper is starting execution phase for job %s' % ( self.jobID ) )
    os.environ['DIRACJOBID'] = str( self.jobID )
    os.environ['DIRACROOT'] = self.localSiteRoot
    self.log.verbose( 'DIRACROOT = %s' % ( self.localSiteRoot ) )
    os.environ['DIRACPYTHON'] = sys.executable
    self.log.verbose( 'DIRACPYTHON = %s' % ( sys.executable ) )
    os.environ['DIRACSITE'] = DIRAC.siteName()
    self.log.verbose( 'DIRACSITE = %s' % ( DIRAC.siteName() ) )

    outputFile = self.defaultOutputFile
    errorFile = self.defaultErrorFile
    if self.jobArgs.has_key( 'StdError' ):
      errorFile = self.jobArgs['StdError']
    if self.jobArgs.has_key( 'StdOutput' ):
      outputFile = self.jobArgs['StdOutput']

    if self.jobArgs.has_key( 'CPUTime' ):
      jobCPUTime = int( self.jobArgs['CPUTime'] )
    else:
      self.log.info( 'Job %s has no CPU time limit specified, '
                     'applying default of %s' % ( self.jobID, self.defaultCPUTime ) )
      jobCPUTime = self.defaultCPUTime

    if self.jobArgs.has_key( 'Executable' ):
      executable = self.jobArgs['Executable'].strip()
    else:
      msg = 'Job %s has no specified executable' % ( self.jobID )
      self.log.warn( msg )
      return S_ERROR( msg )

    jobArguments = ''
    if self.jobArgs.has_key( 'Arguments' ):
      jobArguments = self.jobArgs['Arguments']

    executable = os.path.expandvars( executable )
    exeThread = None
    spObject = None

    if re.search( 'DIRACROOT', executable ):
      executable = executable.replace( '$DIRACROOT', self.localSiteRoot )
      self.log.verbose( 'Replaced $DIRACROOT for executable as %s' % ( self.localSiteRoot ) )

    # Make the full path since . is not always in the PATH
    executable = os.path.abspath( executable )
    if not os.access( executable, os.X_OK ):
      try:
        os.chmod( executable, 0775 )
      except Exception:
        self.log.warn( 'Failed to change mode to 775 for the executable', executable )

    exeEnv = dict( os.environ )
    if self.jobArgs.has_key( 'ExecutionEnvironment' ):
      self.log.verbose( 'Adding variables to execution environment' )
      variableList = self.jobArgs['ExecutionEnvironment']
      if type( variableList ) == type( " " ):
        variableList = [variableList]
      for var in variableList:
        nameEnv = var.split( '=' )[0]
        valEnv = urllib.unquote( var.split( '=' )[1] )
        exeEnv[nameEnv] = valEnv
        self.log.verbose( '%s = %s' % ( nameEnv, valEnv ) )

    if os.path.exists( executable ):
      self.__report( 'Running', 'Application', sendFlag = True )
      spObject = Subprocess( timeout = False, bufferLimit = int( self.bufferLimit ) )
      command = executable
      if jobArguments:
        command += ' ' + jobArguments
      self.log.verbose( 'Execution command: %s' % ( command ) )
      maxPeekLines = self.maxPeekLines
      exeThread = ExecutionThread( spObject, command, maxPeekLines, outputFile, errorFile, exeEnv )
      exeThread.start()
      time.sleep( 10 )
      payloadPID = spObject.getChildPID()
      if not payloadPID:
        return S_ERROR( 'Payload process could not start after 10 seconds' )
    else:
      self.__report( 'Failed', 'Application not found', sendFlag = True )
      return S_ERROR( 'Path to executable %s not found' % ( executable ) )

    self.__setJobParam( 'PayloadPID', payloadPID )

    watchdogFactory = WatchdogFactory()
    watchdogInstance = watchdogFactory.getWatchdog( self.currentPID, exeThread, spObject, jobCPUTime )
    if not watchdogInstance['OK']:
      self.log.warn( watchdogInstance['Message'] )
      return S_ERROR( 'Could not create Watchdog instance' )

    self.log.verbose( 'WatchdogInstance %s' % ( watchdogInstance ) )
    watchdog = watchdogInstance['Value']

    self.log.verbose( 'Initializing Watchdog instance' )
    watchdog.initialize()
    self.log.verbose( 'Calibrating Watchdog instance' )
    watchdog.calibrate()
    # do not kill SAM jobs by CPU time
    if self.jobArgs.has_key( 'JobType' ) and self.jobArgs['JobType'] == 'SAM':
      watchdog.testCPUConsumed = False

    if self.jobArgs.has_key( 'DisableCPUCheck' ):
      watchdog.testCPUConsumed = False

    if exeThread.isAlive():
      self.log.info( 'Application thread is started in Job Wrapper' )
      watchdog.run()
    else:
      self.log.warn( 'Application thread stopped very quickly...' )

    if exeThread.isAlive():
      self.log.warn( 'Watchdog exited before completion of execution thread' )
      while exeThread.isAlive():
        time.sleep( 5 )

    outputs = None
    if EXECUTION_RESULT.has_key( 'Thread' ):
      threadResult = EXECUTION_RESULT['Thread']
      if not threadResult['OK']:
        self.log.error( 'Failed to execute the payload', threadResult['Message'] )

        self.__report( 'Failed', 'Application failed, check job parameters', sendFlag = True )
        if 'Value' in threadResult:
          outputs = threadResult['Value']
        if outputs:
          self.__setJobParam( 'ApplicationError', outputs[-200:], sendFlag = True )
        else:
          self.__setJobParam( 'ApplicationError', 'None reported', sendFlag = True )
      else:
        outputs = threadResult['Value']

    if EXECUTION_RESULT.has_key( 'CPU' ):
      self.log.info( 'EXECUTION_RESULT[CPU] in JobWrapper execute', str( EXECUTION_RESULT['CPU'] ) )


    if watchdog.checkError:
      # In this case, the Watchdog has killed the Payload and the ExecutionThread can not get the CPU statistics
      # os.times only reports for waited children
      # Take the CPU from the last value recorded by the Watchdog
      self.__report( 'Failed', watchdog.checkError, sendFlag = True )
      if EXECUTION_RESULT.has_key( 'CPU' ):
        if 'LastUpdateCPU(s)' in watchdog.currentStats:
          EXECUTION_RESULT['CPU'][0] = 0
          EXECUTION_RESULT['CPU'][0] = 0
          EXECUTION_RESULT['CPU'][0] = 0
          EXECUTION_RESULT['CPU'][0] = watchdog.currentStats['LastUpdateCPU(s)']

    if watchdog.currentStats:
      self.log.info( 'Statistics collected by the Watchdog:\n ',
                        '\n  '.join( ['%s: %s' % items for items in watchdog.currentStats.items() ] ) )
    if outputs:
      status = threadResult['Value'][0]
      # Send final heartbeat of a configurable number of lines here
      self.log.verbose( 'Sending final application standard output heartbeat' )
      self.__sendFinalStdOut( exeThread )
      self.log.verbose( 'Execution thread status = %s' % ( status ) )

      if not watchdog.checkError and not status:
        self.failedFlag = False
        self.__report( 'Completed', 'Application Finished Successfully', sendFlag = True )
      elif not watchdog.checkError:
        self.__report( 'Completed', 'Application Finished With Errors', sendFlag = True )

    else:
      return S_ERROR( 'No outputs generated from job execution' )

    self.log.info( 'Checking directory contents after execution:' )
    res = systemCall( 5, ['ls', '-al'] )
    if not res['OK']:
      self.log.error( 'Failed to list the current directory', res['Message'] )
    elif res['Value'][0]:
      self.log.error( 'Failed to list the current directory', res['Value'][2] )
    else:
      # no timeout and exit code is 0
      self.log.info( res['Value'][1] )

    return S_OK()

  #############################################################################
  def __sendFinalStdOut( self, exeThread ):
    """After the Watchdog process has finished, this function sends a final
       report to be presented in the StdOut in the web page via the heartbeat
       mechanism.
    """
    cpuConsumed = self.__getCPU()['Value']
    self.log.info( 'Total CPU Consumed is: %s' % cpuConsumed[1] )
    self.__setJobParam( 'TotalCPUTime(s)', cpuConsumed[0] )
    normCPU = cpuConsumed[0] * self.cpuNormalizationFactor
    self.__setJobParam( 'NormCPUTime(s)', normCPU )
    if self.cpuNormalizationFactor:
      self.log.info( 'Normalized CPU Consumed is:', normCPU )

    result = exeThread.getOutput( self.maxPeekLines )
    if not result['OK']:
      lines = 0
      appStdOut = ''
    else:
      lines = len( result['Value'] )
      appStdOut = '\n'.join( result['Value'] )

    header = 'Last %s lines of application output from JobWrapper on %s :' % ( lines, Time.toString() )
    border = '=' * len( header )

    cpuTotal = 'CPU Total: %s (h:m:s)' % cpuConsumed[1]
    cpuTotal += " Normalized CPU Total %.1f s @ HEP'06" % normCPU
    header = '\n%s\n%s\n%s\n%s\n' % ( border, header, cpuTotal, border )
    appStdOut = header + appStdOut
    self.log.info( appStdOut )
    heartBeatDict = {}
    staticParamDict = {'StandardOutput':appStdOut}
    if self.jobID:
      jobReport = RPCClient( 'WorkloadManagement/JobStateUpdate', timeout = 120 )
      result = jobReport.sendHeartBeat( self.jobID, heartBeatDict, staticParamDict )
      if not result['OK']:
        self.log.error( 'Problem sending final heartbeat from JobWrapper', result['Message'] )

    return

  #############################################################################
  def __getCPU( self ):
    """Uses os.times() to get CPU time and returns HH:MM:SS after conversion.
    """
    # TODO: normalize CPU consumed via scale factor
    self.log.info( 'EXECUTION_RESULT[CPU] in __getCPU', str( EXECUTION_RESULT['CPU'] ) )
    utime, stime, cutime, cstime, elapsed = EXECUTION_RESULT['CPU']
    cpuTime = utime + stime + cutime + cstime
    self.log.verbose( "Total CPU time consumed = %s" % ( cpuTime ) )
    result = self.__getCPUHMS( cpuTime )
    return result

  #############################################################################
  def __getCPUHMS( self, cpuTime ):
    mins, secs = divmod( cpuTime, 60 )
    hours, mins = divmod( mins, 60 )
    humanTime = '%02d:%02d:%02d' % ( hours, mins, secs )
    self.log.verbose( 'Human readable CPU time is: %s' % humanTime )
    return S_OK( ( cpuTime, humanTime ) )

  #############################################################################
  def resolveInputData( self ):
    """Input data is resolved here using a VO specific plugin module.
    """
    self.__report( 'Running', 'Input Data Resolution', sendFlag = True )

    if self.ceArgs.has_key( 'LocalSE' ):
      localSEList = self.ceArgs['LocalSE']
    else:
      localSEList = gConfig.getValue( '/LocalSite/LocalSE', [] )
      if not localSEList:
        msg = 'Job has input data requirement but no site LocalSE defined'
        self.log.warn( msg )
        return S_ERROR( msg )

    inputData = self.jobArgs['InputData']
    self.log.verbose( 'Input Data is: \n%s' % ( inputData ) )
    if type( inputData ) in types.StringTypes:
      inputData = [inputData]

    if type( localSEList ) in types.StringTypes:
      localSEList = List.fromChar( localSEList )

    msg = 'Job Wrapper cannot resolve local replicas of input data with null '
    if not inputData:
      msg += 'job input data parameter '
      self.log.warn( msg )
      return S_ERROR( msg )
    if not localSEList:
      msg += 'site localSEList list'
      self.log.warn( msg )
#      return S_ERROR( msg )

    if not self.jobArgs.has_key( 'InputDataModule' ):
      msg = 'Job has no input data resolution module specified'
      self.log.warn( msg )
      # Use the default one
      inputDataPolicy = 'DIRAC.WorkloadManagementSystem.Client.InputDataResolution'
    else:
      inputDataPolicy = self.jobArgs['InputDataModule']

    self.log.verbose( 'Job input data requirement is \n%s' % ',\n'.join( inputData ) )
    self.log.verbose( 'Job input data resolution policy module is %s' % ( inputDataPolicy ) )
    self.log.info( 'Site has the following local SEs: %s' % ', '.join( localSEList ) )
    lfns = [ fname.replace( 'LFN:', '' ) for fname in inputData ]

    optReplicas = {}
    if self.optArgs:
      optDict = None
      try:
        optDict = eval( self.optArgs['InputData'] )
        optReplicas = optDict['Value']
        self.log.info( 'Found optimizer catalogue result' )
        self.log.verbose( optReplicas )
      except Exception, x:
        optDict = None
        self.log.warn( str( x ) )
        self.log.warn( 'Optimizer information could not be converted to a dictionary will call catalogue directly' )

    resolvedData = {}
    result = self.__checkFileCatalog( lfns, optReplicas )
    if not result['OK']:
      self.log.info( 'Could not obtain replica information from Optimizer File Catalog information' )
      self.log.warn( result )
      result = self.__checkFileCatalog( lfns )
      if not result['OK']:
        self.log.warn( 'Could not obtain replica information from File Catalog directly' )
        self.log.warn( result )
        return S_ERROR( result['Message'] )
      else:
        resolvedData = result
    else:
      resolvedData = result

    # add input data size to accounting report (since resolution successful)
    for lfn, mdata in resolvedData['Value']['Successful'].items():
      if mdata.has_key( 'Size' ):
        lfnSize = mdata['Size']
        if not type( lfnSize ) == type( long( 1 ) ):
          try:
            lfnSize = long( lfnSize )
          except Exception, x:
            lfnSize = 0
            self.log.info( 'File size for LFN:%s was not a long integer, setting size to 0' % ( lfn ) )
        self.inputDataSize += lfnSize

    configDict = {'JobID':self.jobID, 'LocalSEList':localSEList, 'DiskSEList':self.diskSE, 'TapeSEList':self.tapeSE}
    self.log.info( configDict )
    argumentsDict = {'FileCatalog':resolvedData, 'Configuration':configDict, 'InputData':lfns, 'Job':self.jobArgs}
    self.log.info( argumentsDict )
    moduleFactory = ModuleFactory()
    moduleInstance = moduleFactory.getModule( inputDataPolicy, argumentsDict )
    if not moduleInstance['OK']:
      return moduleInstance

    module = moduleInstance['Value']
    result = module.execute()
    if not result['OK']:
      self.log.warn( 'Input data resolution failed' )
      return result

    return S_OK()

  #############################################################################
  def __checkFileCatalog( self, lfns, optReplicaInfo = None ):
    """This function returns dictionaries containing all relevant parameters
       to allow data access from the relevant file catalogue.  Optionally, optimizer
       parameters can be supplied here but if these are not sufficient, the file catalogue
       is subsequently consulted.

       N.B. this will be considerably simplified when the DMS evolves to have a
       generic FC interface and a single call for all available information.
    """
    replicas = optReplicaInfo
    if not replicas:
      replicas = self.__getReplicaMetadata( lfns )
      if not replicas['OK']:
        return replicas

    self.log.verbose( replicas )

    failedGUIDs = []
    for lfn, reps in replicas['Value']['Successful'].items():
      if not reps.has_key( 'GUID' ):
        failedGUIDs.append( lfn )

    if failedGUIDs:
      self.log.info( 'The following file(s) were found not to have a GUID:\n%s' % ',\n'.join( failedGUIDs ) )

    if failedGUIDs:
      return S_ERROR( 'File metadata is not available' )
    else:
      return replicas

  #############################################################################
  def __getReplicaMetadata( self, lfns ):
    """ Wrapper function to consult catalog for all necessary file metadata
        and check the result.
    """
    start = time.time()
    repsResult = self.rm.getReplicas( lfns )
    timing = time.time() - start
    self.log.info( 'Replica Lookup Time: %.2f seconds ' % ( timing ) )
    if not repsResult['OK']:
      self.log.warn( repsResult['Message'] )
      return repsResult

    badLFNCount = 0
    badLFNs = []
    catalogResult = repsResult['Value']

    if catalogResult.has_key( 'Failed' ):
      for lfn, cause in catalogResult['Failed'].items():
        badLFNCount += 1
        badLFNs.append( 'LFN:%s Problem: %s' % ( lfn, cause ) )

    if catalogResult.has_key( 'Successful' ):
      for lfn, replicas in catalogResult['Successful'].items():
        if not replicas:
          badLFNCount += 1
          badLFNs.append( 'LFN:%s Problem: Null replica value' % ( lfn ) )

    if badLFNCount:
      self.log.warn( 'Job Wrapper found %s problematic LFN(s) for job %s' % ( badLFNCount, self.jobID ) )
      param = '\n'.join( badLFNs )
      self.log.info( param )
      self.__setJobParam( 'MissingLFNs', param )
      return S_ERROR( 'Input Data Not Available' )

    # Must retrieve GUIDs from LFC for files
    start = time.time()
    guidDict = self.rm.getCatalogFileMetadata( lfns )
    timing = time.time() - start
    self.log.info( 'GUID Lookup Time: %.2f seconds ' % ( timing ) )
    if not guidDict['OK']:
      self.log.warn( 'Failed to retrieve GUIDs from file catalogue' )
      self.log.warn( guidDict['Message'] )
      return guidDict

    failed = guidDict['Value']['Failed']
    if failed:
      self.log.warn( 'Could not retrieve GUIDs from catalogue for the following files' )
      self.log.warn( failed )
      return S_ERROR( 'Missing GUIDs' )

    for lfn, reps in repsResult['Value']['Successful'].items():
      guidDict['Value']['Successful'][lfn].update( reps )

    catResult = guidDict
    return catResult

  #############################################################################
  def processJobOutputs( self, arguments ):
    """Outputs for a job may be treated here.
    """

    # first iteration of this, no checking of wildcards or oversize sandbox files etc.
    outputSandbox = []
    if self.jobArgs.has_key( 'OutputSandbox' ):
      outputSandbox = self.jobArgs['OutputSandbox']
      if not type( outputSandbox ) == type( [] ):
        outputSandbox = [ outputSandbox ]
      self.log.verbose( 'OutputSandbox files are: %s' % ', '.join( outputSandbox ) )
    outputData = []
    if self.jobArgs.has_key( 'OutputData' ):
<<<<<<< HEAD
      #HACK: This absurdity is to please pylint and shut it up
      outputDataJar = self.jobArgs['OutputData']
      if not type( outputDataJar ) == type( [] ):
        outputData = outputDataJar.split( ';' )
      else:
        outputData = outputDataJar
=======
      outputData = self.jobArgs['OutputData']
      if type( outputData ) != list:
        outputData = outputData.split( ';' )
>>>>>>> 01c15519
      self.log.verbose( 'OutputData files are: %s' % ', '.join( outputData ) )

    # First resolve any wildcards for output files and work out if any files are missing
    resolvedSandbox = self.__resolveOutputSandboxFiles( outputSandbox )
    if not resolvedSandbox['OK']:
      self.log.warn( 'Output sandbox file resolution failed:' )
      self.log.warn( resolvedSandbox['Message'] )
      self.__report( 'Failed', 'Resolving Output Sandbox' )

    fileList = resolvedSandbox['Value']['Files']
    missingFiles = resolvedSandbox['Value']['Missing']
    if missingFiles:
      self.jobReport.setJobParameter( 'OutputSandboxMissingFiles', ', '.join( missingFiles ), sendFlag = False )

    if not self.jobArgs.has_key( 'Owner' ):
      msg = 'Job has no owner specified'
      self.log.warn( msg )
      return S_OK( msg )

    # Do not overwrite in case of Error
    if not self.failedFlag:
      self.__report( 'Completed', 'Uploading Output Sandbox' )

    if fileList and self.jobID:
      self.outputSandboxSize = getGlobbedTotalSize( fileList )
      self.log.info( 'Attempting to upload Sandbox with limit:', self.sandboxSizeLimit )
      sandboxClient = SandboxStoreClient()
      result = sandboxClient.uploadFilesAsSandboxForJob( fileList, self.jobID,
                                                         'Output', self.sandboxSizeLimit )  # 1024*1024*10
      if not result['OK']:
        self.log.error( 'Output sandbox upload failed with message', result['Message'] )
        if result.has_key( 'SandboxFileName' ):
          outputSandboxData = result['SandboxFileName']
          self.log.info( 'Attempting to upload %s as output data' % ( outputSandboxData ) )
          outputData.append( outputSandboxData )
          self.jobReport.setJobParameter( 'OutputSandbox', 'Sandbox uploaded to grid storage', sendFlag = False )
          self.jobReport.setJobParameter( 'OutputSandboxLFN',
                                          self.__getLFNfromOutputFile( outputSandboxData )[0], sendFlag = False )
        else:
          self.log.info( 'Could not get SandboxFileName to attempt upload to Grid storage' )
          return S_ERROR( 'Output sandbox upload failed and no file name supplied for failover to Grid storage' )
      else:
        # Do not overwrite in case of Error
        if not self.failedFlag:
          self.__report( 'Completed', 'Output Sandbox Uploaded' )
        self.log.info( 'Sandbox uploaded successfully' )

    if outputData and not self.failedFlag:
      # Do not upload outputdata if the job has failed.
      if self.jobArgs.has_key( 'OutputSE' ):
        outputSE = self.jobArgs['OutputSE']
        if type( outputSE ) in types.StringTypes:
          outputSE = [outputSE]
      else:
        outputSE = self.defaultOutputSE

      if self.jobArgs.has_key( 'OutputPath' ) and type( self.jobArgs['OutputPath'] ) in types.StringTypes:
        outputPath = self.jobArgs['OutputPath']
      else:
        outputPath = self.defaultOutputPath

      if not outputSE and not self.defaultFailoverSE:
        return S_ERROR( 'No output SEs defined in VO configuration' )

      result = self.__transferOutputDataFiles( outputData, outputSE, outputPath )
      if not result['OK']:
        return result

    return S_OK( 'Job outputs processed' )

  #############################################################################
  def __resolveOutputSandboxFiles( self, outputSandbox ):
    """Checks the output sandbox file list and resolves any specified wildcards.
       Also tars any specified directories.
    """
    missing = []
    okFiles = []
    for i in outputSandbox:
      self.log.verbose( 'Looking at OutputSandbox file/directory/wildcard: %s' % i )
      globList = glob.glob( i )
      for check in globList:
        if os.path.isfile( check ):
          self.log.verbose( 'Found locally existing OutputSandbox file: %s' % check )
          okFiles.append( check )
        if os.path.isdir( check ):
          self.log.verbose( 'Found locally existing OutputSandbox directory: %s' % check )
          cmd = ['tar', 'cf', '%s.tar' % check, check]
          result = systemCall( 60, cmd )
          if not result['OK']:
            self.log.error( 'Failed to create OutputSandbox tar', result['Message'] )
          elif result['Value'][0]:
            self.log.error( 'Failed to create OutputSandbox tar', result['Value'][2] )
          if os.path.isfile( '%s.tar' % ( check ) ):
            self.log.verbose( 'Appending %s.tar to OutputSandbox' % check )
            okFiles.append( '%s.tar' % ( check ) )
          else:
            self.log.warn( 'Could not tar OutputSandbox directory: %s' % check )
            missing.append( check )

    for i in outputSandbox:
      if not i in okFiles:
        if not '%s.tar' % i in okFiles:
          if not re.search( '\*', i ):
            if not i in missing:
              missing.append( i )

    result = {'Missing':missing, 'Files':okFiles}
    return S_OK( result )

  #############################################################################
  def __transferOutputDataFiles( self, outputData, outputSE, outputPath ):
    """Performs the upload and registration in the LFC
    """
    self.log.verbose( 'Uploading output data files' )
    self.__report( 'Completed', 'Uploading Output Data' )
    self.log.info( 'Output data files %s to be uploaded to %s SE' % ( ', '.join( outputData ), outputSE ) )
    missing = []
    uploaded = []

    # Separate outputdata in the form of lfns and local files
    lfnList = []
    nonlfnList = []
    for out in outputData:
      if out.lower().find( 'lfn:' ) != -1:
        lfnList.append( out )
      else:
        nonlfnList.append( out )

    # Check whether list of outputData has a globbable pattern
    globbedOutputList = List.uniqueElements( getGlobbedFiles( nonlfnList ) )
    if not globbedOutputList == nonlfnList and globbedOutputList:
      self.log.info( 'Found a pattern in the output data file list, files to upload are:',
                     ', '.join( globbedOutputList ) )
      nonlfnList = globbedOutputList
    outputData = lfnList + nonlfnList

    pfnGUID = {}
    result = getGUID( outputData )
    if not result['OK']:
      self.log.warn( 'Failed to determine POOL GUID(s) for output file list (OK if not POOL files)',
                     result['Message'] )
    else:
      pfnGUID = result['Value']

    # Instantiate the failover transfer client
    failoverTransfer = FailoverTransfer()

    for outputFile in outputData:
      ( lfn, localfile ) = self.__getLFNfromOutputFile( outputFile, outputPath )
      if not os.path.exists( localfile ):
        self.log.error( 'Missing specified output data file:', outputFile )
        continue

      # # file size
      localfileSize = getGlobbedTotalSize( localfile )

      self.outputDataSize += getGlobbedTotalSize( localfile )

      outputFilePath = os.path.join( os.getcwd(), localfile )

      # # file GUID
      fileGUID = pfnGUID[localfile] if localfile in pfnGUID else None
      if fileGUID:
        self.log.verbose( 'Found GUID for file from POOL XML catalogue %s' % localfile )

      # #  file checksum
      cksm = fileAdler( outputFilePath )

      fileMetaDict = { "Size": localfileSize,
                       "LFN" : lfn,
                       "ChecksumType" : "Adler32",
                       "Checksum": cksm,
                       "GUID" : fileGUID }

      outputSEList = self.__getSortedSEList( outputSE )
      upload = failoverTransfer.transferAndRegisterFile( localfile,
                                                         outputFilePath,
                                                         lfn,
                                                         outputSEList,
                                                         fileMetaDict,
                                                         self.defaultCatalog )
      if upload['OK']:
        self.log.info( '"%s" successfully uploaded to "%s" as "LFN:%s"' % ( localfile,
                                                                            upload['Value']['uploadedSE'],
                                                                            lfn ) )
        uploaded.append( lfn )
        continue

      self.log.error( 'Could not putAndRegister file',
                      '%s with LFN %s to %s with GUID %s trying failover storage' % ( localfile, lfn,
                                                                                      ', '.join( outputSEList ),
                                                                                      fileGUID ) )
      if not self.defaultFailoverSE:
        self.log.info( 'No failover SEs defined for JobWrapper,',
                       'cannot try to upload output file %s anywhere else.' % outputFile )
        missing.append( outputFile )
        continue

      failoverSEs = self.__getSortedSEList( self.defaultFailoverSE )
      targetSE = outputSEList[0]
      result = failoverTransfer.transferAndRegisterFileFailover( localfile,
                                                                 outputFilePath,
                                                                 lfn,
                                                                 targetSE,
                                                                 failoverSEs,
                                                                 fileMetaDict,
                                                                 self.defaultCatalog )
      if not result['OK']:
        self.log.error( 'Completely failed to upload file to failover SEs with result:\n%s' % result )
        missing.append( outputFile )
      else:
        self.log.info( 'File %s successfully uploaded to failover storage element' % lfn )
        uploaded.append( lfn )


    # For files correctly uploaded must report LFNs to job parameters
    if uploaded:
      report = ', '.join( uploaded )
      # In case the VO payload has also uploaded data using the same parameter
      # name this should be checked prior to setting.
      monitoring = RPCClient( 'WorkloadManagement/JobMonitoring', timeout = 120 )
      result = monitoring.getJobParameter( int( self.jobID ), 'UploadedOutputData' )
      if result['OK']:
        if result['Value'].has_key( 'UploadedOutputData' ):
          report += ', %s' % result['Value']['UploadedOutputData']

      self.jobReport.setJobParameter( 'UploadedOutputData', report, sendFlag = False )

    # Write out failover transfer request object in case of deferred operations
    result = failoverTransfer.getRequestObject()
    if not result['OK']:
      self.log.error( result )
      return S_ERROR( 'Could not retrieve modified request' )

    # no fucking way!!!
    # request = result['Value']
    # if not request.isEmpty()['Value']:
    #  request.toFile( 'transferOutputDataFiles_request.xml' )

    # TODO Notify the user of any output data / output sandboxes
    if missing:
      self.__setJobParam( 'OutputData', 'MissingFiles: %s' % ', '.join( missing ) )
      self.__report( 'Failed', 'Uploading Job OutputData' )
      return S_ERROR( 'Failed to upload OutputData' )

    self.__report( 'Completed', 'Output Data Uploaded' )
    return S_OK( 'OutputData uploaded successfully' )

  #############################################################################
  def __getSortedSEList( self, seList ):
    """ Randomize SE, putting first those that are Local/Close to the Site
    """
    if not seList:
      return seList

    localSEs = []
    otherSEs = []
    siteSEs = []
    seMapping = getSEsForSite( DIRAC.siteName() )

    if seMapping['OK'] and seMapping['Value']:
      siteSEs = seMapping['Value']

    for seName in seList:
      if seName in siteSEs:
        localSEs.append( seName )
      else:
        otherSEs.append( seName )

    return List.randomize( localSEs ) + List.randomize( otherSEs )


  #############################################################################
  def __getLFNfromOutputFile( self, outputFile, outputPath = '' ):
    """Provides a generic convention for VO output data
       files if no path is specified.
    """

    if not re.search( '^LFN:', outputFile ):
      localfile = outputFile
      initial = self.owner[:1]
      vo = getVOForGroup( self.userGroup )
      if not vo:
        vo = 'dirac'

      ops = Operations( vo = vo )
      user_prefix = ops.getValue( "LFNUserPrefix", 'user' )
      basePath = '/' + vo + '/' + user_prefix + '/' + initial + '/' + self.owner
      if outputPath:
        # If output path is given, append it to the user path and put output files in this directory
        if outputPath.startswith( '/' ):
          outputPath = outputPath[1:]
      else:
        # By default the output path is constructed from the job id
        subdir = str( self.jobID / 1000 )
        outputPath = subdir + '/' + str( self.jobID )
      lfn = os.path.join( basePath, outputPath, os.path.basename( localfile ) )
    else:
      # if LFN is given, take it as it is
      localfile = os.path.basename( outputFile.replace( "LFN:", "" ) )
      lfn = outputFile.replace( "LFN:", "" )

    return ( lfn, localfile )

  #############################################################################
  def transferInputSandbox( self, inputSandbox ):
    """Downloads the input sandbox for the job
    """
    sandboxFiles = []
    registeredISB = []
    lfns = []
    self.__report( 'Running', 'Downloading InputSandbox' )
    if type( inputSandbox ) not in ( types.TupleType, types.ListType ):
      inputSandbox = [ inputSandbox ]
    for isb in inputSandbox:
      if isb.find( "LFN:" ) == 0 or isb.find( "lfn:" ) == 0:
        lfns.append( isb )
      else:
        if isb.find( "SB:" ) == 0:
          registeredISB.append( isb )
        else:
          sandboxFiles.append( os.path.basename( isb ) )


    self.log.info( 'Downloading InputSandbox for job %s: %s' % ( self.jobID, ', '.join( sandboxFiles ) ) )
    if os.path.exists( '%s/inputsandbox' % ( self.root ) ):
      # This is a debugging tool, get the file from local storage to debug Job Wrapper
      sandboxFiles.append( 'jobDescription.xml' )
      for inputFile in sandboxFiles:
        if os.path.exists( '%s/inputsandbox/%s' % ( self.root, inputFile ) ):
          self.log.info( 'Getting InputSandbox file %s from local directory for testing' % ( inputFile ) )
          shutil.copy( self.root + '/inputsandbox/' + inputFile, inputFile )
      result = S_OK( sandboxFiles )
    else:
      if registeredISB:
        for isb in registeredISB:
          self.log.info( "Downloading Input SandBox %s" % isb )
          result = SandboxStoreClient().downloadSandbox( isb )
          if not result[ 'OK' ]:
            self.__report( 'Running', 'Failed Downloading InputSandbox' )
            return S_ERROR( "Cannot download Input sandbox %s: %s" % ( isb, result[ 'Message' ] ) )
          else:
            self.inputSandboxSize += result[ 'Value' ]

    if lfns:
      self.__report( 'Running', 'Downloading InputSandbox LFN(s)' )
      lfns = [fname.replace( 'LFN:', '' ).replace( 'lfn:', '' ) for fname in lfns]
      download = self.rm.getFile( lfns )
      if not download['OK']:
        self.log.warn( download )
        self.__report( 'Running', 'Failed Downloading InputSandbox LFN(s)' )
        return S_ERROR( download['Message'] )
      failed = download['Value']['Failed']
      if failed:
        self.log.warn( 'Could not download InputSandbox LFN(s)' )
        self.log.warn( failed )
        return S_ERROR( str( failed ) )
      for lfn in lfns:
        if os.path.exists( '%s/%s' % ( self.root, os.path.basename( download['Value']['Successful'][lfn] ) ) ):
          sandboxFiles.append( os.path.basename( download['Value']['Successful'][lfn] ) )

    userFiles = sandboxFiles + [ os.path.basename( lfn ) for lfn in lfns ]
    for possibleTarFile in userFiles:
      if not os.path.exists( possibleTarFile ) :
        continue
      try:
        if os.path.isfile( possibleTarFile ) and tarfile.is_tarfile( possibleTarFile ):
          self.log.info( 'Unpacking input sandbox file %s' % ( possibleTarFile ) )
          tarFile = tarfile.open( possibleTarFile, 'r' )
          for member in tarFile.getmembers():
            tarFile.extract( member, os.getcwd() )
      except Exception, x :
        return S_ERROR( 'Could not untar %s with exception %s' % ( possibleTarFile, str( x ) ) )

    if userFiles:
      self.inputSandboxSize = getGlobbedTotalSize( userFiles )
      self.log.info( "Total size of input sandbox:",
                     "%0.2f MiB (%s bytes)" % ( self.inputSandboxSize / 1048576.0, self.inputSandboxSize ) )

    return S_OK( 'InputSandbox downloaded' )

  #############################################################################
  def finalize( self, arguments ):
    """Perform any final actions to clean up after job execution.
    """
    self.log.info( 'Running JobWrapper finalization' )
    requests = self.__getRequestFiles()
    if self.failedFlag and requests:
      self.log.info( 'Application finished with errors and there are pending requests for this job.' )
      self.__report( 'Failed', 'Pending Requests' )
    elif not self.failedFlag and requests:
      self.log.info( 'Application finished successfully with pending requests for this job.' )
      self.__report( 'Completed', 'Pending Requests' )
    elif self.failedFlag and not requests:
      self.log.info( 'Application finished with errors with no pending requests.' )
      self.__report( 'Failed' )
    elif not self.failedFlag and not requests:
      self.log.info( 'Application finished successfully with no pending requests for this job.' )
      self.__report( 'Done', 'Execution Complete' )

    self.sendFailoverRequest()
    self.__cleanUp()
    if self.failedFlag:
      return 1
    else:
      return 0

  #############################################################################
  def sendWMSAccounting( self, status = '', minorStatus = '' ):
    """Send WMS accounting data.
    """
    if self.wmsAccountingSent:
      return S_OK()
    if status:
      self.wmsMajorStatus = status
    if minorStatus:
      self.wmsMinorStatus = minorStatus

    self.accountingReport.setEndTime()
    # CPUTime and ExecTime
    if not 'CPU' in EXECUTION_RESULT:
      # If the payload has not started execution (error with input data, SW, SB,...)
      # Execution result is not filled use self.initialTiming
      self.log.info( 'EXECUTION_RESULT[CPU] missing in sendWMSAccounting' )
      finalStat = os.times()
      EXECUTION_RESULT['CPU'] = []
      for i in range( len( finalStat ) ):
        EXECUTION_RESULT['CPU'].append( finalStat[i] - self.initialTiming[i] )

    self.log.info( 'EXECUTION_RESULT[CPU] in sendWMSAccounting', str( EXECUTION_RESULT['CPU'] ) )

    utime, stime, cutime, cstime, elapsed = EXECUTION_RESULT['CPU']
    cpuTime = utime + stime + cutime + cstime
    execTime = elapsed
    diskSpaceConsumed = getGlobbedTotalSize( os.path.join( self.root, str( self.jobID ) ) )
    # Fill the data
    acData = {
               'User' : self.owner,
               'UserGroup' : self.userGroup,
               'JobGroup' : self.jobGroup,
               'JobType' : self.jobType,
               'JobClass' : self.jobClass,
               'ProcessingType' : self.processingType,
               'FinalMajorStatus' : self.wmsMajorStatus,
               'FinalMinorStatus' : self.wmsMinorStatus,
               'CPUTime' : cpuTime,
               # Based on the factor to convert raw CPU to Normalized units (based on the CPU Model)
               'NormCPUTime' : cpuTime * self.cpuNormalizationFactor,
               'ExecTime' : execTime,
               'InputDataSize' : self.inputDataSize,
               'OutputDataSize' : self.outputDataSize,
               'InputDataFiles' : self.inputDataFiles,
               'OutputDataFiles' : self.outputDataFiles,
               'DiskSpace' : diskSpaceConsumed,
               'InputSandBoxSize' : self.inputSandboxSize,
               'OutputSandBoxSize' : self.outputSandboxSize,
               'ProcessedEvents' : self.processedEvents
             }
    self.log.verbose( 'Accounting Report is:' )
    self.log.verbose( acData )
    self.accountingReport.setValuesFromDict( acData )
    result = self.accountingReport.commit()
    # Even if it fails a failover request will be created
    self.wmsAccountingSent = True
    return result

  #############################################################################
  def sendFailoverRequest( self, status = '', minorStatus = '' ):
    """ Create and send a combined job failover request if any
    """
    request = Request()

    requestName = '%s.xml' % self.jobID
    if 'JobName' in self.jobArgs:
      # To make the request names more appealing for users
      jobName = self.jobArgs['JobName']
      if type( jobName ) == type( ' ' ) and jobName:
        jobName = jobName.replace( ' ', '' ).replace( '(', '' ).replace( ')', '' ).replace( '"', '' )
        jobName = jobName.replace( '.', '' ).replace( '{', '' ).replace( '}', '' ).replace( ':', '' )
        requestName = '%s_%s' % ( jobName, requestName )

    if '"' in requestName:
      requestName = requestName.replace( '"', '' )

    request.RequestName = requestName
    request.JobID = self.jobID
    request.SourceComponent = "Job_%s" % self.jobID

    # JobReport part first
    result = self.jobReport.generateForwardDISET()
    if result['OK']:
      if result["Value"]:
        request.addOperation( result["Value"] )

    # Accounting part
    if not self.jobID:
      self.log.verbose( 'No accounting to be sent since running locally' )
    else:
      result = self.sendWMSAccounting( status, minorStatus )
      if not result['OK']:
        self.log.warn( 'Could not send WMS accounting with result: \n%s' % result )
        if 'rpcStub' in result:
          self.log.verbose( 'Adding accounting report to failover request object' )
          forwardDISETOp = Operation()
          forwardDISETOp.Type = "ForwardDISET"
          forwardDISETOp.Arguments = DEncode.encode( result['rpcStub'] )
          request.addOperation( forwardDISETOp )
        else:
          self.log.warn( 'No rpcStub found to construct failover request for WMS accounting report' )

    # Any other requests in the current directory
    rfiles = self.__getRequestFiles()
    for rfname in rfiles:
      rfile = open( rfname, 'r' )
      reqString = rfile.read()
      rfile.close()
      requestStored = Request( eval( reqString ) )
      for storedOperation in requestStored:
        request.addOperation( storedOperation )

    # The request is ready, send it now
    isValid = gRequestValidator.validate( request )
    if not isValid["OK"]:
      self.log.error( "failover request is not valid: %s" % isValid["Message"] )
    else:
      requestClient = ReqClient()
      result = requestClient.putRequest( request )
      if result['OK']:
        resDigest = request.getDigest()
        digest = resDigest['Value']
        self.jobReport.setJobParameter( 'PendingRequest', digest )
      else:
        self.__report( 'Failed', 'Failover Request Failed' )
        self.log.error( 'Failed to set failover request', result['Message'] )
      return result

    return S_OK()

  #############################################################################
  def __getRequestFiles( self ):
    """Simple wrapper to return the list of request files.
    """
    return glob.glob( '*_request.json' )

  #############################################################################
  def __cleanUp( self ):
    """Cleans up after job processing. Can be switched off via environment
       variable DO_NOT_DO_JOB_CLEANUP or by JobWrapper configuration option.
    """
    # Environment variable is a feature for DIRAC (helps local debugging).
    if os.environ.has_key( 'DO_NOT_DO_JOB_CLEANUP' ) or not self.cleanUpFlag:
      cleanUp = False
    else:
      cleanUp = True

    os.chdir( self.root )
    if cleanUp:
      self.log.verbose( 'Cleaning up job working directory' )
      if os.path.exists( str( self.jobID ) ):
        shutil.rmtree( str( self.jobID ) )

  #############################################################################
  def __report( self, status = '', minorStatus = '', sendFlag = False ):
    """Wraps around setJobStatus of state update client
    """
    if status:
      self.wmsMajorStatus = status
    if minorStatus:
      self.wmsMinorStatus = minorStatus
    jobStatus = self.jobReport.setJobStatus( status = status, minor = minorStatus, sendFlag = sendFlag )
    if not jobStatus['OK']:
      self.log.warn( jobStatus['Message'] )
    if self.jobID:
      self.log.verbose( 'setJobStatus(%s,%s,%s,%s)' % ( self.jobID, status, minorStatus, 'JobWrapper' ) )

    return jobStatus

  #############################################################################
  def __setJobParam( self, name, value, sendFlag = False ):
    """Wraps around setJobParameter of state update client
    """
    jobParam = self.jobReport.setJobParameter( str( name ), str( value ), sendFlag )
    if not jobParam['OK']:
      self.log.warn( jobParam['Message'] )
    if self.jobID:
      self.log.verbose( 'setJobParameter(%s,%s,%s)' % ( self.jobID, name, value ) )

    return jobParam

  #############################################################################
  def __setJobParamList( self, value, sendFlag = False ):
    """Wraps around setJobParameters of state update client
    """
    jobParam = self.jobReport.setJobParameters( value, sendFlag )
    if not jobParam['OK']:
      self.log.warn( jobParam['Message'] )
    if self.jobID:
      self.log.verbose( 'setJobParameters(%s,%s)' % ( self.jobID, value ) )

    return jobParam

###############################################################################
###############################################################################

class ExecutionThread( threading.Thread ):

  #############################################################################
  def __init__( self, spObject, cmd, maxPeekLines, stdoutFile, stderrFile, exeEnv ):
    threading.Thread.__init__( self )
    self.cmd = cmd
    self.spObject = spObject
    self.outputLines = []
    self.maxPeekLines = maxPeekLines
    self.stdout = stdoutFile
    self.stderr = stderrFile
    self.exeEnv = exeEnv

  #############################################################################
  def run( self ):
    # FIXME: why local instances of object variables are created?
    cmd = self.cmd
    spObject = self.spObject
    start = time.time()
    initialStat = os.times()
    output = spObject.systemCall( cmd, env = self.exeEnv, callbackFunction = self.sendOutput, shell = True )
    EXECUTION_RESULT['Thread'] = output
    timing = time.time() - start
    EXECUTION_RESULT['Timing'] = timing
    finalStat = os.times()
    EXECUTION_RESULT['CPU'] = []
    for i in range( len( finalStat ) ):
      EXECUTION_RESULT['CPU'].append( finalStat[i] - initialStat[i] )
    gLogger.info( 'EXECUTION_RESULT[CPU] after Execution of spObject.systemCall', str( EXECUTION_RESULT['CPU'] ) )
    gLogger.info( 'EXECUTION_RESULT[Thread] after Execution of spObject.systemCall', str( EXECUTION_RESULT['Thread'] ) )

  #############################################################################
  def getCurrentPID( self ):
    return self.spObject.getChildPID()

  #############################################################################
  def sendOutput( self, stdid, line ):
    if stdid == 0 and self.stdout:
      outputFile = open( self.stdout, 'a+' )
      print >> outputFile, line
      outputFile.close()
    elif stdid == 1 and self.stderr:
      errorFile = open( self.stderr, 'a+' )
      print >> errorFile, line
      errorFile.close()
    self.outputLines.append( line )
    size = len( self.outputLines )
    if size > self.maxPeekLines:
      # reduce max size of output peeking
      self.outputLines.pop( 0 )

  #############################################################################
  def getOutput( self, lines = 0 ):
    if self.outputLines:
      # restrict to smaller number of lines for regular
      # peeking by the watchdog
      # FIXME: this is multithread, thus single line would be better
      if lines:
        size = len( self.outputLines )
        cut = size - lines
        self.outputLines = self.outputLines[cut:]
      return S_OK( self.outputLines )
    return S_ERROR( 'No Job output found' )

def rescheduleFailedJob( jobID, message, jobReport = None ):

  rescheduleResult = 'Rescheduled'

  try:

    gLogger.warn( 'Failure during %s' % ( message ) )

    # Setting a job parameter does not help since the job will be rescheduled,
    # instead set the status with the cause and then another status showing the
    # reschedule operation.

    if not jobReport:
      gLogger.info( 'Creating a new JobReport Object' )
      jobReport = JobReport( int( jobID ), 'JobWrapper' )

    jobReport.setApplicationStatus( 'Failed %s ' % message, sendFlag = False )
    jobReport.setJobStatus( 'Rescheduled', message, sendFlag = False )

    # We must send Job States and Parameters before it gets reschedule
    jobReport.sendStoredStatusInfo()
    jobReport.sendStoredJobParameters()

    gLogger.info( 'Job will be rescheduled' )

    jobManager = RPCClient( 'WorkloadManagement/JobManager' )
    result = jobManager.rescheduleJob( int( jobID ) )
    if not result['OK']:
      gLogger.error( result['Message'] )
      if 'Maximum number of reschedulings is reached' in result['Message']:
        rescheduleResult = 'Failed'

    # Send mail to debug errors
    mailAddress = DIRAC.alarmMail
    site = DIRAC.siteName()
    subject = 'Job rescheduled at %s' % site
    ret = systemCall( 5, 'hostname' )
    wn = ret['Value'][1]
    msg = 'Job %s rescheduled at %s, wn=%s\n' % ( jobID, site, wn )
    msg += message

    NotificationClient().sendMail( mailAddress, subject, msg, fromAddress = "lhcb-dirac@cern.ch", localAttempt = False )

    return rescheduleResult
  except Exception:
    gLogger.exception( 'JobWrapperTemplate failed to reschedule Job' )
    return 'Failed'


# EOF<|MERGE_RESOLUTION|>--- conflicted
+++ resolved
@@ -710,18 +710,9 @@
       self.log.verbose( 'OutputSandbox files are: %s' % ', '.join( outputSandbox ) )
     outputData = []
     if self.jobArgs.has_key( 'OutputData' ):
-<<<<<<< HEAD
-      #HACK: This absurdity is to please pylint and shut it up
-      outputDataJar = self.jobArgs['OutputData']
-      if not type( outputDataJar ) == type( [] ):
-        outputData = outputDataJar.split( ';' )
-      else:
-        outputData = outputDataJar
-=======
       outputData = self.jobArgs['OutputData']
       if type( outputData ) != list:
         outputData = outputData.split( ';' )
->>>>>>> 01c15519
       self.log.verbose( 'OutputData files are: %s' % ', '.join( outputData ) )
 
     # First resolve any wildcards for output files and work out if any files are missing
