""" JobStateUpdateHandler is the implementation of the Job State updating
    service in the DISET framework

    The following methods are available in the Service interface

    setJobStatus()

"""

__RCSID__ = "$Id$"

import time

from DIRAC import S_OK, S_ERROR
from DIRAC.Core.DISET.RequestHandler import RequestHandler
from DIRAC.Core.Utilities import Time
from DIRAC.WorkloadManagementSystem.DB.JobDB import JobDB
from DIRAC.WorkloadManagementSystem.DB.JobLoggingDB import JobLoggingDB

# This is a global instance of the JobDB class
jobDB = False
logDB = False

JOB_FINAL_STATES = ['Done', 'Completed', 'Failed']


def initializeJobStateUpdateHandler(serviceInfo):

  global jobDB
  global logDB
  jobDB = JobDB()
  logDB = JobLoggingDB()
  return S_OK()


class JobStateUpdateHandler(RequestHandler):

  ###########################################################################
  types_updateJobFromStager = [[basestring, int, long], basestring]

  def export_updateJobFromStager(self, jobID, status):
    """ Simple call back method to be used by the stager. """
    if status == 'Done':
      jobStatus = 'Checking'
      minorStatus = 'JobScheduling'
    elif status == 'Failed':
      jobStatus = 'Failed'
      minorStatus = 'Staging input files failed'
    else:
      return S_ERROR("updateJobFromStager: %s status not known." % status)

    infoStr = None
    trials = 10
    for i in range(trials):
      result = jobDB.getJobAttributes(jobID, ['Status'])
      if not result['OK']:
        return result
      if not result['Value']:
        # if there is no matching Job it returns an empty dictionary
        return S_OK('No Matching Job')
      status = result['Value']['Status']
      if status == 'Staging':
        if i:
          infoStr = "Found job in Staging after %d seconds" % i
        break
      time.sleep(1)
    if status != 'Staging':
      return S_OK('Job is not in Staging after %d seconds' % trials)

    result = self.__setJobStatus(int(jobID), jobStatus, minorStatus, 'StagerSystem', None)
    if not result['OK']:
      if result['Message'].find('does not exist') != -1:
        return S_OK()
    if infoStr:
      return S_OK(infoStr)
    return result

  ###########################################################################
  types_setJobStatus = [[basestring, int, long], basestring, basestring, basestring]

  def export_setJobStatus(self, jobID, status, minorStatus, source='Unknown', datetime=None):
    """ Set the major and minor status for job specified by its JobId.
        Set optionally the status date and source component which sends the
        status information.
    """
    return self.__setJobStatus(int(jobID), status, minorStatus, source, datetime)

  ###########################################################################
  types_setJobsStatus = [list, basestring, basestring, basestring]

  def export_setJobsStatus(self, jobIDs, status, minorStatus, source='Unknown', datetime=None):
    """ Set the major and minor status for job specified by its JobId.
        Set optionally the status date and source component which sends the
        status information.
    """
    for jobID in jobIDs:
      self.__setJobStatus(int(jobID), status, minorStatus, source, datetime)
    return S_OK()

  def __setJobStatus(self, jobID, status, minorStatus, source, datetime):
    """ update the job status. """
    result = jobDB.setJobStatus(jobID, status, minorStatus)
    if not result['OK']:
      return result

    if status in JOB_FINAL_STATES:
      result = jobDB.setEndExecTime(jobID)

    if status == 'Running' and minorStatus == 'Application':
      result = jobDB.setStartExecTime(jobID)

    result = jobDB.getJobAttributes(jobID, ['Status', 'MinorStatus'])
    if not result['OK']:
      return result
    if not result['Value']:
      return S_ERROR('Job %d does not exist' % int(jobID))

    status = result['Value']['Status']
    minorStatus = result['Value']['MinorStatus']
    if datetime:
      result = logDB.addLoggingRecord(jobID, status, minorStatus, datetime, source)
    else:
      result = logDB.addLoggingRecord(jobID, status, minorStatus, source=source)
    return result

  ###########################################################################
  types_setJobStatusBulk = [[basestring, int, long], dict]

  def export_setJobStatusBulk(self, jobID, statusDict):
    """ Set various status fields for job specified by its JobId.
        Set only the last status in the JobDB, updating all the status
        logging information in the JobLoggingDB. The statusDict has datetime
        as a key and status information dictionary as values
    """

    status = ""
    minor = ""
    application = ""
    appCounter = ""
    endDate = ''
    startDate = ''
    startFlag = ''
    jobID = int(jobID)

    result = jobDB.getJobAttributes(jobID, ['Status'])
    if not result['OK']:
      return result

    if not result['Value']:
      # if there is no matching Job it returns an empty dictionary
      return S_ERROR('No Matching Job')

    new_status = result['Value']['Status']
    if new_status == "Stalled":
      status = 'Running'

    # Get the latest WN time stamps of status updates
    result = logDB.getWMSTimeStamps(int(jobID))
    if not result['OK']:
      return result
    lastTime = max([float(t) for s, t in result['Value'].items() if s != 'LastTime'])
    lastTime = Time.toString(Time.fromEpoch(lastTime))

    # Get the last status values
    dates = sorted(statusDict)
    # We should only update the status if its time stamp is more recent than the last update
    for date in [date for date in dates if date >= lastTime]:
      sDict = statusDict[date]
      if sDict['Status']:
        status = sDict['Status']
        if status in JOB_FINAL_STATES:
          endDate = date
        if status == "Running":
          startFlag = 'Running'
      if sDict['MinorStatus']:
        minor = sDict['MinorStatus']
        if minor == "Application" and startFlag == 'Running':
          startDate = date
      if sDict['ApplicationStatus']:
        application = sDict['ApplicationStatus']
      counter = sDict.get('ApplicationCounter')
      if counter:
        appCounter = counter
    attrNames = []
    attrValues = []
    if status:
      attrNames.append('Status')
      attrValues.append(status)
    if minor:
      attrNames.append('MinorStatus')
      attrValues.append(minor)
    if application:
      attrNames.append('ApplicationStatus')
      attrValues.append(application)
    if appCounter:
      attrNames.append('ApplicationCounter')
      attrValues.append(appCounter)
    result = jobDB.setJobAttributes(jobID, attrNames, attrValues, update=True)
    if not result['OK']:
      return result

    if endDate:
      result = jobDB.setEndExecTime(jobID, endDate)
    if startDate:
      result = jobDB.setStartExecTime(jobID, startDate)

    # Update the JobLoggingDB records
    for date in dates:
      sDict = statusDict[date]
      status = sDict['Status']
      if not status:
        status = 'idem'
      minor = sDict['MinorStatus']
      if not minor:
        minor = 'idem'
      application = sDict['ApplicationStatus']
      if not application:
        application = 'idem'
      source = sDict['Source']
      result = logDB.addLoggingRecord(jobID, status, minor, application, date, source)
      if not result['OK']:
        return result

    return S_OK()

  ###########################################################################
  types_setJobSite = [[basestring, int, long], basestring]

  def export_setJobSite(self, jobID, site):
    """Allows the site attribute to be set for a job specified by its jobID.
    """
    result = jobDB.setJobAttribute(int(jobID), 'Site', site)
    return result

  ###########################################################################
  types_setJobFlag = [[basestring, int, long], basestring]

  def export_setJobFlag(self, jobID, flag):
    """ Set job flag for job with jobID
    """
    result = jobDB.setJobAttribute(int(jobID), flag, 'True')
    return result

  ###########################################################################
  types_unsetJobFlag = [[basestring, int, long], basestring]

  def export_unsetJobFlag(self, jobID, flag):
    """ Unset job flag for job with jobID
    """
    result = jobDB.setJobAttribute(int(jobID), flag, 'False')
    return result

  ###########################################################################
  types_setJobApplicationStatus = [[basestring, int, long], basestring, basestring]

  def export_setJobApplicationStatus(self, jobID, appStatus, source='Unknown'):
    """ Set the application status for job specified by its JobId.
    """

    result = jobDB.getJobAttributes(int(jobID), ['Status', 'MinorStatus'])
    if not result['OK']:
      return result

    if not result['Value']:
      # if there is no matching Job it returns an empty dictionary
      return S_ERROR('No Matching Job')

    status = result['Value']['Status']
    if status == "Stalled" or status == "Matched":
      new_status = 'Running'
    else:
      new_status = status
    minorStatus = result['Value']['MinorStatus']

    result = jobDB.setJobStatus(int(jobID), new_status, application=appStatus)
    if not result['OK']:
      return result

    result = logDB.addLoggingRecord(int(jobID), new_status, minorStatus, appStatus, source=source)
    return result

  ###########################################################################
  types_setJobParameter = [[basestring, int, long], basestring, basestring]

  def export_setJobParameter(self, jobID, name, value):
    """ Set arbitrary parameter specified by name/value pair
        for job specified by its JobId
    """

    result = jobDB.setJobParameter(int(jobID), name, value)
    return result

  ###########################################################################
  types_setJobsParameter = [dict]

  def export_setJobsParameter(self, jobsParameterDict):
    """ Set arbitrary parameter specified by name/value pair
        for job specified by its JobId
    """
    for jobID in jobsParameterDict:
      jobDB.setJobParameter(jobID, str(jobsParameterDict[jobID][0]), str(jobsParameterDict[jobID][1]))
    return S_OK()

  ###########################################################################
  types_setJobParameters = [[basestring, int, long], list]

  def export_setJobParameters(self, jobID, parameters):
    """ Set arbitrary parameters specified by a list of name/value pairs
        for job specified by its JobId
    """

    result = jobDB.setJobParameters(int(jobID), parameters)
    if not result['OK']:
      return S_ERROR('Failed to store some of the parameters')

    return S_OK('All parameters stored for job')

  ###########################################################################
  types_sendHeartBeat = [[basestring, int, long], dict, dict]

  def export_sendHeartBeat(self, jobID, dynamicData, staticData):
    """ Send a heart beat sign of life for a job jobID
    """

    result = jobDB.setHeartBeatData(int(jobID), staticData, dynamicData)
    if not result['OK']:
<<<<<<< HEAD
      gLogger.warn('Failed to set the heart beat data for job %d ' % int(jobID))
=======
      self.log.warn('Failed to set the heart beat data', 'for job %d ' % int(jobID))
>>>>>>> bd26b202

    # Restore the Running status if necessary
    # result = jobDB.getJobAttributes(jobID,['Status'])
    # if not result['OK']:
    #  return result

    # if not result['Value']:
    #  return S_ERROR('Job %d not found' % jobID)

    # status = result['Value']['Status']
    # if status == "Stalled" or status == "Matched":
    #  result = jobDB.setJobAttribute(jobID,'Status','Running',True)
    #  if not result['OK']:
    #    self.log.warn('Failed to restore the job status to Running')

    jobMessageDict = {}
    result = jobDB.getJobCommand(int(jobID))
    if result['OK']:
      jobMessageDict = result['Value']

    if jobMessageDict:
      for key, _value in jobMessageDict.items():
        result = jobDB.setJobCommandStatus(int(jobID), key, 'Sent')

    return S_OK(jobMessageDict)<|MERGE_RESOLUTION|>--- conflicted
+++ resolved
@@ -324,11 +324,7 @@
 
     result = jobDB.setHeartBeatData(int(jobID), staticData, dynamicData)
     if not result['OK']:
-<<<<<<< HEAD
-      gLogger.warn('Failed to set the heart beat data for job %d ' % int(jobID))
-=======
       self.log.warn('Failed to set the heart beat data', 'for job %d ' % int(jobID))
->>>>>>> bd26b202
 
     # Restore the Running status if necessary
     # result = jobDB.getJobAttributes(jobID,['Status'])
