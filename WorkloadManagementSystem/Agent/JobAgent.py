--- conflicted
+++ resolved
@@ -563,7 +563,6 @@
     jobFile.write( jobFileContents )
     jobFile.close()
 
-<<<<<<< HEAD
     data = { 'execFile' : jobExeFile,
              'wrapperTemplate' : self.jobWrapperTemplate,
              'signature': signature,
@@ -575,8 +574,6 @@
              'sitePython' : siteRootPython }
     return S_OK( data )
 
-=======
->>>>>>> db859f01
   #############################################################################
   def __requestJob( self, ceDict ):
     """Request a single job from the matcher service.
