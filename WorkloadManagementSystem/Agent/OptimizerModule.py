########################################################################
# File :   Optimizer.py
# Author : Stuart Paterson
########################################################################
"""
  The Optimizer base class is an agent that polls for jobs with a specific
  status and minor status pair.  The checkJob method is overridden for all
  optimizer instances and associated actions are performed there.
"""

__RCSID__ = "$Id$"

from DIRAC import S_OK, S_ERROR, exit as dExit

from DIRAC.Core.Base.AgentModule import AgentModule
from DIRAC.Core.Utilities.ClassAd.ClassAdLight import ClassAd
from DIRAC.AccountingSystem.Client.Types.Job import Job as AccountingJob
from DIRAC.WorkloadManagementSystem.DB.JobDB import JobDB
from DIRAC.WorkloadManagementSystem.DB.JobLoggingDB import JobLoggingDB


class OptimizerModule(AgentModule):
  """
      The specific agents must provide the following methods:

        *  initialize() for initial settings
        *  beginExecution()
        *  execute() - the main method called in the agent cycle
        *  endExecution()
        *  finalize() - the graceful exit of the method, this one is usually used
                 for the agent restart
  """

  #############################################################################
<<<<<<< HEAD
  def initialize(self, jobDB=False, logDB=False):
    """ Initialization of the Optimizer Agent.
    """
    if not jobDB:
      self.jobDB = JobDB()
    else:
      self.jobDB = jobDB
    if not logDB:
      self.logDB = JobLoggingDB()
    else:
      self.logDB = logDB
=======
  def __init__(self, *args, **kwargs):
    """ c'tor
    """
    AgentModule.__init__(self, *args, **kwargs)
    self.jobDB = None
    self.logDB = None
    self.startingMinorStatus = None
    self.startingMajorStatus = "Checking"
    self.failedStatus = None
    self.requiredJobInfo = 'jdl'
    self._initResult = None

  def initialize(self, jobDB=None, logDB=None):
    """ Initialization of the Optimizer Agent.
    """
    self.jobDB = JobDB() if jobDB is None else jobDB
    if not self.jobDB.isValid():
      dExit(1)

    self.logDB = JobLoggingDB() if logDB is None else logDB
>>>>>>> 5cf134da

    optimizerName = self.am_getModuleParam('agentName')
    if optimizerName.endswith('Agent'):
      optimizerName = optimizerName[:-len('Agent')]
    self.am_setModuleParam('optimizerName', optimizerName)

    self.startingMinorStatus = self.am_getModuleParam('optimizerName')
<<<<<<< HEAD
    self.startingMajorStatus = "Checking"
    self.failedStatus = self.am_getOption("FailedJobStatus", 'Failed')
    self.requiredJobInfo = 'jdl'
=======
    self.failedStatus = self.am_getOption("FailedJobStatus", 'Failed')
    self.am_setOption("PollingTime", 30)
>>>>>>> 5cf134da

    return self.initializeOptimizer()

  def initializeOptimizer(self):
    """ To be overwritten by inheriting class
    """
    return S_OK()

  #############################################################################
  def execute(self):
    """ The main agent execution method
    """

    result = self.initializeOptimizer()
    if not result['OK']:
      return result
    self._initResult = result['Value']

    condition = {'Status': self.startingMajorStatus}
    if self.startingMinorStatus:
      condition['MinorStatus'] = self.startingMinorStatus

    result = self.jobDB.selectJobs(condition)
    if not result['OK']:
      self.log.warn('Failed to get a job list from the JobDB')
      return S_ERROR('Failed to get a job list from the JobDB')

    if not result['Value']:
      self.log.verbose('No pending jobs to process')
      return S_OK('No work to do')

    for job in result['Value']:
      result = self.getJobDefinition(job)
      if not result['OK']:
        self.setFailedJob(job, result['Message'], '')
        continue
      jobDef = result['Value']
      result = self.optimizeJob(job, jobDef['classad'])

    return S_OK()

  #############################################################################
  def optimizeJob(self, job, classAdJob):
    """ Call the corresponding Optimizer checkJob method
    """
    self.log.info('Job %s will be processed by %sAgent' % (job, self.am_getModuleParam('optimizerName')))
    result = self.checkJob(job, classAdJob)
    if not result['OK']:
      self.setFailedJob(job, result['Message'], classAdJob)
    return result

  #############################################################################
  def getJobDefinition(self, job, jobDef=False):
    """ Retrieve JDL of the Job and return jobDef dictionary
    """
    if not jobDef:
      jobDef = {}
    # If not jdl in jobinfo load it
    if 'jdl' not in jobDef:
<<<<<<< HEAD
      if 'jdlOriginal' == self.requiredJobInfo:
=======
      if self.requiredJobInfo == 'jdlOriginal':
>>>>>>> 5cf134da
        result = self.jobDB.getJobJDL(job, original=True)
        if not result['OK']:
          self.log.error("No JDL for job", "%s" % job)
          return S_ERROR("No JDL for job")
        jobDef['jdl'] = result['Value']
<<<<<<< HEAD
      if 'jdl' == self.requiredJobInfo:
=======
      if self.requiredJobInfo == 'jdl':
>>>>>>> 5cf134da
        result = self.jobDB.getJobJDL(job)
        if not result['OK']:
          self.log.error("No JDL for job", "%s" % job)
          return S_ERROR("No JDL for job")
        jobDef['jdl'] = result['Value']
    # Load the classad if needed
    if 'jdl' in jobDef and 'classad' not in jobDef:
      try:
        classad = ClassAd(jobDef['jdl'])
      except BaseException:
        self.log.debug("Cannot load JDL")
        return S_ERROR('Illegal Job JDL')
      if not classad.isOK():
        self.log.debug("Warning: illegal JDL for job %s, will be marked problematic" % (job))
        return S_ERROR('Illegal Job JDL')
      jobDef['classad'] = classad
    return S_OK(jobDef)

  #############################################################################
  def getOptimizerJobInfo(self, job, reportName):
    """This method gets job optimizer information that will
       be used for
    """
    self.log.verbose("self.jobDB.getJobOptParameter(%s,'%s')" % (job, reportName))
    result = self.jobDB.getJobOptParameter(job, reportName)
    if result['OK']:
      value = result['Value']
      if not value:
        self.log.warn('JobDB returned null value for %s %s' % (job, reportName))
        return S_ERROR('No optimizer info returned')
      else:
        try:
          return S_OK(eval(value))
<<<<<<< HEAD
        except Exception as x:
=======
        except BaseException as x:
>>>>>>> 5cf134da
          return S_ERROR('Could not evaluate optimizer parameters')

    return result

  #############################################################################
  def setOptimizerJobInfo(self, job, reportName, value):
    """This method sets the job optimizer information that will subsequently
       be used for job scheduling and TURL queries on the WN.
    """
    self.log.verbose("self.jobDB.setJobOptParameter(%s,'%s','%s')" % (job, reportName, value))
    if not self.am_Enabled():
      return S_OK()
    return self.jobDB.setJobOptParameter(job, reportName, str(value))

  #############################################################################
  def setOptimizerChain(self, job, value):
    """This method sets the job optimizer chain, in principle only needed by
       one of the optimizers.
    """
    self.log.verbose("self.jobDB.setOptimizerChain(%s,%s)" % (job, value))
    if not self.am_Enabled():
      return S_OK()
    return self.jobDB.setOptimizerChain(job, value)

  #############################################################################
  def setNextOptimizer(self, job):
    """This method is executed when the optimizer instance has successfully
       processed the job.  The next optimizer in the chain will subsequently
       start to work on the job.
    """

    result = self.logDB.addLoggingRecord(job, status=self.startingMajorStatus,
                                         minor=self.startingMinorStatus,
                                         source=self.am_getModuleParam("optimizerName"))
    if not result['OK']:
      self.log.warn(result['Message'])

    self.log.verbose("self.jobDB.setNextOptimizer(%s,'%s')" % (job, self.am_getModuleParam("optimizerName")))
    return self.jobDB.setNextOptimizer(job, self.am_getModuleParam("optimizerName"))

  #############################################################################
  def updateJobStatus(self, job, status, minorStatus=None, appStatus=None):
    """This method updates the job status in the JobDB, this should only be
       used to fail jobs due to the optimizer chain.
    """
    self.log.verbose("self.jobDB.setJobStatus(%s,'Status/Minor/Application','%s'/'%s'/'%s',update=True)" %
                     (job, status, str(minorStatus), str(appStatus)))
    if not self.am_Enabled():
      return S_OK()

    result = self.jobDB.setJobStatus(job, status, minorStatus, appStatus)
    if not result['OK']:
      return result

    result = self.logDB.addLoggingRecord(job, status=status, minor=minorStatus, application=appStatus,
                                         source=self.am_getModuleParam('optimizerName'))
    if not result['OK']:
      self.log.warn(result['Message'])

    return S_OK()

  #############################################################################
  def setJobParam(self, job, reportName, value):
    """This method updates a job parameter in the JobDB.
    """
    self.log.verbose("self.jobDB.setJobParameter(%s,'%s','%s')" % (job, reportName, value))
    if not self.am_Enabled():
      return S_OK()
    return self.jobDB.setJobParameter(job, reportName, value)

  #############################################################################
  def setFailedJob(self, job, msg, classAdJob=None):
    """This method moves the job to the failed status
    """
    self.log.verbose("self.updateJobStatus(%s,'%s','%s')" % (job, self.failedStatus, msg))
    if not self.am_Enabled():
      return S_OK()
    self.updateJobStatus(job, self.failedStatus, msg)
    if classAdJob:
      self.sendAccountingRecord(job, msg, classAdJob)

  #############################################################################
  def checkJob(self, job, classad):
    """This method controls the checking of the job, should be overridden in a subclass
    """
    self.log.warn('Optimizer: checkJob method should be implemented in a subclass')
    return S_ERROR('Optimizer: checkJob method should be implemented in a subclass')

  #############################################################################
  def sendAccountingRecord(self, job, msg, classAdJob):
    """
      Send and accounting record for the failed job
    """
    accountingReport = AccountingJob()
    accountingReport.setStartTime()
    accountingReport.setEndTime()

    owner = classAdJob.getAttributeString('Owner')
    userGroup = classAdJob.getAttributeString('OwnerGroup')
    jobGroup = classAdJob.getAttributeString('JobGroup')
    jobType = classAdJob.getAttributeString('JobType')
    jobClass = 'unknown'
    if classAdJob.lookupAttribute('JobSplitType'):
      jobClass = classAdJob.getAttributeString('JobSplitType')
    inputData = []
    processingType = 'unknown'
    if classAdJob.lookupAttribute('ProcessingType'):
      processingType = classAdJob.getAttributeString('ProcessingType')
    if classAdJob.lookupAttribute('InputData'):
      inputData = classAdJob.getListFromExpression('InputData')
    inputDataFiles = len(inputData)
    outputData = []
    if classAdJob.lookupAttribute('OutputData'):
      outputData = classAdJob.getListFromExpression('OutputData')
    outputDataFiles = len(outputData)

    acData = {
        'User': owner,
        'UserGroup': userGroup,
        'JobGroup': jobGroup,
        'JobType': jobType,
        'JobClass': jobClass,
        'ProcessingType': processingType,
        'FinalMajorStatus': self.failedStatus,
        'FinalMinorStatus': msg,
        'CPUTime': 0.0,
        'NormCPUTime': 0.0,
        'ExecTime': 0.0,
        'InputDataSize': 0.0,
        'OutputDataSize': 0.0,
        'InputDataFiles': inputDataFiles,
        'OutputDataFiles': outputDataFiles,
        'DiskSpace': 0.0,
        'InputSandBoxSize': 0.0,
        'OutputSandBoxSize': 0.0,
        'ProcessedEvents': 0.0
    }

    self.log.verbose('Accounting Report is:')
    self.log.verbose(acData)
    accountingReport.setValuesFromDict(acData)
    return accountingReport.commit()

#EOF#EOF#EOF#EOF#EOF#EOF#EOF#EOF#EOF#EOF#EOF#EOF#EOF#EOF#EOF#EOF#EOF#EOF#EOF#<|MERGE_RESOLUTION|>--- conflicted
+++ resolved
@@ -32,19 +32,6 @@
   """
 
   #############################################################################
-<<<<<<< HEAD
-  def initialize(self, jobDB=False, logDB=False):
-    """ Initialization of the Optimizer Agent.
-    """
-    if not jobDB:
-      self.jobDB = JobDB()
-    else:
-      self.jobDB = jobDB
-    if not logDB:
-      self.logDB = JobLoggingDB()
-    else:
-      self.logDB = logDB
-=======
   def __init__(self, *args, **kwargs):
     """ c'tor
     """
@@ -65,7 +52,6 @@
       dExit(1)
 
     self.logDB = JobLoggingDB() if logDB is None else logDB
->>>>>>> 5cf134da
 
     optimizerName = self.am_getModuleParam('agentName')
     if optimizerName.endswith('Agent'):
@@ -73,14 +59,8 @@
     self.am_setModuleParam('optimizerName', optimizerName)
 
     self.startingMinorStatus = self.am_getModuleParam('optimizerName')
-<<<<<<< HEAD
-    self.startingMajorStatus = "Checking"
-    self.failedStatus = self.am_getOption("FailedJobStatus", 'Failed')
-    self.requiredJobInfo = 'jdl'
-=======
     self.failedStatus = self.am_getOption("FailedJobStatus", 'Failed')
     self.am_setOption("PollingTime", 30)
->>>>>>> 5cf134da
 
     return self.initializeOptimizer()
 
@@ -140,21 +120,13 @@
       jobDef = {}
     # If not jdl in jobinfo load it
     if 'jdl' not in jobDef:
-<<<<<<< HEAD
-      if 'jdlOriginal' == self.requiredJobInfo:
-=======
       if self.requiredJobInfo == 'jdlOriginal':
->>>>>>> 5cf134da
         result = self.jobDB.getJobJDL(job, original=True)
         if not result['OK']:
           self.log.error("No JDL for job", "%s" % job)
           return S_ERROR("No JDL for job")
         jobDef['jdl'] = result['Value']
-<<<<<<< HEAD
-      if 'jdl' == self.requiredJobInfo:
-=======
       if self.requiredJobInfo == 'jdl':
->>>>>>> 5cf134da
         result = self.jobDB.getJobJDL(job)
         if not result['OK']:
           self.log.error("No JDL for job", "%s" % job)
@@ -188,11 +160,7 @@
       else:
         try:
           return S_OK(eval(value))
-<<<<<<< HEAD
-        except Exception as x:
-=======
         except BaseException as x:
->>>>>>> 5cf134da
           return S_ERROR('Could not evaluate optimizer parameters')
 
     return result
