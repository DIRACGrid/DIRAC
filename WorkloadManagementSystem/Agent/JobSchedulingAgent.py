########################################################################
# $HeadURL: $
# File :   JobSchedulingAgent.py
########################################################################

"""   The Job Scheduling Agent takes the information gained from all previous
      optimizers and makes a scheduling decision for the jobs.  Subsequent to this
      jobs are added into a Task Queue by the next optimizer and pilot agents can
      be submitted.

      All issues preventing the successful resolution of a site candidate are discovered
      here where all information is available.  This Agent will fail affected jobs
      meaningfully.

"""
__RCSID__ = "$Id: $"

from DIRAC import S_OK, S_ERROR, List
from DIRAC.WorkloadManagementSystem.Agent.Base.OptimizerExecutor import OptimizerExecutor
from DIRAC.Core.Utilities.SiteSEMapping import getSEsForSite
from DIRAC.Core.Utilities.Time import fromString, toEpoch
from DIRAC.StorageManagementSystem.Client.StorageManagerClient import StorageManagerClient
<<<<<<< HEAD
from DIRAC.Resources.Storage.StorageElement import StorageElement
from DIRAC.ResourceStatusSystem.Utilities.CS import getSiteTiers
=======
from DIRAC.Resources.Storage.StorageElement                    import StorageElement
from DIRAC.ConfigurationSystem.Client.Helpers.Resources        import getSiteTier
>>>>>>> 308ce109


import random

class JobSchedulingAgent( OptimizerExecutor ):
  """
      The specific Optimizer must provide the following methods:
      - checkJob() - the main method called for each job
      and it can provide:
      - initializeOptimizer() before each execution cycle
  """

  def optimizeJob( self, jid, jobState ):
    #Reschedule delay
    result = jobState.getJobAttributes( [ 'RescheduleCounter', 'RescheduleTime', 'ApplicationStatus' ] )
    if not result[ 'OK' ]:
      return result
    attDict = result[ 'Value' ]
    reschedules = attDict[ 'RescheduleCounter' ]
    if reschedules != 0:
      delays = self.am_getOption( 'RescheduleDelays', [60, 180, 300, 600] )
      delay = delays[ min( reschedules, len( delays ) ) ]
      waited = toEpoch() - toEpoch( fromString( attDict[ 'RescheduleTime' ] ) )
      if waited < delay:
        if attDict[ 'ApplicationStatus' ].find( 'On Hold: after rescheduling' ) == -1:
          result = jobState.setApplicationStatus( 'On Hold: after rescheduling #%d' % reschedules )
          if not result[ 'OK' ]:
            return result
        self.freezeTask( delay )
        return S_OK()

    #Get site requirements
    result = self.__getSitesRequired( jobState )
    if not result[ 'OK' ]:
      return result
    userSites, userBannedSites = result[ 'Value' ]

    #Get active and banned sites from DIRAC
    result = self.jobDB.getSiteMask( 'Active' )
    if not result[ 'OK' ]:
      return S_ERROR( "Cannot retrieve active sites from JobDB" )
    wmsActiveSites = result[ 'Value' ]
    result = self.jobDB.getSiteMask( 'Banned' )
    if not result[ 'OK' ]:
      return S_ERROR( "Cannot retrieve banned sites from JobDB" )
    wmsBannedSites = result[ 'Value' ]

    #If the user has selected any site, filter them and hold the job if not able to run
    if sites:
      sites = self.__applySiteFilter( userSites, wmsActiveSites, wmsBannedSites )
      if not sites:
        return self.__holdJob( jobState, "Sites are inactive or banned" )

    #Get the Input data
    # Third, check if there is input data
    result = jobState.getInputData()
    if not result['OK']:
      self.log.error( "Job %s: Cannot get input data %s" % ( jid, result['Message'] ) )
      return S_ERROR( 'Failed to get input data from JobDB' )

    if not result['Value']:
      #No input data? Generate requirements and next
      return self.__sendToTQ( jobState, userSites, userBannedSites )

    self.log.verbose( 'Job %s: has an input data requirement' % jid )
    result = jobState.getOp
    #Check input data agent result and limit site candidates accordingly
    dataResult = self.getOptimizerJobInfo( job, self.dataAgentName )
    if dataResult['OK'] and len( dataResult['Value'] ):
      self.log.verbose( 'Retrieved from %s Optimizer Info for Job %s:' % ( self.dataAgentName, job ), dataResult )
      if 'SiteCandidates' in dataResult['Value']:
        return S_OK( dataResult['Value'] )



  def __applySiteFilter( self, sites, active = False, banned = False ):
    filtered = list( sites )
    if active:
      for site in sites:
        if site in filtered:
          filtered.remove( site )
    if banned:
      for site in banned:
        if site in filtered:
          filtered.remove( site )
    return filtered

  def __holdJob( self, jobState, holdMsg ):
    self.freezeTask( self.am_getOption( "HoldTime", 300 ) )
    jid = jobState.jid
    self.log.info( "Job %s: On hold -> %s" % holdMsg )
    return jobSate.setApplicationStatus( holdMsg )

  def __getSitesRequired( self, jobState ):
    """Returns any candidate sites specified by the job or sites that have been
       banned and could affect the scheduling decision.
    """

    result = jobState.getManifest()
    if not result[ 'OK' ]:
      return S_ERROR( "Could not retrieve manifest: %s" % result[ 'Message' ] )
    manifest = result[ 'Value' ]

    bannedSites = manifest.getValue( "BannedSites", [] )
    if bannedSites:
      self.log.info( "Job %s has banned %s sites" % ", ".join( bannedSites ) )

    sites = manifest.getValue( "Site", [] )

    if len( sites ) == 1:
      self.log.info( 'Job %s has single chosen site %s specified' % ( job, site[0] ) )

    if sites:
      sites = self.__applySiteFilter( sites, banned = bannedSites )
      if not sites:
        return S_ERROR( "Impossible site requirement" )

    return S_OK( ( sites, bannedSites ) )


  def __sendToTQ( self, jobState, sites, bannedSites ):
    """This method sends jobs to the task queue agent and if candidate sites
       are defined, updates job JDL accordingly.
    """
    result = jobState.getManifest()
    if not result[ 'OK' ]:
      return S_ERROR( "Could not retrieve manifest: %s" % result[ 'Message' ] )
    manifest = result[ 'Value' ]

    reqSection = "JobRequirements"

    if reqSection in manifest:
      result = manifest.getSection( reqSection )
    else:
      result = manifest.createSection( reqSection )
    if not result[ 'OK' ]:
      self.log.error( "Job %s: Cannot create %s: %s" % reqSection, result[ 'Value' ] )
      return S_ERROR( "Cannot create %s in the manifest" % reqSection )
    reqCfg = result[ 'Value' ]

    if sites:
      reqCfg.setOption( "Sites", ", ".join( sites ) )
    if bannedSites:
      reqCfg.setOption( "BannedSites", ", ".join( bannedSites ) )

    for key in ( 'SubmitPools', "GridMiddleware", "PilotTypes", "JobType", "GridRequiredCEs" ):
      reqKey = key
      if key == "JobType":
        reqKey = "JobTypes"
      elif key == "GridRequiredCEs":
        reqKey = "GridCEs"
      if key in manifest:
        reqCfg.setOption( reqKey, ", ".join( manifest.getOption( key, [] ) ) )

    if not sites:
      self.log.verbose( 'All sites are eligible for job %s' % jobState.jid )
      result = jobState.setAttribute( "Site", "ANY" )
      if not result[ 'OK' ]:
        return result
    elif len( sites ) == 1:
      self.log.verbose( 'Individual site candidate for job %s is %s' % ( job, siteCandidates[0] ) )
      result = jobState.setAttribute( "Site", sites[0] )
      if not result[ 'OK' ]:
        return result
    else:
      #TODO: Check if it has to show a group.site.cc
      #For now just set it to multiple
      self.log.verbose( 'Site candidates for job %s are %s' % ( job, str( siteCandidates ) ) )
      result = jobState.setAttribute( "Site", "Multiple" )
      if not result[ 'OK' ]:
        return result

    return self.setNextOptimizer( jobState )




























  #############################################################################
  def initializeOptimizer( self ):
    """ Initialization of the Agent.
    """

    self.dataAgentName = self.am_getOption( 'InputDataAgent', 'InputData' )
    self.stagingStatus = self.am_getOption( 'StagingStatus', 'Staging' )
    self.stagingMinorStatus = self.am_getOption( 'StagingMinorStatus', 'Request Sent' )
    delays = self.am_getOption( 'RescheduleDelays', [60, 180, 300, 600] )
    self.rescheduleDelaysList = [ int( x ) for x in delays ]
    self.maxRescheduleDelay = self.rescheduleDelaysList[-1]
    self.excludedOnHoldJobTypes = self.am_getOption( 'ExcludedOnHoldJobTypes', [] )

    return S_OK()

  #############################################################################
  def checkJob( self, job, classAdJob ):
    """This method controls the checking of the job.
    """
    self.log.verbose( 'Job %s will be processed' % ( job ) )

    # Check if the job was recently rescheduled
    result = self.jobDB.getJobAttributes( job, ['RescheduleCounter', 'RescheduleTime', 'ApplicationStatus'] )
    if not result['OK']:
      self.log.error( result['Message'] )
      return S_ERROR( 'Can not get job attributes from JobDB' )
    jobDict = result['Value']
    reCounter = int( jobDict['RescheduleCounter'] )
    if reCounter != 0 :
      reTime = fromString( jobDict['RescheduleTime'] )
      delta = toEpoch() - toEpoch( reTime )
      delay = self.maxRescheduleDelay
      if reCounter <= len( self.rescheduleDelaysList ):
        delay = self.rescheduleDelaysList[reCounter - 1]
      if delta < delay:
        if jobDict['ApplicationStatus'].find( 'On Hold: after rescheduling' ) == -1:
          result = self.jobDB.setJobStatus( job, application = 'On Hold: after rescheduling #%d' % reCounter )
        return S_OK()

    # First, get Site and BannedSites from the Job

    result = self.__getJobSiteRequirement( job, classAdJob )
    userBannedSites = result['BannedSites']
    userSites = result['Sites']

    if userSites:
      userSites = applySiteRequirements( userSites, [], userBannedSites )
      if not userSites:
        msg = 'Impossible Site Requirement'
        return S_ERROR( msg )

    # Second, get the Active and Banned sites from the WMS

    wmsSites = self.jobDB.getSiteMask( 'Active' )
    wmsBannedSites = self.jobDB.getSiteMask( 'Banned' )
    if not ( wmsSites['OK'] and wmsBannedSites['OK'] ):
      if not wmsSites['OK']:
        self.log.error( wmsSites['Message'] )
      if not wmsBannedSites['OK']:
        self.log.error( wmsBannedSites['Message'] )
      return S_ERROR( 'Can not get Active and Banned Sites from JobDB' )

    wmsSites = wmsSites['Value']
    wmsBannedSites = wmsBannedSites['Value']

    if userSites:
      sites = applySiteRequirements( userSites, wmsSites, wmsBannedSites )
      if not sites:
        # Put on Hold only non-excluded job types
        jobType = classAdJob.getAttributeString( 'JobType' )
        if not jobType in self.excludedOnHoldJobTypes:
          msg = 'On Hold: Requested site is Banned or not Active'
          self.log.info( msg )
          result = self.jobDB.setJobStatus( job, application = msg )
          return S_OK()


    # Third, check if there is input data
    result = self.jobDB.getInputData( job )
    if not result['OK']:
      self.log.warn( 'Failed to get input data from JobDB for %s' % ( job ) )
      self.log.error( result['Message'] )
      return S_ERROR( 'Failed to get input data from JobDB' )

    if not result['Value']:
      return self.__sendJobToTaskQueue( job, classAdJob, userSites, userBannedSites )

    hasInputData = False
    inputData = []
    for lfn in result['Value']:
      if lfn:
        inputData.append( lfn )
        hasInputData = True

    if not hasInputData:
      #With no input data requirement, job can proceed directly to task queue
      self.log.verbose( 'Job %s has no input data requirement' % ( job ) )
      return self.__sendJobToTaskQueue( job, classAdJob, userSites, userBannedSites )

    self.log.verbose( 'Job %s has an input data requirement ' % ( job ) )

    # Fourth, Check all optimizer information
    result = self.__checkOptimizerInfo( job )
    if not result['OK']:
      return result

    optInfo = result['Value']

    #Compare site candidates with current mask
    optSites = optInfo['SiteCandidates'].keys()
    self.log.info( 'Input Data Site Candidates: %s' % ( ', '.join( optSites ) ) )
    # Check that it is compatible with user requirements
    optSites = applySiteRequirements( optSites, userSites, userBannedSites )
    if not optSites:
      msg = 'Impossible Site + InputData Requirement'
      return S_ERROR( msg )

    sites = applySiteRequirements( optSites, wmsSites, wmsBannedSites )
    if not sites:
      msg = 'On Hold: InputData Site is Banned or not Active'
      self.log.info( msg )
      result = self.jobDB.setJobStatus( job, application = msg )
      return S_OK()

    #Set stager request as necessary, optimize for smallest #files on tape if
    #more than one site candidate left at this point
    checkStaging = self.__resolveSitesForStaging( job, sites, inputData, optInfo['SiteCandidates'] )
    if not checkStaging['OK']:
      return checkStaging

    destinationSites = checkStaging['SiteCandidates']
    if not destinationSites:
      return S_ERROR( 'No destination sites available' )

    stagingFlag = checkStaging['Value']
    if stagingFlag:
      #Single site candidate chosen and staging required
      self.log.verbose( 'Job %s requires staging of input data' % ( job ) )
      # set all LFN to disk for the selected site
      stagingSite = destinationSites[0]
      siteDict = optInfo['SiteCandidates'][stagingSite]
      siteDict['disk'] = siteDict['disk'] + siteDict['tape']
      siteDict['tape'] = 0

      optInfo['SiteCandidates'][stagingSite] = siteDict
      self.log.verbose( 'Updating %s Optimizer Info for Job %s:' % ( self.dataAgentName, job ), optInfo )
      result = self.setOptimizerJobInfo( job, self.dataAgentName, optInfo )
      if not result['OK']:
        return result

      # Site is selected for staging, report it
      self.log.verbose( 'Staging site candidate for job %s is %s' % ( job, stagingSite ) )

      result = self.__getStagingSites( stagingSite, destinationSites )
      if not result['OK']:
        stagingSites = [stagingSite]
      else:
        stagingSites = result['Value']

      if len( stagingSites ) == 1:
        self.jobDB.setJobAttribute( job, 'Site', stagingSite )
      else:
        # Get the name of the site group
        result = self.__getSiteGroup( stagingSites )
        if result['OK']:
          groupName = result['Value']
          if groupName:
            self.jobDB.setJobAttribute( job, 'Site', groupName )
          else:
            self.jobDB.setJobAttribute( job, 'Site', 'Multiple' )
        else:
          self.jobDB.setJobAttribute( job, 'Site', 'Multiple' )

      stagerDict = self.__setStagingRequest( job, stagingSite, optInfo )
      if not stagerDict['OK']:
        return stagerDict
      self.__updateOtherSites( job, stagingSite, stagerDict['Value'], optInfo )
      return S_OK()
    else:
      #No staging required, can proceed to task queue agent and then waiting status
      self.log.verbose( 'Job %s does not require staging of input data' % ( job ) )
    #Finally send job to TaskQueueAgent
    return self.__sendJobToTaskQueue( job, classAdJob, destinationSites, userBannedSites )

  def __getStagingSites( self, stagingSite, destinationSites ):
    """ Get a list of sites where the staged data will be available
    """

    result = getSEsForSite( stagingSite )
    if not result['OK']:
      return result
    stagingSEs = result['Value']
    stagingSites = [stagingSite]
    for s in destinationSites:
      if s != stagingSite:
        result = getSEsForSite( s )
        if not result['OK']:
          continue
        for se in result['Value']:
          if se in stagingSEs:
            stagingSites.append( s )
            break

    stagingSites.sort()
    return S_OK( stagingSites )


  def __getSiteGroup( self, stagingSites ):
    """ Get the name of the site group if applicable. Later can be replaced by site groups defined in the CS
    """
    tier1 = ''
    groupName = ''
<<<<<<< HEAD
    tierList = getSiteTiers( stagingSites )
    tierDict = dict( zip( stagingSites, tierList ) )
    for tsite in tierDict:
      if tierDict[tsite] in [0, 1]:
        tier1 = tsite
      if tierDict[tsite] == 0:
        break
=======
    for site in stagingSites:
      result = getSiteTier( site )
      if not result['OK']:
        self.log.error( result['Message'] )
        continue
      tier = result['Value']
      if tier in [0, 1]:
        tier1 = site
        if tier == 0:
          break
>>>>>>> 308ce109

    if tier1:
      grid, sname, ccode = tier1.split( '.' )
      groupName = '.'.join( ['Group', sname, ccode] )

    return S_OK( groupName )

  #############################################################################
  def __updateOtherSites( self, job, stagingSite, stagedLFNsPerSE, optInfo ):
    """
      Update Optimizer Info for other sites for which the SE on which we have staged
      Files are declared local
    """
    updated = False
    seDict = {}
    for site, siteDict in optInfo['SiteCandidates'].items():
      if stagingSite == site:
        continue
      closeSEs = getSEsForSite( site )
      if not closeSEs['OK']:
        continue
      closeSEs = closeSEs['Value']
      siteDiskSEs = []
      for se in closeSEs:
        if se not in seDict:
          try:
            storageElement = StorageElement( se )
            seDict[se] = storageElement.getStatus()['Value']
          except Exception:
            self.log.exception( 'Failed to instantiate StorageElement( %s )' % se )
            continue
        seStatus = seDict[se]
        if seStatus['Read'] and seStatus['DiskSE']:
          siteDiskSEs.append( se )

      for lfn, replicas in optInfo['Value']['Value']['Successful'].items():
        for stageSE, stageLFNs in stagedLFNsPerSE.items():
          if lfn in stageLFNs and stageSE in closeSEs:
            # The LFN has been staged, we need to check now if this SE is close
            # to the Site and if the LFN was not already on a Disk SE at the Site
            isOnDisk = False
            for se in replicas:
              if se in siteDiskSEs:
                isOnDisk = True
            if not isOnDisk:
              # This is updating optInfo
              updated = True
              siteDict['disk'] += 1
              siteDict['tape'] -= 1
            break

    if updated:
      self.log.verbose( 'Updating %s Optimizer Info for Job %s:' % ( self.dataAgentName, job ), optInfo )
      self.setOptimizerJobInfo( job, self.dataAgentName, optInfo )

  #############################################################################
  def __checkOptimizerInfo( self, job ):
    """This method aggregates information from optimizers to return a list of
       site candidates and all information regarding input data.
    """
    #Check input data agent result and limit site candidates accordingly
    dataResult = self.getOptimizerJobInfo( job, self.dataAgentName )
    if dataResult['OK'] and len( dataResult['Value'] ):
      self.log.verbose( 'Retrieved from %s Optimizer Info for Job %s:' % ( self.dataAgentName, job ), dataResult )
      if 'SiteCandidates' in dataResult['Value']:
        return S_OK( dataResult['Value'] )

      msg = 'No possible site candidates'
      self.log.info( msg )
      return S_ERROR( msg )

    msg = 'File Catalog Access Failure'
    self.log.info( msg )
    return S_ERROR( msg )

  #############################################################################
  def __resolveSitesForStaging( self, job, siteCandidates, inputData, inputDataDict ):
    """Site candidates are resolved from potential candidates and any job site
       requirement is compared at this point.
    """
    self.log.verbose( 'InputData', inputData )
    self.log.verbose( 'InputDataDict', inputDataDict )
    finalSiteCandidates = []
    stageSiteCandidates = {}
    # Number of sites with all files on Disk
    diskCount = 0
    # List with the number of files on Tape
    tapeList = []
    # List with the number of files on Disk
    diskList = []
    stagingFlag = 0
    numberOfCandidates = len( siteCandidates )
    numberOfFiles = len( inputData )
    self.log.verbose( 'Job %s has %s candidate sites' % ( job, numberOfCandidates ) )
    for site in siteCandidates:
      tape = inputDataDict[site]['tape']
      disk = inputDataDict[site]['disk']
      tapeList.append( tape )
      diskList.append( disk )
      if disk not in stageSiteCandidates:
        stageSiteCandidates[disk] = []
      if tape > 0:
        self.log.verbose( '%s replicas on tape storage for %s' % ( tape, site ) )
      if disk > 0:
        self.log.verbose( '%s replicas on disk storage for %s' % ( disk, site ) )
        stageSiteCandidates[disk].append( site )
        if disk == numberOfFiles:
          diskCount += 1
          finalSiteCandidates.append( site )

    if diskCount:
      self.log.verbose( 'All replicas on disk, no staging required' )
      result = S_OK( stagingFlag )
      result['SiteCandidates'] = finalSiteCandidates
      return result

    # If not all files are available on Disk at a single site, select those with
    # a larger number of files on disk
    self.log.verbose( 'Staging is required for job' )
    stagingFlag = 1
    maxDiskValue = sorted( diskList )[-1]
    if maxDiskValue:
      self.log.verbose( 'The following sites have %s disk replicas: %s'
                        % ( maxDiskValue, stageSiteCandidates[maxDiskValue] ) )
      finalSiteCandidates.extend( stageSiteCandidates[maxDiskValue] )
    else:
      # there is no site with a replica on disk, select any of the sites
      finalSiteCandidates = list( siteCandidates )

    random.shuffle( finalSiteCandidates )
    if len( finalSiteCandidates ) > 1:
      self.log.verbose( 'Site %s has been randomly chosen for job' % ( finalSiteCandidates[0] ) )
    else:
      self.log.verbose( '%s is the site with highest number of disk replicas (=%s)' %
                        ( finalSiteCandidates[0], maxDiskValue ) )

    result = S_OK( stagingFlag )
    result['SiteCandidates'] = finalSiteCandidates
    return result

  #############################################################################
  def __setStagingRequest( self, job, destination, inputDataDict ):
    """A Staging request is formulated and saved as a job optimizer parameter.
    """

    self.log.verbose( 'Destination site %s' % ( destination ) )
    self.log.verbose( 'Input Data: %s' % ( inputDataDict ) )

    destinationSEs = getSEsForSite( destination )
    if not destinationSEs['OK']:
      return S_ERROR( 'Could not determine SEs for site %s' % destination )
    destinationSEs = destinationSEs['Value']

    siteTapeSEs = []
    siteDiskSEs = []
    for se in destinationSEs:
      storageElement = StorageElement( se )
      seStatus = storageElement.getStatus()['Value']
      if seStatus['Read'] and seStatus['TapeSE']:
        siteTapeSEs.append( se )
      if seStatus['Read'] and seStatus['DiskSE']:
        siteDiskSEs.append( se )

    if not siteTapeSEs:
      return S_ERROR( 'No LocalSEs For Site' )

    self.log.verbose( 'Site tape SEs: %s' % ( ', '.join( siteTapeSEs ) ) )
    stageSURLs = {} # OLD WAY
    stageLfns = {} # NEW WAY

    inputData = inputDataDict['Value']['Value']['Successful']
    for lfn, reps in inputData.items():
      for se, surl in reps.items():
        if se in siteDiskSEs:
          # this File is on Disk, we can ignore it
          break
        if se not in siteTapeSEs:
          # this File is not being staged
          continue
        if not lfn in stageSURLs.keys():
          stageSURLs[lfn] = {}
          stageSURLs[lfn].update( {se:surl} )
          if not stageLfns.has_key( se ): # NEW WAY
            stageLfns[se] = []          # NEW WAY
          stageLfns[se].append( lfn )     # NEW WAY

    # Now we need to check is any LFN is in more than one SE
    if len( stageLfns ) > 1:
      stageSEs = sorted( [ ( len( stageLfns[se] ), se ) for se in stageLfns.keys() ] )
      for lfn in stageSURLs:
        lfnFound = False
        for se in [ item[1] for item in reversed( stageSEs ) ]:
        # for ( numberOfLfns, se ) in reversed( stageSEs ):
          if lfnFound and lfn in stageLfns[se]:
            stageLfns[se].remove( lfn )
          if lfn in stageLfns[se]:
            lfnFound = True

    stagerClient = StorageManagerClient()
    request = stagerClient.setRequest( stageLfns, 'WorkloadManagement',
                                       'updateJobFromStager@WorkloadManagement/JobStateUpdate', job )
    if request['OK']:
      self.jobDB.setJobParameter( int( job ), 'StageRequest', str( request['Value'] ) )

    if not request['OK']:
      self.log.error( 'Problem sending Staging request:' )
      self.log.error( request )
      return S_ERROR( 'Error Sending Staging Request' )
    else:
      self.log.info( 'Staging request successfully sent' )

    result = self.updateJobStatus( job, self.stagingStatus, self.stagingMinorStatus, "Unknown" )
    if not result['OK']:
      return result
    return S_OK( stageLfns )

  #############################################################################
  def __getJobSiteRequirement( self, job, classAdJob ):
    """Returns any candidate sites specified by the job or sites that have been
       banned and could affect the scheduling decision.
    """

    result = self.jobDB.getJobAttribute( job, 'Site' )
    if not result['OK']:
      site = []
    else:
      site = List.fromChar( result['Value'] )

    result = S_OK()

    bannedSites = classAdJob.getAttributeString( 'BannedSites' )
    bannedSites = bannedSites.replace( '{', '' ).replace( '}', '' )
    bannedSites = List.fromChar( bannedSites )

    groupFlag = False
    for s in site:
      if "Group" in s:
        groupFlag = True

    if not 'ANY' in site and not 'Unknown' in site and not 'Multiple' in site and not groupFlag:
      if len( site ) == 1:
        self.log.info( 'Job %s has single chosen site %s specified in JDL' % ( job, site[0] ) )
      result['Sites'] = site
    elif 'Multiple' in site or groupFlag:
      result['Sites'] = classAdJob.getListFromExpression( 'Site' )
      # We might also be here after a Staging Request where several Sites are allowed
      if 'ANY' in result['Sites'] or '' in result['Sites']:
        result['Sites'] = []
    else:
      result['Sites'] = []

    if bannedSites:
      self.log.info( 'Job %s has JDL requirement to ban %s' % ( job, bannedSites ) )
      result['BannedSites'] = bannedSites
    else:
      result['BannedSites'] = []

    return result

  #############################################################################
  def __checkSitesInMask( self, job, siteCandidates ):
    """Returns list of site candidates that are in current mask.
    """

    result = self.jobDB.getSiteMask()
    if not result['OK']:
      return S_ERROR( 'Could not get site mask' )

    sites = []
    allowedSites = result['Value']
    for candidate in siteCandidates:
      if not candidate in allowedSites:
        self.log.verbose( '%s is a candidate site for job %s but not in mask' % ( candidate, job ) )
      else:
        sites.append( candidate )

    self.log.info( 'Candidate sites in Mask are %s' % ( sites ) )

    return S_OK( sites )

  #############################################################################
  def __sendJobToTaskQueue( self, job, classAdJob, siteCandidates, bannedSites ):
    """This method sends jobs to the task queue agent and if candidate sites
       are defined, updates job JDL accordingly.
    """

    reqJDL = classAdJob.get_expression( 'JobRequirements' )
    classAddReq = ClassAd( reqJDL )

    if siteCandidates:
      classAddReq.insertAttributeVectorString( 'Sites', siteCandidates )
    if bannedSites:
      classAddReq.insertAttributeVectorString( 'BannedSites', bannedSites )

    if classAdJob.lookupAttribute( "SubmitPools" ):
      classAddReq.set_expression( 'SubmitPools', classAdJob.get_expression( 'SubmitPools' ) )

    if classAdJob.lookupAttribute( "GridMiddleware" ):
      classAddReq.set_expression( 'GridMiddleware', classAdJob.get_expression( 'GridMiddleware' ) )

    if classAdJob.lookupAttribute( "PilotTypes" ):
      classAddReq.set_expression( 'PilotTypes', classAdJob.get_expression( 'PilotTypes' ) )
    #HAck to migrate old jobs to new ones.
    #DELETE ON 08/09
    else:
      if classAdJob.lookupAttribute( "PilotType" ):
        classAddReq.set_expression( 'PilotTypes', classAdJob.get_expression( 'PilotType' ) )

    if classAdJob.lookupAttribute( "JobType" ):
      jobTypes = [ jt for jt in classAdJob.getListFromExpression( 'JobType' ) if jt ]
      classAddReq.insertAttributeVectorString( 'JobTypes', jobTypes )

    #Required CE's requirements
    gridCEs = [ ce for ce in classAdJob.getListFromExpression( 'GridRequiredCEs' ) if ce ]
    if gridCEs:
      classAddReq.insertAttributeVectorString( 'GridCEs', gridCEs )

    if siteCandidates:
      sites = ','.join( siteCandidates )
      classAdJob.insertAttributeString( "Site", sites )

    reqJDL = classAddReq.asJDL()
    classAdJob.insertAttributeInt( 'JobRequirements', reqJDL )

    jdl = classAdJob.asJDL()
    result = self.jobDB.setJobJDL( job, jdl )
    if not result['OK']:
      return result

    if siteCandidates:
      if len( siteCandidates ) == 1:
        self.log.verbose( 'Individual site candidate for job %s is %s' % ( job, siteCandidates[0] ) )
        self.jobDB.setJobAttribute( job, 'Site', siteCandidates[0] )
      elif bannedSites:
        remainingSites = []
        for site in siteCandidates:
          if not site in bannedSites:
            remainingSites.append( site )
        if remainingSites:
          if len( remainingSites ) == 1:
            self.log.verbose( 'Individual site candidate for job %s is %s' % ( job, remainingSites[0] ) )
            self.jobDB.setJobAttribute( job, 'Site', remainingSites[0] )
          else:
            self.log.verbose( 'Site candidates for job %s are %s' % ( job, str( remainingSites ) ) )
            result = self.jobDB.getJobAttribute( job, 'Site' )
            siteGroup = "Multiple"
            if result['OK']:
              if result['Value'].startswith( 'Group' ):
                siteGroup = result['Value']
            self.jobDB.setJobAttribute( job, 'Site', siteGroup )
      else:
        self.log.verbose( 'Site candidates for job %s are %s' % ( job, str( siteCandidates ) ) )
        result = self.jobDB.getJobAttribute( job, 'Site' )
        siteGroup = "Multiple"
        if result['OK']:
          if result['Value'].startswith( 'Group' ):
            siteGroup = result['Value']
        self.jobDB.setJobAttribute( job, 'Site', siteGroup )
    else:
      self.log.verbose( 'All sites are eligible for job %s' % job )
      self.jobDB.setJobAttribute( job, 'Site', 'ANY' )

    return self.setNextOptimizer( job )

def applySiteRequirements( sites, activeSites = None, bannedSites = None ):
  """ Return site list after applying
  """
  siteList = list( sites )
  if activeSites:
    for site in sites:
      if site not in activeSites:
        siteList.remove( site )
  if bannedSites:
    for site in bannedSites:
      if site in siteList:
        siteList.remove( site )

  return siteList



#EOF#EOF#EOF#EOF#EOF#EOF#EOF#EOF#EOF#EOF#EOF#EOF#EOF#EOF#EOF#EOF#EOF#EOF#EOF#<|MERGE_RESOLUTION|>--- conflicted
+++ resolved
@@ -20,13 +20,8 @@
 from DIRAC.Core.Utilities.SiteSEMapping import getSEsForSite
 from DIRAC.Core.Utilities.Time import fromString, toEpoch
 from DIRAC.StorageManagementSystem.Client.StorageManagerClient import StorageManagerClient
-<<<<<<< HEAD
-from DIRAC.Resources.Storage.StorageElement import StorageElement
-from DIRAC.ResourceStatusSystem.Utilities.CS import getSiteTiers
-=======
 from DIRAC.Resources.Storage.StorageElement                    import StorageElement
 from DIRAC.ConfigurationSystem.Client.Helpers.Resources        import getSiteTier
->>>>>>> 308ce109
 
 
 import random
@@ -440,15 +435,6 @@
     """
     tier1 = ''
     groupName = ''
-<<<<<<< HEAD
-    tierList = getSiteTiers( stagingSites )
-    tierDict = dict( zip( stagingSites, tierList ) )
-    for tsite in tierDict:
-      if tierDict[tsite] in [0, 1]:
-        tier1 = tsite
-      if tierDict[tsite] == 0:
-        break
-=======
     for site in stagingSites:
       result = getSiteTier( site )
       if not result['OK']:
@@ -459,7 +445,6 @@
         tier1 = site
         if tier == 0:
           break
->>>>>>> 308ce109
 
     if tier1:
       grid, sname, ccode = tier1.split( '.' )
