--- conflicted
+++ resolved
@@ -59,11 +59,8 @@
   #############################################################################
   def execute(self):
     """ The main agent execution method
-<<<<<<< HEAD
-    """
-=======
-"""
->>>>>>> a72e013d
+    """
+
     self.log.verbose('Waking up Stalled Job Agent')
 
     wms_instance = getSystemInstance('WorkloadManagement')
@@ -90,11 +87,7 @@
     stalledTime = watchdogCycle * (stalledTime + 0.5)
     failedTime = watchdogCycle * (failedTime + 0.5)
 
-<<<<<<< HEAD
-    result = self._markStalledJobs(stalledTime)
-=======
     result = self.__markStalledJobs(stalledTime)
->>>>>>> a72e013d
     if not result['OK']:
       self.log.error('Failed to detect stalled jobs', result['Message'])
 
@@ -102,36 +95,28 @@
     # subsequent status changes will result in jobs not being selected by the
     # stalled job agent.
 
-<<<<<<< HEAD
-    result = self._failStalledJobs(failedTime)
-=======
     result = self.__failStalledJobs(failedTime)
->>>>>>> a72e013d
     if not result['OK']:
       self.log.error('Failed to process stalled jobs', result['Message'])
 
-    result = self._failCompletedJobs()
+    result = self.__failCompletedJobs()
     if not result['OK']:
       self.log.error('Failed to process completed jobs', result['Message'])
 
-    result = self._failSubmittingJobs()
+    result = self.__failSubmittingJobs()
     if not result['OK']:
       self.log.error('Failed to process jobs being submitted', result['Message'])
 
-    result = self._kickStuckJobs()
+    result = self.__kickStuckJobs()
     if not result['OK']:
       self.log.error('Failed to kick stuck jobs', result['Message'])
 
     return S_OK('Stalled Job Agent cycle complete')
 
   #############################################################################
-<<<<<<< HEAD
-  def _markStalledJobs(self, stalledTime):
-=======
   def __markStalledJobs(self, stalledTime):
->>>>>>> a72e013d
     """ Identifies stalled jobs running without update longer than stalledTime.
-"""
+    """
     stalledCounter = 0
     runningCounter = 0
     result = self.jobDB.selectJobs({'Status': 'Running'})
@@ -162,11 +147,7 @@
     return S_OK()
 
   #############################################################################
-<<<<<<< HEAD
-  def _failStalledJobs(self, failedTime):
-=======
   def __failStalledJobs(self, failedTime):
->>>>>>> a72e013d
     """ Changes the Stalled status to Failed for jobs long in the Stalled status
     """
 
@@ -351,10 +332,6 @@
       processingType = classAdJob.getAttributeString('ProcessingType')
     return processingType
 
-<<<<<<< HEAD
-  #############################################################################
-=======
->>>>>>> a72e013d
   def __sendAccounting(self, jobID):
     """ Send WMS accounting data for the given job
     """
@@ -388,11 +365,6 @@
       return S_ERROR("Exception")
     processingType = self.__getProcessingType(jobID)
 
-<<<<<<< HEAD
-=======
-    processingType = self.__getProcessingType(jobID)
-
->>>>>>> a72e013d
     accountingReport.setStartTime(startTime)
     accountingReport.setEndTime(endTime)
     # execTime = toEpoch( endTime ) - toEpoch( startTime )
@@ -485,11 +457,7 @@
       if not startTime or startTime == 'None':
         startTime = jobDict['SubmissionTime']
 
-<<<<<<< HEAD
-    if isinstance(startTime, six.string_types):
-=======
     if isinstance(startTime, basestring):
->>>>>>> a72e013d
       startTime = fromString(startTime)
       if startTime is None:
         self.log.error('Wrong timestamp in DB', items[3])
@@ -506,13 +474,9 @@
 
     return startTime, endTime
 
-<<<<<<< HEAD
-  def _kickStuckJobs(self):
-=======
   def __kickStuckJobs(self):
->>>>>>> a72e013d
     """ Reschedule jobs stuck in initialization status Rescheduled, Matched
-"""
+    """
 
     message = ''
 
@@ -548,11 +512,7 @@
       return S_ERROR(message)
     return S_OK()
 
-<<<<<<< HEAD
-  def _failCompletedJobs(self):
-=======
   def __failCompletedJobs(self):
->>>>>>> a72e013d
     """ Failed Jobs stuck in Completed Status for a long time.
       They are due to pilots being killed during the
       finalization of the job execution.
@@ -589,7 +549,7 @@
 
     return S_OK()
 
-  def _failSubmittingJobs(self):
+  def __failSubmittingJobs(self):
     """ Failed Jobs stuck in Submitting Status for a long time.
         They are due to a failed bulk submission transaction.
     """
