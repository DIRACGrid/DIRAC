--- conflicted
+++ resolved
@@ -46,14 +46,9 @@
       self.log.exception( msg )
       return S_ERROR( msg + str( e ) )
     
-<<<<<<< HEAD
     self.resourceStatus  = ResourceStatus()
     self.resourcesHelper = Resources()
-=======
-    self.resourceStatus = ResourceStatus()
     self.fc = FileCatalog()
->>>>>>> 30d959d4
-
     self.seToSiteMapping = {}
     self.lastCScheck = 0
     self.cacheLength = 600
