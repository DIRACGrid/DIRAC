--- conflicted
+++ resolved
@@ -906,23 +906,15 @@
     return totalSlots
 
 #####################################################################################
-<<<<<<< HEAD
-  def getExecutable(self, queue, pilotsToSubmit, bundleProxy=True, httpProxy='', jobExecDir=''):
-=======
-  def getExecutable( self, queue, pilotsToSubmit, bundleProxy = True, httpProxy = '', jobExecDir = '',
-                     **kwargs ):
->>>>>>> 9735824f
+  def getExecutable(self, queue, pilotsToSubmit, bundleProxy = True, httpProxy = '', jobExecDir = '',
+                    **kwargs):
     """ Prepare the full executable for queue
     """
 
     proxy = None
     if bundleProxy:
       proxy = self.proxy
-<<<<<<< HEAD
-    pilotOptions, pilotsToSubmit = self._getPilotOptions(queue, pilotsToSubmit)
-=======
-    pilotOptions, pilotsToSubmit = self._getPilotOptions( queue, pilotsToSubmit, **kwargs )
->>>>>>> 9735824f
+    pilotOptions, pilotsToSubmit = self._getPilotOptions(queue, pilotsToSubmit, **kwargs)
     if pilotOptions is None:
       self.log.error("Pilot options empty, error in compilation")
       return S_ERROR("Errors in compiling pilot options")
@@ -931,12 +923,8 @@
     return S_OK([executable, pilotsToSubmit])
 
 #####################################################################################
-<<<<<<< HEAD
-
-  def _getPilotOptions(self, queue, pilotsToSubmit):
-=======
-  def _getPilotOptions( self, queue, pilotsToSubmit, **kwargs ):
->>>>>>> 9735824f
+
+  def _getPilotOptions(self, queue, pilotsToSubmit, **kwargs):
     """ Prepare pilot options
     """
     queueDict = self.queueDict[queue]['ParametersDict']
