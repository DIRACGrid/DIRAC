--- conflicted
+++ resolved
@@ -1384,14 +1384,9 @@
         newStatus = ceStatus
 
       if newStatus:
-<<<<<<< HEAD
         self.log.info('Updating status',
                       'to %s for pilot %s' % (newStatus, pRef))
-        result = pilotAgentsDB.setPilotStatus(pRef, newStatus, statusReason='Updated by SiteDirector')
-=======
-        self.log.info('Updating status to %s for pilot %s' % (newStatus, pRef))
         result = pilotAgentsDB.setPilotStatus(pRef, newStatus, '', 'Updated by SiteDirector')
->>>>>>> 54cddcf5
         if not result['OK']:
           self.log.error(result['Message'])
         if newStatus == "Aborted":
