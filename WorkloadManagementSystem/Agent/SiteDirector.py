########################################################################
# $HeadURL$
# File :    SiteDirector.py
# Author :  A.T.
########################################################################

"""  The Site Director is a simple agent performing pilot job submission to particular sites.
"""

from DIRAC.Core.Base.AgentModule                           import AgentModule
from DIRAC.ConfigurationSystem.Client.Helpers              import CSGlobals, Registry, Operations, Resources
from DIRAC.Resources.Computing.ComputingElementFactory     import ComputingElementFactory
from DIRAC.WorkloadManagementSystem.Client.ServerUtils     import pilotAgentsDB
from DIRAC.WorkloadManagementSystem.Service.WMSUtilities   import getGridEnv
from DIRAC.WorkloadManagementSystem.private.ConfigHelper   import findGenericPilotCredentials
from DIRAC                                                 import S_OK, S_ERROR, gConfig
from DIRAC.FrameworkSystem.Client.ProxyManagerClient       import gProxyManager
from DIRAC.AccountingSystem.Client.Types.Pilot             import Pilot as PilotAccounting
from DIRAC.AccountingSystem.Client.DataStoreClient         import gDataStoreClient
from DIRAC.Core.DISET.RPCClient                            import RPCClient
from DIRAC.Core.Security                                   import CS
from DIRAC.Core.Utilities.SiteCEMapping                    import getSiteForCE
from DIRAC.Core.Utilities.Time                             import dateTime, second
from DIRAC.ResourceStatusSystem.Client.SiteStatus          import SiteStatus 
import os, base64, bz2, tempfile, random, socket
import DIRAC

__RCSID__ = "$Id$"

DIRAC_PILOT = os.path.join( DIRAC.rootPath, 'DIRAC', 'WorkloadManagementSystem', 'PilotAgent', 'dirac-pilot.py' )
DIRAC_INSTALL = os.path.join( DIRAC.rootPath, 'DIRAC', 'Core', 'scripts', 'dirac-install.py' )
TRANSIENT_PILOT_STATUS = ['Submitted', 'Waiting', 'Running', 'Scheduled', 'Ready']
WAITING_PILOT_STATUS = ['Submitted', 'Waiting', 'Scheduled', 'Ready']
FINAL_PILOT_STATUS = ['Aborted', 'Failed', 'Done']
MAX_PILOTS_TO_SUBMIT = 100
MAX_JOBS_IN_FILLMODE = 5

class SiteDirector( AgentModule ):
  """
      The specific agents must provide the following methods:
      - initialize() for initial settings
      - beginExecution()
      - execute() - the main method called in the agent cycle
      - endExecution()
      - finalize() - the graceful exit of the method, this one is usually used
                 for the agent restart
  """

  def initialize( self ):
    """ Standard constructor
    """
    self.am_setOption( "PollingTime", 60.0 )
    self.am_setOption( "maxPilotWaitingHours", 6 )
    self.queueDict = {}
    self.maxJobsInFillMode = MAX_JOBS_IN_FILLMODE
    self.maxPilotsToSubmit = MAX_PILOTS_TO_SUBMIT
    self.siteStatus = SiteStatus()
    return S_OK()

  def beginExecution( self ):

    self.gridEnv = self.am_getOption( "GridEnv", getGridEnv() )
    # The SiteDirector is for a particular user community
    self.vo = self.am_getOption( "Community", '' )
    if not self.vo:
      self.vo = CSGlobals.getVO()
    # The SiteDirector is for a particular user group
    self.group = self.am_getOption( "Group", '' )
    # self.voGroups contain all the eligible user groups for pilots submutted by this SiteDirector
    self.voGroups = []

    # Choose the group for which pilots will be submitted. This is a hack until
    # we will be able to match pilots to VOs.
    if not self.group:
      if self.vo:
        result = Registry.getGroupsForVO( self.vo )
        if not result['OK']:
          return result
        for group in result['Value']:
          if 'NormalUser' in Registry.getPropertiesForGroup( group ):
            self.voGroups.append( group )
    else:
      self.voGroups = [ self.group ]

    result = findGenericPilotCredentials( vo = self.vo )
    if not result[ 'OK' ]:
      return result
    self.pilotDN, self.pilotGroup = result[ 'Value' ]
    self.pilotDN = self.am_getOption( "PilotDN", self.pilotDN )
    self.pilotGroup = self.am_getOption( "PilotGroup", self.pilotGroup )

    self.platforms = []
    self.sites = []
    self.defaultSubmitPools = ''
    if self.group:
      self.defaultSubmitPools = Registry.getGroupOption( self.group, 'SubmitPools', '' )
    elif self.vo:
      self.defaultSubmitPools = Registry.getVOOption( self.vo, 'SubmitPools', '' )

    self.pilot = self.am_getOption( 'PilotScript', DIRAC_PILOT )
    self.install = DIRAC_INSTALL
    self.workingDirectory = self.am_getOption( 'WorkDirectory' )
    self.maxQueueLength = self.am_getOption( 'MaxQueueLength', 86400 * 3 )
    self.pilotLogLevel = self.am_getOption( 'PilotLogLevel', 'INFO' )
    self.maxJobsInFillMode = self.am_getOption( 'MaxJobsInFillMode', self.maxJobsInFillMode )
    self.maxPilotsToSubmit = self.am_getOption( 'MaxPilotsToSubmit', self.maxPilotsToSubmit )
    self.pilotWaitingFlag = self.am_getOption( 'PilotWaitingFlag', True )
    self.pilotWaitingTime = self.am_getOption( 'MaxPilotWaitingTime', 7200 )

    # Flags
    self.updateStatus = self.am_getOption( 'UpdatePilotStatus', True )
    self.getOutput = self.am_getOption( 'GetPilotOutput', True )
    self.sendAccounting = self.am_getOption( 'SendPilotAccounting', True )

    # Get the site description dictionary
    siteNames = None
    if not self.am_getOption( 'Site', 'Any' ).lower() == "any":
      siteNames = self.am_getOption( 'Site', [] )
    ceTypes = None
    if not self.am_getOption( 'CETypes', 'Any' ).lower() == "any":
      ceTypes = self.am_getOption( 'CETypes', [] )
    ces = None
    if not self.am_getOption( 'CEs', 'Any' ).lower() == "any":
      ces = self.am_getOption( 'CEs', [] )
      
    self._resources = Resources.Resources( vo = self.vo )  
    result = self._resources.getEligibleQueuesInfo( siteList = siteNames,
                                                    ceList = ces,
                                                    ceTypeList = ceTypes,
                                                    mode = 'Direct' )
    if not result['OK']:
      return result
    resourceDict = result['Value']
    result = self.getQueues( resourceDict )
    if not result['OK']:
      return result

    #if not siteNames:
    #  siteName = gConfig.getValue( '/DIRAC/Site', 'Unknown' )
    #  if siteName == 'Unknown':
    #    return S_OK( 'No site specified for the SiteDirector' )
    #  else:
    #    siteNames = [siteName]
    #self.siteNames = siteNames

    if self.updateStatus:
      self.log.always( 'Pilot status update requested' )
    if self.getOutput:
      self.log.always( 'Pilot output retrieval requested' )
    if self.sendAccounting:
      self.log.always( 'Pilot accounting sending requested' )

    self.log.always( 'Sites:', siteNames )
    self.log.always( 'CETypes:', ceTypes )
    self.log.always( 'CEs:', ces )
    self.log.always( 'PilotDN:', self.pilotDN )
    self.log.always( 'PilotGroup:', self.pilotGroup )
    self.log.always( 'MaxPilotsToSubmit:', self.maxPilotsToSubmit )
    self.log.always( 'MaxJobsInFillMode:', self.maxJobsInFillMode )

    self.localhost = socket.getfqdn()
    self.proxy = ''

    if self.queueDict:
      self.log.always( "Agent will serve queues:" )
      for queue in self.queueDict:
        self.log.always( "Site: %s, CE: %s, Queue: %s" % ( self.queueDict[queue]['Site'],
                                                         self.queueDict[queue]['CEName'],
                                                         queue ) )

    return S_OK()

  def getQueues( self, resourceDict ):
    """ Get the list of relevant CEs and their descriptions
    """

    self.queueDict = {}
    ceFactory = ComputingElementFactory()

    for site in resourceDict:
      result = self._resources.getSiteFullName( site )
      if not result['OK']:
        continue
      siteFullName = result['Value']
      for ce in resourceDict[site]:
        ceDict = resourceDict[site][ce]
        qDict = ceDict.pop( 'Queues' )
        for queue in qDict:
          queueName = '%s_%s' % ( ce, queue )
          self.queueDict[queueName] = {}
          self.queueDict[queueName]['ParametersDict'] = qDict[queue]
          self.queueDict[queueName]['ParametersDict']['Queue'] = queue
          self.queueDict[queueName]['ParametersDict']['Site'] = siteFullName
          self.queueDict[queueName]['ParametersDict']['GridEnv'] = self.gridEnv
          self.queueDict[queueName]['ParametersDict']['Setup'] = gConfig.getValue( '/DIRAC/Setup', 'unknown' )
          # Evaluate the CPU limit of the queue according to the Glue convention
          # To Do: should be a utility
          if "maxCPUTime" in self.queueDict[queueName]['ParametersDict'] and \
             "SI00" in self.queueDict[queueName]['ParametersDict']:
            maxCPUTime = float( self.queueDict[queueName]['ParametersDict']['maxCPUTime'] )
            # For some sites there are crazy values in the CS
            maxCPUTime = max( maxCPUTime, 0 )
            maxCPUTime = min( maxCPUTime, 86400 * 12.5 )
            si00 = float( self.queueDict[queueName]['ParametersDict']['SI00'] )
            queueCPUTime = 60. / 250. * maxCPUTime * si00
            self.queueDict[queueName]['ParametersDict']['CPUTime'] = int( queueCPUTime )
          qwDir = os.path.join( self.workingDirectory, queue )
          if not os.path.exists( qwDir ):
            os.makedirs( qwDir )
          self.queueDict[queueName]['ParametersDict']['WorkingDirectory'] = qwDir

          platform = ''
          if "Platform" in self.queueDict[queueName]['ParametersDict']:
            platform = self.queueDict[queueName]['ParametersDict']['Platform']
          elif "Platform" in ceDict:
            platform = ceDict['Platform']
          elif "OS" in ceDict:
            architecture = ceDict.get( 'architecture', 'x86_64' )
            OS = ceDict['OS']
            platform = '_'.join( [architecture, OS] )
          if platform and not platform in self.platforms:
            self.platforms.append( platform )

          if not "Platform" in self.queueDict[queueName]['ParametersDict'] and platform:
            result = Resources.getDIRACPlatform( platform )
            if result['OK']:
              self.queueDict[queueName]['ParametersDict']['Platform'] = result['Value']

          ceQueueDict = dict( ceDict )
          ceQueueDict.update( self.queueDict[queueName]['ParametersDict'] )
          result = ceFactory.getCE( ceName = ce,
                                    ceType = ceDict['CEType'],
                                    ceParametersDict = ceQueueDict )
          if not result['OK']:
            return result
          self.queueDict[queueName]['CE'] = result['Value']
          self.queueDict[queueName]['CEName'] = ce
          self.queueDict[queueName]['CEType'] = ceDict['CEType']
          self.queueDict[queueName]['Site'] = siteFullName
          self.queueDict[queueName]['QueueName'] = queue
          self.queueDict[queueName]['Platform'] = platform
          result = self.queueDict[queueName]['CE'].isValid()
          if not result['OK']:
            self.log.fatal( result['Message'] )
            return result
          if 'BundleProxy' in self.queueDict[queueName]['ParametersDict']:
            self.queueDict[queueName]['BundleProxy'] = True
          elif 'BundleProxy' in ceDict:
            self.queueDict[queueName]['BundleProxy'] = True

          if siteFullName not in self.sites:
            self.sites.append( siteFullName )

    return S_OK()

  def execute( self ):
    """ Main execution method
    """

    if not self.queueDict:
      self.log.warn( 'No site defined, exiting the cycle' )
      return S_OK()

    result = self.submitJobs()
    if not result['OK']:
      self.log.error( 'Errors in the job submission: ', result['Message'] )


    if self.updateStatus:
      result = self.updatePilotStatus()
      if not result['OK']:
        self.log.error( 'Errors in updating pilot status: ', result['Message'] )

    return S_OK()

  def submitJobs( self ):
    """ Go through defined computing elements and submit jobs if necessary
    """

    # Check that there is some work at all
    setup = CSGlobals.getSetup()
    tqDict = { 'Setup':setup,
               'CPUTime': 9999999,
               'SubmitPool' : self.defaultSubmitPools }
    if self.vo:
      tqDict['Community'] = self.vo
    if self.voGroups:
      tqDict['OwnerGroup'] = self.voGroups

    result = Resources.getCompatiblePlatforms( self.platforms )
    if not result['OK']:
      return result
    tqDict['Platform'] = result['Value']
    tqDict['Site'] = self.sites

    self.log.verbose( 'Checking overall TQ availability with requirements' )
    self.log.verbose( tqDict )

    rpcMatcher = RPCClient( "WorkloadManagement/Matcher" )
    result = rpcMatcher.getMatchingTaskQueues( tqDict )
    if not result[ 'OK' ]:
      return result
    if not result['Value']:
      self.log.verbose( 'No Waiting jobs suitable for the director' )
      return S_OK()

    queues = self.queueDict.keys()
    random.shuffle( queues )
    for queue in queues:
      ce = self.queueDict[queue]['CE']
      ceName = self.queueDict[queue]['CEName']
      ceType = self.queueDict[queue]['CEType']
      queueName = self.queueDict[queue]['QueueName']
      siteName = self.queueDict[queue]['Site']
<<<<<<< HEAD
      #
      #FIXME: using only ComputingAccess
      #
      siteMask = self.siteStatus.isUsableSite( siteName, 'ComputingAccess' )
=======
      platform = self.queueDict[queue]['Platform']
      siteMask = siteName in siteMaskList
>>>>>>> cd86b185

      if 'CPUTime' in self.queueDict[queue]['ParametersDict'] :
        queueCPUTime = int( self.queueDict[queue]['ParametersDict']['CPUTime'] )
      else:
        self.log.warn( 'CPU time limit is not specified for queue %s, skipping...' % queue )
        continue
      if queueCPUTime > self.maxQueueLength:
        queueCPUTime = self.maxQueueLength

      # Get the working proxy
      cpuTime = queueCPUTime + 86400

      self.log.verbose( "Getting pilot proxy for %s/%s %d long" % ( self.pilotDN, self.pilotGroup, cpuTime ) )
      result = gProxyManager.getPilotProxyFromDIRACGroup( self.pilotDN, self.pilotGroup, cpuTime )
      if not result['OK']:
        return result
      self.proxy = result['Value']
      ce.setProxy( self.proxy, cpuTime - 60 )

      # Get the number of available slots on the target site/queue
      result = ce.available()
      if not result['OK']:
        self.log.warn( 'Failed to check the availability of queue %s: \n%s' % ( queue, result['Message'] ) )
        continue
      ceInfoDict = result['CEInfoDict']
      self.log.info( "CE queue report(%s_%s): Wait=%d, Run=%d, Submitted=%d, Max=%d" % \
                     ( ceName, queueName, ceInfoDict['WaitingJobs'], ceInfoDict['RunningJobs'],
                       ceInfoDict['SubmittedJobs'], ceInfoDict['MaxTotalJobs'] ) )

      totalSlots = result['Value']

      ceDict = ce.getParameterDict()
      ceDict[ 'GridCE' ] = ceName
      if not siteMask and 'Site' in ceDict:
        self.log.info( 'Site not in the mask %s' % siteName )
        self.log.info( 'Removing "Site" from matching Dict' )
        del ceDict[ 'Site' ]
      if self.vo:
        ceDict['Community'] = self.vo
      if self.voGroups:
        ceDict['OwnerGroup'] = self.voGroups

      # This is a hack to get rid of !
      ceDict['SubmitPool'] = self.defaultSubmitPools

      result = Resources.getCompatiblePlatforms( platform )
      if not result['OK']:
        continue
      ceDict['Platform'] = result['Value']

      # Get the number of eligible jobs for the target site/queue
      result = rpcMatcher.getMatchingTaskQueues( ceDict )
      if not result['OK']:
        self.log.error( 'Could not retrieve TaskQueues from TaskQueueDB', result['Message'] )
        return result
      taskQueueDict = result['Value']
      if not taskQueueDict:
        self.log.info( 'No matching TQs found' )
        continue

      totalTQJobs = 0
      tqIDList = taskQueueDict.keys()
      for tq in taskQueueDict:
        totalTQJobs += taskQueueDict[tq]['Jobs']

      pilotsToSubmit = min( totalSlots, totalTQJobs )

      # Get the number of already waiting pilots for this queue
      totalWaitingPilots = 0
      if self.pilotWaitingFlag:
        lastUpdateTime = dateTime() - self.pilotWaitingTime * second
        result = pilotAgentsDB.countPilots( { 'TaskQueueID': tqIDList,
                                              'Status': WAITING_PILOT_STATUS },
                                            None, lastUpdateTime )
        if not result['OK']:
          self.log.error( 'Failed to get Number of Waiting pilots', result['Message'] )
          totalWaitingPilots = 0
        else:
          totalWaitingPilots = result['Value']
          self.log.verbose( 'Waiting Pilots for TaskQueue %s:' % tqIDList, totalWaitingPilots )

      pilotsToSubmit = max( 0, min( totalSlots, totalTQJobs - totalWaitingPilots ) )
      self.log.info( 'Available slots=%d, TQ jobs=%d, Waiting Pilots=%d, Pilots to submit=%d' % \
                              ( totalSlots, totalTQJobs, totalWaitingPilots, pilotsToSubmit ) )

      # Limit the number of pilots to submit to MAX_PILOTS_TO_SUBMIT
      pilotsToSubmit = min( self.maxPilotsToSubmit, pilotsToSubmit )

      while pilotsToSubmit > 0:
        self.log.info( 'Going to submit %d pilots to %s queue' % ( pilotsToSubmit, queue ) )

        bundleProxy = self.queueDict[queue].get( 'BundleProxy', False )
        jobExecDir = ''
        if ceType == 'CREAM':
          jobExecDir = '.'
        jobExecDir = self.queueDict[queue].get( 'JobExecDir', jobExecDir )
        httpProxy = self.queueDict[queue].get( 'HttpProxy', '' )

        result = self.__getExecutable( queue, pilotsToSubmit, bundleProxy, httpProxy, jobExecDir )
        if not result['OK']:
          return result

        executable, pilotSubmissionChunk = result['Value']
        result = ce.submitJob( executable, '', pilotSubmissionChunk )
        os.unlink( executable )
        if not result['OK']:
          self.log.error( 'Failed submission to queue %s:\n' % queue, result['Message'] )
          pilotsToSubmit = 0
          continue

        pilotsToSubmit = pilotsToSubmit - pilotSubmissionChunk
        # Add pilots to the PilotAgentsDB assign pilots to TaskQueue proportionally to the
        # task queue priorities
        pilotList = result['Value']
        self.log.info( 'Submitted %d pilots to %s@%s' % ( len( pilotList ), queueName, ceName ) )
        stampDict = {}
        if result.has_key( 'PilotStampDict' ):
          stampDict = result['PilotStampDict']
        tqPriorityList = []
        sumPriority = 0.
        for tq in taskQueueDict:
          sumPriority += taskQueueDict[tq]['Priority']
          tqPriorityList.append( ( tq, sumPriority ) )
        rndm = random.random()*sumPriority
        tqDict = {}
        for pilotID in pilotList:
          rndm = random.random()*sumPriority
          for tq, prio in tqPriorityList:
            if rndm < prio:
              tqID = tq
              break
          if not tqDict.has_key( tqID ):
            tqDict[tqID] = []
          tqDict[tqID].append( pilotID )

        for tqID, pilotList in tqDict.items():
          result = pilotAgentsDB.addPilotTQReference( pilotList,
                                                     tqID,
                                                     self.pilotDN,
                                                     self.pilotGroup,
                                                     self.localhost,
                                                     ceType,
                                                     '',
                                                     stampDict )
          if not result['OK']:
            self.log.error( 'Failed add pilots to the PilotAgentsDB: ', result['Message'] )
            continue
          for pilot in pilotList:
            result = pilotAgentsDB.setPilotStatus( pilot, 'Submitted', ceName,
                                                  'Successfully submitted by the SiteDirector',
                                                  siteName, queueName )
            if not result['OK']:
              self.log.error( 'Failed to set pilot status: ', result['Message'] )
              continue

    return S_OK()

#####################################################################################
  def __getExecutable( self, queue, pilotsToSubmit, bundleProxy = True, httpProxy = '', jobExecDir = '' ):
    """ Prepare the full executable for queue
    """

    proxy = None
    if bundleProxy:
      proxy = self.proxy
    pilotOptions, pilotsToSubmit = self.__getPilotOptions( queue, pilotsToSubmit )
    if pilotOptions is None:
      return S_ERROR( 'Errors in compiling pilot options' )
    executable = self.__writePilotScript( self.workingDirectory, pilotOptions, proxy, httpProxy, jobExecDir )
    return S_OK( [ executable, pilotsToSubmit ] )

#####################################################################################
  def __getPilotOptions( self, queue, pilotsToSubmit ):
    """ Prepare pilot options
    """

    queueDict = self.queueDict[queue]['ParametersDict']
    pilotOptions = []

    setup = gConfig.getValue( "/DIRAC/Setup", "unknown" )
    if setup == 'unknown':
      self.log.error( 'Setup is not defined in the configuration' )
      return [ None, None ]
    pilotOptions.append( '-S %s' % setup )
    opsHelper = Operations.Operations( group = self.pilotGroup, setup = setup )

    #Installation defined?
    installationName = opsHelper.getValue( "Pilot/Installation", "" )
    if installationName:
      pilotOptions.append( '-V %s' % installationName )

    #Project defined?
    projectName = opsHelper.getValue( "Pilot/Project", "" )
    if projectName:
      pilotOptions.append( '-l %s' % projectName )
    else:
      self.log.info( 'DIRAC project will be installed by pilots' )

    #Request a release
    diracVersion = opsHelper.getValue( "Pilot/Version", [] )
    if not diracVersion:
      self.log.error( 'Pilot/Version is not defined in the configuration' )
      return [ None, None ]
    #diracVersion is a list of accepted releases. Just take the first one
    pilotOptions.append( '-r %s' % diracVersion[0] )

    ownerDN = self.pilotDN
    ownerGroup = self.pilotGroup
    # Request token for maximum pilot efficiency
    result = gProxyManager.requestToken( ownerDN, ownerGroup, pilotsToSubmit * self.maxJobsInFillMode )
    if not result[ 'OK' ]:
      self.log.error( 'Invalid proxy token request', result['Message'] )
      return [ None, None ]
    ( token, numberOfUses ) = result[ 'Value' ]
    pilotOptions.append( '-o /Security/ProxyToken=%s' % token )
    # Use Filling mode
    pilotOptions.append( '-M %s' % min( numberOfUses, self.maxJobsInFillMode ) )

    # Since each pilot will execute min( numberOfUses, self.maxJobsInFillMode )
    # with numberOfUses tokens we can submit at most: 
    #    numberOfUses / min( numberOfUses, self.maxJobsInFillMode )
    # pilots
    newPilotsToSubmit = numberOfUses / min( numberOfUses, self.maxJobsInFillMode )
    if newPilotsToSubmit != pilotsToSubmit:
      self.log.info( 'Number of pilots to submit is changed to %d after getting the proxy token' % newPilotsToSubmit )
      pilotsToSubmit = newPilotsToSubmit
    # Debug
    if self.pilotLogLevel.lower() == 'debug':
      pilotOptions.append( '-d' )
    # CS Servers
    csServers = gConfig.getValue( "/DIRAC/Configuration/Servers", [] )
    pilotOptions.append( '-C %s' % ",".join( csServers ) )
    
    # DIRAC Extensions to be used in pilots
    pilotExtensionsList = opsHelper.getValue( "Pilot/Extensions", [] )
    extensionsList = []
    if pilotExtensionsList: 
      if pilotExtensionsList[0] != 'None':
        extensionsList = pilotExtensionsList
    else:
      extensionsList = CSGlobals.getCSExtensions()
    if extensionsList:
      pilotOptions.append( '-e %s' % ",".join( extensionsList ) )
      
    # Requested CPU time
    pilotOptions.append( '-T %s' % queueDict['CPUTime'] )
    # CEName
    pilotOptions.append( '-N %s' % self.queueDict[queue]['CEName'] )
    # SiteName
    pilotOptions.append( '-n %s' % queueDict['Site'] )
    if 'ClientPlatform' in queueDict:
      pilotOptions.append( "-p '%s'" % queueDict['ClientPlatform'] )

    if 'SharedArea' in queueDict:
      pilotOptions.append( "-o '/LocalSite/SharedArea=%s'" % queueDict['SharedArea'] )

    if 'SI00' in queueDict:
      factor = float( queueDict['SI00'] ) / 250.
      pilotOptions.append( "-o '/LocalSite/CPUScalingFactor=%s'" % factor )
      pilotOptions.append( "-o '/LocalSite/CPUNormalizationFactor=%s'" % factor )
    else:
      if 'CPUScalingFactor' in queueDict:
        pilotOptions.append( "-o '/LocalSite/CPUScalingFactor=%s'" % queueDict['CPUScalingFactor'] )
      if 'CPUNormalizationFactor' in queueDict:
        pilotOptions.append( "-o '/LocalSite/CPUNormalizationFactor=%s'" % queueDict['CPUNormalizationFactor'] )

    # Hack
    if self.defaultSubmitPools:
      pilotOptions.append( '-o /Resources/Computing/CEDefaults/SubmitPool=%s' % self.defaultSubmitPools )

    if self.group:
      pilotOptions.append( '-G %s' % self.group )

    self.log.verbose( "pilotOptions: ", ' '.join( pilotOptions ) )

    return [ pilotOptions, pilotsToSubmit ]

#####################################################################################
  def __writePilotScript( self, workingDirectory, pilotOptions, proxy = None, httpProxy = '', pilotExecDir = '' ):
    """ Bundle together and write out the pilot executable script, admixt the proxy if given
    """

    try:
      compressedAndEncodedProxy = ''
      proxyFlag = 'False'
      if proxy is not None:
        compressedAndEncodedProxy = base64.encodestring( bz2.compress( proxy.dumpAllToString()['Value'] ) )
        proxyFlag = 'True'
      compressedAndEncodedPilot = base64.encodestring( bz2.compress( open( self.pilot, "rb" ).read(), 9 ) )
      compressedAndEncodedInstall = base64.encodestring( bz2.compress( open( self.install, "rb" ).read(), 9 ) )
    except:
      self.log.exception( 'Exception during file compression of proxy, dirac-pilot or dirac-install' )
      return S_ERROR( 'Exception during file compression of proxy, dirac-pilot or dirac-install' )

    localPilot = """#!/bin/bash
/usr/bin/env python << EOF
#
import os, tempfile, sys, shutil, base64, bz2
try:
  pilotExecDir = '%(pilotExecDir)s'
  if not pilotExecDir:
    pilotExecDir = None
  pilotWorkingDirectory = tempfile.mkdtemp( suffix = 'pilot', prefix = 'DIRAC_', dir = pilotExecDir )
  pilotWorkingDirectory = os.path.realpath( pilotWorkingDirectory )
  os.chdir( pilotWorkingDirectory )
  if %(proxyFlag)s:
    open( 'proxy', "w" ).write(bz2.decompress( base64.decodestring( \"\"\"%(compressedAndEncodedProxy)s\"\"\" ) ) )
    os.chmod("proxy",0600)
    os.environ["X509_USER_PROXY"]=os.path.join(pilotWorkingDirectory, 'proxy')
  open( '%(pilotScript)s', "w" ).write(bz2.decompress( base64.decodestring( \"\"\"%(compressedAndEncodedPilot)s\"\"\" ) ) )
  open( '%(installScript)s', "w" ).write(bz2.decompress( base64.decodestring( \"\"\"%(compressedAndEncodedInstall)s\"\"\" ) ) )
  os.chmod("%(pilotScript)s",0700)
  os.chmod("%(installScript)s",0700)
  if "LD_LIBRARY_PATH" not in os.environ:
    os.environ["LD_LIBRARY_PATH"]=""
  if "%(httpProxy)s":
    os.environ["HTTP_PROXY"]="%(httpProxy)s"
  os.environ["X509_CERT_DIR"]=os.path.join(pilotWorkingDirectory, 'etc/grid-security/certificates')
  # TODO: structure the output
  print '==========================================================='
  print 'Environment of execution host'
  for key in os.environ.keys():
    print key + '=' + os.environ[key]
  print '==========================================================='
except Exception, x:
  print >> sys.stderr, x
  sys.exit(-1)
cmd = "python %(pilotScript)s %(pilotOptions)s"
print 'Executing: ', cmd
sys.stdout.flush()
os.system( cmd )

shutil.rmtree( pilotWorkingDirectory )

EOF
""" % { 'compressedAndEncodedProxy': compressedAndEncodedProxy,
        'compressedAndEncodedPilot': compressedAndEncodedPilot,
        'compressedAndEncodedInstall': compressedAndEncodedInstall,
        'httpProxy': httpProxy,
        'pilotExecDir': pilotExecDir,
        'pilotScript': os.path.basename( self.pilot ),
        'installScript': os.path.basename( self.install ),
        'pilotOptions': ' '.join( pilotOptions ),
        'proxyFlag': proxyFlag }

    fd, name = tempfile.mkstemp( suffix = '_pilotwrapper.py', prefix = 'DIRAC_', dir = workingDirectory )
    pilotWrapper = os.fdopen( fd, 'w' )
    pilotWrapper.write( localPilot )
    pilotWrapper.close()
    return name

  def updatePilotStatus( self ):
    """ Update status of pilots in transient states
    """
    for queue in self.queueDict:
      ce = self.queueDict[queue]['CE']
      ceName = self.queueDict[queue]['CEName']
      queueName = self.queueDict[queue]['QueueName']
      ceType = self.queueDict[queue]['CEType']
      siteName = self.queueDict[queue]['Site']

      result = pilotAgentsDB.selectPilots( {'DestinationSite':ceName,
                                           'Queue':queueName,
                                           'GridType':ceType,
                                           'GridSite':siteName,
                                           'Status':TRANSIENT_PILOT_STATUS,
                                           'OwnerDN': self.pilotDN,
                                           'OwnerGroup': self.pilotGroup } )
      if not result['OK']:
        self.log.error( 'Failed to select pilots: %s' % result['Message'] )
        continue
      pilotRefs = result['Value']
      if not pilotRefs:
        continue

      result = pilotAgentsDB.getPilotInfo( pilotRefs )
      if not result['OK']:
        self.log.error( 'Failed to get pilots info from DB', result['Message'] )
        continue
      pilotDict = result['Value']
      stampedPilotRefs = []
      for pRef in pilotDict:
        if pilotDict[pRef]['PilotStamp']:
          stampedPilotRefs.append( pRef + ":::" + pilotDict[pRef]['PilotStamp'] )
        else:
          stampedPilotRefs = list( pilotRefs )
          break

      result = ce.isProxyValid()
      if not result['OK']:
        result = gProxyManager.getPilotProxyFromDIRACGroup( self.pilotDN, self.pilotGroup, 600 )
        if not result['OK']:
          return result
        self.proxy = result['Value']
        ce.setProxy( self.proxy, 500 )

      result = ce.getJobStatus( stampedPilotRefs )
      if not result['OK']:
        self.log.error( 'Failed to get pilots status from CE', '%s: %s' % ( ceName, result['Message'] ) )
        continue
      pilotCEDict = result['Value']

      for pRef in pilotRefs:
        newStatus = ''
        oldStatus = pilotDict[pRef]['Status']
        ceStatus = pilotCEDict[pRef]
        if oldStatus == ceStatus:
          # Status did not change, continue
          continue
        elif ceStatus == "Unknown" and not oldStatus in FINAL_PILOT_STATUS:
          # Pilot finished without reporting, consider it Aborted
          newStatus = 'Aborted'
        elif ceStatus != 'Unknown' :
          # Update the pilot status to the new value
          newStatus = ceStatus

        if newStatus:
          self.log.info( 'Updating status to %s for pilot %s' % ( newStatus, pRef ) )
          result = pilotAgentsDB.setPilotStatus( pRef, newStatus, '', 'Updated by SiteDirector' )
        # Retrieve the pilot output now
        if newStatus in FINAL_PILOT_STATUS:
          if pilotDict[pRef]['OutputReady'].lower() == 'false' and self.getOutput:
            self.log.info( 'Retrieving output for pilot %s' % pRef )
            pilotStamp = pilotDict[pRef]['PilotStamp']
            pRefStamp = pRef
            if pilotStamp:
              pRefStamp = pRef + ':::' + pilotStamp
            result = ce.getJobOutput( pRefStamp )
            if not result['OK']:
              self.log.error( 'Failed to get pilot output', '%s: %s' % ( ceName, result['Message'] ) )
            else:
              output, error = result['Value']
              if output:
                result = pilotAgentsDB.storePilotOutput( pRef, output, error )
                if not result['OK']:
                  self.log.error( 'Failed to store pilot output', result['Message'] )
              else:
                self.log.warn( 'Empty pilot output not stored to PilotDB' )

    # The pilot can be in Done state set by the job agent check if the output is retrieved
    for queue in self.queueDict:
      ce = self.queueDict[queue]['CE']

      if not ce.isProxyValid( 120 ):
        result = gProxyManager.getPilotProxyFromDIRACGroup( self.pilotDN, self.pilotGroup, 1000 )
        if not result['OK']:
          return result
        ce.setProxy( self.proxy, 940 )

      ceName = self.queueDict[queue]['CEName']
      queueName = self.queueDict[queue]['QueueName']
      ceType = self.queueDict[queue]['CEType']
      siteName = self.queueDict[queue]['Site']
      result = pilotAgentsDB.selectPilots( {'DestinationSite':ceName,
                                           'Queue':queueName,
                                           'GridType':ceType,
                                           'GridSite':siteName,
                                           'OutputReady':'False',
                                           'Status':FINAL_PILOT_STATUS} )

      if not result['OK']:
        self.log.error( 'Failed to select pilots', result['Message'] )
        continue
      pilotRefs = result['Value']
      if not pilotRefs:
        continue
      result = pilotAgentsDB.getPilotInfo( pilotRefs )
      if not result['OK']:
        self.log.error( 'Failed to get pilots info from DB', result['Message'] )
        continue
      pilotDict = result['Value']
      if self.getOutput:
        for pRef in pilotRefs:
          self.log.info( 'Retrieving output for pilot %s' % pRef )
          pilotStamp = pilotDict[pRef]['PilotStamp']
          pRefStamp = pRef
          if pilotStamp:
            pRefStamp = pRef + ':::' + pilotStamp
          result = ce.getJobOutput( pRefStamp )
          if not result['OK']:
            self.log.error( 'Failed to get pilot output', '%s: %s' % ( ceName, result['Message'] ) )
          else:
            output, error = result['Value']
            result = pilotAgentsDB.storePilotOutput( pRef, output, error )
            if not result['OK']:
              self.log.error( 'Failed to store pilot output', result['Message'] )

      # Check if the accounting is to be sent
      if self.sendAccounting:
        result = pilotAgentsDB.selectPilots( {'DestinationSite':ceName,
                                             'Queue':queueName,
                                             'GridType':ceType,
                                             'GridSite':siteName,
                                             'AccountingSent':'False',
                                             'Status':FINAL_PILOT_STATUS} )

        if not result['OK']:
          self.log.error( 'Failed to select pilots', result['Message'] )
          continue
        pilotRefs = result['Value']
        if not pilotRefs:
          continue
        result = pilotAgentsDB.getPilotInfo( pilotRefs )
        if not result['OK']:
          self.log.error( 'Failed to get pilots info from DB', result['Message'] )
          continue
        pilotDict = result['Value']
        result = self.sendPilotAccounting( pilotDict )
        if not result['OK']:
          self.log.error( 'Failed to send pilot agent accounting' )

    return S_OK()

  def sendPilotAccounting( self, pilotDict ):
    """ Send pilot accounting record
    """
    for pRef in pilotDict:
      self.log.verbose( 'Preparing accounting record for pilot %s' % pRef )
      pA = PilotAccounting()
      pA.setEndTime( pilotDict[pRef][ 'LastUpdateTime' ] )
      pA.setStartTime( pilotDict[pRef][ 'SubmissionTime' ] )
      retVal = CS.getUsernameForDN( pilotDict[pRef][ 'OwnerDN' ] )
      if not retVal[ 'OK' ]:
        userName = 'unknown'
        self.log.error( "Can't determine username for dn:", pilotDict[pRef][ 'OwnerDN' ] )
      else:
        userName = retVal[ 'Value' ]
      pA.setValueByKey( 'User', userName )
      pA.setValueByKey( 'UserGroup', pilotDict[pRef][ 'OwnerGroup' ] )
      result = getSiteForCE( pilotDict[pRef][ 'DestinationSite' ] )
      if result['OK'] and result[ 'Value' ].strip():
        pA.setValueByKey( 'Site', result['Value'].strip() )
      else:
        pA.setValueByKey( 'Site', 'Unknown' )
      pA.setValueByKey( 'GridCE', pilotDict[pRef][ 'DestinationSite' ] )
      pA.setValueByKey( 'GridMiddleware', pilotDict[pRef][ 'GridType' ] )
      pA.setValueByKey( 'GridResourceBroker', pilotDict[pRef][ 'Broker' ] )
      pA.setValueByKey( 'GridStatus', pilotDict[pRef][ 'Status' ] )
      if not 'Jobs' in pilotDict[pRef]:
        pA.setValueByKey( 'Jobs', 0 )
      else:
        pA.setValueByKey( 'Jobs', len( pilotDict[pRef]['Jobs'] ) )
      self.log.info( "Adding accounting record for pilot %s" % pilotDict[pRef][ 'PilotID' ] )
      retVal = gDataStoreClient.addRegister( pA )
      if not retVal[ 'OK' ]:
        self.log.error( 'Failed to send accounting info for pilot ', pRef )
      else:
        # Set up AccountingSent flag
        result = pilotAgentsDB.setAccountingFlag( pRef )
        if not result['OK']:
          self.log.error( 'Failed to set accounting flag for pilot ', pRef )

    self.log.info( 'Committing accounting records for %d pilots' % len( pilotDict ) )
    result = gDataStoreClient.commit()
    if result['OK']:
      for pRef in pilotDict:
        self.log.verbose( 'Setting AccountingSent flag for pilot %s' % pRef )
        result = pilotAgentsDB.setAccountingFlag( pRef )
        if not result['OK']:
          self.log.error( 'Failed to set accounting flag for pilot ', pRef )
    else:
      return result

    return S_OK()
<|MERGE_RESOLUTION|>--- conflicted
+++ resolved
@@ -312,15 +312,8 @@
       ceType = self.queueDict[queue]['CEType']
       queueName = self.queueDict[queue]['QueueName']
       siteName = self.queueDict[queue]['Site']
-<<<<<<< HEAD
-      #
-      #FIXME: using only ComputingAccess
-      #
       siteMask = self.siteStatus.isUsableSite( siteName, 'ComputingAccess' )
-=======
       platform = self.queueDict[queue]['Platform']
-      siteMask = siteName in siteMaskList
->>>>>>> cd86b185
 
       if 'CPUTime' in self.queueDict[queue]['ParametersDict'] :
         queueCPUTime = int( self.queueDict[queue]['ParametersDict']['CPUTime'] )
