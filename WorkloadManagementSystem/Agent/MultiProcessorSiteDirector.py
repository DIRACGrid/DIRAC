--- conflicted
+++ resolved
@@ -330,12 +330,8 @@
           jobExecDir = self.queueDict[queue]['ParametersDict'].get('JobExecDir', jobExecDir)
           httpProxy = self.queueDict[queue]['ParametersDict'].get('HttpProxy', '')
 
-<<<<<<< HEAD
-          result = self.getExecutable(queue, pilotsToSubmit, bundleProxy, httpProxy, jobExecDir)
-=======
-          result = self.getExecutable( queue, pilotsToSubmit, bundleProxy, httpProxy, jobExecDir,
-                                       processors=processors )
->>>>>>> 9735824f
+          result = self.getExecutable(queue, pilotsToSubmit, bundleProxy, httpProxy, jobExecDir,
+                                      processors=processors)
           if not result['OK']:
             return result
 
