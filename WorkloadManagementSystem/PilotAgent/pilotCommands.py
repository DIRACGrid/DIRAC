""" Definitions of a standard set of pilot commands

    Each commands is represented by a class inheriting CommandBase class.
    The command class constructor takes PilotParams object which is a data
    structure which keeps common parameters across all the pilot commands.

    The constructor must call the superclass constructor with the PilotParams
    object and the command name as arguments, e.g. ::

        class InstallDIRAC( CommandBase ):

          def __init__( self, pilotParams ):
            CommandBase.__init__(self, pilotParams, 'Install')
            ...

    The command class must implement execute() method for the actual command
    execution.
"""

__RCSID__ = "$Id$"

import sys
import os
import stat
import socket

from pilotTools import CommandBase, retrieveUrlTimeout


class GetPilotVersion(CommandBase):
  """ Used to get the pilot version that needs to be installed.
      If passed as a parameter, uses that one. If not passed, it looks for alternatives.

      This assures that a version is always got even on non-standard Grid resources.
  """

  def execute(self):
    """ Standard method for pilot commands
    """
    if self.pp.releaseVersion:
      self.log.info("Pilot version requested as pilot script option. Nothing to do.")
    else:
      try:
        import json
      except ImportError:
        self.log.error('No json module available, exiting ...')
        sys.exit(2)
      self.log.info("Pilot version not requested as pilot script option, going to find it")
      result = retrieveUrlTimeout(self.pp.pilotCFGFileLocation + '/' + self.pp.pilotCFGFile,
                                  self.pp.pilotCFGFile,
                                  self.log,
                                  timeout=120)
      if not result:
        self.log.error("Failed to get pilot version, exiting ...")
        sys.exit(1)
      fp = open(self.pp.pilotCFGFile + '-local', 'r')
      pilotCFGFileContent = json.load(fp)
      fp.close()
      pilotVersions = [str(pv) for pv in pilotCFGFileContent[self.pp.setup]['Version']]
      self.log.debug("Pilot versions found: %s" % ', '.join(pilotVersions))
      self.log.info("Setting pilot version to %s" % pilotVersions[0])
      self.pp.releaseVersion = pilotVersions[0]


class CheckWorkerNode(CommandBase):
  """ Executes some basic checks
  """

  def __init__(self, pilotParams):
    """ c'tor
    """
    super(CheckWorkerNode, self).__init__(pilotParams)

  def execute(self):
    """ Get host and local user info, and other basic checks, e.g. space available
    """

    self.log.info('Uname      = %s' % " ".join(os.uname()))
    self.log.info('Host Name  = %s' % socket.gethostname())
    self.log.info('Host FQDN  = %s' % socket.getfqdn())
    self.log.info('WorkingDir = %s' % self.pp.workingDir)  # this could be different than rootPath

    fileName = '/etc/redhat-release'
    if os.path.exists(fileName):
      f = open(fileName, 'r')
      self.log.info('RedHat Release = %s' % f.read().strip())
      f.close()

    fileName = '/etc/lsb-release'
    if os.path.isfile(fileName):
      f = open(fileName, 'r')
      self.log.info('Linux release:\n%s' % f.read().strip())
      f.close()

    fileName = '/proc/cpuinfo'
    if os.path.exists(fileName):
      f = open(fileName, 'r')
      cpu = f.readlines()
      f.close()
      nCPU = 0
      for line in cpu:
        if line.find('cpu MHz') == 0:
          nCPU += 1
          freq = line.split()[3]
        elif line.find('model name') == 0:
          CPUmodel = line.split(': ')[1].strip()
      self.log.info('CPU (model)    = %s' % CPUmodel)
      self.log.info('CPU (MHz)      = %s x %s' % (nCPU, freq))

    fileName = '/proc/meminfo'
    if os.path.exists(fileName):
      f = open(fileName, 'r')
      mem = f.readlines()
      f.close()
      freeMem = 0
      for line in mem:
        if line.find('MemTotal:') == 0:
          totalMem = int(line.split()[1])
        if line.find('MemFree:') == 0:
          freeMem += int(line.split()[1])
        if line.find('Cached:') == 0:
          freeMem += int(line.split()[1])
      self.log.info('Memory (kB)    = %s' % totalMem)
      self.log.info('FreeMem. (kB)  = %s' % freeMem)

    ##########################################################################
    # Disk space check

    # fs = os.statvfs( rootPath )
    fs = os.statvfs(self.pp.workingDir)
    # bsize;    /* file system block size */
    # frsize;   /* fragment size */
    # blocks;   /* size of fs in f_frsize units */
    # bfree;    /* # free blocks */
    # bavail;   /* # free blocks for non-root */
    # files;    /* # inodes */
    # ffree;    /* # free inodes */
    # favail;   /* # free inodes for non-root */
    # flag;     /* mount flags */
    # namemax;  /* maximum filename length */
    diskSpace = fs[4] * fs[0] / 1024 / 1024
    self.log.info('DiskSpace (MB) = %s' % diskSpace)

    if diskSpace < self.pp.minDiskSpace:
      self.log.error('%s MB < %s MB, not enough local disk space available, exiting'
                     % (diskSpace, self.pp.minDiskSpace))
      sys.exit(1)


class InstallDIRAC(CommandBase):
  """ Basically, this is used to call dirac-install with the passed parameters.

      It requires dirac-install script to be sitting in the same directory.
  """

  def __init__(self, pilotParams):
    """ c'tor
    """
    super(InstallDIRAC, self).__init__(pilotParams)
    self.installOpts = []
    self.pp.rootPath = self.pp.pilotRootPath
    self.installScriptName = 'dirac-install.py'
    self.installScript = ''

  def _setInstallOptions(self):
    """ Setup installation parameters
    """
    for o, v in self.pp.optList:
      if o in ('-b', '--build'):
        self.installOpts.append('-b')
      elif o == '-d' or o == '--debug':
        self.installOpts.append('-d')
      elif o == '-e' or o == '--extraPackages':
        self.installOpts.append('-e "%s"' % v)
      elif o == '-g' or o == '--grid':
        self.pp.gridVersion = v
      elif o == '-i' or o == '--python':
        self.pp.pythonVersion = v
      elif o in ('-l', '--project'):
        self.installOpts.append("-l '%s'" % v)
      elif o == '-p' or o == '--platform':
        self.pp.platform = v
      elif o == '-u' or o == '--url':
        self.installOpts.append('-u "%s"' % v)
      elif o in ('-P', '--path'):
        self.installOpts.append('-P "%s"' % v)
        self.pp.rootPath = v
      elif o in ('-V', '--installation'):
        self.installOpts.append('-V "%s"' % v)
      elif o == '-t' or o == '--server':
        self.installOpts.append('-t "server"')

    if self.pp.gridVersion:
      self.installOpts.append("-g '%s'" % self.pp.gridVersion)
    if self.pp.pythonVersion:
      self.installOpts.append("-i '%s'" % self.pp.pythonVersion)
    if self.pp.platform:
      self.installOpts.append('-p "%s"' % self.pp.platform)

    # The release version to install is a requirement
    self.installOpts.append('-r "%s"' % self.pp.releaseVersion)

    self.log.debug('INSTALL OPTIONS [%s]' % ', '.join(map(str, self.installOpts)))

  def _locateInstallationScript(self):
    """ Locate installation script
    """
    installScript = ''
    for path in (self.pp.pilotRootPath, self.pp.originalRootPath, self.pp.rootPath):
      installScript = os.path.join(path, self.installScriptName)
      if os.path.isfile(installScript):
        break
    self.installScript = installScript

    if not os.path.isfile(installScript):
      self.log.error("%s requires %s to exist in one of: %s, %s, %s" % (self.pp.pilotScriptName,
                                                                        self.installScriptName,
                                                                        self.pp.pilotRootPath,
                                                                        self.pp.originalRootPath,
                                                                        self.pp.rootPath))
      sys.exit(1)

    try:
      # change permission of the script
      os.chmod(self.installScript, stat.S_IRWXU)
    except OSError:
      pass

  def _installDIRAC(self):
    """ Install DIRAC or its extension, then parse the environment file created, and use it for subsequent calls
    """
    # Installing
    installCmd = "%s %s" % (self.installScript, " ".join(self.installOpts))
    self.log.debug("Installing with: %s" % installCmd)

    # At this point self.pp.installEnv may coincide with os.environ
    # If extensions want to pass in a modified environment, it's easy to set self.pp.installEnv in an extended command
    retCode, output = self.executeAndGetOutput(installCmd, self.pp.installEnv)
    self.log.info(output, header=False)

    if retCode:
      self.log.error("Could not make a proper DIRAC installation [ERROR %d]" % retCode)
      self.exitWithError(retCode)
    self.log.info("%s completed successfully" % self.installScriptName)

    # Parsing the bashrc then adding its content to the installEnv
    # at this point self.pp.installEnv may still coincide with os.environ
    retCode, output = self.executeAndGetOutput('bash -c "source bashrc && env"', self.pp.installEnv)
    if retCode:
      self.log.error("Could not parse the bashrc file [ERROR %d]" % retCode)
      self.exitWithError(retCode)
    for line in output.split('\n'):
      try:
        var, value = [vx.strip() for vx in line.split('=', 1)]
        if var == '_' or 'SSH' in var or '{' in value or '}' in value:  # Avoiding useless/confusing stuff
          continue
        self.pp.installEnv[var] = value
      except (IndexError, ValueError):
        continue
    # At this point self.pp.installEnv should contain all content of bashrc, sourced "on top" of (maybe) os.environ

    self.pp.diracInstalled = True

  def execute(self):
    """ What is called all the time
    """
    self._setInstallOptions()
    self._locateInstallationScript()
    self._installDIRAC()


class ReplaceDIRACCode(CommandBase):
  """ This command will replace DIRAC code with the one taken from a different location.
      This command is mostly for testing purposes, and should NOT be added in default configurations.
      It uses generic -o option for specifying a zip location (like an archive file from github).
  """

  def __init__(self, pilotParams):
    """ c'tor
    """
    super(ReplaceDIRACCode, self).__init__(pilotParams)

  def execute(self):
    """ Download/unzip an archive file
    """
    from io import BytesIO
    from urllib2 import urlopen
    from zipfile import ZipFile

    zipresp = urlopen(self.pp.genericOption)
    zfile = ZipFile(BytesIO(zipresp.read()))
    os.mkdir(os.getcwd() + os.path.sep + 'AlternativeCode')
    zfile.extractall(os.getcwd() + os.path.sep + 'AlternativeCode')
    zfile.close()
    zipresp.close()
    os.rename(os.getcwd() + os.path.sep + 'AlternativeCode' + os.path.sep + os.listdir('./AlternativeCode')[0],
              os.getcwd() + os.path.sep + 'AlternativeCode' + os.path.sep + 'DIRAC')
    self.pp.installEnv['PYTHONPATH'] = os.getcwd() + os.path.sep + 'AlternativeCode' + os.path.sep + 'DIRAC' ':' \
        + self.pp.installEnv['PYTHONPATH']


class ConfigureBasics(CommandBase):
  """ This command completes DIRAC installation, e.g. calls dirac-configure to:
        - download, by default, the CAs
        - creates a standard or custom (defined by self.pp.localConfigFile) cfg file
          to be used where all the pilot configuration is to be set, e.g.:
        - adds to it basic info like the version
        - adds to it the security configuration

      If there is more than one command calling dirac-configure, this one should be always the first one called.

      .. note:: Further commands should always call dirac-configure using the options -FDMH

      .. note:: If custom cfg file is created further commands should call dirac-configure with
        "-O %s %s" % ( self.pp.localConfigFile, self.pp.localConfigFile )

      From here on, we have to pay attention to the paths. Specifically, we need to know where to look for
        - executables (scripts)
        - DIRAC python code

      If the pilot has installed DIRAC (and extensions) in the traditional way, so using the dirac-install.py script,
      simply the current directory is used, and:

        - scripts will be in $CWD/scripts.
        - DIRAC python code will be all sitting in $CWD
        - the local dirac.cfg file will be found in $CWD/etc

      For a more general case of non-traditional installations, we should use the PATH and PYTHONPATH as set by the
      installation phase. Executables and code will be searched there.
  """

  def __init__(self, pilotParams):
    """ c'tor
    """
    super(ConfigureBasics, self).__init__(pilotParams)
    self.cfg = []

  def execute(self):
    """ What is called all the times.

        VOs may want to replace/extend the _getBasicsCFG and _getSecurityCFG functions
    """

    self._getBasicsCFG()
    self._getSecurityCFG()

    if self.pp.debugFlag:
      self.cfg.append('-ddd')
    if self.pp.localConfigFile:
      self.cfg.append('-O %s' % self.pp.localConfigFile)

    configureCmd = "%s %s" % (self.pp.configureScript, " ".join(self.cfg))

    retCode, _configureOutData = self.executeAndGetOutput(configureCmd, self.pp.installEnv)

    if retCode:
      self.log.error("Could not configure DIRAC basics [ERROR %d]" % retCode)
      self.exitWithError(retCode)

  def _getBasicsCFG(self):
    """  basics (needed!)
    """
    self.cfg.append('-S "%s"' % self.pp.setup)
    if self.pp.configServer:
      self.cfg.append('-C "%s"' % self.pp.configServer)
    if self.pp.releaseProject:
      self.cfg.append('-e "%s"' % self.pp.releaseProject)
      self.cfg.append('-o /LocalSite/ReleaseProject=%s' % self.pp.releaseProject)
    if self.pp.gateway:
      self.cfg.append('-W "%s"' % self.pp.gateway)
    if self.pp.userGroup:
      self.cfg.append('-o /AgentJobRequirements/OwnerGroup="%s"' % self.pp.userGroup)
    if self.pp.userDN:
      self.cfg.append('-o /AgentJobRequirements/OwnerDN="%s"' % self.pp.userDN)
    self.cfg.append('-o /LocalSite/ReleaseVersion=%s' % self.pp.releaseVersion)

  def _getSecurityCFG(self):
    """ Nothing specific by default, but need to know host cert and key location in case they are needed
    """
    if self.pp.useServerCertificate:
      self.cfg.append('--UseServerCertificate')
      self.cfg.append("-o /DIRAC/Security/CertFile=%s/hostcert.pem" % self.pp.certsLocation)
      self.cfg.append("-o /DIRAC/Security/KeyFile=%s/hostkey.pem" % self.pp.certsLocation)


class CheckCECapabilities(CommandBase):
  """ Used to get CE tags and other relevant parameters
  """

  def __init__(self, pilotParams):
    """ c'tor
    """
    super(CheckCECapabilities, self).__init__(pilotParams)

    # this variable contains the options that are passed to dirac-configure, and that will fill the local dirac.cfg file
    self.cfg = []

  def execute(self):
    """ Main execution method
    """
    if self.pp.useServerCertificate:
      self.cfg.append('-o  /DIRAC/Security/UseServerCertificate=yes')
    if self.pp.localConfigFile:
      self.cfg.append(self.pp.localConfigFile)  # this file is as input
    # Get the resource description as defined in its configuration
    checkCmd = 'dirac-resource-get-parameters -S %s -N %s -Q %s %s' % (self.pp.site,
                                                                       self.pp.ceName,
                                                                       self.pp.queueName,
                                                                       " ".join(self.cfg))
    retCode, resourceDict = self.executeAndGetOutput(checkCmd, self.pp.installEnv)
    if retCode:
      self.log.error("Could not get resource parameters [ERROR %d]" % retCode)
      self.exitWithError(retCode)
    try:
      import json
      resourceDict = json.loads(resourceDict)
    except ValueError:
      self.log.error("The pilot command output is not json compatible.")
      sys.exit(1)
    self.pp.queueParameters = resourceDict

    self.cfg = []
    # Pick up all the relevant resource parameters that will be used in the job matching
    for ceParam in ["WholeNode", "NumberOfProcessors"]:
      if ceParam in resourceDict:
        self.cfg.append('-o  /Resources/Computing/CEDefaults/%s=%s' % (ceParam, resourceDict[ceParam]))

    # Tags must be added to already defined tags if any
    if resourceDict.get('Tag'):
      self.pp.tags += resourceDict['Tag']
    if self.pp.tags:
      self.cfg.append('-o "/Resources/Computing/CEDefaults/Tag=%s"' % ','.join((str(x) for x in self.pp.tags)))

    # RequiredTags are similar to tags.
    if resourceDict.get('RequiredTag'):
      self.pp.reqtags += resourceDict['RequiredTag']
    if self.pp.reqtags:
      self.cfg.append('-o "/Resources/Computing/CEDefaults/RequiredTag=%s"' %
                      ','.join((str(x) for x in self.pp.reqtags)))

    # If there is anything to be added to the local configuration, let's do it
    if self.cfg:
      self.cfg.append('-FDMH')

      if self.debugFlag:
        self.cfg.append('-ddd')
      if self.pp.localConfigFile:
        self.cfg.append('-O %s' % self.pp.localConfigFile)  # this file is as output
        self.cfg.append(self.pp.localConfigFile)  # this file is as input

      configureCmd = "%s %s" % (self.pp.configureScript, " ".join(self.cfg))
      retCode, _configureOutData = self.executeAndGetOutput(configureCmd, self.pp.installEnv)
      if retCode:
        self.log.error("Could not configure DIRAC [ERROR %d]" % retCode)
        self.exitWithError(retCode)
    else:
      self.log.debug('No Tags defined for this Queue')


class CheckWNCapabilities(CommandBase):
  """ Used to get capabilities specific to the Worker Node. This command must be called
      after the CheckCECapabilities command
  """

  def __init__(self, pilotParams):
    """ c'tor
    """
    super(CheckWNCapabilities, self).__init__(pilotParams)
    self.cfg = []

  def execute(self):
    """ Discover NumberOfProcessors and RAM
    """
    if self.pp.useServerCertificate:
      self.cfg.append('-o  /DIRAC/Security/UseServerCertificate=yes')
    if self.pp.localConfigFile:
      self.cfg.append(self.pp.localConfigFile)  # this file is as input
    # Get the worker node parameters
    checkCmd = 'dirac-wms-get-wn-parameters -S %s -N %s -Q %s %s' % (self.pp.site,
                                                                     self.pp.ceName,
                                                                     self.pp.queueName,
                                                                     " ".join(self.cfg))
    retCode, result = self.executeAndGetOutput(checkCmd, self.pp.installEnv)
    if retCode:
      self.log.error("Could not get resource parameters [ERROR %d]" % retCode)
      self.exitWithError(retCode)
    numberOfProcessors = 0
    try:
      result = result.split(' ')
      numberOfProcessors = int(result[0])
      maxRAM = int(result[1])
    except ValueError:
      self.log.error("Wrong Command output %s" % result)
      sys.exit(1)

    self.cfg = []
    # If NumberOfProcessors or MaxRAM are defined in the resource configuration, these
    # values are preferred
    numberOfProcessors = self.pp.queueParameters.get(
        'NumberOfProcessors', numberOfProcessors)
    # if maxNumberOfProcessors is asked in pilotWrapper
    if self.pp.maxNumberOfProcessors:
      self.log.debug("Overriding with a requested number of processors")
      numberOfProcessors = self.pp.maxNumberOfProcessors

    if not numberOfProcessors:
      self.log.warn("Could not retrieve number of processors, assuming 1")
      numberOfProcessors = 1
    self.cfg.append(
        '-o "/Resources/Computing/CEDefaults/NumberOfProcessors=%d"' % numberOfProcessors)

    maxRAM = self.pp.queueParameters.get('MaxRAM', maxRAM)
    if maxRAM:
<<<<<<< HEAD
      self.cfg.append('-o "/Resources/Computing/CEDefaults/MaxRAM=%d"' % maxRAM)
=======
      try:
        self.cfg.append(
            '-o "/Resources/Computing/CEDefaults/MaxRAM=%d"' % int(maxRAM))
      except ValueError:
        self.log.warn("MaxRAM is not an integer, will not fill it")
>>>>>>> 85bae7ed
    else:
      self.log.warn(
          "Could not retrieve MaxRAM, this parameter won't be filled")

    if self.cfg:
      self.cfg.append('-FDMH')

      if self.debugFlag:
        self.cfg.append('-ddd')
      if self.pp.localConfigFile:
        self.cfg.append('-O %s' % self.pp.localConfigFile)  # this file is as output
        self.cfg.append(self.pp.localConfigFile)  # this file is as input

      configureCmd = "%s %s" % (self.pp.configureScript, " ".join(self.cfg))
      retCode, _configureOutData = self.executeAndGetOutput(configureCmd, self.pp.installEnv)
      if retCode:
        self.log.error("Could not configure DIRAC [ERROR %d]" % retCode)
        self.exitWithError(retCode)


class ConfigureSite(CommandBase):
  """ Command to configure DIRAC sites using the pilot options
  """

  def __init__(self, pilotParams):
    """ c'tor
    """
    super(ConfigureSite, self).__init__(pilotParams)

    # this variable contains the options that are passed to dirac-configure, and that will fill the local dirac.cfg file
    self.cfg = []

    self.boincUserID = ''
    self.boincHostID = ''
    self.boincHostPlatform = ''
    self.boincHostName = ''

  def execute(self):
    """ Setup configuration parameters
    """
    self.__setFlavour()
    self.cfg.append('-o /LocalSite/GridMiddleware=%s' % self.pp.flavour)

    self.cfg.append('-n "%s"' % self.pp.site)
    self.cfg.append('-S "%s"' % self.pp.setup)

    if not self.pp.ceName or not self.pp.queueName:
      self.__getCEName()
    self.cfg.append('-N "%s"' % self.pp.ceName)
    self.cfg.append('-o /LocalSite/GridCE=%s' % self.pp.ceName)
    self.cfg.append('-o /LocalSite/CEQueue=%s' % self.pp.queueName)
    if self.pp.ceType:
      self.cfg.append('-o /LocalSite/LocalCE=%s' % self.pp.ceType)

    for o, v in self.pp.optList:
      if o == '-o' or o == '--option':
        self.cfg.append('-o "%s"' % v)
      elif o == '-s' or o == '--section':
        self.cfg.append('-s "%s"' % v)

    if self.pp.pilotReference != 'Unknown':
      self.cfg.append('-o /LocalSite/PilotReference=%s' % self.pp.pilotReference)
    # add options for BOINc
    # FIXME: this should not be part of the standard configuration
    if self.boincUserID:
      self.cfg.append('-o /LocalSite/BoincUserID=%s' % self.boincUserID)
    if self.boincHostID:
      self.cfg.append('-o /LocalSite/BoincHostID=%s' % self.boincHostID)
    if self.boincHostPlatform:
      self.cfg.append('-o /LocalSite/BoincHostPlatform=%s' % self.boincHostPlatform)
    if self.boincHostName:
      self.cfg.append('-o /LocalSite/BoincHostName=%s' % self.boincHostName)

    if self.pp.useServerCertificate:
      self.cfg.append('--UseServerCertificate')
      self.cfg.append("-o /DIRAC/Security/CertFile=%s/hostcert.pem" % self.pp.certsLocation)
      self.cfg.append("-o /DIRAC/Security/KeyFile=%s/hostkey.pem" % self.pp.certsLocation)

    # these are needed as this is not the fist time we call dirac-configure
    self.cfg.append('-FDMH')
    if self.pp.localConfigFile:
      self.cfg.append('-O %s' % self.pp.localConfigFile)
      self.cfg.append(self.pp.localConfigFile)

    if self.debugFlag:
      self.cfg.append('-ddd')

    configureCmd = "%s %s" % (self.pp.configureScript, " ".join(self.cfg))

    retCode, _configureOutData = self.executeAndGetOutput(configureCmd, self.pp.installEnv)

    if retCode:
      self.log.error("Could not configure DIRAC [ERROR %d]" % retCode)
      self.exitWithError(retCode)

  def __setFlavour(self):

    pilotRef = 'Unknown'

    # Pilot reference is specified at submission
    if self.pp.pilotReference:
      self.pp.flavour = 'DIRAC'
      pilotRef = self.pp.pilotReference

    # Take the reference from the Torque batch system
    if 'PBS_JOBID' in os.environ:
      self.pp.flavour = 'SSHTorque'
      pilotRef = 'sshtorque://' + self.pp.ceName + '/' + os.environ['PBS_JOBID'].split('.')[0]

    # Take the reference from the OAR batch system
    if 'OAR_JOBID' in os.environ:
      self.pp.flavour = 'SSHOAR'
      pilotRef = 'sshoar://' + self.pp.ceName + '/' + os.environ['OAR_JOBID']

    # Grid Engine
    if 'JOB_ID' in os.environ and 'SGE_TASK_ID' in os.environ:
      self.pp.flavour = 'SSHGE'
      pilotRef = 'sshge://' + self.pp.ceName + '/' + os.environ['JOB_ID']
    # Generic JOB_ID
    elif 'JOB_ID' in os.environ:
      self.pp.flavour = 'Generic'
      pilotRef = 'generic://' + self.pp.ceName + '/' + os.environ['JOB_ID']

    # Condor
    if 'CONDOR_JOBID' in os.environ:
      self.pp.flavour = 'SSHCondor'
      pilotRef = 'sshcondor://' + self.pp.ceName + '/' + os.environ['CONDOR_JOBID']

    # HTCondor
    if 'HTCONDOR_JOBID' in os.environ:
      self.pp.flavour = 'HTCondorCE'
      pilotRef = 'htcondorce://' + self.pp.ceName + '/' + os.environ['HTCONDOR_JOBID']

    # LSF
    if 'LSB_BATCH_JID' in os.environ:
      self.pp.flavour = 'SSHLSF'
      pilotRef = 'sshlsf://' + self.pp.ceName + '/' + os.environ['LSB_BATCH_JID']

    #  SLURM batch system
    if 'SLURM_JOBID' in os.environ:
      self.pp.flavour = 'SSHSLURM'
      pilotRef = 'sshslurm://' + self.pp.ceName + '/' + os.environ['SLURM_JOBID']

    # This is the CREAM direct submission case
    if 'CREAM_JOBID' in os.environ:
      self.pp.flavour = 'CREAM'
      pilotRef = os.environ['CREAM_JOBID']

    if 'OSG_WN_TMP' in os.environ:
      self.pp.flavour = 'OSG'

    # GLOBUS Computing Elements
    if 'GLOBUS_GRAM_JOB_CONTACT' in os.environ:
      self.pp.flavour = 'GLOBUS'
      pilotRef = os.environ['GLOBUS_GRAM_JOB_CONTACT']

    # Direct SSH tunnel submission
    if 'SSHCE_JOBID' in os.environ:
      self.pp.flavour = 'SSH'
      pilotRef = 'ssh://' + self.pp.ceName + '/' + os.environ['SSHCE_JOBID']

    # ARC case
    if 'GRID_GLOBAL_JOBID' in os.environ:
      self.pp.flavour = 'ARC'
      pilotRef = os.environ['GRID_GLOBAL_JOBID']

    # VMDIRAC case
    if 'VMDIRAC_VERSION' in os.environ:
      self.pp.flavour = 'VMDIRAC'
      pilotRef = 'vm://' + self.pp.ceName + '/' + os.environ['JOB_ID']

    # This is for BOINC case
    if 'BOINC_JOB_ID' in os.environ:
      self.pp.flavour = 'BOINC'
      pilotRef = os.environ['BOINC_JOB_ID']

    if self.pp.flavour == 'BOINC':
      if 'BOINC_USER_ID' in os.environ:
        self.boincUserID = os.environ['BOINC_USER_ID']
      if 'BOINC_HOST_ID' in os.environ:
        self.boincHostID = os.environ['BOINC_HOST_ID']
      if 'BOINC_HOST_PLATFORM' in os.environ:
        self.boincHostPlatform = os.environ['BOINC_HOST_PLATFORM']
      if 'BOINC_HOST_NAME' in os.environ:
        self.boincHostName = os.environ['BOINC_HOST_NAME']

    self.log.debug("Flavour: %s; pilot reference: %s " % (self.pp.flavour, pilotRef))

    self.pp.pilotReference = pilotRef

  def __getCEName(self):
    """ Try to get the CE name
    """
    # FIXME: this should not be part of the standard configuration (flavours discriminations should stay out)
    if self.pp.flavour in ['LCG', 'OSG']:
      retCode, CEName = self.executeAndGetOutput('glite-brokerinfo getCE',
                                                 self.pp.installEnv)
      if retCode:
        self.log.warn("Could not get CE name with 'glite-brokerinfo getCE' command [ERROR %d]" % retCode)
        if 'OSG_JOB_CONTACT' in os.environ:
          # OSG_JOB_CONTACT String specifying the endpoint to use within the job submission
          #                 for reaching the site (e.g. manager.mycluster.edu/jobmanager-pbs )
          CE = os.environ['OSG_JOB_CONTACT']
          self.pp.ceName = CE.split('/')[0]
          if len(CE.split('/')) > 1:
            self.pp.queueName = CE.split('/')[1]
          else:
            self.log.error("CE Name %s not accepted" % CE)
            self.exitWithError(retCode)
        else:
          self.log.error("Can't find ceName nor queue... have to fail!")
          sys.exit(1)
      else:
        self.log.debug("Found CE %s" % CEName)
        self.pp.ceName = CEName.split(':')[0]
        if len(CEName.split('/')) > 1:
          self.pp.queueName = CEName.split('/')[1]
      # configureOpts.append( '-N "%s"' % cliParams.ceName )

    elif self.pp.flavour == "CREAM":
      if 'CE_ID' in os.environ:
        self.log.debug("Found CE %s" % os.environ['CE_ID'])
        self.pp.ceName = os.environ['CE_ID'].split(':')[0]
        if os.environ['CE_ID'].count("/"):
          self.pp.queueName = os.environ['CE_ID'].split('/')[1]
        else:
          self.log.error("Can't find queue name")
          sys.exit(1)
      else:
        self.log.error("Can't find CE name")
        sys.exit(1)


class ConfigureArchitecture(CommandBase):
  """ This command simply calls dirac-platfom to determine the platform.
      Separated from the ConfigureDIRAC command for easier extensibility.
  """

  def execute(self):
    """ This is a simple command to call the dirac-platform utility to get the platform, and add it to the configuration

        The architecture script, as well as its options can be replaced in a pilot extension
    """

    cfg = []
    if self.pp.useServerCertificate:
      cfg.append('-o  /DIRAC/Security/UseServerCertificate=yes')
    if self.pp.localConfigFile:
      cfg.append(self.pp.localConfigFile)  # this file is as input

    architectureCmd = "%s %s" % (self.pp.architectureScript, " ".join(cfg))

    retCode, localArchitecture = self.executeAndGetOutput(architectureCmd, self.pp.installEnv)
    if retCode:
      self.log.error("There was an error updating the platform [ERROR %d]" % retCode)
      self.exitWithError(retCode)
    self.log.debug("Architecture determined: %s" % localArchitecture)

    # standard options
    cfg = ['-FDMH']  # force update, skip CA checks, skip CA download, skip VOMS
    if self.pp.useServerCertificate:
      cfg.append('--UseServerCertificate')
    if self.pp.localConfigFile:
      cfg.append('-O %s' % self.pp.localConfigFile)  # our target file for pilots
      cfg.append(self.pp.localConfigFile)  # this file is also an input
    if self.pp.debugFlag:
      cfg.append("-ddd")

    # real options added here
    localArchitecture = localArchitecture.strip()
    cfg.append('-S "%s"' % self.pp.setup)
    cfg.append('-o /LocalSite/Architecture=%s' % localArchitecture)

    configureCmd = "%s %s" % (self.pp.configureScript, " ".join(cfg))
    retCode, _configureOutData = self.executeAndGetOutput(configureCmd, self.pp.installEnv)
    if retCode:
      self.log.error("Configuration error [ERROR %d]" % retCode)
      self.exitWithError(retCode)

    return localArchitecture


class ConfigureCPURequirements(CommandBase):
  """ This command determines the CPU requirements. Needs to be executed after ConfigureSite
  """

  def __init__(self, pilotParams):
    """ c'tor
    """
    super(ConfigureCPURequirements, self).__init__(pilotParams)

  def execute(self):
    """ Get job CPU requirement and queue normalization
    """
    # Determining the CPU normalization factor and updating pilot.cfg with it
    configFileArg = ''
    if self.pp.useServerCertificate:
      configFileArg = '-o /DIRAC/Security/UseServerCertificate=yes'
    if self.pp.localConfigFile:
      configFileArg = '%s -R %s %s' % (configFileArg, self.pp.localConfigFile, self.pp.localConfigFile)
    retCode, cpuNormalizationFactorOutput = self.executeAndGetOutput(
        'dirac-wms-cpu-normalization -U %s' % configFileArg, self.pp.installEnv)
    if retCode:
      self.log.error("Failed to determine cpu normalization [ERROR %d]" % retCode)
      self.exitWithError(retCode)

    # HS06 benchmark
    # FIXME: this is a (necessary) hack!
<<<<<<< HEAD
    cpuNormalizationFactor = float(cpuNormalizationFactorOutput.split('\n')[0].replace("Estimated CPU power is ",
                                                                                       '').replace(" HS06", ''))
    self.log.info(
        "Current normalized CPU as determined by 'dirac-wms-cpu-normalization' is %f" %
        cpuNormalizationFactor)
=======
    cpuNormalizationFactor = float( cpuNormalizationFactorOutput.split( '\n' )[0].replace( "Estimated CPU power is ",
                                                                                           '' ).replace( " HS06", '' ) )
    self.log.info("Current normalized CPU as determined by 'dirac-wms-cpu-normalization' is %f" %
                  cpuNormalizationFactor)
>>>>>>> 85bae7ed

    configFileArg = ''
    if self.pp.useServerCertificate:
      configFileArg = '-o /DIRAC/Security/UseServerCertificate=yes'
    retCode, cpuTimeOutput = self.executeAndGetOutput('dirac-wms-get-queue-cpu-time %s %s' % (configFileArg,
                                                                                              self.pp.localConfigFile),
                                                      self.pp.installEnv)

    if retCode:
      self.log.error("Failed to determine cpu time left in the queue [ERROR %d]" % retCode)
      self.exitWithError(retCode)

    for line in cpuTimeOutput.split('\n'):
      if "CPU time left determined as" in line:
        # FIXME: this is horrible
        cpuTime = int(line.replace("CPU time left determined as", '').strip())
    self.log.info("CPUTime left (in seconds) is %s" % cpuTime)

    # HS06s = seconds * HS06
    try:
      # determining the CPU time left (in HS06s)
      self.pp.jobCPUReq = float(cpuTime) * float(cpuNormalizationFactor)
      self.log.info("Queue length (which is also set as CPUTimeLeft) is %f" % self.pp.jobCPUReq)
    except ValueError:
      self.log.error('Pilot command output does not have the correct format')
      sys.exit(1)
    # now setting this value in local file
    cfg = ['-FDMH']
    if self.pp.useServerCertificate:
      cfg.append('-o  /DIRAC/Security/UseServerCertificate=yes')
    if self.pp.localConfigFile:
      cfg.append('-O %s' % self.pp.localConfigFile)  # our target file for pilots
      cfg.append(self.pp.localConfigFile)  # this file is also input
    cfg.append('-o /LocalSite/CPUTimeLeft=%s' % str(int(self.pp.jobCPUReq)))  # the only real option

    configureCmd = "%s %s" % (self.pp.configureScript, " ".join(cfg))
    retCode, _configureOutData = self.executeAndGetOutput(configureCmd, self.pp.installEnv)
    if retCode:
      self.log.error("Failed to update CFG file for CPUTimeLeft [ERROR %d]" % retCode)
      self.exitWithError(retCode)


class LaunchAgent(CommandBase):
  """ Prepare and launch the job agent
  """

  def __init__(self, pilotParams):
    """ c'tor
    """
    super(LaunchAgent, self).__init__(pilotParams)
    self.inProcessOpts = []
    self.jobAgentOpts = []

  def __setInProcessOpts(self):

    localUid = os.getuid()
    try:
      import pwd
      localUser = pwd.getpwuid(localUid)[0]
    except KeyError:
      localUser = 'Unknown'
    self.log.info('User Name  = %s' % localUser)
    self.log.info('User Id    = %s' % localUid)
    self.inProcessOpts = ['-s /Resources/Computing/CEDefaults']
    self.inProcessOpts.append('-o WorkingDirectory=%s' % self.pp.workingDir)
    self.inProcessOpts.append('-o /LocalSite/MaxCPUTime=%s' % (int(self.pp.jobCPUReq)))
    self.inProcessOpts.append('-o /LocalSite/CPUTime=%s' % (int(self.pp.jobCPUReq)))
    # To prevent a wayward agent picking up and failing many jobs.
    self.inProcessOpts.append('-o MaxTotalJobs=%s' % 10)
    self.jobAgentOpts = ['-o MaxCycles=%s' % self.pp.maxCycles]

    if self.debugFlag:
      self.jobAgentOpts.append('-o LogLevel=DEBUG')

    if self.pp.userGroup:
      self.log.debug('Setting DIRAC Group to "%s"' % self.pp.userGroup)
      self.inProcessOpts .append('-o OwnerGroup="%s"' % self.pp.userGroup)

    if self.pp.userDN:
      self.log.debug('Setting Owner DN to "%s"' % self.pp.userDN)
      self.inProcessOpts.append('-o OwnerDN="%s"' % self.pp.userDN)

    if self.pp.useServerCertificate:
      self.log.debug('Setting UseServerCertificate flag')
      self.inProcessOpts.append('-o /DIRAC/Security/UseServerCertificate=yes')

    # The instancePath is where the agent works
    self.inProcessOpts.append('-o /LocalSite/InstancePath=%s' % self.pp.workingDir)

    # The file pilot.cfg has to be created previously by ConfigureDIRAC
    if self.pp.localConfigFile:
      self.inProcessOpts.append(' -o /AgentJobRequirements/ExtraOptions=%s' % self.pp.localConfigFile)
      self.inProcessOpts.append(self.pp.localConfigFile)

  def __startJobAgent(self):
    """ Starting of the JobAgent
    """

    # Find any .cfg file uploaded with the sandbox or generated by previous commands

    diracAgentScript = "dirac-agent"
    extraCFG = []
    for i in os.listdir(self.pp.rootPath):
      cfg = os.path.join(self.pp.rootPath, i)
      if os.path.isfile(cfg) and cfg.endswith('.cfg'):
        extraCFG.append(cfg)

    if self.pp.executeCmd:
      # Execute user command
      self.log.info("Executing user defined command: %s" % self.pp.executeCmd)
      self.exitWithError(os.system("source bashrc; %s" % self.pp.executeCmd) / 256)

    self.log.info('Starting JobAgent')
    os.environ['PYTHONUNBUFFERED'] = 'yes'

    jobAgent = '%s WorkloadManagement/JobAgent %s %s %s' % (diracAgentScript,
                                                            " ".join(self.jobAgentOpts),
                                                            " ".join(self.inProcessOpts),
                                                            " ".join(extraCFG))

    retCode, _output = self.executeAndGetOutput(jobAgent, self.pp.installEnv)
    if retCode:
      self.log.error("Error executing the JobAgent [ERROR %d]" % retCode)
      self.exitWithError(retCode)

    fs = os.statvfs(self.pp.workingDir)
    diskSpace = fs[4] * fs[0] / 1024 / 1024
    self.log.info('DiskSpace (MB) = %s' % diskSpace)

  def execute(self):
    """ What is called all the time
    """
    self.__setInProcessOpts()
    self.__startJobAgent()

    sys.exit(0)<|MERGE_RESOLUTION|>--- conflicted
+++ resolved
@@ -511,15 +511,11 @@
 
     maxRAM = self.pp.queueParameters.get('MaxRAM', maxRAM)
     if maxRAM:
-<<<<<<< HEAD
-      self.cfg.append('-o "/Resources/Computing/CEDefaults/MaxRAM=%d"' % maxRAM)
-=======
       try:
         self.cfg.append(
             '-o "/Resources/Computing/CEDefaults/MaxRAM=%d"' % int(maxRAM))
       except ValueError:
         self.log.warn("MaxRAM is not an integer, will not fill it")
->>>>>>> 85bae7ed
     else:
       self.log.warn(
           "Could not retrieve MaxRAM, this parameter won't be filled")
@@ -828,18 +824,11 @@
 
     # HS06 benchmark
     # FIXME: this is a (necessary) hack!
-<<<<<<< HEAD
     cpuNormalizationFactor = float(cpuNormalizationFactorOutput.split('\n')[0].replace("Estimated CPU power is ",
                                                                                        '').replace(" HS06", ''))
     self.log.info(
         "Current normalized CPU as determined by 'dirac-wms-cpu-normalization' is %f" %
         cpuNormalizationFactor)
-=======
-    cpuNormalizationFactor = float( cpuNormalizationFactorOutput.split( '\n' )[0].replace( "Estimated CPU power is ",
-                                                                                           '' ).replace( " HS06", '' ) )
-    self.log.info("Current normalized CPU as determined by 'dirac-wms-cpu-normalization' is %f" %
-                  cpuNormalizationFactor)
->>>>>>> 85bae7ed
 
     configFileArg = ''
     if self.pp.useServerCertificate:
