""" Definitions of a standard set of pilot commands

    Each commands is represented by a class inheriting CommandBase class.
    The command class constructor takes PilotParams object which is a data
    structure which keeps common parameters across all the pilot commands.

    The constructor must call the superclass constructor with the PilotParams
    object and the command name as arguments, e.g. ::

        class InstallDIRAC( CommandBase ):

          def __init__( self, pilotParams ):
            CommandBase.__init__(self, pilotParams, 'Install')
            ...

    The command class must implement execute() method for the actual command
    execution.
"""

__RCSID__ = "$Id$"

import sys
import os
import stat
import socket

from pilotTools import CommandBase, retrieveUrlTimeout


<<<<<<< HEAD

=======
>>>>>>> 47eae861
class GetPilotVersion(CommandBase):
  """ Used to get the pilot version that needs to be installed.
      If passed as a parameter, uses that one. If not passed, it looks for alternatives.

      This assures that a version is always got even on non-standard Grid resources.
  """

  def execute(self):
    """ Standard method for pilot commands
    """
    if self.pp.releaseVersion:
      self.log.info("Pilot version requested as pilot script option. Nothing to do.")
    else:
      try:
        import json
      except ImportError:
        self.log.error('No json module available, exiting ...')
        sys.exit(2)
      self.log.info("Pilot version not requested as pilot script option, going to find it")
      result = retrieveUrlTimeout(self.pp.pilotCFGFileLocation + '/' + self.pp.pilotCFGFile,
                                  self.pp.pilotCFGFile,
                                  self.log,
                                  timeout=120)
      if not result:
        self.log.error("Failed to get pilot version, exiting ...")
        sys.exit(1)
      fp = open(self.pp.pilotCFGFile + '-local', 'r')
      pilotCFGFileContent = json.load(fp)
      fp.close()
      pilotVersions = [str(pv) for pv in pilotCFGFileContent[self.pp.setup]['Version']]
      self.log.debug("Pilot versions found: %s" % ', '.join(pilotVersions))
      self.log.info("Setting pilot version to %s" % pilotVersions[0])
      self.pp.releaseVersion = pilotVersions[0]


class CheckWorkerNode(CommandBase):
  """ Executes some basic checks
  """

  def __init__(self, pilotParams):
    """ c'tor
    """
    super(CheckWorkerNode, self).__init__(pilotParams)

  def execute(self):
    """ Get host and local user info, and other basic checks, e.g. space available
    """

    self.log.info('Uname      = %s' % " ".join(os.uname()))
    self.log.info('Host Name  = %s' % socket.gethostname())
    self.log.info('Host FQDN  = %s' % socket.getfqdn())
    self.log.info('WorkingDir = %s' % self.pp.workingDir)  # this could be different than rootPath

    fileName = '/etc/redhat-release'
    if os.path.exists(fileName):
      f = open(fileName, 'r')
      self.log.info('RedHat Release = %s' % f.read().strip())
      f.close()

    fileName = '/etc/lsb-release'
    if os.path.isfile(fileName):
      f = open(fileName, 'r')
      self.log.info('Linux release:\n%s' % f.read().strip())
      f.close()

    fileName = '/proc/cpuinfo'
    if os.path.exists(fileName):
      f = open(fileName, 'r')
      cpu = f.readlines()
      f.close()
      nCPU = 0
      for line in cpu:
        if line.find('cpu MHz') == 0:
          nCPU += 1
          freq = line.split()[3]
        elif line.find('model name') == 0:
          CPUmodel = line.split(': ')[1].strip()
      self.log.info('CPU (model)    = %s' % CPUmodel)
      self.log.info('CPU (MHz)      = %s x %s' % (nCPU, freq))

    fileName = '/proc/meminfo'
    if os.path.exists(fileName):
      f = open(fileName, 'r')
      mem = f.readlines()
      f.close()
      freeMem = 0
      for line in mem:
        if line.find('MemTotal:') == 0:
          totalMem = int(line.split()[1])
        if line.find('MemFree:') == 0:
          freeMem += int(line.split()[1])
        if line.find('Cached:') == 0:
          freeMem += int(line.split()[1])
      self.log.info('Memory (kB)    = %s' % totalMem)
      self.log.info('FreeMem. (kB)  = %s' % freeMem)

    ##########################################################################
    # Disk space check

    # fs = os.statvfs( rootPath )
    fs = os.statvfs(self.pp.workingDir)
    # bsize;    /* file system block size */
    # frsize;   /* fragment size */
    # blocks;   /* size of fs in f_frsize units */
    # bfree;    /* # free blocks */
    # bavail;   /* # free blocks for non-root */
    # files;    /* # inodes */
    # ffree;    /* # free inodes */
    # favail;   /* # free inodes for non-root */
    # flag;     /* mount flags */
    # namemax;  /* maximum filename length */
    diskSpace = fs[4] * fs[0] / 1024 / 1024
    self.log.info('DiskSpace (MB) = %s' % diskSpace)

    if diskSpace < self.pp.minDiskSpace:
      self.log.error('%s MB < %s MB, not enough local disk space available, exiting'
                     % (diskSpace, self.pp.minDiskSpace))
      sys.exit(1)
<<<<<<< HEAD


=======


>>>>>>> 47eae861
class InstallDIRAC(CommandBase):
  """ Basically, this is used to call dirac-install with the passed parameters.

      It requires dirac-install script to be sitting in the same directory.
  """

  def __init__(self, pilotParams):
    """ c'tor
    """
    super(InstallDIRAC, self).__init__(pilotParams)
    self.installOpts = []
    self.pp.rootPath = self.pp.pilotRootPath
    self.installScriptName = 'dirac-install.py'
    self.installScript = ''

  def _setInstallOptions(self):
    """ Setup installation parameters
    """
    for o, v in self.pp.optList:
      if o in ('-b', '--build'):
        self.installOpts.append('-b')
      elif o == '-d' or o == '--debug':
        self.installOpts.append('-d')
      elif o == '-e' or o == '--extraPackages':
        self.installOpts.append('-e "%s"' % v)
      elif o == '-g' or o == '--grid':
        self.pp.gridVersion = v
      elif o == '-i' or o == '--python':
        self.pp.pythonVersion = v
      elif o in ('-l', '--project'):
        self.installOpts.append("-l '%s'" % v)
      elif o == '-p' or o == '--platform':
        self.pp.platform = v
      elif o == '-u' or o == '--url':
        self.installOpts.append('-u "%s"' % v)
      elif o in ('-P', '--path'):
        self.installOpts.append('-P "%s"' % v)
        self.pp.rootPath = v
      elif o in ('-V', '--installation'):
        self.installOpts.append('-V "%s"' % v)
      elif o == '-t' or o == '--server':
        self.installOpts.append('-t "server"')

    if self.pp.gridVersion:
      self.installOpts.append("-g '%s'" % self.pp.gridVersion)
    if self.pp.pythonVersion:
      self.installOpts.append("-i '%s'" % self.pp.pythonVersion)
    if self.pp.platform:
      self.installOpts.append('-p "%s"' % self.pp.platform)

    # The release version to install is a requirement
    self.installOpts.append('-r "%s"' % self.pp.releaseVersion)

    self.log.debug('INSTALL OPTIONS [%s]' % ', '.join(map(str, self.installOpts)))

  def _locateInstallationScript(self):
    """ Locate installation script
    """
    installScript = ''
    for path in (self.pp.pilotRootPath, self.pp.originalRootPath, self.pp.rootPath):
      installScript = os.path.join(path, self.installScriptName)
      if os.path.isfile(installScript):
        break
    self.installScript = installScript

    if not os.path.isfile(installScript):
      self.log.error("%s requires %s to exist in one of: %s, %s, %s" % (self.pp.pilotScriptName,
                                                                        self.installScriptName,
                                                                        self.pp.pilotRootPath,
                                                                        self.pp.originalRootPath,
                                                                        self.pp.rootPath))
      sys.exit(1)

    try:
      # change permission of the script
      os.chmod(self.installScript, stat.S_IRWXU)
    except OSError:
      pass

  def _installDIRAC(self):
    """ Install DIRAC or its extension, then parse the environment file created, and use it for subsequent calls
    """
    # Installing
    installCmd = "%s %s" % (self.installScript, " ".join(self.installOpts))
    self.log.debug("Installing with: %s" % installCmd)

    # At this point self.pp.installEnv may coincide with os.environ
    # If extensions want to pass in a modified environment, it's easy to set self.pp.installEnv in an extended command
    retCode, output = self.executeAndGetOutput(installCmd, self.pp.installEnv)
    self.log.info(output, header=False)

    if retCode:
      self.log.error("Could not make a proper DIRAC installation [ERROR %d]" % retCode)
      self.exitWithError(retCode)
    self.log.info("%s completed successfully" % self.installScriptName)

    # Parsing the bashrc then adding its content to the installEnv
    # at this point self.pp.installEnv may still coincide with os.environ
    retCode, output = self.executeAndGetOutput('bash -c "source bashrc && env"', self.pp.installEnv)
    if retCode:
      self.log.error("Could not parse the bashrc file [ERROR %d]" % retCode)
      self.exitWithError(retCode)
    for line in output.split('\n'):
      try:
        var, value = [vx.strip() for vx in line.split('=', 1)]
        if var == '_' or 'SSH' in var or '{' in value or '}' in value:  # Avoiding useless/confusing stuff
          continue
        self.pp.installEnv[var] = value
      except (IndexError, ValueError):
        continue
    # At this point self.pp.installEnv should contain all content of bashrc, sourced "on top" of (maybe) os.environ

    self.pp.diracInstalled = True

  def execute(self):
    """ What is called all the time
    """
    self._setInstallOptions()
    self._locateInstallationScript()
    self._installDIRAC()


class ReplaceDIRACCode(CommandBase):
  """ This command will replace DIRAC code with the one taken from a different location.
      This command is mostly for testing purposes, and should NOT be added in default configurations.
      It uses generic -o option for specifying a zip location (like an archive file from github).
  """

  def __init__(self, pilotParams):
    """ c'tor
    """
    super(ReplaceDIRACCode, self).__init__(pilotParams)

  def execute(self):
    """ Download/unzip an archive file
    """
    from io import BytesIO
    from urllib2 import urlopen
    from zipfile import ZipFile

    zipresp = urlopen(self.pp.genericOption)
    zfile = ZipFile(BytesIO(zipresp.read()))
    os.mkdir(os.getcwd() + os.path.sep + 'AlternativeCode')
    zfile.extractall(os.getcwd() + os.path.sep + 'AlternativeCode')
    zfile.close()
    zipresp.close()
    os.rename(os.getcwd() + os.path.sep + 'AlternativeCode' + os.path.sep + os.listdir('./AlternativeCode')[0],
              os.getcwd() + os.path.sep + 'AlternativeCode' + os.path.sep + 'DIRAC')
    self.pp.installEnv['PYTHONPATH'] = os.getcwd() + os.path.sep + 'AlternativeCode' + os.path.sep + 'DIRAC' ':' \
        + self.pp.installEnv['PYTHONPATH']


class ConfigureBasics(CommandBase):
  """ This command completes DIRAC installation, e.g. calls dirac-configure to:
        - download, by default, the CAs
        - creates a standard or custom (defined by self.pp.localConfigFile) cfg file
          to be used where all the pilot configuration is to be set, e.g.:
        - adds to it basic info like the version
        - adds to it the security configuration

      If there is more than one command calling dirac-configure, this one should be always the first one called.

      .. note:: Further commands should always call dirac-configure using the options -FDMH

      .. note:: If custom cfg file is created further commands should call dirac-configure with
        "-O %s %s" % ( self.pp.localConfigFile, self.pp.localConfigFile )

      From here on, we have to pay attention to the paths. Specifically, we need to know where to look for
        - executables (scripts)
        - DIRAC python code

      If the pilot has installed DIRAC (and extensions) in the traditional way, so using the dirac-install.py script,
      simply the current directory is used, and:

        - scripts will be in $CWD/scripts.
        - DIRAC python code will be all sitting in $CWD
        - the local dirac.cfg file will be found in $CWD/etc

      For a more general case of non-traditional installations, we should use the PATH and PYTHONPATH as set by the
      installation phase. Executables and code will be searched there.
  """

  def __init__(self, pilotParams):
    """ c'tor
    """
    super(ConfigureBasics, self).__init__(pilotParams)
    self.cfg = []

  def execute(self):
    """ What is called all the times.

        VOs may want to replace/extend the _getBasicsCFG and _getSecurityCFG functions
    """

    self._getBasicsCFG()
    self._getSecurityCFG()

    if self.pp.debugFlag:
      self.cfg.append('-ddd')
    if self.pp.localConfigFile:
      self.cfg.append('-O %s' % self.pp.localConfigFile)

    configureCmd = "%s %s" % (self.pp.configureScript, " ".join(self.cfg))

    retCode, _configureOutData = self.executeAndGetOutput(configureCmd, self.pp.installEnv)

    if retCode:
      self.log.error("Could not configure DIRAC basics [ERROR %d]" % retCode)
      self.exitWithError(retCode)

  def _getBasicsCFG(self):
    """  basics (needed!)
    """
    self.cfg.append('-S "%s"' % self.pp.setup)
    if self.pp.configServer:
      self.cfg.append('-C "%s"' % self.pp.configServer)
    if self.pp.releaseProject:
      self.cfg.append('-e "%s"' % self.pp.releaseProject)
      self.cfg.append('-o /LocalSite/ReleaseProject=%s' % self.pp.releaseProject)
    if self.pp.gateway:
      self.cfg.append('-W "%s"' % self.pp.gateway)
    if self.pp.userGroup:
      self.cfg.append('-o /AgentJobRequirements/OwnerGroup="%s"' % self.pp.userGroup)
    if self.pp.userDN:
      self.cfg.append('-o /AgentJobRequirements/OwnerDN="%s"' % self.pp.userDN)
    self.cfg.append('-o /LocalSite/ReleaseVersion=%s' % self.pp.releaseVersion)

  def _getSecurityCFG(self):
    """ Nothing specific by default, but need to know host cert and key location in case they are needed
    """
    if self.pp.useServerCertificate:
      self.cfg.append('--UseServerCertificate')
      self.cfg.append("-o /DIRAC/Security/CertFile=%s/hostcert.pem" % self.pp.certsLocation)
      self.cfg.append("-o /DIRAC/Security/KeyFile=%s/hostkey.pem" % self.pp.certsLocation)
<<<<<<< HEAD


=======


>>>>>>> 47eae861
class CheckCECapabilities(CommandBase):
  """ Used to get CE tags and other relevant parameters
  """

  def __init__(self, pilotParams):
    """ c'tor
    """
    super(CheckCECapabilities, self).__init__(pilotParams)

    # this variable contains the options that are passed to dirac-configure, and that will fill the local dirac.cfg file
    self.cfg = []

  def execute(self):
    """ Main execution method
    """
    if self.pp.useServerCertificate:
      self.cfg.append('-o  /DIRAC/Security/UseServerCertificate=yes')
    if self.pp.localConfigFile:
      self.cfg.append(self.pp.localConfigFile)  # this file is as input
    # Get the resource description as defined in its configuration
    checkCmd = 'dirac-resource-get-parameters -S %s -N %s -Q %s %s' % (self.pp.site,
                                                                       self.pp.ceName,
                                                                       self.pp.queueName,
                                                                       " ".join(self.cfg))
    retCode, resourceDict = self.executeAndGetOutput(checkCmd, self.pp.installEnv)
    if retCode:
      self.log.error("Could not get resource parameters [ERROR %d]" % retCode)
      self.exitWithError(retCode)
    try:
      import json
      resourceDict = json.loads(resourceDict)
    except ValueError:
      self.log.error("The pilot command output is not json compatible.")
      sys.exit(1)
    self.pp.queueParameters = resourceDict

    self.cfg = []
    # Pick up all the relevant resource parameters that will be used in the job matching
    for ceParam in ["WholeNode", "NumberOfProcessors"]:
      if ceParam in resourceDict:
        self.cfg.append('-o  /Resources/Computing/CEDefaults/%s=%s' % (ceParam, resourceDict[ceParam]))

    # Tags must be added to already defined tags if any
    if resourceDict.get('Tag'):
      self.pp.tags += resourceDict['Tag']
    if self.pp.tags:
      self.cfg.append('-o "/Resources/Computing/CEDefaults/Tag=%s"' % ','.join((str(x) for x in self.pp.tags)))

    # RequiredTags are similar to tags.
    if resourceDict.get('RequiredTag'):
      self.pp.reqtags += resourceDict['RequiredTag']
    if self.pp.reqtags:
      self.cfg.append('-o "/Resources/Computing/CEDefaults/RequiredTag=%s"' %
                      ','.join((str(x) for x in self.pp.reqtags)))

    # If there is anything to be added to the local configuration, let's do it
    if self.cfg:
      self.cfg.append('-FDMH')

      if self.debugFlag:
        self.cfg.append('-ddd')
      if self.pp.localConfigFile:
        self.cfg.append('-O %s' % self.pp.localConfigFile)  # this file is as output
        self.cfg.append(self.pp.localConfigFile)  # this file is as input

      configureCmd = "%s %s" % (self.pp.configureScript, " ".join(self.cfg))
      retCode, _configureOutData = self.executeAndGetOutput(configureCmd, self.pp.installEnv)
      if retCode:
        self.log.error("Could not configure DIRAC [ERROR %d]" % retCode)
        self.exitWithError(retCode)
    else:
      self.log.debug('No Tags defined for this Queue')


class CheckWNCapabilities(CommandBase):
  """ Used to get capabilities specific to the Worker Node. This command must be called
      after the CheckCECapabilities command
  """

  def __init__(self, pilotParams):
    """ c'tor
    """
    super(CheckWNCapabilities, self).__init__(pilotParams)
    self.cfg = []

  def execute(self):
    """ Discover NumberOfProcessors and RAM
    """
    if self.pp.useServerCertificate:
      self.cfg.append('-o  /DIRAC/Security/UseServerCertificate=yes')
    if self.pp.localConfigFile:
      self.cfg.append(self.pp.localConfigFile)  # this file is as input
    # Get the worker node parameters
    checkCmd = 'dirac-wms-get-wn-parameters -S %s -N %s -Q %s %s' % (self.pp.site,
                                                                     self.pp.ceName,
                                                                     self.pp.queueName,
                                                                     " ".join(self.cfg))
    retCode, result = self.executeAndGetOutput(checkCmd, self.pp.installEnv)
    if retCode:
      self.log.error("Could not get resource parameters [ERROR %d]" % retCode)
      self.exitWithError(retCode)
    numberOfProcessors = 0
    try:
      result = result.split(' ')
      numberOfProcessors = int(result[0])
      maxRAM = int(result[1])
    except ValueError:
      self.log.error("Wrong Command output %s" % result)
      sys.exit(1)

    self.cfg = []
    # If NumberOfProcessors or MaxRAM are defined in the resource configuration, these
    # values are preferred
    numberOfProcessors = self.pp.queueParameters.get(
        'NumberOfProcessors', numberOfProcessors)
    # if maxNumberOfProcessors is asked in pilotWrapper
    if self.pp.maxNumberOfProcessors:
      self.log.debug("Overriding with a requested number of processors")
      numberOfProcessors = self.pp.maxNumberOfProcessors

    if not numberOfProcessors:
      self.log.warn("Could not retrieve number of processors, assuming 1")
      numberOfProcessors = 1
    self.cfg.append(
        '-o "/Resources/Computing/CEDefaults/NumberOfProcessors=%d"' % numberOfProcessors)

    maxRAM = self.pp.queueParameters.get('MaxRAM', maxRAM)
    if maxRAM:
      self.cfg.append('-o "/Resources/Computing/CEDefaults/MaxRAM=%d"' % maxRAM)
    else:
      self.log.warn(
          "Could not retrieve MaxRAM, this parameter won't be filled")

    if self.cfg:
      self.cfg.append('-FDMH')

      if self.debugFlag:
        self.cfg.append('-ddd')
      if self.pp.localConfigFile:
        self.cfg.append('-O %s' % self.pp.localConfigFile)  # this file is as output
        self.cfg.append(self.pp.localConfigFile)  # this file is as input

      configureCmd = "%s %s" % (self.pp.configureScript, " ".join(self.cfg))
      retCode, _configureOutData = self.executeAndGetOutput(configureCmd, self.pp.installEnv)
      if retCode:
        self.log.error("Could not configure DIRAC [ERROR %d]" % retCode)
        self.exitWithError(retCode)


class ConfigureSite(CommandBase):
  """ Command to configure DIRAC sites using the pilot options
  """

  def __init__(self, pilotParams):
    """ c'tor
    """
    super(ConfigureSite, self).__init__(pilotParams)

    # this variable contains the options that are passed to dirac-configure, and that will fill the local dirac.cfg file
    self.cfg = []

    self.boincUserID = ''
    self.boincHostID = ''
    self.boincHostPlatform = ''
    self.boincHostName = ''

  def execute(self):
    """ Setup configuration parameters
    """
    self.__setFlavour()
    self.cfg.append('-o /LocalSite/GridMiddleware=%s' % self.pp.flavour)

    self.cfg.append('-n "%s"' % self.pp.site)
    self.cfg.append('-S "%s"' % self.pp.setup)

    if not self.pp.ceName or not self.pp.queueName:
      self.__getCEName()
    self.cfg.append('-N "%s"' % self.pp.ceName)
    self.cfg.append('-o /LocalSite/GridCE=%s' % self.pp.ceName)
    self.cfg.append('-o /LocalSite/CEQueue=%s' % self.pp.queueName)
    if self.pp.ceType:
      self.cfg.append('-o /LocalSite/LocalCE=%s' % self.pp.ceType)

    for o, v in self.pp.optList:
      if o == '-o' or o == '--option':
        self.cfg.append('-o "%s"' % v)
      elif o == '-s' or o == '--section':
        self.cfg.append('-s "%s"' % v)

    if self.pp.pilotReference != 'Unknown':
      self.cfg.append('-o /LocalSite/PilotReference=%s' % self.pp.pilotReference)
    # add options for BOINc
    # FIXME: this should not be part of the standard configuration
    if self.boincUserID:
      self.cfg.append('-o /LocalSite/BoincUserID=%s' % self.boincUserID)
    if self.boincHostID:
      self.cfg.append('-o /LocalSite/BoincHostID=%s' % self.boincHostID)
    if self.boincHostPlatform:
      self.cfg.append('-o /LocalSite/BoincHostPlatform=%s' % self.boincHostPlatform)
    if self.boincHostName:
      self.cfg.append('-o /LocalSite/BoincHostName=%s' % self.boincHostName)

    if self.pp.useServerCertificate:
      self.cfg.append('--UseServerCertificate')
      self.cfg.append("-o /DIRAC/Security/CertFile=%s/hostcert.pem" % self.pp.certsLocation)
      self.cfg.append("-o /DIRAC/Security/KeyFile=%s/hostkey.pem" % self.pp.certsLocation)

    # these are needed as this is not the fist time we call dirac-configure
    self.cfg.append('-FDMH')
    if self.pp.localConfigFile:
      self.cfg.append('-O %s' % self.pp.localConfigFile)
      self.cfg.append(self.pp.localConfigFile)

    if self.debugFlag:
      self.cfg.append('-ddd')

    configureCmd = "%s %s" % (self.pp.configureScript, " ".join(self.cfg))

    retCode, _configureOutData = self.executeAndGetOutput(configureCmd, self.pp.installEnv)

    if retCode:
      self.log.error("Could not configure DIRAC [ERROR %d]" % retCode)
      self.exitWithError(retCode)

  def __setFlavour(self):

    pilotRef = 'Unknown'

    # Pilot reference is specified at submission
    if self.pp.pilotReference:
      self.pp.flavour = 'DIRAC'
      pilotRef = self.pp.pilotReference

    # Take the reference from the Torque batch system
    if 'PBS_JOBID' in os.environ:
      self.pp.flavour = 'SSHTorque'
      pilotRef = 'sshtorque://' + self.pp.ceName + '/' + os.environ['PBS_JOBID'].split('.')[0]

    # Take the reference from the OAR batch system
    if 'OAR_JOBID' in os.environ:
      self.pp.flavour = 'SSHOAR'
      pilotRef = 'sshoar://' + self.pp.ceName + '/' + os.environ['OAR_JOBID']

    # Grid Engine
    if 'JOB_ID' in os.environ and 'SGE_TASK_ID' in os.environ:
      self.pp.flavour = 'SSHGE'
      pilotRef = 'sshge://' + self.pp.ceName + '/' + os.environ['JOB_ID']
    # Generic JOB_ID
    elif 'JOB_ID' in os.environ:
      self.pp.flavour = 'Generic'
      pilotRef = 'generic://' + self.pp.ceName + '/' + os.environ['JOB_ID']

    # Condor
    if 'CONDOR_JOBID' in os.environ:
      self.pp.flavour = 'SSHCondor'
      pilotRef = 'sshcondor://' + self.pp.ceName + '/' + os.environ['CONDOR_JOBID']

    # HTCondor
    if 'HTCONDOR_JOBID' in os.environ:
      self.pp.flavour = 'HTCondorCE'
      pilotRef = 'htcondorce://' + self.pp.ceName + '/' + os.environ['HTCONDOR_JOBID']

    # LSF
    if 'LSB_BATCH_JID' in os.environ:
      self.pp.flavour = 'SSHLSF'
      pilotRef = 'sshlsf://' + self.pp.ceName + '/' + os.environ['LSB_BATCH_JID']

    #  SLURM batch system
    if 'SLURM_JOBID' in os.environ:
      self.pp.flavour = 'SSHSLURM'
      pilotRef = 'sshslurm://' + self.pp.ceName + '/' + os.environ['SLURM_JOBID']

    # This is the CREAM direct submission case
    if 'CREAM_JOBID' in os.environ:
      self.pp.flavour = 'CREAM'
      pilotRef = os.environ['CREAM_JOBID']

    if 'OSG_WN_TMP' in os.environ:
      self.pp.flavour = 'OSG'

    # GLOBUS Computing Elements
    if 'GLOBUS_GRAM_JOB_CONTACT' in os.environ:
      self.pp.flavour = 'GLOBUS'
      pilotRef = os.environ['GLOBUS_GRAM_JOB_CONTACT']

    # Direct SSH tunnel submission
    if 'SSHCE_JOBID' in os.environ:
      self.pp.flavour = 'SSH'
      pilotRef = 'ssh://' + self.pp.ceName + '/' + os.environ['SSHCE_JOBID']

    # ARC case
    if 'GRID_GLOBAL_JOBID' in os.environ:
      self.pp.flavour = 'ARC'
      pilotRef = os.environ['GRID_GLOBAL_JOBID']

    # VMDIRAC case
    if 'VMDIRAC_VERSION' in os.environ:
      self.pp.flavour = 'VMDIRAC'
      pilotRef = 'vm://' + self.pp.ceName + '/' + os.environ['JOB_ID']

    # This is for BOINC case
    if 'BOINC_JOB_ID' in os.environ:
      self.pp.flavour = 'BOINC'
      pilotRef = os.environ['BOINC_JOB_ID']

    if self.pp.flavour == 'BOINC':
      if 'BOINC_USER_ID' in os.environ:
        self.boincUserID = os.environ['BOINC_USER_ID']
      if 'BOINC_HOST_ID' in os.environ:
        self.boincHostID = os.environ['BOINC_HOST_ID']
      if 'BOINC_HOST_PLATFORM' in os.environ:
        self.boincHostPlatform = os.environ['BOINC_HOST_PLATFORM']
      if 'BOINC_HOST_NAME' in os.environ:
        self.boincHostName = os.environ['BOINC_HOST_NAME']

    self.log.debug("Flavour: %s; pilot reference: %s " % (self.pp.flavour, pilotRef))

    self.pp.pilotReference = pilotRef

  def __getCEName(self):
    """ Try to get the CE name
    """
    # FIXME: this should not be part of the standard configuration (flavours discriminations should stay out)
<<<<<<< HEAD
    if self.pp.flavour in ['LCG', 'OSG']:
=======
    if self.pp.flavour in ['LCG', 'gLite', 'OSG']:
>>>>>>> 47eae861
      retCode, CEName = self.executeAndGetOutput('glite-brokerinfo getCE',
                                                 self.pp.installEnv)
      if retCode:
        self.log.warn("Could not get CE name with 'glite-brokerinfo getCE' command [ERROR %d]" % retCode)
        if 'OSG_JOB_CONTACT' in os.environ:
          # OSG_JOB_CONTACT String specifying the endpoint to use within the job submission
          #                 for reaching the site (e.g. manager.mycluster.edu/jobmanager-pbs )
          CE = os.environ['OSG_JOB_CONTACT']
          self.pp.ceName = CE.split('/')[0]
          if len(CE.split('/')) > 1:
            self.pp.queueName = CE.split('/')[1]
          else:
            self.log.error("CE Name %s not accepted" % CE)
            self.exitWithError(retCode)
        else:
          self.log.error("Can't find ceName nor queue... have to fail!")
          sys.exit(1)
      else:
        self.log.debug("Found CE %s" % CEName)
        self.pp.ceName = CEName.split(':')[0]
        if len(CEName.split('/')) > 1:
          self.pp.queueName = CEName.split('/')[1]
      # configureOpts.append( '-N "%s"' % cliParams.ceName )

    elif self.pp.flavour == "CREAM":
      if 'CE_ID' in os.environ:
        self.log.debug("Found CE %s" % os.environ['CE_ID'])
        self.pp.ceName = os.environ['CE_ID'].split(':')[0]
        if os.environ['CE_ID'].count("/"):
          self.pp.queueName = os.environ['CE_ID'].split('/')[1]
        else:
          self.log.error("Can't find queue name")
          sys.exit(1)
      else:
        self.log.error("Can't find CE name")
        sys.exit(1)


class ConfigureArchitecture(CommandBase):
  """ This command simply calls dirac-platfom to determine the platform.
      Separated from the ConfigureDIRAC command for easier extensibility.
  """

  def execute(self):
    """ This is a simple command to call the dirac-platform utility to get the platform, and add it to the configuration

        The architecture script, as well as its options can be replaced in a pilot extension
    """

    cfg = []
    if self.pp.useServerCertificate:
      cfg.append('-o  /DIRAC/Security/UseServerCertificate=yes')
    if self.pp.localConfigFile:
      cfg.append(self.pp.localConfigFile)  # this file is as input

    architectureCmd = "%s %s" % (self.pp.architectureScript, " ".join(cfg))

    retCode, localArchitecture = self.executeAndGetOutput(architectureCmd, self.pp.installEnv)
    if retCode:
      self.log.error("There was an error updating the platform [ERROR %d]" % retCode)
      self.exitWithError(retCode)
    self.log.debug("Architecture determined: %s" % localArchitecture)

    # standard options
    cfg = ['-FDMH']  # force update, skip CA checks, skip CA download, skip VOMS
    if self.pp.useServerCertificate:
      cfg.append('--UseServerCertificate')
    if self.pp.localConfigFile:
      cfg.append('-O %s' % self.pp.localConfigFile)  # our target file for pilots
      cfg.append(self.pp.localConfigFile)  # this file is also an input
    if self.pp.debugFlag:
      cfg.append("-ddd")

    # real options added here
    localArchitecture = localArchitecture.strip()
    cfg.append('-S "%s"' % self.pp.setup)
    cfg.append('-o /LocalSite/Architecture=%s' % localArchitecture)

    configureCmd = "%s %s" % (self.pp.configureScript, " ".join(cfg))
    retCode, _configureOutData = self.executeAndGetOutput(configureCmd, self.pp.installEnv)
    if retCode:
      self.log.error("Configuration error [ERROR %d]" % retCode)
      self.exitWithError(retCode)

    return localArchitecture


class ConfigureCPURequirements(CommandBase):
  """ This command determines the CPU requirements. Needs to be executed after ConfigureSite
  """

  def __init__(self, pilotParams):
    """ c'tor
    """
    super(ConfigureCPURequirements, self).__init__(pilotParams)

  def execute(self):
    """ Get job CPU requirement and queue normalization
    """
    # Determining the CPU normalization factor and updating pilot.cfg with it
    configFileArg = ''
    if self.pp.useServerCertificate:
      configFileArg = '-o /DIRAC/Security/UseServerCertificate=yes'
    if self.pp.localConfigFile:
      configFileArg = '%s -R %s %s' % (configFileArg, self.pp.localConfigFile, self.pp.localConfigFile)
    retCode, cpuNormalizationFactorOutput = self.executeAndGetOutput(
        'dirac-wms-cpu-normalization -U %s' % configFileArg, self.pp.installEnv)
    if retCode:
      self.log.error("Failed to determine cpu normalization [ERROR %d]" % retCode)
      self.exitWithError(retCode)

    # HS06 benchmark
    # FIXME: this is a (necessary) hack!
    cpuNormalizationFactor = float(cpuNormalizationFactorOutput.split('\n')[0].replace("Estimated CPU power is ",
                                                                                       '').replace(" HS06", ''))
    self.log.info(
        "Current normalized CPU as determined by 'dirac-wms-cpu-normalization' is %f" %
        cpuNormalizationFactor)

    configFileArg = ''
    if self.pp.useServerCertificate:
      configFileArg = '-o /DIRAC/Security/UseServerCertificate=yes'
    retCode, cpuTimeOutput = self.executeAndGetOutput('dirac-wms-get-queue-cpu-time %s %s' % (configFileArg,
                                                                                              self.pp.localConfigFile),
                                                      self.pp.installEnv)

    if retCode:
      self.log.error("Failed to determine cpu time left in the queue [ERROR %d]" % retCode)
      self.exitWithError(retCode)

    for line in cpuTimeOutput.split('\n'):
      if "CPU time left determined as" in line:
        cpuTime = int(line.replace("CPU time left determined as", '').strip())
    self.log.info("CPUTime left (in seconds) is %s" % cpuTime)

    # HS06s = seconds * HS06
    try:
      # determining the CPU time left (in HS06s)
      self.pp.jobCPUReq = float(cpuTime) * float(cpuNormalizationFactor)
      self.log.info("Queue length (which is also set as CPUTimeLeft) is %f" % self.pp.jobCPUReq)
    except ValueError:
      self.log.error('Pilot command output does not have the correct format')
      sys.exit(1)
    # now setting this value in local file
    cfg = ['-FDMH']
    if self.pp.useServerCertificate:
      cfg.append('-o  /DIRAC/Security/UseServerCertificate=yes')
    if self.pp.localConfigFile:
      cfg.append('-O %s' % self.pp.localConfigFile)  # our target file for pilots
      cfg.append(self.pp.localConfigFile)  # this file is also input
    cfg.append('-o /LocalSite/CPUTimeLeft=%s' % str(int(self.pp.jobCPUReq)))  # the only real option

    configureCmd = "%s %s" % (self.pp.configureScript, " ".join(cfg))
    retCode, _configureOutData = self.executeAndGetOutput(configureCmd, self.pp.installEnv)
    if retCode:
      self.log.error("Failed to update CFG file for CPUTimeLeft [ERROR %d]" % retCode)
      self.exitWithError(retCode)


class LaunchAgent(CommandBase):
  """ Prepare and launch the job agent
  """

  def __init__(self, pilotParams):
    """ c'tor
    """
    super(LaunchAgent, self).__init__(pilotParams)
    self.inProcessOpts = []
    self.jobAgentOpts = []

  def __setInProcessOpts(self):

    localUid = os.getuid()
    try:
      import pwd
      localUser = pwd.getpwuid(localUid)[0]
    except KeyError:
      localUser = 'Unknown'
    self.log.info('User Name  = %s' % localUser)
    self.log.info('User Id    = %s' % localUid)
    self.inProcessOpts = ['-s /Resources/Computing/CEDefaults']
    self.inProcessOpts.append('-o WorkingDirectory=%s' % self.pp.workingDir)
    self.inProcessOpts.append('-o /LocalSite/MaxCPUTime=%s' % (int(self.pp.jobCPUReq)))
    self.inProcessOpts.append('-o /LocalSite/CPUTime=%s' % (int(self.pp.jobCPUReq)))
    # To prevent a wayward agent picking up and failing many jobs.
    self.inProcessOpts.append('-o MaxTotalJobs=%s' % 10)
    self.jobAgentOpts = ['-o MaxCycles=%s' % self.pp.maxCycles]

    if self.debugFlag:
      self.jobAgentOpts.append('-o LogLevel=DEBUG')

    if self.pp.userGroup:
      self.log.debug('Setting DIRAC Group to "%s"' % self.pp.userGroup)
      self.inProcessOpts .append('-o OwnerGroup="%s"' % self.pp.userGroup)

    if self.pp.userDN:
      self.log.debug('Setting Owner DN to "%s"' % self.pp.userDN)
      self.inProcessOpts.append('-o OwnerDN="%s"' % self.pp.userDN)

    if self.pp.useServerCertificate:
      self.log.debug('Setting UseServerCertificate flag')
      self.inProcessOpts.append('-o /DIRAC/Security/UseServerCertificate=yes')

    # The instancePath is where the agent works
    self.inProcessOpts.append('-o /LocalSite/InstancePath=%s' % self.pp.workingDir)

    # The file pilot.cfg has to be created previously by ConfigureDIRAC
    if self.pp.localConfigFile:
      self.inProcessOpts.append(' -o /AgentJobRequirements/ExtraOptions=%s' % self.pp.localConfigFile)
      self.inProcessOpts.append(self.pp.localConfigFile)

  def __startJobAgent(self):
    """ Starting of the JobAgent
    """

    # Find any .cfg file uploaded with the sandbox or generated by previous commands

    diracAgentScript = "dirac-agent"
    extraCFG = []
    for i in os.listdir(self.pp.rootPath):
      cfg = os.path.join(self.pp.rootPath, i)
      if os.path.isfile(cfg) and cfg.endswith('.cfg'):
        extraCFG.append(cfg)

    if self.pp.executeCmd:
      # Execute user command
      self.log.info("Executing user defined command: %s" % self.pp.executeCmd)
      self.exitWithError(os.system("source bashrc; %s" % self.pp.executeCmd) / 256)

    self.log.info('Starting JobAgent')
    os.environ['PYTHONUNBUFFERED'] = 'yes'

    jobAgent = '%s WorkloadManagement/JobAgent %s %s %s' % (diracAgentScript,
                                                            " ".join(self.jobAgentOpts),
                                                            " ".join(self.inProcessOpts),
                                                            " ".join(extraCFG))

    retCode, _output = self.executeAndGetOutput(jobAgent, self.pp.installEnv)
    if retCode:
      self.log.error("Error executing the JobAgent [ERROR %d]" % retCode)
      self.exitWithError(retCode)

    fs = os.statvfs(self.pp.workingDir)
    diskSpace = fs[4] * fs[0] / 1024 / 1024
    self.log.info('DiskSpace (MB) = %s' % diskSpace)

  def execute(self):
    """ What is called all the time
    """
    self.__setInProcessOpts()
    self.__startJobAgent()

    sys.exit(0)<|MERGE_RESOLUTION|>--- conflicted
+++ resolved
@@ -27,10 +27,6 @@
 from pilotTools import CommandBase, retrieveUrlTimeout
 
 
-<<<<<<< HEAD
-
-=======
->>>>>>> 47eae861
 class GetPilotVersion(CommandBase):
   """ Used to get the pilot version that needs to be installed.
       If passed as a parameter, uses that one. If not passed, it looks for alternatives.
@@ -149,13 +145,8 @@
       self.log.error('%s MB < %s MB, not enough local disk space available, exiting'
                      % (diskSpace, self.pp.minDiskSpace))
       sys.exit(1)
-<<<<<<< HEAD
-
-
-=======
-
-
->>>>>>> 47eae861
+
+
 class InstallDIRAC(CommandBase):
   """ Basically, this is used to call dirac-install with the passed parameters.
 
@@ -390,13 +381,8 @@
       self.cfg.append('--UseServerCertificate')
       self.cfg.append("-o /DIRAC/Security/CertFile=%s/hostcert.pem" % self.pp.certsLocation)
       self.cfg.append("-o /DIRAC/Security/KeyFile=%s/hostkey.pem" % self.pp.certsLocation)
-<<<<<<< HEAD
-
-
-=======
-
-
->>>>>>> 47eae861
+
+
 class CheckCECapabilities(CommandBase):
   """ Used to get CE tags and other relevant parameters
   """
@@ -720,11 +706,7 @@
     """ Try to get the CE name
     """
     # FIXME: this should not be part of the standard configuration (flavours discriminations should stay out)
-<<<<<<< HEAD
     if self.pp.flavour in ['LCG', 'OSG']:
-=======
-    if self.pp.flavour in ['LCG', 'gLite', 'OSG']:
->>>>>>> 47eae861
       retCode, CEName = self.executeAndGetOutput('glite-brokerinfo getCE',
                                                  self.pp.installEnv)
       if retCode:
