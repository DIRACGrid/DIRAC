--- conflicted
+++ resolved
@@ -571,11 +571,7 @@
       pilotRef = 'sshoar://' + self.pp.ceName + '/' + os.environ['OAR_JOBID']
 
     # Grid Engine
-<<<<<<< HEAD
-    if os.environ.has_key( 'JOB_ID' ) and os.environ.has_key( 'SGE_TASK_ID' ):
-=======
-    if 'JOB_ID' in os.environ:
->>>>>>> 15a3e34f
+    if 'JOB_ID' in os.environ and 'SGE_TASK_ID' in os.environ:
       self.pp.flavour = 'SSHGE'
       pilotRef = 'sshge://' + self.pp.ceName + '/' + os.environ['JOB_ID']
     # Generic JOB_ID
