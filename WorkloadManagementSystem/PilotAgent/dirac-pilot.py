--- conflicted
+++ resolved
@@ -22,641 +22,8 @@
 
 import os
 import getopt
-<<<<<<< HEAD
-import urllib2
-import stat
-import socket
-import imp
-import re
-import time
-import pickle
-
-#Check PYTHONPATH and LD_LIBARY_PATH
-try:
-  os.umask( 022 )
-
-  pythonpath = os.getenv( 'PYTHONPATH', '' ).split( ':' )
-  newpythonpath = []
-  for p in pythonpath:
-    if p == '': continue
-    try:
-      if os.path.normpath( p ) in sys.path:
-        # In case a given directory is twice in PYTHONPATH it has to removed only once
-        sys.path.remove( os.path.normpath( p ) )
-    except Exception, x:
-      print 'Directories in PYTHONPATH:', pythonpath
-      print 'Failing path:', p, os.path.normpath( p )
-      print 'sys.path:', sys.path
-      raise x
-except Exception, x:
-  print sys.executable
-  print sys.version
-  print os.uname()
-  print x
-  raise x
-
-class CliParams:
-
-  MAX_CYCLES = 100
-
-  def __init__( self ):
-    self.debug = False
-    self.local = False
-    self.dryRun = False
-    self.site = ""
-    self.ceName = ""
-    self.queueName = ""
-    self.platform = ""
-    self.minDiskSpace = 2560 #MB
-    self.jobCPUReq = 900
-    self.pythonVersion = '27'
-    self.userGroup = ""
-    self.userDN = ""
-    self.maxCycles = CliParams.MAX_CYCLES
-    self.flavour = 'DIRAC'
-    self.gridVersion = '2014-04-09'
-    self.pilotReference = ''
-    self.releaseVersion = ''
-    self.releaseProject = ''
-    # The following parameters are added for BOINC computing element with virtual machine.
-    self.boincUserID = ''         #  The user ID in a BOINC computing element
-    self.boincHostPlatform = ''   # The os type of the host machine running the pilot, not the virtual machine
-    self.boincHostID = ''         # the host id in a  BOINC computing element
-    self.boincHostName = ''       # the host name of the host machine running the pilot, not the virtual machine
-
-cliParams = CliParams()
-
-###
-# Helper functions
-###
-
-def logDEBUG( msg ):
-  if cliParams.debug:
-    for _line in msg.split( "\n" ):
-      print "%s UTC dirac-pilot [DEBUG] %s" % ( time.strftime( '%Y-%m-%d %H:%M:%S', time.gmtime() ), _line )
-    sys.stdout.flush()
-
-def logERROR( msg ):
-  for _line in msg.split( "\n" ):
-    print "%s UTC dirac-pilot [ERROR] %s" % ( time.strftime( '%Y-%m-%d %H:%M:%S', time.gmtime() ), _line )
-  sys.stdout.flush()
-
-def logINFO( msg ):
-  for _line in msg.split( "\n" ):
-    print "%s UTC dirac-pilot [INFO]  %s" % ( time.strftime( '%Y-%m-%d %H:%M:%S', time.gmtime() ), _line )
-  sys.stdout.flush()
-
-def executeAndGetOutput( cmd ):
-  try:
-    import subprocess
-    _p = subprocess.Popen( "%s" % cmd, shell = True, stdout = subprocess.PIPE,
-                          stderr = subprocess.PIPE, close_fds = True )
-    outData = _p.stdout.read().strip()
-    returnCode = _p.wait()
-  except ImportError:
-    import popen2
-    _p3 = popen2.Popen3( "%s" % cmd )
-    outData = _p3.fromchild.read().strip()
-    returnCode = _p3.wait()
-  return ( returnCode, outData )
-
-# Version print
-
-logINFO( "Running %s" % " ".join( sys.argv ) )
-try:
-  fd = open( "%s.run" % sys.argv[0], "w" )
-  pickle.dump( sys.argv[1:], fd )
-  fd.close()
-except:
-  pass
-logINFO( "Version %s" % __RCSID__ )
-
-###
-# Checking scripts are ok
-###
-try:
-  pilotScript = os.path.realpath( __file__ )
-  # in old python versions __file__ is not defined
-except:
-  pilotScript = os.path.realpath( sys.argv[0] )
-
-pilotScriptName = os.path.basename( pilotScript )
-pilotRootPath = os.path.dirname( pilotScript )
-
-installScriptName = 'dirac-install.py'
-originalRootPath = os.getcwd()
-rootPath = os.getcwd()
-
-
-###
-# Option parsing
-###
-
-cmdOpts = ( ( 'b', 'build', 'Force local compilation' ),
-            ( 'd', 'debug', 'Set debug flag' ),
-            ( 'e:', 'extraPackages=', 'Extra packages to install (comma separated)' ),
-            ( 'g:', 'grid=', 'lcg tools package version' ),
-            ( 'h', 'help', 'Show this help' ),
-            ( 'i:', 'python=', 'Use python<24|25> interpreter' ),
-            ( 'l:', 'project=', 'Project to install' ),
-            ( 'p:', 'platform=', 'Use <platform> instead of local one' ),
-            ( 't', 'test', 'Make a dry run. Do not run JobAgent' ),
-            ( 'u:', 'url=', 'Use <url> to download tarballs' ),
-            ( 'r:', 'release=', 'DIRAC release to install' ),
-            ( 'n:', 'name=', 'Set <Site> as Site Name' ),
-            ( 'D:', 'disk=', 'Require at least <space> MB available' ),
-            ( 'M:', 'MaxCycles=', 'Maximum Number of JobAgent cycles to run' ),
-            ( 'N:', 'Name=', 'Use <CEName> to determine Site Name' ),
-            ( 'Q:', 'queue=', 'Queue name' ),
-            ( 'P:', 'path=', 'Install under <path>' ),
-            ( 'E', 'server', 'Make a full server installation' ),
-            ( 'S:', 'setup=', 'DIRAC Setup to use' ),
-            ( 'C:', 'configurationServer=', 'Configuration servers to use' ),
-            ( 'T:', 'CPUTime', 'Requested CPU Time' ),
-            ( 'G:', 'Group=', 'DIRAC Group to use' ),
-            ( 'O:', 'OwnerDN', 'Pilot OwnerDN (for private pilots)' ),
-            ( 'U', 'Upload', 'Upload compiled distribution (if built)' ),
-            ( 'V:', 'VO=', 'Virtual Organization' ),
-            ( 'W:', 'gateway=', 'Configure <gateway> as DIRAC Gateway during installation' ),
-            ( 's:', 'section=', 'Set base section for relative parsed options' ),
-            ( 'o:', 'option=', 'Option=value to add' ),
-            ( 'c', 'cert', 'Use server certificate instead of proxy' ),
-            ( 'R:', 'reference=', 'Use this pilot reference' ),
-            ( 'x:', 'execute=', 'Execute instead of JobAgent' ),
-          )
-
-installOpts = []
-configureOpts = []
-executeCmd = False
-
-optList, args = getopt.getopt( sys.argv[1:],
-                               "".join( [ opt[0] for opt in cmdOpts ] ),
-                               [ opt[1] for opt in cmdOpts ] )
-for o, v in optList:
-  if o in ( '-h', '--help' ):
-    print "Usage %s <opts>" % sys.argv[0]
-    for cmdOpt in cmdOpts:
-      print "%s %s : %s" % ( cmdOpt[0].ljust( 4 ), cmdOpt[1].ljust( 20 ), cmdOpt[2] )
-    sys.exit( 1 )
-  elif o in ( '-x', '--execute' ):
-    executeCmd = v
-  elif o in ( '-b', '--build' ):
-    installOpts.append( '-b' )
-  elif o == '-d' or o == '--debug':
-    cliParams.debug = True
-    installOpts.append( '-d' )
-  elif o == '-e' or o == '--extraPackages':
-    installOpts.append( '-e "%s"' % v )
-  elif o == '-g' or o == '--grid':
-    cliParams.gridVersion = v
-  elif o == '-i' or o == '--python':
-    cliParams.pythonVersion = v
-  elif o in ( '-l', '--project' ):
-    installOpts.append( "-l '%s'" % v )
-    cliParams.releaseProject = v
-  elif o == '-n' or o == '--name':
-    configureOpts.append( '-n "%s"' % v )
-    cliParams.site = v
-  elif o == '-p' or o == '--platform':
-    installOpts.append( '-p "%s"' % v )
-    cliParams.platform = v
-  elif o == '-r' or o == '--release':
-    installOpts.append( '-r "%s"' % v )
-    cliParams.releaseVersion = v
-  elif o == '-t' or o == '--test':
-    cliParams.dryRun = True
-  elif o == '-u' or o == '--url':
-    installOpts.append( '-u "%s"' % v )
-  elif o == '-N' or o == '--Name':
-    configureOpts.append( '-N "%s"' % v )
-    cliParams.ceName = v
-  elif o == '-Q' or o == '--queue':
-    cliParams.queueName = v  
-  elif o == '-D' or o == '--disk':
-    try:
-      cliParams.minDiskSpace = int( v )
-    except:
-      pass
-  elif o == '-M' or o == '--MaxCycles':
-    try:
-      cliParams.maxCycles = min( CliParams.MAX_CYCLES, int( v ) )
-    except:
-      pass
-  elif o == '-R' or o == '--reference':
-    cliParams.pilotReference = v
-  elif o in ( '-S', '--setup' ):
-    configureOpts.append( '-S "%s"' % v )
-  elif o in ( '-C', '--configurationServer' ):
-    configureOpts.append( '-C "%s"' % v )
-  elif o in ( '-P', '--path' ):
-    installOpts.append( '-P "%s"' % v )
-    rootPath = v
-  elif o in ( '-T', '--CPUTime' ):
-    cliParams.jobCPUReq = v
-  elif o in ( '-G', '--Group' ):
-    cliParams.userGroup = v
-  elif o in ( '-O', '--OwnerDN' ):
-    cliParams.userDN = v
-  elif o in ( '-U', '--Upload' ):
-    #TODO
-    pass
-  elif o in ( '-V', '--installation' ):
-    installOpts.append( '-V "%s"' % v )
-    configureOpts.append( 'defaults-%s.cfg' % v )
-  elif o in ( '-W', '--gateway' ):
-    configureOpts.append( '-W "%s"' % v )
-  elif o == '-E' or o == '--server':
-    installOpts.append( '-t "server"' )
-  elif o == '-o' or o == '--option':
-    configureOpts.append( '-o "%s"' % v )
-  elif o == '-s' or o == '--section':
-    configureOpts.append( '-s "%s"' % v )
-  elif o == '-c' or o == '--cert':
-    configureOpts.append( '--UseServerCertificate' )
-
-############################################################################
-# Locate installation script
-for path in ( pilotRootPath, originalRootPath, rootPath ):
-  installScript = os.path.join( path, installScriptName )
-  if os.path.isfile( installScript ):
-    break
-
-if not os.path.isfile( installScript ):
-  logERROR( "%s requires %s to exist in one of: %s, %s, %s" % ( pilotScriptName, installScriptName,
-                                                            pilotRootPath, originalRootPath, rootPath ) )
-  logINFO( "Trying to download it to %s..." % originalRootPath )
-  try:
-    remoteLocation = "http://lhcbproject.web.cern.ch/lhcbproject/dist/Dirac_project/dirac-install.py"
-    remoteFD = urllib2.urlopen( remoteLocation )
-    installScript = os.path.join( originalRootPath, installScriptName )
-    localFD = open( installScript, "w" )
-    localFD.write( remoteFD.read() )
-    localFD.close()
-    remoteFD.close()
-  except Exception, e:
-    logERROR( "Could not download %s..: %s" % ( remoteLocation, str( e ) ) )
-    sys.exit( 1 )
-
-try:
-  os.chmod( installScript, stat.S_IRWXU )
-except:
-  pass
-
-######################################################################
-
-if cliParams.gridVersion:
-  installOpts.append( "-g '%s'" % cliParams.gridVersion )
-
-if cliParams.pythonVersion:
-  installOpts.append( '-i "%s"' % cliParams.pythonVersion )
-
-######################################################################
-# Attempt to determine the flavour
-##
-
-pilotRef = 'Unknown'
-
-# Pilot reference is specified at submission
-if cliParams.pilotReference:
-  cliParams.flavour = 'DIRAC'
-  pilotRef = cliParams.pilotReference
-
-# Take the reference from the Torque batch system
-if os.environ.has_key( 'PBS_JOBID' ):
-  cliParams.flavour = 'SSHTorque'
-  pilotRef = 'sshtorque://'+cliParams.ceName+'/'+os.environ['PBS_JOBID']
-  cliParams.queueName = os.environ['PBS_QUEUE']
-  
-# Take the reference from the OAR batch system  
-if os.environ.has_key( 'OAR_JOBID' ):
-  cliParams.flavour = 'SSHOAR'
-  pilotRef = 'sshoar://'+cliParams.ceName+'/'+os.environ['OAR_JOBID']
-
-# Grid Engine
-if os.environ.has_key( 'JOB_ID' ):
-    cliParams.flavour = 'SSHGE'
-    pilotRef = 'sshge://'+cliParams.ceName+'/'+os.environ['JOB_ID']
-
-# Condor
-if os.environ.has_key( 'CONDOR_JOBID' ):
-  cliParams.flavour = 'SSHCondor'
-  pilotRef = 'sshcondor://'+cliParams.ceName+'/'+os.environ['CONDOR_JOBID']
-
-# LSF
-if os.environ.has_key( 'LSB_BATCH_JID' ):
-  cliParams.flavour = 'SSHLSF'
-  pilotRef = 'sshlsf://'+cliParams.ceName+'/'+os.environ['LSB_BATCH_JID']
-
-# This is the CREAM direct submission case
-if os.environ.has_key( 'CREAM_JOBID' ):
-  cliParams.flavour = 'CREAM'
-  pilotRef = os.environ['CREAM_JOBID']
-
-# If we still have the GLITE_WMS_JOBID, it means that the submission
-# was through the WMS, take this reference then
-if os.environ.has_key( 'EDG_WL_JOBID' ):
-  cliParams.flavour = 'LCG'
-  pilotRef = os.environ['EDG_WL_JOBID']
-
-if os.environ.has_key( 'GLITE_WMS_JOBID' ):
-  if os.environ['GLITE_WMS_JOBID'] != 'N/A':
-    cliParams.flavour = 'gLite'
-    pilotRef = os.environ['GLITE_WMS_JOBID']
-
-if os.environ.has_key( 'OSG_WN_TMP' ):
-  cliParams.flavour = 'OSG'
-
-# Direct SSH tunnel submission
-if os.environ.has_key( 'SSHCE_JOBID' ):
-  cliParams.flavour = 'SSH'
-  pilotRef = 'ssh://'+cliParams.ceName+'/'+os.environ['SSHCE_JOBID']  
-  
-# ARC case  
-if os.environ.has_key( 'GRID_GLOBAL_JOBID' ):
-  cliParams.flavour = 'ARC'
-  pilotRef = os.environ['GRID_GLOBAL_JOBID']     
-
-# This is for BOINC case
-if os.environ.has_key( 'BOINC_JOB_ID' ):
-  cliParams.flavour = 'BOINC'
-  pilotRef = os.environ['BOINC_JOB_ID']
-
-if cliParams.flavour == 'BOINC':
-  if os.environ.has_key('BOINC_USER_ID'):
-    cliParams.boincUserID = os.environ['BOINC_USER_ID']
-  if os.environ.has_key('BOINC_HOST_ID'):
-    cliParams.boincHostID = os.environ['BOINC_HOST_ID']
-  if os.environ.has_key('BOINC_HOST_PLATFORM'):
-    cliParams.boincHostPlatform = os.environ['BOINC_HOST_PLATFORM']
-  if os.environ.has_key('BOINC_HOST_NAME'):
-    cliParams.boincHostName = os.environ['BOINC_HOST_NAME']
-
-logDEBUG( "Flavour: %s; pilot reference: %s " % ( cliParams.flavour, pilotRef ) )
-
-configureOpts.append( '-o /LocalSite/GridMiddleware=%s' % cliParams.flavour )
-if pilotRef != 'Unknown':
-  configureOpts.append( '-o /LocalSite/PilotReference=%s' % pilotRef )
-
-# add options for BOINc
-if cliParams.boincUserID:
-  configureOpts.append( '-o /LocalSite/BoincUserID=%s' % cliParams.boincUserID )
-if cliParams.boincHostID:
-  configureOpts.append( '-o /LocalSite/BoincHostID=%s' % cliParams.boincHostID)
-if cliParams.boincHostPlatform:
-  configureOpts.append( '-o /LocalSite/BoincHostPlatform=%s' % cliParams.boincHostPlatform)
-if cliParams.boincHostName:
-  configureOpts.append( '-o /LocalSite/BoincHostName=%s' % cliParams.boincHostName )
-
-###
-# Try to get the CE name
-###
-#cliParams.ceName = 'Local'
-if cliParams.flavour in ['LCG','gLite','OSG']:
-  retCode, CE = executeAndGetOutput( 'glite-brokerinfo getCE || edg-brokerinfo getCE' )
-  if not retCode:
-    cliParams.ceName = CE.split( ':' )[0]
-    if len( CE.split( '/' ) ) > 1:
-      cliParams.queueName = CE.split( '/' )[1]
-    configureOpts.append( '-N "%s"' % cliParams.ceName )
-  elif os.environ.has_key( 'OSG_JOB_CONTACT' ):
-    # OSG_JOB_CONTACT String specifying the endpoint to use within the job submission
-    #                 for reaching the site (e.g. manager.mycluster.edu/jobmanager-pbs )
-    CE = os.environ['OSG_JOB_CONTACT']
-    cliParams.ceName = CE.split( '/' )[0]
-    if len( CE.split( '/' ) ) > 1:
-      cliParams.queueName = CE.split( '/' )[1]
-    configureOpts.append( '-N "%s"' % cliParams.ceName )
-  else:
-    logERROR( "There was an error executing brokerinfo. Setting ceName to local " )
-elif cliParams.flavour == "CREAM":
-  if os.environ.has_key( 'CE_ID' ):
-    cliParams.ceName = os.environ['CE_ID'].split( ':' )[0]
-    if os.environ['CE_ID'].count( "/" ):
-      cliParams.queueName = os.environ['CE_ID'].split( '/' )[1]
-    configureOpts.append( '-N "%s"' % cliParams.ceName )
-    #if cliParams.queueName:
-    #  configureOpts.append( '-o /LocalSite/CEQueue="%s"' % cliParams.queueName )
-
-if cliParams.queueName:
-  configureOpts.append( '-o /LocalSite/CEQueue=%s' % cliParams.queueName )
-if cliParams.ceName:
-  configureOpts.append( '-o /LocalSite/GridCE=%s' % cliParams.ceName )
-if cliParams.releaseVersion:
-  configureOpts.append( '-o /LocalSite/ReleaseVersion=%s' % cliParams.releaseVersion )
-if cliParams.releaseProject:
-  configureOpts.append( '-o /LocalSite/ReleaseProject=%s' % cliParams.releaseProject )
-
-###
-# Set the platform if defined
-###
-
-if cliParams.platform:
-  installOpts.append( '-p "%s"' % cliParams.platform )
-
-###
-# Set the group and the DN
-###
-
-if cliParams.userGroup:
-  configureOpts.append( '-o /AgentJobRequirements/OwnerGroup="%s"' % cliParams.userGroup )
-
-if cliParams.userDN:
-  configureOpts.append( '-o /AgentJobRequirements/OwnerDN="%s"' % cliParams.userDN )
-
-#############################################################################
-# Treat the OSG case
-
-osgDir = ''
-if cliParams.flavour == "OSG":
-  vo = cliParams.releaseProject.replace( 'DIRAC', '' ).upper()
-  if not vo:
-    vo = 'DIRAC'
-  osgDir = os.environ['OSG_WN_TMP']
-  # Make a separate directory per Project if it is defined
-  jobDir = os.path.basename( pilotRef )
-  if not jobDir:   # just in case
-    import random
-    jobDir = str( random.randint( 1000, 10000 ) )
-  osgDir = os.path.join( osgDir, vo, jobDir )
-  if not os.path.isdir(osgDir):
-    os.makedirs(osgDir)
-  os.chdir( osgDir )
-  try:
-    import shutil
-    shutil.copy( installScript, os.path.join( osgDir, installScriptName ) )
-  except Exception, x:
-    print sys.executable
-    print sys.version
-    print os.uname()
-    print x
-    raise x
-
-if os.environ.has_key( 'OSG_APP' ):
-  # Try to define it here although this will be only in the local shell environment
-  os.environ['VO_%s_SW_DIR' % vo] = os.path.join( os.environ['OSG_APP'], vo )
-
-if rootPath == originalRootPath:
-  # No special root path was requested
-  rootPath = os.getcwd()
-
-###
-# Do the installation
-###
-
-installCmd = "%s %s" % ( installScript, " ".join( installOpts ) )
-
-logDEBUG( "Installing with: %s" % installCmd )
-
-if os.system( installCmd ):
-  logERROR( "Could not make a proper DIRAC installation" )
-  sys.exit( 1 )
-
-###
-# Set the env to use the recently installed DIRAC
-###
-
-diracScriptsPath = os.path.join( rootPath, 'scripts' )
-sys.path.insert( 0, diracScriptsPath )
-
-###
-# Configure DIRAC
-###
-
-# Instead of dumping the Full configuration, include all Server in dirac.cfg
-configureOpts.append( '-I' )
-if cliParams.debug:
-  configureOpts.append( '-d' )
-configureCmd = "%s %s" % ( os.path.join( diracScriptsPath, "dirac-configure" ), " ".join( configureOpts ) )
-
-logDEBUG( "Configuring DIRAC with: %s" % configureCmd )
-
-if os.system( configureCmd ):
-  logERROR( "Could not configure DIRAC" )
-  sys.exit( 1 )
-
-###
-# Dump the CS to cache in file
-###
-
-# cfgFile = os.path.join( rootPath, "etc", "dirac.cfg" )
-# cacheScript = os.path.join( diracScriptsPath, "dirac-configuration-dump-local-cache" )
-# if os.system( "%s -f %s" % ( cacheScript, cfgFile ) ):
-#   logERROR( "Could not dump the CS to %s" % cfgFile )
-configureScript = os.path.join( diracScriptsPath, "dirac-configure" )
-
-###
-# Set the LD_LIBRARY_PATH and PATH
-###
-if not cliParams.platform:
-  platformPath = os.path.join( rootPath, "DIRAC", "Core", "Utilities", "Platform.py" )
-  platFD = open( platformPath, "r" )
-  PlatformModule = imp.load_module( "Platform", platFD, platformPath, ( "", "r", imp.PY_SOURCE ) )
-  platFD.close()
-  cliParams.platform = PlatformModule.getPlatformString()
-
-diracLibPath = os.path.join( rootPath, cliParams.platform, 'lib' )
-diracBinPath = os.path.join( rootPath, cliParams.platform, 'bin' )
-for envVarName in ( 'LD_LIBRARY_PATH', 'PYTHONPATH' ):
-  if envVarName in os.environ:
-    os.environ[ '%s_SAVE' % envVarName ] = os.environ[ envVarName ]
-    del( os.environ[ envVarName ] )
-  else:
-    os.environ[ '%s_SAVE' % envVarName ] = ""
-os.environ['LD_LIBRARY_PATH'] = "%s" % ( diracLibPath )
-os.environ['PATH'] = '%s:%s:%s' % ( diracBinPath, diracScriptsPath, os.getenv( 'PATH' ) )
-
-###
-# End of initialisation
-###
-
-#
-# Set the local architecture
-#
-
-architectureScriptName = "dirac-architecture"
-architectureScript = ""
-candidate = os.path.join( rootPath, "scripts", architectureScriptName )
-if os.path.isfile( candidate ):
-  architectureScript = candidate
-else:
-  # If the extension does not provide a dirac-architecture, use dirac-platform as default value
-  candidate = os.path.join( rootPath, "scripts", "dirac-platform" )
-  if os.path.isfile( candidate ):
-    architectureScript = candidate
-
-if architectureScript:
-  retCode, localArchitecture = executeAndGetOutput( architectureScript )
-  if not retCode:
-    localArchitecture = localArchitecture.strip()
-    # os.system( "%s -f %s -o '/LocalSite/Architecture=%s'" % ( cacheScript, cfgFile, localArchitecture ) )
-    # dirac-configure will not change existing cfg unless -U option is used.
-    os.system( "%s -F -o '/LocalSite/Architecture=%s'" % ( configureScript, localArchitecture ) )
-  else:
-    logERROR( "There was an error calling %s: %s" % ( architectureScript, localArchitecture ) )
-#
-# Get host and local user info
-#
-
-localUid = os.getuid()
-try:
-  import pwd
-  localUser = pwd.getpwuid( localUid )[0]
-except:
-  localUser = 'Unknown'
-
-logINFO( 'Uname      = %s' % " ".join( os.uname() ) )
-logINFO( 'Host Name  = %s' % socket.gethostname() )
-logINFO( 'Host FQDN  = %s' % socket.getfqdn() )
-logINFO( 'User Name  = %s' % localUser )
-logINFO( 'User Id    = %s' % localUid )
-logINFO( 'CurrentDir = %s' % rootPath )
-
-fileName = '/etc/redhat-release'
-if os.path.exists( fileName ):
-  f = open( fileName, 'r' )
-  logINFO( 'RedHat Release = %s' % f.read().strip() )
-  f.close()
-
-fileName = '/etc/lsb-release'
-if os.path.isfile( fileName ):
-  f = open( fileName, 'r' )
-  logINFO( 'Linux release:\n%s' % f.read().strip() )
-  f.close()
-
-fileName = '/proc/cpuinfo'
-if os.path.exists( fileName ):
-  f = open( fileName, 'r' )
-  cpu = f.readlines()
-  f.close()
-  nCPU = 0
-  for line in cpu:
-    if line.find( 'cpu MHz' ) == 0:
-      nCPU += 1
-      freq = line.split()[3]
-    elif line.find( 'model name' ) == 0:
-      CPUmodel = line.split( ': ' )[1].strip()
-  logINFO( 'CPU (model)    = %s' % CPUmodel )
-  logINFO( 'CPU (MHz)      = %s x %s' % ( nCPU, freq ) )
-
-fileName = '/proc/meminfo'
-if os.path.exists( fileName ):
-  f = open( fileName, 'r' )
-  mem = f.readlines()
-  f.close()
-  freeMem = 0
-  for line in mem:
-    if line.find( 'MemTotal:' ) == 0:
-      totalMem = int( line.split()[1] )
-    if line.find( 'MemFree:' ) == 0:
-      freeMem += int( line.split()[1] )
-    if line.find( 'Cached:' ) == 0:
-      freeMem += int( line.split()[1] )
-  logINFO( 'Memory (kB)    = %s' % totalMem )
-  logINFO( 'FreeMem. (kB)  = %s' % freeMem )
-=======
 import sys
 from types import ListType
->>>>>>> 58a9423e
 
 from pilotTools import Logger, pythonPathCheck, PilotParams, getCommand
 
@@ -685,97 +52,5 @@
       log.info( "Command %s instantiated from %s" % ( commandName, module ) )
       command.execute()
     else:
-<<<<<<< HEAD
-      logERROR( 'Failed to get Normalized length of the Queue' )
-  else:
-    logERROR( "There was an error calling dirac-wms-get-normalized-queue-length" )
-
-# Instead of using the Average reported by the Site, determine a Normalization
-#os.system( "dirac-wms-cpu-normalization -U" )
-
-#
-# further local configuration
-#
-
-inProcessOpts = ['-s /Resources/Computing/CEDefaults' ]
-inProcessOpts .append( '-o WorkingDirectory=%s' % rootPath )
-inProcessOpts .append( '-o GridCE=%s' % cliParams.ceName )
-if cliParams.flavour in ['LCG','gLite','OSG']:
-  inProcessOpts .append( '-o GridCEQueue=%s' % CE )
-inProcessOpts .append( '-o LocalAccountString=%s' % localUser )
-inProcessOpts .append( '-o TotalCPUs=%s' % 1 )
-inProcessOpts .append( '-o MaxCPUTime=%s' % ( int( cliParams.jobCPUReq ) ) )
-inProcessOpts .append( '-o CPUTime=%s' % ( int( cliParams.jobCPUReq ) ) )
-inProcessOpts .append( '-o MaxRunningJobs=%s' % 1 )
-# To prevent a wayward agent picking up and failing many jobs.
-inProcessOpts .append( '-o MaxTotalJobs=%s' % 10 )
-
-
-jobAgentOpts = [ '-o MaxCycles=%s' % cliParams.maxCycles ]
-# jobAgentOpts.append( '-o CEUniqueID=%s' % JOB_AGENT_CE )
-if cliParams.debug:
-  jobAgentOpts.append( '-o LogLevel=DEBUG' )
-
-if cliParams.userGroup:
-  logINFO( 'Setting DIRAC Group to "%s"' % cliParams.userGroup )
-  inProcessOpts .append( '-o OwnerGroup="%s"' % cliParams.userGroup )
-
-if cliParams.userDN:
-  logINFO( 'Setting Owner DN to "%s"' % cliParams.userDN )
-  inProcessOpts .append( '-o OwnerDN="%s"' % cliParams.userDN )
-
-# Find any .cfg file uploaded with the sandbox
-extraCFG = []
-for i in os.listdir( rootPath ):
-  cfg = os.path.join( rootPath, i )
-  if os.path.isfile( cfg ) and re.search( '.cfg&', cfg ):
-    extraCFG.append( cfg )
-
-if executeCmd:
-  #Execute user command
-  logINFO( "Executing user defined command: %s" % executeCmd )
-  sys.exit( os.system( "source bashrc; %s" % executeCmd ) / 256 )
-
-#
-# Start the job agent
-#
-logINFO( 'Starting JobAgent' )
-os.environ['PYTHONUNBUFFERED'] = 'yes'
-
-diracAgentScript = os.path.join( rootPath, "scripts", "dirac-agent" )
-jobAgent = '%s WorkloadManagement/JobAgent %s %s %s' % ( diracAgentScript,
-                                                         " ".join( jobAgentOpts ),
-                                                         " ".join( inProcessOpts ),
-                                                         " ".join( extraCFG ) )
-
-logINFO( "JobAgent execution command:\n%s" % jobAgent )
-
-if not cliParams.dryRun:
-  os.system( jobAgent )
-
-fs = os.statvfs( rootPath )
-# bsize;    /* file system block size */
-# frsize;   /* fragment size */
-# blocks;   /* size of fs in f_frsize units */
-# bfree;    /* # free blocks */
-# bavail;   /* # free blocks for non-root */
-# files;    /* # inodes */
-# ffree;    /* # free inodes */
-# favail;   /* # free inodes for non-root */
-# flag;     /* mount flags */
-# namemax;  /* maximum filename length */
-diskSpace = fs[4] * fs[0] / 1024 / 1024
-logINFO( 'DiskSpace (MB) = %s' % diskSpace )
-ret = os.system( 'dirac-proxy-info' )
-
-# Do some cleanup
-if os.environ.has_key( 'OSG_WN_TMP' ) and osgDir:
-  os.chdir( originalRootPath )
-  import shutil
-  shutil.rmtree( osgDir )
-
-sys.exit( 0 )
-=======
       log.error( "Command %s could not be instantiated" % commandName )
       sys.exit( -1 )
->>>>>>> 58a9423e
