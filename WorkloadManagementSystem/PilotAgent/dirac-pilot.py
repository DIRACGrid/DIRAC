#!/usr/bin/env python
# $HeadURL$
"""
 Perform initial sanity checks on WN, installs and configures DIRAC and runs
 Job Agent to execute pending workload on WMS.
 It requires dirac-install script to be sitting in the same directory.
"""
__RCSID__ = "$Id$"

import os
import sys
import getopt
import urllib2
import stat
import socket
import imp
import re
import time
import pickle

cmdOpts = ( ( 'b', 'build', 'Force local compilation' ),
            ( 'd', 'debug', 'Set debug flag' ),
            ( 'e:', 'extraPackages=', 'Extra packages to install (comma separated)' ),
            ( 'g:', 'grid=', 'lcg tools package version' ),
            ( 'h', 'help', 'Show this help' ),
            ( 'i:', 'python=', 'Use python<24|25> interpreter' ),
            ( 'l:', 'project=', 'Project to install' ),
            ( 'p:', 'platform=', 'Use <platform> instead of local one' ),
            ( 't', 'test', 'Make a dry run. Do not run JobAgent' ),
            ( 'u:', 'url=', 'Use <url> to download tarballs' ),
            ( 'r:', 'release=', 'DIRAC release to install' ),
            ( 'n:', 'name=', 'Set <Site> as Site Name' ),
            ( 'D:', 'disk=', 'Require at least <space> MB available' ),
            ( 'M:', 'MaxCycles=', 'Maximum Number of JobAgent cycles to run' ),
            ( 'N:', 'Name=', 'Use <CEName> to determine Site Name' ),
            ( 'P:', 'path=', 'Install under <path>' ),
            ( 'E', 'server', 'Make a full server installation' ),
            ( 'S:', 'setup=', 'DIRAC Setup to use' ),
            ( 'C:', 'configurationServer=', 'Configuration servers to use' ),
            ( 'T:', 'CPUTime', 'Requested CPU Time' ),
            ( 'G:', 'Group=', 'DIRAC Group to use' ),
            ( 'O:', 'OwnerDN', 'Pilot OwnerDN (for private pilots)' ),
            ( 'U', 'Upload', 'Upload compiled distribution (if built)' ),
            ( 'V:', 'VO=', 'Virtual Organization' ),
            ( 'W:', 'gateway=', 'Configure <gateway> as DIRAC Gateway during installation' ),
            ( 's:', 'section=', 'Set base section for relative parsed options' ),
            ( 'o:', 'option=', 'Option=value to add' ),
            ( 'c', 'cert', 'Use server certificate instead of proxy' ),
            ( 'R:', 'reference=', 'Use this pilot reference' ),
            ( 'x:', 'execute=', 'Execute instead of JobAgent' ),
          )


rootPath = os.getcwd()
workingDir = os.getcwd()  # it is the directory where the dirac.cfg is created, in traditional installation is = to the rootPath
originalRootPath = os.getcwd()
installScript = ''
installScriptName = ''
<<<<<<< HEAD
SetDebug = False
=======
>>>>>>> 3bb261e3



def main():
  pythonpathCheck()
  install = InstallDIRAC()
  install.setInstallOpt()
  install.execute()
  diracScript = os.path.join( rootPath, 'scripts' )
<<<<<<< HEAD
=======
  print 'in diracPilotLast main %s' % rootPath
>>>>>>> 3bb261e3
  configure = ConfigureDIRAC( diracScript = diracScript, rootPath = rootPath, EnviRon = '', noCert = True )
  configure.setConfigureOpt()
  configure.execute()
  configure.setInProcessOpts()
  configure.startJobAgent()


class InstallDIRAC( object ):

  def __init__( self ):
    self.installOpts = []
    self.gridVersion = '2013-04-22'
    self.pythonVersion = '26'
    self.platform = ""
    self.rootPath = ''

  def setInstallOpt( self ):
<<<<<<< HEAD

    """Setup installation parameters"""

=======
    """setta i parametri di installazione"""
>>>>>>> 3bb261e3
    global rootPath
    optList, __args__ = getopt.getopt( sys.argv[1:],
                               "".join( [ opt[0] for opt in cmdOpts ] ),
                               [ opt[1] for opt in cmdOpts ] )
<<<<<<< HEAD

    logDEBUG( 'PARAMETER [%s]' % ', '.join( map( str, optList ) ) )
=======
    print 'PARAMETER [%s]' % ', '.join( map( str, optList ) )
>>>>>>> 3bb261e3

    for o, v in optList:
      if o in ( '-h', '--help' ):
        print "Usage %s <opts>" % sys.argv[0]
        for cmdOpt in cmdOpts:
          print "%s %s : %s" % ( cmdOpt[0].ljust( 4 ), cmdOpt[1].ljust( 20 ), cmdOpt[2] )
        sys.exit( 1 )
      elif o in ( '-b', '--build' ):
        self.installOpts.append( '-b' )
      elif o == '-d' or o == '--debug':
        self.installOpts.append( '-d' )
      elif o == '-e' or o == '--extraPackages':
        self.installOpts.append( '-e "%s"' % v )
      elif o == '-g' or o == '--grid':
        self.gridVersion = v
      elif o == '-i' or o == '--python':
        self.pythonVersion = v
      elif o in ( '-l', '--project' ):
        self.installOpts.append( "-l '%s'" % v )
      elif o == '-p' or o == '--platform':
        self.platform = v 
      elif o == '-r' or o == '--release':
        v = v.split(',',1)[0] # for traditional DIRAC Installation take the first release from the list of accepted release
        self.installOpts.append( '-r "%s"' % v )
      elif o == '-u' or o == '--url':
        self.installOpts.append( '-u "%s"' % v )
      elif o in ( '-P', '--path' ):
        self.installOpts.append( '-P "%s"' % v )
        rootPath = v
      elif o in ( '-V', '--installation' ):
        self.installOpts.append( '-V "%s"' % v )
      elif o == '-E' or o == '--server':
        self.installOpts.append( '-t "server"' )

    if self.gridVersion:
      self.installOpts.append( "-g '%s'" % self.gridVersion )
    if self.pythonVersion:
      self.installOpts.append( "-i '%s'" % self.pythonVersion )
    if self.platform:
      self.installOpts.append( '-p "%s"' % self.platform )


<<<<<<< HEAD
    logDEBUG( 'INSTALL OPTIONS [%s]' % ', '.join( map( str, self.installOpts ) ) )
    
    
  def execute( self ):

=======
    print 'INSTALL [%s]' % ', '.join( map( str, self.installOpts ) )
    
    
  def execute( self ):
>>>>>>> 3bb261e3
    try:
      pilotScript = os.path.realpath( __file__ )  # in old python versions __file__ is not defined
    except:
      pilotScript = os.path.realpath( sys.argv[0] )
    pilotScriptName = os.path.basename( pilotScript )
    pilotRootPath = os.path.dirname( pilotScript )

    installScriptName = 'dirac-install.py'
    originalRootPath = os.getcwd()
    rootPath = os.getcwd()
<<<<<<< HEAD

    ############################################################################
    # Locate installation script

=======
    ############################################################################
    # Locate installation script
>>>>>>> 3bb261e3
    for path in ( pilotRootPath, originalRootPath, rootPath ):
      installScript = os.path.join( path, installScriptName )
      if os.path.isfile( installScript ):
        break

    if not os.path.isfile( installScript ):
      logERROR( "%s requires %s to exist in one of: %s, %s, %s" % ( pilotScriptName, installScriptName,
                                                            pilotRootPath, originalRootPath, rootPath ) )
      logINFO( "Trying to download it to %s..." % originalRootPath )
      try:
        remoteLocation = "http://lhcbproject.web.cern.ch/lhcbproject/dist/Dirac_project/dirac-install.py"  # this should change
        remoteFD = urllib2.urlopen( remoteLocation )
        installScript = os.path.join( originalRootPath, installScriptName )
        localFD = open( installScript, "w" )
        localFD.write( remoteFD.read() )
        localFD.close()
        remoteFD.close()
      except Exception, e:
        logERROR( "Could not download %s..: %s" % ( remoteLocation, str( e ) ) )
        sys.exit( 1 )

    try:
      os.chmod( installScript, stat.S_IRWXU )  # change permission of the script
    except:
      pass

    #############################################################################
    # Do the installation

    installCmd = "%s %s" % ( installScript, " ".join( self.installOpts ) )
    logDEBUG( "Installing with: %s" % installCmd )
    if os.system( installCmd ):
      logERROR( "Could not make a proper DIRAC installation" )
      sys.exit( 1 )
  
  
    #############################################################################
    # Version print
  def printVersion( self ):
<<<<<<< HEAD

=======
>>>>>>> 3bb261e3
    logINFO( "Running %s" % " ".join( sys.argv ) )
    try:
      fd = open( "%s.run" % sys.argv[0], "w" )
      pickle.dump( sys.argv[1:], fd )
      fd.close()
    except:
      pass
    logINFO( "Version %s" % __RCSID__ )
<<<<<<< HEAD
    
    


class ConfigureDIRAC( object ):
  
  def __init__( self, diracScript, rootPath, EnviRon, noCert ):
    """
    diracScript is the path of the script files;
    rootPath is the local path of DIRAC, it is used as path where to install DIRAC for traditional installation and as path where to create the dirac.cfg for VOs specific installation
    EnviRon is a dictionary containing the set-up environment of a specific experiment
    noCert it is True when the setup is not Certification and it is False when the setup is certification
    """

    self.configureOpts = []
    self.inProcessOpts = []
    self.jobAgentOpts = []
    self.flavour = 'DIRAC'
    self.PilotReference = ''
    self.boincUserID = ''  #  The user ID in a BOINC computing element
    self.boincHostPlatform = ''  # The os type of the host machine running the pilot, not the virtual machine
    self.boincHostID = ''  # the host id in a  BOINC computing element
    self.boincHostName = ''  # the host name of the host machine running the pilot, not the virtual machine
    self.EnviRon = EnviRon 
    self.voFlag = False
    self.noCert = noCert
    if self.EnviRon:  # if the dictionary containing the environment of LHCbDirac is not empty, the voFlag is set to True to indicate the LHCbVo
      self.voFlag = True
      logDEBUG( 'voFlag %s' % self.voFlag )
    self.ceName = ""
    self.queueName = ""
    self.releaseVersionList = []
    self.releaseVersion = '' 
    self.releaseProject = ''
    self.diracScriptsPath = diracScript  # Set the env to use the recently installed DIRAC
    sys.path.insert( 0, self.diracScriptsPath )
    self.rootPath = rootPath
    self.inProcessOpts=[]
    self.jobCPUReq = 900
    self.maxCycles = 100
    self.userGroup = ""
    self.userDN = ""
    self.CE = ""
    self.platform = ""
    self.minDiskSpace = 2560 #MB
    self.dryRun = False
    self.testVOMSOK = False
    self.site = ""
 
  def setInProcessOpts( self ):

    global workingDir
    localUid = os.getuid()
    try:
      import pwd
      localUser = pwd.getpwuid( localUid )[0]
    except:
      localUser = 'Unknown'
    logINFO( 'User Name  = %s' % localUser )
    logINFO( 'User Id    = %s' % localUid )
    self.inProcessOpts = ['-s /Resources/Computing/CEDefaults' ]
    self.inProcessOpts.append( '-o WorkingDirectory=%s' % workingDir )
    self.inProcessOpts.append( '-o GridCE=%s' % self.ceName )
    if self.flavour in ['LCG', 'gLite', 'OSG']:
      self.inProcessOpts.append( '-o GridCEQueue=%s' % self.CE )
    self.inProcessOpts.append( '-o LocalAccountString=%s' % localUser )
    self.inProcessOpts.append( '-o TotalCPUs=%s' % 1 )
    self.inProcessOpts.append( '-o MaxCPUTime=%s' % ( int( self.jobCPUReq ) ) )
    self.inProcessOpts.append( '-o CPUTime=%s' % ( int( self.jobCPUReq ) ) )
    self.inProcessOpts.append( '-o MaxRunningJobs=%s' % 1 )
    # To prevent a wayward agent picking up and failing many jobs.
    self.inProcessOpts.append( '-o MaxTotalJobs=%s' % 10 )
    self.jobAgentOpts= ['-o MaxCycles=%s' % self.maxCycles]
    
    # jobAgentOpts.append( '-o CEUniqueID=%s' % JOB_AGENT_CE )
    if SetDebug:
      self.jobAgentOpts.append( '-o LogLevel=DEBUG' )

    if self.userGroup:
      logINFO( 'Setting DIRAC Group to "%s"' % self.userGroup )
      self.inProcessOpts .append( '-o OwnerGroup="%s"' % self.userGroup )

    if self.userDN:
      logINFO( 'Setting Owner DN to "%s"' % self.userDN )
      self.inProcessOpts .append( '-o OwnerDN="%s"' % self.userDN )

    
  def setConfigureOpt( self ):
    """Setup configuration parameters"""

    optList, __args__ = getopt.getopt( sys.argv[1:],
                               "".join( [ opt[0] for opt in cmdOpts ] ),
                               [ opt[1] for opt in cmdOpts ] )
    for o, v in optList:
      if o in ( '-h', '--help' ):
        print "Usage %s <opts>" % sys.argv[0]
        for cmdOpt in cmdOpts:
          print "%s %s : %s" % ( cmdOpt[0].ljust( 4 ), cmdOpt[1].ljust( 20 ), cmdOpt[2] )
        sys.exit( 1 )
      elif o == '-n' or o == '--name':
        self.configureOpts.append( '-n "%s"' % v )
        self.site = v
      elif o == '-N' or o == '--Name':
        self.configureOpts.append( '-N "%s"' % v )
        self.ceName = v
      elif o == '-R' or o == '--reference':
        self.pilotReference = v
      elif o == '-d' or o == '--debug':
        self.configureOpts.append( '-d' )
        SetDebug = True
      elif o in ( '-S', '--setup' ):
        self.configureOpts.append( '-S "%s"' % v )
      elif o in ( '-C', '--configurationServer' ):
        self.configureOpts.append( '-C "%s"' % v )
      elif o in ( '-G', '--Group' ):
        self.userGroup = v
      elif o in ( '-O', '--OwnerDN' ):
        self.userDN = v
      elif o == '-t' or o == '--test':
        self.dryRun = True
      elif o in ( '-V', '--installation' ):
        #self.configureOpts.append( 'defaults-%s.cfg' % v )
        self.configureOpts.append('-V "%s"' % v)
      elif o == '-p' or o == '--platform':
        self.platform = v  
      elif o == '-D' or o == '--disk':
        try:
          self.minDiskSpace = int( v )
        except:
          pass
      elif o == '-r' or o == '--release':
        self.releaseVersionList = v
        self.releaseVersion = v.split(',',1)[0]
      elif o in ( '-l', '--project' ):
        self.releaseProject = v
        self.configureOpts.append( '-o /LocalSite/ReleaseProject=%s' % v )
      elif o in ( '-W', '--gateway' ):
        self.configureOpts.append( '-W "%s"' % v )
      elif o == '-o' or o == '--option':
        self.configureOpts.append( '-o "%s"' % v )
      elif o == '-s' or o == '--section':
        self.configureOpts.append( '-s "%s"' % v )
      elif o == '-c' or o == '--cert':
        self.configureOpts.append( '--UseServerCertificate' )
    
    self.setFlavour()
    self.configureOpts.append( '-o /LocalSite/GridMiddleware=%s' % self.flavour )
  
    if self.userGroup:
      self.configureOpts.append( '-o /AgentJobRequirements/OwnerGroup="%s"' % self.userGroup )

    if self.userDN:
      self.configureOpts.append( '-o /AgentJobRequirements/OwnerDN="%s"' % v )


    if self.PilotReference != 'Unknown':
      self.configureOpts.append( '-o /LocalSite/PilotReference=%s' % self.PilotReference )
    # add options for BOINc
    if self.boincUserID:
      self.configureOpts.append( '-o /LocalSite/BoincUserID=%s' % self.boincUserID )
    if self.boincHostID:
      self.configureOpts.append( '-o /LocalSite/BoincHostID=%s' % self.boincHostID )
    if self.boincHostPlatform:
      self.configureOpts.append( '-o /LocalSite/BoincHostPlatform=%s' % self.boincHostPlatform )
    if self.boincHostName:
      self.configureOpts.append( '-o /LocalSite/BoincHostName=%s' % self.boincHostName )


    self.getCEName()
    self.configureOpts.append( '-N "%s"' % self.ceName )
    if self.queueName:
      self.configureOpts.append( '-o /LocalSite/CEQueue=%s' % self.queueName )
    if self.ceName:
      self.configureOpts.append( '-o /LocalSite/GridCE=%s' % self.ceName )
    if self.voFlag:
      logINFO( 'Setting voFlag to "%s"' % self.voFlag )
      self.configureOpts.append('-x')
    logDEBUG ( 'CONFIGURE [%s]' % ', '.join( map( str, self.configureOpts ) ) )

    
  def setFlavour(self):

    pilotRef = 'Unknown'

    # Pilot reference is specified at submission
    if self.PilotReference:
      self.flavour = 'DIRAC'
      pilotRef = self.PilotReference

    # Take the reference from the Torque batch system
    if os.environ.has_key( 'PBS_JOBID' ):
      self.flavour = 'SSHTorque'
      pilotRef = 'sshtorque://' + self.ceName + '/' + os.environ['PBS_JOBID']
      self.queueName = os.environ['PBS_QUEUE']

    # Grid Engine
    if os.environ.has_key( 'JOB_ID' ):
      self.flavour = 'SSHGE'
      pilotRef = 'sshge://' + self.ceName + '/' + os.environ['JOB_ID']

    # Condor
    if os.environ.has_key( 'CONDOR_JOBID' ):
      self.flavour = 'SSHCondor'
      pilotRef = 'sshcondor://' + self.ceName + '/' + os.environ['CONDOR_JOBID']

    # LSF
    if os.environ.has_key( 'LSB_BATCH_JID' ):
      self.flavour = 'SSHLSF'
      pilotRef = 'sshlsf://' + self.ceName + '/' + os.environ['LSB_BATCH_JID']

    # This is the CREAM direct submission case
    if os.environ.has_key( 'CREAM_JOBID' ):
      self.flavour = 'CREAM'
      pilotRef = os.environ['CREAM_JOBID']

    # If we still have the GLITE_WMS_JOBID, it means that the submission
    # was through the WMS, take this reference then
    if os.environ.has_key( 'EDG_WL_JOBID' ):
      self.flavour = 'LCG'
      pilotRef = os.environ['EDG_WL_JOBID']

    if os.environ.has_key( 'GLITE_WMS_JOBID' ):
      if os.environ['GLITE_WMS_JOBID'] != 'N/A':
        self.flavour = 'gLite'
        pilotRef = os.environ['GLITE_WMS_JOBID']

    if os.environ.has_key( 'OSG_WN_TMP' ):
      self.flavour = 'OSG'

    self.OSG()

    # Direct SSH tunnel submission
    if os.environ.has_key( 'SSHCE_JOBID' ):
      self.flavour = 'SSH'
      pilotRef = 'ssh://' + self.ceName + '/' + os.environ['SSHCE_JOBID']

    # ARC case
    if os.environ.has_key( 'GRID_GLOBAL_JOBID' ):
      self.flavour = 'ARC'
      pilotRef = os.environ['GRID_GLOBAL_JOBID']

    # This is for BOINC case
    if os.environ.has_key( 'BOINC_JOB_ID' ):
      self.flavour = 'BOINC'
      pilotRef = os.environ['BOINC_JOB_ID']

    if self.flavour == 'BOINC':
      if os.environ.has_key( 'BOINC_USER_ID' ):
        self.boincUserID = os.environ['BOINC_USER_ID']
      if os.environ.has_key( 'BOINC_HOST_ID' ):
        self.boincHostID = os.environ['BOINC_HOST_ID']
      if os.environ.has_key( 'BOINC_HOST_PLATFORM' ):
        self.boincHostPlatform = os.environ['BOINC_HOST_PLATFORM']
      if os.environ.has_key( 'BOINC_HOST_NAME' ):
        self.boincHostName = os.environ['BOINC_HOST_NAME']

    logDEBUG( "Flavour: %s; pilot reference: %s " % ( self.flavour, pilotRef ) )

    self.PilotReference = pilotRef


  def getCEName ( self ):

    if self.flavour in ['LCG', 'gLite', 'OSG']:
      retCode, self.CE = executeAndGetOutput( 'glite-brokerinfo getCE || edg-brokerinfo getCE',self.EnviRon)
      if not retCode:
        self.ceName = self.CE.split( ':' )[0]
        if len( self.CE.split( '/' ) ) > 1:
          self.queueName = self.CE.split( '/' )[1]
      # configureOpts.append( '-N "%s"' % cliParams.ceName )
      elif os.environ.has_key( 'OSG_JOB_CONTACT' ):
    # OSG_JOB_CONTACT String specifying the endpoint to use within the job submission
    #                 for reaching the site (e.g. manager.mycluster.edu/jobmanager-pbs )
        CE = os.environ['OSG_JOB_CONTACT']
        self.ceName = CE.split( '/' )[0]
        if len( CE.split( '/' ) ) > 1:
          self.queueName = CE.split( '/' )[1]
      # configureOpts.append( '-N "%s"' % cliParams.ceName )
      else:
        logERROR( "There was an error executing brokerinfo. Setting ceName to local " )
    elif self.flavour == "CREAM":
      if os.environ.has_key( 'CE_ID' ):
        self.ceName = os.environ['CE_ID'].split( ':' )[0]
        if os.environ['CE_ID'].count( "/" ):
          self.queueName = os.environ['CE_ID'].split( '/' )[1]



  def OSG ( self ):

    """ Treat the OSG case """
    osgDir = ''
    if self.flavour == "OSG":
      vo = self.releaseProject.replace( 'DIRAC', '' ).upper()
      if not vo:
        vo = 'DIRAC'
      osgDir = os.environ['OSG_WN_TMP']
      # Make a separate directory per Project if it is defined
      jobDir = os.path.basename( self.PilotReference )
      if not jobDir:  # just in case
        import random
        jobDir = str( random.randint( 1000, 10000 ) )
      osgDir = os.path.join( osgDir, vo, jobDir )
      if not os.path.isdir( osgDir ):
        os.makedirs( osgDir )
      os.chdir( osgDir )
      try:
        import shutil
        shutil.copy( installScript, os.path.join( osgDir, installScriptName ) )
      except Exception, x:
        print sys.executable
        print sys.version
        print os.uname()
        print x
        raise x
    if os.environ.has_key( 'OSG_APP' ):
    # Try to define it here although this will be only in the local shell environment
      os.environ['VO_%s_SW_DIR' % vo] = os.path.join( os.environ['OSG_APP'], vo )

    #if self.rootPath == originalRootPath:
      # No special root path was requested
      #rootPath = os.getcwd()  
    
  def execute( self ):
    """ Configure DIRAC """

    # Instead of dumping the Full configuration, include all Server in dirac.cfg

    self.configureOpts.append('-o /LocalSite/ReleaseVersion=%s' % self.releaseVersion)
    self.configureOpts.append( '-I' )

    # just for test when normal installation
    __result__ = os.system( "cp /home/dirac/test/dirac-configure.py /home/dirac/test/DIRAC/Core/scripts/dirac-configure.py" )

    # for test when cvmfs
    #configureCmd = "python %s %s" % ( os.path.join( "/home/dirac/test/", "dirac-configure.py" ), " ".join( self.configureOpts ) )
    
    configureCmd = "python %s %s" % ( os.path.join( self.diracScriptsPath, "dirac-configure" ), " ".join( self.configureOpts ) )

    logDEBUG( "Configuring DIRAC with: %s" % configureCmd )
    retCode, __outData__ = executeAndGetOutput( configureCmd, self.EnviRon )

    if retCode:
      logERROR( "Could not configure DIRAC" )
      sys.exit( 1 )

    # Dump the CS to cache in file

    # cfgFile = os.path.join( rootPath, "etc", "dirac.cfg" )
    # cacheScript = os.path.join( diracScriptsPath, "dirac-configuration-dump-local-cache" )
    # if os.system( "%s -f %s" % ( cacheScript, cfgFile ) ):
    #   logERROR( "Could not dump the CS to %s" % cfgFile )
    configureScript = os.path.join( self.diracScriptsPath, "dirac-configure" )


    # Set the LD_LIBRARY_PATH and PATH

    if not self.platform:
      platformPath = os.path.join(self.rootPath, "DIRAC", "Core", "Utilities", "Platform.py" )
      platFD = open( platformPath, "r" )
      PlatformModule = imp.load_module( "Platform", platFD, platformPath, ( "", "r", imp.PY_SOURCE ) )
      platFD.close()
      self.platform = PlatformModule.getPlatformString()

    if not self.EnviRon or not self.noCert:  # if traditional installation
      if self.testVOMSOK:
      # Check voms-proxy-info before touching the original PATH and LD_LIBRARY_PATH
        os.system( 'which voms-proxy-info && voms-proxy-info -all' )

      diracLibPath = os.path.join( self.rootPath, self.platform, 'lib' )
      diracBinPath = os.path.join( self.rootPath, self.platform, 'bin' )
      for envVarName in ( 'LD_LIBRARY_PATH', 'PYTHONPATH' ):
        if envVarName in os.environ:
          os.environ[ '%s_SAVE' % envVarName ] = os.environ[ envVarName ]
          del( os.environ[ envVarName ] )
        else:
          os.environ[ '%s_SAVE' % envVarName ] = ""
      os.environ['LD_LIBRARY_PATH'] = "%s" % ( diracLibPath )
      os.environ['PATH'] = '%s:%s:%s' % ( diracBinPath, self.diracScriptsPath, os.getenv( 'PATH' ) )

    #########################################################################################################################
    # Check proxy

    retCode, __outData__ = executeAndGetOutput( 'dirac-proxy-info', self.EnviRon )
    if self.testVOMSOK:
      retCode, __outData__ = executeAndGetOutput( 'dirac-proxy-info | grep -q fqan', self.EnviRon )
      if retCode != 0:
        retCode, __outData__ = executeAndGetOutput( 'dirac-proxy-info 2>&1 | mail -s "dirac-pilot: missing voms certs at %s" dirac.alarms@gmail.com' % self.site, self.EnviRon )
        sys.exit( -1 )

    ##########################################################################################################################
    # Set the local architecture

    if not self.EnviRon or not self.noCert:  # if traditional installation
      architectureScriptName = "dirac-architecture"
      architectureScript = ""
      candidate = os.path.join( self.rootPath, "scripts", architectureScriptName )
      if os.path.isfile( candidate ):
        architectureScript = candidate
      else:
      # If the extension does not provide a dirac-architecture, use dirac-platform as default value
        candidate = os.path.join( self.rootPath, "scripts", "dirac-platform" )
        if os.path.isfile( candidate ):
          architectureScript = candidate

      if architectureScript:
        retCode, localArchitecture = executeAndGetOutput( architectureScript,self.EnviRon)  
        if not retCode:
          localArchitecture = localArchitecture.strip()
          os.environ['CMTCONFIG'] = localArchitecture
          logINFO( 'Setting CMTCONFIG=%s' % localArchitecture )
        # os.system( "%s -f %s -o '/LocalSite/Architecture=%s'" % ( cacheScript, cfgFile, localArchitecture ) )
        # dirac-configure will not change existing cfg unless -U option is used.
          os.system( "%s -F -o '/LocalSite/Architecture=%s'" % ( configureScript, localArchitecture ) )
        else:
          logERROR( "There was an error calling %s" % architectureScript )

   ###############################################################################################################################
   # Get host and local user info

    logINFO( 'Uname      = %s' % " ".join( os.uname() ) )
    logINFO( 'Host Name  = %s' % socket.gethostname() )
    logINFO( 'Host FQDN  = %s' % socket.getfqdn() )
    logINFO( 'workingDir = %s' % workingDir )  # this could be different than rootPath
    
    fileName = '/etc/redhat-release'
    if os.path.exists( fileName ):
      f = open( fileName, 'r' )
      logINFO( 'RedHat Release = %s' % f.read().strip() )
      f.close()

    fileName = '/etc/lsb-release'
    if os.path.isfile( fileName ):
      f = open( fileName, 'r' )
      logINFO( 'Linux release:\n%s' % f.read().strip() )
      f.close()

    fileName = '/proc/cpuinfo'
    if os.path.exists( fileName ):
      f = open( fileName, 'r' )
      cpu = f.readlines()
      f.close()
      nCPU = 0
      for line in cpu:
        if line.find( 'cpu MHz' ) == 0:
          nCPU += 1
          freq = line.split()[3]
        elif line.find( 'model name' ) == 0:
          CPUmodel = line.split( ': ' )[1].strip()
      logINFO( 'CPU (model)    = %s' % CPUmodel )
      logINFO( 'CPU (MHz)      = %s x %s' % ( nCPU, freq ) )

    fileName = '/proc/meminfo'
    if os.path.exists( fileName ):
      f = open( fileName, 'r' )
      mem = f.readlines()
      f.close()
      freeMem = 0
      for line in mem:
        if line.find( 'MemTotal:' ) == 0:
          totalMem = int( line.split()[1] )
        if line.find( 'MemFree:' ) == 0:
          freeMem += int( line.split()[1] )
        if line.find( 'Cached:' ) == 0:
          freeMem += int( line.split()[1] )
      logINFO( 'Memory (kB)    = %s' % totalMem )
      logINFO( 'FreeMem. (kB)  = %s' % freeMem )

   ##############################################################################################################################
   # Disk space check

    #fs = os.statvfs( rootPath )
    fs = os.statvfs( workingDir )
    # bsize;    /* file system block size */
    # frsize;   /* fragment size */
    # blocks;   /* size of fs in f_frsize units */
    # bfree;    /* # free blocks */
    # bavail;   /* # free blocks for non-root */
    # files;    /* # inodes */
    # ffree;    /* # free inodes */
    # favail;   /* # free inodes for non-root */
    # flag;     /* mount flags */
    # namemax;  /* maximum filename length */
    diskSpace = fs[4] * fs[0] / 1024 / 1024
    logINFO( 'DiskSpace (MB) = %s' % diskSpace )

    if diskSpace < self.minDiskSpace:
      logERROR( '%s MB < %s MB, not enough local disk space available, exiting'
                  % ( diskSpace, self.minDiskSpace ) )
      sys.exit( 1 )
      
  
  def getCPURequirement(self):
    """ Get job CPU requirement and queue normalization """

    if self.flavour in ['LCG', 'gLite', 'OSG']:
      logINFO( 'CE = %s' % self.CE )
      logINFO( 'LCG_SITE_CE = %s' % self.ceName )

      retCode, queueNormList = executeAndGetOutput( 'dirac-wms-get-queue-normalization %s' % self.CE,self.EnviRon )
      if not retCode:
        queueNormList = queueNormList.strip().split( ' ' )
        if len( queueNormList ) == 2:
          queueNorm = float( queueNormList[1] )
          logINFO( 'Queue Normalization = %s SI00' % queueNorm )
          if queueNorm:
          # Update the local normalization factor: We are using seconds @ 250 SI00 = 1 HS06
          # This is the ratio SpecInt published by the site over 250 (the reference used for Matching)
          # os.system( "%s -f %s -o /LocalSite/CPUScalingFactor=%s" % ( cacheScript, cfgFile, queueNorm / 250. ) )
          # os.system( "%s -f %s -o /LocalSite/CPUNormalizationFactor=%s" % ( cacheScript, cfgFile, queueNorm / 250. ) )
            os.system( "%s -F -o /LocalSite/CPUScalingFactor=%s -o /LocalSite/CPUNormalizationFactor=%s" % ( self.configureScript,
                                                                                                      queueNorm / 250.,
                                                                                                      queueNorm / 250. ) )
        else:
          logERROR( 'Fail to get Normalization of the Queue' )
      else:
        logERROR( "There was an error calling dirac-wms-get-queue-normalization" )

      retCode, queueLength = executeAndGetOutput( 'dirac-wms-get-normalized-queue-length %s' % self.CE, self.EnviRon )
      if not retCode:
        queueLength = queueLength.strip().split( ' ' )
        if len( queueLength ) == 2:
          self.jobCPUReq = float( queueLength[1] )
          logINFO( 'Normalized Queue Length = %s' % self.jobCPUReq )
        else:
          logERROR( 'Failed to get Normalized length of the Queue' )
      else:
        logERROR( "There was an error calling dirac-wms-get-normalized-queue-length" )
        
     # Instead of using the Average reported by the Site, determine a Normalization
     # os.system( "dirac-wms-cpu-normalization -U" )

    
  def startJobAgent(self):
    """Starting of the JobAgent"""
    
# Find any .cfg file uploaded with the sandbox
    
    diracAgentScript = os.path.join( self.rootPath, "scripts", "dirac-agent" )
    if self.EnviRon:
      self.rootPath = os.getcwd()  # should be changed in producion when using cvmfs but not in certif
      if not self.noCert:
        diracAgentScript = os.path.join( self.rootPath, "scripts", "dirac-agent" )
    extraCFG = []
    for i in os.listdir( self.rootPath ):
      cfg = os.path.join( self.rootPath, i )
      cfg = os.path.join(cfg,'dirac.cfg')
      if os.path.isfile( cfg ): #and re.search( '.cfg&', cfg ):
        extraCFG.append( cfg )

    #if cliParams.executeCmd:
      # Execute user command
      #logINFO( "Executing user defined command: %s" % cliParams.executeCmd )
      #sys.exit( os.system( "source bashrc; %s" % cliParams.executeCmd ) / 256 )

    logINFO( 'Starting JobAgent' )
    os.environ['PYTHONUNBUFFERED'] = 'yes'

    jobAgent = '%s WorkloadManagement/JobAgent %s %s %s' % ( diracAgentScript,
                                                         " ".join( self.jobAgentOpts ),
                                                         " ".join( self.inProcessOpts ),
                                                         " ".join( extraCFG ) )

    logINFO( "JobAgent execution command:\n%s" % jobAgent )
 
   
    if not self.dryRun:
      retCode, __outData__ = executeAndGetOutput( jobAgent, self.EnviRon )
      if retCode:
        logERROR( "Could not start the JobAgent" )
        sys.exit( 1 )


    #fs = os.statvfs( self.rootPath )
    fs = os.statvfs( workingDir )
    diskSpace = fs[4] * fs[0] / 1024 / 1024
    logINFO( 'DiskSpace (MB) = %s' % diskSpace )
    #ret = os.system( 'dirac-proxy-info' )
    #if os.environ.has_key( 'OSG_WN_TMP' ) and osgDir:
      # os.chdir( originalRootPath )
      # import shutil
      # shutil.rmtree( osgDir )
    sys.exit( 0 )



def pythonpathCheck():

  try:
    os.umask( 022 )
    pythonpath = os.getenv( 'PYTHONPATH', '' ).split( ':' )
    for p in pythonpath:
      if p == '': continue
      try:
        if os.path.normpath( p ) in sys.path:
          # In case a given directory is twice in PYTHONPATH it has to removed only once
          sys.path.remove( os.path.normpath( p ) )
      except Exception, x:
        print 'Directories in PYTHONPATH:', pythonpath
        print 'Failing path:', p, os.path.normpath( p )
        print 'sys.path:', sys.path
        raise x
  except Exception, x:
    print sys.executable
    print sys.version
    print os.uname()
    print x
    raise x


def executeAndGetOutput( cmd, EnviRon ):
    """ Execute a command on the worker node and get the output"""

    logDEBUG( 'in execute and get output' )
    try:
      import subprocess  # spawn new processes, connect to their input/output/error pipes, and obtain their return codes.
      if EnviRon !='':
        logDEBUG( "Experiment environment not empty, cmd is %s" % cmd )
        _p = subprocess.Popen( "%s" % cmd, shell = True, env=EnviRon, stdout = subprocess.PIPE,
                          stderr = subprocess.PIPE, close_fds = False )
        outData = _p.stdout.read().strip()
        returnCode = _p.wait()
        return (returnCode, outData)
      else:
        logDEBUG( "Proceed with traditional installation, cmd is %s" % cmd )
        _p = subprocess.Popen( "%s" % cmd, shell = True, stdout = subprocess.PIPE,
                          stderr = subprocess.PIPE, close_fds = False )
        outData = _p.stdout.read().strip()
        returnCode = _p.wait()
        return (returnCode, outData)
    except ImportError:
      logERROR( "Error importing subprocess" )



#############################################################################################################################
# Helper functions

def logDEBUG( msg ):
  if SetDebug:
    for _line in msg.split( "\n" ):
      print "%s UTC dirac-pilot [DEBUG] %s" % ( time.strftime( '%Y-%m-%d %H:%M:%S', time.gmtime() ), _line )
    sys.stdout.flush()

def logERROR( msg ):
  for _line in msg.split( "\n" ):
    print "%s UTC dirac-pilot [ERROR] %s" % ( time.strftime( '%Y-%m-%d %H:%M:%S', time.gmtime() ), _line )
  sys.stdout.flush()

def logINFO( msg ):
  for _line in msg.split( "\n" ):
    print "%s UTC dirac-pilot [INFO]  %s" % ( time.strftime( '%Y-%m-%d %H:%M:%S', time.gmtime() ), _line )
  sys.stdout.flush()


=======
    
    


class ConfigureDIRAC( object ):
  
  
  def __init__( self, diracScript, rootPath, EnviRon, noCert ):
    """
    diracScript is the path of the script files;
    rootPath is the local path of DIRAC, it is used as path where to install DIRAC for traditional installation and as path where to create the dirac.cfg for specific installation
    EnviRon is a dictionary containing the set-up environment of a specific experiment
    noCert it is True when the setup is not Certification and it is False when the setup is certification
    """
    self.configureOpts = []
    self.inProcessOpts = []
    self.jobAgentOpts = []
    self.flavour = 'DIRAC'
    self.PilotReference = ''
    self.boincUserID = ''  #  The user ID in a BOINC computing element
    self.boincHostPlatform = ''  # The os type of the host machine running the pilot, not the virtual machine
    self.boincHostID = ''  # the host id in a  BOINC computing element
    self.boincHostName = ''  # the host name of the host machine running the pilot, not the virtual machine
    self.EnviRon = EnviRon 
    self.voFlag = False
    self.noCert = noCert
    if self.EnviRon:  # if the dictionary containing the environment of LHCbDirac is not empty, the voFlag is set to True to indicate the LHCbVo
      self.voFlag = True
      print 'voFlag %s' % self.voFlag
    self.ceName = ""
    self.queueName = ""
    self.releaseVersionList = []
    self.releaseVersion = '' 
    self.releaseProject = ''
    self.diracScriptsPath = diracScript  # Set the env to use the recently installed DIRAC
    sys.path.insert( 0, self.diracScriptsPath )
    self.rootPath = rootPath
    self.inProcessOpts=[]
    self.jobCPUReq = 900
    self.maxCycles = 100
    self.userGroup = ""
    self.userDN = ""
    self.CE = ""
    self.platform = ""
    self.minDiskSpace = 2560 #MB
    self.dryRun = False
    self.debug = False
    self.testVOMSOK = False
    self.site = ""
 
  def setInProcessOpts( self ):
    global workingDir
    print 'in set process options rootPath is %s' % rootPath
    print 'and current dir is %s' % workingDir
    localUid = os.getuid()
    try:
      import pwd
      localUser = pwd.getpwuid( localUid )[0]
    except:
      localUser = 'Unknown'
    logINFO( 'User Name  = %s' % localUser )
    logINFO( 'User Id    = %s' % localUid )
    self.inProcessOpts = ['-s /Resources/Computing/CEDefaults' ]
    self.inProcessOpts.append( '-o WorkingDirectory=%s' % workingDir )
    self.inProcessOpts.append( '-o GridCE=%s' % self.ceName )
    if self.flavour in ['LCG', 'gLite', 'OSG']:
      self.inProcessOpts.append( '-o GridCEQueue=%s' % self.CE )
    self.inProcessOpts.append( '-o LocalAccountString=%s' % localUser )
    self.inProcessOpts.append( '-o TotalCPUs=%s' % 1 )
    self.inProcessOpts.append( '-o MaxCPUTime=%s' % ( int( self.jobCPUReq ) ) )
    self.inProcessOpts.append( '-o CPUTime=%s' % ( int( self.jobCPUReq ) ) )
    self.inProcessOpts.append( '-o MaxRunningJobs=%s' % 1 )
    # To prevent a wayward agent picking up and failing many jobs.
    self.inProcessOpts.append( '-o MaxTotalJobs=%s' % 10 )
    self.jobAgentOpts= ['-o MaxCycles=%s' % self.maxCycles]
    
    # jobAgentOpts.append( '-o CEUniqueID=%s' % JOB_AGENT_CE )
    if self.debug:
      self.jobAgentOpts.append( '-o LogLevel=DEBUG' )

    if self.userGroup:
      logINFO( 'Setting DIRAC Group to "%s"' % self.userGroup )
      self.inProcessOpts .append( '-o OwnerGroup="%s"' % self.userGroup )

    if self.userDN:
      logINFO( 'Setting Owner DN to "%s"' % self.userDN )
      self.inProcessOpts .append( '-o OwnerDN="%s"' % self.userDN )

    
  def setConfigureOpt( self ):
    optList, __args__ = getopt.getopt( sys.argv[1:],
                               "".join( [ opt[0] for opt in cmdOpts ] ),
                               [ opt[1] for opt in cmdOpts ] )
    for o, v in optList:
      if o in ( '-h', '--help' ):
        print "Usage %s <opts>" % sys.argv[0]
        for cmdOpt in cmdOpts:
          print "%s %s : %s" % ( cmdOpt[0].ljust( 4 ), cmdOpt[1].ljust( 20 ), cmdOpt[2] )
        sys.exit( 1 )
      elif o == '-n' or o == '--name':
        self.configureOpts.append( '-n "%s"' % v )
        self.site = v
      elif o == '-N' or o == '--Name':
        self.configureOpts.append( '-N "%s"' % v )
        self.ceName = v
      elif o == '-R' or o == '--reference':
        self.pilotReference = v
      elif o == '-d' or o == '--debug':
        self.configureOpts.append( '-d' )
        self.debug = True
      elif o in ( '-S', '--setup' ):
        self.configureOpts.append( '-S "%s"' % v )
      elif o in ( '-C', '--configurationServer' ):
        self.configureOpts.append( '-C "%s"' % v )
      elif o in ( '-G', '--Group' ):
        self.userGroup = v
      elif o in ( '-O', '--OwnerDN' ):
        self.userDN = v
      elif o == '-t' or o == '--test':
        self.dryRun = True
      elif o in ( '-V', '--installation' ):
        #self.configureOpts.append( 'defaults-%s.cfg' % v )
        self.configureOpts.append('-V "%s"' % v)
      elif o == '-p' or o == '--platform':
        self.platform = v  
      elif o == '-D' or o == '--disk':
        try:
          self.minDiskSpace = int( v )
        except:
          pass
      elif o == '-r' or o == '--release':
        self.releaseVersionList = v
        self.releaseVersion = v.split(',',1)[0]
      elif o in ( '-l', '--project' ):
        self.releaseProject = v
        self.configureOpts.append( '-o /LocalSite/ReleaseProject=%s' % v )
      elif o in ( '-W', '--gateway' ):
        self.configureOpts.append( '-W "%s"' % v )
      elif o == '-o' or o == '--option':
        self.configureOpts.append( '-o "%s"' % v )
      elif o == '-s' or o == '--section':
        self.configureOpts.append( '-s "%s"' % v )
      elif o == '-c' or o == '--cert':
        self.configureOpts.append( '--UseServerCertificate' )
    
    self.setFlavour()
    self.configureOpts.append( '-o /LocalSite/GridMiddleware=%s' % self.flavour )
  
    if self.userGroup:
      self.configureOpts.append( '-o /AgentJobRequirements/OwnerGroup="%s"' % self.userGroup )

    if self.userDN:
      self.configureOpts.append( '-o /AgentJobRequirements/OwnerDN="%s"' % v )


    if self.PilotReference != 'Unknown':
      self.configureOpts.append( '-o /LocalSite/PilotReference=%s' % self.PilotReference )
# add options for BOINc
    if self.boincUserID:
      self.configureOpts.append( '-o /LocalSite/BoincUserID=%s' % self.boincUserID )
    if self.boincHostID:
      self.configureOpts.append( '-o /LocalSite/BoincHostID=%s' % self.boincHostID )
    if self.boincHostPlatform:
      self.configureOpts.append( '-o /LocalSite/BoincHostPlatform=%s' % self.boincHostPlatform )
    if self.boincHostName:
      self.configureOpts.append( '-o /LocalSite/BoincHostName=%s' % self.boincHostName )


    self.getCEName()
    self.configureOpts.append( '-N "%s"' % self.ceName )
    if self.queueName:
      self.configureOpts.append( '-o /LocalSite/CEQueue=%s' % self.queueName )
    if self.ceName:
      self.configureOpts.append( '-o /LocalSite/GridCE=%s' % self.ceName )
    if self.voFlag:
      logINFO( 'Setting voFlag to "%s"' % self.voFlag )
      self.configureOpts.append('-x')
    print 'CONFIGURE [%s]' % ', '.join( map( str, self.configureOpts ) )
    print 'root path %s' % self.rootPath
    print 'workingDir %s' % workingDir
    
  def setFlavour(self):

    pilotRef = 'Unknown'

    # Pilot reference is specified at submission
    if self.PilotReference:
      self.flavour = 'DIRAC'
      pilotRef = self.PilotReference

    # Take the reference from the Torque batch system
    if os.environ.has_key( 'PBS_JOBID' ):
      self.flavour = 'SSHTorque'
      pilotRef = 'sshtorque://' + self.ceName + '/' + os.environ['PBS_JOBID']
      self.queueName = os.environ['PBS_QUEUE']

    # Grid Engine
    if os.environ.has_key( 'JOB_ID' ):
      self.flavour = 'SSHGE'
      pilotRef = 'sshge://' + self.ceName + '/' + os.environ['JOB_ID']

    # Condor
    if os.environ.has_key( 'CONDOR_JOBID' ):
      self.flavour = 'SSHCondor'
      pilotRef = 'sshcondor://' + self.ceName + '/' + os.environ['CONDOR_JOBID']

    # LSF
    if os.environ.has_key( 'LSB_BATCH_JID' ):
      self.flavour = 'SSHLSF'
      pilotRef = 'sshlsf://' + self.ceName + '/' + os.environ['LSB_BATCH_JID']

    # This is the CREAM direct submission case
    if os.environ.has_key( 'CREAM_JOBID' ):
      self.flavour = 'CREAM'
      pilotRef = os.environ['CREAM_JOBID']

    # If we still have the GLITE_WMS_JOBID, it means that the submission
    # was through the WMS, take this reference then
    if os.environ.has_key( 'EDG_WL_JOBID' ):
      self.flavour = 'LCG'
      pilotRef = os.environ['EDG_WL_JOBID']

    if os.environ.has_key( 'GLITE_WMS_JOBID' ):
      if os.environ['GLITE_WMS_JOBID'] != 'N/A':
        self.flavour = 'gLite'
        pilotRef = os.environ['GLITE_WMS_JOBID']

    if os.environ.has_key( 'OSG_WN_TMP' ):
      self.flavour = 'OSG'

    self.OSG()

    # Direct SSH tunnel submission
    if os.environ.has_key( 'SSHCE_JOBID' ):
      self.flavour = 'SSH'
      pilotRef = 'ssh://' + self.ceName + '/' + os.environ['SSHCE_JOBID']

    # ARC case
    if os.environ.has_key( 'GRID_GLOBAL_JOBID' ):
      self.flavour = 'ARC'
      pilotRef = os.environ['GRID_GLOBAL_JOBID']

    # This is for BOINC case
    if os.environ.has_key( 'BOINC_JOB_ID' ):
      self.flavour = 'BOINC'
      pilotRef = os.environ['BOINC_JOB_ID']

    if self.flavour == 'BOINC':
      if os.environ.has_key( 'BOINC_USER_ID' ):
        self.boincUserID = os.environ['BOINC_USER_ID']
      if os.environ.has_key( 'BOINC_HOST_ID' ):
        self.boincHostID = os.environ['BOINC_HOST_ID']
      if os.environ.has_key( 'BOINC_HOST_PLATFORM' ):
        self.boincHostPlatform = os.environ['BOINC_HOST_PLATFORM']
      if os.environ.has_key( 'BOINC_HOST_NAME' ):
        self.boincHostName = os.environ['BOINC_HOST_NAME']

    logDEBUG( "Flavour: %s; pilot reference: %s " % ( self.flavour, pilotRef ) )

    self.PilotReference = pilotRef


  def getCEName ( self ):

    if self.flavour in ['LCG', 'gLite', 'OSG']:
      retCode, self.CE = executeAndGetOutput( 'glite-brokerinfo getCE || edg-brokerinfo getCE',self.EnviRon)
      if not retCode:
        self.ceName = self.CE.split( ':' )[0]
        if len( self.CE.split( '/' ) ) > 1:
          self.queueName = self.CE.split( '/' )[1]
      # configureOpts.append( '-N "%s"' % cliParams.ceName )
      elif os.environ.has_key( 'OSG_JOB_CONTACT' ):
    # OSG_JOB_CONTACT String specifying the endpoint to use within the job submission
    #                 for reaching the site (e.g. manager.mycluster.edu/jobmanager-pbs )
        CE = os.environ['OSG_JOB_CONTACT']
        self.ceName = CE.split( '/' )[0]
        if len( CE.split( '/' ) ) > 1:
          self.queueName = CE.split( '/' )[1]
      # configureOpts.append( '-N "%s"' % cliParams.ceName )
      else:
        logERROR( "There was an error executing brokerinfo. Setting ceName to local " )
    elif self.flavour == "CREAM":
      if os.environ.has_key( 'CE_ID' ):
        self.ceName = os.environ['CE_ID'].split( ':' )[0]
        if os.environ['CE_ID'].count( "/" ):
          self.queueName = os.environ['CE_ID'].split( '/' )[1]



   #############################################################################
  # Treat the OSG case
  def OSG ( self ):
    osgDir = ''
    if self.flavour == "OSG":
      vo = self.releaseProject.replace( 'DIRAC', '' ).upper()
      if not vo:
        vo = 'DIRAC'
      osgDir = os.environ['OSG_WN_TMP']
      # Make a separate directory per Project if it is defined
      jobDir = os.path.basename( self.PilotReference )
      if not jobDir:  # just in case
        import random
        jobDir = str( random.randint( 1000, 10000 ) )
      osgDir = os.path.join( osgDir, vo, jobDir )
      if not os.path.isdir( osgDir ):
        os.makedirs( osgDir )
      os.chdir( osgDir )
      try:
        import shutil
        shutil.copy( installScript, os.path.join( osgDir, installScriptName ) )
      except Exception, x:
        print sys.executable
        print sys.version
        print os.uname()
        print x
        raise x
    if os.environ.has_key( 'OSG_APP' ):
    # Try to define it here although this will be only in the local shell environment
      os.environ['VO_%s_SW_DIR' % vo] = os.path.join( os.environ['OSG_APP'], vo )

    #if self.rootPath == originalRootPath:
      # No special root path was requested
      #rootPath = os.getcwd()  
    
  def execute( self ):
    # ##
    # Configure DIRAC
    # ##

    # Instead of dumping the Full configuration, include all Server in dirac.cfg

    self.configureOpts.append('-o /LocalSite/ReleaseVersion=%s' % self.releaseVersion)
    self.configureOpts.append( '-I' )

    # just for test when normal installation
    __result__ = os.system( "cp /home/dirac/test/dirac-configure.py /home/dirac/test/DIRAC/Core/scripts/dirac-configure.py" )

    # for test when cvmfs
    #configureCmd = "python %s %s" % ( os.path.join( "/home/dirac/test/", "dirac-configure.py" ), " ".join( self.configureOpts ) )
    
    configureCmd = "python %s %s" % ( os.path.join( self.diracScriptsPath, "dirac-configure" ), " ".join( self.configureOpts ) )

    logDEBUG( "Configuring DIRAC with: %s" % configureCmd )
    retCode, __outData__ = executeAndGetOutput( configureCmd, self.EnviRon )

    if retCode:
      logERROR( "Could not configure DIRAC" )
      sys.exit( 1 )

# ##
# Dump the CS to cache in file
# ##

# cfgFile = os.path.join( rootPath, "etc", "dirac.cfg" )
# cacheScript = os.path.join( diracScriptsPath, "dirac-configuration-dump-local-cache" )
# if os.system( "%s -f %s" % ( cacheScript, cfgFile ) ):
#   logERROR( "Could not dump the CS to %s" % cfgFile )
    configureScript = os.path.join( self.diracScriptsPath, "dirac-configure" )

# ##
# Set the LD_LIBRARY_PATH and PATH
# ##
    if not self.platform:
      platformPath = os.path.join(self.rootPath, "DIRAC", "Core", "Utilities", "Platform.py" )
      platFD = open( platformPath, "r" )
      PlatformModule = imp.load_module( "Platform", platFD, platformPath, ( "", "r", imp.PY_SOURCE ) )
      platFD.close()
      self.platform = PlatformModule.getPlatformString()

    if not self.EnviRon or not self.noCert:  # if traditional installation
      if self.testVOMSOK:
      # Check voms-proxy-info before touching the original PATH and LD_LIBRARY_PATH
        os.system( 'which voms-proxy-info && voms-proxy-info -all' )

      diracLibPath = os.path.join( self.rootPath, self.platform, 'lib' )
      diracBinPath = os.path.join( self.rootPath, self.platform, 'bin' )
      for envVarName in ( 'LD_LIBRARY_PATH', 'PYTHONPATH' ):
        if envVarName in os.environ:
          os.environ[ '%s_SAVE' % envVarName ] = os.environ[ envVarName ]
          del( os.environ[ envVarName ] )
        else:
          os.environ[ '%s_SAVE' % envVarName ] = ""
      os.environ['LD_LIBRARY_PATH'] = "%s" % ( diracLibPath )
      os.environ['PATH'] = '%s:%s:%s' % ( diracBinPath, self.diracScriptsPath, os.getenv( 'PATH' ) )

#
# Check proxy
#

    #ret = os.system( 'dirac-proxy-info' )
    retCode, __outData__ = executeAndGetOutput( 'dirac-proxy-info', self.EnviRon )
    if self.testVOMSOK:
      retCode, __outData__ = executeAndGetOutput( 'dirac-proxy-info | grep -q fqan', self.EnviRon )
      #ret = os.system( 'dirac-proxy-info | grep -q fqan' )
      if retCode != 0:
        retCode, __outData__ = executeAndGetOutput( 'dirac-proxy-info 2>&1 | mail -s "dirac-pilot: missing voms certs at %s" dirac.alarms@gmail.com' % self.site, self.EnviRon )
        #os.system( 'dirac-proxy-info 2>&1 | mail -s "dirac-pilot: missing voms certs at %s" dirac.alarms@gmail.com' % self.site )
        #sys.exit( -1 )

#
# Set the local architecture
#
    if not self.EnviRon or not self.noCert:  # if traditional installation
      architectureScriptName = "dirac-architecture"
      architectureScript = ""
      candidate = os.path.join( self.rootPath, "scripts", architectureScriptName )
      if os.path.isfile( candidate ):
        architectureScript = candidate
      else:
      # If the extension does not provide a dirac-architecture, use dirac-platform as default value
        candidate = os.path.join( self.rootPath, "scripts", "dirac-platform" )
        if os.path.isfile( candidate ):
          architectureScript = candidate

      if architectureScript:
        retCode, localArchitecture = executeAndGetOutput( architectureScript,self.EnviRon)  
        if not retCode:
          localArchitecture = localArchitecture.strip()
          os.environ['CMTCONFIG'] = localArchitecture
          logINFO( 'Setting CMTCONFIG=%s' % localArchitecture )
        # os.system( "%s -f %s -o '/LocalSite/Architecture=%s'" % ( cacheScript, cfgFile, localArchitecture ) )
        # dirac-configure will not change existing cfg unless -U option is used.
          os.system( "%s -F -o '/LocalSite/Architecture=%s'" % ( configureScript, localArchitecture ) )
        else:
          logERROR( "There was an error calling %s" % architectureScript )
#
# Get host and local user info

    logINFO( 'Uname      = %s' % " ".join( os.uname() ) )
    logINFO( 'Host Name  = %s' % socket.gethostname() )
    logINFO( 'Host FQDN  = %s' % socket.getfqdn() )
    logINFO( 'workingDir = %s' % workingDir )  # this could be different than rootPath
    
    fileName = '/etc/redhat-release'
    if os.path.exists( fileName ):
      f = open( fileName, 'r' )
      logINFO( 'RedHat Release = %s' % f.read().strip() )
      f.close()

    fileName = '/etc/lsb-release'
    if os.path.isfile( fileName ):
      f = open( fileName, 'r' )
      logINFO( 'Linux release:\n%s' % f.read().strip() )
      f.close()

    fileName = '/proc/cpuinfo'
    if os.path.exists( fileName ):
      f = open( fileName, 'r' )
      cpu = f.readlines()
      f.close()
      nCPU = 0
      for line in cpu:
        if line.find( 'cpu MHz' ) == 0:
          nCPU += 1
          freq = line.split()[3]
        elif line.find( 'model name' ) == 0:
          CPUmodel = line.split( ': ' )[1].strip()
      logINFO( 'CPU (model)    = %s' % CPUmodel )
      logINFO( 'CPU (MHz)      = %s x %s' % ( nCPU, freq ) )

    fileName = '/proc/meminfo'
    if os.path.exists( fileName ):
      f = open( fileName, 'r' )
      mem = f.readlines()
      f.close()
      freeMem = 0
      for line in mem:
        if line.find( 'MemTotal:' ) == 0:
          totalMem = int( line.split()[1] )
        if line.find( 'MemFree:' ) == 0:
          freeMem += int( line.split()[1] )
        if line.find( 'Cached:' ) == 0:
          freeMem += int( line.split()[1] )
      logINFO( 'Memory (kB)    = %s' % totalMem )
      logINFO( 'FreeMem. (kB)  = %s' % freeMem )

#
# Disk space check
#
    # rootPath e working dir could be different
    #fs = os.statvfs( rootPath )
    fs = os.statvfs( workingDir )
# bsize;    /* file system block size */
# frsize;   /* fragment size */
# blocks;   /* size of fs in f_frsize units */
# bfree;    /* # free blocks */
# bavail;   /* # free blocks for non-root */
# files;    /* # inodes */
# ffree;    /* # free inodes */
# favail;   /* # free inodes for non-root */
# flag;     /* mount flags */
# namemax;  /* maximum filename length */
    diskSpace = fs[4] * fs[0] / 1024 / 1024
    logINFO( 'DiskSpace (MB) = %s' % diskSpace )

    if diskSpace < self.minDiskSpace:
      logERROR( '%s MB < %s MB, not enough local disk space available, exiting'
                  % ( diskSpace, self.minDiskSpace ) )
      sys.exit( 1 )
      
  
  def getCPURequirement(self):
#
# Get job CPU requirement and queue normalization
#

    if self.flavour in ['LCG', 'gLite', 'OSG']:
      logINFO( 'CE = %s' % self.CE )
      logINFO( 'LCG_SITE_CE = %s' % self.ceName )

      retCode, queueNormList = executeAndGetOutput( 'dirac-wms-get-queue-normalization %s' % self.CE,self.EnviRon )
      if not retCode:
        queueNormList = queueNormList.strip().split( ' ' )
        if len( queueNormList ) == 2:
          queueNorm = float( queueNormList[1] )
          logINFO( 'Queue Normalization = %s SI00' % queueNorm )
          if queueNorm:
          # Update the local normalization factor: We are using seconds @ 250 SI00 = 1 HS06
          # This is the ratio SpecInt published by the site over 250 (the reference used for Matching)
          # os.system( "%s -f %s -o /LocalSite/CPUScalingFactor=%s" % ( cacheScript, cfgFile, queueNorm / 250. ) )
          # os.system( "%s -f %s -o /LocalSite/CPUNormalizationFactor=%s" % ( cacheScript, cfgFile, queueNorm / 250. ) )
            os.system( "%s -F -o /LocalSite/CPUScalingFactor=%s -o /LocalSite/CPUNormalizationFactor=%s" % ( self.configureScript,
                                                                                                      queueNorm / 250.,
                                                                                                      queueNorm / 250. ) )
        else:
          logERROR( 'Fail to get Normalization of the Queue' )
      else:
        logERROR( "There was an error calling dirac-wms-get-queue-normalization" )


      retCode, queueLength = executeAndGetOutput( 'dirac-wms-get-normalized-queue-length %s' % self.CE, self.EnviRon )
      if not retCode:
        queueLength = queueLength.strip().split( ' ' )
        if len( queueLength ) == 2:
          self.jobCPUReq = float( queueLength[1] )
          logINFO( 'Normalized Queue Length = %s' % self.jobCPUReq )
        else:
          logERROR( 'Failed to get Normalized length of the Queue' )
      else:
        logERROR( "There was an error calling dirac-wms-get-normalized-queue-length" )
        


# Instead of using the Average reported by the Site, determine a Normalization
# os.system( "dirac-wms-cpu-normalization -U" )

    
  def startJobAgent(self):
    
    
# Find any .cfg file uploaded with the sandbox
    #global rootPath
    # SE LHCB USA DIRACSYSCONFIG 
    diracAgentScript = os.path.join( self.rootPath, "scripts", "dirac-agent" )
    if self.EnviRon:
      self.rootPath=os.getcwd() #should be changed in producion when usign cvmfs but not in certif
      print 'cambio rootPath'
      if not self.noCert:
        diracAgentScript = os.path.join( self.rootPath, "scripts", "dirac-agent" )
    extraCFG = []
    #for i in os.listdir( self.rootPath ):
    # cfg = os.path.join( self.rootPath, i )
    print 'root path e %s' % self.rootPath
    for i in os.listdir( self.rootPath ):
      cfg = os.path.join( self.rootPath, i )
      cfg = os.path.join(cfg,'dirac.cfg')
      if os.path.isfile( cfg ): #and re.search( '.cfg&', cfg ):
        extraCFG.append( cfg ) # in lhcb is the cfg in cvmfs

    #if cliParams.executeCmd:
    # Execute user command
      #logINFO( "Executing user defined command: %s" % cliParams.executeCmd )
      #sys.exit( os.system( "source bashrc; %s" % cliParams.executeCmd ) / 256 )

    ##############################################################################################3
    # Start the job agent
    logINFO( 'Starting JobAgent' )
    os.environ['PYTHONUNBUFFERED'] = 'yes'

    jobAgent = '%s WorkloadManagement/JobAgent %s %s %s' % ( diracAgentScript,
                                                         " ".join( self.jobAgentOpts ),
                                                         " ".join( self.inProcessOpts ),
                                                         " ".join( extraCFG ) )

    logINFO( "JobAgent execution command:\n%s" % jobAgent )
 
   
    if not self.dryRun:
      retCode, __outData__ = executeAndGetOutput( jobAgent, self.EnviRon )
      if retCode:
        logERROR( "Could not start the JobAgent" )
        sys.exit( 1 )


    #fs = os.statvfs( self.rootPath )
    fs = os.statvfs( workingDir )
    diskSpace = fs[4] * fs[0] / 1024 / 1024
    logINFO( 'DiskSpace (MB) = %s' % diskSpace )
    #ret = os.system( 'dirac-proxy-info' )
    #if os.environ.has_key( 'OSG_WN_TMP' ) and osgDir:
      # os.chdir( originalRootPath )
      # import shutil
      # shutil.rmtree( osgDir )
    sys.exit( 0 )



def pythonpathCheck():

  try:
    os.umask( 022 )
    pythonpath = os.getenv( 'PYTHONPATH', '' ).split( ':' )
    for p in pythonpath:
      if p == '': continue
      try:
        if os.path.normpath( p ) in sys.path:
          # In case a given directory is twice in PYTHONPATH it has to removed only once
          sys.path.remove( os.path.normpath( p ) )
      except Exception, x:
        print 'Directories in PYTHONPATH:', pythonpath
        print 'Failing path:', p, os.path.normpath( p )
        print 'sys.path:', sys.path
        raise x
  except Exception, x:
    print sys.executable
    print sys.version
    print os.uname()
    print x
    raise x


def executeAndGetOutput(cmd, EnviRon):  # execute a command on the worker node and get the output
    logINFO('in execute and get output')
    try:
      import subprocess
      if EnviRon !='':
        print "environ not empty"
        print 'cmd is %s' % cmd
        _p = subprocess.Popen( "%s" % cmd, shell = True, env=EnviRon, stdout = subprocess.PIPE,
                          stderr = subprocess.PIPE, close_fds = False )
        outData = _p.stdout.read().strip()
        returnCode = _p.wait()
        return (returnCode, outData)
      else:
        _p = subprocess.Popen( "%s" % cmd, shell = True, stdout = subprocess.PIPE,
                          stderr = subprocess.PIPE, close_fds = False )
        outData = _p.stdout.read().strip()
        returnCode = _p.wait()
        print 'traditional configuration'
        return (returnCode, outData)
    except ImportError:
      logINFO( "Error importing subprocess" )







#def executeAndGetOutput(cmd):  # execute a command on the worker node and get the output
#  try:
#    import subprocess  # spawn new processes, connect to their input/output/error pipes, and obtain their return codes.
#    _p = subprocess.Popen( "%s" % cmd, shell = True, stdout = subprocess.PIPE,
#                          stderr = subprocess.PIPE, close_fds = False )
#    outData = _p.stdout.read().strip()
#    returnCode = _p.wait( ) 
#  except ImportError:
#    import popen2
#    _p3 = popen2.Popen3( "%s" % cmd )  # Executes cmd as a sub-process. Returns the file objects (child_stdout, child_stdin, child_stderr).   it is deprecated starting from python 2.7
#    outData = _p3.fromchild.read().strip()
#    returnCode = _p3.wait( )
#  return ( returnCode, outData )



# ##
# Helper functions
# ##

def logDEBUG( msg ):
  # if cliParams.debug:
    for _line in msg.split( "\n" ):
      print "%s UTC dirac-pilot [DEBUG] %s" % ( time.strftime( '%Y-%m-%d %H:%M:%S', time.gmtime() ), _line )
    sys.stdout.flush()

def logERROR( msg ):
  for _line in msg.split( "\n" ):
    print "%s UTC dirac-pilot [ERROR] %s" % ( time.strftime( '%Y-%m-%d %H:%M:%S', time.gmtime() ), _line )
  sys.stdout.flush()

def logINFO( msg ):
  for _line in msg.split( "\n" ):
    print "%s UTC dirac-pilot [INFO]  %s" % ( time.strftime( '%Y-%m-%d %H:%M:%S', time.gmtime() ), _line )
  sys.stdout.flush()



#
# further local configuration
#

>>>>>>> 3bb261e3
if __name__ == "__main__":
    main()
<|MERGE_RESOLUTION|>--- conflicted
+++ resolved
@@ -56,10 +56,7 @@
 originalRootPath = os.getcwd()
 installScript = ''
 installScriptName = ''
-<<<<<<< HEAD
 SetDebug = False
-=======
->>>>>>> 3bb261e3
 
 
 
@@ -69,10 +66,6 @@
   install.setInstallOpt()
   install.execute()
   diracScript = os.path.join( rootPath, 'scripts' )
-<<<<<<< HEAD
-=======
-  print 'in diracPilotLast main %s' % rootPath
->>>>>>> 3bb261e3
   configure = ConfigureDIRAC( diracScript = diracScript, rootPath = rootPath, EnviRon = '', noCert = True )
   configure.setConfigureOpt()
   configure.execute()
@@ -90,23 +83,14 @@
     self.rootPath = ''
 
   def setInstallOpt( self ):
-<<<<<<< HEAD
-
     """Setup installation parameters"""
 
-=======
-    """setta i parametri di installazione"""
->>>>>>> 3bb261e3
     global rootPath
     optList, __args__ = getopt.getopt( sys.argv[1:],
                                "".join( [ opt[0] for opt in cmdOpts ] ),
                                [ opt[1] for opt in cmdOpts ] )
-<<<<<<< HEAD
 
     logDEBUG( 'PARAMETER [%s]' % ', '.join( map( str, optList ) ) )
-=======
-    print 'PARAMETER [%s]' % ', '.join( map( str, optList ) )
->>>>>>> 3bb261e3
 
     for o, v in optList:
       if o in ( '-h', '--help' ):
@@ -149,18 +133,11 @@
       self.installOpts.append( '-p "%s"' % self.platform )
 
 
-<<<<<<< HEAD
     logDEBUG( 'INSTALL OPTIONS [%s]' % ', '.join( map( str, self.installOpts ) ) )
     
     
   def execute( self ):
 
-=======
-    print 'INSTALL [%s]' % ', '.join( map( str, self.installOpts ) )
-    
-    
-  def execute( self ):
->>>>>>> 3bb261e3
     try:
       pilotScript = os.path.realpath( __file__ )  # in old python versions __file__ is not defined
     except:
@@ -171,15 +148,10 @@
     installScriptName = 'dirac-install.py'
     originalRootPath = os.getcwd()
     rootPath = os.getcwd()
-<<<<<<< HEAD
 
     ############################################################################
     # Locate installation script
 
-=======
-    ############################################################################
-    # Locate installation script
->>>>>>> 3bb261e3
     for path in ( pilotRootPath, originalRootPath, rootPath ):
       installScript = os.path.join( path, installScriptName )
       if os.path.isfile( installScript ):
@@ -219,10 +191,6 @@
     #############################################################################
     # Version print
   def printVersion( self ):
-<<<<<<< HEAD
-
-=======
->>>>>>> 3bb261e3
     logINFO( "Running %s" % " ".join( sys.argv ) )
     try:
       fd = open( "%s.run" % sys.argv[0], "w" )
@@ -231,7 +199,6 @@
     except:
       pass
     logINFO( "Version %s" % __RCSID__ )
-<<<<<<< HEAD
     
     
 
@@ -887,708 +854,5 @@
   sys.stdout.flush()
 
 
-=======
-    
-    
-
-
-class ConfigureDIRAC( object ):
-  
-  
-  def __init__( self, diracScript, rootPath, EnviRon, noCert ):
-    """
-    diracScript is the path of the script files;
-    rootPath is the local path of DIRAC, it is used as path where to install DIRAC for traditional installation and as path where to create the dirac.cfg for specific installation
-    EnviRon is a dictionary containing the set-up environment of a specific experiment
-    noCert it is True when the setup is not Certification and it is False when the setup is certification
-    """
-    self.configureOpts = []
-    self.inProcessOpts = []
-    self.jobAgentOpts = []
-    self.flavour = 'DIRAC'
-    self.PilotReference = ''
-    self.boincUserID = ''  #  The user ID in a BOINC computing element
-    self.boincHostPlatform = ''  # The os type of the host machine running the pilot, not the virtual machine
-    self.boincHostID = ''  # the host id in a  BOINC computing element
-    self.boincHostName = ''  # the host name of the host machine running the pilot, not the virtual machine
-    self.EnviRon = EnviRon 
-    self.voFlag = False
-    self.noCert = noCert
-    if self.EnviRon:  # if the dictionary containing the environment of LHCbDirac is not empty, the voFlag is set to True to indicate the LHCbVo
-      self.voFlag = True
-      print 'voFlag %s' % self.voFlag
-    self.ceName = ""
-    self.queueName = ""
-    self.releaseVersionList = []
-    self.releaseVersion = '' 
-    self.releaseProject = ''
-    self.diracScriptsPath = diracScript  # Set the env to use the recently installed DIRAC
-    sys.path.insert( 0, self.diracScriptsPath )
-    self.rootPath = rootPath
-    self.inProcessOpts=[]
-    self.jobCPUReq = 900
-    self.maxCycles = 100
-    self.userGroup = ""
-    self.userDN = ""
-    self.CE = ""
-    self.platform = ""
-    self.minDiskSpace = 2560 #MB
-    self.dryRun = False
-    self.debug = False
-    self.testVOMSOK = False
-    self.site = ""
- 
-  def setInProcessOpts( self ):
-    global workingDir
-    print 'in set process options rootPath is %s' % rootPath
-    print 'and current dir is %s' % workingDir
-    localUid = os.getuid()
-    try:
-      import pwd
-      localUser = pwd.getpwuid( localUid )[0]
-    except:
-      localUser = 'Unknown'
-    logINFO( 'User Name  = %s' % localUser )
-    logINFO( 'User Id    = %s' % localUid )
-    self.inProcessOpts = ['-s /Resources/Computing/CEDefaults' ]
-    self.inProcessOpts.append( '-o WorkingDirectory=%s' % workingDir )
-    self.inProcessOpts.append( '-o GridCE=%s' % self.ceName )
-    if self.flavour in ['LCG', 'gLite', 'OSG']:
-      self.inProcessOpts.append( '-o GridCEQueue=%s' % self.CE )
-    self.inProcessOpts.append( '-o LocalAccountString=%s' % localUser )
-    self.inProcessOpts.append( '-o TotalCPUs=%s' % 1 )
-    self.inProcessOpts.append( '-o MaxCPUTime=%s' % ( int( self.jobCPUReq ) ) )
-    self.inProcessOpts.append( '-o CPUTime=%s' % ( int( self.jobCPUReq ) ) )
-    self.inProcessOpts.append( '-o MaxRunningJobs=%s' % 1 )
-    # To prevent a wayward agent picking up and failing many jobs.
-    self.inProcessOpts.append( '-o MaxTotalJobs=%s' % 10 )
-    self.jobAgentOpts= ['-o MaxCycles=%s' % self.maxCycles]
-    
-    # jobAgentOpts.append( '-o CEUniqueID=%s' % JOB_AGENT_CE )
-    if self.debug:
-      self.jobAgentOpts.append( '-o LogLevel=DEBUG' )
-
-    if self.userGroup:
-      logINFO( 'Setting DIRAC Group to "%s"' % self.userGroup )
-      self.inProcessOpts .append( '-o OwnerGroup="%s"' % self.userGroup )
-
-    if self.userDN:
-      logINFO( 'Setting Owner DN to "%s"' % self.userDN )
-      self.inProcessOpts .append( '-o OwnerDN="%s"' % self.userDN )
-
-    
-  def setConfigureOpt( self ):
-    optList, __args__ = getopt.getopt( sys.argv[1:],
-                               "".join( [ opt[0] for opt in cmdOpts ] ),
-                               [ opt[1] for opt in cmdOpts ] )
-    for o, v in optList:
-      if o in ( '-h', '--help' ):
-        print "Usage %s <opts>" % sys.argv[0]
-        for cmdOpt in cmdOpts:
-          print "%s %s : %s" % ( cmdOpt[0].ljust( 4 ), cmdOpt[1].ljust( 20 ), cmdOpt[2] )
-        sys.exit( 1 )
-      elif o == '-n' or o == '--name':
-        self.configureOpts.append( '-n "%s"' % v )
-        self.site = v
-      elif o == '-N' or o == '--Name':
-        self.configureOpts.append( '-N "%s"' % v )
-        self.ceName = v
-      elif o == '-R' or o == '--reference':
-        self.pilotReference = v
-      elif o == '-d' or o == '--debug':
-        self.configureOpts.append( '-d' )
-        self.debug = True
-      elif o in ( '-S', '--setup' ):
-        self.configureOpts.append( '-S "%s"' % v )
-      elif o in ( '-C', '--configurationServer' ):
-        self.configureOpts.append( '-C "%s"' % v )
-      elif o in ( '-G', '--Group' ):
-        self.userGroup = v
-      elif o in ( '-O', '--OwnerDN' ):
-        self.userDN = v
-      elif o == '-t' or o == '--test':
-        self.dryRun = True
-      elif o in ( '-V', '--installation' ):
-        #self.configureOpts.append( 'defaults-%s.cfg' % v )
-        self.configureOpts.append('-V "%s"' % v)
-      elif o == '-p' or o == '--platform':
-        self.platform = v  
-      elif o == '-D' or o == '--disk':
-        try:
-          self.minDiskSpace = int( v )
-        except:
-          pass
-      elif o == '-r' or o == '--release':
-        self.releaseVersionList = v
-        self.releaseVersion = v.split(',',1)[0]
-      elif o in ( '-l', '--project' ):
-        self.releaseProject = v
-        self.configureOpts.append( '-o /LocalSite/ReleaseProject=%s' % v )
-      elif o in ( '-W', '--gateway' ):
-        self.configureOpts.append( '-W "%s"' % v )
-      elif o == '-o' or o == '--option':
-        self.configureOpts.append( '-o "%s"' % v )
-      elif o == '-s' or o == '--section':
-        self.configureOpts.append( '-s "%s"' % v )
-      elif o == '-c' or o == '--cert':
-        self.configureOpts.append( '--UseServerCertificate' )
-    
-    self.setFlavour()
-    self.configureOpts.append( '-o /LocalSite/GridMiddleware=%s' % self.flavour )
-  
-    if self.userGroup:
-      self.configureOpts.append( '-o /AgentJobRequirements/OwnerGroup="%s"' % self.userGroup )
-
-    if self.userDN:
-      self.configureOpts.append( '-o /AgentJobRequirements/OwnerDN="%s"' % v )
-
-
-    if self.PilotReference != 'Unknown':
-      self.configureOpts.append( '-o /LocalSite/PilotReference=%s' % self.PilotReference )
-# add options for BOINc
-    if self.boincUserID:
-      self.configureOpts.append( '-o /LocalSite/BoincUserID=%s' % self.boincUserID )
-    if self.boincHostID:
-      self.configureOpts.append( '-o /LocalSite/BoincHostID=%s' % self.boincHostID )
-    if self.boincHostPlatform:
-      self.configureOpts.append( '-o /LocalSite/BoincHostPlatform=%s' % self.boincHostPlatform )
-    if self.boincHostName:
-      self.configureOpts.append( '-o /LocalSite/BoincHostName=%s' % self.boincHostName )
-
-
-    self.getCEName()
-    self.configureOpts.append( '-N "%s"' % self.ceName )
-    if self.queueName:
-      self.configureOpts.append( '-o /LocalSite/CEQueue=%s' % self.queueName )
-    if self.ceName:
-      self.configureOpts.append( '-o /LocalSite/GridCE=%s' % self.ceName )
-    if self.voFlag:
-      logINFO( 'Setting voFlag to "%s"' % self.voFlag )
-      self.configureOpts.append('-x')
-    print 'CONFIGURE [%s]' % ', '.join( map( str, self.configureOpts ) )
-    print 'root path %s' % self.rootPath
-    print 'workingDir %s' % workingDir
-    
-  def setFlavour(self):
-
-    pilotRef = 'Unknown'
-
-    # Pilot reference is specified at submission
-    if self.PilotReference:
-      self.flavour = 'DIRAC'
-      pilotRef = self.PilotReference
-
-    # Take the reference from the Torque batch system
-    if os.environ.has_key( 'PBS_JOBID' ):
-      self.flavour = 'SSHTorque'
-      pilotRef = 'sshtorque://' + self.ceName + '/' + os.environ['PBS_JOBID']
-      self.queueName = os.environ['PBS_QUEUE']
-
-    # Grid Engine
-    if os.environ.has_key( 'JOB_ID' ):
-      self.flavour = 'SSHGE'
-      pilotRef = 'sshge://' + self.ceName + '/' + os.environ['JOB_ID']
-
-    # Condor
-    if os.environ.has_key( 'CONDOR_JOBID' ):
-      self.flavour = 'SSHCondor'
-      pilotRef = 'sshcondor://' + self.ceName + '/' + os.environ['CONDOR_JOBID']
-
-    # LSF
-    if os.environ.has_key( 'LSB_BATCH_JID' ):
-      self.flavour = 'SSHLSF'
-      pilotRef = 'sshlsf://' + self.ceName + '/' + os.environ['LSB_BATCH_JID']
-
-    # This is the CREAM direct submission case
-    if os.environ.has_key( 'CREAM_JOBID' ):
-      self.flavour = 'CREAM'
-      pilotRef = os.environ['CREAM_JOBID']
-
-    # If we still have the GLITE_WMS_JOBID, it means that the submission
-    # was through the WMS, take this reference then
-    if os.environ.has_key( 'EDG_WL_JOBID' ):
-      self.flavour = 'LCG'
-      pilotRef = os.environ['EDG_WL_JOBID']
-
-    if os.environ.has_key( 'GLITE_WMS_JOBID' ):
-      if os.environ['GLITE_WMS_JOBID'] != 'N/A':
-        self.flavour = 'gLite'
-        pilotRef = os.environ['GLITE_WMS_JOBID']
-
-    if os.environ.has_key( 'OSG_WN_TMP' ):
-      self.flavour = 'OSG'
-
-    self.OSG()
-
-    # Direct SSH tunnel submission
-    if os.environ.has_key( 'SSHCE_JOBID' ):
-      self.flavour = 'SSH'
-      pilotRef = 'ssh://' + self.ceName + '/' + os.environ['SSHCE_JOBID']
-
-    # ARC case
-    if os.environ.has_key( 'GRID_GLOBAL_JOBID' ):
-      self.flavour = 'ARC'
-      pilotRef = os.environ['GRID_GLOBAL_JOBID']
-
-    # This is for BOINC case
-    if os.environ.has_key( 'BOINC_JOB_ID' ):
-      self.flavour = 'BOINC'
-      pilotRef = os.environ['BOINC_JOB_ID']
-
-    if self.flavour == 'BOINC':
-      if os.environ.has_key( 'BOINC_USER_ID' ):
-        self.boincUserID = os.environ['BOINC_USER_ID']
-      if os.environ.has_key( 'BOINC_HOST_ID' ):
-        self.boincHostID = os.environ['BOINC_HOST_ID']
-      if os.environ.has_key( 'BOINC_HOST_PLATFORM' ):
-        self.boincHostPlatform = os.environ['BOINC_HOST_PLATFORM']
-      if os.environ.has_key( 'BOINC_HOST_NAME' ):
-        self.boincHostName = os.environ['BOINC_HOST_NAME']
-
-    logDEBUG( "Flavour: %s; pilot reference: %s " % ( self.flavour, pilotRef ) )
-
-    self.PilotReference = pilotRef
-
-
-  def getCEName ( self ):
-
-    if self.flavour in ['LCG', 'gLite', 'OSG']:
-      retCode, self.CE = executeAndGetOutput( 'glite-brokerinfo getCE || edg-brokerinfo getCE',self.EnviRon)
-      if not retCode:
-        self.ceName = self.CE.split( ':' )[0]
-        if len( self.CE.split( '/' ) ) > 1:
-          self.queueName = self.CE.split( '/' )[1]
-      # configureOpts.append( '-N "%s"' % cliParams.ceName )
-      elif os.environ.has_key( 'OSG_JOB_CONTACT' ):
-    # OSG_JOB_CONTACT String specifying the endpoint to use within the job submission
-    #                 for reaching the site (e.g. manager.mycluster.edu/jobmanager-pbs )
-        CE = os.environ['OSG_JOB_CONTACT']
-        self.ceName = CE.split( '/' )[0]
-        if len( CE.split( '/' ) ) > 1:
-          self.queueName = CE.split( '/' )[1]
-      # configureOpts.append( '-N "%s"' % cliParams.ceName )
-      else:
-        logERROR( "There was an error executing brokerinfo. Setting ceName to local " )
-    elif self.flavour == "CREAM":
-      if os.environ.has_key( 'CE_ID' ):
-        self.ceName = os.environ['CE_ID'].split( ':' )[0]
-        if os.environ['CE_ID'].count( "/" ):
-          self.queueName = os.environ['CE_ID'].split( '/' )[1]
-
-
-
-   #############################################################################
-  # Treat the OSG case
-  def OSG ( self ):
-    osgDir = ''
-    if self.flavour == "OSG":
-      vo = self.releaseProject.replace( 'DIRAC', '' ).upper()
-      if not vo:
-        vo = 'DIRAC'
-      osgDir = os.environ['OSG_WN_TMP']
-      # Make a separate directory per Project if it is defined
-      jobDir = os.path.basename( self.PilotReference )
-      if not jobDir:  # just in case
-        import random
-        jobDir = str( random.randint( 1000, 10000 ) )
-      osgDir = os.path.join( osgDir, vo, jobDir )
-      if not os.path.isdir( osgDir ):
-        os.makedirs( osgDir )
-      os.chdir( osgDir )
-      try:
-        import shutil
-        shutil.copy( installScript, os.path.join( osgDir, installScriptName ) )
-      except Exception, x:
-        print sys.executable
-        print sys.version
-        print os.uname()
-        print x
-        raise x
-    if os.environ.has_key( 'OSG_APP' ):
-    # Try to define it here although this will be only in the local shell environment
-      os.environ['VO_%s_SW_DIR' % vo] = os.path.join( os.environ['OSG_APP'], vo )
-
-    #if self.rootPath == originalRootPath:
-      # No special root path was requested
-      #rootPath = os.getcwd()  
-    
-  def execute( self ):
-    # ##
-    # Configure DIRAC
-    # ##
-
-    # Instead of dumping the Full configuration, include all Server in dirac.cfg
-
-    self.configureOpts.append('-o /LocalSite/ReleaseVersion=%s' % self.releaseVersion)
-    self.configureOpts.append( '-I' )
-
-    # just for test when normal installation
-    __result__ = os.system( "cp /home/dirac/test/dirac-configure.py /home/dirac/test/DIRAC/Core/scripts/dirac-configure.py" )
-
-    # for test when cvmfs
-    #configureCmd = "python %s %s" % ( os.path.join( "/home/dirac/test/", "dirac-configure.py" ), " ".join( self.configureOpts ) )
-    
-    configureCmd = "python %s %s" % ( os.path.join( self.diracScriptsPath, "dirac-configure" ), " ".join( self.configureOpts ) )
-
-    logDEBUG( "Configuring DIRAC with: %s" % configureCmd )
-    retCode, __outData__ = executeAndGetOutput( configureCmd, self.EnviRon )
-
-    if retCode:
-      logERROR( "Could not configure DIRAC" )
-      sys.exit( 1 )
-
-# ##
-# Dump the CS to cache in file
-# ##
-
-# cfgFile = os.path.join( rootPath, "etc", "dirac.cfg" )
-# cacheScript = os.path.join( diracScriptsPath, "dirac-configuration-dump-local-cache" )
-# if os.system( "%s -f %s" % ( cacheScript, cfgFile ) ):
-#   logERROR( "Could not dump the CS to %s" % cfgFile )
-    configureScript = os.path.join( self.diracScriptsPath, "dirac-configure" )
-
-# ##
-# Set the LD_LIBRARY_PATH and PATH
-# ##
-    if not self.platform:
-      platformPath = os.path.join(self.rootPath, "DIRAC", "Core", "Utilities", "Platform.py" )
-      platFD = open( platformPath, "r" )
-      PlatformModule = imp.load_module( "Platform", platFD, platformPath, ( "", "r", imp.PY_SOURCE ) )
-      platFD.close()
-      self.platform = PlatformModule.getPlatformString()
-
-    if not self.EnviRon or not self.noCert:  # if traditional installation
-      if self.testVOMSOK:
-      # Check voms-proxy-info before touching the original PATH and LD_LIBRARY_PATH
-        os.system( 'which voms-proxy-info && voms-proxy-info -all' )
-
-      diracLibPath = os.path.join( self.rootPath, self.platform, 'lib' )
-      diracBinPath = os.path.join( self.rootPath, self.platform, 'bin' )
-      for envVarName in ( 'LD_LIBRARY_PATH', 'PYTHONPATH' ):
-        if envVarName in os.environ:
-          os.environ[ '%s_SAVE' % envVarName ] = os.environ[ envVarName ]
-          del( os.environ[ envVarName ] )
-        else:
-          os.environ[ '%s_SAVE' % envVarName ] = ""
-      os.environ['LD_LIBRARY_PATH'] = "%s" % ( diracLibPath )
-      os.environ['PATH'] = '%s:%s:%s' % ( diracBinPath, self.diracScriptsPath, os.getenv( 'PATH' ) )
-
-#
-# Check proxy
-#
-
-    #ret = os.system( 'dirac-proxy-info' )
-    retCode, __outData__ = executeAndGetOutput( 'dirac-proxy-info', self.EnviRon )
-    if self.testVOMSOK:
-      retCode, __outData__ = executeAndGetOutput( 'dirac-proxy-info | grep -q fqan', self.EnviRon )
-      #ret = os.system( 'dirac-proxy-info | grep -q fqan' )
-      if retCode != 0:
-        retCode, __outData__ = executeAndGetOutput( 'dirac-proxy-info 2>&1 | mail -s "dirac-pilot: missing voms certs at %s" dirac.alarms@gmail.com' % self.site, self.EnviRon )
-        #os.system( 'dirac-proxy-info 2>&1 | mail -s "dirac-pilot: missing voms certs at %s" dirac.alarms@gmail.com' % self.site )
-        #sys.exit( -1 )
-
-#
-# Set the local architecture
-#
-    if not self.EnviRon or not self.noCert:  # if traditional installation
-      architectureScriptName = "dirac-architecture"
-      architectureScript = ""
-      candidate = os.path.join( self.rootPath, "scripts", architectureScriptName )
-      if os.path.isfile( candidate ):
-        architectureScript = candidate
-      else:
-      # If the extension does not provide a dirac-architecture, use dirac-platform as default value
-        candidate = os.path.join( self.rootPath, "scripts", "dirac-platform" )
-        if os.path.isfile( candidate ):
-          architectureScript = candidate
-
-      if architectureScript:
-        retCode, localArchitecture = executeAndGetOutput( architectureScript,self.EnviRon)  
-        if not retCode:
-          localArchitecture = localArchitecture.strip()
-          os.environ['CMTCONFIG'] = localArchitecture
-          logINFO( 'Setting CMTCONFIG=%s' % localArchitecture )
-        # os.system( "%s -f %s -o '/LocalSite/Architecture=%s'" % ( cacheScript, cfgFile, localArchitecture ) )
-        # dirac-configure will not change existing cfg unless -U option is used.
-          os.system( "%s -F -o '/LocalSite/Architecture=%s'" % ( configureScript, localArchitecture ) )
-        else:
-          logERROR( "There was an error calling %s" % architectureScript )
-#
-# Get host and local user info
-
-    logINFO( 'Uname      = %s' % " ".join( os.uname() ) )
-    logINFO( 'Host Name  = %s' % socket.gethostname() )
-    logINFO( 'Host FQDN  = %s' % socket.getfqdn() )
-    logINFO( 'workingDir = %s' % workingDir )  # this could be different than rootPath
-    
-    fileName = '/etc/redhat-release'
-    if os.path.exists( fileName ):
-      f = open( fileName, 'r' )
-      logINFO( 'RedHat Release = %s' % f.read().strip() )
-      f.close()
-
-    fileName = '/etc/lsb-release'
-    if os.path.isfile( fileName ):
-      f = open( fileName, 'r' )
-      logINFO( 'Linux release:\n%s' % f.read().strip() )
-      f.close()
-
-    fileName = '/proc/cpuinfo'
-    if os.path.exists( fileName ):
-      f = open( fileName, 'r' )
-      cpu = f.readlines()
-      f.close()
-      nCPU = 0
-      for line in cpu:
-        if line.find( 'cpu MHz' ) == 0:
-          nCPU += 1
-          freq = line.split()[3]
-        elif line.find( 'model name' ) == 0:
-          CPUmodel = line.split( ': ' )[1].strip()
-      logINFO( 'CPU (model)    = %s' % CPUmodel )
-      logINFO( 'CPU (MHz)      = %s x %s' % ( nCPU, freq ) )
-
-    fileName = '/proc/meminfo'
-    if os.path.exists( fileName ):
-      f = open( fileName, 'r' )
-      mem = f.readlines()
-      f.close()
-      freeMem = 0
-      for line in mem:
-        if line.find( 'MemTotal:' ) == 0:
-          totalMem = int( line.split()[1] )
-        if line.find( 'MemFree:' ) == 0:
-          freeMem += int( line.split()[1] )
-        if line.find( 'Cached:' ) == 0:
-          freeMem += int( line.split()[1] )
-      logINFO( 'Memory (kB)    = %s' % totalMem )
-      logINFO( 'FreeMem. (kB)  = %s' % freeMem )
-
-#
-# Disk space check
-#
-    # rootPath e working dir could be different
-    #fs = os.statvfs( rootPath )
-    fs = os.statvfs( workingDir )
-# bsize;    /* file system block size */
-# frsize;   /* fragment size */
-# blocks;   /* size of fs in f_frsize units */
-# bfree;    /* # free blocks */
-# bavail;   /* # free blocks for non-root */
-# files;    /* # inodes */
-# ffree;    /* # free inodes */
-# favail;   /* # free inodes for non-root */
-# flag;     /* mount flags */
-# namemax;  /* maximum filename length */
-    diskSpace = fs[4] * fs[0] / 1024 / 1024
-    logINFO( 'DiskSpace (MB) = %s' % diskSpace )
-
-    if diskSpace < self.minDiskSpace:
-      logERROR( '%s MB < %s MB, not enough local disk space available, exiting'
-                  % ( diskSpace, self.minDiskSpace ) )
-      sys.exit( 1 )
-      
-  
-  def getCPURequirement(self):
-#
-# Get job CPU requirement and queue normalization
-#
-
-    if self.flavour in ['LCG', 'gLite', 'OSG']:
-      logINFO( 'CE = %s' % self.CE )
-      logINFO( 'LCG_SITE_CE = %s' % self.ceName )
-
-      retCode, queueNormList = executeAndGetOutput( 'dirac-wms-get-queue-normalization %s' % self.CE,self.EnviRon )
-      if not retCode:
-        queueNormList = queueNormList.strip().split( ' ' )
-        if len( queueNormList ) == 2:
-          queueNorm = float( queueNormList[1] )
-          logINFO( 'Queue Normalization = %s SI00' % queueNorm )
-          if queueNorm:
-          # Update the local normalization factor: We are using seconds @ 250 SI00 = 1 HS06
-          # This is the ratio SpecInt published by the site over 250 (the reference used for Matching)
-          # os.system( "%s -f %s -o /LocalSite/CPUScalingFactor=%s" % ( cacheScript, cfgFile, queueNorm / 250. ) )
-          # os.system( "%s -f %s -o /LocalSite/CPUNormalizationFactor=%s" % ( cacheScript, cfgFile, queueNorm / 250. ) )
-            os.system( "%s -F -o /LocalSite/CPUScalingFactor=%s -o /LocalSite/CPUNormalizationFactor=%s" % ( self.configureScript,
-                                                                                                      queueNorm / 250.,
-                                                                                                      queueNorm / 250. ) )
-        else:
-          logERROR( 'Fail to get Normalization of the Queue' )
-      else:
-        logERROR( "There was an error calling dirac-wms-get-queue-normalization" )
-
-
-      retCode, queueLength = executeAndGetOutput( 'dirac-wms-get-normalized-queue-length %s' % self.CE, self.EnviRon )
-      if not retCode:
-        queueLength = queueLength.strip().split( ' ' )
-        if len( queueLength ) == 2:
-          self.jobCPUReq = float( queueLength[1] )
-          logINFO( 'Normalized Queue Length = %s' % self.jobCPUReq )
-        else:
-          logERROR( 'Failed to get Normalized length of the Queue' )
-      else:
-        logERROR( "There was an error calling dirac-wms-get-normalized-queue-length" )
-        
-
-
-# Instead of using the Average reported by the Site, determine a Normalization
-# os.system( "dirac-wms-cpu-normalization -U" )
-
-    
-  def startJobAgent(self):
-    
-    
-# Find any .cfg file uploaded with the sandbox
-    #global rootPath
-    # SE LHCB USA DIRACSYSCONFIG 
-    diracAgentScript = os.path.join( self.rootPath, "scripts", "dirac-agent" )
-    if self.EnviRon:
-      self.rootPath=os.getcwd() #should be changed in producion when usign cvmfs but not in certif
-      print 'cambio rootPath'
-      if not self.noCert:
-        diracAgentScript = os.path.join( self.rootPath, "scripts", "dirac-agent" )
-    extraCFG = []
-    #for i in os.listdir( self.rootPath ):
-    # cfg = os.path.join( self.rootPath, i )
-    print 'root path e %s' % self.rootPath
-    for i in os.listdir( self.rootPath ):
-      cfg = os.path.join( self.rootPath, i )
-      cfg = os.path.join(cfg,'dirac.cfg')
-      if os.path.isfile( cfg ): #and re.search( '.cfg&', cfg ):
-        extraCFG.append( cfg ) # in lhcb is the cfg in cvmfs
-
-    #if cliParams.executeCmd:
-    # Execute user command
-      #logINFO( "Executing user defined command: %s" % cliParams.executeCmd )
-      #sys.exit( os.system( "source bashrc; %s" % cliParams.executeCmd ) / 256 )
-
-    ##############################################################################################3
-    # Start the job agent
-    logINFO( 'Starting JobAgent' )
-    os.environ['PYTHONUNBUFFERED'] = 'yes'
-
-    jobAgent = '%s WorkloadManagement/JobAgent %s %s %s' % ( diracAgentScript,
-                                                         " ".join( self.jobAgentOpts ),
-                                                         " ".join( self.inProcessOpts ),
-                                                         " ".join( extraCFG ) )
-
-    logINFO( "JobAgent execution command:\n%s" % jobAgent )
- 
-   
-    if not self.dryRun:
-      retCode, __outData__ = executeAndGetOutput( jobAgent, self.EnviRon )
-      if retCode:
-        logERROR( "Could not start the JobAgent" )
-        sys.exit( 1 )
-
-
-    #fs = os.statvfs( self.rootPath )
-    fs = os.statvfs( workingDir )
-    diskSpace = fs[4] * fs[0] / 1024 / 1024
-    logINFO( 'DiskSpace (MB) = %s' % diskSpace )
-    #ret = os.system( 'dirac-proxy-info' )
-    #if os.environ.has_key( 'OSG_WN_TMP' ) and osgDir:
-      # os.chdir( originalRootPath )
-      # import shutil
-      # shutil.rmtree( osgDir )
-    sys.exit( 0 )
-
-
-
-def pythonpathCheck():
-
-  try:
-    os.umask( 022 )
-    pythonpath = os.getenv( 'PYTHONPATH', '' ).split( ':' )
-    for p in pythonpath:
-      if p == '': continue
-      try:
-        if os.path.normpath( p ) in sys.path:
-          # In case a given directory is twice in PYTHONPATH it has to removed only once
-          sys.path.remove( os.path.normpath( p ) )
-      except Exception, x:
-        print 'Directories in PYTHONPATH:', pythonpath
-        print 'Failing path:', p, os.path.normpath( p )
-        print 'sys.path:', sys.path
-        raise x
-  except Exception, x:
-    print sys.executable
-    print sys.version
-    print os.uname()
-    print x
-    raise x
-
-
-def executeAndGetOutput(cmd, EnviRon):  # execute a command on the worker node and get the output
-    logINFO('in execute and get output')
-    try:
-      import subprocess
-      if EnviRon !='':
-        print "environ not empty"
-        print 'cmd is %s' % cmd
-        _p = subprocess.Popen( "%s" % cmd, shell = True, env=EnviRon, stdout = subprocess.PIPE,
-                          stderr = subprocess.PIPE, close_fds = False )
-        outData = _p.stdout.read().strip()
-        returnCode = _p.wait()
-        return (returnCode, outData)
-      else:
-        _p = subprocess.Popen( "%s" % cmd, shell = True, stdout = subprocess.PIPE,
-                          stderr = subprocess.PIPE, close_fds = False )
-        outData = _p.stdout.read().strip()
-        returnCode = _p.wait()
-        print 'traditional configuration'
-        return (returnCode, outData)
-    except ImportError:
-      logINFO( "Error importing subprocess" )
-
-
-
-
-
-
-
-#def executeAndGetOutput(cmd):  # execute a command on the worker node and get the output
-#  try:
-#    import subprocess  # spawn new processes, connect to their input/output/error pipes, and obtain their return codes.
-#    _p = subprocess.Popen( "%s" % cmd, shell = True, stdout = subprocess.PIPE,
-#                          stderr = subprocess.PIPE, close_fds = False )
-#    outData = _p.stdout.read().strip()
-#    returnCode = _p.wait( ) 
-#  except ImportError:
-#    import popen2
-#    _p3 = popen2.Popen3( "%s" % cmd )  # Executes cmd as a sub-process. Returns the file objects (child_stdout, child_stdin, child_stderr).   it is deprecated starting from python 2.7
-#    outData = _p3.fromchild.read().strip()
-#    returnCode = _p3.wait( )
-#  return ( returnCode, outData )
-
-
-
-# ##
-# Helper functions
-# ##
-
-def logDEBUG( msg ):
-  # if cliParams.debug:
-    for _line in msg.split( "\n" ):
-      print "%s UTC dirac-pilot [DEBUG] %s" % ( time.strftime( '%Y-%m-%d %H:%M:%S', time.gmtime() ), _line )
-    sys.stdout.flush()
-
-def logERROR( msg ):
-  for _line in msg.split( "\n" ):
-    print "%s UTC dirac-pilot [ERROR] %s" % ( time.strftime( '%Y-%m-%d %H:%M:%S', time.gmtime() ), _line )
-  sys.stdout.flush()
-
-def logINFO( msg ):
-  for _line in msg.split( "\n" ):
-    print "%s UTC dirac-pilot [INFO]  %s" % ( time.strftime( '%Y-%m-%d %H:%M:%S', time.gmtime() ), _line )
-  sys.stdout.flush()
-
-
-
-#
-# further local configuration
-#
-
->>>>>>> 3bb261e3
 if __name__ == "__main__":
     main()
