# $HeadURL$
"""
The Data Management Request contains all the necessary information for
a data management operation.

:deprecated:
<<<<<<< HEAD
=======

>>>>>>> 9338b1f7
"""
import os, xml.dom.minidom, copy, datetime, time
from types import DictType, ListType, NoneType, StringTypes

from DIRAC.Core.Utilities.File import makeGuid
from DIRAC import gConfig, gLogger, S_OK, S_ERROR
from DIRAC.Core.Security.ProxyInfo import getProxyInfo
from DIRAC.Core.Utilities import DEncode
from DIRAC.Core.Utilities import Time
from DIRAC.RequestManagementSystem.Client.DISETSubRequest import DISETSubRequest

__RCSID__ = "$Id$"

class RequestContainer:
  """
  .. class:: RequestContainer

  Bag object holding all information about Request.
  """


  def __init__( self, request = None, init = True ):

    # This is a list of attributes - mandatory parameters
    self.attributeNames = ['Status', 'RequestName', 'RequestID', 'DIRACSetup', 'OwnerDN',
                           'OwnerGroup', 'SourceComponent', 'CreationTime', 'LastUpdate', 'JobID']

    # This dictionary contains all the request attributes
    self.attributes = {}

    # Subrequests are represented as a dictionary. The subrequests of similar types are stored together in a list.
    # The dictionary named Attributes must be present and must have the following mandatory names
    self.subAttributeNames = ['Status', 'SubRequestID', 'Operation', 'CreationTime', 'Catalogue', "TargetSE",
                              'LastUpdate', 'ExecutionOrder', 'Error']
    self.subRequests = {}

    if init:
      self.initialize( request )

  def initialize( self, request ):
    """ Set default values to attributes and parameters
    """
    if type( request ) == NoneType:
      # Set some defaults
      for name in self.attributeNames:
        self.attributes[name] = 'Unknown'
      self.attributes['CreationTime'] = str( Time.dateTime() )
      self.attributes['Status'] = "New"
      result = getProxyInfo()
      if result['OK']:
        proxyDict = result[ 'Value' ]
        self.attributes['OwnerDN'] = proxyDict[ 'identity' ]
        if 'group' in proxyDict:
          self.attributes['OwnerGroup'] = proxyDict[ 'group' ]
      self.attributes['DIRACSetup'] = gConfig.getValue( '/DIRAC/Setup', 'Unknown' )
    elif isinstance( request, RequestContainer ):
      for attr in self.attributeNames:
        self.attributes[attr] = request.attributes[attr]

    # initialize request from an XML string
    if type( request ) in StringTypes:
      for name in self.attributeNames:
        self.attributes[name] = 'Unknown'
      self.parseRequest( request )

    # Initialize request from another request
    elif isinstance( request, RequestContainer ):
      self.subRequests = copy.deepcopy( request.subrequests )

  #####################################################################
  #
  #  Attribute access methods
  #

  def __getattr__( self, name ):
    """ Generic method to access request attributes or parameters
    """

    if name.find( 'getSubRequest' ) == 0:
      item = name[13:]
      self.item_called = item
      if item in self.subAttributeNames:
        return self.__get_subattribute
      else:
        raise AttributeError, name
    if name.find( 'setSubRequest' ) == 0:
      item = name[13:]
      self.item_called = item
      if item in self.subAttributeNames:
        return self.__set_subattribute
      else:
        raise AttributeError, name
    if name.find( 'get' ) == 0:
      item = name[3:]
      self.item_called = item
      if item in self.attributeNames:
        return self.__get_attribute
      else:
        raise AttributeError, name
    elif name.find( 'set' ) == 0:
      item = name[3:]
      self.item_called = item
      if item in self.attributeNames:
        return self.__set_attribute
      else:
        raise AttributeError, name
    else:
      raise AttributeError, name

  def getRequestAttributes( self ):
    """ Get the dictionary of the request attributes
    """
    return S_OK( self.attributes )

  def setRequestAttributes( self, attributeDict ):
    """ Set the attributes associated to this request
    """
    self.attributes.update( attributeDict )
    return S_OK()

  def setCreationTime( self, rTime = 'now' ):
    """ Set the creation time to the current data and time
    """
    if rTime.lower() == "now":
      self.attributes['CreationTime'] = time.strftime( '%Y-%m-%d %H:%M:%S' )
    else:
      self.attributes['CreationTime'] = rTime
    return S_OK()

  def setLastUpdate( self, rTime = 'now' ):
    """ Set the last update to the current data and time
    """
    if rTime.lower() == "now":
      self.attributes['LastUpdate'] = time.strftime( '%Y-%m-%d %H:%M:%S' )
    else:
      self.attributes['LastUpdate'] = rTime
    return S_OK()

  def getAttribute( self, aname ):
    """ Get the attribute specified by its name aname
    """
    attributeValue = self.attributes[aname]
    return S_OK( attributeValue )

  def setAttribute( self, aname, value ):
    """ Set the attribute specified by its name aname
    """
    self.attributes[aname] = value
    return S_OK()

  def __get_attribute( self ):
    """ Generic method to get attributes
    """
    return S_OK( self.attributes[self.item_called] )

  def __set_attribute( self, value ):
    """ Generic method to set attribute value
    """
    self.attributes[self.item_called] = value
    return S_OK()

  def __get_subattribute( self, ind, rType ):
    """ Generic method to get attributes
    """
    return S_OK( self.subRequests[rType][ind]['Attributes'][self.item_called] )

  def __set_subattribute( self, ind, rType, value ):
    """ Generic method to set attribute value
    """
    self.subRequests[rType][ind]['Attributes'][self.item_called] = value
    return S_OK()

  #####################################################################
  #
  #  Sub request manipulation methods
  #
  def update( self, request ):
    """ Add subrequests from another request
    """
    requestTypes = request.getSubRequestTypes()['Value']
    for requestType in requestTypes:
      subRequests = request.getSubRequests( requestType )['Value']
      self.setSubRequests( requestType, subRequests )
    return S_OK()

  def initiateSubRequest( self, rType ):
    """ Add dictionary to list of requests and return the list index
    """
    defaultAttributes = {}
    for attr in self.subAttributeNames:
      defaultAttributes[attr] = ''
      if attr == 'ExecutionOrder':
        defaultAttributes[attr] = 0
      if attr == "Status":
        defaultAttributes[attr] = 'Waiting'
    defaultDict = {'Attributes':defaultAttributes, 'Files':[], 'Datasets':[]}
    if not self.subRequests.has_key( rType ):
      self.subRequests[rType] = []
    self.subRequests[rType].append( defaultDict )
    length = len( self.subRequests[rType] )
    return S_OK( length - 1 )

  def getSubRequestTypes( self ):
    """ Get the list of subrequest types
    """
    subRequestTypes = self.subRequests.keys()
    return S_OK( subRequestTypes )

  def getSubRequests( self, rType ):
    """ Get the the sub-requests of a particular type
    """
    if self.subRequests.has_key( rType ):
      return S_OK( self.subRequests[rType] )
    else:
      return S_OK( [] )

  def setSubRequests( self, rType, subRequests ):
    """ Set the sub-requests of a particular type associated to this request
    """
    if not self.subRequests.has_key( rType ):
      self.subRequests[rType] = []
    for subRequest in subRequests:
      self.addSubRequest( subRequest, rType )
    return S_OK()

  def _getLastOrder( self, fileIn = None ):
    """ just returns the last ExecutionOrder of ALL the sub requests, or for file (if present)
    """
    execOrdersSoFar = []

    for subReqTypes in self.subRequests:
      for operationDict in self.subRequests[subReqTypes]:
        if fileIn is None:  # gets the last in total
          execOrdersSoFar.append( operationDict['Attributes']['ExecutionOrder'] )
        else:
          for fileDict in operationDict['Files']:
            if fileIn == fileDict['LFN']:
              execOrdersSoFar.append( operationDict['Attributes']['ExecutionOrder'] )

    try:
      last = max( execOrdersSoFar )
    except ValueError:
      last = 0
    return last


  def addSubRequest( self, requestDict, rType ):
    """  Add a new sub-requests of specified type
        The 'Attributes':ExecutionOrder can be set to 'last' to always be the last to be executed.
    """
    # Initialise the sub-request
    index = self.initiateSubRequest( rType )['Value']
    # Stuff the sub-request with the attributes
    attributeDict = {'Status':'Waiting', 'SubRequestID':makeGuid(),
                     'CreationTime': str( datetime.datetime.utcnow() ),
                     'ExecutionOrder':0}
    for attr, value in requestDict['Attributes'].items():
      if attr == 'ExecutionOrder' and str( value ).lower() == 'last':
        value = self._getLastOrder() + 1
      attributeDict[attr] = value
    for attr in self.subAttributeNames:
      if not attr in attributeDict.keys():
        attributeDict[attr] = ''
        if attr == "ExecutionOrder":
          attributeDict[attr] = 0
        if attr == "Status":
          attributeDict[attr] = "Waiting"
    self.setSubRequestAttributes( index, rType, attributeDict )

    if requestDict.has_key( 'Files' ):
      files = []
      for rFile in requestDict['Files']:
        fileDict = {'Status':'Waiting', 'FileID':makeGuid(), 'Attempt':1}
        for attr, value in rFile.items():
          fileDict[attr] = value
        files.append( fileDict )
      self.setSubRequestFiles( index, rType, files )

    if requestDict.has_key( 'Datasets' ):
      datasets = []
      for dataset in requestDict['Datasets']:
        datasetDict = {'Status':'Waiting'}
        for attr, value in rFile.items():
          fileDict[attr] = value
        datasets.append( datasetDict )
      self.setSubRequestDatasets( index, rType, datasets )
    return S_OK( index )

  def getSubRequest( self, ind, rType ):
    """ Get the sub-request as specified by its index
    """
    if not self.subRequests.has_key( rType ):
      return S_ERROR( "No requests of type specified found." )
    elif len( self.subRequests[rType] ) < ind:
      return S_ERROR( "Subrequest index is out of range." )
    else:
      return S_OK( self.subRequests[rType][ind] )

  def removeSubRequest( self, ind, rType ):
    """ Remove sub-request as specified by its index
    """
    if not self.subRequests.has_key( rType ):
      return S_ERROR( "No requests of type specified found." )
    elif len( self.subRequests[rType] ) < ind:
      return S_ERROR( "Subrequest index is out of range." )
    else:
      return S_OK( self.subRequests[rType].pop( ind ) )

  def getNumSubRequests( self, rType ):
    """ Get the number of sub-requests for a given request type
    """
    if not self.subRequests.has_key( rType ):
      return S_OK( 0 )
    else:
      return S_OK( len( self.subRequests[rType] ) )

  def setSubRequestStatus( self, ind, rType, status ):
    """ Set the status of the sub request
    """
    if not self.subRequests.has_key( rType ):
      return S_ERROR( "No requests of type specified found." )
    elif len( self.subRequests[rType] ) < ind:
      return S_ERROR( "Subrequest index is out of range." )
    else:
      self.subRequests[rType][ind]['Attributes']['Status'] = status
    return S_OK()

  def getSubRequestAttributes( self, ind, rType ):
    """ Get the sub-request attributes
    """
    if not self.subRequests.has_key( rType ):
      return S_ERROR( "No requests of type specified found." )
    elif len( self.subRequests[rType] ) < ind:
      return S_ERROR( "Subrequest index is out of range." )
    else:
      attributes = self.subRequests[rType][ind]['Attributes']
      return S_OK( attributes )

  def setSubRequestAttributes( self, ind, rType, attributeDict ):
    """ Set the sub-request attributes
    """
    if not self.subRequests.has_key( rType ):
      return S_ERROR( "No requests of type specified found." )
    elif len( self.subRequests[rType] ) < ind:
      return S_ERROR( "Subrequest index is out of range." )
    else:
      self.subRequests[rType][ind]['Attributes'].update( attributeDict )
      return S_OK()

  def setSubRequestAttributeValue( self, ind, rType, attribute, value ):
    """ Set the attribute value associated to a sub-request
    """
    if not self.subRequests.has_key( rType ):
      return S_ERROR( "No requests of type specified found." )
    elif len( self.subRequests[rType] ) < ind:
      return S_ERROR( "Subrequest index is out of range." )
    else:
      if not self.subRequests[rType][ind].has_key( 'Attributes' ):
        self.subRequests[rType][ind]['Attributes'] = {}
      self.subRequests[rType][ind]['Attributes'][attribute] = value
      return S_OK()

  def getSubRequestAttributeValue( self, ind, rType, attribute ):
    """ Get the attribute value associated to a sub-request
    """
    if not self.subRequests.has_key( rType ):
      return S_ERROR( "No requests of type specified found." )
    elif len( self.subRequests[rType] ) < ind:
      return S_ERROR( "Subrequest index is out of range." )
    else:
      requestAttrValue = self.subRequests[rType][ind]['Attributes'][attribute]
      return S_OK( requestAttrValue )

  ###########################################################
  #
  # File manipulation methods
  #

  def getSubRequestNumFiles( self, ind, rType ):
    """ Get the number of files in the sub-request
    """
    if not self.subRequests.has_key( rType ):
      return S_ERROR( "No requests of type specified found." )
    elif len( self.subRequests[rType] ) < ind:
      return S_ERROR( "Subrequest index is out of range." )
    elif not self.subRequests[rType][ind].has_key( 'Files' ):
      return S_OK( 0 )
    else:
      numFiles = len( self.subRequests[rType][ind]['Files'] )
      return S_OK( numFiles )

  def getSubRequestFiles( self, ind, rType ):
    """ Get the files associated to a sub-request
    """
    if not self.subRequests.has_key( rType ):
      return S_ERROR( "No requests of type specified found." )
    elif len( self.subRequests[rType] ) < ind:
      return S_ERROR( "Subrequest index is out of range." )
    elif not self.subRequests[rType][ind].has_key( 'Files' ):
      return S_OK( [] )
    else:
      files = self.subRequests[rType][ind]['Files']
      return S_OK( files )

  def setSubRequestFiles( self, ind, rType, files ):
    """ Set the files associated to a sub-request
    """
    if not self.subRequests.has_key( rType ):
      return S_ERROR( "No requests of type specified found." )
    elif len( self.subRequests[rType] ) < ind:
      return S_ERROR( "Subrequest index is out of range." )
    else:
      if not self.subRequests[rType][ind].has_key( 'Files' ):
        # Make deep copy
        self.subRequests[rType][ind]['Files'] = copy.deepcopy( files )
      else:
        for fDict in files:
          self.subRequests[rType][ind]['Files'].append( copy.deepcopy( fDict ) )
      return S_OK()

  def setSubRequestFileAttributeValue( self, ind, rType, lfn, attribute, value ):
    """ Set the file status
    """
    if not self.subRequests.has_key( rType ):
      return S_ERROR( "No requests of type specified found." )
    elif len( self.subRequests[rType] ) < ind:
      return S_ERROR( "Subrequest index is out of range." )
    else:
      numFiles = self.getSubRequestNumFiles( ind, rType )['Value']
      for rFile in range ( numFiles ):
        if self.subRequests[rType][ind]['Files'][rFile]['LFN'] == lfn:
          self.subRequests[rType][ind]['Files'][rFile][attribute] = value
          return S_OK()
      return S_ERROR( "File not found" )

  def getSubRequestFileAttributeValue( self, ind, rType, lfn, attribute ):
    """ Get the file attribute value associated to a LFN and sub-request
    """
    if not self.subRequests.has_key( rType ):
      return S_ERROR( "No requests of type specified found." )
    elif len( self.subRequests[rType] ) < ind:
      return S_ERROR( "Subrequest index is out of range." )
    else:
      numFiles = self.getSubRequestNumFiles( ind, rType )['Value']
      for rFile in range ( numFiles ):
        if self.subRequests[rType][ind]['Files'][rFile]['LFN'] == lfn:
          value = self.subRequests[rType][ind]['Files'][rFile][attribute]
          return S_OK( value )
      return S_ERROR( "File not found" )

  def getSubRequestFileAttributes( self, ind, rType, lfn ):
    """ Get the file attributes associated to a LFN and sub-request
    """
    if not self.subRequests.has_key( rType ):
      return S_ERROR( "No requests of type specified found." )
    elif len( self.subRequests[rType] ) < ind:
      return S_ERROR( "Subrequest index is out of range." )
    else:
      numFiles = self.getSubRequestNumFiles( ind, rType )['Value']
      for rFile in range ( numFiles ):
        if self.subRequests[rType][ind]['Files'][rFile]['LFN'] == lfn:
          attributes = self.subRequests[rType][ind]['Files'][rFile]['LFN']
          return S_OK( attributes )
      return S_ERROR( "File not found" )

  ###########################################################
  #
  # Dataset manipulation methods
  #

  def getSubRequestNumDatasets( self, ind, rType ):
    """ Get the number of files in the sub-request
    """
    if not self.subRequests.has_key( rType ):
      return S_ERROR( "No requests of type specified found." )
    elif len( self.subRequests[rType] ) < ind:
      return S_ERROR( "Subrequest index is out of range." )
    elif not self.subRequests[rType][ind].has_key( 'Datasets' ):
      return S_OK( 0 )
    else:
      numDatasets = len( self.subRequests[rType][ind]['Datasets'] )
      return S_OK( numDatasets )

  def getSubRequestDatasets( self, ind, rType ):
    """ Get the files associated to a sub-request
    """
    if not self.subRequests.has_key( rType ):
      return S_ERROR( "No requests of type specified found." )
    elif len( self.subRequests[rType] ) < ind:
      return S_ERROR( "Subrequest index is out of range." )
    elif not self.subRequests[rType][ind].has_key( 'Datasets' ):
      return S_OK( [] )
    else:
      datasets = self.subRequests[rType][ind]['Datasets']
      return S_OK( datasets )

  def setSubRequestDatasets( self, ind, rType, datasets ):
    """ Set the datasets associated to a sub-request
    """
    if not self.subRequests.has_key( rType ):
      return S_ERROR( "No requests of type specified found." )
    elif len( self.subRequests[rType] ) < ind:
      return S_ERROR( "Subrequest index is out of range." )
    else:
      if not self.subRequests[rType][ind].has_key( 'Datasets' ):
        self.subRequests[rType][ind]['Datasets'] = []
      self.subRequests[rType][ind]['Datasets'].extend( datasets )
      return S_OK()

  def setSubRequestDatasetAttributeValue( self, ind, rType, handle, attribute, value ):
    """ Set the attribute of the given dataset
    """
    if not self.subRequests.has_key( rType ):
      return S_ERROR( "No requests of type specified found." )
    elif len( self.subRequests[rType] ) < ind:
      return S_ERROR( "Subrequest index is out of range." )
    else:
      numDatasets = self.getSubRequestNumDatasets( ind, rType )['Value']
      for dataset in range ( numDatasets ):
        if self.subRequests[rType][ind]['Datasets'][dataset]['Handle'] == handle:
          self.subRequests[rType][ind]['Files'][dataset][attribute] = value
          return S_OK()
      return S_ERROR( "Dataset not found" )

  def getSubRequestDatasetAttributeValue( self, ind, rType, handle, attribute ):
    """ Get the attribute value associated to a dataset and sub-request
    """
    if not self.subRequests.has_key( rType ):
      return S_ERROR( "No requests of type specified found." )
    elif len( self.subRequests[rType] ) < ind:
      return S_ERROR( "Subrequest index is out of range." )
    else:
      numDatasets = self.getSubRequestNumDatasets( ind, rType )['Value']
      for dataset in range( numDatasets ):
        if self.subRequests[rType][ind]['Datasets'][dataset]['Handle'] == handle:
          value = self.subRequests[rType][ind]['Datasets'][dataset][attribute]
          return S_OK( value )
      return S_ERROR( "Dataset not found" )

  ###########################################################
  #
  # Methods for determining whether things are finished
  #

  def isSubRequestEmpty( self, ind, rType ):
    """ Check if the request contains more operations to be performed
    """
    if not self.subRequests.has_key( rType ):
      return S_ERROR( "No requests of type specified found." )
    elif len( self.subRequests[rType] ) <= ind:
      return S_ERROR( "Subrequest index is out of range." )
    else:
      status = self.getSubRequestAttributeValue( ind, rType, "Status" )['Value']
      if status == 'Done':
        return S_OK( 1 )
      files = self.getSubRequestFiles( ind, rType )['Value']
      for rFile in files:
        if not rFile.has_key( 'Status' ):
          gLogger.info( 'file=', '%s' % rFile )
          gLogger.error( "!!! The file has no status information !!!" )
          gLogger.error( "Ind:%s Type:%s" % ( ind, rType ), self.toXML()['Value'] )
        elif rFile['Status'] == 'Waiting':
          gLogger.info( 'Found Waiting File' )
          return S_OK( 0 )
      datasets = self.getSubRequestDatasets( ind, rType )['Value']
      for dataset in datasets:
        if dataset['Status'] == 'Waiting':
          return S_OK( 0 )

    if files or datasets:
      return S_OK( 1 )
    else:
      return S_OK( 0 )

  def isRequestTypeEmpty( self, rType ):
    """ Check whether the requests of given type are complete
    """
    numSubRequests = self.getNumSubRequests( rType )['Value']
    for subRequestInd in range( numSubRequests ):
      if not self.isSubRequestEmpty( subRequestInd, rType )['Value']:
        return S_OK( False )
    return S_OK( True )

  def isRequestEmpty( self ):
    """ Check whether all sub-requests are complete
    """
    requestTypes = self.getSubRequestTypes()['Value']
    for requestType in requestTypes:
      if not self.isRequestTypeEmpty( requestType )['Value']:
        return S_OK( False )
    return S_OK( True )

  def isEmpty( self ):
    """ Included for compatibility not sure if it is used
    """
    return self.isRequestEmpty()

  def isSubRequestDone( self, ind, rType ):
    """ Check if the request contains more operations to be performed
    """
    if not self.subRequests.has_key( rType ):
      return S_ERROR( "No requests of type specified found." )
    elif len( self.subRequests[rType] ) <= ind:
      return S_ERROR( "Subrequest index is out of range." )
    else:
      status = self.getSubRequestAttributeValue( ind, rType, "Status" )['Value']
      if status == 'Done':
        return S_OK( 1 )
      files = self.getSubRequestFiles( ind, rType )['Value']
      for rFile in files:
        if not rFile.has_key( 'Status' ):
          gLogger.error( "!!! The file has no status information !!!" )
          gLogger.error( "Ind:%s Type:%s" % ( ind, rType ), self.toXML()['Value'] )
        elif rFile['Status'] not in ( 'Done', 'Failed' ):
          gLogger.verbose( 'Found file in a non-Done or non-Failed state' )
          return S_OK( 0 )
      datasets = self.getSubRequestDatasets( ind, rType )['Value']
      for dataset in datasets:
        if dataset['Status'] != 'Done':
          return S_OK( 0 )

    if files or datasets:
      return S_OK( 1 )
    else:
      return S_OK( 0 )

  def isRequestTypeDone( self, rType ):
    """ Check whether the requests of given type are complete
    """
    numSubRequests = self.getNumSubRequests( rType )['Value']
    for subRequestInd in range( numSubRequests ):
      if not self.isSubRequestDone( subRequestInd, rType )['Value']:
        return S_OK( False )
    return S_OK( True )

  def isRequestDone( self ):
    """ Check whether all sub-requests are complete
    """
    requestTypes = self.getSubRequestTypes()['Value']
    for requestType in requestTypes:
      if not self.isRequestTypeDone( requestType )['Value']:
        return S_OK( False )
    return S_OK( True )

  def isDone( self ):
    """ Included for compatibility not sure if it is used
    """
    return self.isRequestDone()

  ###########################################################
  #
  # Methods for setting specific requests
  #

  def setDISETRequest( self, rpcStub, executionOrder = 0 ):
    """ Add DISET subrequest from the DISET rpcStub
    """

    result = self.addSubRequest( DISETSubRequest( rpcStub, executionOrder ).getDictionary(), 'diset' )
    return result

  ###########################################################
  #
  # Parsing methods
  #

  def toFile( self, fname ):
    res = self.toXML()
    if not res['OK']:
      return res
    reqfile = open( fname, 'w' )
    reqfile.write( res['Value'] )
    reqfile.close()
    return S_OK()


  def __listToXML_new( self, xmldoc, tagName, aList ):
    # # create
    tag = xmldoc.createElement( tagName )
    tag.setAttribute( "element_type", "list" )
    encodedStringTag = xmldoc.createElement( "EncodedString" )
    encodedStringTag.setAttribute( "element_type", "leaf" )
    encodedStringCDATA = xmldoc.createCDATASection( DEncode.encode( aList ) )
    # # appending
    encodedStringTag.appendChild( encodedStringCDATA )
    tag.appendChild( encodedStringTag )
    # # returning
    return tag

  def __dictToXML( self, xmldoc, tagName, aDict ):
    tag = xmldoc.createElement( tagName )
    tag.setAttribute( "element_type", "dictionary" )
    for key, value in aDict.items():
      if type( value ) == DictType:
        tag.appendChild( self.__dictToXML( xmldoc, key, value ) )
      elif type( value ) == ListType:
        tag.appendChild( self.__listToXML_new( xmldoc, key, value ) )
      else:
        # # creating
        childTag = xmldoc.createElement( str( key ) )
        childTag.setAttribute( "element_type", "leaf" )
        childText = xmldoc.createCDATASection( str( value ) )
        # # appending
        childTag.appendChild( childText )
        tag.appendChild( childTag )
    return tag

  def toXML_new( self, desiredType = None ):
    # # create new doc
    xmlDoc = xml.dom.minidom.Document()
    # # <DIRAC_REQUEST />
    requestTag = xmlDoc.createElement( "DIRAC_REQUEST" )
    # # <Header/>
    headerTag = xmlDoc.createElement( "Header" )
    # # <Header> attrs
    for attrName, attrValue in self.attributes.items():
      headerTag.setAttribute( str( attrName ), str( attrValue ) )
    requestTag.appendChild( headerTag )

    requestTypes = self.getSubRequestTypes()['Value']
    if desiredType:
      if self.getNumSubRequests( desiredType )["Value"]:
        requestTypes = [ desiredType ]
      else:
        return S_ERROR( "toXML: sub-requests of type=%s not found in this request" % desiredType )

    for requestType in requestTypes:
      for i in range( self.getNumSubRequests( requestType )['Value'] ):
        # # <REQUESTTYPE_SUBREQUEST />
        requestTag.appendChild ( self.__dictToXML( xmlDoc,
                                                   "%s_SUBREQUEST" % requestType.upper(),
                                                   self.subRequests[requestType][i] ) )

    xmlDoc.appendChild( requestTag )
    return S_OK( xmlDoc.toprettyxml( " ", encoding = "UTF-8" ) )

  def toXML( self, desiredType = '' ):
    """ Output the request to XML
    """

    out = '<?xml version="1.0" encoding="UTF-8" ?>\n\n'
    out = '%s<DIRAC_REQUEST>\n\n' % out

    xml_attributes = ''
    for attr, value in self.attributes.items():
      xml_attributes += '             %s="%s"\n' % ( attr, str( value ) )
    out = '%s<Header \n%s/>\n\n' % ( out, xml_attributes )

    for requestType in self.getSubRequestTypes()['Value']:
      # This allows us to supply a request type
      useType = False
      if not desiredType:
        useType = True
      elif desiredType == requestType:
        if not self.getNumSubRequests( desiredType )['Value']:
          # You have requested a request type and there are no sub requests of this type
          return S_OK()
        else:
          useType = True
      if useType:
        numSubReqs = self.getNumSubRequests( requestType )['Value']
        for subReqInd in range( numSubReqs ):
          out = "%s%s" % ( out, self.createSubRequestXML( subReqInd, requestType )['Value'] )
    out = '%s</DIRAC_REQUEST>\n' % out
    return S_OK( str( out ) )

  def createSubRequestXML( self, ind, rType ):
    """ A simple subrequest representation assuming the subrequest is just
        a dictionary of subrequest attributes
    """
    name = rType.upper() + '_SUBREQUEST'
    out = self.__dictionaryToXML( name, self.subRequests[rType][ind] )
    return S_OK( out )

  def __dictionaryToXML( self, name, dictIn, indent = 0, attributes = {} ):
    """ Utility to convert a dictionary to XML
    """
    xml_attributes = ''
    xml_elements = []
    for attr, value in dictIn.items():
      if type( value ) is DictType:
        xml_elements.append( self.__dictionaryToXML( attr, value, indent + 1 ) )
      elif type( value ) is ListType:
        xml_elements.append( self.__listToXML( attr, value, indent + 1 ) )
      else:
        xml_attributes += ' ' * ( indent + 1 ) * 8 + '<%s element_type="leaf"><![CDATA[%s]]></%s>\n' % ( attr, str( value ), attr )

    for attr, value in attributes.items():
      xml_attributes += ' ' * ( indent + 1 ) * 8 + '<%s element_type="leaf"><![CDATA[%s]]></%s>\n' % ( attr, str( value ), attr )

    out = ' ' * indent * 8 + '<%s element_type="dictionary">\n%s\n' % ( name, xml_attributes[:-1] )
    for el in xml_elements:
      out += ' ' * indent * 8 + el
    out += ' ' * indent * 8 + '</%s>\n' % name
    return out

  def __listToXML( self, name, aList, indent = 0, attributes = {} ):
    """ Utility to convert a list to XML
    """
    """
    xml_attributes = ''
    xml_elements = []
    for element in list:
      if type(element) is DictType:
        xml_elements.append(self.__dictionaryToXML(name[:-1],element,indent+1))
      elif type(value) is ListType:
        xml_elements.append(self.__listToXML(name[:-1],element,indent+1))
      else:
        xml_attributes += ' '*(indent+1)*8+'<%s element_type="leaf"><![CDATA[%s]]></%s>\n' % (name[:-1],str(element),name[:-1])

    for attr,value in attributes.items():
      xml_attributes += ' '*(indent+1)*8+'<%s element_type="leaf"><![CDATA[%s]]></%s>\n' % (attr,str(value),attr)

    out = ' '*indent*8+'<%s element_type="list">\n%s\n' % (name,xml_attributes[:-1])
    for el in xml_elements:
      out += ' '*indent*8+el
    out += ' '*indent*8+'</%s>\n' % name
    """
    out = ''
    if aList:
      den = DEncode.encode( aList )
      out += ' ' * indent * 8 + '<%s element_type="list">\n' % ( name )
      out += ' ' * ( indent + 1 ) * 8 + '<EncodedString element_type="leaf"><![CDATA[%s]]></EncodedString>\n' % ( den )
      out += ' ' * indent * 8 + '</%s>\n' % name
    return out

  def parseRequest( self, request ):
    """ Create request from the XML string or file
    """
    if os.path.exists( request ):
      dom = xml.dom.minidom.parse( request )
    else:
      dom = xml.dom.minidom.parseString( request )

    header = dom.getElementsByTagName( 'Header' )[0]
    for name in self.attributeNames:
      self.attributes[name] = header.getAttribute( name )

    request = dom.getElementsByTagName( 'DIRAC_REQUEST' )[0]
    dom_subrequests = request.childNodes
    for dom_subrequest in dom_subrequests:
      if dom_subrequest.nodeName.find( '_SUBREQUEST' ) != -1:
        subrequest = self.parseSubRequest( dom_subrequest )
        requestType = dom_subrequest.nodeName.split( '_' )[0].lower()
        self.addSubRequest( subrequest, requestType )

  def parseSubRequest( self, dom ):
    """ A simple subrequest parser from the dom object. This is to be overloaded
        in more complex request types
    """
    subDict = self.__dictionaryFromXML( dom )
    return subDict

  def __dictionaryFromXML( self, dom ):
    """ Utility to get a dictionary from the XML element
    """
    resultDict = {}
    for child in dom.childNodes:
      if child.nodeType == child.ELEMENT_NODE:
        dname = child.nodeName
        dom_dict = dom.getElementsByTagName( dname )[0]
        if dom_dict.getAttribute( 'element_type' ) == 'dictionary':
          ddict = self.__dictionaryFromXML( child )
          resultDict[dname] = ddict
        elif dom_dict.getAttribute( 'element_type' ) == 'list':
          resultDict[dname] = self.__listFromXML( child )
        elif dom_dict.getAttribute( 'element_type' ) == 'leaf':
          value = self.__getCharacterData( child )
          resultDict[dname] = value
    return resultDict

  def __listFromXML( self, dom ):
    resultList = []
    """
    for child in dom.childNodes:
      if child.nodeType == child.ELEMENT_NODE:
        dname = child.nodeName
        dom_dict = dom.getElementsByTagName(dname)[0]
        if dom_dict.getAttribute('element_type') == 'dictionary':
          ddict = self.__dictionaryFromXML(child)
          resultList.append(ddict)
        elif dom_dict.getAttribute('element_type') == 'list':
          resultList = self.__listFromXML(child)
        elif dom_dict.getAttribute('element_type') == 'leaf':
          value = self.__getCharacterData(child)
          resultList.append(value)
    """
    for child in dom.childNodes:
      if child.nodeType == child.ELEMENT_NODE:
        dname = child.nodeName
        dom_dict = dom.getElementsByTagName( dname )[0]
        if dom_dict.getAttribute( 'element_type' ) == 'leaf':
          value = self.__getCharacterData( child )
          resultList, ignored = DEncode.decode( value )
    return resultList

  def __getCharacterData( self, node ):
    out = ''
    for child in node.childNodes:
      if child.nodeType == child.TEXT_NODE or \
         child.nodeType == child.CDATA_SECTION_NODE:
        out = out + child.data
    return str( out.strip() )

  def getDigest( self ):
    """ Get the request short description string
    """

    digestStrings = []
    for sType in self.subRequests.keys():
      for ind in range( len( self.subRequests[sType] ) ):
        digestList = []
        digestList.append( sType )
        digestList.append( self.subRequests[sType][ind]['Attributes']['Operation'] )
        digestList.append( self.subRequests[sType][ind]['Attributes']['Status'] )
        digestList.append( str( self.subRequests[sType][ind]['Attributes']['ExecutionOrder'] ) )
        if self.subRequests[sType][ind]['Attributes'].has_key( 'TargetSE' ):
          digestList.append( str( self.subRequests[sType][ind]['Attributes']['TargetSE'] ) )
        if self.subRequests[sType][ind]['Attributes'].has_key( 'Catalogue' ):
          digestList.append( str( self.subRequests[sType][ind]['Attributes']['Catalogue'] ) )
        if self.subRequests[sType][ind].has_key( 'Files' ):
          if self.subRequests[sType][ind]['Files']:
            fname = os.path.basename( self.subRequests[sType][ind]['Files'][0]['LFN'] )
            if len( self.subRequests[sType][ind]['Files'] ) > 1:
              fname += ',...<%d files>' % len( self.subRequests[sType][ind]['Files'] )
            digestList.append( fname )
        digestStrings.append( ":".join( digestList ) )

    digest = '\n'.join( digestStrings )
    return S_OK( digest )<|MERGE_RESOLUTION|>--- conflicted
+++ resolved
@@ -4,10 +4,7 @@
 a data management operation.
 
 :deprecated:
-<<<<<<< HEAD
-=======
-
->>>>>>> 9338b1f7
+
 """
 import os, xml.dom.minidom, copy, datetime, time
 from types import DictType, ListType, NoneType, StringTypes
