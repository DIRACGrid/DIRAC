--- conflicted
+++ resolved
@@ -454,13 +454,8 @@
     """ prepare SQL INSERT or UPDATE statement """
     colVals = [ ( "`%s`" % column, "'%s'" % value if type( value ) in ( str, datetime.datetime ) else str( value ) )
                 for column, value in self.__data__.items()
-<<<<<<< HEAD
-                if value and column not in  ( "RequestID" ) ]
-    # colVals.append( ( "`LastUpdate`", "UTC_TIMESTAMP()" ) )
-=======
                 if ( column == 'Error' or value ) and column not in  ( "RequestID", "LastUpdate" ) ]
     colVals.append( ( "`LastUpdate`", "UTC_TIMESTAMP()" ) )
->>>>>>> b8510e64
     query = []
     if self.RequestID:
       query.append( "UPDATE `Request` SET " )
