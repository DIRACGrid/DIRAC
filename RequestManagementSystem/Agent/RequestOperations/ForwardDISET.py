--- conflicted
+++ resolved
@@ -57,22 +57,13 @@
       self.operation.Status = "Failed"
       return S_ERROR( str( error ) )
     
-<<<<<<< HEAD
     # No delegated identities in the requests
     if 'delegatedDN' in decode[0][1]:
       decode[0][1].pop('delegatedDN')
     if 'delegatedGroup' in decode[0][1]:
       decode[0][1].pop('delegatedGroup')
     
-=======
-    # ForwardDiset is supposed to be used with a host certificate
-    useServerCertificate = gConfig.useServerCertificate()
-    if not useServerCertificate:
-      gConfigurationData.setOptionInCFG( '/DIRAC/Security/UseServerCertificate', 'true' )
->>>>>>> 00c1c790
     forward = executeRPCStub( decode )
-    if useServerCertificate:
-      gConfigurationData.setOptionInCFG( '/DIRAC/Security/UseServerCertificate', 'true' )
     
     if not forward["OK"]:
       self.log.error( "unable to execute '%s' operation: %s" % ( self.operation.Type, forward["Message"] ) )
