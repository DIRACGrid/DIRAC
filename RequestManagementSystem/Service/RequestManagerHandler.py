--- conflicted
+++ resolved
@@ -212,11 +212,7 @@
       return gRequestDB.selectRequests( selectDict, limit )
     except Exception, error:
       errStr = "RequestManagerHandler.selectRequests: Exception while selecting requests."
-<<<<<<< HEAD
       gLogger.exception( errStr, '', lException=error)
-      return S_ERROR(errStr)  
-=======
-      gLogger.exception(errStr,'',lException=x)
       return S_ERROR(errStr)  
 
   types_readRequestsForJobs = [ ListType ]
@@ -230,4 +226,3 @@
       errStr = "RequestManagerHandler.readRequestsForJobs: Exception while selecting requests."
       gLogger.exception( errStr )
       return S_ERROR( errStr )  
->>>>>>> 04b4cf01
