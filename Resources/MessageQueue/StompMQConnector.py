"""
Class for management of Stomp MQ connections, e.g. RabbitMQ
"""

import json
import random
import os
import socket
import ssl
import time
import stomp

from DIRAC.Resources.MessageQueue.MQConnector import MQConnector
from DIRAC.Core.Security import Locations
from DIRAC import S_OK, S_ERROR, gLogger
from DIRAC.Core.Utilities.DErrno import EMQUKN, EMQCONN


class StompMQConnector(MQConnector):
  """
  Class for management of message queue connections
  Allows to both send and receive messages from a queue
  """
  # Setting for the reconnection handling by stomp interface.
  # See e.g. the description of Transport class in
  # https://github.com/jasonrbriggs/stomp.py/blob/master/stomp/transport.py
  RECONNECT_SLEEP_INITIAL = 1  # [s]  Initial delay before reattempting to establish a connection.
  RECONNECT_SLEEP_INCREASE = 0.5  # Factor by which sleep delay is increased 0.5 means increase by 50%.
  RECONNECT_SLEEP_MAX = 120  # [s] The maximum delay that can be reached independent of increasing procedure.
  RECONNECT_SLEEP_JITTER = 0.1  # Random factor to add. 0.1 means a random number from 0 to 10% of the current time.
  RECONNECT_ATTEMPTS_MAX = 1e4  # Maximum attempts to reconnect.

  PORT = 61613

  def __init__(self, parameters=None):
    """ Standard constructor
    """
    super(StompMQConnector, self).__init__()
    self.log = gLogger.getSubLogger(self.__class__.__name__)
    self.connections = {}

    if 'DIRAC_DEBUG_STOMP' in os.environ:
      gLogger.enableLogsFromExternalLibs()

  def setupConnection(self, parameters=None):
    """
     Establishes a new connection to a Stomp server, e.g. RabbitMQ

    Args:
      parameters(dict): dictionary with additional MQ parameters if any.
    Returns:
      S_OK/S_ERROR
    """

    if parameters is not None:
      self.parameters.update(parameters)

    # Check that the minimum set of parameters is present
    if not all(p in parameters for p in ('Host', 'VHost')):
      return S_ERROR('Input parameters are missing!')

    reconnectSleepInitial = self.parameters.get('ReconnectSleepInitial', StompMQConnector.RECONNECT_SLEEP_INITIAL)
    reconnectSleepIncrease = self.parameters.get('ReconnectSleepIncrease', StompMQConnector.RECONNECT_SLEEP_INCREASE)
    reconnectSleepMax = self.parameters.get('ReconnectSleepMax', StompMQConnector.RECONNECT_SLEEP_MAX)
    reconnectSleepJitter = self.parameters.get('ReconnectSleepJitter', StompMQConnector.RECONNECT_SLEEP_JITTER)
    reconnectAttemptsMax = self.parameters.get('ReconnectAttemptsMax', StompMQConnector.RECONNECT_ATTEMPTS_MAX)

    host = self.parameters.get('Host')
    port = self.parameters.get('Port', StompMQConnector.PORT)
    vhost = self.parameters.get('VHost')

    sslVersion = self.parameters.get('SSLVersion')
    hostcert = self.parameters.get('HostCertificate')
    hostkey = self.parameters.get('HostKey')

    connectionArgs = {'vhost': vhost,
                      'keepalive': True,
                      'reconnect_sleep_initial': reconnectSleepInitial,
                      'reconnect_sleep_increase': reconnectSleepIncrease,
                      'reconnect_sleep_max': reconnectSleepMax,
                      'reconnect_sleep_jitter': reconnectSleepJitter,
                      'reconnect_attempts_max': reconnectAttemptsMax}

    # We use ssl credentials and not user-password.
    if sslVersion is not None:
      if sslVersion == 'TLSv1':
        sslVersion = ssl.PROTOCOL_TLSv1
        # get local key and certificate if not available via configuration
        if not (hostcert or hostkey):
          paths = Locations.getHostCertificateAndKeyLocation()
          if not paths:
            return S_ERROR('Could not find a certificate!')
          hostcert = paths[0]
          hostkey = paths[1]
        connectionArgs.update({
                              'use_ssl': True,
                              'ssl_version': sslVersion,
                              'ssl_key_file': hostkey,
                              'ssl_cert_file': hostcert})
      else:
        return S_ERROR(EMQCONN, 'Invalid SSL version provided: %s' % sslVersion)

    try:
      # Get IP addresses of brokers and ignoring two first returned arguments which are hostname and aliaslist.
      _, _, ip_addresses = socket.gethostbyname_ex(host)
      self.log.info('Broker name resolved', 'to %s IP(s)' % len(ip_addresses))

      for ip in ip_addresses:
        connectionArgs.update({'host_and_ports': [(ip, int(port))]})
        self.log.debug("Connection args: %s" % str(connectionArgs))
        self.connections[ip] = stomp.Connection(**connectionArgs)

    except Exception as e:
      return S_ERROR(EMQCONN, 'Failed to setup connection: %s' % e)
    return S_OK('Setup successful')

  def reconnect(self):
    res = self.connect(self.parameters)
    if not res:
      return S_ERROR(EMQCONN, "Failed to reconnect")
    return S_OK('Reconnection successful')

  def put(self, message, parameters=None):
    """
    Sends a message to the queue
    message contains the body of the message
    Args:
      message(str): string or any json encodable structure.
      parameters(dict): parameters with 'destination' key defined.
    """
    destination = parameters.get('destination', '')
    error = False

    # Randomize the brokers to spread the load
    randConn = self.connections.values()
    random.shuffle(randConn)

    for connection in randConn:
      try:
        if isinstance(message, (list, set, tuple)):
          for msg in message:
            connection.send(body=json.dumps(msg), destination=destination)
            error = False
            break
        else:
          connection.send(body=json.dumps(message), destination=destination)
          error = False
          break
      except Exception as e:
        error = e

    if error is not False:
      return S_ERROR(EMQUKN, 'Failed to send message: %s' % error)

    return S_OK('Message sent successfully')

  def connect(self, parameters=None):
    host = self.parameters.get('Host')
    port = self.parameters.get('Port')
    user = self.parameters.get('User')
    password = self.parameters.get('Password')

    connected = False
    for ip, connection in self.connections.iteritems():
      try:
        listener = connection.get_listener('ReconnectListener')
        if listener is None:
          listener = ReconnectListener(self.reconnect)
          connection.set_listener('ReconnectListener', listener)
        connection.start()
        connection.connect(username=user, passcode=password)
        time.sleep(1)
        if connection.is_connected():
          self.log.info("Connected to %s:%s" % (ip, port))
          connected = True
      except Exception as e:
        self.log.error('Failed to connect: %s' % e)

    if not connected:
      return S_ERROR(EMQCONN, "Failed to connect to  %s" % host)
    return S_OK("Connected to %s" % host)

  def disconnect(self, parameters=None):
    """
    Disconnects from the message queue server
    """
    fail = False
    for connection in self.connections.itervalues():
      try:
        connection.disconnect()
      except Exception as e:
        self.log.error('Failed to disconnect: %s' % e)
        fail = True

    if fail:
      return S_ERROR(EMQUKN, 'Failed to disconnect from at least one broker')
    return S_OK('Successfully disconnected from all brokers')

  def subscribe(self, parameters=None):
    mId = parameters.get('messengerId', '')
    callback = parameters.get('callback', None)
    dest = parameters.get('destination', '')
    headers = {}
    if self.parameters.get('Persistent', '').lower() in ['true', 'yes', '1']:
      headers = {'persistent': 'true'}
    ack = 'auto'
    acknowledgement = False
    if self.parameters.get('Acknowledgement', '').lower() in ['true', 'yes', '1']:
      acknowledgement = True
      ack = 'client-individual'
    if not callback:
      self.log.error("No callback specified!")

    fail = False
    for connection in self.connections.itervalues():
      try:
        listener = StompListener(callback, acknowledgement, connection, mId)
        connection.set_listener('StompListener', listener)
        connection.subscribe(destination=dest,
                             id=mId,
                             ack=ack,
                             headers=headers)
      except Exception as e:
        self.log.error('Failed to subscribe: %s' % e)
        fail = True
    if fail:
      return S_ERROR(EMQUKN, 'Failed to subscribe to at least one broker')
    return S_OK('Subscription successful')

  def unsubscribe(self, parameters):
    dest = parameters.get('destination', '')
    mId = parameters.get('messengerId', '')
    fail = False
    for connection in self.connections.itervalues():
      try:
        connection.unsubscribe(destination=dest, id=mId)
      except Exception as e:
        self.log.error('Failed to unsubscribe: %s' % e)
        fail = True

    if fail:
      return S_ERROR(EMQUKN, 'Failed to unsubscribe from at least one destination')
    return S_OK('Successfully unsubscribed from all destinations')


class ReconnectListener (stomp.ConnectionListener):
  """
  Internal listener class responsible for reconnecting in case of disconnection.
  """

  def __init__(self, callback=None):
    """
    Initializes the internal listener object
    Args:
      callback: a function called when disconnection happens.
    """

    self.log = gLogger.getSubLogger('ReconnectListener')
    self.callback = callback

  def on_disconnected(self):
    """ Callback function called after disconnecting from broker.
    """
    self.log.warn('Disconnected from broker')
    try:
      if self.callback:
        self.callback()
    except Exception as e:
      self.log.error("Unexpected error while calling reconnect callback: %s" % e)


class StompListener (stomp.ConnectionListener):
  """
  Internal listener class responsible for handling new messages and errors.
  """

  def __init__(self, callback, ack, connection, messengerId):
    """
    Initializes the internal listener object
    Args:
      callback: a defaultCallback compatible function.
      ack(bool): if set to true an acknowledgement will be send back to the sender.
      messengerId(str): messenger identifier sent with acknowledgement messages.
    """

    self.log = gLogger.getSubLogger('StompListener')
    if not callback:
      self.log.error('Error initializing StompMQConnector!callback is None')
    self.callback = callback
    self.ack = ack
    self.mId = messengerId
    self.connection = connection

  def on_message(self, headers, body):
    """
    Function called upon receiving a message
<<<<<<< HEAD

    :param dict headers: message headers
    :param json body: message body
=======
    Args:
      headers(dict): message headers.
      body(json): message body.
>>>>>>> 8727f53e
    """
    result = self.callback(headers, json.loads(body))
    if self.ack:
      if result['OK']:
        self.connection.ack(headers['message-id'], self.mId)
      else:
        self.connection.nack(headers['message-id'], self.mId)

  def on_error(self, headers, message):
    """ Function called when an error happens
    Args:
      headers(dict): message headers.
      body(json): message body.
    """
    self.log.error(message)<|MERGE_RESOLUTION|>--- conflicted
+++ resolved
@@ -294,15 +294,9 @@
   def on_message(self, headers, body):
     """
     Function called upon receiving a message
-<<<<<<< HEAD
 
     :param dict headers: message headers
     :param json body: message body
-=======
-    Args:
-      headers(dict): message headers.
-      body(json): message body.
->>>>>>> 8727f53e
     """
     result = self.callback(headers, json.loads(body))
     if self.ack:
