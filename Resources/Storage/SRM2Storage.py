""" :mod: SRM2Storage
    =================

    .. module: python
    :synopsis: SRM v2 interface to StorageElement
"""
# # imports
import os
import re
import time
import errno
from types import StringType, StringTypes, ListType, IntType
from stat import S_ISREG, S_ISDIR, S_IMODE, ST_MODE, ST_SIZE
# # from DIRAC
<<<<<<< HEAD
from DIRAC import gLogger, gConfig, DError, DErrno
=======
from DIRAC import gLogger, gConfig
from DIRAC.Core.Utilities import DErrno, DError
>>>>>>> 1259ab26
from DIRAC.Core.Utilities.ReturnValues import S_OK, S_ERROR
from DIRAC.Resources.Storage.Utilities import checkArgumentFormat
from DIRAC.Resources.Storage.StorageBase import StorageBase
from DIRAC.Core.Security.ProxyInfo import getProxyInfo
from DIRAC.ConfigurationSystem.Client.Helpers.Registry import getVOForGroup
from DIRAC.Core.Utilities.Subprocess import pythonCall
from DIRAC.Core.Utilities.List import breakListIntoChunks
from DIRAC.Core.Utilities.File import getSize
from DIRAC.AccountingSystem.Client.Types.DataOperation import DataOperation
from DIRAC.AccountingSystem.Client.DataStoreClient import gDataStoreClient

# # RCSID
__RCSID__ = "$Id$"

class SRM2Storage( StorageBase ):
  """ .. class:: SRM2Storage

  SRM v2 interface to StorageElement using lcg_util and gfal
  """

  def __init__( self, storageName, parameters ):
    """ c'tor

    :param self: self reference
    :param str storageName: SE name
    :param dict parameters: dictionary of protocol parameters
    """
    StorageBase.__init__( self, storageName, parameters )
    self.spaceToken = self.protocolParameters['SpaceToken']

    self.log = gLogger.getSubLogger( "SRM2Storage", True )

    self.isok = True

    # # placeholder for gfal reference
    self.gfal = None
    # # placeholder for lcg_util reference
    self.lcg_util = None

    # # save c'tor params
    self.pluginName = 'SRM2'

    # # stage limit - 12h
    self.stageTimeout = gConfig.getValue( '/Resources/StorageElements/StageTimeout', 12 * 60 * 60 )
    # # 1 file timeout
    self.fileTimeout = gConfig.getValue( '/Resources/StorageElements/FileTimeout', 30 )
    # # nb of surls per gfal call
    self.filesPerCall = gConfig.getValue( '/Resources/StorageElements/FilesPerCall', 20 )
    # # gfal timeout
    self.gfalTimeout = gConfig.getValue( "/Resources/StorageElements/GFAL_Timeout", 100 )
    # # gfal long timeout
    self.gfalLongTimeOut = gConfig.getValue( "/Resources/StorageElements/GFAL_LongTimeout", 1200 )
    # # gfal retry on errno.ECONN
    self.gfalRetry = gConfig.getValue( "/Resources/StorageElements/GFAL_Retry", 3 )
    # # should busy files be considered to exist
    self.busyFilesExist = gConfig.getValue( "/Resources/StorageElements/SRMBusyFilesExist", False )

    # # set checksum type, by default this is 0 (GFAL_CKSM_NONE)
    checksumType = gConfig.getValue( "/Resources/StorageElements/ChecksumType", '' )
    # enum gfal_cksm_type, all in lcg_util
    # 	GFAL_CKSM_NONE = 0,
    # 	GFAL_CKSM_CRC32,
    # 	GFAL_CKSM_ADLER32,
    # 	GFAL_CKSM_MD5,
    # 	GFAL_CKSM_SHA1
    # GFAL_CKSM_NULL = 0
    self.checksumTypes = { "CRC32" : 1, "ADLER32" : 2,
                           "MD5" : 3, "SHA1" : 4, "NONE" : 0, "NULL" : 0 }

    self.checksumType = self.checksumTypes.get( checksumType.upper(), 0 )
    if self.checksumType:
      gLogger.debug( "SRM2Storage: will use %s checksum check" % self.checksumType )
    elif checksumType:
      gLogger.warn( "SRM2Storage: unknown checksum, check disabled", checksumType )
    else:
      self.log.debug( "SRM2Storage: will use no checksum" )

    # setting some variables for use with lcg_utils
    self.nobdii = 1
    self.defaulttype = 2
    self.voName = None
    ret = getProxyInfo( disableVOMS = True )
    if ret['OK'] and 'group' in ret['Value']:
      self.voName = getVOForGroup( ret['Value']['group'] )
    # enable lcg-utils debugging for debug level DEBUG
    lcgdebuglevel = 0
    dlevel = self.log.getLevel()
    if dlevel == 'DEBUG':
      lcgdebuglevel = 999
    self.verbose = lcgdebuglevel
    self.conf_file = 'ignored'
    self.insecure = 0
    self.defaultLocalProtocols = gConfig.getValue( '/Resources/StorageElements/DefaultProtocols', [] )

    self.MAX_SINGLE_STREAM_SIZE = 1024 * 1024 * 10  # 10 MB ???
    self.MIN_BANDWIDTH = 0.5 * ( 1024 * 1024 )  # 0.5 MB/s ???

  def __importExternals( self ):
    """ import lcg_util and gfalthr or gfal

    :param self: self reference
    """
    if ( self.lcg_util ) and ( self.gfal ):
      return S_OK()
    # # get lcg_util
    try:
      import lcg_util
      self.log.debug( "Using lcg_util version %s from %s" % ( lcg_util.lcg_util_version(),
                                                              lcg_util.__file__ ) )
    except ImportError, error:
      gLogger.exception( "__importExternals: Failed to import lcg_util", "", error )
      return DError( DErrno.EIMPERR, error )
    # # and gfalthr
    try:
      import gfalthr as gfal
      self.log.debug( 'Using gfalthr version %s from %s' % ( gfal.gfal_version(),
                                                             gfal.__file__ ) )
    except ImportError, error:
      self.log.warn( "__importExternals: Failed to import gfalthr: %s." % error )
      # # so gfal maybe?
      try:
        import gfal
        self.log.debug( "Using gfal version %s from %s" % ( gfal.gfal_version(),
                                                            gfal.__file__ ) )
      except ImportError, error:
        gLogger.exception( "__importExternals: Failed to import gfal", "", error )
        return DError( DErrno.EIMPERR, error )
    self.lcg_util = lcg_util
    self.gfal = gfal
    return S_OK()

################################################################################
#
# The methods below are URL manipulation methods
#
################################################################################


  def __convertRandomSRMOutputIntoAFullURL( self, srmPath ):
    """ When calling gfal operation, srm sometimes returns as a surl just the physical path on the storage
        without the host, port and else. Sometimes it is the full surl. Sometimes it doesn't have the WSUrl.
        So we correct all this and make sure that we return to the caller a full surl.
        /my/base/path/the/lfn.raw -> srm://host:port/srm/v2/server?SFN=/my/base/path/the/lfn.raw
    """
    from DIRAC.Core.Utilities.Pfn import pfnunparse, pfnparse
#     if self.isURL( srmPath )['Value']:
    if ':' in srmPath:
      dic = pfnparse( srmPath )['Value']
      dic['WSUrl'] = self.protocolParameters['WSUrl']
      srmPath = pfnunparse( dic )['Value']
      return S_OK( srmPath )
    urlDict = dict( self.protocolParameters )
    urlDict['Path'] = ''


    unp = pfnunparse( urlDict )['Value']
    unp = os.path.join( unp, srmPath.lstrip( '/' ) )
    return S_OK( unp )


  #############################################################
  #
  # These are the methods for directory manipulation
  #

  ######################################################################
  #
  # This has to be updated once the new gfal_makedir() becomes available
  # TODO: isn't it there? when somebody made above comment?
  #

  def createDirectory( self, path ):
    """ mkdir -p path on storage

    :param self: self reference
    :param str path:
    """
    urls = checkArgumentFormat( path )
    if not urls['OK']:
      return urls
    urls = urls['Value']

    successful = {}
    failed = {}
    self.log.debug( "createDirectory: Attempting to create %s directories." % len( urls ) )
    for url in urls:
      strippedUrl = url.rstrip( '/' )
      res = self.__makeDirs( strippedUrl )
      if res['OK']:
        self.log.debug( "createDirectory: Successfully created directory on storage: %s" % url )
        successful[url] = True
      else:
        self.log.error( "createDirectory: Failed to create directory on storage.",
                       "\n%s: \n%s" % ( url, res['Message'] ) )
        failed[url] = res['Message']
    return S_OK( { 'Failed' : failed, 'Successful' : successful } )

  def __makeDir( self, path ):
    """ mkdir path in a weird way

    :param self: self reference
    :param str path:
    """
    srcFile = os.path.join( os.environ.get( 'TMPDIR', os.environ.get( 'TMP', '/tmp' ) ), 'dirac_directory' )
    if not os.path.exists( srcFile ):
      dfile = open( srcFile, 'w' )
      dfile.write( " " )
      dfile.close()
    destFile = os.path.join( path, 'dirac_directory.%s' % time.time() )
    res = self.__putFile( srcFile, destFile, 0, checkExists = False )
    if res['OK']:
      self.__executeOperation( destFile, 'removeFile' )
    return res

  def __makeDirs( self, path ):
    """ black magic contained within...

    :param self: self reference
    :param str path: dir name
    """
    res = self.__executeOperation( path, 'exists' )
    if not res['OK']:
      return res
    if res['Value']:
      return S_OK()
    # directory doesn't exist, create it
    dirName = os.path.dirname( path )
    res = self.__executeOperation( dirName, 'exists' )
    if not res['OK']:
      return res
    if not res['Value']:
      res = self.__makeDirs( dirName )
      if not res['OK']:
        return res
    return self.__makeDir( path )

################################################################################
#
# The methods below use the new generic methods for executing operations
#
################################################################################

  def removeFile( self, path ):
    """ rm path on storage

    :param self: self reference
    :param str path: file path
    """
    log = self.log.getSubLogger( 'removeFile' )
    res = checkArgumentFormat( path )
    if not res['OK']:
      return res
    urls = res['Value']
    self.log.debug( "removeFile: Performing the removal of %s file(s)" % len( urls ) )
    resDict = self.__gfaldeletesurls_wrapper( urls )
    if not resDict["OK"]:
      self.log.error( "Failed removeFile", "%s" % resDict["Message"] )
      return resDict
    resDict = resDict['Value']
    failed = resDict['Failed']
    allResults = resDict['AllResults']
    successful = {}
    for urlDict in allResults:
      if urlDict.get( 'surl' ):
        pathSURL = urlDict['surl']
        if urlDict['status'] == 0:
          self.log.debug( "removeFile: Successfully removed file: %s" % pathSURL )
          successful[pathSURL] = True
        elif urlDict['status'] == 2:
          # This is the case where the file doesn't exist.
          self.log.debug( "removeFile: File did not exist, successfully removed: %s" % pathSURL )
          successful[pathSURL] = True
        else:
          errStr = "removeFile: Failed to remove file."
          errMessage = urlDict['ErrorMessage']
          self.log.error( errStr, "%s: %s" % ( pathSURL, errMessage ) )
          failed[pathSURL] = "%s %s" % ( errStr, errMessage )
    return S_OK( { 'Failed' : failed, 'Successful' : successful } )

  def getTransportURL( self, path, protocols = False ):
    """ obtain the tURLs for the supplied path and protocols

    :param self: self reference
    :param str path: path on storage
    :param mixed protocols: protocols to use
    """

    res = checkArgumentFormat( path )
    if not res['OK']:
      return res
    urls = res['Value']
    if not protocols:
      protocols = self.__getProtocols()
      if not protocols['OK']:
        return protocols
      listProtocols = protocols['Value']
    elif type( protocols ) == StringType:
      listProtocols = [protocols]
    elif type( protocols ) == ListType:
      listProtocols = protocols
    else:
      return DError( errno.EPROTO, "getTransportURL: Must supply desired protocols to this plug-in." )

    if self.protocolParameters['Protocol'] in listProtocols:
      successful = {}
      failed = {}
      for url in urls:
        if self.isURL( url )['Value']:
          successful[url] = url
        else:
          failed[url] = 'getTransportURL: Failed to obtain turls.'
      return S_OK( {'Successful' : successful, 'Failed' : failed} )

    if not self.se.getStatus().get( 'Value', {} ).get( 'Read' ):
      return S_ERROR( "SRM2Storage.getTransportURL: Read access not currently permitted." )

    # Here we must go out to the SRM service
    self.log.debug( "getTransportURL: Obtaining tURLs for %s file(s)." % len( urls ) )
    resDict = self.__gfalturlsfromsurls_wrapper( urls, listProtocols )
    if not resDict["OK"]:
      self.log.error( "Failed getTransportURL", "%s" % resDict["Message"] )
      return resDict
    resDict = resDict['Value']
    failed = resDict['Failed']
    allResults = resDict['AllResults']
    successful = {}

    for urlDict in allResults:
      if urlDict.get( 'surl' ):
        pathSURL = urlDict['surl']
        if urlDict['status'] == 0:
          self.log.debug( "getTransportURL: Obtained tURL for file. %s" % pathSURL )
          successful[pathSURL] = urlDict['turl']
        elif urlDict['status'] == 2:
          errMessage = "getTransportURL: File does not exist."
          self.log.error( errMessage, pathSURL )
          failed[pathSURL] = errMessage
        else:
          errStr = "getTransportURL: Failed to obtain turls."
          errMessage = urlDict['ErrorMessage']
          self.log.error( errStr, "%s: %s" % ( pathSURL, errMessage ) )
          failed[pathSURL] = "%s %s" % ( errStr, errMessage )
    return S_OK( { 'Failed' : failed, 'Successful' : successful } )

  def prestageFile( self, path, lifetime = 86400 ):
    """ Issue prestage request for file

    :param self: self reference
    :param str path: PFN path
    :param int lifetime: prestage lifetime in seconds (default 24h)
    """
    res = checkArgumentFormat( path )
    if not res['OK']:
      return res
    urls = res['Value']

    self.log.debug( "prestageFile: Attempting to issue stage requests for %s file(s)." % len( urls ) )
    resDict = self.__gfal_prestage_wrapper( urls, lifetime )
    if not resDict["OK"]:
      self.log.error( "Failed prestageFile", "%s" % resDict["Message"] )
      return resDict
    resDict = resDict["Value"]
    failed = resDict['Failed']
    allResults = resDict['AllResults']
    successful = {}
    for urlDict in allResults:
      if urlDict.get( 'surl' ):
        pathSURL = urlDict['surl']
        if urlDict['status'] == 0:
          self.log.debug( "prestageFile: Issued stage request for file %s." % pathSURL )
          successful[pathSURL] = urlDict['SRMReqID']
        elif urlDict['status'] == 1:
          self.log.debug( "prestageFile: File found to be already staged.", pathSURL )
          successful[pathSURL] = urlDict['SRMReqID']
        # It can be 11 or 22 depending on the srm-ifce version...
        elif urlDict['status'] in ( 11, 22 ):
          self.log.debug( "prestageFile: Stage request for file %s queued.", pathSURL )
          successful[pathSURL] = urlDict['SRMReqID']
        elif urlDict['status'] == 2:
          errMessage = "prestageFile: File does not exist."
          self.log.error( errMessage, pathSURL )
          failed[pathSURL] = errMessage
        else:
          errStr = "prestageFile: Failed issue stage request."
          errMessage = urlDict['ErrorMessage']
          self.log.error( errStr, "%s: %s" % ( errMessage, pathSURL ) )
          failed[pathSURL] = "%s %s" % ( errStr, errMessage )
    return S_OK( { 'Failed' : failed, 'Successful' : successful } )

  def prestageFileStatus( self, path ):
    """ Monitor prestage request for files
    """
    res = checkArgumentFormat( path )
    if not res['OK']:
      return res
    urls = res['Value']

    self.log.debug( "prestageFileStatus: Attempting to get status "
                    "of stage requests for %s file(s)." % len( urls ) )
    resDict = self.__gfal_prestagestatus_wrapper( urls )
    if not resDict["OK"]:
      self.log.error( "Failed prestageFileStatus", "%s" % resDict["Message"] )
      return resDict
    resDict = resDict["Value"]
    failed = resDict['Failed']
    allResults = resDict['AllResults']
    successful = {}
    for urlDict in allResults:
      if urlDict.get( 'surl' ):
        pathSURL = urlDict['surl']

        if urlDict['status'] == 1:
          self.log.debug( "SRM2Storage.prestageFileStatus: File found to be staged %s." % pathSURL )
          successful[pathSURL] = True
        elif urlDict['status'] == 0:
          self.log.debug( "SRM2Storage.prestageFileStatus: File not staged %s." % pathSURL )
          successful[pathSURL] = False
        elif urlDict['status'] == 2:
          errMessage = "SRM2Storage.prestageFileStatus: File does not exist."
          self.log.error( errMessage, pathSURL )
          failed[pathSURL] = errMessage
        else:
          errStr = "SRM2Storage.prestageFileStatus: Failed get prestage status."
          errMessage = urlDict['ErrorMessage']
          self.log.error( errStr, "%s: %s" % ( errMessage, pathSURL ) )
          failed[pathSURL] = "%s %s" % ( errStr, errMessage )
    return S_OK( { 'Failed' : failed, 'Successful' : successful } )

  def getFileMetadata( self, path ):
    """  Get metadata associated to the file
    """
    res = checkArgumentFormat( path )
    if not res['OK']:
      return res
    urls = res['Value']
    failed = {}


    self.log.debug( "getFileMetadata: Obtaining metadata for %s file(s)." % len( urls ) )
    resDict = self.__gfal_ls_wrapper( urls, 0 )
    if not resDict["OK"]:
      self.log.error( "Failed getFileMetadata:", "%s" % resDict["Message"] )
      return resDict
    resDict = resDict["Value"]
    failed.update( resDict['Failed'] )
    listOfResults = resDict['AllResults']
    successful = {}
    for urlDict in listOfResults:
      if urlDict.get( 'surl' ):
        # Get back the input value for that surl
        path = urlDict['surl']

        if urlDict['status'] == 0:
          statDict = self.__parse_file_metadata( urlDict )
          if statDict['File']:
            successful[path] = statDict
          else:
            errStr = "getFileMetadata: Supplied path is not a file."
            self.log.error( errStr, path )
            failed[path] = errStr
        elif urlDict['status'] == 2:
          errMessage = "getFileMetadata: File does not exist."
          self.log.error( errMessage, path )
          failed[path] = errMessage
        else:
          errStr = "SRM2Storage.getFileMetadata: Failed to get file metadata."
          errMessage = "%s: %s" % ( path, urlDict['ErrorMessage'] )
          self.log.error( errStr, errMessage )
          failed[path] = "%s %s" % ( errStr, urlDict['ErrorMessage'] )
      else:
        errStr = "getFileMetadata: Returned element does not contain surl."
        self.log.fatal( errStr, self.name )
        return DError( errno.ENOMSG, errStr )
    return S_OK( { 'Failed' : failed, 'Successful' : successful } )

  def isFile( self, path ):
    """Check if the given path exists and it is a file
    """
    res = checkArgumentFormat( path )
    if not res['OK']:
      return res
    urls = res['Value']

    self.log.debug( "isFile: Checking whether %s path(s) are file(s)." % len( urls ) )
    resDict = self.__gfal_ls_wrapper( urls, 0 )
    if not resDict["OK"]:
      self.log.error( "Failed isFile:", "%s" % resDict["Message"] )
      return resDict
    resDict = resDict["Value"]
    failed = resDict['Failed']
    listOfResults = resDict['AllResults']
    successful = {}
    for urlDict in listOfResults:
      if urlDict.get( 'surl' ):
        pathSURL = urlDict['surl']
        if urlDict['status'] == 0:
          statDict = self.__parse_file_metadata( urlDict )
          if statDict['File']:
            successful[pathSURL] = True
          else:
            self.log.debug( "isFile: Path is not a file: %s" % pathSURL )
            successful[pathSURL] = False
        elif urlDict['status'] == 2:
          errMessage = "isFile: File does not exist."
          self.log.error( errMessage, pathSURL )
          failed[pathSURL] = errMessage
        else:
          errStr = "isFile: Failed to get file metadata."
          errMessage = urlDict['ErrorMessage']
          self.log.error( errStr, "%s: %s" % ( pathSURL, errMessage ) )
          failed[pathSURL] = "%s %s" % ( errStr, errMessage )
      else:
        errStr = "isFile: Returned element does not contain surl."
        self.log.fatal( errStr, self.name )
        return DError( errno.ENOMSG, errStr )
    return S_OK( { 'Failed' : failed, 'Successful' : successful } )

  def pinFile( self, path, lifetime = 86400 ):
    """ Pin a file with a given lifetime

    :param self: self reference
    :param str path: PFN path
    :param int lifetime: pin lifetime in seconds (default 24h)
    """
    res = checkArgumentFormat( path )
    if not res['OK']:
      return res
    urls = res['Value']

    self.log.debug( "pinFile: Attempting to pin %s file(s)." % len( urls ) )
    resDict = self.__gfal_pin_wrapper( urls, lifetime )
    if not resDict["OK"]:
      self.log.error( "Failed pinFile:", "%s" % resDict["Message"] )
      return resDict
    resDict = resDict["Value"]
    failed = resDict['Failed']
    allResults = resDict['AllResults']
    successful = {}
    for urlDict in allResults:
      if urlDict.get( 'surl' ):
        pathSURL = urlDict['surl']
        if urlDict['status'] == 0:
          self.log.debug( "pinFile: Issued pin request for file %s." % pathSURL )
          successful[pathSURL] = urlDict['SRMReqID']
        elif urlDict['status'] == 2:
          errMessage = "pinFile: File does not exist."
          self.log.error( errMessage, pathSURL )
          failed[pathSURL] = errMessage
        else:
          errStr = "pinFile: Failed issue pin request."
          errMessage = urlDict['ErrorMessage']
          self.log.error( errStr, "%s: %s" % ( errMessage, pathSURL ) )
          failed[pathSURL] = "%s %s" % ( errStr, errMessage )
    return S_OK( { 'Failed' : failed, 'Successful' : successful } )

  def releaseFile( self, path ):
    """ Release a pinned file

    :param self: self reference
    :param str path: PFN path
    """
    res = checkArgumentFormat( path )
    if not res['OK']:
      return res
    urls = res['Value']

    self.log.debug( "releaseFile: Attempting to release %s file(s)." % len( urls ) )
    resDict = self.__gfal_release_wrapper( urls )
    if not resDict["OK"]:
      self.log.error( "Failed releaseFile:", "%s" % resDict["Message"] )
      return resDict
    resDict = resDict["Value"]
    failed = resDict['Failed']
    allResults = resDict['AllResults']
    successful = {}
    for urlDict in allResults:
      if urlDict.get( 'surl' ):
        pathSURL = urlDict['surl']
        if urlDict['status'] == 0:
          self.log.debug( "Failed releaseFile:", "Issued release request for file %s." % pathSURL )
          successful[pathSURL] = urlDict['SRMReqID']
        elif urlDict['status'] == 2:
          errMessage = "releaseFile: File does not exist."
          self.log.error( errMessage, pathSURL )
          failed[pathSURL] = errMessage
        else:
          errStr = "releaseFile: Failed issue release request."
          errMessage = urlDict['ErrorMessage']
          self.log.error( errStr, "%s: %s" % ( errMessage, pathSURL ) )
          failed[pathSURL] = "%s %s" % ( errStr, errMessage )
    return S_OK( { 'Failed' : failed, 'Successful' : successful } )

  def exists( self, path ):
    """ Check if the given path exists. """
    res = checkArgumentFormat( path )
    if not res['OK']:
      return res
    urls = res['Value']

    self.log.debug( "SRM2Storage.exists: Checking the existance of %s path(s)" % len( urls ) )
    resDict = self.__gfal_ls_wrapper( urls, 0 )
    if not resDict["OK"]:
      self.log.error( "Failed exists:", "%s" % resDict["Message"] )
      return resDict
    resDict = resDict["Value"]
    failed = resDict['Failed']
    listOfResults = resDict['AllResults']
    successful = {}
    for urlDict in listOfResults:
      if urlDict.get( 'surl' ):
        pathSURL = urlDict['surl']
        if urlDict['status'] == 0:
          self.log.debug( "SRM2Storage.exists: Path exists: %s" % pathSURL )
          successful[pathSURL] = True
        elif urlDict['status'] in ( 16, 22 ) and self.busyFilesExist:
          self.log.debug( "SRM2Storage.exists: Path exists, file busy (e.g., stage-out): %s" % pathSURL )
          successful[pathSURL] = True
        elif urlDict['status'] == 2:
          self.log.debug( "SRM2Storage.exists: Path does not exist: %s" % pathSURL )
          successful[pathSURL] = False
        else:
          errStr = "SRM2Storage.exists: Failed to get path metadata."
          errMessage = urlDict['ErrorMessage']
          self.log.error( errStr, "%s: %s" % ( pathSURL, errMessage ) )
          failed[pathSURL] = "%s %s" % ( errStr, errMessage )
      else:
        errStr = "SRM2Storage.exists: Returned element does not contain surl."
        self.log.fatal( errStr, self.name )
        return DError( errno.ENOMSG, errStr )
    return S_OK( { 'Failed' : failed, 'Successful' : successful } )

  def getFileSize( self, path ):
    """Get the physical size of the given file
    """
    res = checkArgumentFormat( path )
    if not res['OK']:
      return res
    urls = res['Value']

    self.log.debug( "SRM2Storage.getFileSize: Obtaining the size of %s file(s)." % len( urls ) )
    resDict = self.__gfal_ls_wrapper( urls, 0 )
    if not resDict["OK"]:
      self.log.error( "Failed getFileSize:", "%s" % resDict["Message"] )
      return resDict
    resDict = resDict["Value"]
    failed = resDict['Failed']
    listOfResults = resDict['AllResults']
    successful = {}
    for urlDict in listOfResults:
      if urlDict.get( 'surl' ):
        pathSURL = urlDict['surl']
        if urlDict['status'] == 0:
          statDict = self.__parse_file_metadata( urlDict )
          if statDict['File']:
            successful[pathSURL] = statDict['Size']
          else:
            errStr = "SRM2Storage.getFileSize: Supplied path is not a file."
            self.log.verbose( errStr, pathSURL )
            failed[pathSURL] = errStr
        elif urlDict['status'] == 2:
          errMessage = "SRM2Storage.getFileSize: File does not exist."
          self.log.verbose( errMessage, pathSURL )
          failed[pathSURL] = errMessage
        else:
          errStr = "SRM2Storage.getFileSize: Failed to get file metadata."
          errMessage = urlDict['ErrorMessage']
          self.log.verbose( errStr, "%s: %s" % ( pathSURL, errMessage ) )
          failed[pathSURL] = "%s %s" % ( errStr, errMessage )
      else:
        errStr = "SRM2Storage.getFileSize: Returned element does not contain surl."
        self.log.error( errStr, self.name )
        return DError( errno.ENOMSG, errStr )
    return S_OK( { 'Failed' : failed, 'Successful' : successful } )

  def putFile( self, path, sourceSize = 0 ):
    res = checkArgumentFormat( path )
    if not res['OK']:
      return res
    urls = res['Value']
    failed = {}
    successful = {}
    for dest_url, src_file in urls.items():
    # Create destination directory
      res = self.__executeOperation( os.path.dirname( dest_url ), 'createDirectory' )
      if not res['OK']:
        failed[dest_url] = res['Message']
      else:
        res = self.__putFile( src_file, dest_url, sourceSize )
        if res['OK']:
          successful[dest_url] = res['Value']
        else:
          failed[dest_url] = res['Message']
    return S_OK( { 'Failed' : failed, 'Successful' : successful } )

  def __putFile( self, src_file, dest_url, sourceSize, checkExists = True ):
    """ put :src_file: to :dest_url:

    :param self: self reference
    :param str src_file: file path in local fs
    :param str dest_url: destination url on storage
    :param int sourceSize: :src_file: size in B
    """
    if checkExists:
      # Pre-transfer check
      res = self.__executeOperation( dest_url, 'exists' )
      if not res['OK']:
        self.log.debug( "__putFile: Failed to find pre-existance of destination file." )
        return res
      if res['Value']:
        res = self.__executeOperation( dest_url, 'removeFile' )
        if not res['OK']:
          self.log.debug( "__putFile: Failed to remove remote file %s." % dest_url )
        else:
          self.log.debug( "__putFile: Removed remote file %s." % dest_url )
    dsttype = self.defaulttype
    src_spacetokendesc = ''
    dest_spacetokendesc = self.spaceToken
    if re.search( 'srm:', src_file ):
      src_url = src_file
      srctype = 2
      if not sourceSize:
        return DError( errno.EINVAL, "__putFile: For file replication the source file size must be provided." )
    else:
      if not os.path.exists( src_file ):
        errStr = "__putFile: The source local file does not exist."
        self.log.error( errStr, src_file )
        return DError( errno.ENOENT, errStr )
      sourceSize = getSize( src_file )
      if sourceSize == -1:
        errStr = "__putFile: Failed to get file size."
        self.log.error( errStr, src_file )
        return DError( DErrno.EFILESIZE, errStr )
      src_url = 'file:%s' % src_file
      srctype = 0
    if sourceSize == 0:
      errStr = "__putFile: Source file is zero size."
      self.log.error( errStr, src_file )
      return DError( DErrno.EFILESIZE, errStr )
    timeout = int( sourceSize / self.MIN_BANDWIDTH + 300 )
    if sourceSize > self.MAX_SINGLE_STREAM_SIZE:
      nbstreams = 4
    else:
      nbstreams = 1
    self.log.info( "__putFile: Executing transfer of %s to %s using %s streams" % ( src_url, dest_url, nbstreams ) )
    res = pythonCall( ( timeout + 10 ), self.__lcg_cp_wrapper, src_url, dest_url,
                      srctype, dsttype, nbstreams, timeout, src_spacetokendesc, dest_spacetokendesc )
    if not res['OK']:
      # Remove the failed replica, just in case
      result = self.__executeOperation( dest_url, 'removeFile' )
      if result['OK']:
        self.log.debug( "__putFile: Removed remote file remnant %s." % dest_url )
      else:
        self.log.debug( "__putFile: Unable to remove remote file remnant %s." % dest_url )
      return res
    res = res['Value']
    if not res['OK']:
      # Remove the failed replica, just in case
      result = self.__executeOperation( dest_url, 'removeFile' )
      if result['OK']:
        self.log.debug( "__putFile: Removed remote file remnant %s." % dest_url )
      else:
        self.log.debug( "__putFile: Unable to remove remote file remnant %s." % dest_url )
      return res
    errCode, errStr = res['Value']
    if errCode == 0:
      self.log.info( '__putFile: Successfully put file to storage.' )
      # # checksum check? return!
      if self.checksumType:
        return S_OK( sourceSize )
      # # else compare sizes
      res = self.__executeOperation( dest_url, 'getFileSize' )
      if res['OK']:
        destinationSize = res['Value']
        if sourceSize == destinationSize :
          self.log.debug( "__putFile: Post transfer check successful." )
          return S_OK( destinationSize )
      errorMessage = "__putFile: Source and destination file sizes do not match."
      errObj = DError( DErrno.EFILESIZE, errorMessage )
      self.log.error( errorMessage, src_url )
    else:
      errorMessage = "__putFile: Failed to put file to storage."
      errObj = DError( errCode, errorMessage )
      if errCode > 0:
        errStr = "%s %s" % ( errStr, os.strerror( errCode ) )
      self.log.error( errorMessage, errStr )
    res = self.__executeOperation( dest_url, 'removeFile' )
    if res['OK']:
      self.log.debug( "__putFile: Removed remote file remnant %s." % dest_url )
    else:
      self.log.debug( "__putFile: Unable to remove remote file remnant %s." % dest_url )
    return  errObj

  def __lcg_cp_wrapper( self, src_url, dest_url, srctype, dsttype, nbstreams,
                        timeout, src_spacetokendesc, dest_spacetokendesc ):
    """ lcg_util.lcg_cp wrapper

    :param self: self reference
    :param str src_url: source SURL
    :param str dest_url: destination SURL
    :param srctype: source SE type
    :param dsttype: destination SE type
    :param int nbstreams: nb of streams used for trasnfer
    :param int timeout: timeout in seconds
    :param str src_spacetoken: source space token
    :param str dest_spacetoken: destination space token
    """
    try:
      errCode, errStr = self.lcg_util.lcg_cp4( src_url,
                                               dest_url,
                                               self.defaulttype,
                                               srctype,
                                               dsttype,
                                               self.nobdii,
                                               self.voName,
                                               nbstreams,
                                               self.conf_file,
                                               self.insecure,
                                               self.verbose,
                                               timeout,
                                               src_spacetokendesc,
                                               dest_spacetokendesc,
                                               self.checksumType )

      if type( errCode ) != IntType:
        self.log.error( "__lcg_cp_wrapper: Returned errCode was not an integer",
                        "%s %s" % ( errCode, type( errCode ) ) )
        if type( errCode ) == ListType:
          msg = []
          for err in errCode:
            msg.append( '%s of type %s' % ( err, type( err ) ) )
          self.log.error( "__lcg_cp_wrapper: Returned errCode was List:\n" , "\n".join( msg ) )
        return DError( DErrno.EGFAL, "__lcg_cp_wrapper: Returned errCode was not an integer %s" % msg )
      if type( errStr ) not in StringTypes:
        self.log.error( "__lcg_cp_wrapper: Returned errStr was not a string",
                       "%s %s" % ( errCode, type( errStr ) ) )
        return DError( DErrno.EGFAL, "__lcg_cp_wrapper: Returned errStr was not a string" )
      return S_OK( ( errCode, errStr ) )
    except Exception, error:
      self.log.exception( "__lcg_cp_wrapper", "", error )
      return DError( DErrno.EGFAL, "__lcg_cp_wrapper:Exception while attempting file upload %s" % error )

  def getFile( self, path, localPath = False ):
    """ make a local copy of a storage :path:

    :param self: self reference
    :param str path: path on storage
    :param mixed localPath: if not specified, os.getcwd()
    """
    res = checkArgumentFormat( path )
    if not res['OK']:
      return res
    urls = res['Value']

    failed = {}
    successful = {}
    for src_url in urls:
      fileName = os.path.basename( src_url )
      if localPath:
        dest_file = "%s/%s" % ( localPath, fileName )
      else:
        dest_file = "%s/%s" % ( os.getcwd(), fileName )
      res = self.__getFile( src_url, dest_file )
      if res['OK']:
        successful[src_url] = res['Value']
      else:
        failed[src_url] = res['Message']
    return S_OK( { 'Failed' : failed, 'Successful' : successful } )

  def __getFile( self, src_url, dest_file ):
    """ do a real copy of storage file :src_url: to local fs under :dest_file:

    :param self: self reference
    :param str src_url: SE url to cp
    :param str dest_file: local fs path
    """
    if not os.path.exists( os.path.dirname( dest_file ) ):
      os.makedirs( os.path.dirname( dest_file ) )
    if os.path.exists( dest_file ):
      self.log.debug( "__getFile: Local file already exists %s. Removing..." % dest_file )
      os.remove( dest_file )
    srctype = self.defaulttype
    src_spacetokendesc = self.spaceToken
    dsttype = 0
    dest_spacetokendesc = ''
    dest_url = 'file:%s' % dest_file
    res = self.__executeOperation( src_url, 'getFileSize' )
    if not res['OK']:
      return res
    remoteSize = res['Value']
    timeout = int( remoteSize / self.MIN_BANDWIDTH * 4 + 300 )
    nbstreams = 1
    self.log.info( "__getFile: Using %d streams" % nbstreams )
    self.log.info( "__getFile: Executing transfer of %s to %s" % ( src_url, dest_url ) )
    res = pythonCall( ( timeout + 10 ), self.__lcg_cp_wrapper, src_url, dest_url, srctype, dsttype,
                      nbstreams, timeout, src_spacetokendesc, dest_spacetokendesc )
    if not res['OK']:
      return res
    res = res['Value']
    if not res['OK']:
      return res
    errCode, errStr = res['Value']
    if errCode == 0:
      self.log.debug( '__getFile: Got a file from storage.' )
      localSize = getSize( dest_file )
      if localSize == remoteSize:
        self.log.debug( "__getFile: Post transfer check successful." )
        return S_OK( localSize )
      errorMessage = "__getFile: Source and destination file sizes do not match."
      self.log.error( errorMessage, src_url )
    else:
      errorMessage = "__getFile: Failed to get file from storage."
      if errCode > 0:
        errStr = "%s %s" % ( errStr, os.strerror( errCode ) )
      self.log.error( errorMessage, errStr )
    if os.path.exists( dest_file ):
      self.log.debug( "__getFile: Removing local file %s." % dest_file )
      os.remove( dest_file )
    return S_ERROR( errorMessage )

  def __executeOperation( self, url, method ):
    """ executes the requested :method: with the supplied url

    :param self: self reference
    :param str url: SE url
    :param str method: fcn name
    """
    fcn = None
    if hasattr( self, method ) and callable( getattr( self, method ) ):
      fcn = getattr( self, method )
    if not fcn:
      return DError( DErrno.ENOMETH, "Unable to invoke %s, it isn't a member funtion of SRM2Storage" % method )
    res = fcn( url )

    if not res['OK']:
      return res
    elif url not in res['Value']['Successful']:
      if url not in res['Value']['Failed']:
        if res['Value']['Failed'].values():
          return S_ERROR( res['Value']['Failed'].values()[0] )
        elif res['Value']['Successful'].values():
          return S_OK( res['Value']['Successful'].values()[0] )
        else:
          self.log.error( 'Wrong Return structure', str( res['Value'] ) )
          return S_ERROR( 'Wrong Return structure' )
      return S_ERROR( res['Value']['Failed'][url] )
    return S_OK( res['Value']['Successful'][url] )

  ############################################################################################
  #
  # Directory based methods
  #

  def isDirectory( self, path ):
    """ isdir on storage path

    :param self: self reference
    :param str path: SE path
    """
    res = checkArgumentFormat( path )
    if not res['OK']:
      return res
    urls = res['Value']

    self.log.debug( "SRM2Storage.isDirectory: Checking whether %s path(s) are directory(ies)" % len( urls ) )
    resDict = self.__gfal_ls_wrapper( urls, 0 )
    if not resDict["OK"]:
      self.log.error( "Failed isDirectory:", "%s" % resDict["Message"] )
      return resDict
    resDict = resDict["Value"]
    failed = resDict['Failed']
    listOfResults = resDict['AllResults']
    successful = {}
    for urlDict in listOfResults:
      if urlDict.get( 'surl' ):
        dirSURL = urlDict['surl']
        if urlDict['status'] == 0:
          statDict = self.__parse_file_metadata( urlDict )
          if statDict['Directory']:
            successful[dirSURL] = True
          else:
            self.log.debug( "SRM2Storage.isDirectory: Path is not a directory: %s" % dirSURL )
            successful[dirSURL] = False
        elif urlDict['status'] == 2:
          self.log.debug( "SRM2Storage.isDirectory: Supplied path does not exist: %s" % dirSURL )
          failed[dirSURL] = DError( errno.ENOENT, '%s path does not exist' % dirSURL )
        else:
          errStr = "SRM2Storage.isDirectory: Failed to get file metadata."
          errMessage = urlDict['ErrorMessage']
          self.log.error( errStr, "%s: %s" % ( dirSURL, errMessage ) )
          failed[dirSURL] = DError( DErrno.EGFAL, "Failed to get file metadata %s" % errMessage )
      else:
        errStr = "SRM2Storage.isDirectory: Returned element does not contain surl."
        self.log.fatal( errStr, self.name )
        return DError( errno.ENOMSG, errStr )
    return S_OK( { 'Failed' : failed, 'Successful' : successful } )

  def getDirectoryMetadata( self, path ):
    """ get the metadata for the directory :path:

    :param self: self reference
    :param str path: SE path
    """
    res = checkArgumentFormat( path )
    if not res['OK']:
      return res
    urls = res['Value']

    self.log.debug( "getDirectoryMetadata: Attempting to obtain metadata for %s directories." % len( urls ) )
    resDict = self.__gfal_ls_wrapper( urls, 0 )
    if not resDict["OK"]:
      self.log.error( "Failed getDirectoryMetadata:", "%s" % resDict["Message"] )
      return resDict
    resDict = resDict["Value"]
    failed = resDict['Failed']
    listOfResults = resDict['AllResults']
    successful = {}
    for urlDict in listOfResults:
      if "surl" in urlDict and urlDict["surl"]:
        pathSURL = urlDict['surl']
        if urlDict['status'] == 0:
          statDict = self.__parse_file_metadata( urlDict )
          if statDict['Directory']:
            statDict['Exists'] = True
            statDict['Type'] = 'Directory'
            successful[pathSURL] = statDict
          else:
            errStr = "SRM2Storage.getDirectoryMetadata: Supplied path is not a directory."
            self.log.error( errStr, pathSURL )
            failed[pathSURL] = errStr
        elif urlDict['status'] == 2:
          errMessage = "SRM2Storage.getDirectoryMetadata: Directory does not exist."
          self.log.error( errMessage, pathSURL )
          failed[pathSURL] = DError( errno.ENOENT, 'SRM2Storage.getDirectoryMetadata: %s does not exist' % pathSURL )
        else:
          errStr = "SRM2Storage.getDirectoryMetadata: Failed to get directory metadata."
          errMessage = urlDict['ErrorMessage']
          self.log.error( errStr, "%s: %s" % ( pathSURL, errMessage ) )
          failed[pathSURL] = DError( DErrno.EGFAL, "Failed to get file metadata %s" % errMessage )
      else:
        errStr = "SRM2Storage.getDirectoryMetadata: Returned element does not contain surl."
        self.log.fatal( errStr, self.name )
        return DError( errno.ENOMSG, errStr )
    return S_OK( { 'Failed' : failed, 'Successful' : successful } )

  def getDirectorySize( self, path ):
    """ Get the size of the directory on the storage
    """
    res = checkArgumentFormat( path )
    if not res['OK']:
      return res
    urls = res['Value']

    self.log.debug( "SRM2Storage.getDirectorySize: Attempting to get size of %s directories." % len( urls ) )
    res = self.listDirectory( urls )
    if not res['OK']:
      return res
    failed = res['Value']['Failed']
    successful = {}
    for directory, dirDict in res['Value']['Successful'].items():
      directorySize = 0
      directoryFiles = 0
      filesDict = dirDict['Files']
      for fileDict in filesDict.itervalues():
        directorySize += fileDict['Size']
        directoryFiles += 1
      self.log.debug( "SRM2Storage.getDirectorySize: Successfully obtained size of %s." % directory )
      subDirectories = len( dirDict['SubDirs'] )
      successful[directory] = { 'Files' : directoryFiles, 'Size' : directorySize, 'SubDirs' : subDirectories }
    return S_OK( { 'Failed' : failed, 'Successful' : successful } )

  def listDirectory( self, path, internalCall = False ):
    """ List the contents of the directory on the storage
        :param interalCall : if this method is called from within
                             that class, we should return index on SURL, not LFNs
                             Do not set it to True for a normal call, unless you really
                             know what you are doing !!

    """
    res = checkArgumentFormat( path )
    if not res['OK']:
      return res
    urls = res['Value']

    self.log.debug( "SRM2Storage.listDirectory: Attempting to list %s directories." % len( urls ) )

    # The gfal method returns an url, while we want to return an LFN to the user
    urlStart = self.getURLBase( withWSUrl = True )['Value']


    res = self.isDirectory( urls )
    if not res['OK']:
      return res
    failed = res['Value']['Failed']
    directories = {}
    for url, isDirectory in res['Value']['Successful'].items():
      if isDirectory:
        directories[url] = False
      else:
        errStr = "SRM2Storage.listDirectory: Directory does not exist."
        self.log.error( errStr, url )
        failed[url] = errStr

    resDict = self.__gfal_lsdir_wrapper( directories )
    if not resDict["OK"]:
      self.log.error( "Failed listDirectory:", "%s" % resDict["Message"] )
      return resDict
    resDict = resDict["Value"]
    # resDict = self.__gfalls_wrapper(directories,1)['Value']
    failed.update( resDict['Failed'] )
    listOfResults = resDict['AllResults']
    successful = {}
    for urlDict in listOfResults:
      if "surl" in urlDict and urlDict["surl"]:
        pathSURL = urlDict['surl']
        if urlDict['status'] == 0:
          successful[pathSURL] = {}
          self.log.debug( "SRM2Storage.listDirectory: Successfully listed directory %s" % pathSURL )
          subPathDirs = {}
          subPathFiles = {}
          if "subpaths" in urlDict:
            subPaths = urlDict['subpaths']
            # Parse the subpaths for the directory
            for subPathDict in subPaths:
              subPathSURL = subPathDict['surl']
              if subPathDict['status'] == 22:
                self.log.error( "File found with status 22", subPathDict )
              elif subPathDict['status'] == 0:
                statDict = self.__parse_file_metadata( subPathDict )

                # Replace the URL with an LFN in normal cases, but return the SURL if it is an internal call
                subPathLFN = subPathSURL if internalCall else subPathSURL.replace( urlStart, '' )
                if statDict['File']:
                  subPathFiles[subPathLFN] = statDict
                elif statDict['Directory']:
                  subPathDirs[subPathLFN] = statDict
          # Keep the infomation about this path's subpaths
          successful[pathSURL]['SubDirs'] = subPathDirs
          successful[pathSURL]['Files'] = subPathFiles
        else:
          errStr = "SRM2Storage.listDirectory: Failed to list directory."
          errMessage = urlDict['ErrorMessage']
          self.log.error( errStr, "%s: %s" % ( pathSURL, errMessage ) )
          failed[pathSURL] = "%s %s" % ( errStr, errMessage )
      else:
        errStr = "SRM2Storage.listDirectory: Returned element does not contain surl."
        self.log.fatal( errStr, self.name )
        return DError( errno.ENOMSG, errStr )
    return S_OK( { 'Failed' : failed, 'Successful' : successful } )

  def putDirectory( self, path ):
    """ cp -R local SE
    puts a local directory to the physical storage together with all its files and subdirectories

    :param self: self reference
    :param str path: local fs path
    """
    res = checkArgumentFormat( path )
    if not res['OK']:
      return res
    urls = res['Value']

    successful = {}
    failed = {}
    self.log.debug( "SRM2Storage.putDirectory: Attemping to put %s directories to remote storage." % len( urls ) )
    for destDir, sourceDir in urls.items():
      res = self.__putDir( sourceDir, destDir )
      if res['OK']:
        if res['Value']['AllPut']:
          self.log.debug( "SRM2Storage.putDirectory: Successfully put directory to remote storage: %s" % destDir )
          successful[destDir] = { 'Files' : res['Value']['Files'], 'Size' : res['Value']['Size']}
        else:
          self.log.error( "SRM2Storage.putDirectory: Failed to put entire directory to remote storage.", destDir )
          failed[destDir] = { 'Files' : res['Value']['Files'], 'Size' : res['Value']['Size']}
      else:
        self.log.error( "SRM2Storage.putDirectory: Completely failed to put directory to remote storage.", destDir )
        failed[destDir] = { "Files" : 0, "Size" : 0 }
    return S_OK( { "Failed" : failed, "Successful" : successful } )

  def __putDir( self, src_directory, dest_directory ):
    """ Black magic contained within...
    """
    filesPut = 0
    sizePut = 0
    # Check the local directory exists
    if not os.path.isdir( src_directory ):
      errStr = "SRM2Storage.__putDir: The supplied directory does not exist."
      self.log.error( errStr, src_directory )
      return DError( errno.ENOENT, errStr )

    # Get the local directory contents
    contents = os.listdir( src_directory )
    allSuccessful = True
    directoryFiles = {}
    for fileName in contents:
      localPath = '%s/%s' % ( src_directory, fileName )
      remotePath = '%s/%s' % ( dest_directory, fileName )
      if not os.path.isdir( localPath ):
        directoryFiles[remotePath] = localPath
      else:
        res = self.__putDir( localPath, remotePath )
        if not res['OK']:
          errStr = "SRM2Storage.__putDir: Failed to put directory to storage."
          self.log.error( errStr, res['Message'] )
        else:
          if not res['Value']['AllPut']:
            pathSuccessful = False
          filesPut += res['Value']['Files']
          sizePut += res['Value']['Size']

    if directoryFiles:
      res = self.putFile( directoryFiles )
      if not res['OK']:
        self.log.error( "SRM2Storage.__putDir: Failed to put files to storage.", res['Message'] )
        allSuccessful = False
      else:
        for fileSize in res['Value']['Successful'].itervalues():
          filesPut += 1
          sizePut += fileSize
        if res['Value']['Failed']:
          allSuccessful = False
    return S_OK( { 'AllPut' : allSuccessful, 'Files' : filesPut, 'Size' : sizePut } )

  def getDirectory( self, path, localPath = False ):
    """ Get a local copy in the current directory of a physical file specified by its path
    """
    res = checkArgumentFormat( path )
    if not res['OK']:
      return res
    urls = res['Value']

    failed = {}
    successful = {}
    self.log.debug( "SRM2Storage.getDirectory: Attempting to get local copies of %s directories." % len( urls ) )
    for src_dir in urls:
      dirName = os.path.basename( src_dir )
      if localPath:
        dest_dir = "%s/%s" % ( localPath, dirName )
      else:
        dest_dir = "%s/%s" % ( os.getcwd(), dirName )
      res = self.__getDir( src_dir, dest_dir )
      if res['OK']:
        if res['Value']['AllGot']:
          self.log.debug( "SRM2Storage.getDirectory: Successfully got local copy of %s" % src_dir )
          successful[src_dir] = {'Files':res['Value']['Files'], 'Size':res['Value']['Size']}
        else:
          self.log.error( "SRM2Storage.getDirectory: Failed to get entire directory.", src_dir )
          failed[src_dir] = {'Files':res['Value']['Files'], 'Size':res['Value']['Size']}
      else:
        self.log.error( "SRM2Storage.getDirectory: Completely failed to get local copy of directory.", src_dir )
        failed[src_dir] = {'Files':0, 'Size':0}
    return S_OK( {'Failed' : failed, 'Successful' : successful } )

  def __getDir( self, srcDirectory, destDirectory ):
    """ Black magic contained within...
    """
    filesGot = 0
    sizeGot = 0

    # Check the remote directory exists
    res = self.__executeOperation( srcDirectory, 'isDirectory' )
    if not res['OK']:
      self.log.error( "SRM2Storage.__getDir: Failed to find the supplied source directory.", srcDirectory )
      return res
    if not res['Value']:
      errStr = "SRM2Storage.__getDir: The supplied source path is not a directory."
      self.log.error( errStr, srcDirectory )
      return DError( errno.ENOTDIR, errStr )

    # Check the local directory exists and create it if not
    if not os.path.exists( destDirectory ):
      os.makedirs( destDirectory )

    # Get the remote directory contents
    res = self.__getDirectoryContents( srcDirectory )
    if not res['OK']:
      errStr = "SRM2Storage.__getDir: Failed to list the source directory."
      self.log.error( errStr, srcDirectory )
    filesToGet = res['Value']['Files']
    subDirs = res['Value']['SubDirs']


    allSuccessful = True
    res = self.getFile( filesToGet.keys(), destDirectory )
    if not res['OK']:
      self.log.error( "SRM2Storage.__getDir: Failed to get files from storage.", res['Message'] )
      allSuccessful = False
    else:
      for fileSize in res['Value']['Successful'].itervalues():
        filesGot += 1
        sizeGot += fileSize
      if res['Value']['Failed']:
        allSuccessful = False

    for subDir in subDirs:
      subDirName = os.path.basename( subDir )
      localPath = '%s/%s' % ( destDirectory, subDirName )
      res = self.__getDir( subDir, localPath )
      if res['OK']:
        if not res['Value']['AllGot']:
          allSuccessful = True
        filesGot += res['Value']['Files']
        sizeGot += res['Value']['Size']

    return S_OK( { 'AllGot' : allSuccessful, 'Files' : filesGot, 'Size' : sizeGot } )

  def removeDirectory( self, path, recursive = False ):
    """ Remove a directory
    """
    if recursive:
      return self.__removeDirectoryRecursive( path )
    else:
      return self.__removeDirectory( path )

  def __removeDirectory( self, directory ):
    """ This function removes the directory on the storage
    """
    res = checkArgumentFormat( directory )
    if not res['OK']:
      return res
    urls = res['Value']
    self.log.debug( "SRM2Storage.__removeDirectory: Attempting to remove %s directories." % len( urls ) )
    resDict = self.__gfal_removedir_wrapper( urls )
    if not resDict["OK"]:
      self.log.error( "Failed  __removeDirectory:", "%s" % resDict["Message"] )
      return resDict
    resDict = resDict["Value"]
    failed = resDict['Failed']
    allResults = resDict['AllResults']
    successful = {}
    for urlDict in allResults:
      if "surl" in urlDict:
        pathSURL = urlDict['surl']
        if urlDict['status'] == 0:
          self.log.debug( "__removeDirectory: Successfully removed directory: %s" % pathSURL )
          successful[pathSURL] = True
        elif urlDict['status'] == 2:
          # This is the case where the file doesn't exist.
          self.log.debug( "__removeDirectory: Directory did not exist, sucessfully removed: %s" % pathSURL )
          successful[pathSURL] = True
        else:
          errStr = "removeDirectory: Failed to remove directory."
          errMessage = urlDict['ErrorMessage']
          self.log.error( errStr, "%s: %s" % ( pathSURL, errMessage ) )
          failed[pathSURL] = "%s %s" % ( errStr, errMessage )
    return S_OK( { 'Failed' : failed, 'Successful' : successful } )

  def __removeDirectoryRecursive( self, directory ):
    """ Recursively removes the directory and sub dirs. Repeatedly calls itself to delete recursively.
    """
    res = checkArgumentFormat( directory )
    if not res['OK']:
      return res
    urls = res['Value']

    successful = {}
    failed = {}
    self.log.debug( "SRM2Storage.__removeDirectory: Attempting to recursively remove %s directories." % len( urls ) )
    for directory in urls:
      self.log.debug( "SRM2Storage.removeDirectory: Attempting to remove %s" % directory )
      res = self.__getDirectoryContents( directory )
      resDict = {'FilesRemoved':0, 'SizeRemoved':0}
      if not res['OK']:
        failed[directory] = resDict
      else:
        filesToRemove = res['Value']['Files']
        subDirs = res['Value']['SubDirs']
        # Remove all the files in the directory
        res = self.__removeDirectoryFiles( filesToRemove )
        resDict['FilesRemoved'] += res['FilesRemoved']
        resDict['SizeRemoved'] += res['SizeRemoved']
        allFilesRemoved = res['AllRemoved']
        # Remove all the sub-directories
        res = self.__removeSubDirectories( subDirs )
        resDict['FilesRemoved'] += res['FilesRemoved']
        resDict['SizeRemoved'] += res['SizeRemoved']
        allSubDirsRemoved = res['AllRemoved']
        # If all the files and sub-directories are removed then remove the directory
        allRemoved = False
        if allFilesRemoved and allSubDirsRemoved:
          self.log.debug( "SRM2Storage.removeDirectory: Successfully removed all files and sub-directories." )
          res = self.__removeDirectory( directory )
          if res['OK']:
            if directory in res['Value']['Successful']:
              self.log.debug( "SRM2Storage.removeDirectory: Successfully removed the directory %s." % directory )
              allRemoved = True
        # Report the result
        if allRemoved:
          successful[directory] = resDict
        else:
          failed[directory] = resDict
    return S_OK ( { 'Failed' : failed, 'Successful' : successful } )

  def __getDirectoryContents( self, directory ):
    """ ls of storage element :directory:

    :param self: self reference
    :param str directory: SE path
    """
    directory = directory.rstrip( '/' )
    errMessage = "SRM2Storage.__getDirectoryContents: Failed to list directory."
    res = self.listDirectory( directory, internalCall = True )
    if not res['OK']:
      self.log.error( errMessage, res['Message'] )
      return res
    if directory in res['Value']['Failed']:
      self.log.error( errMessage, res['Value']['Failed'][directory] )
      return S_ERROR( errMessage )

    surlsDict = res['Value']['Successful'][directory]['Files']
    subDirsDict = res['Value']['Successful'][directory]['SubDirs']

    filesToRemove = dict( [ ( url, surlsDict[url]['Size'] ) for url in  surlsDict  ] )
    return S_OK ( { 'Files' : filesToRemove, 'SubDirs' : subDirsDict.keys() } )

  def __removeDirectoryFiles( self, filesToRemove ):
    """ rm files from SE

    :param self: self reference
    :param dict filesToRemove: dict with surls as keys
    """
    resDict = { 'FilesRemoved' : 0, 'SizeRemoved' : 0, 'AllRemoved' : True }
    if len( filesToRemove ) > 0:
      res = self.removeFile( filesToRemove.keys() )
      if res['OK']:
        for removedSurl in res['Value']['Successful']:
          resDict['FilesRemoved'] += 1
          resDict['SizeRemoved'] += filesToRemove[removedSurl]
        if res['Value']['Failed']:
          resDict['AllRemoved'] = False
    self.log.debug( "SRM2Storage.__removeDirectoryFiles:",
                    "Removed %s files of size %s bytes." % ( resDict['FilesRemoved'], resDict['SizeRemoved'] ) )
    return resDict

  def __removeSubDirectories( self, subDirectories ):
    """ rm -rf sub-directories

    :param self: self reference
    :param dict subDirectories: dict with surls as keys
    """
    resDict = { 'FilesRemoved' : 0, 'SizeRemoved' : 0, 'AllRemoved' : True }
    if len( subDirectories ) > 0:
      res = self.__removeDirectoryRecursive( subDirectories )
      if res['OK']:
        for removedSubDir, removedDict in res['Value']['Successful'].items():
          resDict['FilesRemoved'] += removedDict['FilesRemoved']
          resDict['SizeRemoved'] += removedDict['SizeRemoved']
          self.log.debug( "SRM2Storage.__removeSubDirectories:",
                         "Removed %s files of size %s bytes from %s." % ( removedDict['FilesRemoved'],
                                                                          removedDict['SizeRemoved'],
                                                                          removedSubDir ) )
        for removedSubDir, removedDict in res['Value']['Failed'].items():
          resDict['FilesRemoved'] += removedDict['FilesRemoved']
          resDict['SizeRemoved'] += removedDict['SizeRemoved']
          self.log.debug( "SRM2Storage.__removeSubDirectories:",
                         "Removed %s files of size %s bytes from %s." % ( removedDict['FilesRemoved'],
                                                                          removedDict['SizeRemoved'],
                                                                          removedSubDir ) )
        if len( res['Value']['Failed'] ) != 0:
          resDict['AllRemoved'] = False
    return resDict

  @staticmethod
  def __parse_stat( stat ):
    """ get size, ftype and mode from stat struct

    :param stat: stat struct
    """
    statDict = { 'File' : False, 'Directory' : False }
    if S_ISREG( stat[ST_MODE] ):
      statDict['File'] = True
      statDict['Size'] = stat[ST_SIZE]
    if S_ISDIR( stat[ST_MODE] ):
      statDict['Directory'] = True
    statDict['Mode'] = S_IMODE( stat[ST_MODE] )
    return statDict

  def __parse_file_metadata( self, urlDict ):
    """ parse and save bits and pieces of metadata info

    :param self: self reference
    :param urlDict: gfal call results
    """

    statDict = self.__parse_stat( urlDict['stat'] )
    if statDict['File']:

      statDict.setdefault( "Checksum", "" )
      if "checksum" in urlDict and ( urlDict['checksum'] != '0x' ):
        statDict["Checksum"] = urlDict["checksum"]

      if 'locality' in urlDict:
        urlLocality = urlDict['locality']
        if re.search( 'ONLINE', urlLocality ):
          statDict['Cached'] = 1
        else:
          statDict['Cached'] = 0
        if re.search( 'NEARLINE', urlLocality ):
          statDict['Migrated'] = 1
        else:
          statDict['Migrated'] = 0
        statDict['Lost'] = 0
        if re.search( 'LOST', urlLocality ):
          statDict['Lost'] = 1
        statDict['Unavailable'] = 0
        if re.search( 'UNAVAILABLE', urlLocality ):
          statDict['Unavailable'] = 1

    return statDict

  def __getProtocols( self ):
    """ returns list of protocols to use at a given site

    :warn: priority is given to a protocols list defined in the CS

    :param self: self reference
    """
    sections = gConfig.getSections( '/Resources/StorageElements/%s/' % ( self.name ) )
    if not sections['OK']:
      return sections

    protocolsList = []
    for section in sections['Value']:
      path = '/Resources/StorageElements/%s/%s/PluginName' % ( self.name, section )
      if gConfig.getValue( path, '' ) == self.pluginName:
        protPath = '/Resources/StorageElements/%s/%s/ProtocolsList' % ( self.name, section )
        siteProtocols = gConfig.getValue( protPath, [] )
        if siteProtocols:
          self.log.debug( 'Found SE protocols list to override defaults:', ', '.join( siteProtocols, ) )
          protocolsList = siteProtocols

    if not protocolsList:
      self.log.debug( "SRM2Storage.getTransportURL: No protocols provided, using defaults." )
      protocolsList = gConfig.getValue( '/Resources/StorageElements/DefaultProtocols', [] )

    if not protocolsList:
      return DError( DErrno.ECONF, "SRM2Storage.getTransportURL: No local protocols defined and no defaults found" )

    return S_OK( protocolsList )

#######################################################################
#
# These methods wrap the gfal functionality with the accounting. All these are based on __gfal_operation_wrapper()
#
#######################################################################

  def __gfal_lsdir_wrapper( self, urls ):
    """ This is a hack because the structures returned by the different SEs are different
    """
    step = 200
    gfalDict = {}
    gfalDict['defaultsetype'] = 'srmv2'
    gfalDict['no_bdii_check'] = 1
    gfalDict['srmv2_lslevels'] = 1
    gfalDict['srmv2_lscount'] = step
    failed = {}
    successful = []
    for url in urls:
      allResults = []
      gfalDict['surls'] = [url]
      gfalDict['nbfiles'] = 1
      gfalDict['timeout'] = self.gfalLongTimeOut
      allObtained = False
      iteration = 0
      while not allObtained:
        gfalDict['srmv2_lsoffset'] = iteration * step
        iteration += 1
        res = self.__gfal_operation_wrapper( 'gfal_ls', gfalDict )
        # gDataStoreClient.addRegister( res['AccountingOperation'] )
        if not res['OK']:
          if re.search( '\[SE\]\[Ls\]\[SRM_FAILURE\]', res['Message'] ):
            allObtained = True
          else:
            failed[url] = res['Message']
        else:
          results = res['Value']
          tempStep = step
          if len( results ) == 1:
            for result in results:
              if 'subpaths' in result:
                results = result['subpaths']
                tempStep = step - 1
              elif re.search( re.escape( result['surl'] ), url ):
                results = []
          allResults.extend( results )
          if len( results ) < tempStep:
            allObtained = True


      for urlDict in allResults:
        if 'surl' in urlDict:
          urlDict['surl'] = self.__convertRandomSRMOutputIntoAFullURL( urlDict['surl'] )['Value']

      successful.append( { 'surl' : url, 'status' : 0, 'subpaths' : allResults } )
    # gDataStoreClient.commit()
    return S_OK( { "AllResults" : successful, "Failed" : failed } )

  def __gfal_ls_wrapper( self, urls, depth ):
    """ gfal_ls wrapper

    :param self: self reference
    :param list urls: urls to check
    :param int depth: srmv2_lslevel (0 or 1)
    """
    gfalDict = {}
    gfalDict['defaultsetype'] = 'srmv2'
    gfalDict['no_bdii_check'] = 1
    gfalDict['srmv2_lslevels'] = depth

    allResults = []
    failed = {}
    listOfLists = breakListIntoChunks( urls.keys(), self.filesPerCall )
    for urls in listOfLists:
      gfalDict['surls'] = urls
      gfalDict['nbfiles'] = len( urls )
      gfalDict['timeout'] = self.fileTimeout * len( urls )
      res = self.__gfal_operation_wrapper( 'gfal_ls', gfalDict )
      # gDataStoreClient.addRegister( res['AccountingOperation'] )
      if not res['OK']:
        for url in urls:
          failed[url] = res['Message']
      else:
        allResults.extend( res['Value'] )

    # gDataStoreClient.commit()
    return S_OK( { "AllResults" : allResults, "Failed" : failed } )

  def __gfal_prestage_wrapper( self, urls, lifetime ):
    """ gfal_prestage wrapper

    :param self: self refefence
    :param list urls: urls to prestage
    :param int lifetime: prestage lifetime
    """
    gfalDict = {}
    gfalDict['defaultsetype'] = 'srmv2'
    gfalDict['no_bdii_check'] = 1
    gfalDict['srmv2_spacetokendesc'] = self.spaceToken
    gfalDict['srmv2_desiredpintime'] = lifetime
    gfalDict['protocols'] = self.defaultLocalProtocols
    allResults = []
    failed = {}

    listOfLists = breakListIntoChunks( urls.keys(), self.filesPerCall )
    for urls in listOfLists:
      gfalDict['surls'] = urls
      gfalDict['nbfiles'] = len( urls )
      gfalDict['timeout'] = self.stageTimeout
      res = self.__gfal_operation_wrapper( 'gfal_prestage',
                                           gfalDict,
                                           timeout_sendreceive = self.fileTimeout * len( urls ) )
      gDataStoreClient.addRegister( res['AccountingOperation'] )
      if not res['OK']:
        for url in urls:
          failed[url] = res['Message']
      else:
        allResults.extend( res['Value'] )

    # gDataStoreClient.commit()
    return S_OK( { "AllResults" : allResults, "Failed" : failed } )

  def __gfalturlsfromsurls_wrapper( self, urls, listProtocols ):
    """ This is a function that can be reused everywhere to perform the gfal_turlsfromsurls
    """
    gfalDict = {}
    gfalDict['defaultsetype'] = 'srmv2'
    gfalDict['no_bdii_check'] = 1
    gfalDict['protocols'] = listProtocols
    gfalDict['srmv2_spacetokendesc'] = self.spaceToken
    allResults = []
    failed = {}

    listOfLists = breakListIntoChunks( urls.keys(), self.filesPerCall )
    for urls in listOfLists:
      gfalDict['surls'] = urls
      gfalDict['nbfiles'] = len( urls )
      gfalDict['timeout'] = self.fileTimeout * len( urls )
      res = self.__gfal_operation_wrapper( 'gfal_turlsfromsurls', gfalDict )
      gDataStoreClient.addRegister( res['AccountingOperation'] )
      if not res['OK']:
        for url in urls:
          failed[url] = res['Message']
      else:
        allResults.extend( res['Value'] )

    # gDataStoreClient.commit()
    return S_OK( { "AllResults" : allResults, "Failed" : failed } )

  def __gfaldeletesurls_wrapper( self, urls ):
    """ This is a function that can be reused everywhere to perform the gfal_deletesurls
    """
    gfalDict = {}
    gfalDict['defaultsetype'] = 'srmv2'
    gfalDict['no_bdii_check'] = 1

    allResults = []
    failed = {}

    listOfLists = breakListIntoChunks( urls.keys(), self.filesPerCall )
    for urls in listOfLists:
      gfalDict['surls'] = urls
      gfalDict['nbfiles'] = len( urls )
      gfalDict['timeout'] = self.fileTimeout * len( urls )
      res = self.__gfal_operation_wrapper( 'gfal_deletesurls', gfalDict )
      gDataStoreClient.addRegister( res['AccountingOperation'] )
      if not res['OK']:
        for url in urls:
          failed[url] = res['Message']
      else:
        allResults.extend( res['Value'] )

    # gDataStoreClient.commit()
    return S_OK( { "AllResults" : allResults, "Failed" : failed } )

  def __gfal_removedir_wrapper( self, urls ):
    """ This is a function that can be reused everywhere to perform the gfal_removedir
    """
    gfalDict = {}
    gfalDict['defaultsetype'] = 'srmv2'
    gfalDict['no_bdii_check'] = 1
    gfalDict['srmv2_spacetokendesc'] = self.spaceToken
    allResults = []
    failed = {}

    listOfLists = breakListIntoChunks( urls.keys(), self.filesPerCall )
    for urls in listOfLists:
      gfalDict['surls'] = urls
      gfalDict['nbfiles'] = len( urls )
      gfalDict['timeout'] = self.fileTimeout * len( urls )
      res = self.__gfal_operation_wrapper( 'gfal_removedir', gfalDict )
      gDataStoreClient.addRegister( res['AccountingOperation'] )
      if not res['OK']:
        for url in urls:
          failed[url] = res['Message']
      else:
        allResults.extend( res['Value'] )

    # gDataStoreClient.commit()
    return S_OK( { "AllResults" : allResults, "Failed" : failed } )

  def __gfal_pin_wrapper( self, urls, lifetime ):
    """ gfal_pin wrapper

    :param self: self reference
    :param dict urls: dict { url : srmRequestID }
    :param int lifetime: pin lifetime in seconds
    """
    gfalDict = {}
    gfalDict['defaultsetype'] = 'srmv2'
    gfalDict['no_bdii_check'] = 0
    gfalDict['srmv2_spacetokendesc'] = self.spaceToken
    gfalDict['srmv2_desiredpintime'] = lifetime

    allResults = []
    failed = {}

    srmRequestFiles = {}
    for url, srmRequestID in urls.items():
      if srmRequestID not in srmRequestFiles:
        srmRequestFiles[srmRequestID] = []
      srmRequestFiles[srmRequestID].append( url )

    for srmRequestID, urls in srmRequestFiles.items():
      listOfLists = breakListIntoChunks( urls, self.filesPerCall )
      for urls in listOfLists:
        gfalDict['surls'] = urls
        gfalDict['nbfiles'] = len( urls )
        gfalDict['timeout'] = self.fileTimeout * len( urls )
        res = self.__gfal_operation_wrapper( 'gfal_pin', gfalDict, srmRequestID = srmRequestID )
        gDataStoreClient.addRegister( res['AccountingOperation'] )
        if not res['OK']:
          for url in urls:
            failed[url] = res['Message']
        else:
          allResults.extend( res['Value'] )

    # gDataStoreClient.commit()
    return S_OK( { "AllResults" : allResults, "Failed" : failed } )

  def __gfal_prestagestatus_wrapper( self, urls ):
    """ gfal_prestagestatus wrapper

    :param self: self reference
    :param dict urls: dict { srmRequestID : [ url, url ] }
    """
    gfalDict = {}
    gfalDict['defaultsetype'] = 'srmv2'
    gfalDict['no_bdii_check'] = 0
    gfalDict['srmv2_spacetokendesc'] = self.spaceToken

    allResults = []
    failed = {}

    srmRequestFiles = {}
    for url, srmRequestID in urls.items():
      if srmRequestID not in srmRequestFiles:
        srmRequestFiles[srmRequestID] = []
      srmRequestFiles[srmRequestID].append( url )

    for srmRequestID, urls in srmRequestFiles.items():
      listOfLists = breakListIntoChunks( urls, self.filesPerCall )
      for urls in listOfLists:
        gfalDict['surls'] = urls
        gfalDict['nbfiles'] = len( urls )
        gfalDict['timeout'] = self.fileTimeout * len( urls )
        res = self.__gfal_operation_wrapper( 'gfal_prestagestatus', gfalDict, srmRequestID = srmRequestID )
        gDataStoreClient.addRegister( res['AccountingOperation'] )
        if not res['OK']:
          for url in urls:
            failed[url] = res['Message']
        else:
          allResults.extend( res['Value'] )

    # gDataStoreClient.commit()
    return S_OK( { "AllResults" : allResults, "Failed" : failed } )

  def __gfal_release_wrapper( self, urls ):
    """ gfal_release wrapper

    :param self: self reference
    :param dict urls: dict { url : srmRequestID }
    """
    gfalDict = {}
    gfalDict['defaultsetype'] = 'srmv2'
    gfalDict['no_bdii_check'] = 0

    allResults = []
    failed = {}

    srmRequestFiles = {}
    for url, srmRequestID in urls.items():
      if srmRequestID not in srmRequestFiles:
        srmRequestFiles[srmRequestID] = []
      srmRequestFiles[srmRequestID].append( url )

    for srmRequestID, urls in srmRequestFiles.items():
      listOfLists = breakListIntoChunks( urls, self.filesPerCall )
      for urls in listOfLists:
        gfalDict['surls'] = urls
        gfalDict['nbfiles'] = len( urls )
        gfalDict['timeout'] = self.fileTimeout * len( urls )
        res = self.__gfal_operation_wrapper( 'gfal_release', gfalDict, srmRequestID = srmRequestID )
        gDataStoreClient.addRegister( res['AccountingOperation'] )
        if not res['OK']:
          for url in urls:
            failed[url] = res['Message']
        else:
          allResults.extend( res['Value'] )

    # gDataStoreClient.commit()
    return S_OK( { "AllResults" : allResults, "Failed" : failed } )

  def __gfal_operation_wrapper( self, operation, gfalDict, srmRequestID = None, timeout_sendreceive = None ):
    """ gfal fcn call wrapper

    :param self: self reference
    :param str operation: gfal fcn name
    :param dict gfalDict: gfal dict passed to create gfal object
    :param srmRequestID: srmRequestID
    :param int timeout_sendreceive: gfal sendreceive timeout in seconds
    """
    # Create an accounting DataOperation record for each operation
    oDataOperation = self.__initialiseAccountingObject( operation, self.name, gfalDict['nbfiles'] )

    oDataOperation.setStartTime()
    start = time.time()

    res = self.__importExternals()
    if not res['OK']:
      oDataOperation.setEndTime()
      oDataOperation.setValueByKey( 'TransferTime', 0. )
      oDataOperation.setValueByKey( 'TransferOK', 0 )
      oDataOperation.setValueByKey( 'FinalStatus', 'Failed' )
      res['AccountingOperation'] = oDataOperation
      return res

    # # timeout for one gfal_exec call
    timeout = gfalDict['timeout'] if not timeout_sendreceive else timeout_sendreceive
    # # pythonCall timeout ( const + timeout * ( 2 ** retry )
    pyTimeout = 300 + ( timeout * ( 2 ** self.gfalRetry ) )
    res = pythonCall( pyTimeout, self.__gfal_wrapper, operation, gfalDict, srmRequestID, timeout_sendreceive )

    end = time.time()
    oDataOperation.setEndTime()
    oDataOperation.setValueByKey( 'TransferTime', end - start )

    if not res['OK']:
      oDataOperation.setValueByKey( 'TransferOK', 0 )
      oDataOperation.setValueByKey( 'FinalStatus', 'Failed' )
      res['AccountingOperation'] = oDataOperation
      return res
    res = res['Value']
    if not res['OK']:
      oDataOperation.setValueByKey( 'TransferOK', 0 )
      oDataOperation.setValueByKey( 'FinalStatus', 'Failed' )
    else:
      for urlDict in res['Value']:
        if 'surl' in urlDict:
          urlDict['surl'] = self.__convertRandomSRMOutputIntoAFullURL( urlDict['surl'] )['Value']


    res['AccountingOperation'] = oDataOperation
    return res

  def __gfal_wrapper( self, operation, gfalDict, srmRequestID = None, timeout_sendreceive = None ):
    """ execute gfal :operation:

    1. create gfalObject from gfalDict
    2. set srmRequestID
    3. call __gfal_exec
    4. get gfal ids
    5. get gfal results
    6. destroy gfal object

    :param self: self reference
    :param str operation: fcn to call
    :param dict gfalDict: gfal config dict
    :param srmRequestID: srm request id
    :param int timeout_sendrecieve: timeout for gfal send request and recieve results in seconds
    """
    gfalObject = self.__create_gfal_object( gfalDict )
    if not gfalObject["OK"]:
      return gfalObject
    gfalObject = gfalObject['Value']

    if srmRequestID:
      res = self.__gfal_set_ids( gfalObject, srmRequestID )
      if not res['OK']:
        return res

    res = self.__gfal_exec( gfalObject, operation, timeout_sendreceive )
    if not res['OK']:
      return res

    gfalObject = res['Value']
    res = self.__gfal_get_ids( gfalObject )
    if not res['OK']:
      newSRMRequestID = srmRequestID
    else:
      newSRMRequestID = res['Value']

    res = self.__get_results( gfalObject )
    if not res['OK']:
      return res

    resultList = []
    pfnRes = res['Value']
    for myDict in pfnRes:
      myDict['SRMReqID'] = newSRMRequestID
      resultList.append( myDict )

    self.__destroy_gfal_object( gfalObject )

    return S_OK( resultList )

  @staticmethod
  def __initialiseAccountingObject( operation, se, files ):
    """ create DataOperation accounting object

    :param str operation: operation performed
    :param str se: destination SE name
    :param int files: nb of files
    """
    import DIRAC
    accountingDict = {}
    accountingDict['OperationType'] = operation
    result = getProxyInfo()
    if not result['OK']:
      userName = 'system'
    else:
      userName = result['Value'].get( 'username', 'unknown' )
    accountingDict['User'] = userName
    accountingDict['Protocol'] = 'gfal'
    accountingDict['RegistrationTime'] = 0.0
    accountingDict['RegistrationOK'] = 0
    accountingDict['RegistrationTotal'] = 0
    accountingDict['Destination'] = se
    accountingDict['TransferTotal'] = files
    accountingDict['TransferOK'] = files
    accountingDict['TransferSize'] = files
    accountingDict['TransferTime'] = 0.0
    accountingDict['FinalStatus'] = 'Successful'
    accountingDict['Source'] = DIRAC.siteName()
    oDataOperation = DataOperation()
    oDataOperation.setValuesFromDict( accountingDict )
    return oDataOperation

#######################################################################
#
# The following methods provide the interaction with gfal functionality
#
#######################################################################

  def __create_gfal_object( self, gfalDict ):
    """ create gfal object by calling gfal.gfal_init

    :param self: self reference
    :param dict gfalDict: gfal params dict
    """
    self.log.debug( "SRM2Storage.__create_gfal_object: Performing gfal_init." )
    errCode, gfalObject, errMessage = self.gfal.gfal_init( gfalDict )
    if not errCode == 0:
      errStr = "SRM2Storage.__create_gfal_object: Failed to perform gfal_init."
      if not errMessage:
        errMessage = os.strerror( self.gfal.gfal_get_errno() )
      self.log.error( errStr, errMessage )
      return DError( self.gfal.gfal_get_errno(), errMessage )
    else:
      self.log.debug( "SRM2Storage.__create_gfal_object: Successfully performed gfal_init." )
      return S_OK( gfalObject )

  def __gfal_set_ids( self, gfalObject, srmRequestID ):
    """ set :srmRequestID:

    :param self: self reference
    :param gfalObject: gfal object
    :param str srmRequestID: srm request id
    """
    self.log.debug( "SRM2Storage.__gfal_set_ids: Performing gfal_set_ids." )
    errCode, gfalObject, errMessage = self.gfal.gfal_set_ids( gfalObject, None, 0, str( srmRequestID ) )
    if not errCode == 0:
      errStr = "SRM2Storage.__gfal_set_ids: Failed to perform gfal_set_ids."
      if not errMessage:
        errMessage = os.strerror( errCode )
      self.log.error( errStr, errMessage )
      return DError( errCode, errMessage )
    else:
      self.log.debug( "SRM2Storage.__gfal_set_ids: Successfully performed gfal_set_ids." )
      return S_OK( gfalObject )

  def __gfal_exec( self, gfalObject, method, timeout_sendreceive = None ):
    """
      In gfal, for every method (synchronous or asynchronous), you can define a sendreceive timeout and a connect timeout.
      The connect timeout sets the maximum amount of time a client accepts to wait before establishing a successful TCP
      connection to SRM (default 60 seconds).
      The sendreceive timeout, allows a client to set the maximum time the send
      of a request to SRM can take (normally all send operations return immediately unless there is no free TCP buffer)
      and the maximum time to receive a reply (a token for example). Default 0, i.e. no timeout.
      The srm timeout for asynchronous requests default to 3600 seconds

      gfal_set_timeout_connect (int value)

      gfal_set_timeout_sendreceive (int value)

      gfal_set_timeout_bdii (int value)

      gfal_set_timeout_srm (int value)

    """
    self.log.debug( "SRM2Storage.__gfal_exec(%s): Starting" % method )
    fcn = None
    if hasattr( self.gfal, method ) and callable( getattr( self.gfal, method ) ):
      fcn = getattr( self.gfal, method )
    if not fcn:
      return DError( DErrno.ENOMETH, "%s is not a member function of gfal" % method )
#       return S_ERROR( "Unable to invoke %s for gfal, it isn't a member function" % method )

    # # retry
    retry = self.gfalRetry if self.gfalRetry else 1
    # # initial timeout
    timeout = timeout_sendreceive if timeout_sendreceive else self.gfalTimeout
    # # errCode, errMessage, errNo
    errCode, errMessage, errNo = 0, "", 0
    for _i in range( retry ):
      self.gfal.gfal_set_timeout_sendreceive( timeout )
      errCode, gfalObject, errMessage = fcn( gfalObject )
      if not errCode:
        break
      errNo = self.gfal.gfal_get_errno()
      if errCode == -1 and errNo == errno.ECOMM:
        timeout *= 2
        self.log.debug( "SRM2Storage.__gfal_exec(%s): got ECOMM, extending timeout to %s s" % ( method, timeout ) )

    if errCode:
      errStr = "SRM2Storage.__gfal_exec(%s): Execution failed." % method
      if not errMessage:
        errMessage = os.strerror( errNo ) if errNo else "UNKNOWN ERROR"
      self.log.error( errStr, errMessage )
      return DError( errCode, errMessage )
    self.log.debug( "SRM2Storage.__gfal_exec(%s): Successfully invoked." % method )
    return S_OK( gfalObject )

  def __get_results( self, gfalObject ):
    """ retrive gfal results

    :param self: self reference
    :param gfalObject: gfal object
    """
    self.log.debug( "SRM2Storage.__get_results: Performing gfal_get_results" )
    numberOfResults, gfalObject, listOfResults = self.gfal.gfal_get_results( gfalObject )
    if numberOfResults <= 0:
      errObj = DError( DErrno.EGFAL, "SRM2Storage.__get_results: Did not obtain results with gfal_get_results." )
      self.log.error( errObj )
      return errObj
    else:
      self.log.debug( "SRM2Storage.__get_results: Retrieved %s results from gfal_get_results." % numberOfResults )
      for result in listOfResults:
        if result['status'] != 0:
          if result['explanation']:
            errMessage = result['explanation']
          elif result['status'] > 0:
            errMessage = os.strerror( result['status'] )
          result['ErrorMessage'] = errMessage
      return S_OK( listOfResults )

  def __gfal_get_ids( self, gfalObject ):
    """ get srmRequestToken

    :param self: self reference
    :param gfalObject: gfalObject
    """
    self.log.debug( "SRM2Storage.__gfal_get_ids: Performing gfal_get_ids." )
    numberOfResults, gfalObject, _srm1RequestID, _srm1FileIDs, srmRequestToken = self.gfal.gfal_get_ids( gfalObject )
    if numberOfResults <= 0:
      errObj = DError( DErrno.EGFAL, "__gfal_get_ids could not obtain request ID" )
      self.log.error( errObj )
      return errObj
    else:
      self.log.debug( "SRM2Storage.__get_gfal_ids: Retrieved SRM request ID %s." % srmRequestToken )
      return S_OK( srmRequestToken )

  def __destroy_gfal_object( self, gfalObject ):
    """ del gfal object by calling gfal.gfal_internal_free

    :param self: self reference
    :param gfalObject: gfalObject
    """
    self.log.debug( "SRM2Storage.__destroy_gfal_object: Performing gfal_internal_free." )
    self.gfal.gfal_internal_free( gfalObject )
    return S_OK()
<|MERGE_RESOLUTION|>--- conflicted
+++ resolved
@@ -12,12 +12,8 @@
 from types import StringType, StringTypes, ListType, IntType
 from stat import S_ISREG, S_ISDIR, S_IMODE, ST_MODE, ST_SIZE
 # # from DIRAC
-<<<<<<< HEAD
-from DIRAC import gLogger, gConfig, DError, DErrno
-=======
 from DIRAC import gLogger, gConfig
 from DIRAC.Core.Utilities import DErrno, DError
->>>>>>> 1259ab26
 from DIRAC.Core.Utilities.ReturnValues import S_OK, S_ERROR
 from DIRAC.Resources.Storage.Utilities import checkArgumentFormat
 from DIRAC.Resources.Storage.StorageBase import StorageBase
