""" This is the SRM2 StorageClass """

__RCSID__ = "$Id$"

from DIRAC                                              import gLogger, gConfig, S_OK, S_ERROR
from DIRAC.Resources.Storage.StorageBase                import StorageBase
<<<<<<< HEAD
from DIRAC.Core.Security.Misc                           import getProxyInfo
=======
from DIRAC.Core.Security.ProxyInfo                      import getProxyInfo
>>>>>>> 24cb9344
from DIRAC.ConfigurationSystem.Client.Helpers.Registry  import getVOForGroup
from DIRAC.Core.Utilities.Subprocess                    import pythonCall
from DIRAC.Core.Utilities.Pfn                           import pfnparse, pfnunparse
from DIRAC.Core.Utilities.List                          import breakListIntoChunks
from DIRAC.Core.Utilities.File                          import getSize
from DIRAC.AccountingSystem.Client.Types.DataOperation  import DataOperation
from DIRAC.AccountingSystem.Client.DataStoreClient      import gDataStoreClient

from stat import S_ISREG, S_ISDIR, S_IMODE, ST_MODE, ST_SIZE
import types, re, os, time

class SRM2Storage( StorageBase ):

  def __init__( self, storageName, protocol, path, host, port, spaceToken, wspath ):
    self.isok = True
    self.gfal = False
    self.lcg_util = False

    self.protocolName = 'SRM2'
    self.name = storageName
    self.protocol = protocol
    self.path = path
    self.host = host
    self.port = port
    self.wspath = wspath
    self.spaceToken = spaceToken
    self.cwd = self.path
    StorageBase.__init__( self, self.name, self.path )

    self.timeout = 100
    self.long_timeout = 1200
    self.fileTimeout = gConfig.getValue( '/Resources/StorageElements/FileTimeout', 30 )
    self.filesPerCall = gConfig.getValue( '/Resources/StorageElements/FilesPerCall', 20 )

    # setting some variables for use with lcg_utils
    self.nobdii = 1
    self.defaulttype = 2
    self.voName = None
    ret = getProxyInfo( disableVOMS = True )
    if ret['OK'] and 'group' in ret['Value']:
      self.voName = getVOForGroup( ret['Value']['group'] )
    self.verbose = 0
    self.conf_file = 'ignored'
    self.insecure = 0
    self.defaultLocalProtocols = gConfig.getValue( '/Resources/StorageElements/DefaultProtocols', [] )

    self.MAX_SINGLE_STREAM_SIZE = 1024 * 1024 * 10 # 10 MB
    self.MIN_BANDWIDTH = 0.5 * ( 1024 * 1024 ) # 0.5 MB/s

  def __importExternals( self ):
    if ( self.lcg_util ) and ( self.gfal ):
      return S_OK()
    try:
      import lcg_util
      infoStr = 'Using lcg_util from: %s' % lcg_util.__file__
      gLogger.debug( infoStr )
      infoStr = "The version of lcg_utils is %s" % lcg_util.lcg_util_version()
      gLogger.debug( infoStr )
    except Exception, x:
      errStr = "SRM2Storage.__init__: Failed to import lcg_util"
      gLogger.exception( errStr, '', x )
      return S_ERROR( errStr )
    try:
      import gfalthr as gfal
      infoStr = "Using gfalthr from: %s" % gfal.__file__
      gLogger.debug( infoStr )
      infoStr = "The version of gfalthr is %s" % gfal.gfal_version()
      gLogger.debug( infoStr )
    except Exception, x:
      errStr = "SRM2Storage.__init__: Failed to import gfalthr: %s." % ( x )
      gLogger.warn( errStr )
      try:
        import gfal
        infoStr = "Using gfal from: %s" % gfal.__file__
        gLogger.debug( infoStr )
        infoStr = "The version of gfal is %s" % gfal.gfal_version()
        gLogger.debug( infoStr )
      except Exception, x:
        errStr = "SRM2Storage.__init__: Failed to import gfal"
        gLogger.exception( errStr, '', x )
        return S_ERROR( errStr )
    self.lcg_util = lcg_util
    self.gfal = gfal
    return S_OK()

################################################################################
#
# The methods below are for manipulating the client
#
################################################################################

  def resetWorkingDirectory( self ):
    """ Reset the working directory to the base dir
    """
    self.cwd = self.path

  def changeDirectory( self, directory ):
    """ Change the directory to the supplied directory
    """
    if directory[0] == '/':
      directory = directory.lstrip( '/' )
    self.cwd = '%s/%s' % ( self.cwd, directory )

  def getCurrentURL( self, fileName ):
    """ Obtain the current file URL from the current working directory and the filename
    """
    if fileName:
      if fileName[0] == '/':
        fileName = fileName.lstrip( '/' )
    try:
      fullUrl = '%s://%s:%s%s%s/%s' % ( self.protocol, self.host, self.port, self.wspath, self.cwd, fileName )
      fullUrl = fullUrl.rstrip( '/' )
      return S_OK( fullUrl )
    except Exception, x:
      errStr = "Failed to create URL %s" % x
      return S_ERROR( errStr )

  def isPfnForProtocol( self, pfn ):
    res = pfnparse( pfn )
    if not res['OK']:
      return res
    pfnDict = res['Value']
    if pfnDict['Protocol'] == self.protocol:
      return S_OK( True )
    else:
      return S_OK( False )

  def getProtocolPfn( self, pfnDict, withPort ):
    """ From the pfn dict construct the SURL to be used
    """
    #For srm2 keep the file name and path
    pfnDict['Protocol'] = self.protocol
    pfnDict['Host'] = self.host
    if withPort:
      pfnDict['Port'] = self.port
      pfnDict['WSUrl'] = self.wspath
    else:
      pfnDict['Port'] = ''
      pfnDict['WSUrl'] = ''
    res = pfnunparse( pfnDict )
    return res

################################################################################
#
# The methods below are URL manipulation methods
#
################################################################################

  def getPFNBase( self, withPort = False ):
    """ This will get the pfn base. This is then appended with the LFN in LHCb convention.
    """
    if withPort:
      pfnBase = 'srm://%s:%s%s' % ( self.host, self.port, self.path )
    else:
      pfnBase = 'srm://%s%s' % ( self.host, self.path )
    return S_OK( pfnBase )

  def getUrl( self, path, withPort = True ):
    """ This gets the URL for path supplied. With port is optional.
    """
    pfnDict = pfnparse( path )['Value']
    if not re.search( self.path, path ):
      pfnDict['Path'] = "%s/%s" % ( self.path, pfnDict['Path'] )

    pfnDict['Protocol'] = 'srm'
    pfnDict['Host'] = self.host
    pfnDict['Port'] = self.port
    pfnDict['WSUrl'] = self.wspath
    if not withPort:
      pfnDict['Port'] = ''
      pfnDict['WSUrl'] = ''
    return pfnunparse( pfnDict )

  def getParameters( self ):
    """ This gets all the storage specific parameters pass when instantiating the storage
    """
    parameterDict = {}
    parameterDict['StorageName'] = self.name
    parameterDict['ProtocolName'] = self.protocolName
    parameterDict['Protocol'] = self.protocol
    parameterDict['Host'] = self.host
    parameterDict['Path'] = self.path
    parameterDict['Port'] = self.port
    parameterDict['SpaceToken'] = self.spaceToken
    parameterDict['WSUrl'] = self.wspath
    return S_OK( parameterDict )

  #############################################################
  #
  # These are the methods for directory manipulation
  #

  ######################################################################
  #
  # This has to be updated once the new gfal_makedir() becomes available
  #

  def createDirectory( self, path ):
    """ Make recursively new directory(ies) on the physical storage
    """
    res = self.checkArgumentFormat( path )
    if not res['OK']:
      return res
    urls = res['Value']

    successful = {}
    failed = {}
    gLogger.debug( "SRM2Storage.createDirectory: Attempting to create %s directories." % len( urls ) )
    for url in urls.keys():
      strippedUrl = url.rstrip( '/' )
      res = self.__makeDirs( strippedUrl )
      if res['OK']:
        gLogger.debug( "SRM2Storage.createDirectory: Successfully created directory on storage: %s" % url )
        successful[url] = True
      else:
        gLogger.error( "SRM2Storage.createDirectory: Failed to create directory on storage.",
                       "%s: %s" % ( url, res['Message'] ) )
        failed[url] = res['Message']
    resDict = {'Failed':failed, 'Successful':successful}
    return S_OK( resDict )

  def __makeDir( self, path ):
    srcFile = '%s/%s' % ( os.getcwd(), 'dirac_directory' )
    dfile = open( srcFile, 'w' )
    dfile.write( " " )
    dfile.close()
    destFile = '%s/%s' % ( path, 'dirac_directory.%s' % time.time() )
    res = self.__putFile( srcFile, destFile, 0 )
    if os.path.exists( srcFile ):
      os.remove( srcFile )
    self.__executeOperation( destFile, 'removeFile' )
    return res

  def __makeDirs( self, path ):
    """  Black magic contained within....
    """
    dirName = os.path.dirname( path )
    res = self.__executeOperation( path, 'exists' )
    if not res['OK']:
      return res
    if res['Value']:
      return S_OK()
    res = self.__executeOperation( dirName, 'exists' )
    if not res['OK']:
      return res
    if res['Value']:
      res = self.__makeDir( path )
    else:
      res = self.__makeDirs( dirName )
      if not res['OK']:
        return res
      res = self.__makeDir( path )
    return res

################################################################################
#
# The methods below use the new generic methods for executing operations
#
################################################################################

  def removeFile( self, path ):
    """Remove physically the file specified by its path
    """
    res = self.checkArgumentFormat( path )
    if not res['OK']:
      return res
    urls = res['Value']
    gLogger.debug( "SRM2Storage.removeFile: Performing the removal of %s file(s)" % len( urls ) )
    resDict = self.__gfaldeletesurls_wrapper( urls )['Value']
    failed = resDict['Failed']
    allResults = resDict['AllResults']
    successful = {}
    for urlDict in allResults:
      if urlDict.has_key( 'surl' ) and urlDict['surl']:
        pathSURL = self.getUrl( urlDict['surl'] )['Value']
        if urlDict['status'] == 0:
          infoStr = 'SRM2Storage.removeFile: Successfully removed file: %s' % pathSURL
          gLogger.debug( infoStr )
          successful[pathSURL] = True
        elif urlDict['status'] == 2:
          # This is the case where the file doesn't exist.
          infoStr = 'SRM2Storage.removeFile: File did not exist, sucessfully removed: %s' % pathSURL
          gLogger.debug( infoStr )
          successful[pathSURL] = True
        else:
          errStr = "SRM2Storage.removeFile: Failed to remove file."
          errMessage = urlDict['ErrorMessage']
          gLogger.error( errStr, "%s: %s" % ( pathSURL, errMessage ) )
          failed[pathSURL] = "%s %s" % ( errStr, errMessage )
    resDict = {'Failed':failed, 'Successful':successful}
    return S_OK( resDict )

  def getTransportURL( self, path, protocols = False ):
    """ Obtain the tURLs for the supplied path and protocols
    """
    res = self.checkArgumentFormat( path )
    if not res['OK']:
      return res
    urls = res['Value']

    if not protocols:
      protocols = self.__getProtocols()
      if not protocols['OK']:
        return protocols
      listProtocols = protocols['Value']
    elif type( protocols ) == types.StringType:
      listProtocols = [protocols]
    elif type( protocols ) == types.ListType:
      listProtocols = protocols
    else:
      return S_ERROR( "SRM2Storage.getTransportURL: Must supply desired protocols to this plug-in." )

    gLogger.debug( "SRM2Storage.getTransportURL: Obtaining tURLs for %s file(s)." % len( urls ) )
    resDict = self.__gfalturlsfromsurls_wrapper( urls, listProtocols )['Value']
    failed = resDict['Failed']
    allResults = resDict['AllResults']
    successful = {}
    for urlDict in allResults:
      if urlDict.has_key( 'surl' ) and urlDict['surl']:
        pathSURL = self.getUrl( urlDict['surl'] )['Value']
        if urlDict['status'] == 0:
          gLogger.debug( "SRM2Storage.getTransportURL: Obtained tURL for file. %s" % pathSURL )
          successful[pathSURL] = urlDict['turl']
        elif urlDict['status'] == 2:
          errMessage = "SRM2Storage.getTransportURL: File does not exist."
          gLogger.error( errMessage, pathSURL )
          failed[pathSURL] = errMessage
        else:
          errStr = "SRM2Storage.getTransportURL: Failed to obtain turls."
          errMessage = urlDict['ErrorMessage']
          gLogger.error( errStr, "%s: %s" % ( pathSURL, errMessage ) )
          failed[pathSURL] = "%s %s" % ( errStr, errMessage )
    resDict = {'Failed':failed, 'Successful':successful}
    return S_OK( resDict )

  def prestageFile( self, path, lifetime = 60 * 60 * 24 ):
    """ Issue prestage request for file
    """
    res = self.checkArgumentFormat( path )
    if not res['OK']:
      return res
    urls = res['Value']

    gLogger.debug( "SRM2Storage.prestageFile: Attempting to issue stage requests for %s file(s)." % len( urls ) )
    resDict = self.__gfalprestage_wrapper( urls, lifetime )['Value']
    failed = resDict['Failed']
    allResults = resDict['AllResults']
    successful = {}
    for urlDict in allResults:
      if urlDict.has_key( 'surl' ) and urlDict['surl']:
        pathSURL = self.getUrl( urlDict['surl'] )['Value']
        if urlDict['status'] == 0:
          gLogger.debug( "SRM2Storage.prestageFile: Issued stage request for file %s." % pathSURL )
          successful[pathSURL] = urlDict['SRMReqID']
        elif urlDict['status'] == 1:
          gLogger.debug( "SRM2Storage.prestageFile: File found to be already staged.", pathSURL )
          successful[pathSURL] = urlDict['SRMReqID']
        elif urlDict['status'] == 2:
          errMessage = "SRM2Storage.prestageFile: File does not exist."
          gLogger.error( errMessage, pathSURL )
          failed[pathSURL] = errMessage
        else:
          errStr = "SRM2Storage.prestageFile: Failed issue stage request."
          errMessage = urlDict['ErrorMessage']
          gLogger.error( errStr, "%s: %s" % ( errMessage, pathSURL ) )
          failed[pathSURL] = "%s %s" % ( errStr, errMessage )
    resDict = {'Failed':failed, 'Successful':successful}
    return S_OK( resDict )

  def prestageFileStatus( self, path ):
    """ Monitor prestage request for files
    """
    res = self.checkArgumentFormat( path )
    if not res['OK']:
      return res
    urls = res['Value']

    gLogger.debug( "SRM2Storage.prestageFileStatus: Attempting to get status "
                   "of stage requests for %s file(s)." % len( urls ) )
    resDict = self.__gfal_prestagestatus_wrapper( urls )['Value']
    failed = resDict['Failed']
    allResults = resDict['AllResults']
    successful = {}
    for urlDict in allResults:
      if urlDict.has_key( 'surl' ) and urlDict['surl']:
        pathSURL = self.getUrl( urlDict['surl'] )['Value']
        if urlDict['status'] == 1:
          gLogger.debug( "SRM2Storage.prestageFileStatus: File found to be staged %s." % pathSURL )
          successful[pathSURL] = True
        elif urlDict['status'] == 0:
          gLogger.debug( "SRM2Storage.prestageFileStatus: File not staged %s." % pathSURL )
          successful[pathSURL] = False
        elif urlDict['status'] == 2:
          errMessage = "SRM2Storage.prestageFileStatus: File does not exist."
          gLogger.error( errMessage, pathSURL )
          failed[pathSURL] = errMessage
        else:
          errStr = "SRM2Storage.prestageFileStatus: Failed get prestage status."
          errMessage = urlDict['ErrorMessage']
          gLogger.error( errStr, "%s: %s" % ( errMessage, pathSURL ) )
          failed[pathSURL] = "%s %s" % ( errStr, errMessage )
    resDict = {'Failed':failed, 'Successful':successful}
    return S_OK( resDict )

  def getFileMetadata( self, path ):
    """  Get metadata associated to the file
    """
    res = self.checkArgumentFormat( path )
    if not res['OK']:
      return res
    urls = res['Value']

    gLogger.debug( "SRM2Storage.getFileMetadata: Obtaining metadata for %s file(s)." % len( urls ) )
    resDict = self.__gfalls_wrapper( urls, 0 )['Value']
    failed = resDict['Failed']
    listOfResults = resDict['AllResults']
    successful = {}
    for urlDict in listOfResults:
      if urlDict.has_key( 'surl' ) and urlDict['surl']:
        pathSURL = self.getUrl( urlDict['surl'] )['Value']
        if urlDict['status'] == 0:
          statDict = self.__parse_file_metadata( urlDict )
          if statDict['File']:
            successful[pathSURL] = statDict
          else:
            errStr = "SRM2Storage.getFileMetadata: Supplied path is not a file."
            gLogger.error( errStr, pathSURL )
            failed[pathSURL] = errStr
        elif urlDict['status'] == 2:
          errMessage = "SRM2Storage.getFileMetadata: File does not exist."
          gLogger.error( errMessage, pathSURL )
          failed[pathSURL] = errMessage
        else:
          errStr = "SRM2Storage.getFileMetadata: Failed to get file metadata."
          errMessage = urlDict['ErrorMessage']
          gLogger.error( errStr, "%s: %s" % ( pathSURL, errMessage ) )
          failed[pathSURL] = "%s %s" % ( errStr, errMessage )
      else:
        errStr = "SRM2Storage.getFileMetadata: Returned element does not contain surl."
        gLogger.fatal( errStr, self.name )
        return S_ERROR( errStr )
    resDict = {'Failed':failed, 'Successful':successful}
    return S_OK( resDict )

  def isFile( self, path ):
    """Check if the given path exists and it is a file
    """
    res = self.checkArgumentFormat( path )
    if not res['OK']:
      return res
    urls = res['Value']

    gLogger.debug( "SRM2Storage.isFile: Checking whether %s path(s) are file(s)." % len( urls ) )
    resDict = self.__gfalls_wrapper( urls, 0 )['Value']
    failed = resDict['Failed']
    listOfResults = resDict['AllResults']
    successful = {}
    for urlDict in listOfResults:
      if urlDict.has_key( 'surl' ) and urlDict['surl']:
        pathSURL = self.getUrl( urlDict['surl'] )['Value']
        if urlDict['status'] == 0:
          statDict = self.__parse_file_metadata( urlDict )
          if statDict['File']:
            successful[pathSURL] = True
          else:
            gLogger.debug( "SRM2Storage.isFile: Path is not a file: %s" % pathSURL )
            successful[pathSURL] = False
        elif urlDict['status'] == 2:
          errMessage = "SRM2Storage.isFile: File does not exist."
          gLogger.error( errMessage, pathSURL )
          failed[pathSURL] = errMessage
        else:
          errStr = "SRM2Storage.isFile: Failed to get file metadata."
          errMessage = urlDict['ErrorMessage']
          gLogger.error( errStr, "%s: %s" % ( pathSURL, errMessage ) )
          failed[pathSURL] = "%s %s" % ( errStr, errMessage )
      else:
        errStr = "SRM2Storage.isFile: Returned element does not contain surl."
        gLogger.fatal( errStr, self.name )
        return S_ERROR( errStr )
    resDict = {'Failed':failed, 'Successful':successful}
    return S_OK( resDict )

  def pinFile( self, path, lifetime = 60 * 60 * 24 ):
    """ Pin a file with a given lifetime
    """
    res = self.checkArgumentFormat( path )
    if not res['OK']:
      return res
    urls = res['Value']

    gLogger.debug( "SRM2Storage.pinFile: Attempting to pin %s file(s)." % len( urls ) )
    resDict = self.__gfal_pin_wrapper( urls, lifetime )['Value']
    failed = resDict['Failed']
    allResults = resDict['AllResults']
    successful = {}
    for urlDict in allResults:
      if urlDict.has_key( 'surl' ) and urlDict['surl']:
        pathSURL = self.getUrl( urlDict['surl'] )['Value']
        if urlDict['status'] == 0:
          gLogger.debug( "SRM2Storage.pinFile: Issued pin request for file %s." % pathSURL )
          successful[pathSURL] = urlDict['SRMReqID']
        elif urlDict['status'] == 2:
          errMessage = "SRM2Storage.pinFile: File does not exist."
          gLogger.error( errMessage, pathSURL )
          failed[pathSURL] = errMessage
        else:
          errStr = "SRM2Storage.pinFile: Failed issue pin request."
          errMessage = urlDict['ErrorMessage']
          gLogger.error( errStr, "%s: %s" % ( errMessage, pathSURL ) )
          failed[pathSURL] = "%s %s" % ( errStr, errMessage )
    resDict = {'Failed':failed, 'Successful':successful}
    return S_OK( resDict )

  def releaseFile( self, path ):
    """ Release a file
    """
    res = self.checkArgumentFormat( path )
    if not res['OK']:
      return res
    urls = res['Value']

    gLogger.debug( "SRM2Storage.releaseFile: Attempting to release %s file(s)." % len( urls ) )
    resDict = self.__gfal_release_wrapper( urls )['Value']
    failed = resDict['Failed']
    allResults = resDict['AllResults']
    successful = {}
    for urlDict in allResults:
      if urlDict.has_key( 'surl' ) and urlDict['surl']:
        pathSURL = self.getUrl( urlDict['surl'] )['Value']
        if urlDict['status'] == 0:
          gLogger.debug( "SRM2Storage.releaseFile: Issued release request for file %s." % pathSURL )
          successful[pathSURL] = urlDict['SRMReqID']
        elif urlDict['status'] == 2:
          errMessage = "SRM2Storage.releaseFile: File does not exist."
          gLogger.error( errMessage, pathSURL )
          failed[pathSURL] = errMessage
        else:
          errStr = "SRM2Storage.releaseFile: Failed issue release request."
          errMessage = urlDict['ErrorMessage']
          gLogger.error( errStr, "%s: %s" % ( errMessage, pathSURL ) )
          failed[pathSURL] = "%s %s" % ( errStr, errMessage )
    resDict = {'Failed':failed, 'Successful':successful}
    return S_OK( resDict )

  def exists( self, path ):
    """ Check if the given path exists. """
    res = self.checkArgumentFormat( path )
    if not res['OK']:
      return res
    urls = res['Value']

    gLogger.debug( "SRM2Storage.exists: Checking the existance of %s path(s)" % len( urls ) )
    resDict = self.__gfalls_wrapper( urls, 0 )['Value']
    failed = resDict['Failed']
    listOfResults = resDict['AllResults']
    successful = {}
    for urlDict in listOfResults:
      if urlDict.has_key( 'surl' ) and urlDict['surl']:
        pathSURL = self.getUrl( urlDict['surl'] )['Value']
        if urlDict['status'] == 0:
          gLogger.debug( "SRM2Storage.exists: Path exists: %s" % pathSURL )
          successful[pathSURL] = True
        elif urlDict['status'] == 2:
          gLogger.debug( "SRM2Storage.exists: Path does not exist: %s" % pathSURL )
          successful[pathSURL] = False
        else:
          errStr = "SRM2Storage.exists: Failed to get path metadata."
          errMessage = urlDict['ErrorMessage']
          gLogger.error( errStr, "%s: %s" % ( pathSURL, errMessage ) )
          failed[pathSURL] = "%s %s" % ( errStr, errMessage )
      else:
        errStr = "SRM2Storage.exists: Returned element does not contain surl."
        gLogger.fatal( errStr, self.name )
        return S_ERROR( errStr )
    resDict = {'Failed':failed, 'Successful':successful}
    return S_OK( resDict )

  def getFileSize( self, path ):
    """Get the physical size of the given file
    """
    res = self.checkArgumentFormat( path )
    if not res['OK']:
      return res
    urls = res['Value']

    gLogger.debug( "SRM2Storage.getFileSize: Obtaining the size of %s file(s)." % len( urls.keys() ) )
    resDict = self.__gfalls_wrapper( urls, 0 )['Value']
    failed = resDict['Failed']
    listOfResults = resDict['AllResults']
    successful = {}
    for urlDict in listOfResults:
      if urlDict.has_key( 'surl' ) and urlDict['surl']:
        pathSURL = self.getUrl( urlDict['surl'] )['Value']
        if urlDict['status'] == 0:
          statDict = self.__parse_file_metadata( urlDict )
          if statDict['File']:
            successful[pathSURL] = statDict['Size']
          else:
            errStr = "SRM2Storage.getFileSize: Supplied path is not a file."
            gLogger.error( errStr, pathSURL )
            failed[pathSURL] = errStr
        elif urlDict['status'] == 2:
          errMessage = "SRM2Storage.getFileSize: File does not exist."
          gLogger.error( errMessage, pathSURL )
          failed[pathSURL] = errMessage
        else:
          errStr = "SRM2Storage.getFileSize: Failed to get file metadata."
          errMessage = urlDict['ErrorMessage']
          gLogger.error( errStr, "%s: %s" % ( pathSURL, errMessage ) )
          failed[pathSURL] = "%s %s" % ( errStr, errMessage )
      else:
        errStr = "SRM2Storage.getFileSize: Returned element does not contain surl."
        gLogger.fatal( errStr, self.name )
        return S_ERROR( errStr )
    resDict = {'Failed':failed, 'Successful':successful}
    return S_OK( resDict )

  def putFile( self, path, sourceSize = 0 ):
    res = self.checkArgumentFormat( path )
    if not res['OK']:
      return res
    urls = res['Value']
    failed = {}
    successful = {}
    for dest_url, src_file in urls.items():
    # Create destination directory
      res = self.__executeOperation( os.path.dirname( dest_url ), 'createDirectory' )
      if not res['OK']:
        failed[dest_url] = res['Message']
      else:
        res = self.__putFile( src_file, dest_url, sourceSize )
        if res['OK']:
          successful[dest_url] = res['Value']
        else:
          failed[dest_url] = res['Message']
    resDict = {'Failed':failed, 'Successful':successful}
    return S_OK( resDict )

  def __putFile( self, src_file, dest_url, sourceSize ):
    # Pre-transfer check
    res = self.__executeOperation( dest_url, 'exists' )
    if not res['OK']:
      gLogger.debug( "SRM2Storage.__putFile: Failed to find pre-existance of destination file." )
      return res
    if res['Value']:
      res = self.__executeOperation( dest_url, 'removeFile' )
      if not res['OK']:
        gLogger.debug( "SRM2Storage.__putFile: Failed to remove remote file %s." % dest_url )
      else:
        gLogger.debug( "SRM2Storage.__putFile: Removed remote file %s." % dest_url )
    dsttype = self.defaulttype
    src_spacetokendesc = ''
    dest_spacetokendesc = self.spaceToken
    if re.search( 'srm:', src_file ):
      src_url = src_file
      srctype = 2
      if not sourceSize:
        return S_ERROR( "SRM2Storage.__putFile: For file replication the source file size must be provided." )
    else:
      if not os.path.exists( src_file ):
        errStr = "SRM2Storage.__putFile: The source local file does not exist."
        gLogger.error( errStr, src_file )
        return S_ERROR( errStr )
      sourceSize = getSize( src_file )
      if sourceSize == -1:
        errStr = "SRM2Storage.__putFile: Failed to get file size."
        gLogger.error( errStr, src_file )
        return S_ERROR( errStr )
      src_url = 'file:%s' % src_file
      srctype = 0
    if sourceSize == 0:
      errStr = "SRM2Storage.__putFile: Source file is zero size."
      gLogger.error( errStr, src_file )
      return S_ERROR( errStr )
    timeout = int( sourceSize / self.MIN_BANDWIDTH + 300 )
    if sourceSize > self.MAX_SINGLE_STREAM_SIZE:
      nbstreams = 4
    else:
      nbstreams = 1
    gLogger.info( "SRM2Storage.__putFile: Using %d streams" % nbstreams )
    gLogger.info( "SRM2Storage.__putFile: Executing transfer of %s to %s" % ( src_url, dest_url ) )
    res = pythonCall( ( timeout + 10 ), self.__lcg_cp_wrapper, src_url, dest_url,
                      srctype, dsttype, nbstreams, timeout, src_spacetokendesc, dest_spacetokendesc )
    if not res['OK']:
      # Remove the failed replica, just in case
      result = self.__executeOperation( dest_url, 'removeFile' )
      if result['OK']:
        gLogger.debug( "SRM2Storage.__putFile: Removed remote file remnant %s." % dest_url )
      else:
        gLogger.debug( "SRM2Storage.__putFile: Unable to remove remote file remnant %s." % dest_url )
      return res
    res = res['Value']
    if not res['OK']:
      # Remove the failed replica, just in case
      result = self.__executeOperation( dest_url, 'removeFile' )
      if result['OK']:
        gLogger.debug( "SRM2Storage.__putFile: Removed remote file remnant %s." % dest_url )
      else:
        gLogger.debug( "SRM2Storage.__putFile: Unable to remove remote file remnant %s." % dest_url )
      return res
    errCode, errStr = res['Value']
    if errCode == 0:
      gLogger.info( 'SRM2Storage.__putFile: Successfully put file to storage.' )
      res = self.__executeOperation( dest_url, 'getFileSize' )
      if res['OK']:
        destinationSize = res['Value']
        if sourceSize == destinationSize :
          gLogger.debug( "SRM2Storage.__putFile: Post transfer check successful." )
          return S_OK( destinationSize )
      errorMessage = "SRM2Storage.__putFile: Source and destination file sizes do not match."
      gLogger.error( errorMessage, src_url )
    else:
      errorMessage = "SRM2Storage.__putFile: Failed to put file to storage."
      if errCode > 0:
        errStr = "%s %s" % ( errStr, os.strerror( errCode ) )
      gLogger.error( errorMessage, errStr )
    res = self.__executeOperation( dest_url, 'removeFile' )
    if res['OK']:
      gLogger.debug( "SRM2Storage.__putFile: Removed remote file remnant %s." % dest_url )
    else:
      gLogger.debug( "SRM2Storage.__putFile: Unable to remove remote file remnant %s." % dest_url )
    return S_ERROR( errorMessage )

  def __lcg_cp_wrapper( self, src_url, dest_url, srctype, dsttype, nbstreams,
                        timeout, src_spacetokendesc, dest_spacetokendesc ):
    try:
      errCode, errStr = self.lcg_util.lcg_cp3( src_url, dest_url, self.defaulttype, srctype,
                                               dsttype, self.nobdii, self.voName, nbstreams, self.conf_file,
                                               self.insecure, self.verbose, timeout, src_spacetokendesc,
                                               dest_spacetokendesc )
      if type( errCode ) not in [types.IntType]:
        gLogger.error( "SRM2Storage.__lcg_cp_wrapper: Returned errCode was not an integer",
                       "%s %s" % ( errCode, type( errCode ) ) )
        if type( errCode ) in [types.ListType]:
          msg = []
          for err in errCode:
            msg.append( '%s of type %s' % ( err, type( err ) ) )
          gLogger.error( "SRM2Storage.__lcg_cp_wrapper: Returned errCode was List:\n" , "\n".join( msg ) )
        return S_ERROR( "SRM2Storage.__lcg_cp_wrapper: Returned errCode was not an integer" )
      if type( errStr ) not in types.StringTypes:
        gLogger.error( "SRM2Storage.__lcg_cp_wrapper: Returned errStr was not a string",
                       "%s %s" % ( errCode, type( errStr ) ) )
        return S_ERROR( "SRM2Storage.__lcg_cp_wrapper: Returned errStr was not a string" )
      return S_OK( ( errCode, errStr ) )
    except Exception, x:
      gLogger.exception( "SRM2Storage.__lcg_cp_wrapper", "", x )
      return S_ERROR( "Exception while attempting file upload" )

  def getFile( self, path, localPath = False ):
    """ Get a local copy in the current directory of a physical file specified by its path
    """
    res = self.checkArgumentFormat( path )
    if not res['OK']:
      return res
    urls = res['Value']

    failed = {}
    successful = {}
    for src_url in urls.keys():
      fileName = os.path.basename( src_url )
      if localPath:
        dest_file = "%s/%s" % ( localPath, fileName )
      else:
        dest_file = "%s/%s" % ( os.getcwd(), fileName )
      res = self.__getFile( src_url, dest_file )
      if res['OK']:
        successful[src_url] = res['Value']
      else:
        failed[src_url] = res['Message']
    resDict = {'Failed':failed, 'Successful':successful}
    return S_OK( resDict )

  def __getFile( self, src_url, dest_file ):
    if not os.path.exists( os.path.dirname( dest_file ) ):
      os.makedirs( os.path.dirname( dest_file ) )
    if os.path.exists( dest_file ):
      gLogger.debug( "SRM2Storage.__getFile: Local file already exists %s. Removing..." % dest_file )
      os.remove( dest_file )
    srctype = self.defaulttype
    src_spacetokendesc = self.spaceToken
    dsttype = 0
    dest_spacetokendesc = ''
    dest_url = 'file:%s' % dest_file
    res = self.__executeOperation( src_url, 'getFileSize' )
    if not res['OK']:
      return S_ERROR( res['Message'] )
    remoteSize = res['Value']
    timeout = int( remoteSize / self.MIN_BANDWIDTH * 4 + 300 )
    nbstreams = 1
    gLogger.info( "SRM2Storage.__getFile: Using %d streams" % nbstreams )
    gLogger.info( "SRM2Storage.__getFile: Executing transfer of %s to %s" % ( src_url, dest_url ) )
    res = pythonCall( ( timeout + 10 ), self.__lcg_cp_wrapper, src_url, dest_url, srctype, dsttype,
                      nbstreams, timeout, src_spacetokendesc, dest_spacetokendesc )
    if not res['OK']:
      return res
    res = res['Value']
    if not res['OK']:
      return res
    errCode, errStr = res['Value']
    if errCode == 0:
      gLogger.debug( 'SRM2Storage.__getFile: Got a file from storage.' )
      localSize = getSize( dest_file )
      if localSize == remoteSize:
        gLogger.debug( "SRM2Storage.__getFile: Post transfer check successful." )
        return S_OK( localSize )
      errorMessage = "SRM2Storage.__getFile: Source and destination file sizes do not match."
      gLogger.error( errorMessage, src_url )
    else:
      errorMessage = "SRM2Storage.__getFile: Failed to get file from storage."
      if errCode > 0:
        errStr = "%s %s" % ( errStr, os.strerror( errCode ) )
      gLogger.error( errorMessage, errStr )
    if os.path.exists( dest_file ):
      gLogger.debug( "SRM2Storage.getFile: Removing local file %s." % dest_file )
      os.remove( dest_file )
    return S_ERROR( errorMessage )

  def __executeOperation( self, url, method ):
    """ Executes the requested functionality with the supplied url
    """
    execString = "res = self.%s(url)" % method
    try:
      exec( execString )
      if not res['OK']:
        return S_ERROR( res['Message'] )
      elif not res['Value']['Successful'].has_key( url ):
        if not res['Value']['Failed'].has_key( url ):
          if res['Value']['Failed'].values():
            return S_ERROR( res['Value']['Failed'].values()[0] )
          elif res['Value']['Successful'].values():
            return S_OK( res['Value']['Successful'].values()[0] )
          else:
            gLogger.error( 'Wrong Return structure', str( res['Value'] ) )
            return S_ERROR( 'Wrong Return structure' )
        return S_ERROR( res['Value']['Failed'][url] )
      else:
        return S_OK( res['Value']['Successful'][url] )
    except AttributeError, errMessage:
      exceptStr = "SRM2Storage.__executeOperation: Exception while perfoming %s." % method
      gLogger.exception( exceptStr, '', errMessage )
      return S_ERROR( "%s%s" % ( exceptStr, errMessage ) )

  ############################################################################################
  #
  # Directory based methods
  #

  def isDirectory( self, path ):
    """Check if the given path exists and it is a directory
    """
    res = self.checkArgumentFormat( path )
    if not res['OK']:
      return res
    urls = res['Value']

    gLogger.debug( "SRM2Storage.isDirectory: Checking whether %s path(s) are directory(ies)" % len( urls.keys() ) )
    resDict = self.__gfalls_wrapper( urls, 0 )['Value']
    failed = resDict['Failed']
    listOfResults = resDict['AllResults']
    successful = {}
    for urlDict in listOfResults:
      if urlDict.has_key( 'surl' ) and urlDict['surl']:
        dirSURL = self.getUrl( urlDict['surl'] )['Value']
        if urlDict['status'] == 0:
          statDict = self.__parse_file_metadata( urlDict )
          if statDict['Directory']:
            successful[dirSURL] = True
          else:
            gLogger.debug( "SRM2Storage.isDirectory: Path is not a directory: %s" % dirSURL )
            successful[dirSURL] = False
        elif urlDict['status'] == 2:
          gLogger.debug( "SRM2Storage.isDirectory: Supplied path does not exist: %s" % dirSURL )
          failed[dirSURL] = 'Directory does not exist'
        else:
          errStr = "SRM2Storage.isDirectory: Failed to get file metadata."
          errMessage = urlDict['ErrorMessage']
          gLogger.error( errStr, "%s: %s" % ( dirSURL, errMessage ) )
          failed[dirSURL] = "%s %s" % ( errStr, errMessage )
      else:
        errStr = "SRM2Storage.isDirectory: Returned element does not contain surl."
        gLogger.fatal( errStr, self.name )
        return S_ERROR( errStr )
    resDict = {'Failed':failed, 'Successful':successful}
    return S_OK( resDict )

  def getDirectoryMetadata( self, path ):
    """ Get the metadata for the directory
    """
    res = self.checkArgumentFormat( path )
    if not res['OK']:
      return res
    urls = res['Value']

    gLogger.debug( "SRM2Storage.getDirectoryMetadata: Attempting to obtain metadata for %s directories." % len( urls ) )
    resDict = self.__gfalls_wrapper( urls, 0 )['Value']
    failed = resDict['Failed']
    listOfResults = resDict['AllResults']
    successful = {}
    for urlDict in listOfResults:
      if urlDict.has_key( 'surl' ) and urlDict['surl']:
        pathSURL = self.getUrl( urlDict['surl'] )['Value']
        if urlDict['status'] == 0:
          statDict = self.__parse_file_metadata( urlDict )
          if statDict['Directory']:
            successful[pathSURL] = statDict
          else:
            errStr = "SRM2Storage.getDirectoryMetadata: Supplied path is not a directory."
            gLogger.error( errStr, pathSURL )
            failed[pathSURL] = errStr
        elif urlDict['status'] == 2:
          errMessage = "SRM2Storage.getDirectoryMetadata: Directory does not exist."
          gLogger.error( errMessage, pathSURL )
          failed[pathSURL] = errMessage
        else:
          errStr = "SRM2Storage.getDirectoryMetadata: Failed to get directory metadata."
          errMessage = urlDict['ErrorMessage']
          gLogger.error( errStr, "%s: %s" % ( pathSURL, errMessage ) )
          failed[pathSURL] = "%s %s" % ( errStr, errMessage )
      else:
        errStr = "SRM2Storage.getDirectoryMetadata: Returned element does not contain surl."
        gLogger.fatal( errStr, self.name )
        return S_ERROR( errStr )
    resDict = {'Failed':failed, 'Successful':successful}
    return S_OK( resDict )

  def getDirectorySize( self, path ):
    """ Get the size of the directory on the storage
    """
    res = self.checkArgumentFormat( path )
    if not res['OK']:
      return res
    urls = res['Value']

    gLogger.debug( "SRM2Storage.getDirectorySize: Attempting to get size of %s directories." % len( urls ) )
    res = self.listDirectory( urls )
    if not res['OK']:
      return res
    failed = res['Value']['Failed']
    successful = {}
    for directory, dirDict in res['Value']['Successful'].items():
      directorySize = 0
      directoryFiles = 0
      filesDict = dirDict['Files']
      for fileDict in filesDict.itervalues():
        directorySize += fileDict['Size']
        directoryFiles += 1
      gLogger.debug( "SRM2Storage.getDirectorySize: Successfully obtained size of %s." % directory )
      subDirectories = len( dirDict['SubDirs'] )
      successful[directory] = {'Files':directoryFiles, 'Size':directorySize, 'SubDirs':subDirectories}
    resDict = {'Failed':failed, 'Successful':successful}
    return S_OK( resDict )

  def listDirectory( self, path ):
    """ List the contents of the directory on the storage
    """
    res = self.checkArgumentFormat( path )
    if not res['OK']:
      return res
    urls = res['Value']

    gLogger.debug( "SRM2Storage.listDirectory: Attempting to list %s directories." % len( urls ) )

    res = self.isDirectory( urls )
    if not res['OK']:
      return res
    failed = res['Value']['Failed']
    directories = {}
    for url, isDirectory in res['Value']['Successful'].items():
      if isDirectory:
        directories[url] = False
      else:
        errStr = "SRM2Storage.listDirectory: Directory does not exist."
        gLogger.error( errStr, url )
        failed[url] = errStr

    resDict = self.__gfal_lsdir_wrapper( directories )['Value']
    #resDict = self.__gfalls_wrapper(directories,1)['Value']
    failed.update( resDict['Failed'] )
    listOfResults = resDict['AllResults']
    successful = {}
    for urlDict in listOfResults:
      if urlDict.has_key( 'surl' ) and urlDict['surl']:
        pathSURL = self.getUrl( urlDict['surl'] )['Value']
        if urlDict['status'] == 0:
          successful[pathSURL] = {}
          gLogger.debug( "SRM2Storage.listDirectory: Successfully listed directory %s" % pathSURL )
          subPathDirs = {}
          subPathFiles = {}
          if urlDict.has_key( 'subpaths' ):
            subPaths = urlDict['subpaths']
            # Parse the subpaths for the directory
            for subPathDict in subPaths:
              subPathSURL = self.getUrl( subPathDict['surl'] )['Value']
              if subPathDict['status'] == 22:
                gLogger.error( "File found with status 22", subPathDict )
              elif subPathDict['status'] == 0:
                statDict = self.__parse_file_metadata( subPathDict )
                if statDict['File']:
                  subPathFiles[subPathSURL] = statDict
                elif statDict['Directory']:
                  subPathDirs[subPathSURL] = statDict
          # Keep the infomation about this path's subpaths
          successful[pathSURL]['SubDirs'] = subPathDirs
          successful[pathSURL]['Files'] = subPathFiles
        else:
          errStr = "SRM2Storage.listDirectory: Failed to list directory."
          errMessage = urlDict['ErrorMessage']
          gLogger.error( errStr, "%s: %s" % ( pathSURL, errMessage ) )
          failed[pathSURL] = "%s %s" % ( errStr, errMessage )
      else:
        errStr = "SRM2Storage.listDirectory: Returned element does not contain surl."
        gLogger.fatal( errStr, self.name )
        return S_ERROR( errStr )
    resDict = {'Failed':failed, 'Successful':successful}
    return S_OK( resDict )

  def putDirectory( self, path ):
    """ Put a local directory to the physical storage together with all its files and subdirectories.
    """
    res = self.checkArgumentFormat( path )
    if not res['OK']:
      return res
    urls = res['Value']

    successful = {}
    failed = {}
    gLogger.debug( "SRM2Storage.putDirectory: Attemping to put %s directories to remote storage." % len( urls ) )
    for destDir, sourceDir in urls.items():
      res = self.__putDir( sourceDir, destDir )
      if res['OK']:
        if res['Value']['AllPut']:
          gLogger.debug( "SRM2Storage.putDirectory: Successfully put directory to remote storage: %s" % destDir )
          successful[destDir] = {'Files':res['Value']['Files'], 'Size':res['Value']['Size']}
        else:
          gLogger.error( "SRM2Storage.putDirectory: Failed to put entire directory to remote storage.", destDir )
          failed[destDir] = {'Files':res['Value']['Files'], 'Size':res['Value']['Size']}
      else:
        gLogger.error( "SRM2Storage.putDirectory: Completely failed to put directory to remote storage.", destDir )
        failed[destDir] = {'Files':0, 'Size':0}
    resDict = {'Failed':failed, 'Successful':successful}
    return S_OK( resDict )

  def __putDir( self, src_directory, dest_directory ):
    """ Black magic contained within...
    """
    filesPut = 0
    sizePut = 0
    # Check the local directory exists
    if not os.path.isdir( src_directory ):
      errStr = "SRM2Storage.__putDir: The supplied directory does not exist."
      gLogger.error( errStr, src_directory )
      return S_ERROR( errStr )

    # Get the local directory contents
    contents = os.listdir( src_directory )
    allSuccessful = True
    directoryFiles = {}
    for fileName in contents:
      localPath = '%s/%s' % ( src_directory, fileName )
      remotePath = '%s/%s' % ( dest_directory, fileName )
      if not os.path.isdir( localPath ):
        directoryFiles[remotePath] = localPath
      else:
        res = self.__putDir( localPath, remotePath )
        if not res['OK']:
          errStr = "SRM2Storage.__putDir: Failed to put directory to storage."
          gLogger.error( errStr, res['Message'] )
        else:
          if not res['Value']['AllPut']:
            pathSuccessful = False
          filesPut += res['Value']['Files']
          sizePut += res['Value']['Size']

    if directoryFiles:
      res = self.putFile( directoryFiles )
      if not res['OK']:
        gLogger.error( "SRM2Storage.__putDir: Failed to put files to storage.", res['Message'] )
        allSuccessful = False
      else:
        for fileSize in res['Value']['Successful'].itervalues():
          filesPut += 1
          sizePut += fileSize
        if res['Value']['Failed']:
          allSuccessful = False
    resDict = {'AllPut':allSuccessful, 'Files':filesPut, 'Size':sizePut}
    return S_OK( resDict )

  def getDirectory( self, path, localPath = False ):
    """ Get a local copy in the current directory of a physical file specified by its path
    """
    res = self.checkArgumentFormat( path )
    if not res['OK']:
      return res
    urls = res['Value']

    failed = {}
    successful = {}
    gLogger.debug( "SRM2Storage.getDirectory: Attempting to get local copies of %s directories." % len( urls ) )
    for src_dir in urls.keys():
      dirName = os.path.basename( src_dir )
      if localPath:
        dest_dir = "%s/%s" % ( localPath, dirName )
      else:
        dest_dir = "%s/%s" % ( os.getcwd(), dirName )
      res = self.__getDir( src_dir, dest_dir )
      if res['OK']:
        if res['Value']['AllGot']:
          gLogger.debug( "SRM2Storage.getDirectory: Successfully got local copy of %s" % src_dir )
          successful[src_dir] = {'Files':res['Value']['Files'], 'Size':res['Value']['Size']}
        else:
          gLogger.error( "SRM2Storage.getDirectory: Failed to get entire directory.", src_dir )
          failed[src_dir] = {'Files':res['Value']['Files'], 'Size':res['Value']['Size']}
      else:
        gLogger.error( "SRM2Storage.getDirectory: Completely failed to get local copy of directory.", src_dir )
        failed[src_dir] = {'Files':0, 'Size':0}
    resDict = {'Failed':failed, 'Successful':successful}
    return S_OK( resDict )

  def __getDir( self, srcDirectory, destDirectory ):
    """ Black magic contained within...
    """
    filesGot = 0
    sizeGot = 0

    # Check the remote directory exists
    res = self.__executeOperation( srcDirectory, 'isDirectory' )
    if not res['OK']:
      gLogger.error( "SRM2Storage.__getDir: Failed to find the supplied source directory.", srcDirectory )
      return res
    if not res['Value']:
      errStr = "SRM2Storage.__getDir: The supplied source path is not a directory."
      gLogger.error( errStr, srcDirectory )
      return S_ERROR( errStr )

    # Check the local directory exists and create it if not
    if not os.path.exists( destDirectory ):
      os.makedirs( destDirectory )

    # Get the remote directory contents
    res = self.__getDirectoryContents( srcDirectory )
    if not res['OK']:
      errStr = "SRM2Storage.__getDir: Failed to list the source directory."
      gLogger.error( errStr, srcDirectory )
    filesToGet = res['Value']['Files']
    subDirs = res['Value']['SubDirs']

    allSuccessful = True
    res = self.getFile( filesToGet.keys(), destDirectory )
    if not res['OK']:
      gLogger.error( "SRM2Storage.__getDir: Failed to get files from storage.", res['Message'] )
      allSuccessful = False
    else:
      for fileSize in res['Value']['Successful'].itervalues():
        filesGot += 1
        sizeGot += fileSize
      if res['Value']['Failed']:
        allSuccessful = False

    for subDir in subDirs:
      subDirName = os.path.basename( subDir )
      localPath = '%s/%s' % ( destDirectory, subDirName )
      res = self.__getDir( subDir, localPath )
      if res['OK']:
        if not res['Value']['AllGot']:
          allSuccessful = True
        filesGot += res['Value']['Files']
        sizeGot += res['Value']['Size']

    resDict = {'AllGot':allSuccessful, 'Files':filesGot, 'Size':sizeGot}
    return S_OK( resDict )

  def removeDirectory( self, path, recursive = False ):
    """ Remove a directory
    """
    if recursive:
      return self.__removeDirectoryRecursive( path )
    else:
      return self.__removeDirectory( path )

  def __removeDirectory( self, directory ):
    """ This function removes the directory on the storage
    """
    res = self.checkArgumentFormat( directory )
    if not res['OK']:
      return res
    urls = res['Value']
    gLogger.debug( "SRM2Storage.__removeDirectory: Attempting to remove %s directories." % len( urls ) )
    resDict = self.__gfalremovedir_wrapper( urls )['Value']
    failed = resDict['Failed']
    allResults = resDict['AllResults']
    successful = {}
    for urlDict in allResults:
      if urlDict.has_key( 'surl' ):
        pathSURL = urlDict['surl']
        if urlDict['status'] == 0:
          infoStr = 'SRM2Storage.__removeDirectory: Successfully removed directory: %s' % pathSURL
          gLogger.debug( infoStr )
          successful[pathSURL] = True
        elif urlDict['status'] == 2:
          # This is the case where the file doesn't exist.
          infoStr = 'SRM2Storage.__removeDirectory: Directory did not exist, sucessfully removed: %s' % pathSURL
          gLogger.debug( infoStr )
          successful[pathSURL] = True
        else:
          errStr = "SRM2Storage.removeDirectory: Failed to remove directory."
          errMessage = urlDict['ErrorMessage']
          gLogger.error( errStr, "%s: %s" % ( pathSURL, errMessage ) )
          failed[pathSURL] = "%s %s" % ( errStr, errMessage )
    resDict = {'Failed':failed, 'Successful':successful}
    return S_OK( resDict )

  def __removeDirectoryRecursive( self, directory ):
    """ Recursively removes the directory and sub dirs. Repeatedly calls itself to delete recursively.
    """
    res = self.checkArgumentFormat( directory )
    if not res['OK']:
      return res
    urls = res['Value']

    successful = {}
    failed = {}
    gLogger.debug( "SRM2Storage.__removeDirectory: Attempting to recursively remove %s directories." % len( urls ) )
    for directory in urls.keys():
      gLogger.debug( "SRM2Storage.removeDirectory: Attempting to remove %s" % directory )
      res = self.__getDirectoryContents( directory )
      resDict = {'FilesRemoved':0, 'SizeRemoved':0}
      if not res['OK']:
        failed[directory] = resDict
      else:
        filesToRemove = res['Value']['Files']
        subDirs = res['Value']['SubDirs']
        # Remove all the files in the directory
        res = self.__removeDirectoryFiles( filesToRemove )
        resDict['FilesRemoved'] += res['FilesRemoved']
        resDict['SizeRemoved'] += res['SizeRemoved']
        allFilesRemoved = res['AllRemoved']
        # Remove all the sub-directories
        res = self.__removeSubDirectories( subDirs )
        resDict['FilesRemoved'] += res['FilesRemoved']
        resDict['SizeRemoved'] += res['SizeRemoved']
        allSubDirsRemoved = res['AllRemoved']
        # If all the files and sub-directories are removed then remove the directory
        allRemoved = False
        if allFilesRemoved and allSubDirsRemoved:
          gLogger.debug( "SRM2Storage.removeDirectory: Successfully removed all files and sub-directories." )
          res = self.__removeDirectory( directory )
          if res['OK']:
            if res['Value']['Successful'].has_key( directory ):
              gLogger.debug( "SRM2Storage.removeDirectory: Successfully removed the directory %s." % directory )
              allRemoved = True
        # Report the result
        if allRemoved:
          successful[directory] = resDict
        else:
          failed[directory] = resDict
    resDict = {'Failed':failed, 'Successful':successful}
    return S_OK( resDict )

  def __getDirectoryContents( self, directory ):
    directory = directory.rstrip( '/' )
    errMessage = "SRM2Storage.__getDirectoryContents: Failed to list directory."
    res = self.__executeOperation( directory, 'listDirectory' )
    if not res['OK']:
      gLogger.error( errMessage, res['Message'] )
      return S_ERROR( errMessage )
    surlsDict = res['Value']['Files']
    subDirsDict = res['Value']['SubDirs']
    filesToRemove = {}
    for url in surlsDict.keys():
      filesToRemove[url] = surlsDict[url]['Size']
    resDict = {'Files':filesToRemove, 'SubDirs':subDirsDict.keys()}
    return S_OK( resDict )

  def __removeDirectoryFiles( self, filesToRemove ):
    resDict = {'FilesRemoved':0, 'SizeRemoved':0, 'AllRemoved':True}
    if len( filesToRemove ) > 0:
      res = self.removeFile( filesToRemove.keys() )
      if res['OK']:
        for removedSurl in res['Value']['Successful'].keys():
          resDict['FilesRemoved'] += 1
          resDict['SizeRemoved'] += filesToRemove[removedSurl]
        if len( res['Value']['Failed'].keys() ) != 0:
          resDict['AllRemoved'] = False
    gLogger.debug( "SRM2Storage.__removeDirectoryFiles:",
                   "Removed %s files of size %s bytes." % ( resDict['FilesRemoved'], resDict['SizeRemoved'] ) )
    return resDict

  def __removeSubDirectories( self, subDirectories ):
    resDict = {'FilesRemoved':0, 'SizeRemoved':0, 'AllRemoved':True}
    if len( subDirectories ) > 0:
      res = self.__removeDirectoryRecursive( subDirectories )
      if res['OK']:
        for removedSubDir, removedDict in res['Value']['Successful'].items():
          resDict['FilesRemoved'] += removedDict['FilesRemoved']
          resDict['SizeRemoved'] += removedDict['SizeRemoved']
          gLogger.debug( "SRM2Storage.__removeSubDirectories:",
                         "Removed %s files of size %s bytes from %s." % ( removedDict['FilesRemoved'],
                                                                          removedDict['SizeRemoved'],
                                                                          removedSubDir ) )
        for removedSubDir, removedDict in res['Value']['Failed'].items():
          resDict['FilesRemoved'] += removedDict['FilesRemoved']
          resDict['SizeRemoved'] += removedDict['SizeRemoved']
          gLogger.debug( "SRM2Storage.__removeSubDirectories:",
                         "Removed %s files of size %s bytes from %s." % ( removedDict['FilesRemoved'],
                                                                          removedDict['SizeRemoved'],
                                                                          removedSubDir ) )
        if len( res['Value']['Failed'].keys() ) != 0:
          resDict['AllRemoved'] = False
    return resDict

  def checkArgumentFormat( self, path ):
    if type( path ) in types.StringTypes:
      urls = {path:False}
    elif type( path ) == types.ListType:
      urls = {}
      for url in path:
        urls[url] = False
    elif type( path ) == types.DictType:
      urls = path
    else:
      return S_ERROR( "SRM2Storage.checkArgumentFormat: Supplied path is not of the correct format." )
    return S_OK( urls )

  def __parse_stat( self, stat ):
    statDict = {'File':False, 'Directory':False}
    if S_ISREG( stat[ST_MODE] ):
      statDict['File'] = True
      statDict['Size'] = stat[ST_SIZE]
    if S_ISDIR( stat[ST_MODE] ):
      statDict['Directory'] = True
    statDict['Mode'] = S_IMODE( stat[ST_MODE] )
    return statDict

  def __parse_file_metadata( self, urlDict ):
    statDict = self.__parse_stat( urlDict['stat'] )
    if statDict['File']:
      statDict['Checksum'] = ''
      if urlDict.has_key( 'checksum' ) and ( urlDict['checksum'] != '0x' ):
        statDict['Checksum'] = urlDict['checksum']
      if urlDict.has_key( 'locality' ):
        urlLocality = urlDict['locality']
        if re.search( 'ONLINE', urlLocality ):
          statDict['Cached'] = 1
        else:
          statDict['Cached'] = 0
        if re.search( 'NEARLINE', urlLocality ):
          statDict['Migrated'] = 1
        else:
          statDict['Migrated'] = 0
        statDict['Lost'] = 0
        if re.search( 'LOST', urlLocality ):
          statDict['Lost'] = 1
        statDict['Unavailable'] = 0
        if re.search( 'UNAVAILABLE', urlLocality ):
          statDict['Unavailable'] = 1
    return statDict

  def __getProtocols( self ):
    """Returns list of protocols to use at given site.  Priority is given to a protocols list
       defined in the CS.
    """
    sections = gConfig.getSections( '/Resources/StorageElements/%s/' % ( self.name ) )
    if not sections['OK']:
      return sections

    protocolsList = []
    for section in sections['Value']:
      path = '/Resources/StorageElements/%s/%s/ProtocolName' % ( self.name, section )
      if gConfig.getValue( path, '' ) == self.protocolName:
        protPath = '/Resources/StorageElements/%s/%s/ProtocolsList' % ( self.name, section )
        siteProtocols = gConfig.getValue( protPath, [] )
        if siteProtocols:
          gLogger.debug( 'Found SE protocols list to override defaults:', ', '.join( siteProtocols, ) )
          protocolsList = siteProtocols

    if not protocolsList:
      gLogger.debug( "SRM2Storage.getTransportURL: No protocols provided, using defaults." )
      protocolsList = gConfig.getValue( '/Resources/StorageElements/DefaultProtocols', [] )

    if not protocolsList:
      return S_ERROR( "SRM2Storage.getTransportURL: No local protocols defined and no defaults found" )

    return S_OK( protocolsList )

#######################################################################
#
# These methods wrap the gfal functionality with the accounting. All these are based on __gfal_operation_wrapper()
#
#######################################################################

  def __gfal_lsdir_wrapper( self, urls ):
    """ This is a hack because the structures returned by the different SEs are different
    """
    step = 200
    gfalDict = {}
    gfalDict['defaultsetype'] = 'srmv2'
    gfalDict['no_bdii_check'] = 1
    gfalDict['srmv2_lslevels'] = 1
    gfalDict['srmv2_lscount'] = step
    failed = {}
    successful = []
    for url in urls:
      allResults = []
      gfalDict['surls'] = [url]
      gfalDict['nbfiles'] = 1
      gfalDict['timeout'] = self.long_timeout
      allObtained = False
      iteration = 0
      while not allObtained:
        gfalDict['srmv2_lsoffset'] = iteration * step
        iteration += 1
        res = self.__gfal_operation_wrapper( 'gfal_ls', gfalDict )
        gDataStoreClient.addRegister( res['AccountingOperation'] )
        if not res['OK']:
          if re.search( '\[SE\]\[Ls\]\[SRM_FAILURE\]', res['Message'] ):
            allObtained = True
          else:
            failed[url] = res['Message']
        else:
          results = res['Value']
          tempStep = step
          if len( results ) == 1:
            for result in results:
              if result.has_key( 'subpaths' ):
                results = result['subpaths']
                tempStep = step - 1
              elif re.search( result['surl'], url ):
                results = []
          allResults.extend( results )
          if len( results ) < tempStep:
            allObtained = True
      successful.append( {'surl':url, 'status':0, 'subpaths':allResults} )
    #gDataStoreClient.commit()
    resDict = {}
    resDict['AllResults'] = successful
    resDict['Failed'] = failed
    return S_OK( resDict )

  def __gfalls_wrapper( self, urls, depth ):
    """ This is a function that can be reused everywhere to perform the gfal_ls
    """
    gfalDict = {}
    gfalDict['defaultsetype'] = 'srmv2'
    gfalDict['no_bdii_check'] = 1
    gfalDict['srmv2_lslevels'] = depth

    allResults = []
    failed = {}
    listOfLists = breakListIntoChunks( urls.keys(), self.filesPerCall )
    for urls in listOfLists:
      gfalDict['surls'] = urls
      gfalDict['nbfiles'] = len( urls )
      gfalDict['timeout'] = self.fileTimeout * len( urls )
      res = self.__gfal_operation_wrapper( 'gfal_ls', gfalDict )
      gDataStoreClient.addRegister( res['AccountingOperation'] )
      if not res['OK']:
        for url in urls:
          failed[url] = res['Message']
      else:
        allResults.extend( res['Value'] )

    #gDataStoreClient.commit()
    resDict = {}
    resDict['AllResults'] = allResults
    resDict['Failed'] = failed
    return S_OK( resDict )

  def __gfalprestage_wrapper( self, urls, lifetime ):
    """ This is a function that can be reused everywhere to perform the gfal_prestage
    """
    gfalDict = {}
    gfalDict['defaultsetype'] = 'srmv2'
    gfalDict['no_bdii_check'] = 1
    gfalDict['srmv2_spacetokendesc'] = self.spaceToken
    gfalDict['srmv2_desiredpintime'] = lifetime
    gfalDict['protocols'] = self.defaultLocalProtocols
    allResults = []
    failed = {}

    listOfLists = breakListIntoChunks( urls.keys(), self.filesPerCall )
    for urls in listOfLists:
      gfalDict['surls'] = urls
      gfalDict['nbfiles'] = len( urls )
      gfalDict['timeout'] = self.fileTimeout * len( urls ) * 10
      res = self.__gfal_operation_wrapper( 'gfal_prestage', gfalDict, timeout_sendreceive = self.fileTimeout * len( urls ) )
      gDataStoreClient.addRegister( res['AccountingOperation'] )
      if not res['OK']:
        for url in urls:
          failed[url] = res['Message']
      else:
        allResults.extend( res['Value'] )

    #gDataStoreClient.commit()
    resDict = {}
    resDict['AllResults'] = allResults
    resDict['Failed'] = failed
    return S_OK( resDict )

  def __gfalturlsfromsurls_wrapper( self, urls, listProtocols ):
    """ This is a function that can be reused everywhere to perform the gfal_turlsfromsurls
    """
    gfalDict = {}
    gfalDict['defaultsetype'] = 'srmv2'
    gfalDict['no_bdii_check'] = 1
    gfalDict['protocols'] = listProtocols
    gfalDict['srmv2_spacetokendesc'] = self.spaceToken
    allResults = []
    failed = {}

    listOfLists = breakListIntoChunks( urls.keys(), self.filesPerCall )
    for urls in listOfLists:
      gfalDict['surls'] = urls
      gfalDict['nbfiles'] = len( urls )
      gfalDict['timeout'] = self.fileTimeout * len( urls )
      res = self.__gfal_operation_wrapper( 'gfal_turlsfromsurls', gfalDict )
      gDataStoreClient.addRegister( res['AccountingOperation'] )
      if not res['OK']:
        for url in urls:
          failed[url] = res['Message']
      else:
        allResults.extend( res['Value'] )

    #gDataStoreClient.commit()
    resDict = {}
    resDict['AllResults'] = allResults
    resDict['Failed'] = failed
    return S_OK( resDict )

  def __gfaldeletesurls_wrapper( self, urls ):
    """ This is a function that can be reused everywhere to perform the gfal_deletesurls
    """
    gfalDict = {}
    gfalDict['defaultsetype'] = 'srmv2'
    gfalDict['no_bdii_check'] = 1
    allResults = []
    failed = {}

    listOfLists = breakListIntoChunks( urls.keys(), self.filesPerCall )
    for urls in listOfLists:
      gfalDict['surls'] = urls
      gfalDict['nbfiles'] = len( urls )
      gfalDict['timeout'] = self.fileTimeout * len( urls )
      res = self.__gfal_operation_wrapper( 'gfal_deletesurls', gfalDict )
      gDataStoreClient.addRegister( res['AccountingOperation'] )
      if not res['OK']:
        for url in urls:
          failed[url] = res['Message']
      else:
        allResults.extend( res['Value'] )

    #gDataStoreClient.commit()
    resDict = {}
    resDict['AllResults'] = allResults
    resDict['Failed'] = failed
    return S_OK( resDict )

  def __gfalremovedir_wrapper( self, urls ):
    """ This is a function that can be reused everywhere to perform the gfal_removedir
    """
    gfalDict = {}
    gfalDict['defaultsetype'] = 'srmv2'
    gfalDict['no_bdii_check'] = 1
    gfalDict['srmv2_spacetokendesc'] = self.spaceToken
    allResults = []
    failed = {}

    listOfLists = breakListIntoChunks( urls.keys(), self.filesPerCall )
    for urls in listOfLists:
      gfalDict['surls'] = urls
      gfalDict['nbfiles'] = len( urls )
      gfalDict['timeout'] = self.fileTimeout * len( urls )
      res = self.__gfal_operation_wrapper( 'gfal_removedir', gfalDict )
      gDataStoreClient.addRegister( res['AccountingOperation'] )
      if not res['OK']:
        for url in urls:
          failed[url] = res['Message']
      else:
        allResults.extend( res['Value'] )

    #gDataStoreClient.commit()
    resDict = {}
    resDict['AllResults'] = allResults
    resDict['Failed'] = failed
    return S_OK( resDict )

  def __gfal_pin_wrapper( self, urls, lifetime ):
    gfalDict = {}
    gfalDict['defaultsetype'] = 'srmv2'
    gfalDict['no_bdii_check'] = 0
    gfalDict['srmv2_spacetokendesc'] = self.spaceToken
    gfalDict['srmv2_desiredpintime'] = lifetime

    allResults = []
    failed = {}

    srmRequestFiles = {}
    for url, srmRequestID in urls.items():
      if not srmRequestFiles.has_key( srmRequestID ):
        srmRequestFiles[srmRequestID] = []
      srmRequestFiles[srmRequestID].append( url )

    for srmRequestID, urls in srmRequestFiles.items():
      listOfLists = breakListIntoChunks( urls, self.filesPerCall )
      for urls in listOfLists:
        gfalDict['surls'] = urls
        gfalDict['nbfiles'] = len( urls )
        gfalDict['timeout'] = self.fileTimeout * len( urls )
        res = self.__gfal_operation_wrapper( 'gfal_pin', gfalDict, srmRequestID = srmRequestID )
        gDataStoreClient.addRegister( res['AccountingOperation'] )
        if not res['OK']:
          for url in urls:
            failed[url] = res['Message']
        else:
          allResults.extend( res['Value'] )

    #gDataStoreClient.commit()
    resDict = {}
    resDict['AllResults'] = allResults
    resDict['Failed'] = failed
    return S_OK( resDict )

  def __gfal_prestagestatus_wrapper( self, urls ):
    gfalDict = {}
    gfalDict['defaultsetype'] = 'srmv2'
    gfalDict['no_bdii_check'] = 0
    gfalDict['srmv2_spacetokendesc'] = self.spaceToken

    allResults = []
    failed = {}

    srmRequestFiles = {}
    for url, srmRequestID in urls.items():
      if not srmRequestFiles.has_key( srmRequestID ):
        srmRequestFiles[srmRequestID] = []
      srmRequestFiles[srmRequestID].append( url )

    for srmRequestID, urls in srmRequestFiles.items():
      listOfLists = breakListIntoChunks( urls, self.filesPerCall )
      for urls in listOfLists:
        gfalDict['surls'] = urls
        gfalDict['nbfiles'] = len( urls )
        gfalDict['timeout'] = self.fileTimeout * len( urls )
        res = self.__gfal_operation_wrapper( 'gfal_prestagestatus', gfalDict, srmRequestID = srmRequestID )
        gDataStoreClient.addRegister( res['AccountingOperation'] )
        if not res['OK']:
          for url in urls:
            failed[url] = res['Message']
        else:
          allResults.extend( res['Value'] )

    #gDataStoreClient.commit()
    resDict = {}
    resDict['AllResults'] = allResults
    resDict['Failed'] = failed
    return S_OK( resDict )

  def __gfal_release_wrapper( self, urls ):
    gfalDict = {}
    gfalDict['defaultsetype'] = 'srmv2'
    gfalDict['no_bdii_check'] = 0

    allResults = []
    failed = {}

    srmRequestFiles = {}
    for url, srmRequestID in urls.items():
      if not srmRequestFiles.has_key( srmRequestID ):
        srmRequestFiles[srmRequestID] = []
      srmRequestFiles[srmRequestID].append( url )

    for srmRequestID, urls in srmRequestFiles.items():
      listOfLists = breakListIntoChunks( urls, self.filesPerCall )
      for urls in listOfLists:
        gfalDict['surls'] = urls
        gfalDict['nbfiles'] = len( urls )
        gfalDict['timeout'] = self.fileTimeout * len( urls )
        res = self.__gfal_operation_wrapper( 'gfal_release', gfalDict, srmRequestID = srmRequestID )
        gDataStoreClient.addRegister( res['AccountingOperation'] )
        if not res['OK']:
          for url in urls:
            failed[url] = res['Message']
        else:
          allResults.extend( res['Value'] )

    #gDataStoreClient.commit()
    resDict = {}
    resDict['AllResults'] = allResults
    resDict['Failed'] = failed
    return S_OK( resDict )

  def __gfal_operation_wrapper( self, operation, gfalDict, srmRequestID = None, timeout_sendreceive = None ):

    # Create an accounting DataOperation record for each operation
    oDataOperation = self.__initialiseAccountingObject( operation, self.name, gfalDict['nbfiles'] )

    oDataOperation.setStartTime()
    start = time.time()

    res = self.__importExternals()
    if not res['OK']:
      oDataOperation.setEndTime()
      oDataOperation.setValueByKey( 'TransferTime', 0. )
      oDataOperation.setValueByKey( 'TransferOK', 0 )
      oDataOperation.setValueByKey( 'FinalStatus', 'Failed' )
      res['AccountingOperation'] = oDataOperation
      return res


    timeout = gfalDict['timeout']
    if timeout_sendreceive:
      timeout = timeout_sendreceive
    res = pythonCall( ( timeout + 300 ), self.__gfal_wrapper, operation, gfalDict, srmRequestID, timeout_sendreceive )
    end = time.time()
    oDataOperation.setEndTime()
    oDataOperation.setValueByKey( 'TransferTime', end - start )

    if not res['OK']:
      oDataOperation.setValueByKey( 'TransferOK', 0 )
      oDataOperation.setValueByKey( 'FinalStatus', 'Failed' )
      res['AccountingOperation'] = oDataOperation
      return res
    res = res['Value']
    if not res['OK']:
      oDataOperation.setValueByKey( 'TransferOK', 0 )
      oDataOperation.setValueByKey( 'FinalStatus', 'Failed' )

    res['AccountingOperation'] = oDataOperation
    return res

  def __gfal_wrapper( self, operation, gfalDict, srmRequestID = None, timeout_sendreceive = None ):

    res = self.__create_gfal_object( gfalDict )
    if not res['OK']:
      result = S_ERROR( res['Message'] )
      return result

    gfalObject = res['Value']
    if srmRequestID:
      res = self.__gfal_set_ids( gfalObject, srmRequestID )
      if not res['OK']:
        result = S_ERROR( res['Message'] )
        return result

    res = self.__gfal_exec( gfalObject, operation, timeout_sendreceive )
    if not res['OK']:
      result = S_ERROR( res['Message'] )
      return result

    gfalObject = res['Value']
    res = self.__gfal_get_ids( gfalObject )
    if not res['OK']:
      newSRMRequestID = srmRequestID
    else:
      newSRMRequestID = res['Value']

    res = self.__get_results( gfalObject )
    if not res['OK']:
      result = S_ERROR( res['Message'] )
      return result

    resultList = []
    pfnRes = res['Value']
    for myDict in pfnRes:
      myDict['SRMReqID'] = newSRMRequestID
      resultList.append( myDict )

    self.__destroy_gfal_object( gfalObject )
    result = S_OK( resultList )
    return result

  def __initialiseAccountingObject( self, operation, se, files ):
    import DIRAC
    accountingDict = {}
    accountingDict['OperationType'] = operation
    accountingDict['User'] = 'acsmith'
    accountingDict['Protocol'] = 'gfal'
    accountingDict['RegistrationTime'] = 0.0
    accountingDict['RegistrationOK'] = 0
    accountingDict['RegistrationTotal'] = 0
    accountingDict['Destination'] = se
    accountingDict['TransferTotal'] = files
    accountingDict['TransferOK'] = files
    accountingDict['TransferSize'] = files
    accountingDict['TransferTime'] = 0.0
    accountingDict['FinalStatus'] = 'Successful'
    accountingDict['Source'] = DIRAC.siteName()
    oDataOperation = DataOperation()
    oDataOperation.setValuesFromDict( accountingDict )
    return oDataOperation

#######################################################################
#
# The following methods provide the interaction with gfal functionality
#
#######################################################################

  # These methods are for the creation of the gfal object

  def __create_gfal_object( self, gfalDict ):
    gLogger.debug( "SRM2Storage.__create_gfal_object: Performing gfal_init." )
    errCode, gfalObject, errMessage = self.gfal.gfal_init( gfalDict )
    if not errCode == 0:
      errStr = "SRM2Storage.__create_gfal_object: Failed to perform gfal_init."
      if not errMessage:
        errMessage = os.strerror( errCode )
      gLogger.error( errStr, errMessage )
      return S_ERROR( "%s%s" % ( errStr, errMessage ) )
    else:
      gLogger.debug( "SRM2Storage.__create_gfal_object: Successfully performed gfal_init." )
      return S_OK( gfalObject )

  def __gfal_set_ids( self, gfalObject, srmRequestID ):
    gLogger.debug( "SRM2Storage.__gfal_set_ids: Performing gfal_set_ids." )
    errCode, gfalObject, errMessage = self.gfal.gfal_set_ids( gfalObject, None, 0, str( srmRequestID ) )
    if not errCode == 0:
      errStr = "SRM2Storage.__gfal_set_ids: Failed to perform gfal_set_ids."
      if not errMessage:
        errMessage = os.strerror( errCode )
      gLogger.error( errStr, errMessage )
      return S_ERROR( "%s%s" % ( errStr, errMessage ) )
    else:
      gLogger.debug( "SRM2Storage.__gfal_set_ids: Successfully performed gfal_set_ids." )
      return S_OK( gfalObject )

  # These methods are for the execution of the functionality

  def __gfal_exec( self, gfalObject, method, timeout_sendreceive = None ):
    """
      In gfal, for every method (synchronous or asynchronous), you can define a sendreceive timeout and a connect timeout.
      The connect timeout sets the maximum amount of time a client accepts to wait before establishing a successful TCP connection to SRM (default 60 seconds).
      The sendreceive timeout, allows a client to set the maximum time the send
      of a request to SRM can take (normally all send operations return immediately unless there is no free TCP buffer) 
      and the maximum time to receive a reply (a token for example). Default 0, i.e. no timeout.
      The srm timeout for asynchronous requests default to 3600 seconds
    
      gfal_set_timeout_connect (int value)

      gfal_set_timeout_sendreceive (int value)

      gfal_set_timeout_bdii (int value)

      gfal_set_timeout_srm (int value)
      
    """
    gLogger.debug( "SRM2Storage.__gfal_exec: Performing %s." % method )
    execString = "errCode,gfalObject,errMessage = self.gfal.%s(gfalObject)" % method
    try:
      if timeout_sendreceive:
        # For asynchronous methods this timeout defines how long the connection to set the 
        # request can take
        self.gfal.gfal_set_timeout_sendreceive( timeout_sendreceive )
      exec( execString )
      if not errCode == 0:
        errStr = "SRM2Storage.__gfal_exec: Failed to perform %s." % method
        if not errMessage:
          errMessage = os.strerror( errCode )
        gLogger.error( errStr, errMessage )
        return S_ERROR( "%s%s" % ( errStr, errMessage ) )
      else:
        gLogger.debug( "SRM2Storage.__gfal_exec: Successfully performed %s." % method )
        return S_OK( gfalObject )
    except AttributeError, errMessage:
      exceptStr = "SRM2Storage.__gfal_exec: Exception while perfoming %s." % method
      gLogger.exception( exceptStr, '', errMessage )
      return S_ERROR( "%s%s" % ( exceptStr, errMessage ) )

  # These methods are for retrieving output information

  def __get_results( self, gfalObject ):
    gLogger.debug( "SRM2Storage.__get_results: Performing gfal_get_results" )
    numberOfResults, gfalObject, listOfResults = self.gfal.gfal_get_results( gfalObject )
    if numberOfResults <= 0:
      errStr = "SRM2Storage.__get_results: Did not obtain results with gfal_get_results."
      gLogger.error( errStr )
      return S_ERROR( errStr )
    else:
      gLogger.debug( "SRM2Storage.__get_results: Retrieved %s results from gfal_get_results." % numberOfResults )
      for result in listOfResults:
        if result['status'] != 0:
          if result['explanation']:
            errMessage = result['explanation']
          elif result['status'] > 0:
            errMessage = os.strerror( result['status'] )
          result['ErrorMessage'] = errMessage
      return S_OK( listOfResults )

  def __gfal_get_ids( self, gfalObject ):
    gLogger.debug( "SRM2Storage.__gfal_get_ids: Performing gfal_get_ids." )
    numberOfResults, gfalObject, srm1RequestID, srm1FileIDs, srmRequestToken = self.gfal.gfal_get_ids( gfalObject )
    if numberOfResults <= 0:
      errStr = "SRM2Storage.__gfal_get_ids: Did not obtain SRM request ID."
      gLogger.error( errStr )
      return S_ERROR( errStr )
    else:
      gLogger.debug( "SRM2Storage.__get_gfal_ids: Retrieved SRM request ID %s." % srmRequestToken )
      return S_OK( srmRequestToken )

  # Destroy the gfal object after use

  def __destroy_gfal_object( self, gfalObject ):
    gLogger.debug( "SRM2Storage.__destroy_gfal_object: Performing gfal_internal_free." )
    self.gfal.gfal_internal_free( gfalObject )
    return S_OK()
<|MERGE_RESOLUTION|>--- conflicted
+++ resolved
@@ -4,11 +4,7 @@
 
 from DIRAC                                              import gLogger, gConfig, S_OK, S_ERROR
 from DIRAC.Resources.Storage.StorageBase                import StorageBase
-<<<<<<< HEAD
-from DIRAC.Core.Security.Misc                           import getProxyInfo
-=======
 from DIRAC.Core.Security.ProxyInfo                      import getProxyInfo
->>>>>>> 24cb9344
 from DIRAC.ConfigurationSystem.Client.Helpers.Registry  import getVOForGroup
 from DIRAC.Core.Utilities.Subprocess                    import pythonCall
 from DIRAC.Core.Utilities.Pfn                           import pfnparse, pfnunparse
