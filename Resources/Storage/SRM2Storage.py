""" :mod: SRM2Storage
    =================

    .. module: python
    :synopsis: SRM v2 interface to StorageElement
"""
# # imports
import os
import re
import time
import errno
from stat import S_ISREG, S_ISDIR, S_IMODE, ST_MODE, ST_SIZE
# # from DIRAC
from DIRAC import gLogger, gConfig
from DIRAC.Core.Utilities import DErrno
from DIRAC.Core.Utilities.ReturnValues import S_OK, S_ERROR
from DIRAC.Resources.Storage.Utilities import checkArgumentFormat
from DIRAC.Resources.Storage.StorageBase import StorageBase
from DIRAC.Core.Security.ProxyInfo import getProxyInfo
from DIRAC.ConfigurationSystem.Client.Helpers.Registry import getVOForGroup
from DIRAC.Core.Utilities.Subprocess import pythonCall
from DIRAC.Core.Utilities.List import breakListIntoChunks
from DIRAC.Core.Utilities.File import getSize


# # RCSID
__RCSID__ = "$Id$"

class SRM2Storage( StorageBase ):
  """ .. class:: SRM2Storage

  SRM v2 interface to StorageElement using lcg_util and gfal
  """

  def __init__( self, storageName, parameters ):
    """ c'tor

    :param self: self reference
    :param str storageName: SE name
    :param dict parameters: dictionary of protocol parameters
    """
    StorageBase.__init__( self, storageName, parameters )

    self.spaceToken = self.protocolParameters['SpaceToken']

    self.log = gLogger.getSubLogger( "SRM2Storage", True )

    self.isok = True

    # # placeholder for gfal reference
    self.gfal = None
    # # placeholder for lcg_util reference
    self.lcg_util = None

    # # save c'tor params
    self.pluginName = 'SRM2'

    # # stage limit - 12h
    self.stageTimeout = gConfig.getValue( '/Resources/StorageElements/StageTimeout', 12 * 60 * 60 )
    # # 1 file timeout
    self.fileTimeout = gConfig.getValue( '/Resources/StorageElements/FileTimeout', 30 )
    # # nb of surls per gfal call
    self.filesPerCall = gConfig.getValue( '/Resources/StorageElements/FilesPerCall', 20 )
    # # gfal timeout
    self.gfalTimeout = gConfig.getValue( "/Resources/StorageElements/GFAL_Timeout", 100 )
    # # gfal long timeout
    self.gfalLongTimeOut = gConfig.getValue( "/Resources/StorageElements/GFAL_LongTimeout", 1200 )
    # # gfal retry on errno.ECONN
    self.gfalRetry = gConfig.getValue( "/Resources/StorageElements/GFAL_Retry", 3 )
    # # should busy files be considered to exist
    self.busyFilesExist = gConfig.getValue( "/Resources/StorageElements/SRMBusyFilesExist", False )

    # # set checksum type, by default this is 0 (GFAL_CKSM_NONE)
    checksumType = gConfig.getValue( "/Resources/StorageElements/ChecksumType", '' )
    # enum gfal_cksm_type, all in lcg_util
    #  GFAL_CKSM_NONE = 0,
    #  GFAL_CKSM_CRC32,
    #  GFAL_CKSM_ADLER32,
    #  GFAL_CKSM_MD5,
    #  GFAL_CKSM_SHA1
    #  GFAL_CKSM_NULL = 0
    self.checksumTypes = { "CRC32" : 1, "ADLER32" : 2,
                           "MD5" : 3, "SHA1" : 4, "NONE" : 0, "NULL" : 0 }

    self.checksumType = self.checksumTypes.get( checksumType.upper(), 0 )
    if self.checksumType:
      gLogger.debug( "SRM2Storage: will use %s checksum check" % self.checksumType )
    elif checksumType:
      gLogger.warn( "SRM2Storage: unknown checksum, check disabled", checksumType )
    else:
      self.log.debug( "SRM2Storage: will use no checksum" )

    # setting some variables for use with lcg_utils
    self.nobdii = 1
    self.defaulttype = 2
    self.voName = None
    ret = getProxyInfo( disableVOMS = True )
    if ret['OK'] and 'group' in ret['Value']:
      self.voName = getVOForGroup( ret['Value']['group'] )
    # enable lcg-utils debugging for debug level DEBUG
    lcgdebuglevel = 0
    dlevel = self.log.getLevel()
    if dlevel == 'DEBUG':
      lcgdebuglevel = 999
    self.verbose = lcgdebuglevel
    self.conf_file = 'ignored'
    self.insecure = 0
    self.defaultLocalProtocols = gConfig.getValue( '/Resources/StorageElements/DefaultProtocols', [] )

    self.MAX_SINGLE_STREAM_SIZE = 1024 * 1024 * 10  # 10 MB ???
    self.MIN_BANDWIDTH = 0.5 * ( 1024 * 1024 )  # 0.5 MB/s ???

  def __importExternals( self ):
    """ import lcg_util and gfalthr or gfal

    :param self: self reference
    """
    if ( self.lcg_util ) and ( self.gfal ):
      return S_OK()
    # # get lcg_util
    try:
      import lcg_util
      self.log.debug( "Using lcg_util version %s from %s" % ( lcg_util.lcg_util_version(),
                                                              lcg_util.__file__ ) )
    except ImportError, error:
      gLogger.exception( "__importExternals: Failed to import lcg_util", "", error )
      return S_ERROR( DErrno.EIMPERR, error )
    # # and gfalthr
    try:
      import gfalthr as gfal
      self.log.debug( 'Using gfalthr version %s from %s' % ( gfal.gfal_version(),
                                                             gfal.__file__ ) )
    except ImportError, error:
      self.log.warn( "__importExternals: Failed to import gfalthr: %s." % error )
      # # so gfal maybe?
      try:
        import gfal
        self.log.debug( "Using gfal version %s from %s" % ( gfal.gfal_version(),
                                                            gfal.__file__ ) )
      except ImportError, error:
        gLogger.exception( "__importExternals: Failed to import gfal", "", error )
        return S_ERROR( DErrno.EIMPERR, error )
    self.lcg_util = lcg_util
    self.gfal = gfal
    return S_OK()

################################################################################
#
# The methods below are URL manipulation methods
#
################################################################################


  def __convertRandomSRMOutputIntoAFullURL( self, srmPath ):
    """ When calling gfal operation, srm sometimes returns as a surl just the physical path on the storage
        without the host, port and else. Sometimes it is the full surl. Sometimes it doesn't have the WSUrl.
        So we correct all this and make sure that we return to the caller a full surl.
        /my/base/path/the/lfn.raw -> srm://host:port/srm/v2/server?SFN=/my/base/path/the/lfn.raw
    """
    from DIRAC.Core.Utilities.Pfn import pfnunparse, pfnparse
#     if self.isURL( srmPath )['Value']:
    if ':' in srmPath:
      dic = pfnparse( srmPath )['Value']
      dic['WSUrl'] = self.protocolParameters['WSUrl']
      srmPath = pfnunparse( dic )['Value']
      return S_OK( srmPath )
    urlDict = dict( self.protocolParameters )
    urlDict['Path'] = ''


    unp = pfnunparse( urlDict )['Value']
    unp = os.path.join( unp, srmPath.lstrip( '/' ) )
    return S_OK( unp )


  #############################################################
  #
  # These are the methods for directory manipulation
  #

  ######################################################################
  #
  # This has to be updated once the new gfal_makedir() becomes available
  # TODO: isn't it there? when somebody made above comment?
  #

  def createDirectory( self, path ):
    """ mkdir -p path on storage

    :param self: self reference
    :param str path:
    """
    urls = checkArgumentFormat( path )
    if not urls['OK']:
      return urls
    urls = urls['Value']

    successful = {}
    failed = {}
    self.log.debug( "createDirectory: Attempting to create %s directories." % len( urls ) )
    for url in urls:
      strippedUrl = url.rstrip( '/' )
      res = self.__makeDirs( strippedUrl )
      if res['OK']:
        self.log.debug( "createDirectory: Successfully created directory on storage: %s" % url )
        successful[url] = True
      else:
        self.log.error( "createDirectory: Failed to create directory on storage.",
                       "\n%s: \n%s" % ( url, res['Message'] ) )
        failed[url] = res['Message']
    return S_OK( { 'Failed' : failed, 'Successful' : successful } )

  def __makeDir( self, path ):
    """ mkdir path in a weird way

    :param self: self reference
    :param str path:
    """
    srcFile = os.path.join( os.environ.get( 'TMPDIR', os.environ.get( 'TMP', '/tmp' ) ), 'dirac_directory' )
    if not os.path.exists( srcFile ):
      dfile = open( srcFile, 'w' )
      dfile.write( " " )
      dfile.close()
    destFile = os.path.join( path, 'dirac_directory.%s' % time.time() )
    res = self.__putFile( srcFile, destFile, 0, checkExists = False )
    if res['OK']:
      self.__executeOperation( destFile, 'removeFile' )
    return res

  def __makeDirs( self, path ):
    """ black magic contained within...

    :param self: self reference
    :param str path: dir name
    """
    res = self.__executeOperation( path, 'exists' )
    if not res['OK']:
      return res
    if res['Value']:
      return S_OK()
    # directory doesn't exist, create it
    dirName = os.path.dirname( path )
    res = self.__executeOperation( dirName, 'exists' )
    if not res['OK']:
      return res
    if not res['Value']:
      res = self.__makeDirs( dirName )
      if not res['OK']:
        return res
    return self.__makeDir( path )

################################################################################
#
# The methods below use the new generic methods for executing operations
#
################################################################################

  def removeFile( self, path ):
    """ rm path on storage

    :param self: self reference
    :param str path: file path
    """
    log = self.log.getSubLogger( 'removeFile' )
    res = checkArgumentFormat( path )
    if not res['OK']:
      return res
    urls = res['Value']
    self.log.debug( "removeFile: Performing the removal of %s file(s)" % len( urls ) )
    resDict = self.__gfaldeletesurls_wrapper( urls )
    if not resDict["OK"]:
      self.log.error( "Failed removeFile", "%s" % resDict["Message"] )
      return resDict
    resDict = resDict['Value']
    failed = resDict['Failed']
    allResults = resDict['AllResults']
    successful = {}
    for urlDict in allResults:
      if urlDict.get( 'surl' ):
        pathSURL = urlDict['surl']
        if urlDict['status'] == 0:
          self.log.debug( "removeFile: Successfully removed file: %s" % pathSURL )
          successful[pathSURL] = True
        elif urlDict['status'] == 2:
          # This is the case where the file doesn't exist.
          self.log.debug( "removeFile: File did not exist, successfully removed: %s" % pathSURL )
          successful[pathSURL] = True
        else:
          errStr = "removeFile: Failed to remove file."
          errMessage = urlDict['ErrorMessage']
          self.log.error( errStr, "%s: %s" % ( pathSURL, errMessage ) )
          failed[pathSURL] = "%s %s" % ( errStr, errMessage )
    return S_OK( { 'Failed' : failed, 'Successful' : successful } )

  def getTransportURL( self, path, protocols = False ):
    """ obtain the tURLs for the supplied path and protocols

    :param self: self reference
    :param str path: path on storage
    :param mixed protocols: protocols to use
    """

    res = checkArgumentFormat( path )
    if not res['OK']:
      return res
    urls = res['Value']
    if not protocols:
      protocols = self.__getProtocols()
      if not protocols['OK']:
        return protocols
      listProtocols = protocols['Value']
    elif isinstance( protocols, basestring ):
      listProtocols = [protocols]
    elif isinstance( protocols, list ):
      listProtocols = protocols
    else:
      return S_ERROR( errno.EPROTO, "getTransportURL: Must supply desired protocols to this plug-in." )

    if self.protocolParameters['Protocol'] in listProtocols:
      successful = {}
      failed = {}
      for url in urls:
        if self.isURL( url )['Value']:
          successful[url] = url
        else:
          failed[url] = 'getTransportURL: Failed to obtain turls.'
      return S_OK( {'Successful' : successful, 'Failed' : failed} )

    if not self.se.getStatus().get( 'Value', {} ).get( 'Read' ):
      return S_ERROR( "SRM2Storage.getTransportURL: Read access not currently permitted." )

    # Here we must go out to the SRM service
    self.log.debug( "getTransportURL: Obtaining tURLs for %s file(s)." % len( urls ) )
    resDict = self.__gfalturlsfromsurls_wrapper( urls, listProtocols )
    if not resDict["OK"]:
      self.log.error( "Failed getTransportURL", "%s" % resDict["Message"] )
      return resDict
    resDict = resDict['Value']
    failed = resDict['Failed']
    allResults = resDict['AllResults']
    successful = {}

    for urlDict in allResults:
      if urlDict.get( 'surl' ):
        pathSURL = urlDict['surl']
        if urlDict['status'] == 0:
          self.log.debug( "getTransportURL: Obtained tURL for file. %s" % pathSURL )
          successful[pathSURL] = urlDict['turl']
        elif urlDict['status'] == 2:
          errMessage = "File does not exist"
          self.log.error( errMessage, pathSURL )
          failed[pathSURL] = errMessage
        else:
          errStr = "getTransportURL: Failed to obtain turls."
          errMessage = urlDict['ErrorMessage']
          self.log.error( errStr, "%s: %s" % ( pathSURL, errMessage ) )
          failed[pathSURL] = "%s %s" % ( errStr, errMessage )
    return S_OK( { 'Failed' : failed, 'Successful' : successful } )

  def prestageFile( self, path, lifetime = 86400 ):
    """ Issue prestage request for file

    :param self: self reference
    :param str path: PFN path
    :param int lifetime: prestage lifetime in seconds (default 24h)
    """
    res = checkArgumentFormat( path )
    if not res['OK']:
      return res
    urls = res['Value']

    self.log.debug( "prestageFile: Attempting to issue stage requests for %s file(s)." % len( urls ) )
    resDict = self.__gfal_prestage_wrapper( urls, lifetime )
    if not resDict["OK"]:
      self.log.error( "Failed prestageFile", "%s" % resDict["Message"] )
      return resDict
    resDict = resDict["Value"]
    failed = resDict['Failed']
    allResults = resDict['AllResults']
    successful = {}
    for urlDict in allResults:
      if urlDict.get( 'surl' ):
        pathSURL = urlDict['surl']
        if urlDict['status'] == 0:
          self.log.debug( "prestageFile: Issued stage request for file %s." % pathSURL )
          successful[pathSURL] = urlDict['SRMReqID']
        elif urlDict['status'] == 1:
          self.log.debug( "prestageFile: File found to be already staged.", pathSURL )
          successful[pathSURL] = urlDict['SRMReqID']
        # It can be 11 or 22 depending on the srm-ifce version...
        elif urlDict['status'] in ( 11, 22 ):
          self.log.debug( "prestageFile: Stage request for file %s queued.", pathSURL )
          successful[pathSURL] = urlDict['SRMReqID']
        elif urlDict['status'] == 2:
          errMessage = "prestageFile: File does not exist."
          self.log.error( errMessage, pathSURL )
          failed[pathSURL] = errMessage
        else:
          errStr = "prestageFile: Failed issue stage request."
          errMessage = urlDict['ErrorMessage']
          self.log.error( errStr, "%s: %s" % ( errMessage, pathSURL ) )
          failed[pathSURL] = "%s %s" % ( errStr, errMessage )
    return S_OK( { 'Failed' : failed, 'Successful' : successful } )

  def prestageFileStatus( self, path ):
    """ Monitor prestage request for files
    """
    res = checkArgumentFormat( path )
    if not res['OK']:
      return res
    urls = res['Value']

    self.log.debug( "prestageFileStatus: Attempting to get status "
                    "of stage requests for %s file(s)." % len( urls ) )
    resDict = self.__gfal_prestagestatus_wrapper( urls )
    if not resDict["OK"]:
      self.log.error( "Failed prestageFileStatus", "%s" % resDict["Message"] )
      return resDict
    resDict = resDict["Value"]
    failed = resDict['Failed']
    allResults = resDict['AllResults']
    successful = {}
    for urlDict in allResults:
      if urlDict.get( 'surl' ):
        pathSURL = urlDict['surl']

        if urlDict['status'] == 1:
          self.log.debug( "SRM2Storage.prestageFileStatus: File found to be staged %s." % pathSURL )
          successful[pathSURL] = True
        elif urlDict['status'] == 0:
          self.log.debug( "SRM2Storage.prestageFileStatus: File not staged %s." % pathSURL )
          successful[pathSURL] = False
        elif urlDict['status'] == 2:
          errMessage = "SRM2Storage.prestageFileStatus: File does not exist."
          self.log.error( errMessage, pathSURL )
          failed[pathSURL] = errMessage
        else:
          errStr = "SRM2Storage.prestageFileStatus: Failed get prestage status."
          errMessage = urlDict['ErrorMessage']
          self.log.error( errStr, "%s: %s" % ( errMessage, pathSURL ) )
          failed[pathSURL] = "%s %s" % ( errStr, errMessage )
    return S_OK( { 'Failed' : failed, 'Successful' : successful } )

  def getFileMetadata( self, path ):
    """  Get metadata associated to the file
    """
    res = checkArgumentFormat( path )
    if not res['OK']:
      return res
    urls = res['Value']
    failed = {}


    self.log.debug( "getFileMetadata: Obtaining metadata for %s file(s)." % len( urls ) )
    resDict = self.__gfal_ls_wrapper( urls, 0 )
    if not resDict["OK"]:
      self.log.error( "Failed getFileMetadata:", "%s" % resDict["Message"] )
      return resDict
    resDict = resDict["Value"]
    failed.update( resDict['Failed'] )
    listOfResults = resDict['AllResults']
    successful = {}
    for urlDict in listOfResults:
      if urlDict.get( 'surl' ):
        # Get back the input value for that surl
        path = urlDict['surl']

        if urlDict['status'] == 0:
          statDict = self.__parse_file_metadata( urlDict )
          if statDict['File']:
            successful[path] = statDict
          else:
            errStr = "getFileMetadata: Supplied path is not a file."
            self.log.error( errStr, path )
            failed[path] = errStr
        elif urlDict['status'] == 2:
          errMessage = "getFileMetadata: File does not exist."
          self.log.error( errMessage, path )
          failed[path] = errMessage
        else:
          errStr = "SRM2Storage.getFileMetadata: Failed to get file metadata."
          errMessage = "%s: %s" % ( path, urlDict['ErrorMessage'] )
          self.log.error( errStr, errMessage )
          failed[path] = "%s %s" % ( errStr, urlDict['ErrorMessage'] )
      else:
        errStr = "getFileMetadata: Returned element does not contain surl."
        self.log.fatal( errStr, self.name )
        return S_ERROR( errno.ENOMSG, errStr )
    return S_OK( { 'Failed' : failed, 'Successful' : successful } )

  def isFile( self, path ):
    """Check if the given path exists and it is a file
    """
    res = checkArgumentFormat( path )
    if not res['OK']:
      return res
    urls = res['Value']

    self.log.debug( "isFile: Checking whether %s path(s) are file(s)." % len( urls ) )
    resDict = self.__gfal_ls_wrapper( urls, 0 )
    if not resDict["OK"]:
      self.log.error( "Failed isFile:", "%s" % resDict["Message"] )
      return resDict
    resDict = resDict["Value"]
    failed = resDict['Failed']
    listOfResults = resDict['AllResults']
    successful = {}
    for urlDict in listOfResults:
      if urlDict.get( 'surl' ):
        pathSURL = urlDict['surl']
        if urlDict['status'] == 0:
          statDict = self.__parse_file_metadata( urlDict )
          if statDict['File']:
            successful[pathSURL] = True
          else:
            self.log.debug( "isFile: Path is not a file: %s" % pathSURL )
            successful[pathSURL] = False
        elif urlDict['status'] == 2:
          errMessage = "isFile: File does not exist."
          self.log.error( errMessage, pathSURL )
          failed[pathSURL] = errMessage
        else:
          errStr = "isFile: Failed to get file metadata."
          errMessage = urlDict['ErrorMessage']
          self.log.error( errStr, "%s: %s" % ( pathSURL, errMessage ) )
          failed[pathSURL] = "%s %s" % ( errStr, errMessage )
      else:
        errStr = "isFile: Returned element does not contain surl."
        self.log.fatal( errStr, self.name )
        return S_ERROR( errno.ENOMSG, errStr )
    return S_OK( { 'Failed' : failed, 'Successful' : successful } )

  def pinFile( self, path, lifetime = 86400 ):
    """ Pin a file with a given lifetime

    :param self: self reference
    :param str path: PFN path
    :param int lifetime: pin lifetime in seconds (default 24h)
    """
    res = checkArgumentFormat( path )
    if not res['OK']:
      return res
    urls = res['Value']

    self.log.debug( "pinFile: Attempting to pin %s file(s)." % len( urls ) )
    resDict = self.__gfal_pin_wrapper( urls, lifetime )
    if not resDict["OK"]:
      self.log.error( "Failed pinFile:", "%s" % resDict["Message"] )
      return resDict
    resDict = resDict["Value"]
    failed = resDict['Failed']
    allResults = resDict['AllResults']
    successful = {}
    for urlDict in allResults:
      if urlDict.get( 'surl' ):
        pathSURL = urlDict['surl']
        if urlDict['status'] == 0:
          self.log.debug( "pinFile: Issued pin request for file %s." % pathSURL )
          successful[pathSURL] = urlDict['SRMReqID']
        elif urlDict['status'] == 2:
          errMessage = "pinFile: File does not exist."
          self.log.error( errMessage, pathSURL )
          failed[pathSURL] = errMessage
        else:
          errStr = "pinFile: Failed issue pin request."
          errMessage = urlDict['ErrorMessage']
          self.log.error( errStr, "%s: %s" % ( errMessage, pathSURL ) )
          failed[pathSURL] = "%s %s" % ( errStr, errMessage )
    return S_OK( { 'Failed' : failed, 'Successful' : successful } )

  def releaseFile( self, path ):
    """ Release a pinned file

    :param self: self reference
    :param str path: PFN path
    """
    res = checkArgumentFormat( path )
    if not res['OK']:
      return res
    urls = res['Value']

    self.log.debug( "releaseFile: Attempting to release %s file(s)." % len( urls ) )
    resDict = self.__gfal_release_wrapper( urls )
    if not resDict["OK"]:
      self.log.error( "Failed releaseFile:", "%s" % resDict["Message"] )
      return resDict
    resDict = resDict["Value"]
    failed = resDict['Failed']
    allResults = resDict['AllResults']
    successful = {}
    for urlDict in allResults:
      if urlDict.get( 'surl' ):
        pathSURL = urlDict['surl']
        if urlDict['status'] == 0:
          self.log.debug( "Failed releaseFile:", "Issued release request for file %s." % pathSURL )
          successful[pathSURL] = urlDict['SRMReqID']
        elif urlDict['status'] == 2:
          errMessage = "releaseFile: File does not exist."
          self.log.error( errMessage, pathSURL )
          failed[pathSURL] = errMessage
        else:
          errStr = "releaseFile: Failed issue release request."
          errMessage = urlDict['ErrorMessage']
          self.log.error( errStr, "%s: %s" % ( errMessage, pathSURL ) )
          failed[pathSURL] = "%s %s" % ( errStr, errMessage )
    return S_OK( { 'Failed' : failed, 'Successful' : successful } )

  def exists( self, path ):
    """ Check if the given path exists. """
    res = checkArgumentFormat( path )
    if not res['OK']:
      return res
    urls = res['Value']

    self.log.debug( "SRM2Storage.exists: Checking the existance of %s path(s)" % len( urls ) )
    resDict = self.__gfal_ls_wrapper( urls, 0 )
    if not resDict["OK"]:
      self.log.error( "Failed exists:", "%s" % resDict["Message"] )
      return resDict
    resDict = resDict["Value"]
    failed = resDict['Failed']
    listOfResults = resDict['AllResults']
    successful = {}
    for urlDict in listOfResults:
      if urlDict.get( 'surl' ):
        pathSURL = urlDict['surl']
        if urlDict['status'] == 0:
          self.log.debug( "SRM2Storage.exists: Path exists: %s" % pathSURL )
          successful[pathSURL] = True
        elif urlDict['status'] in ( 16, 22 ) and self.busyFilesExist:
          self.log.debug( "SRM2Storage.exists: Path exists, file busy (e.g., stage-out): %s" % pathSURL )
          successful[pathSURL] = True
        elif urlDict['status'] == 2:
          self.log.debug( "SRM2Storage.exists: Path does not exist: %s" % pathSURL )
          successful[pathSURL] = False
        else:
          errStr = "SRM2Storage.exists: Failed to get path metadata."
          errMessage = urlDict['ErrorMessage']
          self.log.error( errStr, "%s: %s" % ( pathSURL, errMessage ) )
          failed[pathSURL] = "%s %s" % ( errStr, errMessage )
      else:
        errStr = "SRM2Storage.exists: Returned element does not contain surl."
        self.log.fatal( errStr, self.name )
        return S_ERROR( errno.ENOMSG, errStr )
    return S_OK( { 'Failed' : failed, 'Successful' : successful } )

  def getFileSize( self, path ):
    """Get the physical size of the given file
    """
    res = checkArgumentFormat( path )
    if not res['OK']:
      return res
    urls = res['Value']

    self.log.debug( "SRM2Storage.getFileSize: Obtaining the size of %s file(s)." % len( urls ) )
    resDict = self.__gfal_ls_wrapper( urls, 0 )
    if not resDict["OK"]:
      self.log.error( "Failed getFileSize:", "%s" % resDict["Message"] )
      return resDict
    resDict = resDict["Value"]
    failed = resDict['Failed']
    listOfResults = resDict['AllResults']
    successful = {}
    for urlDict in listOfResults:
      if urlDict.get( 'surl' ):
        pathSURL = urlDict['surl']
        if urlDict['status'] == 0:
          statDict = self.__parse_file_metadata( urlDict )
          if statDict['File']:
            successful[pathSURL] = statDict['Size']
          else:
            errStr = "SRM2Storage.getFileSize: Supplied path is not a file."
            self.log.verbose( errStr, pathSURL )
            failed[pathSURL] = errStr
        elif urlDict['status'] == 2:
          errMessage = "SRM2Storage.getFileSize: File does not exist."
          self.log.verbose( errMessage, pathSURL )
          failed[pathSURL] = errMessage
        else:
          errStr = "SRM2Storage.getFileSize: Failed to get file metadata."
          errMessage = urlDict['ErrorMessage']
          self.log.verbose( errStr, "%s: %s" % ( pathSURL, errMessage ) )
          failed[pathSURL] = "%s %s" % ( errStr, errMessage )
      else:
        errStr = "SRM2Storage.getFileSize: Returned element does not contain surl."
        self.log.error( errStr, self.name )
        return S_ERROR( errno.ENOMSG, errStr )
    return S_OK( { 'Failed' : failed, 'Successful' : successful } )

  def putFile( self, path, sourceSize = 0 ):
    res = checkArgumentFormat( path )
    if not res['OK']:
      return res
    urls = res['Value']
    failed = {}
    successful = {}
    for dest_url, src_file in urls.items():
    # Create destination directory
      res = self.__executeOperation( os.path.dirname( dest_url ), 'createDirectory' )
      if not res['OK']:
        failed[dest_url] = res['Message']
      else:
        res = self.__putFile( src_file, dest_url, sourceSize )
        if res['OK']:
          successful[dest_url] = res['Value']
        else:
          failed[dest_url] = res['Message']
    return S_OK( { 'Failed' : failed, 'Successful' : successful } )

  def __putFile( self, src_file, dest_url, sourceSize, checkExists = True ):
    """ put :src_file: to :dest_url:

    :param self: self reference
    :param str src_file: file path in local fs
    :param str dest_url: destination url on storage
    :param int sourceSize: :src_file: size in B
    """

    if checkExists:
      # Pre-transfer check
      res = self.__executeOperation( dest_url, 'exists' )
      if not res['OK']:
        self.log.debug( "__putFile: Failed to find pre-existance of destination file." )
        return res
      if res['Value']:
        res = self.__executeOperation( dest_url, 'removeFile' )
        if not res['OK']:
          self.log.debug( "__putFile: Failed to remove remote file %s." % dest_url )
        else:
          self.log.debug( "__putFile: Removed remote file %s." % dest_url )
    dsttype = self.defaulttype
    src_spacetokendesc = ''
    dest_spacetokendesc = self.spaceToken
    if re.search( 'srm:', src_file ):
      src_url = src_file
      srctype = 2
      if not sourceSize:
        return S_ERROR( errno.EINVAL, "__putFile: For file replication the source file size must be provided." )
    else:
      if not os.path.exists( src_file ):
        errStr = "__putFile: The source local file does not exist."
        self.log.error( errStr, src_file )
        return S_ERROR( errno.ENOENT, errStr )
      sourceSize = getSize( src_file )
      if sourceSize == -1:
        errStr = "__putFile: Failed to get file size."
        self.log.error( errStr, src_file )
        return S_ERROR( DErrno.EFILESIZE, errStr )
      src_url = 'file:%s' % src_file
      srctype = 0
    if sourceSize == 0:
      errStr = "__putFile: Source file is zero size."
      self.log.error( errStr, src_file )
      return S_ERROR( DErrno.EFILESIZE, errStr )
    timeout = int( sourceSize / self.MIN_BANDWIDTH + 300 )
    if sourceSize > self.MAX_SINGLE_STREAM_SIZE:
      nbstreams = 4
    else:
      nbstreams = 1
    self.log.info( "__putFile: Executing transfer of %s to %s using %s streams" % ( src_url, dest_url, nbstreams ) )
    res = pythonCall( ( timeout + 10 ), self.__lcg_cp_wrapper, src_url, dest_url,
                      srctype, dsttype, nbstreams, timeout, src_spacetokendesc, dest_spacetokendesc )
    if not res['OK']:
      # Remove the failed replica, just in case
      result = self.__executeOperation( dest_url, 'removeFile' )
      if result['OK']:
        self.log.debug( "__putFile: Removed remote file remnant %s." % dest_url )
      else:
        self.log.debug( "__putFile: Unable to remove remote file remnant %s." % dest_url )
      return res
    res = res['Value']
    if not res['OK']:
      # Remove the failed replica, just in case
      result = self.__executeOperation( dest_url, 'removeFile' )
      if result['OK']:
        self.log.debug( "__putFile: Removed remote file remnant %s." % dest_url )
      else:
        self.log.debug( "__putFile: Unable to remove remote file remnant %s." % dest_url )
      return res
    errCode, errStr = res['Value']
    if errCode == 0:
      self.log.info( '__putFile: Successfully put file to storage.' )
      # # checksum check? return!
      if self.checksumType:
        return S_OK( sourceSize )
      # # else compare sizes
      res = self.__executeOperation( dest_url, 'getFileSize' )
      if res['OK']:
        destinationSize = res['Value']
        if sourceSize == destinationSize :
          self.log.debug( "__putFile: Post transfer check successful." )
          return S_OK( destinationSize )
      errorMessage = "__putFile: Source and destination file sizes do not match."
      errObj = S_ERROR( DErrno.EFILESIZE, errorMessage )
      self.log.error( errorMessage, src_url )
    else:
      errorMessage = "__putFile: Failed to put file to storage."
      errObj = S_ERROR( errCode, errorMessage )
      if errCode > 0:
        errStr = "%s %s" % ( errStr, os.strerror( errCode ) )
      self.log.error( errorMessage, errStr )
    res = self.__executeOperation( dest_url, 'removeFile' )
    if res['OK']:
      self.log.debug( "__putFile: Removed remote file remnant %s." % dest_url )
    else:
      self.log.debug( "__putFile: Unable to remove remote file remnant %s." % dest_url )
    return  errObj

  def __lcg_cp_wrapper( self, src_url, dest_url, srctype, dsttype, nbstreams,
                        timeout, src_spacetokendesc, dest_spacetokendesc ):
    """ lcg_util.lcg_cp wrapper

    :param self: self reference
    :param str src_url: source SURL
    :param str dest_url: destination SURL
    :param srctype: source SE type
    :param dsttype: destination SE type
    :param int nbstreams: nb of streams used for trasnfer
    :param int timeout: timeout in seconds
    :param str src_spacetoken: source space token
    :param str dest_spacetoken: destination space token
    """
    try:
      errCode, errStr = self.lcg_util.lcg_cp4( src_url,
                                               dest_url,
                                               self.defaulttype,
                                               srctype,
                                               dsttype,
                                               self.nobdii,
                                               self.voName,
                                               nbstreams,
                                               self.conf_file,
                                               self.insecure,
                                               self.verbose,
                                               timeout,
                                               src_spacetokendesc,
                                               dest_spacetokendesc,
                                               self.checksumType )

      if not isinstance( errCode, int ):
        self.log.error( "__lcg_cp_wrapper: Returned errCode was not an integer",
                        "%s %s" % ( errCode, type( errCode ) ) )
        if isinstance( errCode, list ):
          msg = []
          for err in errCode:
            msg.append( '%s of type %s' % ( err, type( err ) ) )
          self.log.error( "__lcg_cp_wrapper: Returned errCode was List:\n" , "\n".join( msg ) )
<<<<<<< HEAD
        return S_ERROR( DErrno.EGFAL, "__lcg_cp_wrapper: Returned errCode was not an integer %s" % msg )
      if type( errStr ) not in StringTypes:
=======
        return DError( DErrno.EGFAL, "__lcg_cp_wrapper: Returned errCode was not an integer %s" % msg )
      if not isinstance( errStr, basestring ):
>>>>>>> 09dbe6fc
        self.log.error( "__lcg_cp_wrapper: Returned errStr was not a string",
                       "%s %s" % ( errCode, type( errStr ) ) )
        return S_ERROR( DErrno.EGFAL, "__lcg_cp_wrapper: Returned errStr was not a string" )
      return S_OK( ( errCode, errStr ) )
    except Exception, error:
      self.log.exception( "__lcg_cp_wrapper", "", error )
      return S_ERROR( DErrno.EGFAL, "__lcg_cp_wrapper:Exception while attempting file upload %s" % error )

  def getFile( self, path, localPath = False ):
    """ make a local copy of a storage :path:

    :param self: self reference
    :param str path: path on storage
    :param mixed localPath: if not specified, os.getcwd()
    """
    res = checkArgumentFormat( path )
    if not res['OK']:
      return res
    urls = res['Value']

    failed = {}
    successful = {}
    for src_url in urls:
      fileName = os.path.basename( src_url )
      if localPath:
        dest_file = "%s/%s" % ( localPath, fileName )
      else:
        dest_file = "%s/%s" % ( os.getcwd(), fileName )
      res = self.__getFile( src_url, dest_file )
      if res['OK']:
        successful[src_url] = res['Value']
      else:
        failed[src_url] = res['Message']
    return S_OK( { 'Failed' : failed, 'Successful' : successful } )

  def __getFile( self, src_url, dest_file ):
    """ do a real copy of storage file :src_url: to local fs under :dest_file:

    :param self: self reference
    :param str src_url: SE url to cp
    :param str dest_file: local fs path
    """
    if not os.path.exists( os.path.dirname( dest_file ) ):
      os.makedirs( os.path.dirname( dest_file ) )
    if os.path.exists( dest_file ):
      self.log.debug( "__getFile: Local file already exists %s. Removing..." % dest_file )
      os.remove( dest_file )
    srctype = self.defaulttype
    src_spacetokendesc = self.spaceToken
    dsttype = 0
    dest_spacetokendesc = ''
    dest_url = 'file:%s' % dest_file
    res = self.__executeOperation( src_url, 'getFileSize' )
    if not res['OK']:
      return res
    remoteSize = res['Value']
    timeout = int( remoteSize / self.MIN_BANDWIDTH * 4 + 300 )
    nbstreams = 1
    self.log.info( "__getFile: Using %d streams" % nbstreams )
    self.log.info( "__getFile: Executing transfer of %s to %s" % ( src_url, dest_url ) )
    res = pythonCall( ( timeout + 10 ), self.__lcg_cp_wrapper, src_url, dest_url, srctype, dsttype,
                      nbstreams, timeout, src_spacetokendesc, dest_spacetokendesc )
    if not res['OK']:
      return res
    res = res['Value']
    if not res['OK']:
      return res
    errCode, errStr = res['Value']
    if errCode == 0:
      self.log.debug( '__getFile: Got a file from storage.' )
      localSize = getSize( dest_file )
      if localSize == remoteSize:
        self.log.debug( "__getFile: Post transfer check successful." )
        return S_OK( localSize )
      errorMessage = "__getFile: Source and destination file sizes do not match."
      self.log.error( errorMessage, src_url )
    else:
      errorMessage = "__getFile: Failed to get file from storage."
      if errCode > 0:
        errStr = "%s %s" % ( errStr, os.strerror( errCode ) )
      self.log.error( errorMessage, errStr )
    if os.path.exists( dest_file ):
      self.log.debug( "__getFile: Removing local file %s." % dest_file )
      os.remove( dest_file )
    return S_ERROR( errorMessage )

  def __executeOperation( self, url, method ):
    """ executes the requested :method: with the supplied url

    :param self: self reference
    :param str url: SE url
    :param str method: fcn name
    """
    fcn = None
    if hasattr( self, method ) and callable( getattr( self, method ) ):
      fcn = getattr( self, method )
    if not fcn:
      return S_ERROR( DErrno.ENOMETH, "Unable to invoke %s, it isn't a member funtion of SRM2Storage" % method )
    res = fcn( url )

    if not res['OK']:
      return res
    elif url not in res['Value']['Successful']:
      if url not in res['Value']['Failed']:
        if res['Value']['Failed'].values():
          return S_ERROR( res['Value']['Failed'].values()[0] )
        elif res['Value']['Successful'].values():
          return S_OK( res['Value']['Successful'].values()[0] )
        else:
          self.log.error( 'Wrong Return structure', str( res['Value'] ) )
          return S_ERROR( 'Wrong Return structure' )
      return S_ERROR( res['Value']['Failed'][url] )
    return S_OK( res['Value']['Successful'][url] )

  ############################################################################################
  #
  # Directory based methods
  #

  def isDirectory( self, path ):
    """ isdir on storage path

    :param self: self reference
    :param str path: SE path
    """
    res = checkArgumentFormat( path )
    if not res['OK']:
      return res
    urls = res['Value']

    self.log.debug( "SRM2Storage.isDirectory: Checking whether %s path(s) are directory(ies)" % len( urls ) )
    resDict = self.__gfal_ls_wrapper( urls, 0 )
    if not resDict["OK"]:
      self.log.error( "Failed isDirectory:", "%s" % resDict["Message"] )
      return resDict
    resDict = resDict["Value"]
    failed = resDict['Failed']
    listOfResults = resDict['AllResults']
    successful = {}
    for urlDict in listOfResults:
      if urlDict.get( 'surl' ):
        dirSURL = urlDict['surl']
        if urlDict['status'] == 0:
          statDict = self.__parse_file_metadata( urlDict )
          if statDict['Directory']:
            successful[dirSURL] = True
          else:
            self.log.debug( "SRM2Storage.isDirectory: Path is not a directory: %s" % dirSURL )
            successful[dirSURL] = False
        elif urlDict['status'] == 2:
          self.log.debug( "SRM2Storage.isDirectory: Supplied path does not exist: %s" % dirSURL )
          failed[dirSURL] = S_ERROR( errno.ENOENT, '%s path does not exist' % dirSURL )
        else:
          errStr = "SRM2Storage.isDirectory: Failed to get file metadata."
          errMessage = urlDict['ErrorMessage']
          self.log.error( errStr, "%s: %s" % ( dirSURL, errMessage ) )
          failed[dirSURL] = S_ERROR( DErrno.EGFAL, "Failed to get file metadata %s" % errMessage )
      else:
        errStr = "SRM2Storage.isDirectory: Returned element does not contain surl."
        self.log.fatal( errStr, self.name )
        return S_ERROR( errno.ENOMSG, errStr )
    return S_OK( { 'Failed' : failed, 'Successful' : successful } )

  def getDirectoryMetadata( self, path ):
    """ get the metadata for the directory :path:

    :param self: self reference
    :param str path: SE path
    """
    res = checkArgumentFormat( path )
    if not res['OK']:
      return res
    urls = res['Value']

    self.log.debug( "getDirectoryMetadata: Attempting to obtain metadata for %s directories." % len( urls ) )
    resDict = self.__gfal_ls_wrapper( urls, 0 )
    if not resDict["OK"]:
      self.log.error( "Failed getDirectoryMetadata:", "%s" % resDict["Message"] )
      return resDict
    resDict = resDict["Value"]
    failed = resDict['Failed']
    listOfResults = resDict['AllResults']
    successful = {}
    for urlDict in listOfResults:
      if "surl" in urlDict and urlDict["surl"]:
        pathSURL = urlDict['surl']
        if urlDict['status'] == 0:
          statDict = self.__parse_file_metadata( urlDict )
          if statDict['Directory']:
            statDict['Exists'] = True
            statDict['Type'] = 'Directory'
            successful[pathSURL] = statDict
          else:
            errStr = "SRM2Storage.getDirectoryMetadata: Supplied path is not a directory."
            self.log.error( errStr, pathSURL )
            failed[pathSURL] = errStr
        elif urlDict['status'] == 2:
          errMessage = "SRM2Storage.getDirectoryMetadata: Directory does not exist."
          self.log.error( errMessage, pathSURL )
          failed[pathSURL] = S_ERROR( errno.ENOENT, 'SRM2Storage.getDirectoryMetadata: %s does not exist' % pathSURL )
        else:
          errStr = "SRM2Storage.getDirectoryMetadata: Failed to get directory metadata."
          errMessage = urlDict['ErrorMessage']
          self.log.error( errStr, "%s: %s" % ( pathSURL, errMessage ) )
          failed[pathSURL] = S_ERROR( DErrno.EGFAL, "Failed to get file metadata %s" % errMessage )
      else:
        errStr = "SRM2Storage.getDirectoryMetadata: Returned element does not contain surl."
        self.log.fatal( errStr, self.name )
        return S_ERROR( errno.ENOMSG, errStr )
    return S_OK( { 'Failed' : failed, 'Successful' : successful } )

  def getDirectorySize( self, path ):
    """ Get the size of the directory on the storage
    """
    res = checkArgumentFormat( path )
    if not res['OK']:
      return res
    urls = res['Value']

    self.log.debug( "SRM2Storage.getDirectorySize: Attempting to get size of %s directories." % len( urls ) )
    res = self.listDirectory( urls )
    if not res['OK']:
      return res
    failed = res['Value']['Failed']
    successful = {}
    for directory, dirDict in res['Value']['Successful'].items():
      directorySize = 0
      directoryFiles = 0
      filesDict = dirDict['Files']
      for fileDict in filesDict.itervalues():
        directorySize += fileDict['Size']
        directoryFiles += 1
      self.log.debug( "SRM2Storage.getDirectorySize: Successfully obtained size of %s." % directory )
      subDirectories = len( dirDict['SubDirs'] )
      successful[directory] = { 'Files' : directoryFiles, 'Size' : directorySize, 'SubDirs' : subDirectories }
    return S_OK( { 'Failed' : failed, 'Successful' : successful } )

  def listDirectory( self, path, internalCall = False ):
    """ List the contents of the directory on the storage
        :param interalCall : if this method is called from within
                             that class, we should return index on SURL, not LFNs
                             Do not set it to True for a normal call, unless you really
                             know what you are doing !!

    """
    res = checkArgumentFormat( path )
    if not res['OK']:
      return res
    urls = res['Value']

    self.log.debug( "SRM2Storage.listDirectory: Attempting to list %s directories." % len( urls ) )

    # The gfal method returns an url, while we want to return an LFN to the user
    urlStart = self.getURLBase( withWSUrl = True )['Value']


    res = self.isDirectory( urls )
    if not res['OK']:
      return res
    failed = res['Value']['Failed']
    directories = {}
    for url, isDirectory in res['Value']['Successful'].items():
      if isDirectory:
        directories[url] = False
      else:
        errStr = "SRM2Storage.listDirectory: Directory does not exist."
        self.log.error( errStr, url )
        failed[url] = errStr

    resDict = self.__gfal_lsdir_wrapper( directories )
    if not resDict["OK"]:
      self.log.error( "Failed listDirectory:", "%s" % resDict["Message"] )
      return resDict
    resDict = resDict["Value"]
    # resDict = self.__gfalls_wrapper(directories,1)['Value']
    failed.update( resDict['Failed'] )
    listOfResults = resDict['AllResults']
    successful = {}
    for urlDict in listOfResults:
      if "surl" in urlDict and urlDict["surl"]:
        pathSURL = urlDict['surl']
        if urlDict['status'] == 0:
          successful[pathSURL] = {}
          self.log.debug( "SRM2Storage.listDirectory: Successfully listed directory %s" % pathSURL )
          subPathDirs = {}
          subPathFiles = {}
          if "subpaths" in urlDict:
            subPaths = urlDict['subpaths']
            # Parse the subpaths for the directory
            for subPathDict in subPaths:
              subPathSURL = subPathDict['surl']
              if subPathDict['status'] == 22:
                self.log.error( "File found with status 22", subPathDict )
              elif subPathDict['status'] == 0:
                statDict = self.__parse_file_metadata( subPathDict )

                # Replace the URL with an LFN in normal cases, but return the SURL if it is an internal call
                subPathLFN = subPathSURL if internalCall else subPathSURL.replace( urlStart, '' )
                if statDict['File']:
                  subPathFiles[subPathLFN] = statDict
                elif statDict['Directory']:
                  subPathDirs[subPathLFN] = statDict
          # Keep the infomation about this path's subpaths
          successful[pathSURL]['SubDirs'] = subPathDirs
          successful[pathSURL]['Files'] = subPathFiles
        else:
          errStr = "SRM2Storage.listDirectory: Failed to list directory."
          errMessage = urlDict['ErrorMessage']
          self.log.error( errStr, "%s: %s" % ( pathSURL, errMessage ) )
          failed[pathSURL] = "%s %s" % ( errStr, errMessage )
      else:
        errStr = "SRM2Storage.listDirectory: Returned element does not contain surl."
        self.log.fatal( errStr, self.name )
        return S_ERROR( errno.ENOMSG, errStr )
    return S_OK( { 'Failed' : failed, 'Successful' : successful } )

  def putDirectory( self, path ):
    """ cp -R local SE
    puts a local directory to the physical storage together with all its files and subdirectories

    :param self: self reference
    :param str path: local fs path
    """
    res = checkArgumentFormat( path )
    if not res['OK']:
      return res
    urls = res['Value']

    successful = {}
    failed = {}
    self.log.debug( "SRM2Storage.putDirectory: Attemping to put %s directories to remote storage." % len( urls ) )
    for destDir, sourceDir in urls.items():
      res = self.__putDir( sourceDir, destDir )
      if res['OK']:
        if res['Value']['AllPut']:
          self.log.debug( "SRM2Storage.putDirectory: Successfully put directory to remote storage: %s" % destDir )
          successful[destDir] = { 'Files' : res['Value']['Files'], 'Size' : res['Value']['Size']}
        else:
          self.log.error( "SRM2Storage.putDirectory: Failed to put entire directory to remote storage.", destDir )
          failed[destDir] = { 'Files' : res['Value']['Files'], 'Size' : res['Value']['Size']}
      else:
        self.log.error( "SRM2Storage.putDirectory: Completely failed to put directory to remote storage.", destDir )
        failed[destDir] = { "Files" : 0, "Size" : 0 }
    return S_OK( { "Failed" : failed, "Successful" : successful } )

  def __putDir( self, src_directory, dest_directory ):
    """ Black magic contained within...
    """
    filesPut = 0
    sizePut = 0
    # Check the local directory exists
    if not os.path.isdir( src_directory ):
      errStr = "SRM2Storage.__putDir: The supplied directory does not exist."
      self.log.error( errStr, src_directory )
      return S_ERROR( errno.ENOENT, errStr )

    # Get the local directory contents
    contents = os.listdir( src_directory )
    allSuccessful = True
    directoryFiles = {}
    for fileName in contents:
      localPath = '%s/%s' % ( src_directory, fileName )
      remotePath = '%s/%s' % ( dest_directory, fileName )
      if not os.path.isdir( localPath ):
        directoryFiles[remotePath] = localPath
      else:
        res = self.__putDir( localPath, remotePath )
        if not res['OK']:
          errStr = "SRM2Storage.__putDir: Failed to put directory to storage."
          self.log.error( errStr, res['Message'] )
        else:
          if not res['Value']['AllPut']:
            pathSuccessful = False
          filesPut += res['Value']['Files']
          sizePut += res['Value']['Size']

    if directoryFiles:
      res = self.putFile( directoryFiles )
      if not res['OK']:
        self.log.error( "SRM2Storage.__putDir: Failed to put files to storage.", res['Message'] )
        allSuccessful = False
      else:
        for fileSize in res['Value']['Successful'].itervalues():
          filesPut += 1
          sizePut += fileSize
        if res['Value']['Failed']:
          allSuccessful = False
    return S_OK( { 'AllPut' : allSuccessful, 'Files' : filesPut, 'Size' : sizePut } )

  def getDirectory( self, path, localPath = False ):
    """ Get a local copy in the current directory of a physical file specified by its path
    """
    res = checkArgumentFormat( path )
    if not res['OK']:
      return res
    urls = res['Value']

    failed = {}
    successful = {}
    self.log.debug( "SRM2Storage.getDirectory: Attempting to get local copies of %s directories." % len( urls ) )
    for src_dir in urls:
      dirName = os.path.basename( src_dir )
      if localPath:
        dest_dir = "%s/%s" % ( localPath, dirName )
      else:
        dest_dir = "%s/%s" % ( os.getcwd(), dirName )
      res = self.__getDir( src_dir, dest_dir )
      if res['OK']:
        if res['Value']['AllGot']:
          self.log.debug( "SRM2Storage.getDirectory: Successfully got local copy of %s" % src_dir )
          successful[src_dir] = {'Files':res['Value']['Files'], 'Size':res['Value']['Size']}
        else:
          self.log.error( "SRM2Storage.getDirectory: Failed to get entire directory.", src_dir )
          failed[src_dir] = {'Files':res['Value']['Files'], 'Size':res['Value']['Size']}
      else:
        self.log.error( "SRM2Storage.getDirectory: Completely failed to get local copy of directory.", src_dir )
        failed[src_dir] = {'Files':0, 'Size':0}
    return S_OK( {'Failed' : failed, 'Successful' : successful } )

  def __getDir( self, srcDirectory, destDirectory ):
    """ Black magic contained within...
    """
    filesGot = 0
    sizeGot = 0

    # Check the remote directory exists
    res = self.__executeOperation( srcDirectory, 'isDirectory' )
    if not res['OK']:
      self.log.error( "SRM2Storage.__getDir: Failed to find the supplied source directory.", srcDirectory )
      return res
    if not res['Value']:
      errStr = "SRM2Storage.__getDir: The supplied source path is not a directory."
      self.log.error( errStr, srcDirectory )
      return S_ERROR( errno.ENOTDIR, errStr )

    # Check the local directory exists and create it if not
    if not os.path.exists( destDirectory ):
      os.makedirs( destDirectory )

    # Get the remote directory contents
    res = self.__getDirectoryContents( srcDirectory )
    if not res['OK']:
      errStr = "SRM2Storage.__getDir: Failed to list the source directory."
      self.log.error( errStr, srcDirectory )
    filesToGet = res['Value']['Files']
    subDirs = res['Value']['SubDirs']


    allSuccessful = True
    res = self.getFile( filesToGet.keys(), destDirectory )
    if not res['OK']:
      self.log.error( "SRM2Storage.__getDir: Failed to get files from storage.", res['Message'] )
      allSuccessful = False
    else:
      for fileSize in res['Value']['Successful'].itervalues():
        filesGot += 1
        sizeGot += fileSize
      if res['Value']['Failed']:
        allSuccessful = False

    for subDir in subDirs:
      subDirName = os.path.basename( subDir )
      localPath = '%s/%s' % ( destDirectory, subDirName )
      res = self.__getDir( subDir, localPath )
      if res['OK']:
        if not res['Value']['AllGot']:
          allSuccessful = True
        filesGot += res['Value']['Files']
        sizeGot += res['Value']['Size']

    return S_OK( { 'AllGot' : allSuccessful, 'Files' : filesGot, 'Size' : sizeGot } )

  def removeDirectory( self, path, recursive = False ):
    """ Remove a directory
    """
    if recursive:
      return self.__removeDirectoryRecursive( path )
    else:
      return self.__removeDirectory( path )

  def __removeDirectory( self, directory ):
    """ This function removes the directory on the storage
    """
    res = checkArgumentFormat( directory )
    if not res['OK']:
      return res
    urls = res['Value']
    self.log.debug( "SRM2Storage.__removeDirectory: Attempting to remove %s directories." % len( urls ) )
    resDict = self.__gfal_removedir_wrapper( urls )
    if not resDict["OK"]:
      self.log.error( "Failed  __removeDirectory:", "%s" % resDict["Message"] )
      return resDict
    resDict = resDict["Value"]
    failed = resDict['Failed']
    allResults = resDict['AllResults']
    successful = {}
    for urlDict in allResults:
      if "surl" in urlDict:
        pathSURL = urlDict['surl']
        if urlDict['status'] == 0:
          self.log.debug( "__removeDirectory: Successfully removed directory: %s" % pathSURL )
          successful[pathSURL] = True
        elif urlDict['status'] == 2:
          # This is the case where the file doesn't exist.
          self.log.debug( "__removeDirectory: Directory did not exist, sucessfully removed: %s" % pathSURL )
          successful[pathSURL] = True
        else:
          errStr = "removeDirectory: Failed to remove directory."
          errMessage = urlDict['ErrorMessage']
          self.log.error( errStr, "%s: %s" % ( pathSURL, errMessage ) )
          failed[pathSURL] = "%s %s" % ( errStr, errMessage )
    return S_OK( { 'Failed' : failed, 'Successful' : successful } )

  def __removeDirectoryRecursive( self, directory ):
    """ Recursively removes the directory and sub dirs. Repeatedly calls itself to delete recursively.
    """
    res = checkArgumentFormat( directory )
    if not res['OK']:
      return res
    urls = res['Value']

    successful = {}
    failed = {}
    self.log.debug( "SRM2Storage.__removeDirectory: Attempting to recursively remove %s directories." % len( urls ) )
    for directory in urls:
      self.log.debug( "SRM2Storage.removeDirectory: Attempting to remove %s" % directory )
      res = self.__getDirectoryContents( directory )
      resDict = {'FilesRemoved':0, 'SizeRemoved':0}
      if not res['OK']:
        failed[directory] = resDict
      else:
        filesToRemove = res['Value']['Files']
        subDirs = res['Value']['SubDirs']
        # Remove all the files in the directory
        res = self.__removeDirectoryFiles( filesToRemove )
        resDict['FilesRemoved'] += res['FilesRemoved']
        resDict['SizeRemoved'] += res['SizeRemoved']
        allFilesRemoved = res['AllRemoved']
        # Remove all the sub-directories
        res = self.__removeSubDirectories( subDirs )
        resDict['FilesRemoved'] += res['FilesRemoved']
        resDict['SizeRemoved'] += res['SizeRemoved']
        allSubDirsRemoved = res['AllRemoved']
        # If all the files and sub-directories are removed then remove the directory
        allRemoved = False
        if allFilesRemoved and allSubDirsRemoved:
          self.log.debug( "SRM2Storage.removeDirectory: Successfully removed all files and sub-directories." )
          res = self.__removeDirectory( directory )
          if res['OK']:
            if directory in res['Value']['Successful']:
              self.log.debug( "SRM2Storage.removeDirectory: Successfully removed the directory %s." % directory )
              allRemoved = True
        # Report the result
        if allRemoved:
          successful[directory] = resDict
        else:
          failed[directory] = resDict
    return S_OK ( { 'Failed' : failed, 'Successful' : successful } )

  def __getDirectoryContents( self, directory ):
    """ ls of storage element :directory:

    :param self: self reference
    :param str directory: SE path
    """
    directory = directory.rstrip( '/' )
    errMessage = "SRM2Storage.__getDirectoryContents: Failed to list directory."
    res = self.listDirectory( directory, internalCall = True )
    if not res['OK']:
      self.log.error( errMessage, res['Message'] )
      return res
    if directory in res['Value']['Failed']:
      self.log.error( errMessage, res['Value']['Failed'][directory] )
      return S_ERROR( errMessage )

    surlsDict = res['Value']['Successful'][directory]['Files']
    subDirsDict = res['Value']['Successful'][directory]['SubDirs']

    filesToRemove = dict( [ ( url, surlsDict[url]['Size'] ) for url in  surlsDict  ] )
    return S_OK ( { 'Files' : filesToRemove, 'SubDirs' : subDirsDict.keys() } )

  def __removeDirectoryFiles( self, filesToRemove ):
    """ rm files from SE

    :param self: self reference
    :param dict filesToRemove: dict with surls as keys
    """
    resDict = { 'FilesRemoved' : 0, 'SizeRemoved' : 0, 'AllRemoved' : True }
    if len( filesToRemove ) > 0:
      res = self.removeFile( filesToRemove.keys() )
      if res['OK']:
        for removedSurl in res['Value']['Successful']:
          resDict['FilesRemoved'] += 1
          resDict['SizeRemoved'] += filesToRemove[removedSurl]
        if res['Value']['Failed']:
          resDict['AllRemoved'] = False
    self.log.debug( "SRM2Storage.__removeDirectoryFiles:",
                    "Removed %s files of size %s bytes." % ( resDict['FilesRemoved'], resDict['SizeRemoved'] ) )
    return resDict

  def __removeSubDirectories( self, subDirectories ):
    """ rm -rf sub-directories

    :param self: self reference
    :param dict subDirectories: dict with surls as keys
    """
    resDict = { 'FilesRemoved' : 0, 'SizeRemoved' : 0, 'AllRemoved' : True }
    if len( subDirectories ) > 0:
      res = self.__removeDirectoryRecursive( subDirectories )
      if res['OK']:
        for removedSubDir, removedDict in res['Value']['Successful'].items():
          resDict['FilesRemoved'] += removedDict['FilesRemoved']
          resDict['SizeRemoved'] += removedDict['SizeRemoved']
          self.log.debug( "SRM2Storage.__removeSubDirectories:",
                         "Removed %s files of size %s bytes from %s." % ( removedDict['FilesRemoved'],
                                                                          removedDict['SizeRemoved'],
                                                                          removedSubDir ) )
        for removedSubDir, removedDict in res['Value']['Failed'].items():
          resDict['FilesRemoved'] += removedDict['FilesRemoved']
          resDict['SizeRemoved'] += removedDict['SizeRemoved']
          self.log.debug( "SRM2Storage.__removeSubDirectories:",
                         "Removed %s files of size %s bytes from %s." % ( removedDict['FilesRemoved'],
                                                                          removedDict['SizeRemoved'],
                                                                          removedSubDir ) )
        if len( res['Value']['Failed'] ) != 0:
          resDict['AllRemoved'] = False
    return resDict

  @staticmethod
  def __parse_stat( stat ):
    """ get size, ftype and mode from stat struct

    :param stat: stat struct
    """
    statDict = { 'File' : False, 'Directory' : False }
    if S_ISREG( stat[ST_MODE] ):
      statDict['File'] = True
      statDict['Size'] = stat[ST_SIZE]
    if S_ISDIR( stat[ST_MODE] ):
      statDict['Directory'] = True
    statDict['Mode'] = S_IMODE( stat[ST_MODE] )
    return statDict

  def __parse_file_metadata( self, urlDict ):
    """ parse and save bits and pieces of metadata info

    :param self: self reference
    :param urlDict: gfal call results
    """

    statDict = self.__parse_stat( urlDict['stat'] )
    if statDict['File']:

      statDict.setdefault( "Checksum", "" )
      if "checksum" in urlDict and ( urlDict['checksum'] != '0x' ):
        statDict["Checksum"] = urlDict["checksum"]

      if 'locality' in urlDict:
        urlLocality = urlDict['locality']
        if re.search( 'ONLINE', urlLocality ):
          statDict['Cached'] = 1
        else:
          statDict['Cached'] = 0
        if re.search( 'NEARLINE', urlLocality ):
          statDict['Migrated'] = 1
        else:
          statDict['Migrated'] = 0
        statDict['Lost'] = 0
        if re.search( 'LOST', urlLocality ):
          statDict['Lost'] = 1
        statDict['Unavailable'] = 0
        if re.search( 'UNAVAILABLE', urlLocality ):
          statDict['Unavailable'] = 1

    return statDict

  def __getProtocols( self ):
    """ returns list of protocols to use at a given site

    :warn: priority is given to a protocols list defined in the CS

    :param self: self reference
    """
    sections = gConfig.getSections( '/Resources/StorageElements/%s/' % ( self.name ) )
    if not sections['OK']:
      return sections

    protocolsList = []
    for section in sections['Value']:
      path = '/Resources/StorageElements/%s/%s/PluginName' % ( self.name, section )
      if gConfig.getValue( path, '' ) == self.pluginName:
        protPath = '/Resources/StorageElements/%s/%s/ProtocolsList' % ( self.name, section )
        siteProtocols = gConfig.getValue( protPath, [] )
        if siteProtocols:
          self.log.debug( 'Found SE protocols list to override defaults:', ', '.join( siteProtocols, ) )
          protocolsList = siteProtocols

    if not protocolsList:
      self.log.debug( "SRM2Storage.getTransportURL: No protocols provided, using defaults." )
      protocolsList = gConfig.getValue( '/Resources/StorageElements/DefaultProtocols', [] )

    if not protocolsList:
      return S_ERROR( DErrno.ECONF, "SRM2Storage.getTransportURL: No local protocols defined and no defaults found" )

    return S_OK( protocolsList )

#######################################################################
#
# These methods wrap the gfal functionality with the accounting. All these are based on __gfal_operation_wrapper()
#
#######################################################################

  def __gfal_lsdir_wrapper( self, urls ):
    """ This is a hack because the structures returned by the different SEs are different
    """
    step = 200
    gfalDict = {}
    gfalDict['defaultsetype'] = 'srmv2'
    gfalDict['no_bdii_check'] = 1
    gfalDict['srmv2_lslevels'] = 1
    gfalDict['srmv2_lscount'] = step
    failed = {}
    successful = []
    for url in urls:
      allResults = []
      gfalDict['surls'] = [url]
      gfalDict['nbfiles'] = 1
      gfalDict['timeout'] = self.gfalLongTimeOut
      allObtained = False
      iteration = 0
      while not allObtained:
        gfalDict['srmv2_lsoffset'] = iteration * step
        iteration += 1
        res = self.__gfal_operation_wrapper( 'gfal_ls', gfalDict )
        # gDataStoreClient.addRegister( res['AccountingOperation'] )
        if not res['OK']:
          if re.search( '\[SE\]\[Ls\]\[SRM_FAILURE\]', res['Message'] ):
            allObtained = True
          else:
            failed[url] = res['Message']
        else:
          results = res['Value']
          tempStep = step
          if len( results ) == 1:
            for result in results:
              if 'subpaths' in result:
                results = result['subpaths']
                tempStep = step - 1
              elif re.search( re.escape( result['surl'] ), url ):
                results = []
          allResults.extend( results )
          if len( results ) < tempStep:
            allObtained = True


      for urlDict in allResults:
        if 'surl' in urlDict:
          urlDict['surl'] = self.__convertRandomSRMOutputIntoAFullURL( urlDict['surl'] )['Value']

      successful.append( { 'surl' : url, 'status' : 0, 'subpaths' : allResults } )
    # gDataStoreClient.commit()
    return S_OK( { "AllResults" : successful, "Failed" : failed } )

  def __gfal_ls_wrapper( self, urls, depth ):
    """ gfal_ls wrapper

    :param self: self reference
    :param list urls: urls to check
    :param int depth: srmv2_lslevel (0 or 1)
    """
    gfalDict = {}
    gfalDict['defaultsetype'] = 'srmv2'
    gfalDict['no_bdii_check'] = 1
    gfalDict['srmv2_lslevels'] = depth

    allResults = []
    failed = {}
    listOfLists = breakListIntoChunks( urls.keys(), self.filesPerCall )
    for urls in listOfLists:
      gfalDict['surls'] = urls
      gfalDict['nbfiles'] = len( urls )
      gfalDict['timeout'] = self.fileTimeout * len( urls )
      res = self.__gfal_operation_wrapper( 'gfal_ls', gfalDict )
      # gDataStoreClient.addRegister( res['AccountingOperation'] )
      if not res['OK']:
        for url in urls:
          failed[url] = res['Message']
      else:
        allResults.extend( res['Value'] )

    # gDataStoreClient.commit()
    return S_OK( { "AllResults" : allResults, "Failed" : failed } )

  def __gfal_prestage_wrapper( self, urls, lifetime ):
    """ gfal_prestage wrapper

    :param self: self refefence
    :param list urls: urls to prestage
    :param int lifetime: prestage lifetime
    """
    gfalDict = {}
    gfalDict['defaultsetype'] = 'srmv2'
    gfalDict['no_bdii_check'] = 1
    gfalDict['srmv2_spacetokendesc'] = self.spaceToken
    gfalDict['srmv2_desiredpintime'] = lifetime
    gfalDict['protocols'] = self.defaultLocalProtocols
    allResults = []
    failed = {}

    listOfLists = breakListIntoChunks( urls.keys(), self.filesPerCall )
    for urls in listOfLists:
      gfalDict['surls'] = urls
      gfalDict['nbfiles'] = len( urls )
      gfalDict['timeout'] = self.stageTimeout
      res = self.__gfal_operation_wrapper( 'gfal_prestage',
                                           gfalDict,
                                           timeout_sendreceive = self.fileTimeout * len( urls ) )
      if not res['OK']:
        for url in urls:
          failed[url] = res['Message']
      else:
        allResults.extend( res['Value'] )

    return S_OK( { "AllResults" : allResults, "Failed" : failed } )

  def __gfalturlsfromsurls_wrapper( self, urls, listProtocols ):
    """ This is a function that can be reused everywhere to perform the gfal_turlsfromsurls
    """
    gfalDict = {}
    gfalDict['defaultsetype'] = 'srmv2'
    gfalDict['no_bdii_check'] = 1
    gfalDict['protocols'] = listProtocols
    gfalDict['srmv2_spacetokendesc'] = self.spaceToken
    allResults = []
    failed = {}

    listOfLists = breakListIntoChunks( urls.keys(), self.filesPerCall )
    for urls in listOfLists:
      gfalDict['surls'] = urls
      gfalDict['nbfiles'] = len( urls )
      gfalDict['timeout'] = self.fileTimeout * len( urls )
      res = self.__gfal_operation_wrapper( 'gfal_turlsfromsurls', gfalDict )
      if not res['OK']:
        for url in urls:
          failed[url] = res['Message']
      else:
        allResults.extend( res['Value'] )

    return S_OK( { "AllResults" : allResults, "Failed" : failed } )

  def __gfaldeletesurls_wrapper( self, urls ):
    """ This is a function that can be reused everywhere to perform the gfal_deletesurls
    """
    gfalDict = {}
    gfalDict['defaultsetype'] = 'srmv2'
    gfalDict['no_bdii_check'] = 1

    allResults = []
    failed = {}

    listOfLists = breakListIntoChunks( urls.keys(), self.filesPerCall )
    for urls in listOfLists:
      gfalDict['surls'] = urls
      gfalDict['nbfiles'] = len( urls )
      gfalDict['timeout'] = self.fileTimeout * len( urls )
      res = self.__gfal_operation_wrapper( 'gfal_deletesurls', gfalDict )
      if not res['OK']:
        for url in urls:
          failed[url] = res['Message']
      else:
        allResults.extend( res['Value'] )

    return S_OK( { "AllResults" : allResults, "Failed" : failed } )

  def __gfal_removedir_wrapper( self, urls ):
    """ This is a function that can be reused everywhere to perform the gfal_removedir
    """
    gfalDict = {}
    gfalDict['defaultsetype'] = 'srmv2'
    gfalDict['no_bdii_check'] = 1
    gfalDict['srmv2_spacetokendesc'] = self.spaceToken
    allResults = []
    failed = {}

    listOfLists = breakListIntoChunks( urls.keys(), self.filesPerCall )
    for urls in listOfLists:
      gfalDict['surls'] = urls
      gfalDict['nbfiles'] = len( urls )
      gfalDict['timeout'] = self.fileTimeout * len( urls )
      res = self.__gfal_operation_wrapper( 'gfal_removedir', gfalDict )
      if not res['OK']:
        for url in urls:
          failed[url] = res['Message']
      else:
        allResults.extend( res['Value'] )

    return S_OK( { "AllResults" : allResults, "Failed" : failed } )

  def __gfal_pin_wrapper( self, urls, lifetime ):
    """ gfal_pin wrapper

    :param self: self reference
    :param dict urls: dict { url : srmRequestID }
    :param int lifetime: pin lifetime in seconds
    """
    gfalDict = {}
    gfalDict['defaultsetype'] = 'srmv2'
    gfalDict['no_bdii_check'] = 0
    gfalDict['srmv2_spacetokendesc'] = self.spaceToken
    gfalDict['srmv2_desiredpintime'] = lifetime

    allResults = []
    failed = {}

    srmRequestFiles = {}
    for url, srmRequestID in urls.items():
      if srmRequestID not in srmRequestFiles:
        srmRequestFiles[srmRequestID] = []
      srmRequestFiles[srmRequestID].append( url )

    for srmRequestID, urls in srmRequestFiles.items():
      listOfLists = breakListIntoChunks( urls, self.filesPerCall )
      for urls in listOfLists:
        gfalDict['surls'] = urls
        gfalDict['nbfiles'] = len( urls )
        gfalDict['timeout'] = self.fileTimeout * len( urls )
        res = self.__gfal_operation_wrapper( 'gfal_pin', gfalDict, srmRequestID = srmRequestID )
        if not res['OK']:
          for url in urls:
            failed[url] = res['Message']
        else:
          allResults.extend( res['Value'] )

    return S_OK( { "AllResults" : allResults, "Failed" : failed } )

  def __gfal_prestagestatus_wrapper( self, urls ):
    """ gfal_prestagestatus wrapper

    :param self: self reference
    :param dict urls: dict { srmRequestID : [ url, url ] }
    """
    gfalDict = {}
    gfalDict['defaultsetype'] = 'srmv2'
    gfalDict['no_bdii_check'] = 0
    gfalDict['srmv2_spacetokendesc'] = self.spaceToken

    allResults = []
    failed = {}

    srmRequestFiles = {}
    for url, srmRequestID in urls.items():
      if srmRequestID not in srmRequestFiles:
        srmRequestFiles[srmRequestID] = []
      srmRequestFiles[srmRequestID].append( url )

    for srmRequestID, urls in srmRequestFiles.items():
      listOfLists = breakListIntoChunks( urls, self.filesPerCall )
      for urls in listOfLists:
        gfalDict['surls'] = urls
        gfalDict['nbfiles'] = len( urls )
        gfalDict['timeout'] = self.fileTimeout * len( urls )
        res = self.__gfal_operation_wrapper( 'gfal_prestagestatus', gfalDict, srmRequestID = srmRequestID )
        if not res['OK']:
          for url in urls:
            failed[url] = res['Message']
        else:
          allResults.extend( res['Value'] )

    return S_OK( { "AllResults" : allResults, "Failed" : failed } )

  def __gfal_release_wrapper( self, urls ):
    """ gfal_release wrapper

    :param self: self reference
    :param dict urls: dict { url : srmRequestID }
    """
    gfalDict = {}
    gfalDict['defaultsetype'] = 'srmv2'
    gfalDict['no_bdii_check'] = 0

    allResults = []
    failed = {}

    srmRequestFiles = {}
    for url, srmRequestID in urls.items():
      if srmRequestID not in srmRequestFiles:
        srmRequestFiles[srmRequestID] = []
      srmRequestFiles[srmRequestID].append( url )

    for srmRequestID, urls in srmRequestFiles.items():
      listOfLists = breakListIntoChunks( urls, self.filesPerCall )
      for urls in listOfLists:
        gfalDict['surls'] = urls
        gfalDict['nbfiles'] = len( urls )
        gfalDict['timeout'] = self.fileTimeout * len( urls )
        res = self.__gfal_operation_wrapper( 'gfal_release', gfalDict, srmRequestID = srmRequestID )
        if not res['OK']:
          for url in urls:
            failed[url] = res['Message']
        else:
          allResults.extend( res['Value'] )

    return S_OK( { "AllResults" : allResults, "Failed" : failed } )

  def __gfal_operation_wrapper( self, operation, gfalDict, srmRequestID = None, timeout_sendreceive = None ):
    """ gfal fcn call wrapper

    :param self: self reference
    :param str operation: gfal fcn name
    :param dict gfalDict: gfal dict passed to create gfal object
    :param srmRequestID: srmRequestID
    :param int timeout_sendreceive: gfal sendreceive timeout in seconds
    """

    res = self.__importExternals()
    if not res['OK']:
      return res

    # # timeout for one gfal_exec call
    timeout = gfalDict['timeout'] if not timeout_sendreceive else timeout_sendreceive
    # # pythonCall timeout ( const + timeout * ( 2 ** retry )
    pyTimeout = 300 + ( timeout * ( 2 ** self.gfalRetry ) )
    res = pythonCall( pyTimeout, self.__gfal_wrapper, operation, gfalDict, srmRequestID, timeout_sendreceive )

    if not res['OK']:
      return res
    res = res['Value']
    if res['OK']:
      for urlDict in res['Value']:
        if 'surl' in urlDict:
          urlDict['surl'] = self.__convertRandomSRMOutputIntoAFullURL( urlDict['surl'] )['Value']


    return res

  def __gfal_wrapper( self, operation, gfalDict, srmRequestID = None, timeout_sendreceive = None ):
    """ execute gfal :operation:

    1. create gfalObject from gfalDict
    2. set srmRequestID
    3. call __gfal_exec
    4. get gfal ids
    5. get gfal results
    6. destroy gfal object

    :param self: self reference
    :param str operation: fcn to call
    :param dict gfalDict: gfal config dict
    :param srmRequestID: srm request id
    :param int timeout_sendrecieve: timeout for gfal send request and recieve results in seconds
    """
    gfalObject = self.__create_gfal_object( gfalDict )
    if not gfalObject["OK"]:
      return gfalObject
    gfalObject = gfalObject['Value']

    if srmRequestID:
      res = self.__gfal_set_ids( gfalObject, srmRequestID )
      if not res['OK']:
        return res

    res = self.__gfal_exec( gfalObject, operation, timeout_sendreceive )
    if not res['OK']:
      return res

    gfalObject = res['Value']
    res = self.__gfal_get_ids( gfalObject )
    if not res['OK']:
      newSRMRequestID = srmRequestID
    else:
      newSRMRequestID = res['Value']

    res = self.__get_results( gfalObject )
    if not res['OK']:
      return res

    resultList = []
    pfnRes = res['Value']
    for myDict in pfnRes:
      myDict['SRMReqID'] = newSRMRequestID
      resultList.append( myDict )

    self.__destroy_gfal_object( gfalObject )

    return S_OK( resultList )



#######################################################################
#
# The following methods provide the interaction with gfal functionality
#
#######################################################################

  def __create_gfal_object( self, gfalDict ):
    """ create gfal object by calling gfal.gfal_init

    :param self: self reference
    :param dict gfalDict: gfal params dict
    """
    self.log.debug( "SRM2Storage.__create_gfal_object: Performing gfal_init." )
    errCode, gfalObject, errMessage = self.gfal.gfal_init( gfalDict )
    if not errCode == 0:
      errStr = "SRM2Storage.__create_gfal_object: Failed to perform gfal_init."
      if not errMessage:
        errMessage = os.strerror( self.gfal.gfal_get_errno() )
      self.log.error( errStr, errMessage )
      return S_ERROR( self.gfal.gfal_get_errno(), errMessage )
    else:
      self.log.debug( "SRM2Storage.__create_gfal_object: Successfully performed gfal_init." )
      return S_OK( gfalObject )

  def __gfal_set_ids( self, gfalObject, srmRequestID ):
    """ set :srmRequestID:

    :param self: self reference
    :param gfalObject: gfal object
    :param str srmRequestID: srm request id
    """
    self.log.debug( "SRM2Storage.__gfal_set_ids: Performing gfal_set_ids." )
    errCode, gfalObject, errMessage = self.gfal.gfal_set_ids( gfalObject, None, 0, str( srmRequestID ) )
    if not errCode == 0:
      errStr = "SRM2Storage.__gfal_set_ids: Failed to perform gfal_set_ids."
      if not errMessage:
        errMessage = os.strerror( errCode )
      self.log.error( errStr, errMessage )
      return S_ERROR( errCode, errMessage )
    else:
      self.log.debug( "SRM2Storage.__gfal_set_ids: Successfully performed gfal_set_ids." )
      return S_OK( gfalObject )

  def __gfal_exec( self, gfalObject, method, timeout_sendreceive = None ):
    """
      In gfal, for every method (synchronous or asynchronous), you can define a sendreceive timeout and a connect timeout.
      The connect timeout sets the maximum amount of time a client accepts to wait before establishing a successful TCP
      connection to SRM (default 60 seconds).
      The sendreceive timeout, allows a client to set the maximum time the send
      of a request to SRM can take (normally all send operations return immediately unless there is no free TCP buffer)
      and the maximum time to receive a reply (a token for example). Default 0, i.e. no timeout.
      The srm timeout for asynchronous requests default to 3600 seconds

      gfal_set_timeout_connect (int value)

      gfal_set_timeout_sendreceive (int value)

      gfal_set_timeout_bdii (int value)

      gfal_set_timeout_srm (int value)

    """
    self.log.debug( "SRM2Storage.__gfal_exec(%s): Starting" % method )
    fcn = None
    if hasattr( self.gfal, method ) and callable( getattr( self.gfal, method ) ):
      fcn = getattr( self.gfal, method )
    if not fcn:
      return S_ERROR( DErrno.ENOMETH, "%s is not a member function of gfal" % method )
#       return S_ERROR( "Unable to invoke %s for gfal, it isn't a member function" % method )

    # # retry
    retry = self.gfalRetry if self.gfalRetry else 1
    # # initial timeout
    timeout = timeout_sendreceive if timeout_sendreceive else self.gfalTimeout
    # # errCode, errMessage, errNo
    errCode, errMessage, errNo = 0, "", 0
    for _i in range( retry ):
      self.gfal.gfal_set_timeout_sendreceive( timeout )
      errCode, gfalObject, errMessage = fcn( gfalObject )
      if not errCode:
        break
      errNo = self.gfal.gfal_get_errno()
      if errCode == -1 and errNo == errno.ECOMM:
        timeout *= 2
        self.log.debug( "SRM2Storage.__gfal_exec(%s): got ECOMM, extending timeout to %s s" % ( method, timeout ) )

    if errCode:
      errStr = "SRM2Storage.__gfal_exec(%s): Execution failed." % method
      if not errMessage:
        errMessage = os.strerror( errNo ) if errNo else "UNKNOWN ERROR"
      self.log.error( errStr, errMessage )
      return S_ERROR( errCode, errMessage )
    self.log.debug( "SRM2Storage.__gfal_exec(%s): Successfully invoked." % method )
    return S_OK( gfalObject )

  def __get_results( self, gfalObject ):
    """ retrive gfal results

    :param self: self reference
    :param gfalObject: gfal object
    """
    self.log.debug( "SRM2Storage.__get_results: Performing gfal_get_results" )
    numberOfResults, gfalObject, listOfResults = self.gfal.gfal_get_results( gfalObject )
    if numberOfResults <= 0:
      errObj = S_ERROR( DErrno.EGFAL, "SRM2Storage.__get_results: Did not obtain results with gfal_get_results." )
      self.log.error( errObj )
      return errObj
    else:
      self.log.debug( "SRM2Storage.__get_results: Retrieved %s results from gfal_get_results." % numberOfResults )
      for result in listOfResults:
        if result['status'] != 0:
          if result['explanation']:
            errMessage = result['explanation']
          elif result['status'] > 0:
            errMessage = os.strerror( result['status'] )
          result['ErrorMessage'] = errMessage
      return S_OK( listOfResults )

  def __gfal_get_ids( self, gfalObject ):
    """ get srmRequestToken

    :param self: self reference
    :param gfalObject: gfalObject
    """
    self.log.debug( "SRM2Storage.__gfal_get_ids: Performing gfal_get_ids." )
    numberOfResults, gfalObject, _srm1RequestID, _srm1FileIDs, srmRequestToken = self.gfal.gfal_get_ids( gfalObject )
    if numberOfResults <= 0:
      errObj = S_ERROR( DErrno.EGFAL, "__gfal_get_ids could not obtain request ID" )
      self.log.error( errObj )
      return errObj
    else:
      self.log.debug( "SRM2Storage.__get_gfal_ids: Retrieved SRM request ID %s." % srmRequestToken )
      return S_OK( srmRequestToken )

  def __destroy_gfal_object( self, gfalObject ):
    """ del gfal object by calling gfal.gfal_internal_free

    :param self: self reference
    :param gfalObject: gfalObject
    """
    self.log.debug( "SRM2Storage.__destroy_gfal_object: Performing gfal_internal_free." )
    self.gfal.gfal_internal_free( gfalObject )
    return S_OK()
<|MERGE_RESOLUTION|>--- conflicted
+++ resolved
@@ -845,13 +845,8 @@
           for err in errCode:
             msg.append( '%s of type %s' % ( err, type( err ) ) )
           self.log.error( "__lcg_cp_wrapper: Returned errCode was List:\n" , "\n".join( msg ) )
-<<<<<<< HEAD
         return S_ERROR( DErrno.EGFAL, "__lcg_cp_wrapper: Returned errCode was not an integer %s" % msg )
-      if type( errStr ) not in StringTypes:
-=======
-        return DError( DErrno.EGFAL, "__lcg_cp_wrapper: Returned errCode was not an integer %s" % msg )
       if not isinstance( errStr, basestring ):
->>>>>>> 09dbe6fc
         self.log.error( "__lcg_cp_wrapper: Returned errStr was not a string",
                        "%s %s" % ( errCode, type( errStr ) ) )
         return S_ERROR( DErrno.EGFAL, "__lcg_cp_wrapper: Returned errStr was not a string" )
