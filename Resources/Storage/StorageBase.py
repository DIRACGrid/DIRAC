--- conflicted
+++ resolved
@@ -58,10 +58,7 @@
     self.pluginName = ''
     self.protocolParameters = {}
 
-<<<<<<< HEAD
     self.__updateParameters(parameterDict)
-=======
-    self.__updateParameters( parameterDict )
 
     # Keep the list of all parameters passed for constructions
     # Taken from the CS
@@ -69,9 +66,6 @@
     # with protocolParameters. There is no reason for it to
     # be so strict about the possible content.  
     self._allProtocolParameters = parameterDict
-
-
->>>>>>> 07c94951
 
     if hasattr(self, '_INPUT_PROTOCOLS'):
       self.protocolParameters['InputProtocols'] = getattr(self, '_INPUT_PROTOCOLS')
