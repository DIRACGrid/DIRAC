--- conflicted
+++ resolved
@@ -173,43 +173,7 @@
     else:
       errStr = 'GFAL2_SRM2Storage.__getSingleTransportURL: Extended attribute tURL is not set.'
       self.log.debug( errStr, res['Message'] )
-<<<<<<< HEAD
       return res
-
-
-
-  def __getProtocols( self ):
-    """ returns list of protocols to use at a given site
-
-    :warn: priority is given to a protocols list defined in the CS
-
-    :param self: self reference
-    """
-    sections = gConfig.getSections( '/Resources/StorageElements/%s/' % ( self.name ) )
-    self.log.debug( "GFAL2_SRM2Storage.__getProtocols: Trying to get protocols for storage %s." % self.name )
-    if not sections['OK']:
-      return sections
-
-    protocolsList = []
-    for section in sections['Value']:
-      path = '/Resources/StorageElements/%s/%s/PluginName' % ( self.name, section )
-      if gConfig.getValue( path, '' ) == self.pluginName:
-        protPath = '/Resources/StorageElements/%s/%s/ProtocolsList' % ( self.name, section )
-        siteProtocols = gConfig.getValue( protPath, [] )
-        if siteProtocols:
-          self.log.debug( 'GFAL2_SRM2Storage.__getProtocols: Found SE protocols list to override defaults:', ', '.join( siteProtocols, ) )
-          protocolsList = siteProtocols
-
-    if not protocolsList:
-      self.log.debug( "GFAL2_SRM2Storage.__getProtocols: No protocols provided, using the default protocols." )
-      protocolsList = gConfig.getValue( '/Resources/StorageElements/DefaultProtocols', [] )
-      self.log.debug( 'GFAL2_SRM2Storage.__getProtocols: protocolList = %s' % protocolsList )
-
-    # if there is even no default protocol
-    if not protocolsList:
-      return S_ERROR( "GFAL2_SRM2Storage.__getProtocols: No local protocols defined and no defaults found." )
-
-    return S_OK( protocolsList )
 
   def getOccupancy(self):
     """ Gets the GFAL2_SRM2Storage occupancy info.
@@ -243,7 +207,4 @@
     sTokenDict['Guaranteed'] = float(output.get('guaranteedsize', '0')) / 1e12
     sTokenDict['Free'] = float(output.get('unusedsize', '0')) / 1e12
 
-    return S_OK(sTokenDict)
-=======
-      return res
->>>>>>> 07c94951
+    return S_OK(sTokenDict)