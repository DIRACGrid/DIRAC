""" SingularityCE is a type of "inner" CEs
    (meaning it's used by a jobAgent inside a pilot).
    A computing element class using singularity containers,
    where Singularity is supposed to be found on the WN.

    The goal of this CE is to start the job in the container set by
    the "ContainerRoot" config option.

    DIRAC can be re-installed within the container, extra flags can
    be given to the dirac-install command with the "ContainerExtraOpts"
    option.

    See the Configuration/Resources/Computing documention for details on
    where to set the option parameters.
"""
from __future__ import absolute_import
from __future__ import division
from __future__ import print_function

import os
import io
import shutil
import tempfile
import json
import six

import DIRAC
from DIRAC import S_OK, S_ERROR, gConfig, gLogger
from DIRAC.Core.Utilities.Subprocess import systemCall
from DIRAC.ConfigurationSystem.Client.Helpers import CSGlobals
from DIRAC.ConfigurationSystem.Client.Helpers import Operations
from DIRAC.Core.Utilities.ThreadScheduler import gThreadScheduler
from DIRAC.Resources.Computing.ComputingElement import ComputingElement
from DIRAC.WorkloadManagementSystem.Utilities.Utils import createRelocatedJobWrapper

__RCSID__ = "$Id$"


DIRAC_INSTALL = os.path.join(DIRAC.rootPath, 'DIRAC', 'Core', 'scripts', 'dirac-install.py')
# Default container to use if it isn't specified in the CE options
CONTAINER_DEFROOT = "/cvmfs/cernvm-prod.cern.ch/cvm3"
CONTAINER_WORKDIR = "DIRAC_containers"
CONTAINER_INNERDIR = "/tmp"


# What is executed inside the container (2 options given)

CONTAINER_WRAPPER_INSTALL = """#!/bin/bash

echo "Starting inner container wrapper scripts at `date`."
set -x
cd /tmp
# Install DIRAC
./dirac-install.py %(install_args)s
source bashrc
dirac-configure -F %(config_args)s -I
# Run next wrapper (to start actual job)
bash %(next_wrapper)s
# Write the payload errorcode to a file for the outer scripts
echo $? > retcode
chmod 644 retcode
echo "Finishing inner container wrapper scripts at `date`."

"""
# Path to a directory on CVMFS to use as a fallback if no
# other version found: Only used if node has user namespaces
FALLBACK_SINGULARITY = "/cvmfs/oasis.opensciencegrid.org/mis/singularity/current/bin"

CONTAINER_WRAPPER_NO_INSTALL = """#!/bin/bash

echo "Starting inner container wrapper scripts at `date`."
set -x
cd /tmp
# In any case we need to find a bashrc, and a pilot.cfg, both created by the pilot
source bashrc
# Run next wrapper (to start actual job)
bash %(next_wrapper)s
# Write the payload errorcode to a file for the outer scripts
echo $? > retcode
chmod 644 retcode
echo "Finishing inner container wrapper scripts at `date`."

"""


class SingularityComputingElement(ComputingElement):
  """ A Computing Element for running a job within a Singularity container.
  """

  def __init__(self, ceUniqueID):
    """ Standard constructor.
    """
    super(SingularityComputingElement, self).__init__(ceUniqueID)
    self.__submittedJobs = 0
    self.__runningJobs = 0
    self.__root = CONTAINER_DEFROOT
    if 'ContainerRoot' in self.ceParameters:
      self.__root = self.ceParameters['ContainerRoot']
    self.__workdir = CONTAINER_WORKDIR
    self.__innerdir = CONTAINER_INNERDIR
    self.__singularityBin = 'singularity'
    self.__installDIRACInContainer = self.ceParameters.get('InstallDIRACInContainer', True)
    if isinstance(self.__installDIRACInContainer, six.string_types) and \
       self.__installDIRACInContainer.lower() in ('false', 'no'):
      self.__installDIRACInContainer = False

    self.processors = int(self.ceParameters.get('NumberOfProcessors', 1))

  def __hasUserNS(self):
    """ Detect if this node has user namespaces enabled.
        Returns True if they are enabled, False otherwise.
    """
    try:
      with open("/proc/sys/user/max_user_namespaces", "r") as proc_fd:
        maxns = int(proc_fd.readline().strip())
        # Any "reasonable number" of namespaces is sufficient
        return (maxns > 100)
    except Exception:
      # Any failure, missing file, doesn't contain a number, etc. and we
      # assume they are disabled.
      return False
  def __hasSingularity(self):
    """ Search the current PATH for an exectuable named singularity.
        Returns True if it is found, False otherwise.
    """
    if self.ceParameters.get('ContainerBin'):
      binPath = self.ceParameters['ContainerBin']
      if os.path.isfile(binPath) and os.access(binPath, os.X_OK):
        self.__singularityBin = binPath
        self.log.debug('Use singularity from "%s"' % self.__singularityBin)
        return True
    if "PATH" not in os.environ:
      return False  # Hmm, PATH not set? How unusual...
    searchPaths = os.environ["PATH"].split(os.pathsep)
    # We can use CVMFS as a last resort if userNS is enabled
    if self.__hasUserNS():
      searchPaths.append(FALLBACK_SINGULARITY)
    for searchPath in searchPaths:
      binPath = os.path.join(searchPath, 'singularity')
      if os.path.isfile(binPath):
        # File found, check it's exectuable to be certain:
        if os.access(binPath, os.X_OK):
          self.log.debug('Found singularity at "%s"' % binPath)
          self.__singularityBin = binPath
          return True
    # No suitable binaries found
    return False

  def __getInstallFlags(self, infoDict=None):
    """ Get the flags to pass to dirac-install.py inside the container.
        Returns a string containing the command line flags.
    """
    if not infoDict:
      infoDict = {}

    instOpts = []

    setup = infoDict.get('DefaultSetup')
    if not setup:
      setup = list(infoDict.get('Setups'))[0]
    if not setup:
      setup = gConfig.getValue("/DIRAC/Setup", "unknown")
    setup = str(setup)

    installationName = str(infoDict.get('Installation'))
    if not installationName:
      installationName = Operations.Operations(setup=setup).getValue("Pilot/Installation", "")
    if installationName:
      instOpts.append('-V %s' % installationName)

    diracVersions = str(infoDict['Setups'][setup].get('Version')).split(',')
    if not diracVersions:
      diracVersions = str(infoDict['Setups']['Defaults'].get('Version')).split(',')
    if not diracVersions:
      diracVersions = Operations.Operations(setup=setup).getValue("Pilot/Version", [])
    instOpts.append("-r '%s'" % diracVersions[0].strip())

    pilotExtensionsList = str(infoDict['Setups'][setup].get('CommandExtensions')).split(',')
    if not pilotExtensionsList:
      pilotExtensionsList = str(infoDict['Setups']['Defaults'].get('CommandExtensions')).split(',')
    if not pilotExtensionsList:
      pilotExtensionsList = Operations.Operations(setup=setup).getValue("Pilot/Extensions", [])
    extensionsList = []
    if pilotExtensionsList:
      if pilotExtensionsList[0] != 'None':
        extensionsList = pilotExtensionsList
    else:
      extensionsList = CSGlobals.getCSExtensions()
    if extensionsList:
      instOpts.append("-e '%s'" % ','.join([ext for ext in extensionsList if 'Web' not in ext]))
    if 'ContainerExtraOpts' in self.ceParameters:
      instOpts.append(self.ceParameters['ContainerExtraOpts'])
    return ' '.join(instOpts)

  @staticmethod
  def __getConfigFlags(infoDict=None):
    """ Get the flags for dirac-configure inside the container.
        Returns a string containing the command line flags.
    """
    if not infoDict:
      infoDict = {}

    cfgOpts = []

    setup = infoDict.get('DefaultSetup')
    if not setup:
      setup = gConfig.getValue("/DIRAC/Setup", "unknown")
    cfgOpts.append("-S '%s'" % setup)

    csServers = infoDict.get('ConfigurationServers')
    if not csServers:
      csServers = gConfig.getValue("/DIRAC/Configuration/Servers", [])
    cfgOpts.append("-C '%s'" % ','.join([str(ce) for ce in csServers]))
    cfgOpts.append("-n '%s'" % DIRAC.siteName())
    return ' '.join(cfgOpts)

  def __createWorkArea(self, jobDesc=None, log=None, logLevel='INFO', proxy=None):
    """ Creates a directory for the container and populates it with the
        template directories, scripts & proxy.
    """
    if not jobDesc:
      jobDesc = {}
    if not log:
      log = gLogger

    # Create the directory for our container area
    try:
      os.mkdir(self.__workdir)
    except OSError:
      if not os.path.isdir(self.__workdir):
        result = S_ERROR("Failed to create container base directory '%s'" % self.__workdir)
        result['ReschedulePayload'] = True
        return result
      # Otherwise, directory probably just already exists...
    baseDir = None
    try:
      baseDir = tempfile.mkdtemp(prefix="job%s_" % jobDesc.get('jobID', 0), dir=self.__workdir)
    except OSError:
      result = S_ERROR("Failed to create container work directory in '%s'" % self.__workdir)
      result['ReschedulePayload'] = True
      return result

    self.log.debug('Use singularity workarea: %s' % baseDir)
    for subdir in ["home", "tmp", "var_tmp"]:
      os.mkdir(os.path.join(baseDir, subdir))
    tmpDir = os.path.join(baseDir, "tmp")

    # Now we have a directory, we can stage in the proxy and scripts
    # Proxy
    if proxy:
      proxyLoc = os.path.join(tmpDir, "proxy")
      rawfd = os.open(proxyLoc, os.O_WRONLY | os.O_CREAT, 0o600)
      fd = os.fdopen(rawfd, "w")
      fd.write(proxy)
      fd.close()
    else:
      self.log.warn("No user proxy")

    # Relocated Job Wrapper (Standard-ish DIRAC wrapper, moved inside the container)
    result = createRelocatedJobWrapper(wrapperPath=tmpDir,
                                       rootLocation=self.__innerdir,
                                       jobID=jobDesc.get('jobID', 0),
                                       jobParams=jobDesc.get('jobParams', {}),
                                       resourceParams=jobDesc.get('resourceParams', {}),
                                       optimizerParams=jobDesc.get('optimizerParams', {}),
                                       log=log,
                                       logLevel=logLevel)
    if not result['OK']:
      result['ReschedulePayload'] = True
      return result
    wrapperPath = result['Value']

    if self.__installDIRACInContainer:
      # dirac-install.py
      install_loc = os.path.join(tmpDir, "dirac-install.py")
      shutil.copyfile(DIRAC_INSTALL, install_loc)
      os.chmod(install_loc, 0o755)

      infoDict = None
      if os.path.isfile('pilot.json'):  # if this is a pilot 3 this file should be found
        with io.open('pilot.json') as pj:
          infoDict = json.load(pj)

      # Extra Wrapper (Container DIRAC installer)
      wrapSubs = {'next_wrapper': wrapperPath,
                  'install_args': self.__getInstallFlags(infoDict),
                  'config_args': self.__getConfigFlags(infoDict),
                  }
      CONTAINER_WRAPPER = CONTAINER_WRAPPER_INSTALL

    else:  # In case we don't (re)install DIRAC
      shutil.copyfile('bashrc', os.path.join(tmpDir, 'bashrc'))
      shutil.copyfile('pilot.cfg', os.path.join(tmpDir, 'pilot.cfg'))
      wrapSubs = {'next_wrapper': wrapperPath}
      CONTAINER_WRAPPER = CONTAINER_WRAPPER_NO_INSTALL

    wrapLoc = os.path.join(tmpDir, "dirac_container.sh")
    rawfd = os.open(wrapLoc, os.O_WRONLY | os.O_CREAT, 0o700)
    fd = os.fdopen(rawfd, "w")
    fd.write(CONTAINER_WRAPPER % wrapSubs)
    fd.close()

    ret = S_OK()
    ret['baseDir'] = baseDir
    ret['tmpDir'] = tmpDir
    if proxy:
      ret['proxyLocation'] = proxyLoc
    return ret

  def __deleteWorkArea(self, baseDir):
    """ Deletes the container work area (baseDir path) unless 'KeepWorkArea'
        option is set. Returns None.
    """
    if self.ceParameters.get('KeepWorkArea', False):
      return
    # We can't really do anything about errors: The tree should be fully owned
    # by the pilot user, so we don't expect any permissions problems.
    shutil.rmtree(baseDir, ignore_errors=True)

  def __getEnv(self):
    """ Gets the environment for use within the container.
        We blank almost everything to prevent contamination from the host system.
    """
    payloadEnv = {}
    if 'TERM' in os.environ:
      payloadEnv['TERM'] = os.environ['TERM']
    payloadEnv['TMP'] = '/tmp'
    payloadEnv['TMPDIR'] = '/tmp'
    payloadEnv['X509_USER_PROXY'] = os.path.join(self.__innerdir, "proxy")
    return payloadEnv

  @staticmethod
  def __checkResult(tmpDir):
    """ Gets the result of the payload command and returns it. """
    # The wrapper writes the inner job return code to "retcode"
    # in the working directory.
    try:
      fd = open(os.path.join(tmpDir, "retcode"), "r")
      retCode = int(fd.read())
      fd.close()
    except (IOError, ValueError):
      # Something failed while trying to get the return code
      result = S_ERROR("Failed to get return code from inner wrapper")
      result['ReschedulePayload'] = True
      return result

    result = S_OK()
    if retCode:
      # This is the one case where we don't reschedule:
      # An actual failure of the inner payload for some reason
      result = S_ERROR("Command failed with exit code %d" % retCode)
    return result

  def submitJob(self, executableFile, proxy=None, **kwargs):
    """ Start a container for a job.
        executableFile is ignored. A new wrapper suitable for running in a
        container is created from jobDesc.
    """
    rootImage = self.__root

    # Check that singularity is available
    if not self.__hasSingularity():
      self.log.error('Singularity is not installed on PATH.')
      result = S_ERROR("Failed to find singularity ")
      result['ReschedulePayload'] = True
      return result

    self.log.info('Creating singularity container')

    # Start by making the directory for the container
    ret = self.__createWorkArea(kwargs.get('jobDesc'),
                                kwargs.get('log'),
                                kwargs.get('logLevel', 'INFO'),
                                proxy)
    if not ret['OK']:
      return ret
    baseDir = ret['baseDir']
    tmpDir = ret['tmpDir']

    if proxy:
      payloadProxyLoc = ret['proxyLocation']

      # Now we have to set-up payload proxy renewal for the container
      # This is fairly easy as it remains visible on the host filesystem
      result = gThreadScheduler.addPeriodicTask(self.proxyCheckPeriod, self._monitorProxy,
                                                taskArgs=(payloadProxyLoc),
                                                executions=0, elapsedTime=0)
      if result['OK']:
        renewTask = result['Value']
      else:
        self.log.warn('Failed to start proxy renewal task')
        renewTask = None

    # Very simple accounting
    self.__submittedJobs += 1
    self.__runningJobs += 1

    # Now prepare start singularity
    # Mount /cvmfs in if it exists on the host
    withCVMFS = os.path.isdir("/cvmfs")
    innerCmd = os.path.join(self.__innerdir, "dirac_container.sh")
    cmd = [self.__singularityBin, "exec"]
<<<<<<< HEAD
    cmd.extend(["-c", "-i", "-p"])
    cmd.extend(["-W", baseDir])
    if self.__hasUserNS():
      cmd.append("--userns")
=======
    cmd.extend(["--contain"])  # use minimal /dev and empty other directories (e.g. /tmp and $HOME)
    cmd.extend(["--ipc", "--pid"])  # run container in new IPC and PID namespaces
    cmd.extend(["--workdir", baseDir])  # working directory to be used for /tmp, /var/tmp and $HOME
>>>>>>> 0b403795
    if withCVMFS:
      cmd.extend(["--bind", "/cvmfs"])
    if 'ContainerBind' in self.ceParameters:
      bindPaths = self.ceParameters['ContainerBind'].split(',')
      for bindPath in bindPaths:
        if len(bindPath.split(':::')) == 1:
          cmd.extend(["--bind", bindPath.strip()])
        elif len(bindPath.split(':::')) in [2, 3]:
          cmd.extend(["--bind", ":".join([bp.strip() for bp in bindPath.split(':::')])])
    if 'ContainerOptions' in self.ceParameters:
      containerOpts = self.ceParameters['ContainerOptions'].split(',')
      for opt in containerOpts:
        cmd.extend([opt.strip()])
    if os.path.isdir(rootImage) or os.path.isfile(rootImage):
      cmd.extend([rootImage, innerCmd])
    else:
      # if we are here is because there's no image, or it is not accessible (e.g. not on CVMFS)
      self.log.error('Singularity image to exec not found')
      result = S_ERROR("Failed to find singularity image to exec")
      result['ReschedulePayload'] = True
      return result

    self.log.debug('Execute singularity command: %s' % cmd)
    self.log.debug('Execute singularity env: %s' % self.__getEnv())
    result = systemCall(0, cmd, callbackFunction=self.sendOutput, env=self.__getEnv())

    self.__runningJobs -= 1

    if not result["OK"]:
      self.log.error('Fail to run Singularity', result['Message'])
      if proxy and renewTask:
        gThreadScheduler.removeTask(renewTask)
      self.__deleteWorkArea(baseDir)
      result = S_ERROR("Error running singularity command")
      result['ReschedulePayload'] = True
      return result

    result = self.__checkResult(tmpDir)
    if proxy and renewTask:
      gThreadScheduler.removeTask(renewTask)
    self.__deleteWorkArea(baseDir)
    return result

  def getCEStatus(self):
    """ Method to return information on running and pending jobs.
    """
    result = S_OK()
    result['SubmittedJobs'] = self.__submittedJobs
    result['RunningJobs'] = self.__runningJobs
    result['WaitingJobs'] = 0
    # processors
    result['AvailableProcessors'] = self.processors
    return result<|MERGE_RESOLUTION|>--- conflicted
+++ resolved
@@ -400,16 +400,11 @@
     withCVMFS = os.path.isdir("/cvmfs")
     innerCmd = os.path.join(self.__innerdir, "dirac_container.sh")
     cmd = [self.__singularityBin, "exec"]
-<<<<<<< HEAD
-    cmd.extend(["-c", "-i", "-p"])
-    cmd.extend(["-W", baseDir])
-    if self.__hasUserNS():
-      cmd.append("--userns")
-=======
     cmd.extend(["--contain"])  # use minimal /dev and empty other directories (e.g. /tmp and $HOME)
     cmd.extend(["--ipc", "--pid"])  # run container in new IPC and PID namespaces
     cmd.extend(["--workdir", baseDir])  # working directory to be used for /tmp, /var/tmp and $HOME
->>>>>>> 0b403795
+    if self.__hasUserNS():
+      cmd.append("--userns")
     if withCVMFS:
       cmd.extend(["--bind", "/cvmfs"])
     if 'ContainerBind' in self.ceParameters:
