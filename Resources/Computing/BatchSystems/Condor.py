#########################################################################################
# Condor.py
# 10.11.2014
# Author: A.T.
#########################################################################################

""" Condor.py is a DIRAC independent class representing Condor batch system.
    Condor objects are used as backend batch system representation for
    LocalComputingElement and SSHComputingElement classes
"""

__RCSID__ = "$Id$"

import re
import tempfile
import commands
import os

def parseCondorStatus( lines, jobID ):
  """parse the condor_q or condor_history output for the job status

  :param lines: list of lines from the output of the condor commands, each line is a pair of jobID and statusID
  :type lines: python:list
  :param str jobID: jobID of condor job, e.g.: 123.53
  :returns: Status as known by DIRAC
  """
  jobID = str(jobID)
  for line in lines:
    l = line.strip().split()
    try:
      status = int( l[1] )
    except (ValueError, IndexError):
      continue
    if l[0] == jobID:
      return { 1: 'Waiting',
               2: 'Running',
               3: 'Aborted',
               4: 'Done',
               5: 'HELD'
             }.get( status, 'Unknown' )
  return 'Unknown'

def treatCondorHistory( condorHistCall, qList ):
  """concatenate clusterID and processID to get the same output as condor_q
  until we can expect condor version 8.5.3 everywhere

  :param str condorHistCall: condor_history command to run
  :param qList: list of jobID and status from condor_q output, will be modified in this function
  :type qList: python:list
  :returns: None
  """
  status_history,stdout_history_temp = commands.getstatusoutput( condorHistCall )

  ## Join the ClusterId and the ProcId and add to existing list of statuses
  if status_history==0:
    for line in stdout_history_temp.split('\n'):
      values = line.strip().split()
      if len(values) == 3:
        qList.append( "%s.%s %s" % tuple(values) )


class Condor( object ):

  def submitJob( self, **kwargs ):
    """ Submit nJobs to the Condor batch system
    """

    resultDict = {}

    MANDATORY_PARAMETERS = [ 'Executable', 'OutputDir', 'SubmitOptions' ]

    for argument in MANDATORY_PARAMETERS:
      if not argument in kwargs:
        resultDict['Status'] = -1
        resultDict['Message'] = 'No %s' % argument
        return resultDict

    nJobs = kwargs.get( 'NJobs' )
    if not nJobs:
      nJobs = 1
    outputDir = kwargs['OutputDir']
    executable = kwargs['Executable']
    submitOptions = kwargs['SubmitOptions']

    jdlFile = tempfile.NamedTemporaryFile( dir=outputDir, suffix=".jdl" )
    jdlFile.write("""
    Executable = %s
    Universe = vanilla
    Requirements   = OpSys == "LINUX"
    Initialdir = %s
    Output = $(Cluster).$(Process).out
    Error = $(Cluster).$(Process).err
    Log = test.log
    Environment = CONDOR_JOBID=$(Cluster).$(Process)
<<<<<<< HEAD
    Getenv = True

=======
    Getenv = False
    
>>>>>>> fe3c350b
    Queue %s

    """ % ( executable, outputDir, nJobs )
    )

    jdlFile.flush()

    status,output = commands.getstatusoutput( 'condor_submit %s %s' % ( submitOptions, jdlFile.name ) )

    jdlFile.close()

    if status != 0:
      resultDict['Status'] = status
      resultDict['Message'] = output
      return resultDict

    submittedJobs = 0
    cluster = ''
    if status == 0:
      lines = output.split( '\n' )
      for line in lines:
        if 'cluster' in line:
          result = re.match( r'(\d+) job.*cluster (\d+)\.', line )
          if result:
            submittedJobs, cluster = result.groups()
            try:
              submittedJobs = int( submittedJobs )
            except:
              submittedJobs = 0

    if submittedJobs > 0 and cluster:
      resultDict['Status'] = 0
      resultDict['Jobs'] = []
      for i in range( submittedJobs ):
        resultDict['Jobs'].append( '.'.join( [cluster,str(i)] ) )
    else:
      resultDict['Status'] = status
      resultDict['Message'] = output
    return resultDict

  def killJob( self, **kwargs ):
    """ Kill jobs in the given list
    """

    resultDict = {}

    MANDATORY_PARAMETERS = [ 'JobIDList' ]
    for argument in MANDATORY_PARAMETERS:
      if not argument in kwargs:
        resultDict['Status'] = -1
        resultDict['Message'] = 'No %s' % argument
        return resultDict

    jobIDList = kwargs['JobIDList']
    if not jobIDList:
      resultDict['Status'] = -1
      resultDict['Message'] = 'Empty job list'
      return resultDict

    successful = []
    failed = []
    for job in jobIDList:
      status, output = commands.getstatusoutput( 'condor_rm %s' % job )
      if status != 0:
        failed.append( job )
      else:
        successful.append( job )

    resultDict['Status'] = 0
    if failed:
      resultDict['Status'] = 1
      resultDict['Message'] = output
    resultDict['Successful'] = successful
    resultDict['Failed'] = failed
    return resultDict

  def getJobStatus( self, **kwargs ):
    """ Get status of the jobs in the given list
    """

    resultDict = {}

    MANDATORY_PARAMETERS = [ 'JobIDList' ]
    for argument in MANDATORY_PARAMETERS:
      if not argument in kwargs:
        resultDict['Status'] = -1
        resultDict['Message'] = 'No %s' % argument
        return resultDict

    jobIDList = kwargs['JobIDList']
    if not jobIDList:
      resultDict['Status'] = -1
      resultDict['Message'] = 'Empty job list'
      return resultDict

    user = kwargs.get( 'User' )
    if not user:
      user = os.environ.get( 'USER' )
    if not user:
      resultDict['Status'] = -1
      resultDict['Message'] = 'No user name'
      return resultDict

    status,stdout_q = commands.getstatusoutput( 'condor_q -submitter %s -af:j JobStatus  ' % user )

    if status != 0:
      resultDict['Status'] = status
      resultDict['Message'] = stdout_q
      return resultDict

    qList = stdout_q.strip().split('\n')

    ##FIXME: condor_history does only support j for autoformat from 8.5.3,
    ## format adds whitespace for each field This will return a list of 1245 75 3
    ## needs to cocatenate the first two with a dot
    condorHistCall = 'condor_history -af ClusterId ProcId JobStatus -submitter %s' % user
    treatCondorHistory( condorHistCall, qList )

    statusDict = {}
    if len( qList ):
      for job in jobIDList:
        job = str(job)
        statusDict[job] = parseCondorStatus( qList, job )
        if statusDict[job] == 'HELD':
          statusDict[job] = 'Unknown'

    # Final output
    status = 0
    resultDict['Status'] = 0
    resultDict['Jobs'] = statusDict
    return resultDict

  def getCEStatus( self, **kwargs ):
    """  Get the overall status of the CE
    """
    resultDict = {}

    user = kwargs.get( 'User' )
    if not user:
      user = os.environ.get( 'USER' )
    if not user:
      resultDict['Status'] = -1
      resultDict['Message'] = 'No user name'
      return resultDict

    waitingJobs = 0
    runningJobs = 0

    status, output = commands.getstatusoutput( 'condor_q -submitter %s' % user )
    if status != 0:
      if "no record" in output:
        resultDict['Status'] = 0
        resultDict["Waiting"] = waitingJobs
        resultDict["Running"] = runningJobs
        return resultDict
      resultDict['Status'] = status
      resultDict['Message'] = output
      return resultDict

    if "no record" in output:
      resultDict['Status'] = 0
      resultDict["Waiting"] = waitingJobs
      resultDict["Running"] = runningJobs
      return resultDict

    if len( output ):
      lines = output.split( '\n' )
      for line in lines:
        if not line.strip():
          continue
        if " I " in line:
          waitingJobs += 1
        elif " R " in line:
          runningJobs += 1

    # Final output
    resultDict['Status'] = 0
    resultDict["Waiting"] = waitingJobs
    resultDict["Running"] = runningJobs
    return resultDict<|MERGE_RESOLUTION|>--- conflicted
+++ resolved
@@ -92,13 +92,8 @@
     Error = $(Cluster).$(Process).err
     Log = test.log
     Environment = CONDOR_JOBID=$(Cluster).$(Process)
-<<<<<<< HEAD
-    Getenv = True
-
-=======
     Getenv = False
     
->>>>>>> fe3c350b
     Queue %s
 
     """ % ( executable, outputDir, nJobs )
