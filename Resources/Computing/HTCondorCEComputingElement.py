--- conflicted
+++ resolved
@@ -298,13 +298,9 @@
   def killJob(self, jobIDList):
     """ Kill the specified jobs
     """
-<<<<<<< HEAD
-    if isinstance(jobIDList, six.string_types):
-=======
     if not jobIDList:
       return S_OK()
-    if isinstance(jobIDList, basestring):
->>>>>>> 2219f768
+    if isinstance(jobIDList, six.string_types):
       jobIDList = [jobIDList]
 
     self.log.verbose("KillJob jobIDList: %s" % jobIDList)
