--- conflicted
+++ resolved
@@ -330,13 +330,8 @@
       result = executeGridCommand( self.proxy, cmd, self.gridEnv )
       self.log.verbose( result )
       if not result['OK']:
-<<<<<<< HEAD
-	self.log.error( "Failed to get job output from htcondor", result['Message'] )
-	return result
-=======
         self.log.error( "Failed to get job output from htcondor", result['Message'] )
         return result
->>>>>>> 81dd56bc
 
     output = ''
     error = ''
