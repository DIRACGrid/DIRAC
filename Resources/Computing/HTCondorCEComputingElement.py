--- conflicted
+++ resolved
@@ -162,17 +162,13 @@
     self.remoteScheddOptions = ""
 
   #############################################################################
-<<<<<<< HEAD
-  def __writeSub(self, executable, nJobs, location):
+  def __writeSub(self, executable, nJobs, location, processors):
     """ Create the Sub File for submission.
 
     :param str executable: name of the script to execute
     :param int nJobs: number of desired jobs
     :param str location: directory that should contain the result of the jobs
-=======
-  def __writeSub(self, executable, nJobs, processors):
-    """ Create the Sub File for submission
->>>>>>> 9f3c0ace
+    :param int processors: number of CPU cores to allocate
     """
 
     self.log.debug("Working directory: %s " % self.workingDirectory)
@@ -252,22 +248,17 @@
     if not os.access(executableFile, 5):
       os.chmod(executableFile, 0o755)
 
-<<<<<<< HEAD
     # The submitted pilots are going to have a common part of the stamp to construct a path to retrieve results
     # Then they also have an individual part to make them unique
-=======
-    subName = self.__writeSub(executableFile, numberOfJobs, processors)
-
->>>>>>> 9f3c0ace
     jobStamps = []
     commonJobStampPart = makeGuid()[:3]
     for _i in range(numberOfJobs):
       jobStamp = commonJobStampPart + makeGuid()[:5]
       jobStamps.append(jobStamp)
 
-    # We randomize the location of the pilotoutput and log, because there are just too many of them
+    # We randomize the location of the pilot output and log, because there are just too many of them
     location = logDir(self.ceName, commonJobStampPart)
-    subName = self.__writeSub(executableFile, numberOfJobs, location)
+    subName = self.__writeSub(executableFile, numberOfJobs, location, processors)
 
     cmd = ['condor_submit', '-terse', subName]
     # the options for submit to remote are different than the other remoteScheddOptions
