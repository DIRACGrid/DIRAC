""" A computing element class that uses sudo
"""

import os
import pwd
import stat
import errno

from DIRAC import S_OK, S_ERROR
from DIRAC.Core.Utilities import DErrno
from DIRAC.Core.Utilities.Subprocess import shellCall
from DIRAC.Core.Utilities.ThreadScheduler import gThreadScheduler

from DIRAC.Resources.Computing.ComputingElement import ComputingElement

__RCSID__ = "$Id$"


class SudoComputingElement(ComputingElement):

  #############################################################################
  def __init__(self, ceUniqueID):
    """ Standard constructor.
    """
    super(SudoComputingElement, self).__init__(ceUniqueID)

    self.ceType = 'Sudo'
    self.submittedJobs = 0
    self.runningJobs = 0

    self.processors = int(self.ceParameters.get('NumberOfProcessors', 1))
    self.ceParameters['MaxTotalJobs'] = 1

  #############################################################################
  def submitJob(self, executableFile, proxy=None, **kwargs):
    """ Method to submit job, overridden from super-class.

    :param str executableFile: file to execute via systemCall.
                               Normally the JobWrapperTemplate when invoked by the JobAgent.
    :param str proxy: the proxy used for running the job (the payload). It will be dumped to a file.
    """
    payloadProxy = ''
    if proxy:
      self.log.verbose('Setting up proxy for payload')
      result = self.writeProxyToFile(proxy)
      if not result['OK']:
        return result

      payloadProxy = result['Value']  # payload proxy file location

      if 'X509_USER_PROXY' not in os.environ:
        self.log.error('X509_USER_PROXY variable for pilot proxy not found in local environment')
        return S_ERROR(DErrno.EPROXYFIND, "X509_USER_PROXY not found")

      # See if a fixed value has been given
      payloadUsername = self.ceParameters.get('PayloadUser')

      if payloadUsername:
        self.log.info('Payload username %s from PayloadUser in ceParameters' % payloadUsername)
      else:
        # First username in the sequence to use when running payload job
        # If first is pltXXp00 then have pltXXp01, pltXXp02, ...
        try:
          baseUsername = self.ceParameters.get('BaseUsername')
          baseCounter = int(baseUsername[-2:])
          self.log.info("Base username from BaseUsername in ceParameters : %s" % baseUsername)
        except Exception:
<<<<<<< HEAD
=======
          # Last chance to get PayloadUsername
          if 'USER' not in os.environ:
            self.log.error('PayloadUser, BaseUsername and os.environ["USER"] are not properly defined')
            return S_ERROR(errno.EINVAL, 'No correct payload username provided')

>>>>>>> 512443eb
          baseUsername = os.environ['USER'] + '00p00'
          baseCounter = 0
          self.log.info('Base username from $USER + 00p00 : %s' % baseUsername)

        # Next one in the sequence
        payloadUsername = baseUsername[:-2] + ('%02d' % (baseCounter + self.submittedJobs))
        self.log.info('Payload username set to %s using jobs counter' % payloadUsername)

      try:
        payloadUID = pwd.getpwnam(payloadUsername).pw_uid
        payloadGID = pwd.getpwnam(payloadUsername).pw_gid
      except KeyError:
        error = S_ERROR('User "' + str(payloadUsername) + '" does not exist!')
        return error

      self.log.verbose('Starting process for monitoring payload proxy')
      gThreadScheduler.addPeriodicTask(self.proxyCheckPeriod, self.monitorProxy,
                                       taskArgs=(payloadProxy, payloadUsername, payloadUID, payloadGID),
                                       executions=0, elapsedTime=0)

    # Submit job
    self.log.info('Changing permissions of executable (%s) to 0755' % executableFile)
    self.submittedJobs += 1

    try:
      os.chmod(os.path.abspath(executableFile), stat.S_IRWXU |
               stat.S_IRGRP | stat.S_IXGRP | stat.S_IROTH | stat.S_IXOTH)
    except OSError as x:
      self.log.error('Failed to change permissions of executable to 0755 with exception',
                     '\n%s' % (x))

    result = self.sudoExecute(os.path.abspath(executableFile), payloadProxy, payloadUsername, payloadUID, payloadGID)
    self.runningJobs -= 1
    if not result['OK']:
      self.log.error('Failed sudoExecute', result)
      return result

    self.log.debug('Sudo CE result OK')

    return S_OK()

  #############################################################################
  def sudoExecute(self, executableFile, payloadProxy, payloadUsername, payloadUID, payloadGID):
    """Run sudo with checking of the exit status code.
    """
    # We now implement a file giveaway using groups, to avoid any need to sudo to root.
    # Each payload user must have their own group. The pilot user must be a member
    # of all of these groups. This allows the pilot user to set the group of the
    # payloadProxy file to be that of the payload user. The payload user can then
    # read it and make a copy of it (/tmp/x509up_uNNNN) that it owns. Some grid
    # commands check that the proxy is owned by the current user so the copy stage
    # is necessary.

    # 1) Make sure the payload user can read its proxy via its per-user group
    os.chown(payloadProxy, -1, payloadGID)
    os.chmod(payloadProxy, stat.S_IRUSR + stat.S_IWUSR + stat.S_IRGRP)

    # 2) Now create a copy of the proxy owned by the payload user
    result = shellCall(0, '/usr/bin/sudo -u %s sh -c "cp -f %s /tmp/x509up_u%d ; chmod 0400 /tmp/x509up_u%d"' %
                       (payloadUsername, payloadProxy, payloadUID, payloadUID), callbackFunction=self.sendOutput)

    # 3) Make sure the current directory is +rwx by the pilot's group
    #    (needed for InstallDIRAC but not for LHCbInstallDIRAC, for example)
    os.chmod('.', os.stat('.').st_mode | stat.S_IRWXG)

    # Run the executable (the wrapper in fact)
    cmd = "/usr/bin/sudo -u %s " % payloadUsername
    cmd += "PATH=$PATH "
    cmd += "DIRACSYSCONFIG=/scratch/%s/pilot.cfg " % os.environ.get('USER', '')
    cmd += "LD_LIBRARY_PATH=$LD_LIBRARY_PATH "
    cmd += "PYTHONPATH=$PYTHONPATH "
    cmd += "X509_CERT_DIR=$X509_CERT_DIR "
    cmd += "X509_USER_PROXY=/tmp/x509up_u%d sh -c '%s'" % (payloadUID, executableFile)
    self.log.info('CE submission command is: %s' % cmd)
    self.runningJobs += 1
    result = shellCall(0, cmd, callbackFunction=self.sendOutput)
    if not result['OK']:
      result['Value'] = (0, '', '')
      return result

    resultTuple = result['Value']
    status = resultTuple[0]
    stdOutput = resultTuple[1]
    stdError = resultTuple[2]
    self.log.info("Status after the sudo execution is %s" % str(status))
    if status > 128:
      error = S_ERROR(status)
      error['Value'] = (status, stdOutput, stdError)
      return error

    return result

  #############################################################################
  def getCEStatus(self):
    """ Method to return information on running and pending jobs.
    """
    result = S_OK()
    result['SubmittedJobs'] = self.submittedJobs
    result['RunningJobs'] = self.runningJobs
    result['WaitingJobs'] = 0
    # processors
    result['AvailableProcessors'] = self.processors
    return result

  #############################################################################
  def monitorProxy(self, payloadProxy, payloadUsername, payloadUID, payloadGID):
    """ Monitor the payload proxy and renew as necessary.
    """
    retVal = self._monitorProxy(payloadProxy)
    if not retVal['OK']:
      # Failed to renew the proxy, nothing else to be done
      return retVal

    if not retVal['Value']:
      # No need to renew the proxy, nothing else to be done
      return retVal

    self.log.info('Re-executing sudo to make renewed payload proxy available as before')

    # New version of the proxy file, so we have to do the copy again

    # 1) Make sure the payload user can read its proxy via its per-user group
    os.chown(payloadProxy, -1, payloadGID)
    os.chmod(payloadProxy, stat.S_IRUSR + stat.S_IWUSR + stat.S_IRGRP)

    # 2) Now recreate the copy of the proxy owned by the payload user
    cmd = '/usr/bin/sudo -u %s sh -c "cp -f %s /tmp/x509up_u%d ; chmod 0400 /tmp/x509up_u%d"' % (payloadUsername,
                                                                                                 payloadProxy,
                                                                                                 payloadUID,
                                                                                                 payloadUID)
    result = shellCall(0,
                       cmd,
                       callbackFunction=self.sendOutput)
    if not result['OK']:
      self.log.error('Could not recreate the copy of the proxy', "CMD: %s; %s" % (cmd, result['Message']))

    return S_OK('Proxy checked')<|MERGE_RESOLUTION|>--- conflicted
+++ resolved
@@ -65,14 +65,11 @@
           baseCounter = int(baseUsername[-2:])
           self.log.info("Base username from BaseUsername in ceParameters : %s" % baseUsername)
         except Exception:
-<<<<<<< HEAD
-=======
           # Last chance to get PayloadUsername
           if 'USER' not in os.environ:
             self.log.error('PayloadUser, BaseUsername and os.environ["USER"] are not properly defined')
             return S_ERROR(errno.EINVAL, 'No correct payload username provided')
 
->>>>>>> 512443eb
           baseUsername = os.environ['USER'] + '00p00'
           baseCounter = 0
           self.log.info('Base username from $USER + 00p00 : %s' % baseUsername)
