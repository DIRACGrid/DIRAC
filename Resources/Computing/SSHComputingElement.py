########################################################################
# File :   SSHComputingElement.py
# Author : Dumitru Laurentiu, A.T.
########################################################################

""" SSH (Virtual) Computing Element: For a given IP/host it will send jobs directly through ssh
"""

__RCSID__ = "$Id$"

import six
import os
import urllib
import json
import stat
import shutil
import errno
from urlparse import urlparse

from DIRAC import S_OK, S_ERROR
from DIRAC import rootPath
from DIRAC import gLogger

from DIRAC.Resources.Computing.ComputingElement import ComputingElement
from DIRAC.Resources.Computing.PilotBundle import bundleProxy, writeScript
from DIRAC.Resources.Computing.BatchSystems.executeBatch import executeBatchContent
from DIRAC.Core.Utilities.List import uniqueElements
from DIRAC.Core.Utilities.File import makeGuid
from DIRAC.Core.Utilities.List import breakListIntoChunks


class SSH(object):
  """ SSH class encapsulates passing commands and files through an SSH tunnel
      to a remote host. It can use either ssh or gsissh access. The final host
      where the commands will be executed and where the files will copied/retrieved
      can be reached through an intermediate host if SSHTunnel parameters is defined.

      SSH constructor parameters are defined in a SSH accessible Computing Element
      in the Configuration System:

      - SSHHost: SSH host name
      - SSHUser: SSH user login
      - SSHPassword: SSH password
      - SSHPort: port number if not standard, e.g. for the gsissh access
      - SSHKey: location of the ssh private key for no-password connection
      - SSHOptions: any other SSH options to be used
      - SSHTunnel: string defining the use of intermediate SSH host. Example:
                   'ssh -i /private/key/location -l final_user final_host'
      - SSHType: ssh ( default ) or gsissh

      The class public interface includes two methods:

      sshCall( timeout, command_sequence )
      scpCall( timeout, local_file, remote_file, upload = False/True )
  """

  def __init__(self, host=None, parameters=None):

    self.host = host
    if parameters is None:
      parameters = {}
    if not host:
      self.host = parameters.get('SSHHost', '')

    self.user = parameters.get('SSHUser', '')
    self.password = parameters.get('SSHPassword', '')
    self.port = parameters.get('SSHPort', '')
    self.key = parameters.get('SSHKey', '')
    self.options = parameters.get('SSHOptions', '')
    self.sshTunnel = parameters.get('SSHTunnel', '')
    self.sshType = parameters.get('SSHType', 'ssh')

    if self.port:
      self.options += ' -p %s' % self.port
    if self.key:
      self.options += ' -i %s' % self.key
    self.options = self.options.strip()

    self.log = gLogger.getSubLogger('SSH')

  def __ssh_call(self, command, timeout):

    try:
      import pexpect
      expectFlag = True
    except BaseException as x:
      from DIRAC.Core.Utilities.Subprocess import shellCall
      expectFlag = False

    if not timeout:
      timeout = 999

    if expectFlag:
      ssh_newkey = 'Are you sure you want to continue connecting'
      try:
        child = pexpect.spawn(command, timeout=timeout)
        i = child.expect([pexpect.TIMEOUT, ssh_newkey, pexpect.EOF, 'assword: '])
        if i == 0:  # Timeout
          return S_OK((-1, child.before, 'SSH login failed'))
        elif i == 1:  # SSH does not have the public key. Just accept it.
          child.sendline('yes')
          child.expect('assword: ')
          i = child.expect([pexpect.TIMEOUT, 'assword: '])
          if i == 0:  # Timeout
            return S_OK((-1, str(child.before) + str(child.after), 'SSH login failed'))
          elif i == 1:
            child.sendline(self.password)
            child.expect(pexpect.EOF)
            return S_OK((0, child.before, ''))
        elif i == 2:
          # Passwordless login, get the output
          return S_OK((0, child.before, ''))

        if self.password:
          child.sendline(self.password)
          child.expect(pexpect.EOF)
          return S_OK((0, child.before, ''))
        return S_ERROR((-2, child.before, ''))
      except BaseException as x:
        res = (-1, 'Encountered exception %s: %s' % (Exception, str(x)))
        return S_ERROR(res)
    else:
      # Try passwordless login
      result = shellCall(timeout, command)
#      print ( "!!! SSH command: %s returned %s\n" % (command, result) )
      if result['Value'][0] == 255:
        return S_ERROR((-1, 'Cannot connect to host %s' % self.host, ''))
      return result

  def sshCall(self, timeout, cmdSeq):
    """ Execute remote command via a ssh remote call

    :param int timeout: timeout of the command
    :param cmdSeq: list of command components
    :type cmdSeq: python:list
    """

    command = cmdSeq
    if isinstance(cmdSeq, list):
      command = ' '.join(cmdSeq)

    pattern = "__DIRAC__"

    if self.sshTunnel:
      command = command.replace("'", '\\\\\\\"')
      command = command.replace('$', '\\\\\\$')
      command = '/bin/sh -c \' %s -q %s -l %s %s "%s \\\"echo %s; %s\\\" " \' ' % (self.sshType, self.options,
                                                                                   self.user, self.host,
                                                                                   self.sshTunnel, pattern, command)
    else:
      # command = command.replace( '$', '\$' )
      command = '%s -q %s -l %s %s "echo %s; %s"' % (self.sshType, self.options, self.user, self.host,
                                                     pattern, command)
    self.log.debug("SSH command: %s" % command)
    result = self.__ssh_call(command, timeout)
    self.log.debug("SSH command result %s" % str(result))
    if not result['OK']:
      return result

    # Take the output only after the predefined pattern
    ind = result['Value'][1].find('__DIRAC__')
    if ind == -1:
      return result

    status, output, error = result['Value']
    output = output[ind + 9:]
    if output.startswith('\r'):
      output = output[1:]
    if output.startswith('\n'):
      output = output[1:]

    result['Value'] = (status, output, error)
    return result

  def scpCall(self, timeout, localFile, remoteFile, postUploadCommand='', upload=True):
    """ Perform file copy through an SSH magic.

    :param int timeout: timeout of the command
    :param str localFile: local file path, serves as source for uploading and destination for downloading.
                          Can take 'Memory' as value, in this case the downloaded contents is returned
                          as result['Value']
    :param str remoteFile: remote file full path
    :param str postUploadCommand: command executed on the remote side after file upload
    :param bool upload: upload if True, download otherwise
    """
    if upload:
      if self.sshTunnel:
        remoteFile = remoteFile.replace('$', r'\\\\\$')
        postUploadCommand = postUploadCommand.replace('$', r'\\\\\$')
        command = "/bin/sh -c 'cat %s | %s -q %s %s@%s \"%s \\\"cat > %s; %s\\\"\"' " % (localFile,
                                                                                         self.sshType,
                                                                                         self.options,
                                                                                         self.user,
                                                                                         self.host,
                                                                                         self.sshTunnel,
                                                                                         remoteFile,
                                                                                         postUploadCommand)
      else:
        command = "/bin/sh -c \"cat %s | %s -q %s %s@%s 'cat > %s; %s'\" " % (localFile,
                                                                              self.sshType,
                                                                              self.options,
                                                                              self.user,
                                                                              self.host,
                                                                              remoteFile,
                                                                              postUploadCommand)
    else:
      finalCat = '| cat > %s' % localFile
      if localFile.lower() == 'memory':
        finalCat = ''
      if self.sshTunnel:
        remoteFile = remoteFile.replace('$', '\\\\\\$')
        command = "/bin/sh -c '%s -q %s -l %s %s \"%s \\\"cat %s\\\"\" %s'" % (self.sshType,
                                                                               self.options,
                                                                               self.user,
                                                                               self.host,
                                                                               self.sshTunnel,
                                                                               remoteFile,
                                                                               finalCat)
      else:
        remoteFile = remoteFile.replace('$', r'\$')
        command = "/bin/sh -c '%s -q %s -l %s %s \"cat %s\" %s'" % (self.sshType,
                                                                    self.options,
                                                                    self.user,
                                                                    self.host,
                                                                    remoteFile,
                                                                    finalCat)

    self.log.debug("SSH copy command: %s" % command)
    return self.__ssh_call(command, timeout)


class SSHComputingElement(ComputingElement):

  #############################################################################
  def __init__(self, ceUniqueID):
    """ Standard constructor.
    """
    super(SSHComputingElement, self).__init__(ceUniqueID)

    self.ceType = 'SSH'
    self.execution = "SSH"
    self.batchSystem = 'Host'
    self.submittedJobs = 0
    self.outputTemplate = ''
    self.errorTemplate = ''

  ############################################################################
  def setProxy(self, proxy, valid=0):
    """
    Set and prepare proxy to use

    :param str proxy: proxy to use
    :param int valid: proxy validity period
    :return:  S_OK/S_ERROR
    """
    ComputingElement.setProxy(self, proxy, valid)
    if self.ceParameters.get('SSHType', 'ssh') == 'gsissh':
      result = self._prepareProxy()
      if not result['OK']:
        gLogger.error('SSHComputingElement: failed to set up proxy', result['Message'])
        return result
    return S_OK()

  #############################################################################
  def _addCEConfigDefaults(self):
    """Method to make sure all necessary Configuration Parameters are defined
    """
    # First assure that any global parameters are loaded
    ComputingElement._addCEConfigDefaults(self)
    # Now batch system specific ones
    if 'ExecQueue' not in self.ceParameters:
      self.ceParameters['ExecQueue'] = self.ceParameters.get('Queue', '')

    if 'SharedArea' not in self.ceParameters:
      # . isn't a good location, move to $HOME
      self.ceParameters['SharedArea'] = '$HOME'

    if 'BatchOutput' not in self.ceParameters:
      self.ceParameters['BatchOutput'] = 'data'

    if 'BatchError' not in self.ceParameters:
      self.ceParameters['BatchError'] = 'data'

    if 'ExecutableArea' not in self.ceParameters:
      self.ceParameters['ExecutableArea'] = 'data'

    if 'InfoArea' not in self.ceParameters:
      self.ceParameters['InfoArea'] = 'info'

    if 'WorkArea' not in self.ceParameters:
      self.ceParameters['WorkArea'] = 'work'

  def _reset(self):
    """ Process CE parameters and make necessary adjustments
    """
    self.batchSystem = self.ceParameters.get('BatchSystem', 'Host')
    if 'BatchSystem' not in self.ceParameters:
      self.ceParameters['BatchSystem'] = self.batchSystem
    self.loadBatchSystem()

    self.user = self.ceParameters['SSHUser']
    self.queue = self.ceParameters['Queue']
    self.submitOptions = self.ceParameters.get('SubmitOptions', '')
    if 'ExecQueue' not in self.ceParameters or not self.ceParameters['ExecQueue']:
      self.ceParameters['ExecQueue'] = self.ceParameters.get('Queue', '')
    self.execQueue = self.ceParameters['ExecQueue']
    self.log.info("Using queue: ", self.queue)

    self.sharedArea = self.ceParameters['SharedArea']
    self.batchOutput = self.ceParameters['BatchOutput']
    if not self.batchOutput.startswith('/'):
      self.batchOutput = os.path.join(self.sharedArea, self.batchOutput)
    self.batchError = self.ceParameters['BatchError']
    if not self.batchError.startswith('/'):
      self.batchError = os.path.join(self.sharedArea, self.batchError)
    self.infoArea = self.ceParameters['InfoArea']
    if not self.infoArea.startswith('/'):
      self.infoArea = os.path.join(self.sharedArea, self.infoArea)
    self.executableArea = self.ceParameters['ExecutableArea']
    if not self.executableArea.startswith('/'):
      self.executableArea = os.path.join(self.sharedArea, self.executableArea)
    self.workArea = self.ceParameters['WorkArea']
    if not self.workArea.startswith('/'):
      self.workArea = os.path.join(self.sharedArea, self.workArea)

<<<<<<< HEAD
    result = self._prepareRemoteHost()
    if not result['OK']:
      self.log.error('Failed to initialize CE', self.ceName)
      return result

=======
>>>>>>> 24c10af9
    self.submitOptions = ''
    if 'SubmitOptions' in self.ceParameters:
      self.submitOptions = self.ceParameters['SubmitOptions']
    self.removeOutput = True
    if 'RemoveOutput' in self.ceParameters:
      if self.ceParameters['RemoveOutput'].lower() in ['no', 'false', '0']:
        self.removeOutput = False
    self.preamble = self.ceParameters.get('Preamble', '')

    result = self._prepareRemoteHost()
    if not result['OK']:
      return result

    return S_OK()

  def _prepareRemoteHost(self, host=None):
    """ Prepare remote directories and upload control script
    """

    ssh = SSH(host=host, parameters=self.ceParameters)

    # Make remote directories
    dirTuple = tuple(uniqueElements([self.sharedArea,
                                     self.executableArea,
                                     self.infoArea,
                                     self.batchOutput,
                                     self.batchError,
                                     self.workArea]))
    nDirs = len(dirTuple)
    cmd = 'mkdir -p %s; ' * nDirs % dirTuple
    cmd = "bash -c '%s'" % cmd
    self.log.verbose('Creating working directories on %s' % self.ceParameters['SSHHost'])
    result = ssh.sshCall(30, cmd)
    if not result['OK']:
      self.log.error('Failed creating working directories', '(%s)' % result['Message'][1])
      return result
    status, output, _error = result['Value']
    if status == -1:
      self.log.error('Timeout while creating directories')
      return S_ERROR(errno.ETIME, 'Timeout while creating directories')
    if "cannot" in output:
      self.log.error('Failed to create directories', '(%s)' % output)
      return S_ERROR(errno.EACCES, 'Failed to create directories')

    # Upload the control script now
    result = self._generateControlScript()
    if not result['OK']:
      self.log.warn('Failed generating control script')
      return result
    localScript = result['Value']
    self.log.verbose('Uploading %s script to %s' % (self.batchSystem, self.ceParameters['SSHHost']))
    remoteScript = '%s/execute_batch' % self.sharedArea
    result = ssh.scpCall(30,
                         localScript,
                         remoteScript,
                         postUploadCommand='chmod +x %s' % remoteScript)
    if not result['OK']:
      self.log.warn('Failed uploading control script: %s' % result['Message'][1])
      return result
    status, output, _error = result['Value']
    if status != 0:
      if status == -1:
        self.log.warn('Timeout while uploading control script')
        return S_ERROR('Timeout while uploading control script')
      self.log.warn('Failed uploading control script: %s' % output)
      return S_ERROR('Failed uploading control script')

    # Delete the generated control script locally
    try:
      os.remove(localScript)
    except OSError:
      self.log.warn('Failed removing the generated control script locally')
      return S_ERROR('Failed removing the generated control script locally')

    # Chmod the control scripts
    # self.log.verbose( 'Chmod +x control script' )
    # result = ssh.sshCall( 10, "chmod +x %s/%s" % ( self.sharedArea, self.controlScript ) )
    # if not result['OK']:
    #  self.log.warn( 'Failed chmod control script: %s' % result['Message'][1] )
    #  return result
    # status, output, _error = result['Value']
    # if status != 0:
    #  if status == -1:
    #    self.log.warn( 'Timeout while chmod control script' )
    #    return S_ERROR( 'Timeout while chmod control script' )
    #  else:
    #    self.log.warn( 'Failed uploading chmod script: %s' % output )
    #    return S_ERROR( 'Failed uploading chmod script' )

    return S_OK()

  def _generateControlScript(self):
    """ Generates a control script from a BatchSystem and a script called executeBatch

        :return: a path containing the script generated
    """
    # Get the batch system module to use
    batchSystemDir = os.path.join(rootPath, "DIRAC", "Resources", "Computing", "BatchSystems")
    batchSystemScript = os.path.join(batchSystemDir, '%s.py' % self.batchSystem)

    # Get the executeBatch.py content: an str variable composed of code content that has to be extracted
    # The control script is generated from the batch system module and this variable
    controlScript = os.path.join(batchSystemDir, "control_script.py")

    try:
      shutil.copyfile(batchSystemScript, controlScript)
      with open(controlScript, "a") as cs:
        cs.write(executeBatchContent)
    except IOError:
      return S_ERROR('IO Error trying to generate control script')

    return S_OK('%s' % controlScript)

  def __executeHostCommand(self, command, options, ssh=None, host=None):

    if not ssh:
      ssh = SSH(host=host, parameters=self.ceParameters)

    options['BatchSystem'] = self.batchSystem
    options['Method'] = command
    options['SharedDir'] = self.sharedArea
    options['OutputDir'] = self.batchOutput
    options['ErrorDir'] = self.batchError
    options['WorkDir'] = self.workArea
    options['InfoDir'] = self.infoArea
    options['ExecutionContext'] = self.execution
    options['User'] = self.user
    options['Queue'] = self.queue

    options = json.dumps(options)
    options = urllib.quote(options)

    cmd = "bash --login -c 'python %s/execute_batch %s'" % (self.sharedArea, options)

    self.log.verbose('CE submission command: %s' % cmd)

    result = ssh.sshCall(120, cmd)
    if not result['OK']:
      self.log.error('%s CE job submission failed' % self.ceType, result['Message'])
      return result

    sshStatus = result['Value'][0]
    sshStdout = result['Value'][1]
    sshStderr = result['Value'][2]

    # Examine results of the job submission
    if sshStatus == 0:
      output = sshStdout.strip().replace('\r', '').strip()
      try:
        index = output.index('============= Start output ===============')
        output = output[index + 42:]
      except BaseException:
        return S_ERROR("Invalid output from remote command: %s" % output)
      try:
        output = urllib.unquote(output)
        result = json.loads(output)
        if isinstance(result, six.string_types) and result.startswith('Exception:'):
          return S_ERROR(result)
        return S_OK(result)
      except BaseException:
        return S_ERROR('Invalid return structure from job submission')
    else:
      return S_ERROR('\n'.join([sshStdout, sshStderr]))

  def submitJob(self, executableFile, proxy, numberOfJobs=1):

    #    self.log.verbose( "Executable file path: %s" % executableFile )
    if not os.access(executableFile, 5):
      os.chmod(executableFile, stat.S_IRWXU | stat.S_IRGRP | stat.S_IXGRP | stat.S_IROTH | stat.S_IXOTH)

    # if no proxy is supplied, the executable can be submitted directly
    # otherwise a wrapper script is needed to get the proxy to the execution node
    # The wrapper script makes debugging more complicated and thus it is
    # recommended to transfer a proxy inside the executable if possible.
    if proxy:
      self.log.verbose('Setting up proxy for payload')
      wrapperContent = bundleProxy(executableFile, proxy)
      name = writeScript(wrapperContent, os.getcwd())
      submitFile = name
    else:  # no proxy
      submitFile = executableFile

    result = self._submitJobToHost(submitFile, numberOfJobs)
    if proxy:
      os.remove(submitFile)

    return result

  def _submitJobToHost(self, executableFile, numberOfJobs, host=None):
    """  Submit prepared executable to the given host
    """
    ssh = SSH(host=host, parameters=self.ceParameters)
    # Copy the executable
    submitFile = '%s/%s' % (self.executableArea, os.path.basename(executableFile))
    result = ssh.scpCall(30, executableFile, submitFile, postUploadCommand='chmod +x %s' % submitFile)
    if not result['OK']:
      return result

    jobStamps = []
    for _i in xrange(numberOfJobs):
      jobStamps.append(makeGuid()[:8])

    numberOfProcessors = self.ceParameters.get('NumberOfProcessors', 1)
    wholeNode = self.ceParameters.get('WholeNode', False)

    # Collect command options
    commandOptions = {'Executable': submitFile,
                      'NJobs': numberOfJobs,
                      'SubmitOptions': self.submitOptions,
                      'JobStamps': jobStamps,
                      'WholeNode': wholeNode,
                      'NumberOfProcessors': numberOfProcessors,
                      'Preamble': self.preamble}

    resultCommand = self.__executeHostCommand('submitJob', commandOptions, ssh=ssh, host=host)
    if not resultCommand['OK']:
      return resultCommand

    result = resultCommand['Value']
    if result['Status'] != 0:
      return S_ERROR('Failed job submission: %s' % result['Message'])
    else:
      batchIDs = result['Jobs']
      if batchIDs:
        ceHost = host
        if host is None:
          ceHost = self.ceName
        jobIDs = ['%s%s://%s/%s' % (self.ceType.lower(), self.batchSystem.lower(), ceHost, _id) for _id in batchIDs]
      else:
        return S_ERROR('No jobs IDs returned')

    result = S_OK(jobIDs)
    self.submittedJobs += len(batchIDs)

    return result

  def killJob(self, jobIDList):
    """ Kill a bunch of jobs
    """
    if isinstance(jobIDList, six.string_types):
      jobIDList = [jobIDList]
    return self._killJobOnHost(jobIDList)

  def _killJobOnHost(self, jobIDList, host=None):
    """ Kill the jobs for the given list of job IDs
    """
    jobDict = {}
    for job in jobIDList:
      stamp = os.path.basename(urlparse(job).path)
      jobDict[stamp] = job
    stampList = jobDict.keys()

    commandOptions = {'JobIDList': stampList, 'User': self.user}
    resultCommand = self.__executeHostCommand('killJob', commandOptions, host=host)
    if not resultCommand['OK']:
      return resultCommand

    result = resultCommand['Value']
    if result['Status'] != 0:
      return S_ERROR('Failed job kill: %s' % result['Message'])

    if result['Failed']:
      return S_ERROR('%d jobs failed killing' % len(result['Failed']))

    return S_OK(len(result['Successful']))

  def _getHostStatus(self, host=None):
    """ Get jobs running at a given host
    """
    resultCommand = self.__executeHostCommand('getCEStatus', {}, host=host)
    if not resultCommand['OK']:
      return resultCommand

    result = resultCommand['Value']
    if result['Status'] != 0:
      return S_ERROR('Failed to get CE status: %s' % result['Message'])

    return S_OK(result)

  def getCEStatus(self):
    """ Method to return information on running and pending jobs.
    """
    result = S_OK()
    result['SubmittedJobs'] = self.submittedJobs
    result['RunningJobs'] = 0
    result['WaitingJobs'] = 0

    resultHost = self._getHostStatus()
    if not resultHost['OK']:
      return resultHost

    result['RunningJobs'] = resultHost['Value'].get('Running', 0)
    result['WaitingJobs'] = resultHost['Value'].get('Waiting', 0)
    if "AvailableCores" in resultHost['Value']:
      result['AvailableCores'] = resultHost['Value']['AvailableCores']
    self.log.verbose('Waiting Jobs: ', result['WaitingJobs'])
    self.log.verbose('Running Jobs: ', result['RunningJobs'])

    return result

  def getJobStatus(self, jobIDList):
    """ Get the status information for the given list of jobs
    """
    return self._getJobStatusOnHost(jobIDList)

  def _getJobStatusOnHost(self, jobIDList, host=None):
    """ Get the status information for the given list of jobs
    """

    resultDict = {}
    jobDict = {}
    for job in jobIDList:
      stamp = os.path.basename(urlparse(job).path)
      jobDict[stamp] = job
    stampList = jobDict.keys()

    for jobList in breakListIntoChunks(stampList, 100):
      resultCommand = self.__executeHostCommand('getJobStatus', {'JobIDList': jobList}, host=host)
      if not resultCommand['OK']:
        return resultCommand

      result = resultCommand['Value']
      if result['Status'] != 0:
        return S_ERROR('Failed to get job status: %s' % result['Message'])

      for stamp in result['Jobs']:
        resultDict[jobDict[stamp]] = result['Jobs'][stamp]

    return S_OK(resultDict)

  def _getJobOutputFiles(self, jobID, host=None):
    """ Get output file names for the specific CE
    """
    jobStamp = os.path.basename(urlparse(jobID).path)
    host = urlparse(jobID).hostname

    if 'OutputTemplate' in self.ceParameters:
      self.outputTemplate = self.ceParameters['OutputTemplate']
      self.errorTemplate = self.ceParameters['ErrorTemplate']

    if self.outputTemplate:
      output = self.outputTemplate % jobStamp
      error = self.errorTemplate % jobStamp
    elif 'OutputTemplate' in self.ceParameters:
      self.outputTemplate = self.ceParameters['OutputTemplate']
      self.errorTemplate = self.ceParameters['ErrorTemplate']
      output = self.outputTemplate % jobStamp
      error = self.errorTemplate % jobStamp
    elif hasattr(self.batch, 'getJobOutputFiles'):
      resultCommand = self.__executeHostCommand('getJobOutputFiles', {'JobIDList': [jobStamp]}, host=host)
      if not resultCommand['OK']:
        return resultCommand

      result = resultCommand['Value']
      if result['Status'] != 0:
        return S_ERROR('Failed to get job output files: %s' % result['Message'])

      if 'OutputTemplate' in result:
        self.outputTemplate = result['OutputTemplate']
        self.errorTemplate = result['ErrorTemplate']

      output = result['Jobs'][jobStamp]['Output']
      error = result['Jobs'][jobStamp]['Error']
    else:
      output = '%s/%s.out' % (self.batchOutput, jobStamp)
      error = '%s/%s.err' % (self.batchError, jobStamp)

    return S_OK((jobStamp, host, output, error))

  def getJobOutput(self, jobID, localDir=None):
    """ Get the specified job standard output and error files. If the localDir is provided,
        the output is returned as file in this directory. Otherwise, the output is returned
        as strings.
    """
    result = self._getJobOutputFiles(jobID)
    if not result['OK']:
      return result

    jobStamp, _host, outputFile, errorFile = result['Value']
    self.log.verbose('Getting output for jobID %s' % jobID)

    if localDir:
      localOutputFile = '%s/%s.out' % (localDir, jobStamp)
      localErrorFile = '%s/%s.err' % (localDir, jobStamp)
    else:
      localOutputFile = 'Memory'
      localErrorFile = 'Memory'

    host = urlparse(jobID).hostname
    ssh = SSH(parameters=self.ceParameters, host=host)
    result = ssh.scpCall(30, localOutputFile, outputFile, upload=False)
    if not result['OK']:
      return result
    output = result['Value'][1]
    if localDir:
      output = localOutputFile

    result = ssh.scpCall(30, localErrorFile, errorFile, upload=False)
    if not result['OK']:
      return result
    error = result['Value'][1]
    if localDir:
      error = localErrorFile

    return S_OK((output, error))<|MERGE_RESOLUTION|>--- conflicted
+++ resolved
@@ -323,14 +323,6 @@
     if not self.workArea.startswith('/'):
       self.workArea = os.path.join(self.sharedArea, self.workArea)
 
-<<<<<<< HEAD
-    result = self._prepareRemoteHost()
-    if not result['OK']:
-      self.log.error('Failed to initialize CE', self.ceName)
-      return result
-
-=======
->>>>>>> 24c10af9
     self.submitOptions = ''
     if 'SubmitOptions' in self.ceParameters:
       self.submitOptions = self.ceParameters['SubmitOptions']
