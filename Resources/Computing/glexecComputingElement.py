--- conflicted
+++ resolved
@@ -4,9 +4,13 @@
 
 __RCSID__ = "$Id$"
 
-<<<<<<< HEAD
-
-import os, stat, tempfile, pickle, shutil, random, base64
+import os
+import stat
+import tempfile
+import pickle
+import shutil
+import random
+import base64
 from string import Template
 import distutils.spawn
 
@@ -16,27 +20,7 @@
 from DIRAC.Core.Utilities.Os                                import which
 from DIRAC.Core.Security                                    import ProxyInfo, Properties
 from DIRAC                                                  import S_OK, S_ERROR, gConfig
-=======
-import os
-import stat
-import distutils.spawn
-
-import DIRAC
-
-from DIRAC                                                  import S_OK, S_ERROR
-
-from DIRAC.Resources.Computing.ComputingElement             import ComputingElement
-from DIRAC.Core.Utilities.ThreadScheduler                   import gThreadScheduler
-from DIRAC.Core.Utilities.Subprocess                        import shellCall
->>>>>>> 78f92494
-
-
-<<<<<<< HEAD
-=======
-
-MandatoryParameters = [ ]
-
->>>>>>> 78f92494
+
 class glexecComputingElement( ComputingElement ):
 
   #############################################################################
@@ -235,11 +219,7 @@
     os.close( fd )
     self.log.info( 'Changing permissions of test script to 0755' )
     try:
-<<<<<<< HEAD
       os.chmod( os.path.abspath( testFile ), stat.S_IRWXU | stat.S_IREAD | stat.S_IEXEC )
-=======
-      os.chmod( os.path.abspath( executableFile ), stat.S_IRWXU | stat.S_IRGRP | stat.S_IXGRP | stat.S_IROTH | stat.S_IXOTH )
->>>>>>> 78f92494
     except Exception, x:
       self.log.error( 'Failed to change permissions of test script to 0755 with exception:\n%s' % ( x ) )
       return S_ERROR( 'Could not change permissions of test script' )
@@ -295,20 +275,11 @@
   def getDynamicInfo( self ):
     """ Method to return information on running and pending jobs.
     """
-<<<<<<< HEAD
     result = S_OK()
     result['SubmittedJobs'] = 0
     result['RunningJobs'] = 0
     result['WaitingJobs'] = 0
     return result
-=======
-    currentDir = os.getcwd()
-    try:
-      self.log.info( 'Trying to explicitly change permissions for parent directory %s' % currentDir )
-      os.chmod( currentDir, stat.S_IRWXU | stat.S_IRGRP | stat.S_IXGRP | stat.S_IROTH | stat.S_IXOTH )
-    except Exception, x:
-      self.log.error( 'Problem changing directory permissions in parent directory', str( x ) )
->>>>>>> 78f92494
 
   def getCEStatus( self ):
     #CRAPCRAP
@@ -358,7 +329,6 @@
       self.log.info( "Running with a certificate. Avoid using glexec" )
       glEnabled = False
     else:
-<<<<<<< HEAD
       result = ProxyInfo.getProxyInfo( self.__pilotProxyLocation, disableVOMS = True )
       if result[ 'OK' ]:
         if not Properties.GENERIC_PILOT in result[ 'Value' ].get( 'groupProperties', [] ):
@@ -369,28 +339,6 @@
 
     if not glEnabled:
       self.log.notice( "glexec is not enabled ")
-=======
-      self.log.error( 'Failed to list the parent directory contents', str( res['Value'][2] ) )
-
-    self.log.verbose( 'Changing permissions to 0755 in current directory %s' % currentDir )
-    for dirName, _, files in os.walk( currentDir ):
-      try:
-        self.log.info( 'Changing file and directory permissions to 0755 for %s' % dirName )
-        if os.stat( dirName )[4] == userID and not os.path.islink( dirName ):
-          os.chmod( dirName, stat.S_IRWXU | stat.S_IRGRP | stat.S_IXGRP | stat.S_IROTH | stat.S_IXOTH )
-        for toChange in files:
-          toChange = os.path.join( dirName, toChange )
-          if os.stat( toChange )[4] == userID and not os.path.islink( toChange ):
-            os.chmod( toChange, stat.S_IRWXU | stat.S_IRGRP | stat.S_IXGRP | stat.S_IROTH | stat.S_IXOTH )
-      except Exception, x:
-        self.log.error( 'Problem changing directory permissions', str( x ) )
-
-    self.log.info( 'Permissions in current directory %s updated successfully' % ( currentDir ) )
-    res = shellCall( 10, 'ls -al' )
-    if res['OK'] and res['Value'][0] == 0:
-      self.log.info( 'Contents of the working directory after changing permissions:' )
-      self.log.info( str( res['Value'][1] ) )
->>>>>>> 78f92494
     else:
       self.log.info( "Trying glexec..." )
       for step in ( self.__check_credentials, self.__locate_glexec,
