--- conflicted
+++ resolved
@@ -7,10 +7,10 @@
 
 import os, stat, tempfile, pickle, shutil, random, base64
 from string import Template
+import distutils.spawn
 
 from DIRAC.Resources.Computing.ComputingElement             import ComputingElement
 from DIRAC.Core.Utilities.ThreadScheduler                   import gThreadScheduler
-<<<<<<< HEAD
 from DIRAC.Core.Utilities.Subprocess                        import systemCall
 from DIRAC.Core.Utilities.Os                                import which
 from DIRAC.Core.Security                                    import ProxyInfo, Properties
@@ -18,18 +18,6 @@
 
 import DIRAC
 
-=======
-from DIRAC.Core.Utilities.Subprocess                        import shellCall
-from DIRAC                                                  import S_OK, S_ERROR
-
-import DIRAC
-
-import os
-import distutils.spawn
-
-MandatoryParameters = [ ]
-
->>>>>>> 365280ff
 class glexecComputingElement( ComputingElement ):
 
   #############################################################################
