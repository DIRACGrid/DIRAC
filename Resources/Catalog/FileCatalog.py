""" File catalog class. This is a simple dispatcher for the file catalog plug-ins.
    It ensures that all operations are performed on the desired catalogs.
"""

import types, re

from DIRAC  import gLogger, gConfig, S_OK, S_ERROR
from DIRAC.ConfigurationSystem.Client.Helpers.Operations    import Operations
from DIRAC.Core.Security.ProxyInfo                          import getVOfromProxyGroup
from DIRAC.Resources.Utilities                              import checkArgumentFormat
from DIRAC.Resources.Catalog.FileCatalogFactory             import FileCatalogFactory
from DIRAC.ConfigurationSystem.Client.Helpers.Resources     import Resources

class FileCatalog( object ):

  ro_methods = ['exists', 'isLink', 'readLink', 'isFile', 'getFileMetadata', 'getReplicas',
                'getReplicaStatus', 'getFileSize', 'isDirectory', 'getDirectoryReplicas',
                'listDirectory', 'getDirectoryMetadata', 'getDirectorySize', 'getDirectoryContents',
                'resolveDataset', 'getPathPermissions', 'getLFNForPFN', 'getUsers', 'getGroups'] 
  
  ro_meta_methods = ['getFileUserMetadata', 'getMetadataFields', 'findFilesByMetadata', 'getDirectoryMetadata',
                     'getFileUserMetadata', 'findDirectoriesByMetadata', 'getReplicasByMetadata',
                     'findFilesByMetadataDetailed', 'findFilesByMetadataWeb', 'getCompatibleMetadata',
                     'getMetadataSet']
  
  ro_methods += ro_meta_methods

  write_methods = ['createLink', 'removeLink', 'addFile', 'setFileStatus', 'addReplica', 'removeReplica',
                   'removeFile', 'setReplicaStatus', 'setReplicaHost', 'createDirectory', 'setDirectoryStatus',
                   'removeDirectory', 'removeDataset', 'removeFileFromDataset', 'createDataset', 'changePathMode',
                   'changePathOwner', 'changePathGroup']
  
  write_meta_methods = ['addMetadataField', 'deleteMetadataField', 'setMetadata', 'setMetadataBulk',
                        'removeMetadata', 'addMetadataSet']
  
  write_methods += write_meta_methods

  def __init__( self, catalogs = [], vo = None ):
    """ Default constructor
    """
    self.valid = True
    self.timeout = 180
    self.readCatalogs = []
    self.writeCatalogs = []
    self.metaCatalogs = []
    self.vo = vo if vo else getVOfromProxyGroup().get( 'Value', None )
    if self.vo:
      self.opHelper = Operations( vo = self.vo )
      self.reHelper = Resources( vo = self.vo ) 
      if type( catalogs ) in types.StringTypes:
        catalogs = [catalogs]
      if catalogs:
        res = self._getSelectedCatalogs( catalogs )
      else:
        res = self._getCatalogs()
      if not res['OK']:
        self.valid = False
      elif ( len( self.readCatalogs ) == 0 ) and ( len( self.writeCatalogs ) == 0 ):
        self.valid = False  
    else:
      res = self._getCatalogs()
    if not res['OK']:
      self.valid = False
    elif ( len( self.readCatalogs ) == 0 ) and ( len( self.writeCatalogs ) == 0 ):
      self.valid = False

  def isOK( self ):
    return self.valid

  def getReadCatalogs( self ):
    return self.readCatalogs

  def getWriteCatalogs( self ):
    return self.writeCatalogs
  
  def getMasterCatalogNames( self ):
    """ Returns the list of names of the Master catalogs """

    masterNames = [catalogName for catalogName, oCatalog, master in self.writeCatalogs if master]
    return S_OK( masterNames )
    

  def __getattr__( self, name ):
    self.call = name
    if name in FileCatalog.write_methods:
      return self.w_execute
    elif name in FileCatalog.ro_methods:
      return self.r_execute
    else:
      raise AttributeError

  def w_execute( self, *parms, **kws ):
    """ Write method executor.
    """
    successful = {}
    failed = {}
    failedCatalogs = []
    fileInfo = parms[0]
    res = checkArgumentFormat( fileInfo )
    if not res['OK']:
      return res
    fileInfo = res['Value']
    allLfns = fileInfo.keys()
    parms = parms[1:]
    for catalogName, oCatalog, master in self.writeCatalogs:
      
      # Skip if metadata related method on pure File Catalog
      if self.call in FileCatalog.write_meta_methods and not catalogName in self.metaCatalogs:
        continue
      
      method = getattr( oCatalog, self.call )
      res = method( fileInfo, *parms, **kws )
      if not res['OK']:
        if master:
          # If this is the master catalog and it fails we dont want to continue with the other catalogs
          gLogger.error( "FileCatalog.w_execute: Failed to execute call on master catalog",
                         "%s on %s" % ( self.call, catalogName ), res['Message'] )
          return res
        else:
          # Otherwise we keep the failed catalogs so we can update their state later
          failedCatalogs.append( ( catalogName, res['Message'] ) )
      else:
        for lfn, message in res['Value']['Failed'].items():
          # Save the error message for the failed operations
          failed.setdefault( lfn, {} )[catalogName] = message
          if master:
            # If this is the master catalog then we should not attempt the operation on other catalogs
            fileInfo.pop( lfn, None )
        for lfn, result in res['Value']['Successful'].items():
          # Save the result return for each file for the successful operations
          successful.setdefault( lfn, {} )[catalogName] = result
    # This recovers the states of the files that completely failed i.e. when S_ERROR is returned by a catalog
    for catalogName, errorMessage in failedCatalogs:
      for lfn in allLfns:
        failed.setdefault( lfn, {} )[catalogName] = errorMessage
    resDict = {'Failed':failed, 'Successful':successful}
    return S_OK( resDict )

  def r_execute( self, *parms, **kws ):
    """ Read method executor.
    """
    successful = {}
    failed = {}
    for catalogName, oCatalog, _master in self.readCatalogs:
      
      # Skip if metadata related method on pure File Catalog
      if self.call in FileCatalog.ro_meta_methods and not catalogName in self.metaCatalogs:
        continue
      
      method = getattr( oCatalog, self.call )
      res = method( *parms, **kws )
      if res['OK']:
        if 'Successful' in res['Value']:
          for key, item in res['Value']['Successful'].items():
            successful.setdefault( key, item )
            failed.pop( key, None )
          for key, item in res['Value']['Failed'].items():
            if key not in successful:
              failed[key] = item
        else:
          return res
    if not successful and not failed:
      return S_ERROR( "Failed to perform %s from any catalog" % self.call )
    return S_OK( {'Failed':failed, 'Successful':successful} )

  ###########################################################################################
  #
  # Below is the method for obtaining the objects instantiated for a provided catalogue configuration
  #

  def addCatalog( self, catalogName, mode = "Write", master = False ):
    """ Add a new catalog with catalogName to the pool of catalogs in mode:
        "Read","Write" or "ReadWrite"
    """

    result = self._generateCatalogObject( catalogName )
    if not result['OK']:
      return result

    oCatalog = result['Value']
    if mode.lower().find( "read" ) != -1:
      self.readCatalogs.append( ( catalogName, oCatalog, master ) )
    if mode.lower().find( "write" ) != -1:
      self.writeCatalogs.append( ( catalogName, oCatalog, master ) )

    return S_OK()

  def removeCatalog( self, catalogName ):
    """ Remove the specified catalog from the internal pool
    """

    catalog_removed = False

    for i in range( len( self.readCatalogs ) ):
      catalog, _object, _master = self.readCatalogs[i]
      if catalog == catalogName:
        del self.readCatalogs[i]
        catalog_removed = True
        break
    for i in range( len( self.writeCatalogs ) ):
      catalog, _object, _master = self.writeCatalogs[i]
      if catalog == catalogName:
        del self.writeCatalogs[i]
        catalog_removed = True
        break

    if catalog_removed:
      return S_OK()
    else:
      return S_OK( 'Catalog does not exist' )

  def _getSelectedCatalogs( self, desiredCatalogs ):
    for catalogName in desiredCatalogs:
      res = self._getCatalogConfigDetails( catalogName )
      if not res['OK']:
        return res
      catalogConfig = res['Value']
      res = self._generateCatalogObject( catalogName )
      if not res['OK']:
        return res
      oCatalog = res['Value']
      self.readCatalogs.append( ( catalogName, oCatalog, True ) )
      self.writeCatalogs.append( ( catalogName, oCatalog, True ) )
      if catalogConfig.get( 'MetaCatalog' ) == 'True':
        self.metaCatalogs.append( catalogName )  
    return S_OK()

  def _getCatalogs( self ):

    # Get the eligible catalogs first
<<<<<<< HEAD
    # First, look in the Operations, if nothing defined look in /Resources 
    result = self.opHelper.getSections( '/Services/Catalogs' )
    fileCatalogs = []
    operationsFlag = False
    optCatalogDict = {}
    if result['OK']:
      fcs = result['Value']
      for fc in fcs:
        fName = self.opHelper.getValue( '/Services/Catalogs/%s/CatalogName' % fc, fc )
        fileCatalogs.append( fName )
        optCatalogDict[fName] = fc
      operationsFlag = True
    else:   
      res = self.reHelper.getEligibleResources( 'Catalog' )
      if not res['OK']:
        errStr = "FileCatalog._getCatalogs: Failed to get file catalog configuration."
        gLogger.error( errStr, res['Message'] )
        return S_ERROR( errStr )
      fileCatalogs = res['Value']
=======
    # First, look in the Operations, if nothing defined look in /Resources for backward compatibility
    operationsFlag = False
    fileCatalogs = self.opHelper.getValue( '/Services/Catalogs/CatalogList', [] )
    if fileCatalogs:
      operationsFlag = True
    else:
      fileCatalogs = self.opHelper.getSections( '/Services/Catalogs' )
      result = self.opHelper.getSections( '/Services/Catalogs' )
      fileCatalogs = []
      operationsFlag = False
      if result['OK']:
        fileCatalogs = result['Value']
        operationsFlag = True
      else:
        res = gConfig.getSections( self.rootConfigPath, listOrdered = True )
        if not res['OK']:
          errStr = "FileCatalog._getCatalogs: Failed to get file catalog configuration."
          gLogger.error( errStr, res['Message'] )
          return S_ERROR( errStr )
        fileCatalogs = res['Value']
>>>>>>> 368ada72

    # Get the catalogs now
    for catalogName in fileCatalogs:
      res = self._getCatalogConfigDetails( catalogName )
      if not res['OK']:
        return res
      catalogConfig = res['Value']
      if operationsFlag:
        result = self.opHelper.getOptionsDict( '/Services/Catalogs/%s' % optCatalogDict[catalogName] )
        if not result['OK']:
          return result
        catalogConfig.update( result['Value'] )
      if catalogConfig['Status'] == 'Active':
        res = self._generateCatalogObject( catalogName )
        if not res['OK']:
          return res
        oCatalog = res['Value']
        master = catalogConfig['Master']
        # If the catalog is read type
        if re.search( 'Read', catalogConfig['AccessType'] ):
          if master:
            self.readCatalogs.insert( 0, ( catalogName, oCatalog, master ) )
          else:
            self.readCatalogs.append( ( catalogName, oCatalog, master ) )
        # If the catalog is write type
        if re.search( 'Write', catalogConfig['AccessType'] ):
          if master:
            self.writeCatalogs.insert( 0, ( catalogName, oCatalog, master ) )
          else:
            self.writeCatalogs.append( ( catalogName, oCatalog, master ) )
      if catalogConfig.get( 'MetaCatalog' ) == 'True':
        self.metaCatalogs.append( catalogName )      
    return S_OK()

  def _getCatalogConfigDetails( self, catalogName ):
    # First obtain the options that are available
    
    result = self.reHelper.getCatalogOptionsDict( catalogName )
    if not result['OK']:
      errStr = "FileCatalog._getCatalogConfigDetails: Failed to get catalog options"
      gLogger.error( errStr, catalogName )
      return S_ERROR( errStr )
    catalogConfig = result['Value']
    # The 'Status' option should be defined (default = 'Active')
    if 'Status' not in catalogConfig:
      warnStr = "FileCatalog._getCatalogConfigDetails: 'Status' option not defined."
      gLogger.warn( warnStr, catalogName )
      catalogConfig['Status'] = 'Active'
    # The 'AccessType' option must be defined
    if 'AccessType' not in catalogConfig:
      errStr = "FileCatalog._getCatalogConfigDetails: Required option 'AccessType' not defined."
      gLogger.error( errStr, catalogName )
      return S_ERROR( errStr )
    # Anything other than 'True' in the 'Master' option means it is not
    catalogConfig['Master'] = ( catalogConfig.setdefault( 'Master', False ) == 'True' )
    return S_OK( catalogConfig )

  def _generateCatalogObject( self, catalogName ):
    """ Create a file catalog object from its name and CS description
    """
    useProxy = gConfig.getValue( '/LocalSite/Catalogs/%s/UseProxy' % catalogName, False )
    if not useProxy:
      useProxy = self.opHelper.getValue( '/Services/Catalogs/%s/UseProxy' % catalogName, False )
    return FileCatalogFactory().createCatalog( catalogName, useProxy )
<|MERGE_RESOLUTION|>--- conflicted
+++ resolved
@@ -228,48 +228,30 @@
   def _getCatalogs( self ):
 
     # Get the eligible catalogs first
-<<<<<<< HEAD
     # First, look in the Operations, if nothing defined look in /Resources 
-    result = self.opHelper.getSections( '/Services/Catalogs' )
-    fileCatalogs = []
-    operationsFlag = False
-    optCatalogDict = {}
-    if result['OK']:
-      fcs = result['Value']
-      for fc in fcs:
-        fName = self.opHelper.getValue( '/Services/Catalogs/%s/CatalogName' % fc, fc )
-        fileCatalogs.append( fName )
-        optCatalogDict[fName] = fc
-      operationsFlag = True
-    else:   
-      res = self.reHelper.getEligibleResources( 'Catalog' )
-      if not res['OK']:
-        errStr = "FileCatalog._getCatalogs: Failed to get file catalog configuration."
-        gLogger.error( errStr, res['Message'] )
-        return S_ERROR( errStr )
-      fileCatalogs = res['Value']
-=======
-    # First, look in the Operations, if nothing defined look in /Resources for backward compatibility
     operationsFlag = False
     fileCatalogs = self.opHelper.getValue( '/Services/Catalogs/CatalogList', [] )
     if fileCatalogs:
       operationsFlag = True
-    else:
-      fileCatalogs = self.opHelper.getSections( '/Services/Catalogs' )
+    else:  
       result = self.opHelper.getSections( '/Services/Catalogs' )
       fileCatalogs = []
       operationsFlag = False
+      optCatalogDict = {}
       if result['OK']:
-        fileCatalogs = result['Value']
+        fcs = result['Value']
+        for fc in fcs:
+          fName = self.opHelper.getValue( '/Services/Catalogs/%s/CatalogName' % fc, fc )
+          fileCatalogs.append( fName )
+          optCatalogDict[fName] = fc
         operationsFlag = True
-      else:
-        res = gConfig.getSections( self.rootConfigPath, listOrdered = True )
+      else:   
+        res = self.reHelper.getEligibleResources( 'Catalog' )
         if not res['OK']:
           errStr = "FileCatalog._getCatalogs: Failed to get file catalog configuration."
           gLogger.error( errStr, res['Message'] )
           return S_ERROR( errStr )
         fileCatalogs = res['Value']
->>>>>>> 368ada72
 
     # Get the catalogs now
     for catalogName in fileCatalogs:
