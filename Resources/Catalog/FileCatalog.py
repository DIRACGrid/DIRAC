""" File catalog class. This is a simple dispatcher for the file catalog plug-ins.
    It ensures that all operations are performed on the desired catalogs.

    The File Catalog plug-ins are supposed to implement a certain number of methods of
    the File Catalog interface. The names of the implemented methods classified in
    "read", "write" and "no_lfn" categories are reported by each plug-in using
    getInterfaceMethods() call. The File Catalog collects and memorizes all the
    method names from all the plug-ins and in each category. Only calls to these
    methods will be attempted.

    One plug-in can be declared to be a Master in the CS. If the Master plug-in is
    declared it must implement all the methods collected in the "write" category.
    When the FileCatalog is called with a given "write" method name, the Master plugin
    is called first. If it fails, no other plug-in is called to preserve consistency
    in the states of different catalogs. If no Master plug-in is declared, all the
    plug-ins are called (in case they implement the method) for the "write" methods.

    For the "read" methods plug-ins are called one by one, starting with the Master
    plug-in if declared, until getting a successful result.

    Most of the catalog plug-in methods are taking the first argument which represents
    the required LFNS. The LFNs argument can have one of the following forms:

    - string: just a single LFN itself
    - list: a list of LFN strings
    - dictionary: the keys are LFN strings, the values are LFN specific parameters
                  needed by the method

    All the methods taking the first LFNs argument are returning a standard DIRAC
    bulk result structure. If the call is successful, the Successful and Failed
    dictionaries have LFNs as keys and specific results of operation as values.
    The LFNs argument before calling these methods is checked to conform to the
    convention above and modified to take the "dictionary" form. The original LFN names
    are memorized and restored in the final result.

    Some methods implemented by plug-ins do not have LFNs as the first argument.
    The names of those methods are reported by the plug-ins as "no_lfn" methods
    in the getInterfaceMethods() call. For those methods there is obviously no
    additional check of the structure of the LFNs argument and no corresponding
    processing of the results.

    For the actual methods that can be called vie the File Catalog object, see
    the documentation of the respective FileCatalog plug-ins ( client classes )

"""

import re

from DIRAC                                               import gLogger, gConfig, S_OK, S_ERROR
from DIRAC.Core.Utilities                                import DError, DErrno
from DIRAC.ConfigurationSystem.Client.Helpers.Operations import Operations
from DIRAC.Core.Security.ProxyInfo                       import getVOfromProxyGroup
from DIRAC.Resources.Catalog.Utilities                   import checkArgumentFormat
from DIRAC.Resources.Catalog.FileCatalogFactory          import FileCatalogFactory
from DIRAC.Resources.Catalog.FCConditionParser           import FCConditionParser


class FileCatalog( object ):


  def __init__( self, catalogs = None, vo = None ):
    """ Default constructor
    """
    self.valid = True
    self.timeout = 180

    self.ro_methods = set()
    self.write_methods = set()
    self.no_lfn_methods = set()

    self.readCatalogs = []
    self.writeCatalogs = []
    self.rootConfigPath = '/Resources/FileCatalogs'
    self.vo = vo if vo else getVOfromProxyGroup().get( 'Value', None )
    self.log = gLogger.getSubLogger( "FileCatalog" )

    self.opHelper = Operations( vo = self.vo )

    catalogList = []
    if isinstance( catalogs, basestring ):
      catalogList = [catalogs]
    elif isinstance( catalogs, ( list, tuple ) ):
      catalogList = list( catalogs )

    if catalogList:
      result = self._getEligibleCatalogs()
      if not result['OK']:
        self.log.error( "Failed to get eligible catalog" )
        return
      eligibleFileCatalogs = result['Value']
      catalogCheck = True
      for catalog in catalogList:
        if catalog not in eligibleFileCatalogs:
          self.log.error( "Specified catalog is not eligible", catalog )
          catalogCheck = False
      if catalogCheck:
        result = self._getSelectedCatalogs( catalogList )
      else:
        result = S_ERROR( "Specified catalog is not eligible" )
    else:
      result = self._getCatalogs()
    if not result['OK']:
      self.log.error( "Failed to create catalog objects" )
      self.valid = False
    elif ( len( self.readCatalogs ) == 0 ) and ( len( self.writeCatalogs ) == 0 ):
      self.log.error( "No catalog object created" )
      self.valid = False

    result = self.getMasterCatalogNames()
    masterCatalogs = result['Value']
    # There can not be more than one master catalog
    haveMaster = False
    if len( masterCatalogs ) > 1:
      self.log.error( "More than one master catalog created" )
      self.valid = False
    elif len( masterCatalogs ) == 1:
      haveMaster = True

    # Get the list of write methods
    if haveMaster:
      # All the write methods must be present in the master
      catalogName, oCatalog, master = self.writeCatalogs[0]
      _roList, writeList, nolfnList = oCatalog.getInterfaceMethods()
      self.write_methods.update( writeList )
      self.no_lfn_methods.update( nolfnList )
    else:
      for catalogName, oCatalog, master in self.writeCatalogs:
        _roList, writeList, nolfnList = oCatalog.getInterfaceMethods()
        self.write_methods.update( writeList )
        self.no_lfn_methods.update( nolfnList )

    # Get the list of read methods
    for catalogName, oCatalog, master in self.readCatalogs:
      roList, _writeList, nolfnList = oCatalog.getInterfaceMethods()
      self.ro_methods.update( roList )
      self.no_lfn_methods.update( nolfnList )
      
    self.condParser = FCConditionParser( vo = self.vo, ro_methods = self.ro_methods )

  def isOK( self ):
    return self.valid

  def getReadCatalogs( self ):
    return self.readCatalogs

  def getWriteCatalogs( self ):
    return self.writeCatalogs

  def getMasterCatalogNames( self ):
    """ Returns the list of names of the Master catalogs """

    masterNames = [catalogName for catalogName, oCatalog, master in self.writeCatalogs if master]
    return S_OK( masterNames )


  def __getattr__( self, name ):
    self.call = name
    if name in self.write_methods:
      return self.w_execute
    elif name in self.ro_methods:
      return self.r_execute
    else:
      raise AttributeError

  def w_execute( self, *parms, **kws ):
    """ Write method executor.

      If one of the LFNs given as input does not pass a condition defined for the
      master catalog, we return S_ERROR without trying anything else

      :param fcConditions: either a dict or a string, to be propagated to the FCConditionParser
                           If it is a string, it is given for all catalogs
                           If it is a dict, it has to be { catalogName: condition}, and only
                                the specific condition for the catalog will be given

      CAUTION !!! If the method is a write no_lfn method, then the return value are completely different
                  If success, you get the result of the master catalog only.
                  If not, you get an S_ERROR with Value, in which successful contains the successful catalogs
                  failed contains the failed catalogs.


    """
    successful = {}
    failed = {}
    failedCatalogs = {}
    successfulCatalogs = {}


    specialConditions = kws.pop( 'fcConditions' ) if 'fcConditions' in kws else None

    allLfns = []
    lfnMapDict = {}
    masterResult = {}
<<<<<<< HEAD
    if self.call not in self.no_lfn_methods:
=======
    parms1 = []
    if not self.call in FileCatalog.no_lfn_methods:
>>>>>>> 17c09275
      fileInfo = parms[0]
      result = checkArgumentFormat( fileInfo, generateMap = True )
      if not result['OK']:
        return result
      fileInfo, lfnMapDict = result['Value']
      # No need to check the LFNs again in the clients
      kws['LFNChecking'] = False
      allLfns = fileInfo.keys()
      parms1 = parms[1:]

    for catalogName, oCatalog, master in self.writeCatalogs:

      # Skip if the method is not implemented in this catalog
      # NOTE: it is impossible for the master since the write method list is populated
      # only from the master catalog, and if the method is not there, __getattr__
      # would raise an exception
      if not oCatalog.hasCatalogMethod( self.call ):
<<<<<<< HEAD
        continue
=======
        if master:
          self.log.error( "Master catalog does not implement the write method", self.call )
          return DError( DErrno.EFCERR, "Master catalog does not implement the write method %s" % self.call )
        else:
          continue
>>>>>>> 17c09275

      method = getattr( oCatalog, self.call )

      if self.call in self.no_lfn_methods:
        result = method( *parms, **kws )
      else:
        if isinstance( specialConditions, dict ):
          condition = specialConditions.get( catalogName )
        else:
          condition = specialConditions
        # Check whether this catalog should be used for this method
        res = self.condParser( catalogName, self.call, fileInfo, condition = condition )
        # condParser never returns S_ERROR
        condEvals = res['Value']['Successful']
        # For a master catalog, ALL the lfns should be valid
        if master:
          if any([not valid for valid in condEvals.values()]):
            gLogger.error( "The master catalog is not valid for some LFNS", condEvals )
            return S_ERROR( "The master catalog is not valid for some LFNS %s" % condEvals )
        
        validLFNs = dict( ( lfn, fileInfo[lfn] ) for lfn in condEvals if condEvals[lfn] )
        invalidLFNs = [lfn for lfn in condEvals if not condEvals[lfn]]
        if invalidLFNs:
          gLogger.debug( "Some LFNs are not valid for operation '%s' on catalog '%s' : %s" % ( self.call, catalogName,
                                                                                        invalidLFNs ) )
        result = method( validLFNs, *parms1, **kws )
        

      if master:
        masterResult = result

      if not result['OK']:
        if master:
          # If this is the master catalog and it fails we don't want to continue with the other catalogs
          self.log.error( "Failed to execute call on master catalog",
                     "%s on %s: %s" % ( self.call, catalogName, result['Message'] ) )
          return result
        else:
          # Otherwise we keep the failed catalogs so we can update their state later
          failedCatalogs[catalogName] = result['Message']
      else:
        successfulCatalogs[catalogName] = result['Value']

      if allLfns:
        if result['OK']:
          for lfn, message in result['Value']['Failed'].items():
            # Save the error message for the failed operations
            failed.setdefault( lfn, {} )[catalogName] = message
            if master:
              # If this is the master catalog then we should not attempt the operation on other catalogs
              fileInfo.pop( lfn, None )
          for lfn, result in result['Value']['Successful'].items():
            # Save the result return for each file for the successful operations
            successful.setdefault( lfn, {} )[catalogName] = result

    if allLfns:
      # This recovers the states of the files that completely failed i.e. when S_ERROR is returned by a catalog
      for catalogName, errorMessage in failedCatalogs.items():
        for lfn in allLfns:
          failed.setdefault( lfn, {} )[catalogName] = errorMessage
      # Restore original lfns if they were changed by normalization
      if lfnMapDict:
        for lfn in failed.keys():
          failed[lfnMapDict.get( lfn, lfn )] = failed.pop( lfn )
        for lfn in successful.keys():
          successful[lfnMapDict.get( lfn, lfn )] = successful.pop( lfn )
      resDict = {'Failed':failed, 'Successful':successful}
      return S_OK( resDict )
    else:
      # FIXME: Return just master result here. This is temporary as more detailed
      # per catalog result needs multiple fixes in various client calls
      return masterResult


  def r_execute( self, *parms, **kws ):
    """ Read method executor.
    """
    successful = {}
    failed = {}
    for _catalogName, oCatalog, _master in self.readCatalogs:

      # Skip if the method is not implemented in this catalog
      if not oCatalog.hasCatalogMethod( self.call ):
        continue

      method = getattr( oCatalog, self.call )
      res = method( *parms, **kws )
      if res['OK']:
        if 'Successful' in res['Value']:
          for key, item in res['Value']['Successful'].items():
            successful.setdefault( key, item )
            failed.pop( key, None )
          for key, item in res['Value']['Failed'].items():
            if key not in successful:
              failed[key] = item
        else:
          return res
    if not successful and not failed:
      return DError( DErrno.EFCERR, "Failed to perform %s from any catalog" % self.call )
    return S_OK( {'Failed':failed, 'Successful':successful} )

  ###########################################################################################
  #
  # Below is the method for obtaining the objects instantiated for a provided catalogue configuration
  #

  def addCatalog( self, catalogName, mode = "Write", master = False ):
    """ Add a new catalog with catalogName to the pool of catalogs in mode:
        "Read","Write" or "ReadWrite"
    """

    result = self._generateCatalogObject( catalogName )
    if not result['OK']:
      return result

    oCatalog = result['Value']
    if mode.lower().find( "read" ) != -1:
      self.readCatalogs.append( ( catalogName, oCatalog, master ) )
    if mode.lower().find( "write" ) != -1:
      self.writeCatalogs.append( ( catalogName, oCatalog, master ) )

    return S_OK()

  def removeCatalog( self, catalogName ):
    """ Remove the specified catalog from the internal pool
    """

    catalog_removed = False

    for i in range( len( self.readCatalogs ) ):
      catalog, _object, _master = self.readCatalogs[i]
      if catalog == catalogName:
        del self.readCatalogs[i]
        catalog_removed = True
        break
    for i in range( len( self.writeCatalogs ) ):
      catalog, _object, _master = self.writeCatalogs[i]
      if catalog == catalogName:
        del self.writeCatalogs[i]
        catalog_removed = True
        break

    if catalog_removed:
      return S_OK()
    else:
      return S_OK( 'Catalog does not exist' )

  def _getSelectedCatalogs( self, desiredCatalogs ):
    for catalogName in desiredCatalogs:
      result = self._getCatalogConfigDetails( catalogName )
      if not result['OK']:
        return result
      catalogConfig = result['Value']
      result = self._generateCatalogObject( catalogName )
      if not result['OK']:
        return result
      oCatalog = result['Value']
      if re.search( 'Read', catalogConfig['AccessType'] ):
        if catalogConfig['Master']:
          self.readCatalogs.insert( 0, ( catalogName, oCatalog, catalogConfig['Master'] ) )
        else:
          self.readCatalogs.append( ( catalogName, oCatalog, catalogConfig['Master'] ) )
      if re.search( 'Write', catalogConfig['AccessType'] ):
        if catalogConfig['Master']:
          self.writeCatalogs.insert( 0, ( catalogName, oCatalog, catalogConfig['Master'] ) )
        else:
          self.writeCatalogs.append( ( catalogName, oCatalog, catalogConfig['Master'] ) )
    return S_OK()

  def _getEligibleCatalogs( self ):
    """ Get a list of eligible catalogs

    :return: S_OK/S_ERROR, Value - a list of catalog names
    """
    # First, look in the Operations, if nothing defined look in /Resources for backward compatibility
    fileCatalogs = self.opHelper.getValue( '/Services/Catalogs/CatalogList', [] )
    if not fileCatalogs:
      result = self.opHelper.getSections( '/Services/Catalogs' )
      if result['OK']:
        fileCatalogs = result['Value']
      else:
        res = gConfig.getSections( self.rootConfigPath, listOrdered = True )
        if not res['OK']:
          errStr = "FileCatalog._getCatalogs: Failed to get file catalog configuration."
          self.log.error( errStr, res['Message'] )
          return S_ERROR( errStr )
        fileCatalogs = res['Value']

    return S_OK( fileCatalogs )

  def _getCatalogs( self ):

    # Get the eligible catalogs first
    result = self._getEligibleCatalogs()
    if not result['OK']:
      return result
    fileCatalogs = result['Value']

    # Get the catalog objects now
    for catalogName in fileCatalogs:
      res = self._getCatalogConfigDetails( catalogName )
      if not res['OK']:
        return res
      catalogConfig = res['Value']
      if catalogConfig['Status'] == 'Active':
        res = self._generateCatalogObject( catalogName )
        if not res['OK']:
          return res
        oCatalog = res['Value']
        master = catalogConfig['Master']
        # If the catalog is read type
        if re.search( 'Read', catalogConfig['AccessType'] ):
          if master:
            self.readCatalogs.insert( 0, ( catalogName, oCatalog, master ) )
          else:
            self.readCatalogs.append( ( catalogName, oCatalog, master ) )
        # If the catalog is write type
        if re.search( 'Write', catalogConfig['AccessType'] ):
          if master:
            self.writeCatalogs.insert( 0, ( catalogName, oCatalog, master ) )
          else:
            self.writeCatalogs.append( ( catalogName, oCatalog, master ) )
    return S_OK()

  def _getCatalogConfigDetails( self, catalogName ):
    # First obtain the options that are available
    catalogConfigPath = '%s/%s' % ( self.rootConfigPath, catalogName )
    result = gConfig.getOptionsDict( catalogConfigPath )
    if not result['OK']:
      errStr = "FileCatalog._getCatalogConfigDetails: Failed to get catalog options."
      self.log.error( errStr, catalogName )
      return S_ERROR( errStr )
    catalogConfig = result['Value']
    result = self.opHelper.getOptionsDict( '/Services/Catalogs/%s' % catalogName )
    if result['OK']:
      catalogConfig.update( result['Value'] )

    # The 'Status' option should be defined (default = 'Active')
    if 'Status' not in catalogConfig:
      warnStr = "FileCatalog._getCatalogConfigDetails: 'Status' option not defined."
      self.log.warn( warnStr, catalogName )
      catalogConfig['Status'] = 'Active'
    # The 'AccessType' option must be defined
    if 'AccessType' not in catalogConfig:
      errStr = "FileCatalog._getCatalogConfigDetails: Required option 'AccessType' not defined."
      self.log.error( errStr, catalogName )
      return S_ERROR( errStr )
    # Anything other than 'True' in the 'Master' option means it is not
    catalogConfig['Master'] = ( catalogConfig.setdefault( 'Master', False ) == 'True' )
    return S_OK( catalogConfig )

  def _generateCatalogObject( self, catalogName ):
    """ Create a file catalog object from its name and CS description
    """
    useProxy = gConfig.getValue( '/LocalSite/Catalogs/%s/UseProxy' % catalogName, False )
    if not useProxy:
      useProxy = self.opHelper.getValue( '/Services/Catalogs/%s/UseProxy' % catalogName, False )
    return FileCatalogFactory().createCatalog( catalogName, useProxy )
<|MERGE_RESOLUTION|>--- conflicted
+++ resolved
@@ -191,12 +191,8 @@
     allLfns = []
     lfnMapDict = {}
     masterResult = {}
-<<<<<<< HEAD
+    parms1 = []
     if self.call not in self.no_lfn_methods:
-=======
-    parms1 = []
-    if not self.call in FileCatalog.no_lfn_methods:
->>>>>>> 17c09275
       fileInfo = parms[0]
       result = checkArgumentFormat( fileInfo, generateMap = True )
       if not result['OK']:
@@ -214,15 +210,7 @@
       # only from the master catalog, and if the method is not there, __getattr__
       # would raise an exception
       if not oCatalog.hasCatalogMethod( self.call ):
-<<<<<<< HEAD
         continue
-=======
-        if master:
-          self.log.error( "Master catalog does not implement the write method", self.call )
-          return DError( DErrno.EFCERR, "Master catalog does not implement the write method %s" % self.call )
-        else:
-          continue
->>>>>>> 17c09275
 
       method = getattr( oCatalog, self.call )
 
