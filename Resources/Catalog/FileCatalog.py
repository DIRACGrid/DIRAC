""" File catalog class. This is a simple dispatcher for the file catalog plug-ins.
    It ensures that all operations are performed on the desired catalogs.
"""

import types, re

from DIRAC  import gLogger, gConfig, S_OK, S_ERROR
from DIRAC.ConfigurationSystem.Client.Helpers.Operations    import Operations
from DIRAC.Core.Security.ProxyInfo                          import getVOfromProxyGroup
from DIRAC.Resources.Utilities.Utils                        import checkArgumentFormat
from DIRAC.Resources.Catalog.FileCatalogFactory             import FileCatalogFactory
from DIRAC.ConfigurationSystem.Client.Helpers.Resources     import Resources

class FileCatalog( object ):

  ro_methods = ['exists', 'isLink', 'readLink', 'isFile', 'getFileMetadata', 'getReplicas',
                'getReplicaStatus', 'getFileSize', 'isDirectory', 'getDirectoryReplicas',
                'listDirectory', 'getDirectoryMetadata', 'getDirectorySize', 'getDirectoryContents',
                'resolveDataset', 'getPathPermissions', 'getLFNForPFN', 'getUsers', 'getGroups', 'getFileUserMetadata']

  write_methods = ['createLink', 'removeLink', 'addFile', 'setFileStatus', 'addReplica', 'removeReplica',
                   'removeFile', 'setReplicaStatus', 'setReplicaHost', 'createDirectory', 'setDirectoryStatus',
                   'removeDirectory', 'removeDataset', 'removeFileFromDataset', 'createDataset']

  def __init__( self, catalogs = [], vo = None ):
    """ Default constructor
    """
    self.valid = True
    self.timeout = 180
    self.readCatalogs = []
    self.writeCatalogs = []
    self.vo = vo
    if not vo:
      result = getVOfromProxyGroup()
      if not result['OK']:
        return result
      self.vo = result['Value']
    self.opHelper = Operations( vo = self.vo )
    self.reHelper = Resources( vo = self.vo )

    if type( catalogs ) in types.StringTypes:
      catalogs = [catalogs]
    if catalogs:
      res = self._getSelectedCatalogs( catalogs )
    else:
      res = self._getCatalogs()
    if not res['OK']:
      self.valid = False
    elif ( len( self.readCatalogs ) == 0 ) and ( len( self.writeCatalogs ) == 0 ):
      self.valid = False

  def isOK( self ):
    return self.valid

  def getReadCatalogs( self ):
    return self.readCatalogs

  def getWriteCatalogs( self ):
    return self.writeCatalogs

  def __getattr__( self, name ):
    self.call = name
    if name in FileCatalog.write_methods:
      return self.w_execute
    elif name in FileCatalog.ro_methods:
      return self.r_execute
    else:
      raise AttributeError

  def w_execute( self, *parms, **kws ):
    """ Write method executor.
    """
    successful = {}
    failed = {}
    failedCatalogs = []
    fileInfo = parms[0]
    res = checkArgumentFormat( fileInfo )
    if not res['OK']:
      return res
    fileInfo = res['Value']
    allLfns = fileInfo.keys()
    for catalogName, oCatalog, master in self.writeCatalogs:
      method = getattr( oCatalog, self.call )
      res = method( fileInfo, **kws )
      if not res['OK']:
        if master:
          # If this is the master catalog and it fails we dont want to continue with the other catalogs
          gLogger.error( "FileCatalog.w_execute: Failed to execute %s on master catalog %s." % ( self.call, catalogName ), res['Message'] )
          return res
        else:
          # Otherwise we keep the failed catalogs so we can update their state later
          failedCatalogs.append( ( catalogName, res['Message'] ) )
      else:
        for lfn, message in res['Value']['Failed'].items():
          # Save the error message for the failed operations
          failed.setdefault( lfn, {} )[catalogName] = message
          if master:
            # If this is the master catalog then we should not attempt the operation on other catalogs
            fileInfo.pop( lfn )
        for lfn, result in res['Value']['Successful'].items():
          # Save the result return for each file for the successful operations
          successful.setdefault( lfn, {} )[catalogName] = result
    # This recovers the states of the files that completely failed i.e. when S_ERROR is returned by a catalog
    for catalogName, errorMessage in failedCatalogs:
      for lfn in allLfns:
        failed.setdefault( lfn, {} )[catalogName] = errorMessage
    resDict = {'Failed':failed, 'Successful':successful}
    return S_OK( resDict )

  def r_execute( self, *parms, **kws ):
    """ Read method executor.
    """
    successful = {}
    failed = {}
    for _catalogName, oCatalog, _master in self.readCatalogs:
      method = getattr( oCatalog, self.call )
      res = method( *parms, **kws )
      if res['OK']:
        if 'Successful' in res['Value']:
          for key, item in res['Value']['Successful'].items():
            successful.setdefault( key, item )
            failed.pop( key, None )
          for key, item in res['Value']['Failed'].items():
            if key not in successful:
              failed[key] = item
        else:
          return res
    if not successful and not failed:
      return S_ERROR( "Failed to perform %s from any catalog" % self.call )
    return S_OK( {'Failed':failed, 'Successful':successful} )

  ###########################################################################################
  #
  # Below is the method for obtaining the objects instantiated for a provided catalogue configuration
  #

  def addCatalog( self, catalogName, mode = "Write", master = False ):
    """ Add a new catalog with catalogName to the pool of catalogs in mode:
        "Read","Write" or "ReadWrite"
    """

    result = self._generateCatalogObject( catalogName )
    if not result['OK']:
      return result

    oCatalog = result['Value']
    if mode.lower().find( "read" ) != -1:
      self.readCatalogs.append( ( catalogName, oCatalog, master ) )
    if mode.lower().find( "write" ) != -1:
      self.writeCatalogs.append( ( catalogName, oCatalog, master ) )

    return S_OK()

  def removeCatalog( self, catalogName ):
    """ Remove the specified catalog from the internal pool
    """

    catalog_removed = False

    for i in range( len( self.readCatalogs ) ):
      catalog, _object, _master = self.readCatalogs[i]
      if catalog == catalogName:
        del self.readCatalogs[i]
        catalog_removed = True
        break
    for i in range( len( self.writeCatalogs ) ):
      catalog, _object, _master = self.writeCatalogs[i]
      if catalog == catalogName:
        del self.writeCatalogs[i]
        catalog_removed = True
        break

    if catalog_removed:
      return S_OK()
    else:
      return S_OK( 'Catalog does not exist' )

  def _getSelectedCatalogs( self, desiredCatalogs ):
    for catalogName in desiredCatalogs:
      res = self._generateCatalogObject( catalogName )
      if not res['OK']:
        return res
      oCatalog = res['Value']
      self.readCatalogs.append( ( catalogName, oCatalog, True ) )
      self.writeCatalogs.append( ( catalogName, oCatalog, True ) )
    return S_OK()

  def _getCatalogs( self ):

    # Get the eligible catalogs first
    # First, look in the Operations, if nothing defined look in /Resources 
    result = self.opHelper.getSections( '/Services/Catalogs' )
    fileCatalogs = []
    operationsFlag = False
    optCatalogDict = {}
    if result['OK']:
      fcs = result['Value']
      for fc in fcs:
        fName = self.opHelper.getValue( '/Services/Catalogs/%s/CatalogName' % fc, fc )
        fileCatalogs.append( fName )
        optCatalogDict[fName] = fc
      operationsFlag = True
    else:   
      res = self.reHelper.getEligibleResources( 'Catalog' )
      if not res['OK']:
        errStr = "FileCatalog._getCatalogs: Failed to get file catalog configuration."
        gLogger.error( errStr, res['Message'] )
        return S_ERROR( errStr )
      fileCatalogs = res['Value']

    # Get the catalogs now
    for catalogName in fileCatalogs:
      res = self._getCatalogConfigDetails( catalogName )
      if not res['OK']:
        return res
      catalogConfig = res['Value']
      if operationsFlag:
        result = self.opHelper.getOptionsDict( '/Services/Catalogs/%s' % optCatalogDict[catalogName] )
        if not result['OK']:
          return result
        catalogConfig.update( result['Value'] )
      if catalogConfig['Status'] == 'Active':
        res = self._generateCatalogObject( catalogName )
        if not res['OK']:
          return res
        oCatalog = res['Value']
        master = catalogConfig['Master']
        # If the catalog is read type
        if re.search( 'Read', catalogConfig['AccessType'] ):
          if master:
            self.readCatalogs.insert( 0, ( catalogName, oCatalog, master ) )
          else:
            self.readCatalogs.append( ( catalogName, oCatalog, master ) )
        # If the catalog is write type
        if re.search( 'Write', catalogConfig['AccessType'] ):
          if master:
            self.writeCatalogs.insert( 0, ( catalogName, oCatalog, master ) )
          else:
            self.writeCatalogs.append( ( catalogName, oCatalog, master ) )
    return S_OK()

  def _getCatalogConfigDetails( self, catalogName ):
    # First obtain the options that are available
    
    result = self.reHelper.getCatalogOptionsDict( catalogName )
    if not result['OK']:
      errStr = "FileCatalog._getCatalogConfigDetails: Failed to get catalog options"
      gLogger.error( errStr, catalogName )
      return S_ERROR( errStr )
    catalogConfig = result['Value']
    # The 'Status' option should be defined (default = 'Active')
<<<<<<< HEAD
    if not catalogConfig.has_key( 'Status' ):
      warnStr = "FileCatalog._getCatalogConfigDetails: 'Status' option not defined"
      gLogger.warn( warnStr, catalogName )
      catalogConfig['Status'] = 'Active'
    # The 'AccessType' option must be defined
    if not catalogConfig.has_key( 'AccessType' ):
      errStr = "FileCatalog._getCatalogConfigDetails: Required option 'AccessType' not defined"
=======
    if 'Status' not in catalogConfig:
      warnStr = "FileCatalog._getCatalogConfigDetails: 'Status' option not defined."
      gLogger.warn( warnStr, catalogName )
      catalogConfig['Status'] = 'Active'
    # The 'AccessType' option must be defined
    if 'AccessType' not in catalogConfig:
      errStr = "FileCatalog._getCatalogConfigDetails: Required option 'AccessType' not defined."
>>>>>>> d09e5a60
      gLogger.error( errStr, catalogName )
      return S_ERROR( errStr )
    # Anything other than 'True' in the 'Master' option means it is not
    catalogConfig['Master'] = ( catalogConfig.setdefault( 'Master', False ) == 'True' )
    return S_OK( catalogConfig )

  def _generateCatalogObject( self, catalogName ):
    """ Create a file catalog object from its name and CS description
    """
    useProxy = gConfig.getValue( '/LocalSite/Catalogs/%s/UseProxy' % catalogName, False )
    if not useProxy:
      useProxy = self.opHelper.getValue( '/Services/Catalogs/%s/UseProxy' % catalogName, False )
    return FileCatalogFactory().createCatalog( catalogName, useProxy )
<|MERGE_RESOLUTION|>--- conflicted
+++ resolved
@@ -249,15 +249,6 @@
       return S_ERROR( errStr )
     catalogConfig = result['Value']
     # The 'Status' option should be defined (default = 'Active')
-<<<<<<< HEAD
-    if not catalogConfig.has_key( 'Status' ):
-      warnStr = "FileCatalog._getCatalogConfigDetails: 'Status' option not defined"
-      gLogger.warn( warnStr, catalogName )
-      catalogConfig['Status'] = 'Active'
-    # The 'AccessType' option must be defined
-    if not catalogConfig.has_key( 'AccessType' ):
-      errStr = "FileCatalog._getCatalogConfigDetails: Required option 'AccessType' not defined"
-=======
     if 'Status' not in catalogConfig:
       warnStr = "FileCatalog._getCatalogConfigDetails: 'Status' option not defined."
       gLogger.warn( warnStr, catalogName )
@@ -265,7 +256,6 @@
     # The 'AccessType' option must be defined
     if 'AccessType' not in catalogConfig:
       errStr = "FileCatalog._getCatalogConfigDetails: Required option 'AccessType' not defined."
->>>>>>> d09e5a60
       gLogger.error( errStr, catalogName )
       return S_ERROR( errStr )
     # Anything other than 'True' in the 'Master' option means it is not
