""" File catalog class. This is a simple dispatcher for the file catalog plug-ins.
    It ensures that all operations are performed on the desired catalogs.
"""

import types, re

from DIRAC  import gLogger, gConfig, S_OK, S_ERROR
from DIRAC.ConfigurationSystem.Client.Helpers.Operations    import Operations
from DIRAC.Core.Security.ProxyInfo                          import getVOfromProxyGroup
from DIRAC.Resources.Utilities                              import checkArgumentFormat
from DIRAC.Resources.Catalog.FileCatalogFactory             import FileCatalogFactory

class FileCatalog( object ):

  ro_methods = ['exists', 'isLink', 'readLink', 'isFile', 'getFileMetadata', 'getReplicas',
                'getReplicaStatus', 'getFileSize', 'isDirectory', 'getDirectoryReplicas',
                'listDirectory', 'getDirectoryMetadata', 'getDirectorySize', 'getDirectoryContents',
                'resolveDataset', 'getPathPermissions', 'getLFNForPFN', 'getUsers', 'getGroups', 'getLFNForGUID']

  ro_meta_methods = ['getFileUserMetadata', 'getMetadataFields', 'findFilesByMetadata', 'getDirectoryMetadata',
                     'getFileUserMetadata', 'findDirectoriesByMetadata', 'getReplicasByMetadata',
                     'findFilesByMetadataDetailed', 'findFilesByMetadataWeb', 'getCompatibleMetadata',
                     'getMetadataSet']

  ro_methods += ro_meta_methods

  write_methods = ['createLink', 'removeLink', 'addFile', 'setFileStatus', 'addReplica', 'removeReplica',
                   'removeFile', 'setReplicaStatus', 'setReplicaHost', 'createDirectory', 'setDirectoryStatus',
                   'removeDirectory', 'removeDataset', 'removeFileFromDataset', 'createDataset', 'changePathMode',
                   'changePathOwner', 'changePathGroup']

  write_meta_methods = ['addMetadataField', 'deleteMetadataField', 'setMetadata', 'setMetadataBulk',
                        'removeMetadata', 'addMetadataSet']

  write_methods += write_meta_methods

  def __init__( self, catalogs = None, vo = None ):
    """ Default constructor
    """
    self.valid = True
    self.timeout = 180
    self.readCatalogs = []
    self.writeCatalogs = []
    self.metaCatalogs = []
    self.rootConfigPath = '/Resources/FileCatalogs'
    self.vo = vo if vo else getVOfromProxyGroup().get( 'Value', None )

    self.opHelper = Operations( vo = self.vo )

    if catalogs is None:
      catalogList = []
    elif type( catalogs ) in types.StringTypes:
      catalogList = [catalogs]
    else:
<<<<<<< HEAD
      catalogList = list( catalogs )  
=======
      catalogList = catalogs
>>>>>>> cf739bd6

    if catalogList:
      res = self._getSelectedCatalogs( catalogList )
    else:
      res = self._getCatalogs()
    if not res['OK']:
      self.valid = False
    elif ( len( self.readCatalogs ) == 0 ) and ( len( self.writeCatalogs ) == 0 ):
      self.valid = False

  def isOK( self ):
    return self.valid

  def getReadCatalogs( self ):
    return self.readCatalogs

  def getWriteCatalogs( self ):
    return self.writeCatalogs

  def getMasterCatalogNames( self ):
    """ Returns the list of names of the Master catalogs """

    masterNames = [catalogName for catalogName, oCatalog, master in self.writeCatalogs if master]
    return S_OK( masterNames )


  def __getattr__( self, name ):
    self.call = name
    if name in FileCatalog.write_methods:
      return self.w_execute
    elif name in FileCatalog.ro_methods:
      return self.r_execute
    else:
      raise AttributeError

  def w_execute( self, *parms, **kws ):
    """ Write method executor.
    """
    successful = {}
    failed = {}
    failedCatalogs = []
    fileInfo = parms[0]
    res = checkArgumentFormat( fileInfo )
    if not res['OK']:
      return res
    fileInfo = res['Value']
    allLfns = fileInfo.keys()
    parms = parms[1:]
    for catalogName, oCatalog, master in self.writeCatalogs:

      # Skip if metadata related method on pure File Catalog
      if self.call in FileCatalog.write_meta_methods and not catalogName in self.metaCatalogs:
        continue

      method = getattr( oCatalog, self.call )
      res = method( fileInfo, *parms, **kws )

      if not res['OK']:
        if master:
          # If this is the master catalog and it fails we dont want to continue with the other catalogs
          gLogger.error( "FileCatalog.w_execute: Failed to execute call on master catalog",
                         "%s on %s" % ( self.call, catalogName ), res['Message'] )
          return res
        else:
          # Otherwise we keep the failed catalogs so we can update their state later
          failedCatalogs.append( ( catalogName, res['Message'] ) )
      else:
        for lfn, message in res['Value']['Failed'].items():
          # Save the error message for the failed operations
          failed.setdefault( lfn, {} )[catalogName] = message
          if master:
            # If this is the master catalog then we should not attempt the operation on other catalogs
            fileInfo.pop( lfn, None )
        for lfn, result in res['Value']['Successful'].items():
          # Save the result return for each file for the successful operations
          successful.setdefault( lfn, {} )[catalogName] = result
    # This recovers the states of the files that completely failed i.e. when S_ERROR is returned by a catalog
    for catalogName, errorMessage in failedCatalogs:
      for lfn in allLfns:
        failed.setdefault( lfn, {} )[catalogName] = errorMessage
    resDict = {'Failed':failed, 'Successful':successful}
    return S_OK( resDict )

  def r_execute( self, *parms, **kws ):
    """ Read method executor.
    """
    successful = {}
    failed = {}
    for catalogName, oCatalog, _master in self.readCatalogs:

      # Skip if metadata related method on pure File Catalog
      if self.call in FileCatalog.ro_meta_methods and not catalogName in self.metaCatalogs:
        continue

      method = getattr( oCatalog, self.call )
      res = method( *parms, **kws )
      if res['OK']:
        if 'Successful' in res['Value']:
          for key, item in res['Value']['Successful'].items():
            successful.setdefault( key, item )
            failed.pop( key, None )
          for key, item in res['Value']['Failed'].items():
            if key not in successful:
              failed[key] = item
        else:
          return res
    if not successful and not failed:
      return S_ERROR( "Failed to perform %s from any catalog" % self.call )
    return S_OK( {'Failed':failed, 'Successful':successful} )

  ###########################################################################################
  #
  # Below is the method for obtaining the objects instantiated for a provided catalogue configuration
  #

  def addCatalog( self, catalogName, mode = "Write", master = False ):
    """ Add a new catalog with catalogName to the pool of catalogs in mode:
        "Read","Write" or "ReadWrite"
    """

    result = self._generateCatalogObject( catalogName )
    if not result['OK']:
      return result

    oCatalog = result['Value']
    if mode.lower().find( "read" ) != -1:
      self.readCatalogs.append( ( catalogName, oCatalog, master ) )
    if mode.lower().find( "write" ) != -1:
      self.writeCatalogs.append( ( catalogName, oCatalog, master ) )

    return S_OK()

  def removeCatalog( self, catalogName ):
    """ Remove the specified catalog from the internal pool
    """

    catalog_removed = False

    for i in range( len( self.readCatalogs ) ):
      catalog, _object, _master = self.readCatalogs[i]
      if catalog == catalogName:
        del self.readCatalogs[i]
        catalog_removed = True
        break
    for i in range( len( self.writeCatalogs ) ):
      catalog, _object, _master = self.writeCatalogs[i]
      if catalog == catalogName:
        del self.writeCatalogs[i]
        catalog_removed = True
        break

    if catalog_removed:
      return S_OK()
    else:
      return S_OK( 'Catalog does not exist' )

  def _getSelectedCatalogs( self, desiredCatalogs ):
    for catalogName in desiredCatalogs:
      res = self._getCatalogConfigDetails( catalogName )
      if not res['OK']:
        return res
      catalogConfig = res['Value']
      res = self._generateCatalogObject( catalogName )
      if not res['OK']:
        return res
      oCatalog = res['Value']
      self.readCatalogs.append( ( catalogName, oCatalog, True ) )
      self.writeCatalogs.append( ( catalogName, oCatalog, True ) )
      if catalogConfig.get( 'MetaCatalog' ) == 'True':
        self.metaCatalogs.append( catalogName )
    return S_OK()

  def _getCatalogs( self ):

    # Get the eligible catalogs first
    # First, look in the Operations, if nothing defined look in /Resources for backward compatibility
    operationsFlag = False
    fileCatalogs = self.opHelper.getValue( '/Services/Catalogs/CatalogList', [] )
    if fileCatalogs:
      operationsFlag = True
    else:
      fileCatalogs = self.opHelper.getSections( '/Services/Catalogs' )
      result = self.opHelper.getSections( '/Services/Catalogs' )
      fileCatalogs = []
      operationsFlag = False
      if result['OK']:
        fileCatalogs = result['Value']
        operationsFlag = True
      else:
        res = gConfig.getSections( self.rootConfigPath, listOrdered = True )
        if not res['OK']:
          errStr = "FileCatalog._getCatalogs: Failed to get file catalog configuration."
          gLogger.error( errStr, res['Message'] )
          return S_ERROR( errStr )
        fileCatalogs = res['Value']

    # Get the catalogs now
    for catalogName in fileCatalogs:
      res = self._getCatalogConfigDetails( catalogName )
      if not res['OK']:
        return res
      catalogConfig = res['Value']
      if operationsFlag:
        result = self.opHelper.getOptionsDict( '/Services/Catalogs/%s' % catalogName )
        if not result['OK']:
          return result
        catalogConfig.update( result['Value'] )
      if catalogConfig['Status'] == 'Active':
        res = self._generateCatalogObject( catalogName )
        if not res['OK']:
          return res
        oCatalog = res['Value']
        master = catalogConfig['Master']
        # If the catalog is read type
        if re.search( 'Read', catalogConfig['AccessType'] ):
          if master:
            self.readCatalogs.insert( 0, ( catalogName, oCatalog, master ) )
          else:
            self.readCatalogs.append( ( catalogName, oCatalog, master ) )
        # If the catalog is write type
        if re.search( 'Write', catalogConfig['AccessType'] ):
          if master:
            self.writeCatalogs.insert( 0, ( catalogName, oCatalog, master ) )
          else:
            self.writeCatalogs.append( ( catalogName, oCatalog, master ) )
      if catalogConfig.get( 'MetaCatalog' ) == 'True':
        self.metaCatalogs.append( catalogName )
    return S_OK()

  def _getCatalogConfigDetails( self, catalogName ):
    # First obtain the options that are available
    catalogConfigPath = '%s/%s' % ( self.rootConfigPath, catalogName )
    res = gConfig.getOptions( catalogConfigPath )
    if not res['OK']:
      errStr = "FileCatalog._getCatalogConfigDetails: Failed to get catalog options."
      gLogger.error( errStr, catalogName )
      return S_ERROR( errStr )
    catalogConfig = {}
    for option in res['Value']:
      configPath = '%s/%s' % ( catalogConfigPath, option )
      optionValue = gConfig.getValue( configPath )
      catalogConfig[option] = optionValue
    # The 'Status' option should be defined (default = 'Active')
    if 'Status' not in catalogConfig:
      warnStr = "FileCatalog._getCatalogConfigDetails: 'Status' option not defined."
      gLogger.warn( warnStr, catalogName )
      catalogConfig['Status'] = 'Active'
    # The 'AccessType' option must be defined
    if 'AccessType' not in catalogConfig:
      errStr = "FileCatalog._getCatalogConfigDetails: Required option 'AccessType' not defined."
      gLogger.error( errStr, catalogName )
      return S_ERROR( errStr )
    # Anything other than 'True' in the 'Master' option means it is not
    catalogConfig['Master'] = ( catalogConfig.setdefault( 'Master', False ) == 'True' )
    return S_OK( catalogConfig )

  def _generateCatalogObject( self, catalogName ):
    """ Create a file catalog object from its name and CS description
    """
    useProxy = gConfig.getValue( '/LocalSite/Catalogs/%s/UseProxy' % catalogName, False )
    if not useProxy:
      useProxy = self.opHelper.getValue( '/Services/Catalogs/%s/UseProxy' % catalogName, False )
    return FileCatalogFactory().createCatalog( catalogName, useProxy )
<|MERGE_RESOLUTION|>--- conflicted
+++ resolved
@@ -52,11 +52,7 @@
     elif type( catalogs ) in types.StringTypes:
       catalogList = [catalogs]
     else:
-<<<<<<< HEAD
-      catalogList = list( catalogs )  
-=======
       catalogList = catalogs
->>>>>>> cf739bd6
 
     if catalogList:
       res = self._getSelectedCatalogs( catalogList )
