--- conflicted
+++ resolved
@@ -38,11 +38,7 @@
 
   result = dirac.getJobOutputData(job, destinationDir=outputDir)
   if result['OK']:
-<<<<<<< HEAD
     print('Job %s output data retrieved' % (job))
-=======
-    print 'Job %s output data retrieved' % (job)
->>>>>>> ba87fcb0
   else:
     errorList.append((job, result['Message']))
     exitCode = 2
