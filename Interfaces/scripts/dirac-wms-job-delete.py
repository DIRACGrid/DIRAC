#!/usr/bin/env python
########################################################################
# $HeadURL$
# File : dirac-production-job-delete
# Author : Stuart Paterson
########################################################################
"""
Delete DIRAC job from WMS, if running it will be killed
"""
__RCSID__ = "$Id$"
import DIRAC
from DIRAC.Core.Base import Script

Script.setUsageMessage( '\n'.join( [ __doc__.split( '\n' )[1],
                                     'Usage:',
                                     ' %s [option|cfgfile] ... JobID ...' % Script.scriptName,
                                     'Arguments:',
                                     ' JobID: DIRAC Job ID' ] ) )

Script.registerSwitch( "f:", "File=", "Get output for jobs with IDs from the file" )
Script.registerSwitch( "g:", "JobGroup=", "Get output for jobs in the given group" )

Script.parseCommandLine( ignoreErrors = True )
args = Script.getPositionalArgs()

import os.path

if __name__ == "__main__":
  
  from DIRAC.Interfaces.API.Dirac import Dirac
<<<<<<< HEAD
=======
  from DIRAC.Core.Utilities.Time import toString, date, day
>>>>>>> 1a44fd06
  dirac = Dirac()
  exitCode = 0
  errorList = []
  
  jobs = []
  for sw, value in Script.getUnprocessedSwitches():
    if sw.lower() in ( 'f', 'file' ):
      if os.path.exists( value ):
        jFile = open( value )
        jobs += jFile.read().split()
        jFile.close()
<<<<<<< HEAD
    elif sw.lower() in ( 'g', 'jobgroup' ):
      group = value
      result = dirac.selectJobs( jobGroup=value )
=======
    elif sw.lower() in ( 'g', 'jobgroup' ):    
      group = value    
      jobDate = toString( date() - 30*day )
      result = dirac.selectJobs( jobGroup = value, date = jobDate )
>>>>>>> 1a44fd06
      if not result['OK']:
        if not "No jobs selected" in result['Message']:
          print "Error:", result['Message']
          DIRAC.exit( -1 )
      else:
        jobs += result['Value']
  
  for arg in args:
    jobs.append(arg)
  
  if not jobs:
    print "Warning: no jobs selected"
    Script.showHelp()
    DIRAC.exit( 0 )
  
  for job in jobs:
  
    result = dirac.delete( job )
    if result['OK']:
      print 'Deleted job %s' % ( result['Value'][0] )
    else:
      errorList.append( ( job, result['Message'] ) )
      exitCode = 2
  
  for error in errorList:
    print "ERROR %s: %s" % error
  
  DIRAC.exit( exitCode )<|MERGE_RESOLUTION|>--- conflicted
+++ resolved
@@ -28,10 +28,7 @@
 if __name__ == "__main__":
   
   from DIRAC.Interfaces.API.Dirac import Dirac
-<<<<<<< HEAD
-=======
   from DIRAC.Core.Utilities.Time import toString, date, day
->>>>>>> 1a44fd06
   dirac = Dirac()
   exitCode = 0
   errorList = []
@@ -43,16 +40,10 @@
         jFile = open( value )
         jobs += jFile.read().split()
         jFile.close()
-<<<<<<< HEAD
-    elif sw.lower() in ( 'g', 'jobgroup' ):
-      group = value
-      result = dirac.selectJobs( jobGroup=value )
-=======
     elif sw.lower() in ( 'g', 'jobgroup' ):    
       group = value    
       jobDate = toString( date() - 30*day )
       result = dirac.selectJobs( jobGroup = value, date = jobDate )
->>>>>>> 1a44fd06
       if not result['OK']:
         if not "No jobs selected" in result['Message']:
           print "Error:", result['Message']
