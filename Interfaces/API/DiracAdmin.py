"""DIRAC Administrator API Class

All administrative functionality is exposed through the DIRAC Admin API.  Examples include
site banning and unbanning, WMS proxy uploading etc.

"""

__RCSID__ = "$Id$"

import os

from DIRAC import gLogger, gConfig, S_OK, S_ERROR
from DIRAC.Core.Utilities.PromptUser import promptUser
from DIRAC.Core.Base.API import API
from DIRAC.ConfigurationSystem.Client.CSAPI import CSAPI
from DIRAC.Core.Security.ProxyInfo import getProxyInfo
from DIRAC.ConfigurationSystem.Client.Helpers.Registry import getVOForGroup
from DIRAC.FrameworkSystem.Client.ProxyManagerClient import gProxyManager
from DIRAC.Core.Utilities.SiteCEMapping import getSiteCEMapping
from DIRAC.FrameworkSystem.Client.NotificationClient import NotificationClient
from DIRAC.WorkloadManagementSystem.Client.JobManagerClient import JobManagerClient
from DIRAC.WorkloadManagementSystem.Client.WMSAdministratorClient import WMSAdministratorClient
from DIRAC.WorkloadManagementSystem.Client.PilotManagerClient import PilotManagerClient
from DIRAC.ResourceStatusSystem.Client.ResourceStatusClient import ResourceStatusClient
from DIRAC.ResourceStatusSystem.Client.ResourceStatus import ResourceStatus
from DIRAC.ResourceStatusSystem.Client.SiteStatus import SiteStatus
from DIRAC.Core.Utilities.Grid import ldapSite, ldapCluster, ldapCE, ldapService
from DIRAC.Core.Utilities.Grid import ldapCEState, ldapCEVOView, ldapSE

voName = ''
ret = getProxyInfo(disableVOMS=True)
if ret['OK'] and 'group' in ret['Value']:
  voName = getVOForGroup(ret['Value']['group'])

COMPONENT_NAME = '/Interfaces/API/DiracAdmin'


class DiracAdmin(API):
  """ Administrative functionalities
  """

  #############################################################################
  def __init__(self):
    """Internal initialization of the DIRAC Admin API.
    """
    super(DiracAdmin, self).__init__()

    self.csAPI = CSAPI()

    self.dbg = False
    if gConfig.getValue(self.section + '/LogLevel', 'DEBUG') == 'DEBUG':
      self.dbg = True

    self.scratchDir = gConfig.getValue(self.section + '/ScratchDir', '/tmp')
    self.currentDir = os.getcwd()
    self.rssFlag = ResourceStatus().rssFlag
    self.sitestatus = SiteStatus()

  #############################################################################
  def uploadProxy(self):
    """Upload a proxy to the DIRAC WMS.  This method

       Example usage:

<<<<<<< HEAD
         >>> gLogger.notice(diracAdmin.uploadProxy('lhcb_pilot'))
=======
         >>> print diracAdmin.uploadProxy('dteam_pilot')
>>>>>>> 86d7cbbf
         {'OK': True, 'Value': 0L}

       :return: S_OK,S_ERROR

       :param permanent: Indefinitely update proxy
       :type permanent: boolean

    """
    return gProxyManager.uploadProxy()

  #############################################################################
  def setProxyPersistency(self, userDN, userGroup, persistent=True):
    """Set the persistence of a proxy in the Proxy Manager

       Example usage:

         >>> gLogger.notice(diracAdmin.setProxyPersistency( 'some DN', 'dirac group', True ))
         {'OK': True }

       :param userDN: User DN
       :type userDN: string
       :param userGroup: DIRAC Group
       :type userGroup: string
       :param persistent: Persistent flag
       :type persistent: boolean
       :return: S_OK,S_ERROR
    """
    return gProxyManager.setPersistency(userDN, userGroup, persistent)

  #############################################################################
  def checkProxyUploaded(self, userDN, userGroup, requiredTime):
    """Set the persistence of a proxy in the Proxy Manager

       Example usage:

         >>> gLogger.notice(diracAdmin.setProxyPersistency( 'some DN', 'dirac group', True ))
         {'OK': True, 'Value' : True/False }

       :param userDN: User DN
       :type userDN: string
       :param userGroup: DIRAC Group
       :type userGroup: string
       :param requiredTime: Required life time of the uploaded proxy
       :type requiredTime: boolean
       :return: S_OK,S_ERROR
    """
    return gProxyManager.userHasProxy(userDN, userGroup, requiredTime)

  #############################################################################
  def getSiteMask(self, printOutput=False, status='Active'):
    """Retrieve current site mask from WMS Administrator service.

       Example usage:

         >>> gLogger.notice(diracAdmin.getSiteMask())
         {'OK': True, 'Value': 0L}

       :return: S_OK,S_ERROR

    """

    result = self.sitestatus.getSites(siteState=status)
    if result['OK']:
      sites = result['Value']
      if printOutput:
        sites.sort()
        for site in sites:
          gLogger.notice(site)

    return result

  #############################################################################
  def getBannedSites(self, printOutput=False):
    """Retrieve current list of banned  and probing sites.

       Example usage:

         >>> gLogger.notice(diracAdmin.getBannedSites())
         {'OK': True, 'Value': []}

       :return: S_OK,S_ERROR

    """

    bannedSites = self.sitestatus.getSites(siteState='Banned')
    if not bannedSites['OK']:
      return bannedSites

    probingSites = self.sitestatus.getSites(siteState='Probing')
    if not probingSites['OK']:
      return probingSites

    mergedList = sorted(bannedSites['Value'] + probingSites['Value'])

    if printOutput:
      gLogger.notice('\n'.join(mergedList))

    return S_OK(mergedList)

  #############################################################################
  def getSiteSection(self, site, printOutput=False):
    """Simple utility to get the list of CEs for DIRAC site name.

       Example usage:

         >>> gLogger.notice(diracAdmin.getSiteSection('LCG.CERN.ch'))
         {'OK': True, 'Value':}

       :return: S_OK,S_ERROR
    """
    gridType = site.split('.')[0]
    if not gConfig.getSections('/Resources/Sites/%s' % (gridType))['OK']:
      return S_ERROR('/Resources/Sites/%s is not a valid site section' % (gridType))

    result = gConfig.getOptionsDict('/Resources/Sites/%s/%s' % (gridType, site))
    if printOutput and result['OK']:
      gLogger.notice(self.pPrint.pformat(result['Value']))
    return result

  #############################################################################
  def allowSite(self, site, comment, printOutput=False):
    """Adds the site to the site mask.

       Example usage:

         >>> gLogger.notice(diracAdmin.allowSite())
         {'OK': True, 'Value': }

       :return: S_OK,S_ERROR

    """
    result = self.__checkSiteIsValid(site)
    if not result['OK']:
      return result

    result = self.getSiteMask(status='Active')
    if not result['OK']:
      return result
    siteMask = result['Value']
    if site in siteMask:
      if printOutput:
        gLogger.notice('Site %s is already Active' % site)
      return S_OK('Site %s is already Active' % site)

    if self.rssFlag:
      result = self.sitestatus.setSiteStatus(site, 'Active', comment)
    else:
      result = WMSAdministratorClient().allowSite(site, comment)
    if not result['OK']:
      return result

    if printOutput:
      gLogger.notice('Site %s status is set to Active' % site)

    return result

  #############################################################################
  def getSiteMaskLogging(self, site=None, printOutput=False):
    """Retrieves site mask logging information.

       Example usage:

         >>> gLogger.notice(diracAdmin.getSiteMaskLogging('LCG.AUVER.fr'))
         {'OK': True, 'Value': }

       :return: S_OK,S_ERROR
    """
    result = self.__checkSiteIsValid(site)
    if not result['OK']:
      return result

    if self.rssFlag:
      result = ResourceStatusClient().selectStatusElement('Site', 'History', name=site)
    else:
      result = WMSAdministratorClient().getSiteMaskLogging(site)

    if not result['OK']:
      return result

    if printOutput:
      if site:
        gLogger.notice('\nSite Mask Logging Info for %s\n' % site)
      else:
        gLogger.notice('\nAll Site Mask Logging Info\n')

      sitesLogging = result['Value']
      if isinstance(sitesLogging, dict):
        for siteName, tupleList in sitesLogging.iteritems():
          if not siteName:
            gLogger.notice('\n===> %s\n' % siteName)
          for tup in tupleList:
            stup = str(tup[0]).ljust(8) + str(tup[1]).ljust(20)
            stup += '( ' + str(tup[2]).ljust(len(str(tup[2]))) + ' )  "' + str(tup[3]) + '"'
            gLogger.notice(stup)
          gLogger.notice(' ')
      elif isinstance(sitesLogging, list):
        result = [(sl[1], sl[3], sl[4]) for sl in sitesLogging]

    return result

  #############################################################################
  def banSite(self, site, comment, printOutput=False):
    """Removes the site from the site mask.

       Example usage:

         >>> gLogger.notice(diracAdmin.banSite())
         {'OK': True, 'Value': }

       :return: S_OK,S_ERROR

    """
    result = self.__checkSiteIsValid(site)
    if not result['OK']:
      return result

    mask = self.getSiteMask(status='Banned')
    if not mask['OK']:
      return mask
    siteMask = mask['Value']
    if site in siteMask:
      if printOutput:
        gLogger.notice('Site %s is already Banned' % site)
      return S_OK('Site %s is already Banned' % site)

    if self.rssFlag:
      result = self.sitestatus.setSiteStatus(site, 'Banned', comment)
    else:
      result = WMSAdministratorClient().banSite(site, comment)
    if not result['OK']:
      return result

    if printOutput:
      gLogger.notice('Site %s status is set to Banned' % site)

    return result

  #############################################################################
  def __checkSiteIsValid(self, site):
    """Internal function to check that a site name is valid.
    """
    sites = getSiteCEMapping()
    if not sites['OK']:
      return S_ERROR('Could not get site CE mapping')
    siteList = sites['Value'].keys()
    if site not in siteList:
      return S_ERROR('Specified site %s is not in list of defined sites' % site)

    return S_OK('%s is valid' % site)

  #############################################################################
  def getServicePorts(self, setup='', printOutput=False):
    """Checks the service ports for the specified setup.  If not given this is
       taken from the current installation (/DIRAC/Setup)

       Example usage:

         >>> gLogger.notice(diracAdmin.getServicePorts())
         {'OK': True, 'Value':''}

       :return: S_OK,S_ERROR

    """
    if not setup:
      setup = gConfig.getValue('/DIRAC/Setup', '')

    setupList = gConfig.getSections('/DIRAC/Setups', [])
    if not setupList['OK']:
      return S_ERROR('Could not get /DIRAC/Setups sections')
    setupList = setupList['Value']
    if setup not in setupList:
      return S_ERROR('Setup %s is not in allowed list: %s' % (setup, ', '.join(setupList)))

    serviceSetups = gConfig.getOptionsDict('/DIRAC/Setups/%s' % setup)
    if not serviceSetups['OK']:
      return S_ERROR('Could not get /DIRAC/Setups/%s options' % setup)
    serviceSetups = serviceSetups['Value']  # dict
    systemList = gConfig.getSections('/Systems')
    if not systemList['OK']:
      return S_ERROR('Could not get Systems sections')
    systemList = systemList['Value']
    result = {}
    for system in systemList:
      if system in serviceSetups:
        path = '/Systems/%s/%s/Services' % (system, serviceSetups[system])
        servicesList = gConfig.getSections(path)
        if not servicesList['OK']:
          self.log.warn('Could not get sections in %s' % path)
        else:
          servicesList = servicesList['Value']
          if not servicesList:
            servicesList = []
          self.log.verbose('System: %s ServicesList: %s' % (system, ', '.join(servicesList)))
          for service in servicesList:
            spath = '%s/%s/Port' % (path, service)
            servicePort = gConfig.getValue(spath, 0)
            if servicePort:
              self.log.verbose('Found port for %s/%s = %s' % (system, service, servicePort))
              result['%s/%s' % (system, service)] = servicePort
            else:
              self.log.warn('No port found for %s' % spath)
      else:
        self.log.warn('%s is not defined in /DIRAC/Setups/%s' % (system, setup))

    if printOutput:
      gLogger.notice(self.pPrint.pformat(result))

    return S_OK(result)

  #############################################################################
  def getProxy(self, userDN, userGroup, validity=43200, limited=False):
    """Retrieves a proxy with default 12hr validity and stores
       this in a file in the local directory by default.

       Example usage:

         >>> gLogger.notice(diracAdmin.getProxy())
         {'OK': True, 'Value': }

       :return: S_OK,S_ERROR

    """
    return gProxyManager.downloadProxy(userDN, userGroup, limited=limited,
                                       requiredTimeLeft=validity)

  #############################################################################
  def getVOMSProxy(self, userDN, userGroup, vomsAttr=False, validity=43200, limited=False):
    """Retrieves a proxy with default 12hr validity and VOMS extensions and stores
       this in a file in the local directory by default.

       Example usage:

         >>> gLogger.notice(diracAdmin.getVOMSProxy())
         {'OK': True, 'Value': }

       :return: S_OK,S_ERROR

    """
    return gProxyManager.downloadVOMSProxy(userDN, userGroup, limited=limited,
                                           requiredVOMSAttribute=vomsAttr,
                                           requiredTimeLeft=validity)

  #############################################################################
  def getPilotProxy(self, userDN, userGroup, validity=43200):
    """Retrieves a pilot proxy with default 12hr validity and stores
       this in a file in the local directory by default.

       Example usage:

         >>> gLogger.notice(diracAdmin.getVOMSProxy())
         {'OK': True, 'Value': }

       :return: S_OK,S_ERROR

    """

    return gProxyManager.getPilotProxyFromDIRACGroup(userDN, userGroup, requiredTimeLeft=validity)

  #############################################################################
  def resetJob(self, jobID):
    """Reset a job or list of jobs in the WMS.  This operation resets the reschedule
       counter for a job or list of jobs and allows them to run as new.

       Example::

         >>> gLogger.notice(dirac.reset(12345))
         {'OK': True, 'Value': [12345]}

       :param job: JobID
       :type job: integer or list of integers
       :return: S_OK,S_ERROR

    """
    if isinstance(jobID, basestring):
      try:
        jobID = int(jobID)
      except Exception as x:
        return self._errorReport(str(x), 'Expected integer or convertible integer for existing jobID')
    elif isinstance(jobID, list):
      try:
        jobID = [int(job) for job in jobID]
      except Exception as x:
        return self._errorReport(str(x), 'Expected integer or convertible integer for existing jobIDs')

    result = JobManagerClient(useCertificates=False).resetJob(jobID)
    return result

  #############################################################################
  def getJobPilotOutput(self, jobID, directory=''):
    """Retrieve the pilot output for an existing job in the WMS.
       The output will be retrieved in a local directory unless
       otherwise specified.

         >>> gLogger.notice(dirac.getJobPilotOutput(12345))
         {'OK': True, StdOut:'',StdError:''}

       :param job: JobID
       :type job: integer or string
       :return: S_OK,S_ERROR
    """
    if not directory:
      directory = self.currentDir

    if not os.path.exists(directory):
      return self._errorReport('Directory %s does not exist' % directory)

    result = WMSAdministratorClient().getJobPilotOutput(jobID)
    if not result['OK']:
      return result

    outputPath = '%s/pilot_%s' % (directory, jobID)
    if os.path.exists(outputPath):
      self.log.info('Remove %s and retry to continue' % outputPath)
      return S_ERROR('Remove %s and retry to continue' % outputPath)

    if not os.path.exists(outputPath):
      self.log.verbose('Creating directory %s' % outputPath)
      os.mkdir(outputPath)

    outputs = result['Value']
    if 'StdOut' in outputs:
      stdout = '%s/std.out' % (outputPath)
      with open(stdout, 'w') as fopen:
        fopen.write(outputs['StdOut'])
      self.log.verbose('Standard output written to %s' % (stdout))
    else:
      self.log.warn('No standard output returned')

    if 'StdError' in outputs:
      stderr = '%s/std.err' % (outputPath)
      with open(stderr, 'w') as fopen:
        fopen.write(outputs['StdError'])
      self.log.verbose('Standard error written to %s' % (stderr))
    else:
      self.log.warn('No standard error returned')

    self.log.always('Outputs retrieved in %s' % outputPath)
    return result

  #############################################################################
  def getPilotOutput(self, gridReference, directory=''):
    """Retrieve the pilot output  (std.out and std.err) for an existing job in the WMS.

         >>> gLogger.notice(dirac.getJobPilotOutput(12345))
         {'OK': True, 'Value': {}}

       :param job: JobID
       :type job: integer or string
       :return: S_OK,S_ERROR
    """
    if not isinstance(gridReference, basestring):
      return self._errorReport('Expected string for pilot reference')

    if not directory:
      directory = self.currentDir

    if not os.path.exists(directory):
      return self._errorReport('Directory %s does not exist' % directory)

    result = PilotManagerClient().getPilotOutput(gridReference)
    if not result['OK']:
      return result

    gridReferenceSmall = gridReference.split('/')[-1]
    if not gridReferenceSmall:
      gridReferenceSmall = 'reference'
    outputPath = '%s/pilot_%s' % (directory, gridReferenceSmall)

    if os.path.exists(outputPath):
      self.log.info('Remove %s and retry to continue' % outputPath)
      return S_ERROR('Remove %s and retry to continue' % outputPath)

    if not os.path.exists(outputPath):
      self.log.verbose('Creating directory %s' % outputPath)
      os.mkdir(outputPath)

    outputs = result['Value']
    if 'StdOut' in outputs:
      stdout = '%s/std.out' % (outputPath)
      with open(stdout, 'w') as fopen:
        fopen.write(outputs['StdOut'])
      self.log.info('Standard output written to %s' % (stdout))
    else:
      self.log.warn('No standard output returned')

    if 'StdErr' in outputs:
      stderr = '%s/std.err' % (outputPath)
      with open(stderr, 'w') as fopen:
        fopen.write(outputs['StdErr'])
      self.log.info('Standard error written to %s' % (stderr))
    else:
      self.log.warn('No standard error returned')

    self.log.always('Outputs retrieved in %s' % outputPath)
    return result

  #############################################################################
  def getPilotInfo(self, gridReference):
    """Retrieve info relative to a pilot reference

         >>> gLogger.notice(dirac.getPilotInfo(12345))
         {'OK': True, 'Value': {}}

       :param gridReference: Pilot Job Reference
       :type gridReference: string
       :return: S_OK,S_ERROR
    """
    if not isinstance(gridReference, basestring):
      return self._errorReport('Expected string for pilot reference')

    result = PilotManagerClient().getPilotInfo(gridReference)
    return result

  #############################################################################
  def killPilot(self, gridReference):
    """Kill the pilot specified

         >>> gLogger.notice(dirac.getPilotInfo(12345))
         {'OK': True, 'Value': {}}

       :param gridReference: Pilot Job Reference
       :return: S_OK,S_ERROR
    """
    if not isinstance(gridReference, basestring):
      return self._errorReport('Expected string for pilot reference')

    result = PilotManagerClient().killPilot(gridReference)
    return result

  #############################################################################
  def getPilotLoggingInfo(self, gridReference):
    """Retrieve the pilot logging info for an existing job in the WMS.

         >>> gLogger.notice(dirac.getPilotLoggingInfo(12345))
         {'OK': True, 'Value': {"The output of the command"}}

       :param gridReference: Gridp pilot job reference Id
       :type gridReference: string
       :return: S_OK,S_ERROR
    """
    if not isinstance(gridReference, basestring):
      return self._errorReport('Expected string for pilot reference')

    return PilotManagerClient().getPilotLoggingInfo(gridReference)

  #############################################################################
  def getJobPilots(self, jobID):
    """Extract the list of submitted pilots and their status for a given
       jobID from the WMS.  Useful information is printed to the screen.

         >>> gLogger.notice(dirac.getJobPilots())
         {'OK': True, 'Value': {PilotID:{StatusDict}}}

       :param job: JobID
       :type job: integer or string
       :return: S_OK,S_ERROR

    """
    if isinstance(jobID, basestring):
      try:
        jobID = int(jobID)
      except Exception as x:
        return self._errorReport(str(x), 'Expected integer or string for existing jobID')

    result = PilotManagerClient().getPilots(jobID)
    if result['OK']:
      gLogger.notice(self.pPrint.pformat(result['Value']))
    return result

  #############################################################################
  def getPilotSummary(self, startDate='', endDate=''):
    """Retrieve the pilot output for an existing job in the WMS.  Summary is
       printed at INFO level, full dictionary of results also returned.

         >>> gLogger.notice(dirac.getPilotSummary())
         {'OK': True, 'Value': {CE:{Status:Count}}}

       :param job: JobID
       :type job: integer or string
       :return: S_OK,S_ERROR
    """
    result = PilotManagerClient().getPilotSummary(startDate, endDate)
    if not result['OK']:
      return result

    ceDict = result['Value']
    headers = 'CE'.ljust(28)
    i = 0
    for ce, summary in ceDict.iteritems():
      states = summary.keys()
      if len(states) > i:
        i = len(states)

    for i in xrange(i):
      headers += 'Status'.ljust(12) + 'Count'.ljust(12)
    gLogger.notice(headers)

    for ce, summary in ceDict.iteritems():
      line = ce.ljust(28)
      states = sorted(summary)
      for state in states:
        count = str(summary[state])
        line += state.ljust(12) + count.ljust(12)
      gLogger.notice(line)

    return result

  #############################################################################
<<<<<<< HEAD
  def getSiteProtocols(self, site, printOutput=False):
    """
    Allows to check the defined protocols for each site SE.
    """
    result = self.__checkSiteIsValid(site)
    if not result['OK']:
      return result

    siteSection = '/Resources/Sites/%s/%s/SE' % (site.split('.')[0], site)
    siteSEs = gConfig.getValue(siteSection, [])
    if not siteSEs:
      return S_ERROR('No SEs found for site %s in section %s' % (site, siteSection))

    defaultProtocols = gConfig.getValue('/Resources/StorageElements/DefaultProtocols', [])
    self.log.verbose('Default list of protocols are' ', '.join(defaultProtocols))
    seInfo = {}
    siteSEs.sort()
    for se in siteSEs:
      sections = gConfig.getSections('/Resources/StorageElements/%s/' % (se))
      if not sections['OK']:
        return sections
      for section in sections['Value']:
        if gConfig.getValue('/Resources/StorageElements/%s/%s/ProtocolName' % (se, section), '') == 'SRM2':
          path = '/Resources/StorageElements/%s/%s/ProtocolsList' % (se, section)
          seProtocols = gConfig.getValue(path, [])
          if not seProtocols:
            seProtocols = defaultProtocols
          seInfo[se] = seProtocols

    if printOutput:
      gLogger.notice('\nSummary of protocols for StorageElements at site %s' % site)
      gLogger.notice('\nStorageElement'.ljust(30) + 'ProtocolsList'.ljust(30) + '\n')
      for se, protocols in seInfo.iteritems():
        gLogger.notice(se.ljust(30) + ', '.join(protocols).ljust(30))

    return S_OK(seInfo)

  #############################################################################
=======
>>>>>>> 86d7cbbf
  def setSiteProtocols(self, site, protocolsList, printOutput=False):
    """
    Allows to set the defined protocols for each SE for a given site.
    """
    result = self.__checkSiteIsValid(site)
    if not result['OK']:
      return result

    siteSection = '/Resources/Sites/%s/%s/SE' % (site.split('.')[0], site)
    siteSEs = gConfig.getValue(siteSection, [])
    if not siteSEs:
      return S_ERROR('No SEs found for site %s in section %s' % (site, siteSection))

    defaultProtocols = gConfig.getValue('/Resources/StorageElements/DefaultProtocols', [])
    self.log.verbose('Default list of protocols are', ', '.join(defaultProtocols))

    for protocol in protocolsList:
      if protocol not in defaultProtocols:
        return S_ERROR('Requested to set protocol %s in list but %s is not '
                       'in default list of protocols:\n%s' % (protocol, protocol, ', '.join(defaultProtocols)))

    modifiedCS = False
    result = promptUser('Do you want to add the following default protocols:'
                        ' %s for SE(s):\n%s' % (', '.join(protocolsList), ', '.join(siteSEs)))
    if not result['OK']:
      return result
    if result['Value'].lower() != 'y':
      self.log.always('No protocols will be added')
      return S_OK()

    for se in siteSEs:
      sections = gConfig.getSections('/Resources/StorageElements/%s/' % (se))
      if not sections['OK']:
        return sections
      for section in sections['Value']:
        if gConfig.getValue('/Resources/StorageElements/%s/%s/ProtocolName' % (se, section), '') == 'SRM2':
          path = '/Resources/StorageElements/%s/%s/ProtocolsList' % (se, section)
          self.log.verbose('Setting %s to %s' % (path, ', '.join(protocolsList)))
          result = self.csSetOption(path, ', '.join(protocolsList))
          if not result['OK']:
            return result
          modifiedCS = True

    if modifiedCS:
      result = self.csCommitChanges(False)
      if not result['OK']:
        return S_ERROR('CS Commit failed with message = %s' % (result['Message']))
      else:
        if printOutput:
          gLogger.notice('Successfully committed changes to CS')
    else:
      if printOutput:
        gLogger.notice('No modifications to CS required')

    return S_OK()

  #############################################################################
  def csSetOption(self, optionPath, optionValue):
    """
    Function to modify an existing value in the CS.
    """
    return self.csAPI.setOption(optionPath, optionValue)

  #############################################################################
  def csSetOptionComment(self, optionPath, comment):
    """
    Function to modify an existing value in the CS.
    """
    return self.csAPI.setOptionComment(optionPath, comment)

  #############################################################################
  def csModifyValue(self, optionPath, newValue):
    """
    Function to modify an existing value in the CS.
    """
    return self.csAPI.modifyValue(optionPath, newValue)

  #############################################################################
  def csRegisterUser(self, username, properties):
    """
    Registers a user in the CS.

        - username: Username of the user (easy;)
        - properties: Dict containing:
            - DN
            - groups : list/tuple of groups the user belongs to
            - <others> : More properties of the user, like mail

    """
    return self.csAPI.addUser(username, properties)

  #############################################################################
  def csDeleteUser(self, user):
    """
    Deletes a user from the CS. Can take a list of users
    """
    return self.csAPI.deleteUsers(user)

  #############################################################################
  def csModifyUser(self, username, properties, createIfNonExistant=False):
    """
    Modify a user in the CS. Takes the same params as in addUser and
    applies the changes
    """
    return self.csAPI.modifyUser(username, properties, createIfNonExistant)

  #############################################################################
  def csListUsers(self, group=False):
    """
    Lists the users in the CS. If no group is specified return all users.
    """
    return self.csAPI.listUsers(group)

  #############################################################################
  def csDescribeUsers(self, mask=False):
    """
    List users and their properties in the CS.
    If a mask is given, only users in the mask will be returned
    """
    return self.csAPI.describeUsers(mask)

  #############################################################################
  def csModifyGroup(self, groupname, properties, createIfNonExistant=False):
    """
    Modify a user in the CS. Takes the same params as in addGroup and applies
    the changes
    """
    return self.csAPI.modifyGroup(groupname, properties, createIfNonExistant)

  #############################################################################
  def csListHosts(self):
    """
    Lists the hosts in the CS
    """
    return self.csAPI.listHosts()

  #############################################################################
  def csDescribeHosts(self, mask=False):
    """
    Gets extended info for the hosts in the CS
    """
    return self.csAPI.describeHosts(mask)

  #############################################################################
  def csModifyHost(self, hostname, properties, createIfNonExistant=False):
    """
    Modify a host in the CS. Takes the same params as in addHost and applies
    the changes
    """
    return self.csAPI.modifyHost(hostname, properties, createIfNonExistant)

  #############################################################################
  def csListGroups(self):
    """
    Lists groups in the CS
    """
    return self.csAPI.listGroups()

  #############################################################################
  def csDescribeGroups(self, mask=False):
    """
    List groups and their properties in the CS.
    If a mask is given, only groups in the mask will be returned
    """
    return self.csAPI.describeGroups(mask)

  #############################################################################
  def csSyncUsersWithCFG(self, usersCFG):
    """
    Synchronize users in cfg with its contents
    """
    return self.csAPI.syncUsersWithCFG(usersCFG)

  #############################################################################
  def csCommitChanges(self, sortUsers=True):
    """
    Commit the changes in the CS
    """
    return self.csAPI.commitChanges(sortUsers=False)

  #############################################################################
  def sendMail(self, address, subject, body, fromAddress=None, localAttempt=True, html=False):
    """
    Send mail to specified address with body.
    """
    notification = NotificationClient()
    return notification.sendMail(address, subject, body, fromAddress, localAttempt, html)

  #############################################################################
  def sendSMS(self, userName, body, fromAddress=None):
    """
    Send mail to specified address with body.
    """
    if len(body) > 160:
      return S_ERROR('Exceeded maximum SMS length of 160 characters')
    notification = NotificationClient()
    return notification.sendSMS(userName, body, fromAddress)

  #############################################################################
  def getBDIISite(self, site, host=None):
    """
    Get information about site from BDII at host
    """
    return ldapSite(site, host=host)

  #############################################################################
  def getBDIICluster(self, ce, host=None):
    """
    Get information about ce from BDII at host
    """
    return ldapCluster(ce, host=host)

  #############################################################################
  def getBDIICE(self, ce, host=None):
    """
    Get information about ce from BDII at host
    """
    return ldapCE(ce, host=host)

  #############################################################################
  def getBDIIService(self, ce, host=None):
    """
    Get information about ce from BDII at host
    """
    return ldapService(ce, host=host)

  #############################################################################
  def getBDIICEState(self, ce, useVO=voName, host=None):
    """
    Get information about ce state from BDII at host
    """
    return ldapCEState(ce, useVO, host=host)

  #############################################################################
  def getBDIICEVOView(self, ce, useVO=voName, host=None):
    """
    Get information about ce voview from BDII at host
    """
    return ldapCEVOView(ce, useVO, host=host)

  #############################################################################
  def getBDIISE(self, site, useVO=voName, host=None):
    """
    Get information about SA  from BDII at host
    """
    return ldapSE(site, useVO, host=host)

# EOF#EOF#EOF#EOF#EOF#EOF#EOF#EOF#EOF#EOF#EOF#EOF#EOF#EOF#EOF#EOF#EOF#EOF#EOF#<|MERGE_RESOLUTION|>--- conflicted
+++ resolved
@@ -62,11 +62,7 @@
 
        Example usage:
 
-<<<<<<< HEAD
-         >>> gLogger.notice(diracAdmin.uploadProxy('lhcb_pilot'))
-=======
          >>> print diracAdmin.uploadProxy('dteam_pilot')
->>>>>>> 86d7cbbf
          {'OK': True, 'Value': 0L}
 
        :return: S_OK,S_ERROR
@@ -674,48 +670,7 @@
 
     return result
 
-  #############################################################################
-<<<<<<< HEAD
-  def getSiteProtocols(self, site, printOutput=False):
-    """
-    Allows to check the defined protocols for each site SE.
-    """
-    result = self.__checkSiteIsValid(site)
-    if not result['OK']:
-      return result
-
-    siteSection = '/Resources/Sites/%s/%s/SE' % (site.split('.')[0], site)
-    siteSEs = gConfig.getValue(siteSection, [])
-    if not siteSEs:
-      return S_ERROR('No SEs found for site %s in section %s' % (site, siteSection))
-
-    defaultProtocols = gConfig.getValue('/Resources/StorageElements/DefaultProtocols', [])
-    self.log.verbose('Default list of protocols are' ', '.join(defaultProtocols))
-    seInfo = {}
-    siteSEs.sort()
-    for se in siteSEs:
-      sections = gConfig.getSections('/Resources/StorageElements/%s/' % (se))
-      if not sections['OK']:
-        return sections
-      for section in sections['Value']:
-        if gConfig.getValue('/Resources/StorageElements/%s/%s/ProtocolName' % (se, section), '') == 'SRM2':
-          path = '/Resources/StorageElements/%s/%s/ProtocolsList' % (se, section)
-          seProtocols = gConfig.getValue(path, [])
-          if not seProtocols:
-            seProtocols = defaultProtocols
-          seInfo[se] = seProtocols
-
-    if printOutput:
-      gLogger.notice('\nSummary of protocols for StorageElements at site %s' % site)
-      gLogger.notice('\nStorageElement'.ljust(30) + 'ProtocolsList'.ljust(30) + '\n')
-      for se, protocols in seInfo.iteritems():
-        gLogger.notice(se.ljust(30) + ', '.join(protocols).ljust(30))
-
-    return S_OK(seInfo)
-
-  #############################################################################
-=======
->>>>>>> 86d7cbbf
+#############################################################################
   def setSiteProtocols(self, site, protocolsList, printOutput=False):
     """
     Allows to set the defined protocols for each SE for a given site.
