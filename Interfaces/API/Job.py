"""
   Job Base Class

   This class provides generic job definition functionality suitable for any VO.

   Helper functions are documented with example usage for the DIRAC API.  An example
   script (for a simple executable) would be::

     from DIRAC.Interfaces.API.Dirac import Dirac
     from DIRAC.Interfaces.API.Job import Job

     j = Job()
     j.setCPUTime(500)
     j.setExecutable('/bin/echo hello')
     j.setExecutable('yourPythonScript.py')
     j.setExecutable('/bin/echo hello again')
     j.setName('MyJobName')

     dirac = Dirac()
     jobID = dirac.submit(j)
     print 'Submission Result: ',jobID

   Note that several executables can be provided and wil be executed sequentially.
"""
__RCSID__ = "$Id$"
import re, os, types, urllib

from DIRAC                                                    import S_OK, S_ERROR, gLogger
from DIRAC.Core.Workflow.Parameter                            import Parameter
from DIRAC.Core.Workflow.Workflow                             import Workflow
from DIRAC.Core.Base.API                                      import API
from DIRAC.Core.Utilities.ClassAd.ClassAdLight                import ClassAd
from DIRAC.ConfigurationSystem.Client.Config                  import gConfig
from DIRAC.Core.Security.ProxyInfo                            import getProxyInfo
from DIRAC.ConfigurationSystem.Client.Helpers.Registry        import getVOForGroup
from DIRAC.Core.Utilities.Subprocess                          import shellCall
from DIRAC.Core.Utilities.List                                import uniqueElements
from DIRAC.Core.Utilities.SiteCEMapping                       import getSiteForCE, getSiteCEMapping
from DIRAC.ConfigurationSystem.Client.Helpers.Operations      import Operations
from DIRAC.ConfigurationSystem.Client.Helpers                 import Resources
from DIRAC.Interfaces.API.Dirac                               import Dirac
from DIRAC.Workflow.Utilities.Utils                           import getStepDefinition, addStepToWorkflow

COMPONENT_NAME = '/Interfaces/API/Job'

class Job( API ):
  """ DIRAC jobs
  """

  #############################################################################

  def __init__( self, script = None, stdout = 'std.out', stderr = 'std.err' ):
    """Instantiates the Workflow object and some default parameters.
    """

    super( Job, self ).__init__()

    self.dbg = False
    if gConfig.getValue( self.section + '/LogLevel', 'DEBUG' ) == 'DEBUG':
      self.dbg = True

    #gConfig.getValue('Tier0SE-tape','SEName')
    self.stepCount = 0
    self.owner = 'NotSpecified'
    self.name = 'Name'
    self.type = 'User'
    self.priority = 1
    vo = ''
    ret = getProxyInfo( disableVOMS = True )
    if ret['OK'] and 'group' in ret['Value']:
      vo = getVOForGroup( ret['Value']['group'] )
    self.group = vo
    self.site = 'ANY' #ANY
    #self.setup = 'Development'
    self.origin = 'DIRAC'
    self.stdout = stdout
    self.stderr = stderr
    self.logLevel = 'info'
    self.executable = '$DIRACROOT/scripts/dirac-jobexec' # to be clarified
    self.addToInputSandbox = []
    self.addToOutputSandbox = []
    self.addToInputData = []
<<<<<<< HEAD

=======
    self.systemConfig = 'ANY'
>>>>>>> 1942cb4d
    ##Add member to handle Parametric jobs
    self.parametric = {}
    self.script = script
    if not script:
      self.workflow = Workflow()
      self.__setJobDefaults()
    else:
      self.workflow = Workflow( script )

  #############################################################################

  def setExecutable( self, executable, arguments = '', logFile = '',
                       modulesList = ['Script'],
                       parameters = [( 'executable', 'string', '', "Executable Script" ),
                                     ( 'arguments', 'string', '', 'Arguments for executable Script' ),
                                     ( 'applicationLog', 'string', '', "Log file name" )],
                       paramValues = [] ):
    """Helper function.

       Specify executable script to run with optional arguments and log file
       for standard output.

       These can be either:

        - Submission of a python or shell script to DIRAC
           - Can be inline scripts e.g. C{'/bin/ls'}
           - Scripts as executables e.g. python or shell script file

       Example usage:

       >>> job = Job()
       >>> job.setExecutable('myScript.py')

       @param executable: Executable
       @type executable: string
       @param arguments: Optional arguments to executable
       @type arguments: string
       @param logFile: Optional log file name
       @type logFile: string
       @param modulesList: Optional list of modules (to be used mostly when extending this method)
       @type modulesList: list
       @param parameters: Optional list of parameters (to be used mostly when extending this method)
       @type parameters: list of tuples
       @param paramValues: Optional list of parameters values (to be used mostly when extending this method)
       @type parameters: list of tuples
    """
    kwargs = {'executable':executable, 'arguments':arguments, 'logFile':logFile}
    if not type( executable ) == type( ' ' ) or not type( arguments ) == type( ' ' ) or \
       not type( logFile ) == type( ' ' ):
      return self._reportError( 'Expected strings for executable and arguments', **kwargs )

    if os.path.exists( executable ):
      self.log.verbose( 'Found script executable file %s' % ( executable ) )
      self.addToInputSandbox.append( executable )
      logName = '%s.log' % ( os.path.basename( executable ) )
    else:
      self.log.warn( 'The executable code could not be found locally' )
      logName = 'CodeOutput.log'

    if logFile:
      if type( logFile ) == type( ' ' ):
        logName = str(logFile)

    self.stepCount += 1
    stepName = 'RunScriptStep%s' % ( self.stepCount )

    step = getStepDefinition( 'ScriptStep%s' % ( self.stepCount ), modulesList, parametersList = parameters )
    self.addToOutputSandbox.append( logName )

    stepInstance = addStepToWorkflow( self.workflow, step, stepName )

    stepInstance.setValue( 'applicationLog', logName )
    stepInstance.setValue( 'executable', executable )
    if arguments:
      stepInstance.setValue( 'arguments', arguments )
    if paramValues:
      for param, value in paramValues:
        stepInstance.setValue( param, value )

    return S_OK( stepInstance )

  #############################################################################
  def setName( self, jobName ):
    """Helper function.

       A name for the job can be specified if desired. This will appear
       in the JobName field of the monitoring webpage. If nothing is
       specified a default value will appear.

       Example usage:

       >>> job=Job()
       >>> job.setName("myJobName")

       :param jobName: Name of job
       :type jobName: string
    """
    kwargs = {'jobname':jobName}
    if not type( jobName ) == type( ' ' ):
      return self._reportError( 'Expected strings for job name', **kwargs )
    else:
      self.workflow.setName( jobName )
      self._addParameter( self.workflow, 'JobName', 'JDL', jobName, 'User specified name' )

    return S_OK()

  #############################################################################
  def setInputSandbox( self, files ):
    """Helper function.

       Specify input sandbox files less than 10MB in size.  If over 10MB, files
       or a directory may be uploaded to Grid storage, see C{dirac.uploadSandbox()}.

       Paths to the options file and (if required) 'lib/' directory of the DLLs
       are specified here. Default is local directory.  CMT requirements files or
       executables may be placed in the lib/ directory if desired. The lib/ directory
       is transferred to the Grid Worker Node before the job executes.

       Files / directories can be specified using the '*' character e.g. *.txt  these
       are resolved correctly before job execution on the WN.

       Example usage:

       >>> job = Job()
       >>> job.setInputSandbox(['DaVinci.opts'])

       :param files: Input sandbox files, can specify full path
       :type files: Single string or list of strings ['','']
    """
    if type( files ) == list and len( files ):
      resolvedFiles = self._resolveInputSandbox( files )
      fileList = ';'.join( resolvedFiles )
      description = 'Input sandbox file list'
      self._addParameter( self.workflow, 'InputSandbox', 'JDL', fileList, description )
      #self.sandboxFiles=resolvedFiles
    elif type( files ) == type( " " ):
      resolvedFiles = self._resolveInputSandbox( [files] )
      fileList = ';'.join( resolvedFiles )
      description = 'Input sandbox file'
      #self.sandboxFiles = [files]
      self._addParameter( self.workflow, 'InputSandbox', 'JDL', fileList, description )
    else:
      kwargs = {'files':files}
      return self._reportError( 'Expected file string or list of files for input sandbox contents', **kwargs )

    return S_OK()

  #############################################################################
  def setParametricInputSandbox( self, files ):
    """Helper function.

       Specify input sandbox files to used as parameters in the Parametric jobs. The possibilities are identical to the setInputSandbox.


       Example usage:

       >>> job = Job()
       >>> job.setParametricInputSandbox(['LFN:/Some_file','LFN:/Some_other_file'])

       :param files: Logical File Names
       :type files: Single LFN string or list of LFNs
    """
    kwargs = {'files':files}
    if type( files ) == list and len( files ):
      for fileName in files:
        if not fileName.lower().count( "lfn:" ):
          return self._reportError( 'All files should be LFNs', **kwargs )
      resolvedFiles = self._resolveInputSandbox( files )
      self.parametric['InputSandbox'] = resolvedFiles
      #self.sandboxFiles=resolvedFiles
    elif type( files ) == type( " " ):
      if not files.lower().count( "lfn:" ):
        return self._reportError( 'All files should be LFNs', **kwargs )
      resolvedFiles = self._resolveInputSandbox( [files] )
      self.parametric['InputSandbox'] = resolvedFiles
      #self.sandboxFiles = [files]
    else:
      return self._reportError( 'Expected file string or list of files for input sandbox contents', **kwargs )

    return S_OK()

  #############################################################################
  def setOutputSandbox( self, files ):
    """Helper function.

       Specify output sandbox files.  If specified files are over 10MB, these
       may be uploaded to Grid storage with a notification returned in the
       output sandbox.

       Example usage:

       >>> job = Job()
       >>> job.setOutputSandbox(['DaVinci_v19r12.log','DVNTuples.root'])

       :param files: Output sandbox files
       :type files: Single string or list of strings ['','']

    """
    if type( files ) == list and len( files ):
      fileList = ';'.join( files )
      description = 'Output sandbox file list'
      self._addParameter( self.workflow, 'OutputSandbox', 'JDL', fileList, description )
    elif type( files ) == type( " " ):
      description = 'Output sandbox file'
      self._addParameter( self.workflow, 'OutputSandbox', 'JDL', files, description )
    else:
      kwargs = {'files':files}
      return self._reportError( 'Expected file string or list of files for output sandbox contents', **kwargs )

    return S_OK()

  #############################################################################
  def setInputData( self, lfns ):
    """Helper function.

       Specify input data by Logical File Name (LFN).

       Example usage:

       >>> job = Job()
       >>> job.setInputData(['/lhcb/production/DC04/v2/DST/00000742_00003493_10.dst'])

       :param lfns: Logical File Names
       :type lfns: Single LFN string or list of LFNs
    """
    if type( lfns ) == list and len( lfns ):
      for i in xrange( len( lfns ) ):
        lfns[i] = lfns[i].replace( 'LFN:', '' )
      inputData = ['LFN:' + x for x in lfns ]
      inputDataStr = ';'.join( inputData )
      description = 'List of input data specified by LFNs'
      self._addParameter( self.workflow, 'InputData', 'JDL', inputDataStr, description )
    elif type( lfns ) == type( ' ' ):  #single LFN
      description = 'Input data specified by LFN'
      self._addParameter( self.workflow, 'InputData', 'JDL', lfns, description )
    else:
      kwargs = {'lfns':lfns}
      return self._reportError( 'Expected lfn string or list of lfns for input data', **kwargs )

    return S_OK()

  #############################################################################
  def setParametricInputData( self, lfns ):
    """Helper function.

       Specify input data by Logical File Name (LFN) to be used as a parameter in a parametric job

       Example usage:

       >>> job = Job()
       >>> job.setParametricInputData(['/lhcb/production/DC04/v2/DST/00000742_00003493_10.dst'])

       :param lfns: Logical File Names
       :type lfns: Single LFN string or list of LFNs
    """
    if type( lfns ) == list and len( lfns ):
      for i in xrange( len( lfns ) ):
        if type( lfns[i] ) == list and len( lfns[i] ):
          for k in xrange( len( lfns[i] ) ):
            lfns[i][k] = 'LFN:' + lfns[i][k].replace( 'LFN:', '' )
        else:
          lfns[i] = 'LFN:' + lfns[i].replace( 'LFN:', '' )
      self.parametric['InputData'] = lfns
    elif type( lfns ) == type( ' ' ):  #single LFN
      self.parametric['InputData'] = lfns
    else:
      kwargs = {'lfns':lfns}
      return self._reportError( 'Expected lfn string or list of lfns for parametric input data', **kwargs )

    return S_OK()

  #############################################################################  
  def setGenericParametricInput( self, inputlist ):
    """ Helper function

       Define a generic parametric job with this function. Should not be used when
       the ParametricInputData of ParametricInputSandbox are used.

       :param inputlist: Input list of parameters to build the parametric job
       :type inputlist: list

    """
    kwargs = {'inputlist':inputlist}
    if not type( inputlist ) == type( [] ):
      return self._reportError( 'Expected list for parameters', **kwargs )
    self.parametric['GenericParameters'] = inputlist
    return S_OK()

  #############################################################################
  def setInputDataPolicy( self, policy, dataScheduling = True ):
    """Helper function.

       Specify a job input data policy, this takes precedence over any site specific or
       global settings.

       Possible values for policy are 'Download' or 'Protocol' (case-insensitive). This
       requires that the module locations are defined for the VO in the CS.

       Example usage:

       >>> job = Job()
       >>> job.setInputDataPolicy('download')

    """
    kwargs = {'policy':policy, 'dataScheduling':dataScheduling}
    csSection = 'InputDataPolicy'
    possible = ['Download', 'Protocol']
    finalPolicy = ''
    for value in possible:
      if policy.lower() == value.lower():
        finalPolicy = value

    if not finalPolicy:
      return self._reportError( 'Expected one of %s for input data policy' % ( ', '.join( possible ) ),
                                __name__, **kwargs )

    jobPolicy = Operations().getValue( '%s/%s' % ( csSection, finalPolicy ), '' )
    if not jobPolicy:
      return self._reportError( 'Could not get value for Operations option %s/%s' % ( csSection, finalPolicy ),
                                __name__, **kwargs )

    description = 'User specified input data policy'
    self._addParameter( self.workflow, 'InputDataPolicy', 'JDL', jobPolicy, description )

    if not dataScheduling and policy.lower() == 'download':
      self.log.verbose( 'Scheduling by input data is disabled, jobs will run anywhere and download input data' )
      self._addParameter( self.workflow, 'DisableDataScheduling', 'JDL', 'True', 'Disable scheduling by input data' )

    if not dataScheduling and policy.lower() != 'download':
      self.log.error( 'Expected policy to be "download" for bypassing data scheduling' )
      return self._reportError( 'Expected policy to be "download" for bypassing data scheduling',
                                __name__, **kwargs )

    return S_OK()

  #############################################################################
  def setOutputData( self, lfns, outputSE = None, outputPath = '' ):
    """Helper function.

       For specifying output data to be registered in Grid storage.  If a list
       of OutputSEs are specified the job wrapper will try each in turn until
       successful.  If the OutputPath is specified this will appear only after
       / <VO> / user / <initial> / <username>
       directory.

       Example usage:

       >>> job = Job()
       >>> job.setOutputData(['DVNtuple.root'])

       :param lfns: Output data file or files
       :type lfns: Single string or list of strings ['','']
       :param outputSE: Optional parameter to specify the Storage Element
       :param outputPath: Optional parameter to specify part of the path in the storage (see above)
       Element to store data or files, e.g. CERN-tape
       :type outputSE: string or list
       :type outputPath: string
    """
    if outputSE == None:
      outputSE = []
    kwargs = {'lfns':lfns, 'OutputSE':outputSE, 'OutputPath':outputPath}
    if type( lfns ) == list and len( lfns ):
      outputDataStr = ';'.join( lfns )
      description = 'List of output data files'
      self._addParameter( self.workflow, 'OutputData', 'JDL', outputDataStr, description )
    elif type( lfns ) == type( " " ):
      description = 'Output data file'
      self._addParameter( self.workflow, 'OutputData', 'JDL', lfns, description )
    else:
      return self._reportError( 'Expected file name string or list of file names for output data', **kwargs )

    if outputSE:
      description = 'User specified Output SE'
      if type( outputSE ) in types.StringTypes:
        outputSE = [outputSE]
      elif type( outputSE ) != types.ListType:
        return self._reportError( 'Expected string or list for OutputSE', **kwargs )
      outputSE = ';'.join( outputSE )
      self._addParameter( self.workflow, 'OutputSE', 'JDL', outputSE, description )

    if outputPath:
      description = 'User specified Output Path'
      if not type( outputPath ) in types.StringTypes:
        return self._reportError( 'Expected string for OutputPath', **kwargs )
      # Remove leading "/" that might cause problems with os.path.join
      # FIXME: this will prevent to set OutputPath outside the Home of the User
      while outputPath[0] == '/':
        outputPath = outputPath[1:]
      self._addParameter( self.workflow, 'OutputPath', 'JDL', outputPath, description )

    return S_OK()

  #############################################################################
  def setPlatform( self, platform ):
    """Developer function: sets the target platform, e.g. Linux_x86_64_glibc-2.5.
       This platform is in the form of what it is returned by the dirac-platform script
       (or dirac-architecture if your extension provides it)
    """
    kwargs = {'platform':platform}

    if not type( platform ) == type( " " ):
      return self._reportError( "Expected string for platform", **kwargs )

    if not platform.lower() == 'any':
      availablePlatforms = Resources.getDIRACPlatforms()
      if not availablePlatforms['OK']:
        return self._reportError( "Can't check for platform", **kwargs )
      if platform in availablePlatforms['Value']:
        self._addParameter( self.workflow, 'Platform', 'JDL', platform, 'Platform ( Operating System )' )
      else:
        return self._reportError( "Invalid platform", **kwargs )

    return S_OK()

  #############################################################################
  def setSubmitPool( self, backend ):
    """Developer function.

       Choose submission pool on which job is executed.
       Default in place for users.
    """
    #should add protection here for list of supported platforms
    kwargs = {'backend':backend}
<<<<<<< HEAD
    if not type( backend ) == type( " " ):
      return self._reportError( 'Expected string for SubmitPools', **kwargs )

    if not backend.lower() == 'any':
      self._addParameter( self.workflow, 'SubmitPools', 'JDL', backend, 'SubmitPools' )
=======
    if not type( backend ) in types.StringTypes:
      return self._reportError( 'Expected string for SubmitPool', **kwargs )

    if not backend.lower() == 'any':
      self._addParameter( self.workflow, 'SubmitPools', 'JDL', backend, 'Submit Pool' )

    return S_OK()

  #############################################################################
  def setSystemConfig( self, config ):
    """Helper function.

       Choose system configuration (e.g. where user DLLs have been compiled). Default ANY in place
       for user jobs.  Available system configurations can be browsed
       via dirac.checkSupportedPlatforms() method.

       Example usage:

       >>> job=Job()
       >>> job.setSystemConfig("slc4_ia32_gcc34")

       @param config: architecture, CMTCONFIG value
       @type config: string
    """
    kwargs = {'config':config}
    if not type( config ) == type( " " ):
      return self._reportError( 'Expected string for system configuration', **kwargs )
>>>>>>> 1942cb4d

    return S_OK()

  #############################################################################
  def setCPUTime( self, timeInSecs ):
    """Helper function.

       Under Development. Specify CPU time requirement in DIRAC units.

       Example usage:

       >>> job = Job()
       >>> job.setCPUTime(5000)

       :param timeInSecs: CPU time
       :type timeInSecs: Int
    """
    kwargs = {'timeInSecs':timeInSecs}
    if not type( timeInSecs ) == int:
      try:
        timeInSecs = int( timeInSecs )
      except Exception:
        if not re.search( '{{', timeInSecs ):
          return self._reportError( 'Expected numerical string or int for CPU time in seconds', **kwargs )

    description = 'CPU time in secs'
    self._addParameter( self.workflow, 'MaxCPUTime', 'JDL', timeInSecs, description )
    return S_OK()

  #############################################################################
  def setDestination( self, destination ):
    """Helper function.

       Can specify a desired destination site or sites for job.  This can be useful
       for debugging purposes but often limits the possible candidate sites
       and overall system response time.

       Example usage:

       >>> job = Job()
       >>> job.setDestination('LCG.CERN.ch')

       :param destination: site string
       :type destination: string or list
    """
    kwargs = {'destination':destination}
    if type( destination ) == type( "  " ):
      if not re.search( '^DIRAC.', destination ) and not destination.lower() == 'any':
        result = self.__checkSiteIsValid( destination )
        if not result['OK']:
          return self._reportError( '%s is not a valid destination site' % ( destination ), **kwargs )
      description = 'User specified destination site'
      self._addParameter( self.workflow, 'Site', 'JDL', destination, description )
    elif type( destination ) == list:
      for site in destination:
        if not re.search( '^DIRAC.', site ) and not site.lower() == 'any':
          result = self.__checkSiteIsValid( site )
          if not result['OK']:
            return self._reportError( '%s is not a valid destination site' % ( destination ), **kwargs )
      destSites = ';'.join( destination )
      description = 'List of sites selected by user'
      self._addParameter( self.workflow, 'Site', 'JDL', destSites, description )
    else:
      return self._reportError( '%s is not a valid destination site, expected string' % ( destination ), **kwargs )
    return S_OK()

  #############################################################################
  def __checkSiteIsValid( self, site ):
    """Internal function to check that a site name is valid.
    """
    sites = getSiteCEMapping()
    if not sites['OK']:
      return S_ERROR( 'Could not get site CE mapping' )
    siteList = sites['Value'].keys()
    if not site in siteList:
      return S_ERROR( 'Specified site %s is not in list of defined sites' % site )

    return S_OK( '%s is valid' % site )

  #############################################################################
  def setDestinationCE( self, ceName ):
    """ Developer function.

        Allows to direct a job to a particular Grid CE.
    """
    kwargs = {'ceName':ceName}
    diracSite = getSiteForCE( ceName )
    if not diracSite['OK']:
      return self._reportError( diracSite['Message'], **kwargs )
    if not diracSite['Value']:
      return self._reportError( 'No DIRAC site name found for CE %s' % ( ceName ), **kwargs )

    diracSite = diracSite['Value']
    self.setDestination( diracSite )
    # Keep GridRequiredCEs for backward compatibility
    self._addJDLParameter( 'GridRequiredCEs', ceName )
    self._addJDLParameter( 'GridCE', ceName )
    return S_OK()

  #############################################################################
  def setBannedSites( self, sites ):
    """Helper function.

       Can specify a desired destination site for job.  This can be useful
       for debugging purposes but often limits the possible candidate sites
       and overall system response time.

       Example usage:

       >>> job = Job()
       >>> job.setBannedSites(['LCG.GRIDKA.de','LCG.CNAF.it'])

       :param sites: single site string or list
       :type sites: string or list
    """
    if type( sites ) == list and len( sites ):
      bannedSites = ';'.join( sites )
      description = 'List of sites excluded by user'
      self._addParameter( self.workflow, 'BannedSites', 'JDL', bannedSites, description )
    elif type( sites ) == type( " " ):
      description = 'Site excluded by user'
      self._addParameter( self.workflow, 'BannedSites', 'JDL', sites, description )
    else:
      kwargs = {'sites':sites}
      return self._reportError( 'Expected site string or list of sites', **kwargs )
    return S_OK()

  #############################################################################
  def setOwner( self, ownerProvided ):
    """Developer function.

       Normally users should always specify their immutable DIRAC nickname.
    """
    if not type( ownerProvided ) == type( " " ):
      return self._reportError( 'Expected string for owner', **{'ownerProvided':ownerProvided} )

    self._addParameter( self.workflow, 'Owner', 'JDL', ownerProvided, 'User specified ID' )
    return S_OK()

  #############################################################################
  def setOwnerGroup( self, ownerGroup ):
    """Developer function.

       Allows to force expected owner group of proxy.
    """
    if not type( ownerGroup ) == type( " " ):
      return self._reportError( 'Expected string for job owner group', **{'ownerGroup':ownerGroup} )

    self._addParameter( self.workflow, 'OwnerGroup', 'JDL', ownerGroup, 'User specified owner group.' )
    return S_OK()

  #############################################################################
  def setOwnerDN( self, ownerDN ):
    """Developer function.

       Allows to force expected owner DN of proxy.
    """
    if not type( ownerDN ) == type( " " ):
      return self._reportError( 'Expected string for job owner DN', **{'ownerGroup':ownerDN} )

    self._addParameter( self.workflow, 'OwnerDN', 'JDL', ownerDN, 'User specified owner DN.' )
    return S_OK()

  #############################################################################
  def setType( self, jobType ):
    """Developer function.

       Specify job type for testing purposes.
    """
    if not type( jobType ) == type( " " ):
      return self._reportError( 'Expected string for job type', **{'jobType':jobType} )

    self._addParameter( self.workflow, 'JobType', 'JDL', jobType, 'User specified type' )
    self.type = jobType
    return S_OK()

  #############################################################################
  def _setSoftwareTags( self, tags ):
    """Developer function.

       Choose any software tags if desired.  These are not compulsory but will ensure jobs only
       arrive at an LCG site where the software is preinstalled.  Without the tags, missing software is
       installed automatically by the Job Agent.

       Example usage:

       >>> job=Job()
       >>> job.setSoftwareTags(['VO-lhcb-Brunel-v30r17','VO-lhcb-Boole-v12r10','VO-lhcb-Gauss-v25r12'])

       :param tags: software tags
       :type tags: string or list
    """
    if type( tags ) == type( " " ):
      self._addParameter( self.workflow, 'SoftwareTag', 'JDL', tags, 'VO software tag' )
    elif type( tags ) == list:
      swTags = ';'.join( tags )
      self._addParameter( self.workflow, 'SoftwareTag', 'JDL', swTags, 'List of VO software tags' )
    else:
      kwargs = {'tags':tags}
      return self._reportError( 'Expected String or List of software tags', **kwargs )

    return S_OK()

  #############################################################################
  def setJobGroup( self, jobGroup ):
    """Helper function.

       Allows to group certain jobs according to an ID.

       Example usage:

       >>> job = Job()
       >>> job.setJobGroup('Bs2JPsiPhi')

       :param jobGroup: JobGroup name
       :type jobGroup: string
    """
    if not type( jobGroup ) == type( " " ):
      return self._reportError( 'Expected string for job group name', **{'jobGroup':jobGroup} )

    description = 'User specified job group'
    self._addParameter( self.workflow, 'JobGroup', 'JDL', jobGroup, description )
    return S_OK()

  #############################################################################
  def setLogLevel( self, logLevel ):
    """Helper function.

       Optionally specify a DIRAC logging level for the job, e.g.
       ALWAYS, INFO, VERBOSE, WARN, DEBUG
       by default this is set to the info level.

       Example usage:

       >>> job = Job()
       >>> job.setLogLevel('debug')

       :param logLevel: Logging level
       :type logLevel: string
    """
    kwargs = {'logLevel':logLevel}
    if type( logLevel ) in types.StringTypes:
      if logLevel.upper() in gLogger._logLevels.getLevels():
        description = 'User specified logging level'
        self.logLevel = logLevel
        self._addParameter( self.workflow, 'LogLevel', 'JDL', logLevel, description )
      else:
        return self._reportError( 'Error Level "%s" not valid' % logLevel, **kwargs )
    else:
      return self._reportError( 'Expected string for logging level', **kwargs )
    return S_OK()

  #############################################################################
  def setConfigArgs( self, cfgString ):
    """Developer function. Allow to pass arbitrary settings to the payload
       configuration service environment.
    """
    if not type( cfgString ) == type( " " ):
      return self._reportError( 'Expected string for DIRAC Job Config Args', **{'cfgString':cfgString} )

    description = 'User specified cfg settings'
    self._addParameter( self.workflow, 'JobConfigArgs', 'JDL', cfgString, description )
    return S_OK()

  #############################################################################
  def setExecutionEnv( self, environmentDict ):
    """Helper function.

       Optionally specify a dictionary of key, value pairs to be set before
       the job executes e.g. {'MYVAR':3}

       The standard application environment variables are always set so this
       is intended for user variables only.

       Example usage:

       >>> job = Job()
       >>> job.setExecutionEnv({'<MYVARIABLE>':'<VALUE>'})

       :param environmentDict: Environment variables
       :type environmentDict: dictionary
    """
    kwargs = {'environmentDict':environmentDict}
    if not type( environmentDict ) == type( {} ):
      return self._reportError( 'Expected dictionary of environment variables', **kwargs )

    if environmentDict:
      environment = []
      for var, val in environmentDict.items():
        try:
          environment.append( '='.join( [str( var ), urllib.quote( str( val ) )] ) )
        except Exception:
          return self._reportError( 'Expected string for environment variable key value pairs', **kwargs )

      envStr = ';'.join( environment )
      description = 'Env vars specified by user'
      self._addParameter( self.workflow, 'ExecutionEnvironment', 'JDL', envStr, description )
    return S_OK()

  #############################################################################
  def execute( self ):
    """Developer function. Executes the job locally.
    """
    self.workflow.createCode()
    self.workflow.execute()

  #############################################################################
  def _getParameters( self ):
    """Developer function.
       Method to return the workflow parameters.
    """
    wfParams = {}
    params = self.workflow.parameters
    for par in params:
      wfParams[par.getName()] = par.getValue()
    return wfParams

  #############################################################################
  def _dumpParameters( self, showType = None ):
    """Developer function.
       Method to print the workflow parameters.
    """
    paramsDict = {}
    paramList = self.workflow.parameters
    for param in paramList:
      paramsDict[param.getName()] = {'type':param.getType(), 'value':param.getValue()}
    self.log.info( '--------------------------------------' )
    self.log.info( 'Workflow parameter summary:           ' )
    self.log.info( '--------------------------------------' )
    #print self.workflow.parameters
    #print params.getParametersNames()
    for name, _props in paramsDict.items():
      ptype = paramsDict[name]['type']
      value = paramsDict[name]['value']
      if showType:
        if ptype == showType:
          self.log.info( 'NAME: %s\nTYPE: %s\nVALUE: %s ' % ( name, ptype, value ) )
          self.log.info( '--------------------------------------' )
      else:
        self.log.info( 'NAME: %s\nTYPE: %s\nVALUE: %s ' % ( name, ptype, value ) )
        self.log.info( '--------------------------------------' )

  #############################################################################

  def __setJobDefaults( self ):
    """Set job default values. Note that the system configuration is set to "ANY".
    """
    self._addParameter( self.workflow, 'JobType', 'JDL', self.type, 'Job Type' )
    self._addParameter( self.workflow, 'Priority', 'JDL', self.priority, 'User Job Priority' )
    self._addParameter( self.workflow, 'JobGroup', 'JDL', self.group, 'Name of the JobGroup' )
    self._addParameter( self.workflow, 'JobName', 'JDL', self.name, 'Name of Job' )
    #self._addParameter(self.workflow,'DIRACSetup','JDL',self.setup,'DIRAC Setup')
    self._addParameter( self.workflow, 'Site', 'JDL', self.site, 'Site Requirement' )
    self._addParameter( self.workflow, 'Origin', 'JDL', self.origin, 'Origin of client' )
    self._addParameter( self.workflow, 'StdOutput', 'JDL', self.stdout, 'Standard output file' )
    self._addParameter( self.workflow, 'StdError', 'JDL', self.stderr, 'Standard error file' )
    self._addParameter( self.workflow, 'InputData', 'JDL', '', 'Default null input data value' )
    self._addParameter( self.workflow, 'LogLevel', 'JDL', self.logLevel, 'Job Logging Level' )
    #Those 2 below are need for on-site resolution
    self._addParameter( self.workflow, 'ParametricInputData', 'string', '',
                        'Default null parametric input data value' )
    self._addParameter( self.workflow, 'ParametricInputSandbox', 'string', '',
                        'Default null parametric input sandbox value' )
    self._addParameter( self.workflow, 'ParametricParameters', 'string', '',
                        'Default null parametric input parameters value' )

  #############################################################################
  def _addParameter( self, wObject, name, ptype, value, description, io = 'input' ):
    """ Internal Function

        Adds a parameter to the object.
    """
    if io == 'input':
      inBool = True
      outBool = False
    elif io == 'output':
      inBool = False
      outBool = True
    else:
      raise TypeError, 'I/O flag is either input or output'

    par = Parameter( name, value, ptype, "", "", inBool, outBool, description )
    wObject.addParameter( Parameter( parameter = par ) )
    return par

  ############################################################################
  def _resolveInputSandbox( self, inputSandbox ):
    """ Internal function.

        Resolves wildcards for input sandbox files.  This is currently linux
        specific and should be modified.
    """
    resolvedIS = []
    for i in inputSandbox:
      if not re.search( '\*', i ):
        if not os.path.isdir( i ):
          resolvedIS.append( i )

    for name in inputSandbox:
      if re.search( '\*', name ): #escape the star character...
        cmd = 'ls -d ' + name
        output = shellCall( 10, cmd )
        if not output['OK']:
          self.log.error( 'Could not perform: ', cmd )
        elif output['Value'][0]:
          self.log.error(" Failed getting the files ", output['Value'][2])
        else:
          files = output['Value'][1].split()
          for check in files:
            if os.path.isfile( check ):
              self.log.verbose( 'Found file ' + check + ' appending to Input Sandbox' )
              resolvedIS.append( check )
            if os.path.isdir( check ):
              if re.search( '/$', check ): #users can specify e.g. /my/dir/lib/
                check = check[:-1]
              tarname = os.path.basename( check )
              directory = os.path.dirname( check ) #if just the directory this is null
              if directory:
                cmd = 'tar cfz ' + tarname + '.tar.gz ' + ' -C ' + directory + ' ' + tarname
              else:
                cmd = 'tar cfz ' + tarname + '.tar.gz ' + tarname

              output = shellCall( 60, cmd )
              if not output['OK']:
                self.log.error( 'Could not perform: %s' % ( cmd ) )
              resolvedIS.append( tarname + '.tar.gz' )
              self.log.verbose( 'Found directory ' + check + ', appending ' + check + '.tar.gz to Input Sandbox' )

      if os.path.isdir( name ):
        self.log.verbose( 'Found specified directory ' + name + ', appending ' + name + '.tar.gz to Input Sandbox' )
        if re.search( '/$', name ): #users can specify e.g. /my/dir/lib/
          name = name[:-1]
        tarname = os.path.basename( name )
        directory = os.path.dirname( name ) #if just the directory this is null
        if directory:
          cmd = 'tar cfz ' + tarname + '.tar.gz ' + ' -C ' + directory + ' ' + tarname
        else:
          cmd = 'tar cfz ' + tarname + '.tar.gz ' + tarname

        output = shellCall( 60, cmd )
        if not output['OK']:
          self.log.error( 'Could not perform: %s' % ( cmd ) )
        else:
          resolvedIS.append( tarname + '.tar.gz' )

    return resolvedIS

  #############################################################################

  def _toXML( self ):
    """Creates an XML representation of itself as a Job.
    """
    return self.workflow.toXML()

  #############################################################################
  def _toJDL( self, xmlFile = '' ): #messy but need to account for xml file being in /tmp/guid dir
    """Creates a JDL representation of itself as a Job.
    """
    #Check if we have to do old bootstrap...
    classadJob = ClassAd( '[]' )

    paramsDict = {}
    params = self.workflow.parameters # ParameterCollection object

    paramList = params
    for param in paramList:
      paramsDict[param.getName()] = {'type':param.getType(), 'value':param.getValue()}

    scriptname = 'jobDescription.xml'
    arguments = []
    if self.script:
      if os.path.exists( self.script ):
        scriptname = os.path.abspath( self.script )
        self.log.verbose( 'Found script name %s' % scriptname )
    else:
      if xmlFile:
        self.log.verbose( 'Found XML File %s' % xmlFile )
        scriptname = xmlFile

    arguments.append( os.path.basename( scriptname ) )
    self.addToInputSandbox.append( scriptname )
    if paramsDict.has_key( 'LogLevel' ):
      if paramsDict['LogLevel']['value']:
        arguments.append( '-o LogLevel=%s' % ( paramsDict['LogLevel']['value'] ) )
      else:
        self.log.warn( 'Job LogLevel defined with null value' )
    if paramsDict.has_key( 'DIRACSetup' ):
      if paramsDict['DIRACSetup']['value']:
        arguments.append( '-o DIRAC/Setup=%s' % ( paramsDict['DIRACSetup']['value'] ) )
      else:
        self.log.warn( 'Job DIRACSetup defined with null value' )
    if paramsDict.has_key( 'JobMode' ):
      if paramsDict['JobMode']['value']:
        arguments.append( '-o JobMode=%s' % ( paramsDict['JobMode']['value'] ) )
      else:
        self.log.warn( 'Job Mode defined with null value' )
    if paramsDict.has_key( 'JobConfigArgs' ):
      if paramsDict['JobConfigArgs']['value']:
        arguments.append( '%s' % ( paramsDict['JobConfigArgs']['value'] ) )
      else:
        self.log.warn( 'JobConfigArgs defined with null value' )

    classadJob.insertAttributeString( 'Executable', self.executable )
    self.addToOutputSandbox.append( self.stderr )
    self.addToOutputSandbox.append( self.stdout )

    #Extract i/o sandbox parameters from steps and any input data parameters
    #to do when introducing step-level api...

    #To add any additional files to input and output sandboxes
    if self.addToInputSandbox:
      extraFiles = ';'.join( self.addToInputSandbox )
      if paramsDict.has_key( 'InputSandbox' ):
        currentFiles = paramsDict['InputSandbox']['value']
        finalInputSandbox = currentFiles + ';' + extraFiles
        uniqueInputSandbox = uniqueElements( finalInputSandbox.split( ';' ) )
        paramsDict['InputSandbox']['value'] = ';'.join( uniqueInputSandbox )
        self.log.verbose( 'Final unique Input Sandbox %s' % ( ';'.join( uniqueInputSandbox ) ) )
      else:
        paramsDict['InputSandbox'] = {}
        paramsDict['InputSandbox']['value'] = extraFiles
        paramsDict['InputSandbox']['type'] = 'JDL'

    if self.addToOutputSandbox:
      extraFiles = ';'.join( self.addToOutputSandbox )
      if paramsDict.has_key( 'OutputSandbox' ):
        currentFiles = paramsDict['OutputSandbox']['value']
        finalOutputSandbox = currentFiles + ';' + extraFiles
        uniqueOutputSandbox = uniqueElements( finalOutputSandbox.split( ';' ) )
        paramsDict['OutputSandbox']['value'] = ';'.join( uniqueOutputSandbox )
        self.log.verbose( 'Final unique Output Sandbox %s' % ( ';'.join( uniqueOutputSandbox ) ) )
      else:
        paramsDict['OutputSandbox'] = {}
        paramsDict['OutputSandbox']['value'] = extraFiles
        paramsDict['OutputSandbox']['type'] = 'JDL'

    if self.addToInputData:
      extraFiles = ';'.join( self.addToInputData )
      if paramsDict.has_key( 'InputData' ):
        currentFiles = paramsDict['InputData']['value']
        finalInputData = extraFiles
        if currentFiles:
          finalInputData = currentFiles + ';' + extraFiles
        uniqueInputData = uniqueElements( finalInputData.split( ';' ) )
        paramsDict['InputData']['value'] = ';'.join( uniqueInputData )
        self.log.verbose( 'Final unique Input Data %s' % ( ';'.join( uniqueInputData ) ) )
      else:
        paramsDict['InputData'] = {}
        paramsDict['InputData']['value'] = extraFiles
        paramsDict['InputData']['type'] = 'JDL'

    # Handle here the Parametric values
    if self.parametric:
      for pType in ['InputData', 'InputSandbox']:
        if self.parametric.has_key( pType ):
          if paramsDict.has_key( pType ) and paramsDict[pType]['value']:
            pData = self.parametric[pType]
            # List of lists case
            currentFiles = paramsDict[pType]['value'].split( ';' )
            tmpList = []
            if type( pData[0] ) == list:
              for pElement in pData:
                tmpList.append( currentFiles + pElement )
            else:
              for pElement in pData:
                tmpList.append( currentFiles + [pElement] )
            self.parametric[pType] = tmpList

          paramsDict[pType] = {}
          paramsDict[pType]['value'] = "%s"
          paramsDict[pType]['type'] = 'JDL'
          self.parametric['files'] = self.parametric[pType]
          arguments.append( ' -p Parametric' + pType + '=%s' )
          break

      if self.parametric.has_key( 'files' ):
        paramsDict['Parameters'] = {}
        paramsDict['Parameters']['value'] = self.parametric['files']
        paramsDict['Parameters']['type'] = 'JDL'
      if self.parametric.has_key( 'GenericParameters' ):
        paramsDict['Parameters'] = {}
        paramsDict['Parameters']['value'] = self.parametric['GenericParameters']
        paramsDict['Parameters']['type'] = 'JDL'
        arguments.append( ' -p ParametricParameters=%s' )
    ##This needs to be put here so that the InputData and/or InputSandbox parameters for parametric jobs are processed
    classadJob.insertAttributeString( 'Arguments', ' '.join( arguments ) )

    #Add any JDL parameters to classad obeying lists with ';' rule
    for name, props in paramsDict.items():
      ptype = props['type']
      value = props['value']
      if name.lower() == 'requirements' and ptype == 'JDL':
        self.log.verbose( 'Found existing requirements: %s' % ( value ) )

      if re.search( '^JDL', ptype ):
        if type( value ) == list:
          if type( value[0] ) == list:
            classadJob.insertAttributeVectorStringList( name, value )
          else:
            classadJob.insertAttributeVectorString( name, value )
        elif value == "%s":
          classadJob.insertAttributeInt( name, value )
        elif not re.search( ';', value ) or name == 'GridRequirements': #not a nice fix...
          classadJob.insertAttributeString( name, value )
        else:
          classadJob.insertAttributeVectorString( name, value.split( ';' ) )

    self.addToInputSandbox.remove( scriptname )
    self.addToOutputSandbox.remove( self.stdout )
    self.addToOutputSandbox.remove( self.stderr )
    jdl = classadJob.asJDL()
    start = jdl.find( '[' )
    end = jdl.rfind( ']' )
    return jdl[( start + 1 ):( end - 1 )]

  #############################################################################
  def _setParamValue( self, name, value ):
    """Internal Function. Sets a parameter value, used for production.
    """
    return self.workflow.setValue( name, value )

  #############################################################################
  def _addJDLParameter( self, name, value ):
    """Developer function, add an arbitrary JDL parameter.
    """
    self._addParameter( self.workflow, name, 'JDL', value, 'Optional JDL parameter added' )
    return self.workflow.setValue( name, value )

  #############################################################################

  def runLocal( self, dirac = None ):
    """ The dirac (API) object is for local submission.
    """

    if dirac is None:
      dirac = Dirac()

    return dirac.submit( self, mode = 'local' )

#EOF#EOF#EOF#EOF#EOF#EOF#EOF#EOF#EOF#EOF#EOF#EOF#EOF#EOF#EOF#EOF#EOF#EOF#EOF#<|MERGE_RESOLUTION|>--- conflicted
+++ resolved
@@ -80,11 +80,7 @@
     self.addToInputSandbox = []
     self.addToOutputSandbox = []
     self.addToInputData = []
-<<<<<<< HEAD
-
-=======
     self.systemConfig = 'ANY'
->>>>>>> 1942cb4d
     ##Add member to handle Parametric jobs
     self.parametric = {}
     self.script = script
@@ -508,41 +504,11 @@
     """
     #should add protection here for list of supported platforms
     kwargs = {'backend':backend}
-<<<<<<< HEAD
-    if not type( backend ) == type( " " ):
-      return self._reportError( 'Expected string for SubmitPools', **kwargs )
-
-    if not backend.lower() == 'any':
-      self._addParameter( self.workflow, 'SubmitPools', 'JDL', backend, 'SubmitPools' )
-=======
     if not type( backend ) in types.StringTypes:
       return self._reportError( 'Expected string for SubmitPool', **kwargs )
 
     if not backend.lower() == 'any':
       self._addParameter( self.workflow, 'SubmitPools', 'JDL', backend, 'Submit Pool' )
-
-    return S_OK()
-
-  #############################################################################
-  def setSystemConfig( self, config ):
-    """Helper function.
-
-       Choose system configuration (e.g. where user DLLs have been compiled). Default ANY in place
-       for user jobs.  Available system configurations can be browsed
-       via dirac.checkSupportedPlatforms() method.
-
-       Example usage:
-
-       >>> job=Job()
-       >>> job.setSystemConfig("slc4_ia32_gcc34")
-
-       @param config: architecture, CMTCONFIG value
-       @type config: string
-    """
-    kwargs = {'config':config}
-    if not type( config ) == type( " " ):
-      return self._reportError( 'Expected string for system configuration', **kwargs )
->>>>>>> 1942cb4d
 
     return S_OK()
 
