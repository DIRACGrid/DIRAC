--- conflicted
+++ resolved
@@ -22,11 +22,16 @@
     Modules = DIRAC, VMDIRAC:v1r3, RESTDIRAC:v0r3, COMDIRAC:v0r12, Web:v1r4p3, WebAppDIRAC:v1r6p20
     Externals = v6r3p2
   }
-  v6r15-pre6
+  v6r15-pre7
   {
     Modules = DIRAC, VMDIRAC:v1r3, RESTDIRAC:v0r3, COMDIRAC:v0r12, Web:v1r4p3, WebAppDIRAC:v1r6p21, MPIDIRAC:v0r1, FSDIRAC:v0r3
     Externals = v6r3p3
   }
+  v6r14p10
+  {
+    Modules = DIRAC, VMDIRAC:v1r3, RESTDIRAC:v0r3, COMDIRAC:v0r12, Web:v1r4p3, WebAppDIRAC:v1r6p21, MPIDIRAC:v0r1, FSDIRAC:v0r3
+    Externals = v6r3p2
+  }
   v6r14p9
   {
     Modules = DIRAC, VMDIRAC:v1r3, RESTDIRAC:v0r3, COMDIRAC:v0r12, Web:v1r4p3, WebAppDIRAC:v1r6p21, MPIDIRAC:v0r1, FSDIRAC:v0r3
@@ -67,14 +72,14 @@
     Modules = DIRAC, VMDIRAC:v1r3, RESTDIRAC:v0r3, COMDIRAC:v0r12, Web:v1r4p3, WebAppDIRAC:v1r6p18, MPIDIRAC:v0r1, FSDIRAC:v0r2
     Externals = v6r3p2
   }
-  v6r15-pre1
+  v6r14
   {
     Modules = DIRAC, VMDIRAC:v1r3, RESTDIRAC:v0r3, COMDIRAC:v0r12, Web:v1r4p3, WebAppDIRAC:v1r6p17, MPIDIRAC:v0r1, FSDIRAC:v0r2
     Externals = v6r3p2
   }
-  v6r14
-  {
-    Modules = DIRAC, VMDIRAC:v1r3, RESTDIRAC:v0r3, COMDIRAC:v0r12, Web:v1r4p3, WebAppDIRAC:v1r6p17, MPIDIRAC:v0r1, FSDIRAC:v0r2
+  v6r13p19
+  {
+    Modules = DIRAC, VMDIRAC:v1r3, RESTDIRAC:v0r3, COMDIRAC:v0r12, Web:v1r4p3, WebAppDIRAC:v1r6p18
     Externals = v6r3p2
   }
   v6r13p18
@@ -107,16 +112,11 @@
     Modules = DIRAC, VMDIRAC:v1r3, RESTDIRAC:v0r3, COMDIRAC:v0r12, Web:v1r4p3, WebAppDIRAC:v1r6p17
     Externals = v6r3p2
   }
-  v6r13p13
+  v6r13p12
   {
     Modules = DIRAC, VMDIRAC:v1r3, RESTDIRAC:v0r3, COMDIRAC:v0r12, Web:v1r4p3, WebAppDIRAC:v1r6p17
     Externals = v6r3p2
   }
-  v6r13p12
-  {
-    Modules = DIRAC, VMDIRAC:v1r3, RESTDIRAC:v0r3, COMDIRAC:v0r12, Web:v1r4p3, WebAppDIRAC:v1r6p17
-    Externals = v6r3p2
-  }
   v6r13p11
   {
     Modules = DIRAC, VMDIRAC:v1r3, RESTDIRAC:v0r3, COMDIRAC:v0r12, Web:v1r4p3, WebAppDIRAC:v1r6p16
@@ -177,7 +177,11 @@
     Modules = DIRAC, VMDIRAC:v1r3, RESTDIRAC:v0r3, COMDIRAC:v0r11, Web:v1r4p3, WebAppDIRAC:v1r6p10
     Externals = v6r3p2
   }
-<<<<<<< HEAD
+  v6r12p53
+  {
+    Modules = DIRAC, VMDIRAC:v1r2, RESTDIRAC:v0r2, COMDIRAC:v0r10, Web:v1r4p2, WebAppDIRAC:v1r6p7
+    Externals = v6r2
+  }
   v6r12p52
   {
     Modules = DIRAC, VMDIRAC:v1r2, RESTDIRAC:v0r2, COMDIRAC:v0r10, Web:v1r4p2, WebAppDIRAC:v1r6p7
@@ -193,8 +197,6 @@
     Modules = DIRAC, VMDIRAC:v1r2, RESTDIRAC:v0r2, COMDIRAC:v0r10, Web:v1r4p2, WebAppDIRAC:v1r6p7
     Externals = v6r2
   }
-=======
->>>>>>> 1259ab26
   v6r12p49
   {
     Modules = DIRAC, VMDIRAC:v1r2, RESTDIRAC:v0r2, COMDIRAC:v0r10, Web:v1r4p2, WebAppDIRAC:v1r6p7
