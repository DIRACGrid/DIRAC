<<<<<<< HEAD
from __future__ import absolute_import
from __future__ import division
from __future__ import print_function
=======
""" MySQL based WMSHistory accounting.
    It's suggested to replace this with the ElasticSearch based WMSHistory monitoring.

    Filled by the agent "WorkloadManagement/StatesAccountingAgent"
"""

>>>>>>> ee39c06a
__RCSID__ = "$Id$"

from DIRAC.AccountingSystem.Client.Types.BaseAccountingType import BaseAccountingType


class WMSHistory(BaseAccountingType):

  def __init__(self):
    super(WMSHistory, self).__init__()
    self.definitionKeyFields = [('Status', "VARCHAR(128)"),
                                ('Site', 'VARCHAR(128)'),
                                ('User', 'VARCHAR(128)'),
                                ('UserGroup', 'VARCHAR(128)'),
                                ('JobGroup', 'VARCHAR(32)'),
                                ('MinorStatus', 'VARCHAR(128)'),
                                ('ApplicationStatus', 'VARCHAR(256)'),
                                ('JobSplitType', 'VARCHAR(32)')
                                ]
    self.definitionAccountingFields = [('Jobs', "INT UNSIGNED"),
                                       ('Reschedules', "INT UNSIGNED"),
                                       ]
    self.bucketsLength = [(86400 * 2, 900),  # <2d = 15m
                          (86400 * 10, 9000),  # <10d = 2.5h
                          (86400 * 35, 18000),  # <35d = 5h
                          (86400 * 30 * 6, 86400),  # >5d <6m = 1d
                          (86400 * 600, 604800),  # >6m = 1w
                          ]
    self.dataTimespan = 86400 * 30 * 14  # Only keep the last 14 months of data
    self.checkType()
    self.setValueByKey("ApplicationStatus", "unset")<|MERGE_RESOLUTION|>--- conflicted
+++ resolved
@@ -1,15 +1,13 @@
-<<<<<<< HEAD
-from __future__ import absolute_import
-from __future__ import division
-from __future__ import print_function
-=======
 """ MySQL based WMSHistory accounting.
     It's suggested to replace this with the ElasticSearch based WMSHistory monitoring.
 
     Filled by the agent "WorkloadManagement/StatesAccountingAgent"
 """
 
->>>>>>> ee39c06a
+from __future__ import absolute_import
+from __future__ import division
+from __future__ import print_function
+
 __RCSID__ = "$Id$"
 
 from DIRAC.AccountingSystem.Client.Types.BaseAccountingType import BaseAccountingType
