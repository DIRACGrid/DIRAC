--- conflicted
+++ resolved
@@ -1,17 +1,12 @@
-<<<<<<< HEAD
-'''
-Accounting class to stores network metrics gathered by perfSONARs.
-'''
-from __future__ import absolute_import
-from __future__ import division
-from __future__ import print_function
-=======
 """ Accounting class to stores network metrics gathered by perfSONARs.
 
     Filled by "Accounting/Network" agent
 """
 
->>>>>>> ee39c06a
+from __future__ import absolute_import
+from __future__ import division
+from __future__ import print_function
+
 __RCSID__ = "$Id$"
 
 from DIRAC.AccountingSystem.Client.Types.BaseAccountingType import BaseAccountingType
