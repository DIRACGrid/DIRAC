--- conflicted
+++ resolved
@@ -47,32 +47,18 @@
       self.prompt = "(%s)> " % colorize("Connected", "green")
       self.connected = True
 
-<<<<<<< HEAD
-  def printComment( self, comment ):
-    commentList = comment.split( "\n" )
-    for commentLine in commentList[ :-1 ]:
-      print("# %s" % commentLine.strip())
-=======
   def printComment(self, comment):
     commentList = comment.split("\n")
     for commentLine in commentList[:-1]:
-      print "# %s" % commentLine.strip()
->>>>>>> 8b5dc671
+      print("# %s" % commentLine.strip())
 
   def showTraceback(self):
     import traceback
     type, value = sys.exc_info()[:2]
-<<<<<<< HEAD
     print("________________________\n")
     print("Exception", type, ":", value)
-    traceback.print_tb( sys.exc_info()[2] )
+    traceback.print_tb(sys.exc_info()[2])
     print("________________________\n")
-=======
-    print "________________________\n"
-    print "Exception", type, ":", value
-    traceback.print_tb(sys.exc_info()[2])
-    print "________________________\n"
->>>>>>> 8b5dc671
 
   def do_registerType(self, args):
     """
@@ -190,19 +176,11 @@
       if not retVal['OK']:
         gLogger.error("Error: %s" % retVal['Message'])
         return
-<<<<<<< HEAD
-      for typeList in retVal[ 'Value' ]:
+      for typeList in retVal['Value']:
         print(typeList[0])
         print(" Key fields:\n  %s" % "\n  ".join(typeList[1]))
         print(" Value fields:\n  %s" % "\n  ".join(typeList[2]))
-    except:
-=======
-      for typeList in retVal['Value']:
-        print typeList[0]
-        print " Key fields:\n  %s" % "\n  ".join(typeList[1])
-        print " Value fields:\n  %s" % "\n  ".join(typeList[2])
-    except BaseException:
->>>>>>> 8b5dc671
+    except BaseException:
       self.showTraceback()
 
   def do_deleteType(self, args):
@@ -234,13 +212,8 @@
       if not retVal['OK']:
         gLogger.error("Error: %s" % retVal['Message'])
         return
-<<<<<<< HEAD
       print("Hope you meant it, because it's done")
-    except:
-=======
-      print "Hope you meant it, because it's done"
-    except BaseException:
->>>>>>> 8b5dc671
+    except BaseException:
       self.showTraceback()
 
   def do_compactBuckets(self, args):
