--- conflicted
+++ resolved
@@ -26,39 +26,23 @@
     types = self.__allDBs[self.__defaultDB].getRegisteredTypes()
     result = gConfig.getOptionsDict(self.__csPath)
     if not result['OK']:
-<<<<<<< HEAD
-      gLogger.verbose("No extra databases defined in %s" % self.__csPath)
-=======
       gLogger.verbose("No extra databases defined",
                       "in %s" % self.__csPath)
->>>>>>> 8b5dc671
       return
     validTypes = TypeLoader().getTypes()
     opts = result['Value']
     for acType in opts:
       if acType not in validTypes:
-<<<<<<< HEAD
-        msg = "Oops... %s defined in %s is not a known accounting type" % (acType, self.__csPath)
-        self.__log.fatal(msg)
-        raise RuntimeError(msg)
-      dbName = opts[acType]
-      gLogger.notice("%s type will be assigned to %s" % (acType, dbName))
-=======
         msg = "(%s defined in %s)" % (acType, self.__csPath)
         self.__log.fatal("Not a known accounting type", msg)
         raise RuntimeError(msg)
       dbName = opts[acType]
       gLogger.notice("Type will be assigned", "(%s to %s)" % (acType, dbName))
->>>>>>> 8b5dc671
       if dbName not in self.__allDBs:
         fields = dbName.split("/")
         if len(fields) == 1:
           dbName = "Accounting/%s" % dbName
-<<<<<<< HEAD
-        gLogger.notice("Creating DB %s" % dbName)
-=======
         gLogger.notice("Creating DB", '%s' % dbName)
->>>>>>> 8b5dc671
         self.__allDBs[dbName] = AccountingDB(dbName, readOnly=self.__readOnly)
       self.__dbByType[acType] = dbName
 
@@ -67,12 +51,8 @@
                        'deleteType', 'insertRecordThroughQueue',
                        'deleteRecord', 'getKeyValues', 'retrieveBucketedData',
                        'calculateBuckets', 'calculateBucketLengthForTime'):
-<<<<<<< HEAD
-      (lambda closure: setattr(self, closure,
-=======
       (lambda closure: setattr(self,
                                closure,
->>>>>>> 8b5dc671
                                lambda *x: self.__mimeTypeMethod(closure, *x))  # pylint: disable=no-value-for-parameter
        )(methodName)
     for methodName in ('autoCompactDB', 'compactBuckets', 'markAllPendingRecordsAsNotTaken',
