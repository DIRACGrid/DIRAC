#!/usr/bin/env python

from __future__ import print_function

from multiprocessing import Process, Queue, current_process


def do_sum(q, l):
  q.put(sum(l))
  proc_name = current_process().name
<<<<<<< HEAD
  print proc_name  # pylint: disable=print-statement
=======
  print(proc_name)
>>>>>>> a7db9834


def main():
  my_list = range(20000000)

  q = Queue()

  p1 = Process(target=do_sum, args=(q, my_list[:5000000]))
  p2 = Process(target=do_sum, args=(q, my_list[5000000:10000000]))
  p3 = Process(target=do_sum, args=(q, my_list[10000000:15000000]))
  p4 = Process(target=do_sum, args=(q, my_list[15000000:]))
  p1.start()
  p2.start()
  p3.start()
  p4.start()

  r1 = q.get()
  r2 = q.get()
  r3 = q.get()
  r4 = q.get()
  q.close()
  q.join_thread()

  p1.join()
  p2.join()
  p3.join()
  p4.join()

<<<<<<< HEAD
  print r1 + r2 + r3 + r4  # pylint: disable=print-statement
=======
  print(r1 + r2 + r3 + r4)

>>>>>>> a7db9834

if __name__ == '__main__':
  main()<|MERGE_RESOLUTION|>--- conflicted
+++ resolved
@@ -8,11 +8,7 @@
 def do_sum(q, l):
   q.put(sum(l))
   proc_name = current_process().name
-<<<<<<< HEAD
-  print proc_name  # pylint: disable=print-statement
-=======
-  print(proc_name)
->>>>>>> a7db9834
+  print(proc_name)  # pylint: disable=print-statement
 
 
 def main():
@@ -41,12 +37,7 @@
   p3.join()
   p4.join()
 
-<<<<<<< HEAD
-  print r1 + r2 + r3 + r4  # pylint: disable=print-statement
-=======
-  print(r1 + r2 + r3 + r4)
-
->>>>>>> a7db9834
+  print(r1 + r2 + r3 + r4)  # pylint: disable=print-statement
 
 if __name__ == '__main__':
   main()