#!/usr/bin/env python

<<<<<<< HEAD
from __future__ import print_function
from multiprocessing import Process, Queue
=======
from multiprocessing import Process, Queue, current_process


def do_sum(q, l):
  q.put(sum(l))
  proc_name = current_process().name
  print proc_name
>>>>>>> 9bc74e2e


def main():
  my_list = range(20000000)

  q = Queue()

  p1 = Process(target=do_sum, args=(q, my_list[:5000000]))
  p2 = Process(target=do_sum, args=(q, my_list[5000000:10000000]))
  p3 = Process(target=do_sum, args=(q, my_list[10000000:15000000]))
  p4 = Process(target=do_sum, args=(q, my_list[15000000:]))
  p1.start()
  p2.start()
  p3.start()
  p4.start()

  r1 = q.get()
  r2 = q.get()
<<<<<<< HEAD
  print(r1 + r2)
=======
  r3 = q.get()
  r4 = q.get()
  q.close()
  q.join_thread()

  p1.join()
  p2.join()
  p3.join()
  p4.join()

  print r1 + r2 + r3 + r4

>>>>>>> 9bc74e2e

if __name__ == '__main__':
  main()<|MERGE_RESOLUTION|>--- conflicted
+++ resolved
@@ -1,9 +1,5 @@
 #!/usr/bin/env python
 
-<<<<<<< HEAD
-from __future__ import print_function
-from multiprocessing import Process, Queue
-=======
 from multiprocessing import Process, Queue, current_process
 
 
@@ -11,7 +7,6 @@
   q.put(sum(l))
   proc_name = current_process().name
   print proc_name
->>>>>>> 9bc74e2e
 
 
 def main():
@@ -30,9 +25,6 @@
 
   r1 = q.get()
   r2 = q.get()
-<<<<<<< HEAD
-  print(r1 + r2)
-=======
   r3 = q.get()
   r4 = q.get()
   q.close()
@@ -45,7 +37,5 @@
 
   print r1 + r2 + r3 + r4
 
->>>>>>> 9bc74e2e
-
 if __name__ == '__main__':
   main()