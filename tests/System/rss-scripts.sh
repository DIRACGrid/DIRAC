#!/usr/bin/env bash

# This is a script that tests various RSS scripts
# It is based on script outputs and exit codes

# It should be run with a production proxy

declare -a commands=(
'dirac-admin-get-banned-sites'
'dirac-admin-get-site-mask'
'test $( dirac-admin-site-info LCG.CERN.cern | wc -l ) = 7'
'dirac-dms-show-se-status'
'dirac-rss-list-status --element=Site'
'dirac-rss-list-status --element=Resource --name=RAL-SE'
'dirac-rss-list-status --element=Resource --name=CertificationSandboxSE'
'dirac-rss-query-db --name=test123 --status=Banned --statusType=ReadAccess --elementType=StorageElement --reason=test add resource status -dd'
'dirac-rss-list-status --name=test123 --element=Resource -dd'
'dirac-rss-set-token --name=test123 --element=Resource --reason=RSStest --releaseToken -dd'
'dirac-rss-query-db --name=test123 delete resource status -dd'
'dirac-rss-query-dtcache --name=dtest123 --element=Site --downtimeID=4354354789 --severity=OUTAGE --description="just a test DT" add --startDate="2019-06-12 15:00:00" --endDate="2020-06-12 15:00:00" -dd'
'test $( dirac-rss-query-dtcache --name=dtest123 select | grep dtest123 | wc -l ) = 1'
'test $( dirac-rss-query-dtcache --name=dtest123 --element=Site --downtimeID=4354354789 delete -dd | grep "successfully executed" | wc -l ) = 1'
<<<<<<< HEAD
'test $( dirac-rss-query-dtcache --name=dtest123 select | grep "request successfully executed" | grep "number: 0" )'
=======
'test $( dirac-rss-query-dtcache --name=dtest123 select | grep "request successfully executed" | grep "number: 0" | wc -l ) = 1'
>>>>>>> 524ab506
)

for command in "${commands[@]}"
do
  echo "************************************************"
  echo " "
  if ! bash -c "${command}"; then
    echo "${command}" gives error
    exit 1
  fi
done<|MERGE_RESOLUTION|>--- conflicted
+++ resolved
@@ -20,11 +20,7 @@
 'dirac-rss-query-dtcache --name=dtest123 --element=Site --downtimeID=4354354789 --severity=OUTAGE --description="just a test DT" add --startDate="2019-06-12 15:00:00" --endDate="2020-06-12 15:00:00" -dd'
 'test $( dirac-rss-query-dtcache --name=dtest123 select | grep dtest123 | wc -l ) = 1'
 'test $( dirac-rss-query-dtcache --name=dtest123 --element=Site --downtimeID=4354354789 delete -dd | grep "successfully executed" | wc -l ) = 1'
-<<<<<<< HEAD
-'test $( dirac-rss-query-dtcache --name=dtest123 select | grep "request successfully executed" | grep "number: 0" )'
-=======
 'test $( dirac-rss-query-dtcache --name=dtest123 select | grep "request successfully executed" | grep "number: 0" | wc -l ) = 1'
->>>>>>> 524ab506
 )
 
 for command in "${commands[@]}"
