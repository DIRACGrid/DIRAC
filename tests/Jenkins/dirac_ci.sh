--- conflicted
+++ resolved
@@ -216,7 +216,6 @@
 
   killRunsv
 
-<<<<<<< HEAD
   # install ElasticSearch locally
   if [[ -z $NoSQLDB_HOST || $NoSQLDB_HOST == "localhost" ]]
   then
@@ -226,8 +225,6 @@
       echo "NoSQLDB_HOST != localhost, skipping local ElasticSearch install"
   fi
   
-=======
->>>>>>> e9bb9909
   #basic install, with only the CS (and ComponentMonitoring) running, together with DB InstalledComponentsDB, which is needed)
   installSite
   if [ $? -ne 0 ]
