--- conflicted
+++ resolved
@@ -622,18 +622,8 @@
   echo '==> [generateUserCredentials]'
 
   # validity of the certificate
-<<<<<<< HEAD
-  if [ -z ${1} ]
-  then
-    nDays=7
-  else
-    nDays=$1
-  fi
-
-=======
 
   nDays=${1:-7}
->>>>>>> 971b3bb6
 
   USERCERTDIR=$SERVERINSTALLDIR/user
   # Generate directory where to store credentials
