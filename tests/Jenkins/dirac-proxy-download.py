#!/usr/bin/env python
""" Get a proxy from the proxy manager
"""
from __future__ import print_function
from __future__ import absolute_import
from __future__ import division
import os

<<<<<<< HEAD
from DIRAC.Core.Utilities.DIRACScript import DIRACScript as Script
Script.setUsageMessage('\n'.join([__doc__.split('\n')[1],
                                  'Usage:',
                                  '  %s [options] UserName Role' % Script.scriptName,
                                  'Arguments:',
                                  '  UserName: User DN']))
Script.registerSwitch('R:', 'role=', "set the User DN.")
=======
from DIRAC.Core.Base import Script

Script.setUsageMessage(
    "\n".join(
        [
            __doc__.split("\n")[1],
            "Usage:",
            "  %s [options] UserName Role" % Script.scriptName,
            "Arguments:",
            "  UserName: User DN",
        ]
    )
)
Script.registerSwitch("R:", "role=", "set the User DN.")
>>>>>>> c5981031
Script.parseCommandLine()

for unprocSw in Script.getUnprocessedSwitches():
    if unprocSw[0] in ("R", "role"):
        role = unprocSw[1]

args = Script.getPositionalArgs()
<<<<<<< HEAD
dn = args[0]
=======
dn = " ".join(args)
>>>>>>> c5981031

uid = os.getuid()
from DIRAC.FrameworkSystem.Client.ProxyManagerClient import gProxyManager

print("Getting proxy for User DN: %s, User role %s" % (dn, role))

res = gProxyManager.downloadProxyToFile(
    dn,
    role,
    limited=False,
    requiredTimeLeft=1200,
    cacheTime=43200,
    filePath="/tmp/x509up_u%s" % uid,
    proxyToConnect=False,
    token=False,
)

if not res["OK"]:
    print("Error downloading proxy", res["Message"])
    exit(1)<|MERGE_RESOLUTION|>--- conflicted
+++ resolved
@@ -6,16 +6,7 @@
 from __future__ import division
 import os
 
-<<<<<<< HEAD
 from DIRAC.Core.Utilities.DIRACScript import DIRACScript as Script
-Script.setUsageMessage('\n'.join([__doc__.split('\n')[1],
-                                  'Usage:',
-                                  '  %s [options] UserName Role' % Script.scriptName,
-                                  'Arguments:',
-                                  '  UserName: User DN']))
-Script.registerSwitch('R:', 'role=', "set the User DN.")
-=======
-from DIRAC.Core.Base import Script
 
 Script.setUsageMessage(
     "\n".join(
@@ -29,7 +20,6 @@
     )
 )
 Script.registerSwitch("R:", "role=", "set the User DN.")
->>>>>>> c5981031
 Script.parseCommandLine()
 
 for unprocSw in Script.getUnprocessedSwitches():
@@ -37,11 +27,7 @@
         role = unprocSw[1]
 
 args = Script.getPositionalArgs()
-<<<<<<< HEAD
 dn = args[0]
-=======
-dn = " ".join(args)
->>>>>>> c5981031
 
 uid = os.getuid()
 from DIRAC.FrameworkSystem.Client.ProxyManagerClient import gProxyManager
