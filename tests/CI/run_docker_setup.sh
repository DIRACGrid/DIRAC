--- conflicted
+++ resolved
@@ -137,25 +137,11 @@
       echo "export DIRAC_RELEASE=integration"
     } >> "${SERVERCONFIG}"
   else
-<<<<<<< HEAD
-      majorVersion=$(grep "majorVersion =" "${DIRAC_BASE_DIR}/__init__.py" | cut -d "=" -f 2 | cut -d " " -f 2 | cut -d "'" -f 2)
-      if [[ "$majorVersion" = "integration" ]]; then
-        {
-          echo "export DIRAC_RELEASE=integration"
-        } >> "${SERVERCONFIG}"
-      else
-        minorVersion=$(grep "minorVersion =" "${DIRAC_BASE_DIR}/__init__.py" | cut -d "=" -f 2 | cut -d " " -f 2 | cut -d "'" -f 2)
-        {
-          echo "export DIRACBRANCH=${DIRACBRANCH:-v${majorVersion// }r${minorVersion// }}"
-        } >> "${SERVERCONFIG}"
-      fi
-=======
     majorVersion=$(grep "majorVersion =" "${DIRAC_BASE_DIR}/__init__.py" | cut -d '=' -f 2)
     minorVersion=$(grep "minorVersion =" "${DIRAC_BASE_DIR}/__init__.py" | cut -d '=' -f 2)
     {
       echo "export DIRACBRANCH=${DIRACBRANCH:-v${majorVersion// }r${minorVersion// }}"
     } >> "${SERVERCONFIG}"
->>>>>>> b69ea191
   fi
 
   if [[ -n "${EXTRA_ENVIRONMENT_CONFIG+x}" ]]; then
