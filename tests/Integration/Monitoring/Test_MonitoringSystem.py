"""
It is used to test client->db-> service.
  It requires the  Monitoring service to be running and installed (so discoverable in the .cfg),
  and this monitoring service should be connecting to an ElasticSeach instance
"""
from __future__ import absolute_import
from __future__ import division
from __future__ import print_function

# pylint: disable=invalid-name,wrong-import-position

import time
import json
from datetime import datetime

import pytest

from DIRAC.tests.Utilities.utils import find_all

from DIRAC.Core.Base import Script
Script.parseCommandLine()


from DIRAC import gLogger
from DIRAC.MonitoringSystem.Client.MonitoringClient import MonitoringClient
from DIRAC.Core.DISET.TransferClient import TransferClient
from DIRAC.Core.Utilities.JEncode import strToIntDict


<<<<<<< HEAD
class MonitoringTestCase(unittest.TestCase):

  def setUp(self):
    gLogger.setLevel('DEBUG')

    self.client = MonitoringClient()

    self.data = [{u'Status': u'Waiting', 'Jobs': 2, u'timestamp': 1458130176, u'JobSplitType': u'MCStripping',
                  u'MinorStatus': u'unset', u'Site': u'LCG.GRIDKA.de', u'Reschedules': 0,
                  u'ApplicationStatus': u'unset',
                  u'User': u'phicharp', u'JobGroup': u'00049848', u'UserGroup': u'lhcb_mc', u'metric': u'WMSHistory'},
                 {u'Status': u'Waiting', 'Jobs': 1, u'timestamp': 1458130176, u'JobSplitType': u'User',
                  u'MinorStatus': u'unset', u'Site': u'LCG.PIC.es', u'Reschedules': 0, u'ApplicationStatus': u'unset',
                  u'User': u'olupton', u'JobGroup': u'lhcb', u'UserGroup': u'lhcb_user', u'metric': u'WMSHistory'},
                 {u'Status': u'Waiting', 'Jobs': 1, u'timestamp': 1458130176, u'JobSplitType': u'User',
                  u'MinorStatus': u'unset', u'Site': u'LCG.RAL.uk', u'Reschedules': 0, u'ApplicationStatus': u'unset',
                  u'User': u'olupton', u'JobGroup': u'lhcb', u'UserGroup': u'lhcb_user', u'metric': u'WMSHistory'},
                 {u'Status': u'Waiting', 'Jobs': 1, u'timestamp': 1458130176, u'JobSplitType': u'MCStripping',
                  u'MinorStatus': u'unset', u'Site': u'LCG.RAL.uk', u'Reschedules': 0, u'ApplicationStatus': u'unset',
                  u'User': u'phicharp', u'JobGroup': u'00049845', u'UserGroup': u'lhcb_mc', u'metric': u'WMSHistory'},
                 {u'Status': u'Waiting', 'Jobs': 34, u'timestamp': 1458141578, u'JobSplitType': u'DataStripping',
                  u'MinorStatus': u'unset', u'Site': u'Group.RAL.uk', u'Reschedules': 0, u'ApplicationStatus': u'unset',
                  u'User': u'phicharp', u'JobGroup': u'00050299', u'UserGroup': u'lhcb_data', u'metric': u'WMSHistory'},
                 {u'Status': u'Waiting', 'Jobs': 120, u'timestamp': 1458141578, u'JobSplitType': u'User',
                  u'MinorStatus': u'unset', u'Site': u'LCG.CERN.ch', u'Reschedules': 0, u'ApplicationStatus': u'unset',
                  u'User': u'mvesteri', u'JobGroup': u'lhcb', u'UserGroup': u'lhcb_user', u'metric': u'WMSHistory'},
                 {u'Status': u'Waiting', 'Jobs': 1, u'timestamp': 1458141578, u'JobSplitType': u'MCStripping',
                  u'MinorStatus': u'unset', u'Site': u'LCG.CNAF.it', u'Reschedules': 0, u'ApplicationStatus': u'unset',
                  u'User': u'phicharp', u'JobGroup': u'00049845', u'UserGroup': u'lhcb_mc', u'metric': u'WMSHistory'},
                 {u'Status': u'Waiting', 'Jobs': 2, u'timestamp': 1458141578, u'JobSplitType': u'MCStripping',
                  u'MinorStatus': u'unset', u'Site': u'LCG.CNAF.it', u'Reschedules': 0, u'ApplicationStatus': u'unset',
                  u'User': u'phicharp', u'JobGroup': u'00049848', u'UserGroup': u'lhcb_mc', u'metric': u'WMSHistory'},
                 {u'Status': u'Waiting', 'Jobs': 1, u'timestamp': 1458141578, u'JobSplitType': u'MCReconstruction',
                  u'MinorStatus': u'unset', u'Site': u'LCG.CNAF.it', u'Reschedules': 0, u'ApplicationStatus': u'unset',
                  u'User': u'phicharp', u'JobGroup': u'00050286', u'UserGroup': u'lhcb_mc', u'metric': u'WMSHistory'},
                 {u'Status': u'Waiting', 'Jobs': 95, u'timestamp': 1458199202, u'JobSplitType': u'User',
                  u'MinorStatus': u'unset', u'Site': u'Multiple', u'Reschedules': 0, u'ApplicationStatus': u'unset',
                  u'User': u'mamartin', u'JobGroup': u'lhcb', u'UserGroup': u'lhcb_user', u'metric': u'WMSHistory'},
                 {u'Status': u'Waiting', 'Jobs': 3, u'timestamp': 1458199202, u'JobSplitType': u'User',
                  u'MinorStatus': u'unset', u'Site': u'Multiple', u'Reschedules': 0, u'ApplicationStatus': u'unset',
                  u'User': u'olupton', u'JobGroup': u'lhcb', u'UserGroup': u'lhcb_user', u'metric': u'WMSHistory'},
                 {u'Status': u'Waiting', 'Jobs': 129, u'timestamp': 1458199202, u'JobSplitType': u'MCSimulation',
                  u'MinorStatus': u'unset', u'Site': u'Multiple', u'Reschedules': 0, u'ApplicationStatus': u'unset',
                  u'User': u'phicharp', u'JobGroup': u'00049844', u'UserGroup': u'lhcb_mc', u'metric': u'WMSHistory'},
                 {u'Status': u'Running', 'Jobs': 5, u'timestamp': 1458217812, u'JobSplitType': u'MCSimulation',
                  u'MinorStatus': u'unset', u'Site': u'LCG.IHEP.su', u'Reschedules': 0, u'ApplicationStatus': u'unset',
                  u'User': u'phicharp', u'JobGroup': u'00050232', u'UserGroup': u'lhcb_mc', u'metric': u'WMSHistory'},
                 {u'Status': u'Running', 'Jobs': 7, u'timestamp': 1458217812, u'JobSplitType': u'MCSimulation',
                  u'MinorStatus': u'unset', u'Site': u'LCG.IHEP.su', u'Reschedules': 0, u'ApplicationStatus': u'unset',
                  u'User': u'phicharp', u'JobGroup': u'00050234', u'UserGroup': u'lhcb_mc', u'metric': u'WMSHistory'},
                 {u'Status': u'Running', 'Jobs': 1, u'timestamp': 1458217812, u'JobSplitType': u'MCSimulation',
                  u'MinorStatus': u'unset', u'Site': u'LCG.IHEP.su', u'Reschedules': 1, u'ApplicationStatus': u'unset',
                  u'User': u'phicharp', u'JobGroup': u'00050236', u'UserGroup': u'lhcb_mc', u'metric': u'WMSHistory'},
                 {u'Status': u'Running', 'Jobs': 3, u'timestamp': 1458217812, u'JobSplitType': u'MCSimulation',
                  u'MinorStatus': u'unset', u'Site': u'LCG.IHEP.su', u'Reschedules': 0, u'ApplicationStatus': u'unset',
                  u'User': u'phicharp', u'JobGroup': u'00050238', u'UserGroup': u'lhcb_mc', u'metric': u'WMSHistory'},
                 {u'Status': u'Running', 'Jobs': 2, u'timestamp': 1458217812, u'JobSplitType': u'MCSimulation',
                  u'MinorStatus': u'unset', u'Site': u'LCG.IHEP.su', u'Reschedules': 0, u'ApplicationStatus': u'unset',
                  u'User': u'phicharp', u'JobGroup': u'00050248', u'UserGroup': u'lhcb_mc', u'metric': u'WMSHistory'},
                 {u'Status': u'Running', 'Jobs': 12, u'timestamp': 1458218413, u'JobSplitType': u'MCSimulation',
                  u'MinorStatus': u'unset', u'Site': u'LCG.CNAF.it', u'Reschedules': 0, u'ApplicationStatus': u'unset',
                  u'User': u'phicharp', u'JobGroup': u'00050248', u'UserGroup': u'lhcb_mc', u'metric': u'WMSHistory'},
                 {u'Status': u'Running', 'Jobs': 5, u'timestamp': 1458218413, u'JobSplitType': u'MCSimulation',
                  u'MinorStatus': u'unset', u'Site': u'LCG.CNAF.it', u'Reschedules': 0, u'ApplicationStatus': u'unset',
                  u'User': u'phicharp', u'JobGroup': u'00050250', u'UserGroup': u'lhcb_mc', u'metric': u'WMSHistory'},
                 {u'Status': u'Running', 'Jobs': 4, u'timestamp': 1458218413, u'JobSplitType': u'MCReconstruction',
                  u'MinorStatus': u'unset', u'Site': u'LCG.CNAF.it', u'Reschedules': 0, u'ApplicationStatus': u'unset',
                  u'User': u'phicharp', u'JobGroup': u'00050251', u'UserGroup': u'lhcb_mc', u'metric': u'WMSHistory'},
                 {u'Status': u'Running', 'Jobs': 1, u'timestamp': 1458218413, u'JobSplitType': u'MCReconstruction',
                  u'MinorStatus': u'unset', u'Site': u'LCG.CNAF.it', u'Reschedules': 0, u'ApplicationStatus': u'unset',
                  u'User': u'phicharp', u'JobGroup': u'00050280', u'UserGroup': u'lhcb_mc', u'metric': u'WMSHistory'},
                 {u'Status': u'Running', 'Jobs': 24, u'timestamp': 1458219012, u'JobSplitType': u'MCSimulation',
                  u'MinorStatus': u'unset', u'Site': u'LCG.NIKHEF.nl', u'Reschedules': 0,
                  u'ApplicationStatus': u'unset',
                  u'User': u'phicharp', u'JobGroup': u'00050248', u'UserGroup': u'lhcb_mc', u'metric': u'WMSHistory'},
                 {u'Status': u'Running', 'Jobs': 3, u'timestamp': 1458219012, u'JobSplitType': u'MCReconstruction',
                  u'MinorStatus': u'unset', u'Site': u'LCG.NIKHEF.nl', u'Reschedules': 0,
                  u'ApplicationStatus': u'unset',
                  u'User': u'phicharp', u'JobGroup': u'00050251', u'UserGroup': u'lhcb_mc', u'metric': u'WMSHistory'},
                 {u'Status': u'Running', 'Jobs': 1, u'timestamp': 1458222013, u'JobSplitType': u'MCSimulation',
                  u'MinorStatus': u'unset', u'Site': u'LCG.Bologna.it', u'Reschedules': 0,
                  u'ApplicationStatus': u'unset', u'User': u'phicharp', u'JobGroup': u'00050303',
                  u'UserGroup': u'lhcb_mc', u'metric': u'WMSHistory'},
                 {u'Status': u'Running', 'Jobs': 7, u'timestamp': 1458222013, u'JobSplitType': u'User',
                  u'MinorStatus': u'unset', u'Site': u'LCG.Bristol.uk', u'Reschedules': 0,
                  u'ApplicationStatus': u'unset', u'User': u'clangenb', u'JobGroup': u'lhcb',
                  u'UserGroup': u'lhcb_user', u'metric': u'WMSHistory'},
                 {u'Status': u'Running', 'Jobs': 2, u'timestamp': 1458222013, u'JobSplitType': u'User',
                  u'MinorStatus': u'unset', u'Site': u'LCG.Bristol.uk', u'Reschedules': 0,
                  u'ApplicationStatus': u'unset', u'User': u'mrwillia', u'JobGroup': u'lhcb',
                  u'UserGroup': u'lhcb_user',
                  u'metric': u'WMSHistory'},
                 {u'Status': u'Running', 'Jobs': 1, u'timestamp': 1458222013, u'JobSplitType': u'MCSimulation',
                  u'MinorStatus': u'unset', u'Site': u'LCG.Bari.it', u'Reschedules': 0, u'ApplicationStatus': u'unset',
                  u'User': u'phicharp', u'JobGroup': u'00050244', u'UserGroup': u'lhcb_mc', u'metric': u'WMSHistory'},
                 {u'Status': u'Running', 'Jobs': 11, u'timestamp': 1458222013, u'JobSplitType': u'MCSimulation',
                  u'MinorStatus': u'unset', u'Site': u'LCG.Bari.it', u'Reschedules': 0, u'ApplicationStatus': u'unset',
                  u'User': u'phicharp', u'JobGroup': u'00050246', u'UserGroup': u'lhcb_mc', u'metric': u'WMSHistory'},
                 {u'Status': u'Running', 'Jobs': 22, u'timestamp': 1458222013, u'JobSplitType': u'MCSimulation',
                  u'MinorStatus': u'unset', u'Site': u'LCG.Bari.it', u'Reschedules': 0, u'ApplicationStatus': u'unset',
                  u'User': u'phicharp', u'JobGroup': u'00050248', u'UserGroup': u'lhcb_mc', u'metric': u'WMSHistory'},
                 {u'Status': u'Running', 'Jobs': 23, u'timestamp': 1458225013, u'JobSplitType': u'MCSimulation',
                  u'MinorStatus': u'unset', u'Site': u'LCG.DESYZN.de', u'Reschedules': 0,
                  u'ApplicationStatus': u'unset',
                  u'User': u'phicharp', u'JobGroup': u'00049844', u'UserGroup': u'lhcb_mc', u'metric': u'WMSHistory'},
                 {u'Status': u'Running', 'Jobs': 18, u'timestamp': 1458225013, u'JobSplitType': u'MCSimulation',
                  u'MinorStatus': u'unset', u'Site': u'LCG.DESYZN.de', u'Reschedules': 0,
                  u'ApplicationStatus': u'unset',
                  u'User': u'phicharp', u'JobGroup': u'00049847', u'UserGroup': u'lhcb_mc', u'metric': u'WMSHistory'},
                 {u'Status': u'Running', 'Jobs': 1, u'timestamp': 1458225013, u'JobSplitType': u'MCSimulation',
                  u'MinorStatus': u'unset', u'Site': u'LCG.DESYZN.de', u'Reschedules': 0,
                  u'ApplicationStatus': u'unset',
                  u'User': u'phicharp', u'JobGroup': u'00050238', u'UserGroup': u'lhcb_mc', u'metric': u'WMSHistory'},
                 {u'Status': u'Running', 'Jobs': 1, u'timestamp': 1458225013, u'JobSplitType': u'MCSimulation',
                  u'MinorStatus': u'unset', u'Site': u'LCG.DESYZN.de', u'Reschedules': 0,
                  u'ApplicationStatus': u'unset',
                  u'User': u'phicharp', u'JobGroup': u'00050246', u'UserGroup': u'lhcb_mc', u'metric': u'WMSHistory'},
                 {u'Status': u'Waiting', 'Jobs': 1, u'timestamp': 1458226213, u'JobSplitType': u'MCReconstruction',
                  u'MinorStatus': u'unset', u'Site': u'LCG.RRCKI.ru', u'Reschedules': 0,
                  u'ApplicationStatus': u'unset', u'User': u'phicharp', u'JobGroup': u'00050243',
                  u'UserGroup': u'lhcb_mc', u'metric': u'WMSHistory'},
                 {u'Status': u'Waiting', 'Jobs': 1, u'timestamp': 1458226213, u'JobSplitType': u'MCReconstruction',
                  u'MinorStatus': u'unset', u'Site': u'LCG.RRCKI.ru', u'Reschedules': 0, u'ApplicationStatus': u'unset',
                  u'User': u'phicharp', u'JobGroup': u'00050251', u'UserGroup': u'lhcb_mc', u'metric': u'WMSHistory'},
                 {u'Status': u'Waiting', 'Jobs': 1, u'timestamp': 1458226213, u'JobSplitType': u'MCStripping',
                  u'MinorStatus': u'unset', u'Site': u'LCG.RRCKI.ru', u'Reschedules': 0, u'ApplicationStatus': u'unset',
                  u'User': u'phicharp', u'JobGroup': u'00050256', u'UserGroup': u'lhcb_mc', u'metric': u'WMSHistory'},
                 {u'Status': u'Waiting', 'Jobs': 1, u'timestamp': 1458226213, u'JobSplitType': u'MCReconstruction',
                  u'MinorStatus': u'unset', u'Site': u'LCG.RAL.uk', u'Reschedules': 0, u'ApplicationStatus': u'unset',
                  u'User': u'phicharp', u'JobGroup': u'00050229', u'UserGroup': u'lhcb_mc', u'metric': u'WMSHistory'},
                 {u'Status': u'Waiting', 'Jobs': 1, u'timestamp': 1458226213, u'JobSplitType': u'MCReconstruction',
                  u'MinorStatus': u'unset', u'Site': u'LCG.RAL.uk', u'Reschedules': 0, u'ApplicationStatus': u'unset',
                  u'User': u'phicharp', u'JobGroup': u'00050241', u'UserGroup': u'lhcb_mc', u'metric': u'WMSHistory'},
                 {u'Status': u'Waiting', 'Jobs': 1, u'timestamp': 1458226213, u'JobSplitType': u'MCReconstruction',
                  u'MinorStatus': u'unset', u'Site': u'LCG.RAL.uk', u'Reschedules': 0, u'ApplicationStatus': u'unset',
                  u'User': u'phicharp', u'JobGroup': u'00050243', u'UserGroup': u'lhcb_mc', u'metric': u'WMSHistory'},
                 {u'Status': u'Waiting', 'Jobs': 2, u'timestamp': 1458226213, u'JobSplitType': u'MCReconstruction',
                  u'MinorStatus': u'unset', u'Site': u'LCG.RAL.uk', u'Reschedules': 0, u'ApplicationStatus': u'unset',
                  u'User': u'phicharp', u'JobGroup': u'00050247', u'UserGroup': u'lhcb_mc', u'metric': u'WMSHistory'}]

  def tearDown(self):
    pass


class MonitoringInsertData(MonitoringTestCase):
  def test_addMonitoringRecords(self):
    result = self.client.addMonitoringRecords('moni', self.data)
    self.assertTrue(result['Message'])

  def test_bulkinsert(self):
    result = self.client.addRecords("wmshistory_index", "WMSHistory", self.data)
    self.assertTrue(result['OK'], result.get('Message'))
    self.assertEqual(result['Value'], len(self.data))
    time.sleep(10)


class MonitoringTestChain(MonitoringTestCase):

  def test_listReports(self):
    result = self.client.listReports('WMSHistory')
    self.assertTrue(result['OK'], result.get('Message'))
    self.assertEqual(result['Value'], ['AverageNumberOfJobs', 'NumberOfJobs', 'NumberOfReschedules'])

  def test_listUniqueKeyValues(self):
    result = self.client.listUniqueKeyValues('WMSHistory')
    self.assertTrue(result['OK'])
    self.assertTrue('Status' in result['Value'])
    self.assertTrue('JobSplitType' in result['Value'])
    self.assertTrue('MinorStatus' in result['Value'])
    self.assertTrue('Site' in result['Value'])
    self.assertTrue('ApplicationStatus' in result['Value'])
    self.assertTrue('User' in result['Value'])
    self.assertTrue('JobGroup' in result['Value'])
    self.assertTrue('UserGroup' in result['Value'])
    self.assertDictEqual(result['Value'], {u'Status': [],
                                           u'JobSplitType': [],
                                           u'MinorStatus': [],
                                           u'Site': [],
                                           u'ApplicationStatus': [],
                                           u'User': [],
                                           u'JobGroup': [],
                                           u'UserGroup': []})

  def test_generatePlot(self):
    params = (
        'WMSHistory', 'NumberOfJobs', datetime(
            2016, 3, 16, 12, 30, 0, 0), datetime(
            2016, 3, 17, 19, 29, 0, 0), {
            'grouping': ['Site']}, 'Site', {})
    result = self.client.generateDelayedPlot(*params)
    self.assertTrue(result['OK'])
    # self.assertEqual(
    #     result['Value'],
    #     {
    #     plot = 'Z:eNpljcEKwjAQRH8piWLbvQkeRLAeKnhOm7Us2CTsbsH69UYUFIQZZvawb4LUMKQYdjRoKH3kNGeK403W0JEiolSAMZ\
    #     xpwodXcsZukFZItipukFyxeSmiNIB3Zb_lUQL-wD4ssQYYc2Jt_VQuB-089cin6yH1Ur5FPev_\
    #     UgnrSjXfpRp0yfjGGLgcuz2JJl7wCYg6Slo='
    #         'plot': plot,
    #         'thumbnail': False})

  def test_getPlot(self):
    tempFile = tempfile.TemporaryFile()
    transferClient = TransferClient('Monitoring/Monitoring')
    params = (
        'WMSHistory', 'NumberOfJobs', datetime(
            2016, 3, 16, 12, 30, 0, 0), datetime(
            2016, 3, 17, 19, 29, 0, 0), {
            'grouping': ['Site']}, 'Site', {})
    result = self.client.generateDelayedPlot(*params)
    self.assertTrue(result['OK'])
    result = transferClient.receiveFile(tempFile, result['Value']['plot'])
    self.assertTrue(result['OK'])

  def test_getReport(self):
    params = (
        'WMSHistory', 'NumberOfJobs', datetime(
            2016, 3, 16, 12, 30, 0, 0), datetime(
            2016, 3, 17, 19, 29, 0, 0), {
            'grouping': ['Site']}, 'Site', {})
    result = self.client.getReport(*params)
    self.assertTrue(result['OK'], result.get('Message'))
    result['Value']['data'] = {site: strToIntDict(value) for site, value in result['Value']['data'].items()}
    self.assertDictEqual(result['Value'],
                         {'data': {u'Multiple': {1458198000: 227.0},
                                   u'LCG.RRCKI.ru': {1458225000: 3.0},
                                   u'LCG.IHEP.su': {1458217800: 18.0},
                                   u'LCG.CNAF.it': {1458144000: None,
                                                    1458172800: None,
                                                    1458194400: None,
                                                    1458145800: None,
                                                    1458189000: None,
                                                    1458147600: None,
                                                    1458178200: None,
                                                    1458183600: None,
                                                    1458212400: None,
                                                    1458149400: None,
                                                    1458207000: None,
                                                    1458151200: None,
                                                    1458169200: None,
                                                    1458201600: None,
                                                    1458153000: None,
                                                    1458196200: None,
                                                    1458154800: None,
                                                    1458174600: None,
                                                    1458190800: None,
                                                    1458156600: None,
                                                    1458185400: None,
                                                    1458214200: None,
                                                    1458158400: None,
                                                    1458180000: None,
                                                    1458216000: None,
                                                    1458208800: None,
                                                    1458160200: None,
                                                    1458203400: None,
                                                    1458162000: None,
                                                    1458142200: None,
                                                    1458198000: None,
                                                    1458163800: None,
                                                    1458192600: None,
                                                    1458165600: None,
                                                    1458176400: None,
                                                    1458187200: None,
                                                    1458167400: None,
                                                    1458210600: None,
                                                    1458140400: 4.0,
                                                    1458181800: None,
                                                    1458205200: None,
                                                    1458171000: None,
                                                    1458217800: 22.0,
                                                    1458199800: None},
                                   u'LCG.NIKHEF.nl': {1458217800: 27.0},
                                   u'LCG.Bari.it': {1458221400: 34.0},
                                   u'Group.RAL.uk': {1458140400: 34.0},
                                   u'LCG.DESYZN.de': {1458225000: 43.0},
                                   u'LCG.RAL.uk': {1458144000: None,
                                                   1458158400: None,
                                                   1458194400: None,
                                                   1458145800: None,
                                                   1458223200: None,
                                                   1458189000: None,
                                                   1458221400: None,
                                                   1458225000: 5.0,
                                                   1458147600: None,
                                                   1458135000: None,
                                                   1458183600: None,
                                                   1458212400: None,
                                                   1458149400: None,
                                                   1458178200: None,
                                                   1458207000: None,
                                                   1458151200: None,
                                                   1458169200: None,
                                                   1458172800: None,
                                                   1458219600: None,
                                                   1458201600: None,
                                                   1458153000: None,
                                                   1458196200: None,
                                                   1458154800: None,
                                                   1458160200: None,
                                                   1458190800: None,
                                                   1458156600: None,
                                                   1458185400: None,
                                                   1458214200: None,
                                                   1458129600: 2.0,
                                                   1458165600: None,
                                                   1458180000: None,
                                                   1458216000: None,
                                                   1458208800: None,
                                                   1458131400: None,
                                                   1458174600: None,
                                                   1458203400: None,
                                                   1458162000: None,
                                                   1458171000: None,
                                                   1458198000: None,
                                                   1458163800: None,
                                                   1458192600: None,
                                                   1458136800: None,
                                                   1458133200: None,
                                                   1458187200: None,
                                                   1458167400: None,
                                                   1458181800: None,
                                                   1458210600: None,
                                                   1458140400: None,
                                                   1458138600: None,
                                                   1458176400: None,
                                                   1458205200: None,
                                                   1458142200: None,
                                                   1458217800: None,
                                                   1458199800: None},
                                   u'LCG.PIC.es': {1458129600: 1.0},
                                   u'LCG.GRIDKA.de': {1458129600: 2.0},
                                   u'LCG.Bristol.uk': {1458221400: 9.0},
                                   u'LCG.CERN.ch': {1458140400: 120.0},
                                   u'LCG.Bologna.it': {1458221400: 1.0}},
                          'granularity': 1800})

  def test_getLastDayData(self):
    params = {'Status': 'Running', 'Site': 'LCG.NIKHEF.nl'}
    result = self.client.getLastDayData('WMSHistory', params)
    self.assertTrue(result['OK'], result.get('Message'))
    self.assertEqual(len(result['Value']), 2)
    self.assertEqual(sorted(result['Value'][0]), sorted([u'Status',
                                                         u'Jobs',
                                                         u'JobSplitType',
                                                         u'timestamp',
                                                         u'MinorStatus',
                                                         u'Site',
                                                         u'Reschedules',
                                                         u'ApplicationStatus',
                                                         u'User',
                                                         u'JobGroup',
                                                         u'UserGroup']))


class MonitoringDeleteChain(MonitoringTestCase):

  def test_deleteNonExistingIndex(self):
    res = self.client.deleteIndex("alllaaaaa")
    self.assertTrue(res['Message'])

  def test_deleteIndex(self):
    today = datetime.today().strftime("%Y-%m-%d")
    result = "%s-%s" % ('wmshistory_index', today)
    res = self.client.deleteIndex(result)
    self.assertTrue(res['OK'], res.get('Message'))
    self.assertTrue('_index-%s' % today in res['Value'])


if __name__ == '__main__':
  testSuite = unittest.defaultTestLoader.loadTestsFromTestCase(MonitoringTestCase)
  testSuite.addTest(unittest.defaultTestLoader.loadTestsFromTestCase(MonitoringInsertData))
  testSuite.addTest(unittest.defaultTestLoader.loadTestsFromTestCase(MonitoringTestChain))
  testSuite.addTest(unittest.defaultTestLoader.loadTestsFromTestCase(MonitoringDeleteChain))
  testResult = unittest.TextTestRunner(verbosity=2).run(testSuite)
  sys.exit(not testResult.wasSuccessful())
=======
#############################################

gLogger.setLevel('DEBUG')

client = MonitoringClient()


# fixture for preparation + teardown
@pytest.fixture
def putAndDelete():
  # Find the test data
  fj = find_all('WMSHistory_testData.json', '../', 'tests/Integration/Monitoring')[0]
  with open(fj) as fp:
    data = json.load(fp)

  # put
  res = client.addRecords("wmshistory_index", "WMSHistory", data)
  assert res['OK']
  assert res['Value'] == len(data)
  time.sleep(5)

  yield putAndDelete

  # from here on is teardown

  # delete the index
  today = datetime.today().strftime("%Y-%m-%d")
  result = "%s-%s" % ('wmshistory_index', today)
  client.deleteIndex(result)


#############################################
#  actual tests
#############################################


def test_listReports(putAndDelete):

  result = client.listReports('WMSHistory')
  assert result['OK']
  assert result['Value'] == ['AverageNumberOfJobs', 'NumberOfJobs', 'NumberOfReschedules']


def test_listUniqueKeyValues(putAndDelete):

  result = client.listUniqueKeyValues('WMSHistory')
  assert result['OK']
  assert 'Status' in result['Value']
  assert 'JobSplitType' in result['Value']
  assert 'MinorStatus' in result['Value']
  assert 'Site' in result['Value']
  assert 'ApplicationStatus' in result['Value']
  assert 'User' in result['Value']
  assert 'JobGroup' in result['Value']
  assert 'UserGroup' in result['Value']
  assert result['Value'] == {u'Status': [],
                             u'JobSplitType': [],
                             u'MinorStatus': [],
                             u'Site': [],
                             u'ApplicationStatus': [],
                             u'User': [],
                             u'JobGroup': [],
                             u'UserGroup': []}


def test_generateDelayedPlot(putAndDelete):

  params = (
      'WMSHistory', 'NumberOfJobs', datetime(
          2016, 3, 16, 12, 30, 0, 0), datetime(
          2016, 3, 17, 19, 29, 0, 0), {
          'grouping': ['Site']}, 'Site', {})
  result = client.generateDelayedPlot(*params)
  assert result['OK']
  # self.assertEqual(
  #     result['Value'],
  #     {
  #     plot = 'Z:eNpljcEKwjAQRH8piWLbvQkeRLAeKnhOm7Us2CTsbsH69UYUFIQZZvawb4LUMKQYdjRoKH3kNGeK403W0JEiolSAMZ\
  #     xpwodXcsZukFZItipukFyxeSmiNIB3Zb_lUQL-wD4ssQYYc2Jt_VQuB-089cin6yH1Ur5FPev_\
  #     UgnrSjXfpRp0yfjGGLgcuz2JJl7wCYg6Slo='
  #         'plot': plot,
  #         'thumbnail': False})

  # tempFile = tempfile.TemporaryFile()
  # transferClient = TransferClient('Monitoring/Monitoring')

  # result = transferClient.receiveFile(tempFile, result['Value']['plot'])
  # assert result['OK']


def test_getReport(putAndDelete):

  params = (
      'WMSHistory',
      'NumberOfJobs',
      datetime(2016, 3, 16, 12, 30, 0, 0),
      datetime(2016, 3, 17, 19, 29, 0, 0),
      {'grouping': ['Site']},
      'Site',
      {})
  result = client.getReport(*params)
  assert result['OK']
  result['Value']['data'] = {site: strToIntDict(value) for site, value in result['Value']['data'].items()}
  assert result['Value'] == {'data': {u'Multiple': {1458198000: 227.0},
                                      u'LCG.RRCKI.ru': {1458225000: 3.0},
                                      u'LCG.IHEP.su': {1458217800: 18.0},
                                      u'LCG.CNAF.it': {1458144000: None,
                                                       1458172800: None,
                                                       1458194400: None,
                                                       1458145800: None,
                                                       1458189000: None,
                                                       1458147600: None,
                                                       1458178200: None,
                                                       1458183600: None,
                                                       1458212400: None,
                                                       1458149400: None,
                                                       1458207000: None,
                                                       1458151200: None,
                                                       1458169200: None,
                                                       1458201600: None,
                                                       1458153000: None,
                                                       1458196200: None,
                                                       1458154800: None,
                                                       1458174600: None,
                                                       1458190800: None,
                                                       1458156600: None,
                                                       1458185400: None,
                                                       1458214200: None,
                                                       1458158400: None,
                                                       1458180000: None,
                                                       1458216000: None,
                                                       1458208800: None,
                                                       1458160200: None,
                                                       1458203400: None,
                                                       1458162000: None,
                                                       1458142200: None,
                                                       1458198000: None,
                                                       1458163800: None,
                                                       1458192600: None,
                                                       1458165600: None,
                                                       1458176400: None,
                                                       1458187200: None,
                                                       1458167400: None,
                                                       1458210600: None,
                                                       1458140400: 4.0,
                                                       1458181800: None,
                                                       1458205200: None,
                                                       1458171000: None,
                                                       1458217800: 22.0,
                                                       1458199800: None},
                                      u'LCG.NIKHEF.nl': {1458217800: 27.0},
                                      u'LCG.Bari.it': {1458221400: 34.0},
                                      u'Group.RAL.uk': {1458140400: 34.0},
                                      u'LCG.DESYZN.de': {1458225000: 43.0},
                                      u'LCG.RAL.uk': {1458144000: None,
                                                      1458158400: None,
                                                      1458194400: None,
                                                      1458145800: None,
                                                      1458223200: None,
                                                      1458189000: None,
                                                      1458221400: None,
                                                      1458225000: 5.0,
                                                      1458147600: None,
                                                      1458135000: None,
                                                      1458183600: None,
                                                      1458212400: None,
                                                      1458149400: None,
                                                      1458178200: None,
                                                      1458207000: None,
                                                      1458151200: None,
                                                      1458169200: None,
                                                      1458172800: None,
                                                      1458219600: None,
                                                      1458201600: None,
                                                      1458153000: None,
                                                      1458196200: None,
                                                      1458154800: None,
                                                      1458160200: None,
                                                      1458190800: None,
                                                      1458156600: None,
                                                      1458185400: None,
                                                      1458214200: None,
                                                      1458129600: 2.0,
                                                      1458165600: None,
                                                      1458180000: None,
                                                      1458216000: None,
                                                      1458208800: None,
                                                      1458131400: None,
                                                      1458174600: None,
                                                      1458203400: None,
                                                      1458162000: None,
                                                      1458171000: None,
                                                      1458198000: None,
                                                      1458163800: None,
                                                      1458192600: None,
                                                      1458136800: None,
                                                      1458133200: None,
                                                      1458187200: None,
                                                      1458167400: None,
                                                      1458181800: None,
                                                      1458210600: None,
                                                      1458140400: None,
                                                      1458138600: None,
                                                      1458176400: None,
                                                      1458205200: None,
                                                      1458142200: None,
                                                      1458217800: None,
                                                      1458199800: None},
                                      u'LCG.PIC.es': {1458129600: 1.0},
                                      u'LCG.GRIDKA.de': {1458129600: 2.0},
                                      u'LCG.Bristol.uk': {1458221400: 9.0},
                                      u'LCG.CERN.ch': {1458140400: 120.0},
                                      u'LCG.Bologna.it': {1458221400: 1.0}},
                             'granularity': 1800}


def test_getLastDayData(putAndDelete):
  params = {'Status': 'Running', 'Site': 'LCG.NIKHEF.nl'}
  result = client.getLastDayData('WMSHistory', params)
  assert result['OK']
  assert len(result['Value']) == 2
  assert sorted(result['Value'][0]) == sorted([u'Status',
                                               u'Jobs',
                                               u'JobSplitType',
                                               u'timestamp',
                                               u'MinorStatus',
                                               u'Site',
                                               u'Reschedules',
                                               u'ApplicationStatus',
                                               u'User',
                                               u'JobGroup',
                                               u'UserGroup'])
>>>>>>> 90957aa7
<|MERGE_RESOLUTION|>--- conflicted
+++ resolved
@@ -27,382 +27,6 @@
 from DIRAC.Core.Utilities.JEncode import strToIntDict
 
 
-<<<<<<< HEAD
-class MonitoringTestCase(unittest.TestCase):
-
-  def setUp(self):
-    gLogger.setLevel('DEBUG')
-
-    self.client = MonitoringClient()
-
-    self.data = [{u'Status': u'Waiting', 'Jobs': 2, u'timestamp': 1458130176, u'JobSplitType': u'MCStripping',
-                  u'MinorStatus': u'unset', u'Site': u'LCG.GRIDKA.de', u'Reschedules': 0,
-                  u'ApplicationStatus': u'unset',
-                  u'User': u'phicharp', u'JobGroup': u'00049848', u'UserGroup': u'lhcb_mc', u'metric': u'WMSHistory'},
-                 {u'Status': u'Waiting', 'Jobs': 1, u'timestamp': 1458130176, u'JobSplitType': u'User',
-                  u'MinorStatus': u'unset', u'Site': u'LCG.PIC.es', u'Reschedules': 0, u'ApplicationStatus': u'unset',
-                  u'User': u'olupton', u'JobGroup': u'lhcb', u'UserGroup': u'lhcb_user', u'metric': u'WMSHistory'},
-                 {u'Status': u'Waiting', 'Jobs': 1, u'timestamp': 1458130176, u'JobSplitType': u'User',
-                  u'MinorStatus': u'unset', u'Site': u'LCG.RAL.uk', u'Reschedules': 0, u'ApplicationStatus': u'unset',
-                  u'User': u'olupton', u'JobGroup': u'lhcb', u'UserGroup': u'lhcb_user', u'metric': u'WMSHistory'},
-                 {u'Status': u'Waiting', 'Jobs': 1, u'timestamp': 1458130176, u'JobSplitType': u'MCStripping',
-                  u'MinorStatus': u'unset', u'Site': u'LCG.RAL.uk', u'Reschedules': 0, u'ApplicationStatus': u'unset',
-                  u'User': u'phicharp', u'JobGroup': u'00049845', u'UserGroup': u'lhcb_mc', u'metric': u'WMSHistory'},
-                 {u'Status': u'Waiting', 'Jobs': 34, u'timestamp': 1458141578, u'JobSplitType': u'DataStripping',
-                  u'MinorStatus': u'unset', u'Site': u'Group.RAL.uk', u'Reschedules': 0, u'ApplicationStatus': u'unset',
-                  u'User': u'phicharp', u'JobGroup': u'00050299', u'UserGroup': u'lhcb_data', u'metric': u'WMSHistory'},
-                 {u'Status': u'Waiting', 'Jobs': 120, u'timestamp': 1458141578, u'JobSplitType': u'User',
-                  u'MinorStatus': u'unset', u'Site': u'LCG.CERN.ch', u'Reschedules': 0, u'ApplicationStatus': u'unset',
-                  u'User': u'mvesteri', u'JobGroup': u'lhcb', u'UserGroup': u'lhcb_user', u'metric': u'WMSHistory'},
-                 {u'Status': u'Waiting', 'Jobs': 1, u'timestamp': 1458141578, u'JobSplitType': u'MCStripping',
-                  u'MinorStatus': u'unset', u'Site': u'LCG.CNAF.it', u'Reschedules': 0, u'ApplicationStatus': u'unset',
-                  u'User': u'phicharp', u'JobGroup': u'00049845', u'UserGroup': u'lhcb_mc', u'metric': u'WMSHistory'},
-                 {u'Status': u'Waiting', 'Jobs': 2, u'timestamp': 1458141578, u'JobSplitType': u'MCStripping',
-                  u'MinorStatus': u'unset', u'Site': u'LCG.CNAF.it', u'Reschedules': 0, u'ApplicationStatus': u'unset',
-                  u'User': u'phicharp', u'JobGroup': u'00049848', u'UserGroup': u'lhcb_mc', u'metric': u'WMSHistory'},
-                 {u'Status': u'Waiting', 'Jobs': 1, u'timestamp': 1458141578, u'JobSplitType': u'MCReconstruction',
-                  u'MinorStatus': u'unset', u'Site': u'LCG.CNAF.it', u'Reschedules': 0, u'ApplicationStatus': u'unset',
-                  u'User': u'phicharp', u'JobGroup': u'00050286', u'UserGroup': u'lhcb_mc', u'metric': u'WMSHistory'},
-                 {u'Status': u'Waiting', 'Jobs': 95, u'timestamp': 1458199202, u'JobSplitType': u'User',
-                  u'MinorStatus': u'unset', u'Site': u'Multiple', u'Reschedules': 0, u'ApplicationStatus': u'unset',
-                  u'User': u'mamartin', u'JobGroup': u'lhcb', u'UserGroup': u'lhcb_user', u'metric': u'WMSHistory'},
-                 {u'Status': u'Waiting', 'Jobs': 3, u'timestamp': 1458199202, u'JobSplitType': u'User',
-                  u'MinorStatus': u'unset', u'Site': u'Multiple', u'Reschedules': 0, u'ApplicationStatus': u'unset',
-                  u'User': u'olupton', u'JobGroup': u'lhcb', u'UserGroup': u'lhcb_user', u'metric': u'WMSHistory'},
-                 {u'Status': u'Waiting', 'Jobs': 129, u'timestamp': 1458199202, u'JobSplitType': u'MCSimulation',
-                  u'MinorStatus': u'unset', u'Site': u'Multiple', u'Reschedules': 0, u'ApplicationStatus': u'unset',
-                  u'User': u'phicharp', u'JobGroup': u'00049844', u'UserGroup': u'lhcb_mc', u'metric': u'WMSHistory'},
-                 {u'Status': u'Running', 'Jobs': 5, u'timestamp': 1458217812, u'JobSplitType': u'MCSimulation',
-                  u'MinorStatus': u'unset', u'Site': u'LCG.IHEP.su', u'Reschedules': 0, u'ApplicationStatus': u'unset',
-                  u'User': u'phicharp', u'JobGroup': u'00050232', u'UserGroup': u'lhcb_mc', u'metric': u'WMSHistory'},
-                 {u'Status': u'Running', 'Jobs': 7, u'timestamp': 1458217812, u'JobSplitType': u'MCSimulation',
-                  u'MinorStatus': u'unset', u'Site': u'LCG.IHEP.su', u'Reschedules': 0, u'ApplicationStatus': u'unset',
-                  u'User': u'phicharp', u'JobGroup': u'00050234', u'UserGroup': u'lhcb_mc', u'metric': u'WMSHistory'},
-                 {u'Status': u'Running', 'Jobs': 1, u'timestamp': 1458217812, u'JobSplitType': u'MCSimulation',
-                  u'MinorStatus': u'unset', u'Site': u'LCG.IHEP.su', u'Reschedules': 1, u'ApplicationStatus': u'unset',
-                  u'User': u'phicharp', u'JobGroup': u'00050236', u'UserGroup': u'lhcb_mc', u'metric': u'WMSHistory'},
-                 {u'Status': u'Running', 'Jobs': 3, u'timestamp': 1458217812, u'JobSplitType': u'MCSimulation',
-                  u'MinorStatus': u'unset', u'Site': u'LCG.IHEP.su', u'Reschedules': 0, u'ApplicationStatus': u'unset',
-                  u'User': u'phicharp', u'JobGroup': u'00050238', u'UserGroup': u'lhcb_mc', u'metric': u'WMSHistory'},
-                 {u'Status': u'Running', 'Jobs': 2, u'timestamp': 1458217812, u'JobSplitType': u'MCSimulation',
-                  u'MinorStatus': u'unset', u'Site': u'LCG.IHEP.su', u'Reschedules': 0, u'ApplicationStatus': u'unset',
-                  u'User': u'phicharp', u'JobGroup': u'00050248', u'UserGroup': u'lhcb_mc', u'metric': u'WMSHistory'},
-                 {u'Status': u'Running', 'Jobs': 12, u'timestamp': 1458218413, u'JobSplitType': u'MCSimulation',
-                  u'MinorStatus': u'unset', u'Site': u'LCG.CNAF.it', u'Reschedules': 0, u'ApplicationStatus': u'unset',
-                  u'User': u'phicharp', u'JobGroup': u'00050248', u'UserGroup': u'lhcb_mc', u'metric': u'WMSHistory'},
-                 {u'Status': u'Running', 'Jobs': 5, u'timestamp': 1458218413, u'JobSplitType': u'MCSimulation',
-                  u'MinorStatus': u'unset', u'Site': u'LCG.CNAF.it', u'Reschedules': 0, u'ApplicationStatus': u'unset',
-                  u'User': u'phicharp', u'JobGroup': u'00050250', u'UserGroup': u'lhcb_mc', u'metric': u'WMSHistory'},
-                 {u'Status': u'Running', 'Jobs': 4, u'timestamp': 1458218413, u'JobSplitType': u'MCReconstruction',
-                  u'MinorStatus': u'unset', u'Site': u'LCG.CNAF.it', u'Reschedules': 0, u'ApplicationStatus': u'unset',
-                  u'User': u'phicharp', u'JobGroup': u'00050251', u'UserGroup': u'lhcb_mc', u'metric': u'WMSHistory'},
-                 {u'Status': u'Running', 'Jobs': 1, u'timestamp': 1458218413, u'JobSplitType': u'MCReconstruction',
-                  u'MinorStatus': u'unset', u'Site': u'LCG.CNAF.it', u'Reschedules': 0, u'ApplicationStatus': u'unset',
-                  u'User': u'phicharp', u'JobGroup': u'00050280', u'UserGroup': u'lhcb_mc', u'metric': u'WMSHistory'},
-                 {u'Status': u'Running', 'Jobs': 24, u'timestamp': 1458219012, u'JobSplitType': u'MCSimulation',
-                  u'MinorStatus': u'unset', u'Site': u'LCG.NIKHEF.nl', u'Reschedules': 0,
-                  u'ApplicationStatus': u'unset',
-                  u'User': u'phicharp', u'JobGroup': u'00050248', u'UserGroup': u'lhcb_mc', u'metric': u'WMSHistory'},
-                 {u'Status': u'Running', 'Jobs': 3, u'timestamp': 1458219012, u'JobSplitType': u'MCReconstruction',
-                  u'MinorStatus': u'unset', u'Site': u'LCG.NIKHEF.nl', u'Reschedules': 0,
-                  u'ApplicationStatus': u'unset',
-                  u'User': u'phicharp', u'JobGroup': u'00050251', u'UserGroup': u'lhcb_mc', u'metric': u'WMSHistory'},
-                 {u'Status': u'Running', 'Jobs': 1, u'timestamp': 1458222013, u'JobSplitType': u'MCSimulation',
-                  u'MinorStatus': u'unset', u'Site': u'LCG.Bologna.it', u'Reschedules': 0,
-                  u'ApplicationStatus': u'unset', u'User': u'phicharp', u'JobGroup': u'00050303',
-                  u'UserGroup': u'lhcb_mc', u'metric': u'WMSHistory'},
-                 {u'Status': u'Running', 'Jobs': 7, u'timestamp': 1458222013, u'JobSplitType': u'User',
-                  u'MinorStatus': u'unset', u'Site': u'LCG.Bristol.uk', u'Reschedules': 0,
-                  u'ApplicationStatus': u'unset', u'User': u'clangenb', u'JobGroup': u'lhcb',
-                  u'UserGroup': u'lhcb_user', u'metric': u'WMSHistory'},
-                 {u'Status': u'Running', 'Jobs': 2, u'timestamp': 1458222013, u'JobSplitType': u'User',
-                  u'MinorStatus': u'unset', u'Site': u'LCG.Bristol.uk', u'Reschedules': 0,
-                  u'ApplicationStatus': u'unset', u'User': u'mrwillia', u'JobGroup': u'lhcb',
-                  u'UserGroup': u'lhcb_user',
-                  u'metric': u'WMSHistory'},
-                 {u'Status': u'Running', 'Jobs': 1, u'timestamp': 1458222013, u'JobSplitType': u'MCSimulation',
-                  u'MinorStatus': u'unset', u'Site': u'LCG.Bari.it', u'Reschedules': 0, u'ApplicationStatus': u'unset',
-                  u'User': u'phicharp', u'JobGroup': u'00050244', u'UserGroup': u'lhcb_mc', u'metric': u'WMSHistory'},
-                 {u'Status': u'Running', 'Jobs': 11, u'timestamp': 1458222013, u'JobSplitType': u'MCSimulation',
-                  u'MinorStatus': u'unset', u'Site': u'LCG.Bari.it', u'Reschedules': 0, u'ApplicationStatus': u'unset',
-                  u'User': u'phicharp', u'JobGroup': u'00050246', u'UserGroup': u'lhcb_mc', u'metric': u'WMSHistory'},
-                 {u'Status': u'Running', 'Jobs': 22, u'timestamp': 1458222013, u'JobSplitType': u'MCSimulation',
-                  u'MinorStatus': u'unset', u'Site': u'LCG.Bari.it', u'Reschedules': 0, u'ApplicationStatus': u'unset',
-                  u'User': u'phicharp', u'JobGroup': u'00050248', u'UserGroup': u'lhcb_mc', u'metric': u'WMSHistory'},
-                 {u'Status': u'Running', 'Jobs': 23, u'timestamp': 1458225013, u'JobSplitType': u'MCSimulation',
-                  u'MinorStatus': u'unset', u'Site': u'LCG.DESYZN.de', u'Reschedules': 0,
-                  u'ApplicationStatus': u'unset',
-                  u'User': u'phicharp', u'JobGroup': u'00049844', u'UserGroup': u'lhcb_mc', u'metric': u'WMSHistory'},
-                 {u'Status': u'Running', 'Jobs': 18, u'timestamp': 1458225013, u'JobSplitType': u'MCSimulation',
-                  u'MinorStatus': u'unset', u'Site': u'LCG.DESYZN.de', u'Reschedules': 0,
-                  u'ApplicationStatus': u'unset',
-                  u'User': u'phicharp', u'JobGroup': u'00049847', u'UserGroup': u'lhcb_mc', u'metric': u'WMSHistory'},
-                 {u'Status': u'Running', 'Jobs': 1, u'timestamp': 1458225013, u'JobSplitType': u'MCSimulation',
-                  u'MinorStatus': u'unset', u'Site': u'LCG.DESYZN.de', u'Reschedules': 0,
-                  u'ApplicationStatus': u'unset',
-                  u'User': u'phicharp', u'JobGroup': u'00050238', u'UserGroup': u'lhcb_mc', u'metric': u'WMSHistory'},
-                 {u'Status': u'Running', 'Jobs': 1, u'timestamp': 1458225013, u'JobSplitType': u'MCSimulation',
-                  u'MinorStatus': u'unset', u'Site': u'LCG.DESYZN.de', u'Reschedules': 0,
-                  u'ApplicationStatus': u'unset',
-                  u'User': u'phicharp', u'JobGroup': u'00050246', u'UserGroup': u'lhcb_mc', u'metric': u'WMSHistory'},
-                 {u'Status': u'Waiting', 'Jobs': 1, u'timestamp': 1458226213, u'JobSplitType': u'MCReconstruction',
-                  u'MinorStatus': u'unset', u'Site': u'LCG.RRCKI.ru', u'Reschedules': 0,
-                  u'ApplicationStatus': u'unset', u'User': u'phicharp', u'JobGroup': u'00050243',
-                  u'UserGroup': u'lhcb_mc', u'metric': u'WMSHistory'},
-                 {u'Status': u'Waiting', 'Jobs': 1, u'timestamp': 1458226213, u'JobSplitType': u'MCReconstruction',
-                  u'MinorStatus': u'unset', u'Site': u'LCG.RRCKI.ru', u'Reschedules': 0, u'ApplicationStatus': u'unset',
-                  u'User': u'phicharp', u'JobGroup': u'00050251', u'UserGroup': u'lhcb_mc', u'metric': u'WMSHistory'},
-                 {u'Status': u'Waiting', 'Jobs': 1, u'timestamp': 1458226213, u'JobSplitType': u'MCStripping',
-                  u'MinorStatus': u'unset', u'Site': u'LCG.RRCKI.ru', u'Reschedules': 0, u'ApplicationStatus': u'unset',
-                  u'User': u'phicharp', u'JobGroup': u'00050256', u'UserGroup': u'lhcb_mc', u'metric': u'WMSHistory'},
-                 {u'Status': u'Waiting', 'Jobs': 1, u'timestamp': 1458226213, u'JobSplitType': u'MCReconstruction',
-                  u'MinorStatus': u'unset', u'Site': u'LCG.RAL.uk', u'Reschedules': 0, u'ApplicationStatus': u'unset',
-                  u'User': u'phicharp', u'JobGroup': u'00050229', u'UserGroup': u'lhcb_mc', u'metric': u'WMSHistory'},
-                 {u'Status': u'Waiting', 'Jobs': 1, u'timestamp': 1458226213, u'JobSplitType': u'MCReconstruction',
-                  u'MinorStatus': u'unset', u'Site': u'LCG.RAL.uk', u'Reschedules': 0, u'ApplicationStatus': u'unset',
-                  u'User': u'phicharp', u'JobGroup': u'00050241', u'UserGroup': u'lhcb_mc', u'metric': u'WMSHistory'},
-                 {u'Status': u'Waiting', 'Jobs': 1, u'timestamp': 1458226213, u'JobSplitType': u'MCReconstruction',
-                  u'MinorStatus': u'unset', u'Site': u'LCG.RAL.uk', u'Reschedules': 0, u'ApplicationStatus': u'unset',
-                  u'User': u'phicharp', u'JobGroup': u'00050243', u'UserGroup': u'lhcb_mc', u'metric': u'WMSHistory'},
-                 {u'Status': u'Waiting', 'Jobs': 2, u'timestamp': 1458226213, u'JobSplitType': u'MCReconstruction',
-                  u'MinorStatus': u'unset', u'Site': u'LCG.RAL.uk', u'Reschedules': 0, u'ApplicationStatus': u'unset',
-                  u'User': u'phicharp', u'JobGroup': u'00050247', u'UserGroup': u'lhcb_mc', u'metric': u'WMSHistory'}]
-
-  def tearDown(self):
-    pass
-
-
-class MonitoringInsertData(MonitoringTestCase):
-  def test_addMonitoringRecords(self):
-    result = self.client.addMonitoringRecords('moni', self.data)
-    self.assertTrue(result['Message'])
-
-  def test_bulkinsert(self):
-    result = self.client.addRecords("wmshistory_index", "WMSHistory", self.data)
-    self.assertTrue(result['OK'], result.get('Message'))
-    self.assertEqual(result['Value'], len(self.data))
-    time.sleep(10)
-
-
-class MonitoringTestChain(MonitoringTestCase):
-
-  def test_listReports(self):
-    result = self.client.listReports('WMSHistory')
-    self.assertTrue(result['OK'], result.get('Message'))
-    self.assertEqual(result['Value'], ['AverageNumberOfJobs', 'NumberOfJobs', 'NumberOfReschedules'])
-
-  def test_listUniqueKeyValues(self):
-    result = self.client.listUniqueKeyValues('WMSHistory')
-    self.assertTrue(result['OK'])
-    self.assertTrue('Status' in result['Value'])
-    self.assertTrue('JobSplitType' in result['Value'])
-    self.assertTrue('MinorStatus' in result['Value'])
-    self.assertTrue('Site' in result['Value'])
-    self.assertTrue('ApplicationStatus' in result['Value'])
-    self.assertTrue('User' in result['Value'])
-    self.assertTrue('JobGroup' in result['Value'])
-    self.assertTrue('UserGroup' in result['Value'])
-    self.assertDictEqual(result['Value'], {u'Status': [],
-                                           u'JobSplitType': [],
-                                           u'MinorStatus': [],
-                                           u'Site': [],
-                                           u'ApplicationStatus': [],
-                                           u'User': [],
-                                           u'JobGroup': [],
-                                           u'UserGroup': []})
-
-  def test_generatePlot(self):
-    params = (
-        'WMSHistory', 'NumberOfJobs', datetime(
-            2016, 3, 16, 12, 30, 0, 0), datetime(
-            2016, 3, 17, 19, 29, 0, 0), {
-            'grouping': ['Site']}, 'Site', {})
-    result = self.client.generateDelayedPlot(*params)
-    self.assertTrue(result['OK'])
-    # self.assertEqual(
-    #     result['Value'],
-    #     {
-    #     plot = 'Z:eNpljcEKwjAQRH8piWLbvQkeRLAeKnhOm7Us2CTsbsH69UYUFIQZZvawb4LUMKQYdjRoKH3kNGeK403W0JEiolSAMZ\
-    #     xpwodXcsZukFZItipukFyxeSmiNIB3Zb_lUQL-wD4ssQYYc2Jt_VQuB-089cin6yH1Ur5FPev_\
-    #     UgnrSjXfpRp0yfjGGLgcuz2JJl7wCYg6Slo='
-    #         'plot': plot,
-    #         'thumbnail': False})
-
-  def test_getPlot(self):
-    tempFile = tempfile.TemporaryFile()
-    transferClient = TransferClient('Monitoring/Monitoring')
-    params = (
-        'WMSHistory', 'NumberOfJobs', datetime(
-            2016, 3, 16, 12, 30, 0, 0), datetime(
-            2016, 3, 17, 19, 29, 0, 0), {
-            'grouping': ['Site']}, 'Site', {})
-    result = self.client.generateDelayedPlot(*params)
-    self.assertTrue(result['OK'])
-    result = transferClient.receiveFile(tempFile, result['Value']['plot'])
-    self.assertTrue(result['OK'])
-
-  def test_getReport(self):
-    params = (
-        'WMSHistory', 'NumberOfJobs', datetime(
-            2016, 3, 16, 12, 30, 0, 0), datetime(
-            2016, 3, 17, 19, 29, 0, 0), {
-            'grouping': ['Site']}, 'Site', {})
-    result = self.client.getReport(*params)
-    self.assertTrue(result['OK'], result.get('Message'))
-    result['Value']['data'] = {site: strToIntDict(value) for site, value in result['Value']['data'].items()}
-    self.assertDictEqual(result['Value'],
-                         {'data': {u'Multiple': {1458198000: 227.0},
-                                   u'LCG.RRCKI.ru': {1458225000: 3.0},
-                                   u'LCG.IHEP.su': {1458217800: 18.0},
-                                   u'LCG.CNAF.it': {1458144000: None,
-                                                    1458172800: None,
-                                                    1458194400: None,
-                                                    1458145800: None,
-                                                    1458189000: None,
-                                                    1458147600: None,
-                                                    1458178200: None,
-                                                    1458183600: None,
-                                                    1458212400: None,
-                                                    1458149400: None,
-                                                    1458207000: None,
-                                                    1458151200: None,
-                                                    1458169200: None,
-                                                    1458201600: None,
-                                                    1458153000: None,
-                                                    1458196200: None,
-                                                    1458154800: None,
-                                                    1458174600: None,
-                                                    1458190800: None,
-                                                    1458156600: None,
-                                                    1458185400: None,
-                                                    1458214200: None,
-                                                    1458158400: None,
-                                                    1458180000: None,
-                                                    1458216000: None,
-                                                    1458208800: None,
-                                                    1458160200: None,
-                                                    1458203400: None,
-                                                    1458162000: None,
-                                                    1458142200: None,
-                                                    1458198000: None,
-                                                    1458163800: None,
-                                                    1458192600: None,
-                                                    1458165600: None,
-                                                    1458176400: None,
-                                                    1458187200: None,
-                                                    1458167400: None,
-                                                    1458210600: None,
-                                                    1458140400: 4.0,
-                                                    1458181800: None,
-                                                    1458205200: None,
-                                                    1458171000: None,
-                                                    1458217800: 22.0,
-                                                    1458199800: None},
-                                   u'LCG.NIKHEF.nl': {1458217800: 27.0},
-                                   u'LCG.Bari.it': {1458221400: 34.0},
-                                   u'Group.RAL.uk': {1458140400: 34.0},
-                                   u'LCG.DESYZN.de': {1458225000: 43.0},
-                                   u'LCG.RAL.uk': {1458144000: None,
-                                                   1458158400: None,
-                                                   1458194400: None,
-                                                   1458145800: None,
-                                                   1458223200: None,
-                                                   1458189000: None,
-                                                   1458221400: None,
-                                                   1458225000: 5.0,
-                                                   1458147600: None,
-                                                   1458135000: None,
-                                                   1458183600: None,
-                                                   1458212400: None,
-                                                   1458149400: None,
-                                                   1458178200: None,
-                                                   1458207000: None,
-                                                   1458151200: None,
-                                                   1458169200: None,
-                                                   1458172800: None,
-                                                   1458219600: None,
-                                                   1458201600: None,
-                                                   1458153000: None,
-                                                   1458196200: None,
-                                                   1458154800: None,
-                                                   1458160200: None,
-                                                   1458190800: None,
-                                                   1458156600: None,
-                                                   1458185400: None,
-                                                   1458214200: None,
-                                                   1458129600: 2.0,
-                                                   1458165600: None,
-                                                   1458180000: None,
-                                                   1458216000: None,
-                                                   1458208800: None,
-                                                   1458131400: None,
-                                                   1458174600: None,
-                                                   1458203400: None,
-                                                   1458162000: None,
-                                                   1458171000: None,
-                                                   1458198000: None,
-                                                   1458163800: None,
-                                                   1458192600: None,
-                                                   1458136800: None,
-                                                   1458133200: None,
-                                                   1458187200: None,
-                                                   1458167400: None,
-                                                   1458181800: None,
-                                                   1458210600: None,
-                                                   1458140400: None,
-                                                   1458138600: None,
-                                                   1458176400: None,
-                                                   1458205200: None,
-                                                   1458142200: None,
-                                                   1458217800: None,
-                                                   1458199800: None},
-                                   u'LCG.PIC.es': {1458129600: 1.0},
-                                   u'LCG.GRIDKA.de': {1458129600: 2.0},
-                                   u'LCG.Bristol.uk': {1458221400: 9.0},
-                                   u'LCG.CERN.ch': {1458140400: 120.0},
-                                   u'LCG.Bologna.it': {1458221400: 1.0}},
-                          'granularity': 1800})
-
-  def test_getLastDayData(self):
-    params = {'Status': 'Running', 'Site': 'LCG.NIKHEF.nl'}
-    result = self.client.getLastDayData('WMSHistory', params)
-    self.assertTrue(result['OK'], result.get('Message'))
-    self.assertEqual(len(result['Value']), 2)
-    self.assertEqual(sorted(result['Value'][0]), sorted([u'Status',
-                                                         u'Jobs',
-                                                         u'JobSplitType',
-                                                         u'timestamp',
-                                                         u'MinorStatus',
-                                                         u'Site',
-                                                         u'Reschedules',
-                                                         u'ApplicationStatus',
-                                                         u'User',
-                                                         u'JobGroup',
-                                                         u'UserGroup']))
-
-
-class MonitoringDeleteChain(MonitoringTestCase):
-
-  def test_deleteNonExistingIndex(self):
-    res = self.client.deleteIndex("alllaaaaa")
-    self.assertTrue(res['Message'])
-
-  def test_deleteIndex(self):
-    today = datetime.today().strftime("%Y-%m-%d")
-    result = "%s-%s" % ('wmshistory_index', today)
-    res = self.client.deleteIndex(result)
-    self.assertTrue(res['OK'], res.get('Message'))
-    self.assertTrue('_index-%s' % today in res['Value'])
-
-
-if __name__ == '__main__':
-  testSuite = unittest.defaultTestLoader.loadTestsFromTestCase(MonitoringTestCase)
-  testSuite.addTest(unittest.defaultTestLoader.loadTestsFromTestCase(MonitoringInsertData))
-  testSuite.addTest(unittest.defaultTestLoader.loadTestsFromTestCase(MonitoringTestChain))
-  testSuite.addTest(unittest.defaultTestLoader.loadTestsFromTestCase(MonitoringDeleteChain))
-  testResult = unittest.TextTestRunner(verbosity=2).run(testSuite)
-  sys.exit(not testResult.wasSuccessful())
-=======
 #############################################
 
 gLogger.setLevel('DEBUG')
@@ -634,5 +258,4 @@
                                                u'ApplicationStatus',
                                                u'User',
                                                u'JobGroup',
-                                               u'UserGroup'])
->>>>>>> 90957aa7
+                                               u'UserGroup'])