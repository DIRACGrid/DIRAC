#!/usr/bin/env python

# This is a test that:
# - gets the (DIRAC-free) PilotWrapper.py (that should be in input)
# - use its functions to generate a pilot wrapper
# - starts it
#
# It should be executed for different versions of python, e.g.:
# - 2.7.x (x < 9)
# - 2.7.x (x >= 9)
# - 3.6.x
# - 3.9.x
#
#
# Invoke this with:
#
# python Test_GenerateAndExecutePilotWrapper.py url://to_PilotWrapper.py
# (and in this case it will download dirac-install.py from github)
# or
# python Test_GenerateAndExecutePilotWrapper.py url://to_PilotWrapper.py url://to_dirac-install.py
#


from __future__ import print_function
from __future__ import absolute_import
from __future__ import division

import sys
import os
import time

# 1) gets the (DIRAC-free) PilotWrapper.py, and dirac-install.py

# urllib is different between python 2 and 3
if sys.version_info < (3,):
    from urllib2 import urlopen as url_library_urlopen  # pylint: disable=import-error
else:
    from urllib.request import urlopen as url_library_urlopen  # pylint: disable=import-error,no-name-in-module


if sys.version_info >= (2, 7, 9):
<<<<<<< HEAD
  import ssl  # pylint: disable=import-error
  context = ssl._create_unverified_context()
  rf = url_library_urlopen(sys.argv[1],
                           context=context)
else:
  rf = url_library_urlopen(sys.argv[1])

with open('PilotWrapper.py', 'wb') as pj:
  pj.write(rf.read())
=======
    import ssl  # pylint: disable=import-error

    context = ssl._create_unverified_context()
    rf = url_library_urlopen(sys.argv[1], context=context)
    try:  # dirac-install.py location from the args, if provided
        di = url_library_urlopen(sys.argv[2], context=context)
    except IndexError:
        di_loc = "https://raw.githubusercontent.com/DIRACGrid/management/master/dirac-install.py"
        di = url_library_urlopen(di_loc, context=context)
else:
    rf = url_library_urlopen(sys.argv[1])
    try:  # dirac-install.py location from the args, if provided
        di = url_library_urlopen(sys.argv[2])
    except IndexError:
        di_loc = "https://raw.githubusercontent.com/DIRACGrid/management/master/dirac-install.py"
        di = url_library_urlopen(di_loc)

with open("PilotWrapper.py", "wb") as pj:
    pj.write(rf.read())
    pj.close()  # for python 2.6
with open("dirac-install.py", "wb") as pj:
    pj.write(di.read())
    pj.close()  # for python 2.6
>>>>>>> c5981031


# 2)  use its functions to generate a pilot wrapper
time.sleep(1)
# by now this will be in the local dir
from PilotWrapper import pilotWrapperScript  # pylint: disable=import-error

<<<<<<< HEAD
res = pilotWrapperScript(
    pilotOptions="--setup=CI -N ce.dirac.org -Q DIRACQUEUE -n DIRAC.CI.ORG --pythonVersion=3 --debug",
    location='diracproject.web.cern.ch/diracproject/tars/Pilot/DIRAC/master/,wrong.cern.ch')
=======
diracInstall = os.path.join(os.getcwd(), "dirac-install.py")
with open(diracInstall, "rb") as fd:
    diracInstall = fd.read()
diracInstallEncoded = base64.b64encode(bz2.compress(diracInstall, 9)).decode()

res = pilotWrapperScript(
    pilotFilesCompressedEncodedDict={"dirac-install.py": diracInstallEncoded},
    pilotOptions="--setup=CI -N ce.dirac.org -Q DIRACQUEUE -n DIRAC.CI.ORG --debug",
    location="diracproject.web.cern.ch/diracproject/tars/Pilot/DIRAC/master/,wrong.cern.ch",
)
>>>>>>> c5981031

with open("pilot-wrapper.sh", "wb") as pj:
    pj.write(res.encode())

# 3) now start it

ret = os.system("sh pilot-wrapper.sh")
if ret:
    sys.exit(1)<|MERGE_RESOLUTION|>--- conflicted
+++ resolved
@@ -39,41 +39,15 @@
 
 
 if sys.version_info >= (2, 7, 9):
-<<<<<<< HEAD
-  import ssl  # pylint: disable=import-error
-  context = ssl._create_unverified_context()
-  rf = url_library_urlopen(sys.argv[1],
-                           context=context)
-else:
-  rf = url_library_urlopen(sys.argv[1])
-
-with open('PilotWrapper.py', 'wb') as pj:
-  pj.write(rf.read())
-=======
     import ssl  # pylint: disable=import-error
 
     context = ssl._create_unverified_context()
     rf = url_library_urlopen(sys.argv[1], context=context)
-    try:  # dirac-install.py location from the args, if provided
-        di = url_library_urlopen(sys.argv[2], context=context)
-    except IndexError:
-        di_loc = "https://raw.githubusercontent.com/DIRACGrid/management/master/dirac-install.py"
-        di = url_library_urlopen(di_loc, context=context)
 else:
     rf = url_library_urlopen(sys.argv[1])
-    try:  # dirac-install.py location from the args, if provided
-        di = url_library_urlopen(sys.argv[2])
-    except IndexError:
-        di_loc = "https://raw.githubusercontent.com/DIRACGrid/management/master/dirac-install.py"
-        di = url_library_urlopen(di_loc)
 
 with open("PilotWrapper.py", "wb") as pj:
     pj.write(rf.read())
-    pj.close()  # for python 2.6
-with open("dirac-install.py", "wb") as pj:
-    pj.write(di.read())
-    pj.close()  # for python 2.6
->>>>>>> c5981031
 
 
 # 2)  use its functions to generate a pilot wrapper
@@ -81,22 +55,10 @@
 # by now this will be in the local dir
 from PilotWrapper import pilotWrapperScript  # pylint: disable=import-error
 
-<<<<<<< HEAD
 res = pilotWrapperScript(
     pilotOptions="--setup=CI -N ce.dirac.org -Q DIRACQUEUE -n DIRAC.CI.ORG --pythonVersion=3 --debug",
-    location='diracproject.web.cern.ch/diracproject/tars/Pilot/DIRAC/master/,wrong.cern.ch')
-=======
-diracInstall = os.path.join(os.getcwd(), "dirac-install.py")
-with open(diracInstall, "rb") as fd:
-    diracInstall = fd.read()
-diracInstallEncoded = base64.b64encode(bz2.compress(diracInstall, 9)).decode()
-
-res = pilotWrapperScript(
-    pilotFilesCompressedEncodedDict={"dirac-install.py": diracInstallEncoded},
-    pilotOptions="--setup=CI -N ce.dirac.org -Q DIRACQUEUE -n DIRAC.CI.ORG --debug",
     location="diracproject.web.cern.ch/diracproject/tars/Pilot/DIRAC/master/,wrong.cern.ch",
 )
->>>>>>> c5981031
 
 with open("pilot-wrapper.sh", "wb") as pj:
     pj.write(res.encode())
