""" This tests only need the JobDB, and connects directly to it

    Suggestion: for local testing, run this with::
        python -m pytest -c ../pytest.ini  -vv tests/Integration/WorkloadManagementSystem/Test_JobDB.py
"""

# pylint: disable=wrong-import-position

from __future__ import print_function
from __future__ import absolute_import
from __future__ import division

from datetime import datetime, timedelta

import pytest

__RCSID__ = "$Id$"

from DIRAC.Core.Base.Script import parseCommandLine

parseCommandLine()

from DIRAC import gLogger
from DIRAC.WorkloadManagementSystem.Client import JobStatus

# sut
from DIRAC.WorkloadManagementSystem.DB.JobDB import JobDB

jdl = """[
    Executable = "dirac-jobexec";
    StdError = "std.err";
    LogLevel = "info";
    Site = "ANY";
    JobName = "helloWorld";
    Priority = "1";
    InputSandbox =
        {
            "../../Integration/WorkloadManagementSystem/exe-script.py",
            "exe-script.py",
            "/tmp/tmpMQEink/jobDescription.xml",
            "SB:FedericoSandboxSE|/SandBox/f/fstagni.lhcb_user/0c2/9f5/0c29f53a47d051742346b744c793d4d0.tar.bz2"
        };
    Arguments = "jobDescription.xml -o LogLevel=info";
    JobGroup = "lhcb";
    OutputSandbox =
        {
            "helloWorld.log",
            "std.err",
            "std.out"
        };
    StdOutput = "std.out";
    InputData = "";
    JobType = "User";
]
"""


gLogger.setLevel("DEBUG")


# fixture for teardown
@pytest.fixture
def putAndDelete():

  yield putAndDelete
  # from here on is teardown

  # remove the job entries
  res = jobDB.selectJobs({})
  assert res['OK'] is True, res['Message']
  jobs = res['Value']
  for job in jobs:
    res = jobDB.removeJobFromDB(job)
    assert res['OK'] is True, res['Message']


def fakegetDIRACPlatform(OSList):
    return {"OK": True, "Value": "pippo"}


jobDB = JobDB()
jobDB.getDIRACPlatform = fakegetDIRACPlatform


# #### real tests #

def test_insertAndRemoveJobIntoDB(putAndDelete):

    res = jobDB.insertNewJobIntoDB(jdl, "owner", "/DN/OF/owner", "ownerGroup", "someSetup")
    assert res["OK"] is True, res["Message"]
    jobID = int(res["JobID"])
    res = jobDB.getJobAttribute(jobID, "Status")
    assert res["OK"] is True, res["Message"]
    assert res["Value"] == JobStatus.RECEIVED
    res = jobDB.getJobAttribute(jobID, "MinorStatus")
    assert res["OK"] is True, res["Message"]
    assert res["Value"] == "Job accepted"
    res = jobDB.getJobAttributes(jobID, ["Status", "MinorStatus"])
    assert res["OK"] is True, res["Message"]
    assert res["Value"] == {"Status": JobStatus.RECEIVED, "MinorStatus": "Job accepted"}
    res = jobDB.getJobsAttributes(jobID, ["Status", "MinorStatus"])
    assert res["OK"] is True, res["Message"]
    assert res["Value"] == {jobID: {"Status": JobStatus.RECEIVED, "MinorStatus": "Job accepted"}}
    res = jobDB.getJobOptParameters(jobID)
    assert res["OK"] is True, res["Message"]
    assert res["Value"] == {}

    res = jobDB.insertNewJobIntoDB(jdl, "owner", "/DN/OF/owner", "ownerGroup", "someSetup")
    assert res["OK"] is True, res["Message"]
    jobID_2 = int(res["JobID"])

    res = jobDB.getJobsAttributes([jobID, jobID_2], ["Status", "MinorStatus"])
    assert res["OK"] is True, res["Message"]
    assert res["Value"] == {
        jobID: {"Status": JobStatus.RECEIVED, "MinorStatus": "Job accepted"},
        jobID_2: {"Status": JobStatus.RECEIVED, "MinorStatus": "Job accepted"},
    }

    res = jobDB.selectJobs({})
    assert res["OK"] is True, res["Message"]
    jobs = res["Value"]
    for job in jobs:
        res = jobDB.removeJobFromDB(job)
        assert res["OK"] is True, res["Message"]


def test_rescheduleJob(putAndDelete):

    res = jobDB.insertNewJobIntoDB(jdl, "owner", "/DN/OF/owner", "ownerGroup", "someSetup")
    assert res["OK"] is True, res["Message"]
    jobID = res["JobID"]

<<<<<<< HEAD
  res = jobDB.getJobAttribute(jobID, 'Status')
  assert res['OK'] is True, res['Message']
  assert res['Value'] == JobStatus.RECEIVED

  res = jobDB.rescheduleJob(jobID)
  assert res['OK'] is True, res['Message']
=======
    res = jobDB.rescheduleJob(jobID)
    assert res["OK"] is True, res["Message"]
>>>>>>> c5981031

    res = jobDB.getJobAttribute(jobID, "Status")
    assert res["OK"] is True, res["Message"]
    assert res["Value"] == JobStatus.RECEIVED
    res = jobDB.getJobAttribute(jobID, "MinorStatus")
    assert res["OK"] is True, res["Message"]
    assert res["Value"] == "Job Rescheduled"

<<<<<<< HEAD
=======
    res = jobDB.selectJobs({})
    assert res["OK"] is True, res["Message"]
    jobs = res["Value"]
    for job in jobs:
        res = jobDB.removeJobFromDB(job)
        assert res["OK"] is True, res["Message"]

>>>>>>> c5981031

def test_getCounters():

    res = jobDB.getCounters("Jobs", ["Status", "MinorStatus"], {}, "2007-04-22 00:00:00")
    assert res["OK"] is True, res["Message"]


def test_heartBeatLogging(putAndDelete):

<<<<<<< HEAD
  res = jobDB.insertNewJobIntoDB(jdl, 'owner', '/DN/OF/owner', 'ownerGroup', 'someSetup')
  assert res['OK'] is True, res['Message']
  jobID = res['JobID']

  res = jobDB.setJobStatus(jobID, status=JobStatus.CHECKING)
  assert res['OK'] is True, res['Message']
  res = jobDB.setJobStatus(jobID, status=JobStatus.WAITING)
  assert res['OK'] is True, res['Message']
  res = jobDB.setJobStatus(jobID, status=JobStatus.MATCHED)
  assert res['OK'] is True, res['Message']
  res = jobDB.setJobStatus(jobID, status=JobStatus.RUNNING)
  assert res['OK'] is True, res['Message']
  res = jobDB.setHeartBeatData(jobID, dynamicDataDict={'CPU': 2345})
  assert res['OK'] is True, res['Message']
  res = jobDB.setHeartBeatData(jobID, dynamicDataDict={'Memory': 5555})
  assert res['OK'] is True, res['Message']
  res = jobDB.getHeartBeatData(jobID)
  assert res['OK'] is True, res['Message']
  assert len(res['Value']) == 2, str(res)

  for name, value, _hbt in res['Value']:
    if name == 'Memory':
      assert value == '5555.0'
    elif name == 'CPU':
      assert value == '2345.0'
    else:
      assert False, 'Unknown entry: %s: %s' % (name, value)

  res = jobDB.setJobStatus(jobID, status=JobStatus.DONE)
  assert res['OK'] is True, res['Message']

  tomorrow = datetime.today() + timedelta(1)
  delTime = datetime.strftime(tomorrow, '%Y-%m-%d')
  res = jobDB.removeInfoFromHeartBeatLogging(status=JobStatus.DONE, delTime=delTime, maxLines=100)
  assert res['OK'] is True, res['Message']

  res = jobDB.getHeartBeatData(jobID)
  assert res['OK'] is True, res['Message']
  assert not res['Value'], str(res)


def test_jobParameters(putAndDelete):
  res = jobDB.insertNewJobIntoDB(jdl, 'owner', '/DN/OF/owner', 'ownerGroup', 'someSetup')
  assert res['OK'] is True, res['Message']
  jobID = res['JobID']

  res = jobDB.getJobParameters(jobID)
  assert res['OK'] is True, res['Message']
  assert res['Value'] == {}, res['Value']

  res = jobDB.getJobParameters([jobID])
  assert res['OK'] is True, res['Message']
  assert res['Value'] == {}, res['Value']

  res = jobDB.getJobParameters(jobID, 'not')
  assert res['OK'] is True, res['Message']
  assert res['Value'] == {}, res['Value']


def test_setJobsMajorStatus(putAndDelete):
  res = jobDB.insertNewJobIntoDB(jdl, 'owner_1', '/DN/OF/owner', 'ownerGroup', 'someSetup')
  assert res['OK'] is True, res['Message']
  jobID_1 = res['JobID']
  res = jobDB.insertNewJobIntoDB(jdl, 'owner_2', '/DN/OF/owner', 'ownerGroup', 'someSetup')
  assert res['OK'] is True, res['Message']
  jobID_2 = res['JobID']

  res = jobDB.getJobAttribute(jobID_1, 'Status')
  assert res['OK'] is True, res['Message']
  assert res['Value'] == JobStatus.RECEIVED
  res = jobDB.getJobAttribute(jobID_2, 'Status')
  assert res['OK'] is True, res['Message']
  assert res['Value'] == JobStatus.RECEIVED

  res = jobDB.setJobsMajorStatus([jobID_1, jobID_2], JobStatus.CHECKING)
  assert res['OK'] is True, res['Message']
  res = jobDB.getJobsAttributes([jobID_1, jobID_2], ['Status'])
  assert res['OK'] is True, res['Message']
  assert res['Value'] == {
      jobID_1: {'Status': JobStatus.CHECKING},
      jobID_2: {'Status': JobStatus.CHECKING}}

  res = jobDB.setJobsMajorStatus([jobID_1, jobID_2], JobStatus.RUNNING)
  assert res['OK'] is True, res['Message']
  res = jobDB.getJobsAttributes([jobID_1, jobID_2], ['Status'])
  assert res['OK'] is True, res['Message']
  assert res['Value'] == {
      jobID_1: {'Status': JobStatus.CHECKING},
      jobID_2: {'Status': JobStatus.CHECKING}}

  res = jobDB.setJobsMajorStatus([jobID_1], JobStatus.WAITING)
  assert res['OK'] is True, res['Message']
  res = jobDB.getJobsAttributes([jobID_1, jobID_2], ['Status'])
  assert res['OK'] is True, res['Message']
  assert res['Value'] == {
      jobID_1: {'Status': JobStatus.WAITING},
      jobID_2: {'Status': JobStatus.CHECKING}}

  res = jobDB.setJobsMajorStatus([jobID_1], JobStatus.KILLED)
  assert res['OK'] is True, res['Message']
  res = jobDB.getJobsAttributes([jobID_1, jobID_2], ['Status'])
  assert res['OK'] is True, res['Message']
  assert res['Value'] == {
      jobID_1: {'Status': JobStatus.WAITING},
      jobID_2: {'Status': JobStatus.CHECKING}}

  res = jobDB.setJobsMajorStatus([jobID_1], JobStatus.KILLED, force=True)
  assert res['OK'] is True, res['Message']
  res = jobDB.getJobsAttributes([jobID_1, jobID_2], ['Status'])
  assert res['OK'] is True, res['Message']
  assert res['Value'] == {
      jobID_1: {'Status': JobStatus.KILLED},
      jobID_2: {'Status': JobStatus.CHECKING}}


def test_attributes(putAndDelete):

  res = jobDB.insertNewJobIntoDB(jdl, 'owner_1', '/DN/OF/owner', 'ownerGroup', 'someSetup')
  assert res['OK'] is True, res['Message']
  jobID_1 = res['JobID']
  res = jobDB.insertNewJobIntoDB(jdl, 'owner_2', '/DN/OF/owner', 'ownerGroup', 'someSetup')
  assert res['OK'] is True, res['Message']
  jobID_2 = res['JobID']

  res = jobDB.getJobAttribute(jobID_1, 'Status')
  assert res['OK'] is True, res['Message']
  assert res['Value'] == JobStatus.RECEIVED
  res = jobDB.getJobAttribute(jobID_2, 'Status')
  assert res['OK'] is True, res['Message']
  assert res['Value'] == JobStatus.RECEIVED
  res = jobDB.getJobsAttributes([jobID_1, jobID_2], ['Status'])
  assert res['OK'] is True, res['Message']
  assert res['Value'] == {
      jobID_1: {'Status': JobStatus.RECEIVED},
      jobID_2: {'Status': JobStatus.RECEIVED}}

  res = jobDB.setJobAttributes(jobID_1, ['ApplicationStatus'], ['ApplicationStatus_1'], True)
  assert res['OK'] is True, res['Message']
  res = jobDB.getJobAttribute(jobID_1, 'ApplicationStatus')
  assert res['OK'] is True, res['Message']
  assert res['Value'] == 'ApplicationStatus_1'

  res = jobDB.setJobAttributes(jobID_1, ['ApplicationStatus'], ['ApplicationStatus_1_2'], True)
  assert res['OK'] is True, res['Message']
  res = jobDB.getJobAttribute(jobID_1, 'ApplicationStatus')
  assert res['OK'] is True, res['Message']
  assert res['Value'] == 'ApplicationStatus_1_2'

  res = jobDB.setJobAttributes(
      jobID_1,
      ['JobName', 'Site'],
      ['JobName_1', 'DIRAC.Client.org'],
      True)
  assert res['OK'] is True, res['Message']
  res = jobDB.getJobAttribute(jobID_1, 'Site')
  assert res['OK'] is True, res['Message']
  assert res['Value'] == 'DIRAC.Client.org'

  res = jobDB.setJobAttributes(jobID_1, ['Status'], [JobStatus.CHECKING], True)
  assert res['OK'] is True, res['Message']
  res = jobDB.setJobAttributes(jobID_1, ['Status'], [JobStatus.WAITING], True)
  assert res['OK'] is True, res['Message']
  res = jobDB.getJobAttribute(jobID_1, 'Status')
  assert res['OK'] is True, res['Message']
  assert res['Value'] == JobStatus.WAITING

  res = jobDB.setJobAttributes(jobID_1, ['Status', 'MinorStatus'], [JobStatus.MATCHED, 'minor'], True)
  assert res['OK'] is True, res['Message']
  res = jobDB.getJobAttributes(jobID_1, ['Status', 'MinorStatus'])
  assert res['OK'] is True, res['Message']
  assert res['Value']['Status'] == JobStatus.MATCHED
  assert res['Value']['MinorStatus'] == 'minor'
  res = jobDB.getJobAttributes(jobID_2, ['Status'])
  assert res['OK'] is True, res['Message']
  assert res['Value']['Status'] == JobStatus.RECEIVED
  res = jobDB.getJobsAttributes([jobID_1, jobID_2], ['Status'])
  assert res['OK'] is True, res['Message']
  assert res['Value'] == {
      jobID_1: {'Status': JobStatus.MATCHED},
      jobID_2: {'Status': JobStatus.RECEIVED}}

  res = jobDB.setJobAttributes(jobID_2, ['Status'], [JobStatus.CHECKING], True)
  assert res['OK'] is True, res['Message']
  res = jobDB.setJobAttributes(jobID_2, ['Status'], [JobStatus.WAITING], True)
  assert res['OK'] is True, res['Message']
  res = jobDB.setJobAttributes(jobID_2, ['Status'], [JobStatus.MATCHED], True)
  assert res['OK'] is True, res['Message']

  res = jobDB.setJobAttributes([jobID_1, jobID_2], ['Status', 'MinorStatus'], [JobStatus.RUNNING, 'minor_2'], True)
  assert res['OK'] is True, res['Message']
  res = jobDB.getJobAttributes(jobID_1, ['Status', 'MinorStatus'])
  assert res['OK'] is True, res['Message']
  assert res['Value']['Status'] == JobStatus.RUNNING
  assert res['Value']['MinorStatus'] == 'minor_2'
  res = jobDB.getJobAttributes(jobID_2, ['Status', 'MinorStatus'])
  assert res['OK'] is True, res['Message']
  assert res['Value']['Status'] == JobStatus.RUNNING
  assert res['Value']['MinorStatus'] == 'minor_2'

  jobDB.setJobAttributes(jobID_1, ['Status'], [JobStatus.DONE], True)
  jobDB.setJobAttributes([jobID_1, jobID_2], ['Status', 'MinorStatus'], [JobStatus.COMPLETED, 'minor_3'], True)
  res = jobDB.getJobAttributes(jobID_1, ['Status', 'MinorStatus'])
  assert res['OK'] is True, res['Message']
  assert res['Value']['Status'] == JobStatus.DONE
  assert res['Value']['MinorStatus'] == 'minor_3'
  res = jobDB.getJobAttributes(jobID_2, ['Status', 'MinorStatus'])
  assert res['OK'] is True, res['Message']
  assert res['Value']['Status'] == JobStatus.RUNNING
  assert res['Value']['MinorStatus'] == 'minor_3'
  res = jobDB.getJobsAttributes([jobID_1, jobID_2], ['Status'])
  assert res['OK'] is True, res['Message']
  assert res['Value'] == {
      jobID_1: {'Status': JobStatus.DONE},
      jobID_2: {'Status': JobStatus.RUNNING}}
=======
    res = jobDB.insertNewJobIntoDB(jdl, "owner", "/DN/OF/owner", "ownerGroup", "someSetup")
    assert res["OK"] is True, res["Message"]
    jobID = res["JobID"]

    res = jobDB.setJobStatus(jobID, status="Running")
    assert res["OK"] is True, res["Message"]
    res = jobDB.setHeartBeatData(jobID, dynamicDataDict={"CPU": 2345})
    assert res["OK"] is True, res["Message"]
    res = jobDB.setHeartBeatData(jobID, dynamicDataDict={"Memory": 5555})
    assert res["OK"] is True, res["Message"]
    res = jobDB.getHeartBeatData(jobID)
    assert res["OK"] is True, res["Message"]
    assert len(res["Value"]) == 2, str(res)

    for name, value, _hbt in res["Value"]:
        if name == "Memory":
            assert value == "5555.0"
        elif name == "CPU":
            assert value == "2345.0"
        else:
            assert False, "Unknown entry: %s: %s" % (name, value)

    res = jobDB.setJobStatus(jobID, status=JobStatus.DONE)
    assert res["OK"] is True, res["Message"]

    tomorrow = datetime.today() + timedelta(1)
    delTime = datetime.strftime(tomorrow, "%Y-%m-%d")
    res = jobDB.removeInfoFromHeartBeatLogging(status=JobStatus.DONE, delTime=delTime, maxLines=100)
    assert res["OK"] is True, res["Message"]

    res = jobDB.getHeartBeatData(jobID)
    assert res["OK"] is True, res["Message"]
    assert not res["Value"], str(res)

    res = jobDB.selectJobs({})
    assert res["OK"] is True, res["Message"]
    jobs = res["Value"]
    for job in jobs:
        res = jobDB.removeJobFromDB(job)
        assert res["OK"] is True, res["Message"]


def test_jobParameters():
    res = jobDB.insertNewJobIntoDB(jdl, "owner", "/DN/OF/owner", "ownerGroup", "someSetup")
    assert res["OK"] is True, res["Message"]
    jobID = res["JobID"]

    res = jobDB.getJobParameters(jobID)
    assert res["OK"] is True, res["Message"]
    assert res["Value"] == {}, res["Value"]

    res = jobDB.getJobParameters([jobID])
    assert res["OK"] is True, res["Message"]
    assert res["Value"] == {}, res["Value"]

    res = jobDB.getJobParameters(jobID, "not")
    assert res["OK"] is True, res["Message"]
    assert res["Value"] == {}, res["Value"]

    res = jobDB.selectJobs({})
    assert res["OK"] is True, res["Message"]
    jobs = res["Value"]
    for job in jobs:
        res = jobDB.removeJobFromDB(job)
        assert res["OK"] is True, res["Message"]
>>>>>>> c5981031
<|MERGE_RESOLUTION|>--- conflicted
+++ resolved
@@ -62,16 +62,16 @@
 @pytest.fixture
 def putAndDelete():
 
-  yield putAndDelete
-  # from here on is teardown
-
-  # remove the job entries
-  res = jobDB.selectJobs({})
-  assert res['OK'] is True, res['Message']
-  jobs = res['Value']
-  for job in jobs:
-    res = jobDB.removeJobFromDB(job)
-    assert res['OK'] is True, res['Message']
+    yield putAndDelete
+    # from here on is teardown
+
+    # remove the job entries
+    res = jobDB.selectJobs({})
+    assert res["OK"] is True, res["Message"]
+    jobs = res["Value"]
+    for job in jobs:
+        res = jobDB.removeJobFromDB(job)
+        assert res["OK"] is True, res["Message"]
 
 
 def fakegetDIRACPlatform(OSList):
@@ -83,6 +83,7 @@
 
 
 # #### real tests #
+
 
 def test_insertAndRemoveJobIntoDB(putAndDelete):
 
@@ -130,17 +131,12 @@
     assert res["OK"] is True, res["Message"]
     jobID = res["JobID"]
 
-<<<<<<< HEAD
-  res = jobDB.getJobAttribute(jobID, 'Status')
-  assert res['OK'] is True, res['Message']
-  assert res['Value'] == JobStatus.RECEIVED
-
-  res = jobDB.rescheduleJob(jobID)
-  assert res['OK'] is True, res['Message']
-=======
+    res = jobDB.getJobAttribute(jobID, "Status")
+    assert res["OK"] is True, res["Message"]
+    assert res["Value"] == JobStatus.RECEIVED
+
     res = jobDB.rescheduleJob(jobID)
     assert res["OK"] is True, res["Message"]
->>>>>>> c5981031
 
     res = jobDB.getJobAttribute(jobID, "Status")
     assert res["OK"] is True, res["Message"]
@@ -149,16 +145,6 @@
     assert res["OK"] is True, res["Message"]
     assert res["Value"] == "Job Rescheduled"
 
-<<<<<<< HEAD
-=======
-    res = jobDB.selectJobs({})
-    assert res["OK"] is True, res["Message"]
-    jobs = res["Value"]
-    for job in jobs:
-        res = jobDB.removeJobFromDB(job)
-        assert res["OK"] is True, res["Message"]
-
->>>>>>> c5981031
 
 def test_getCounters():
 
@@ -168,227 +154,17 @@
 
 def test_heartBeatLogging(putAndDelete):
 
-<<<<<<< HEAD
-  res = jobDB.insertNewJobIntoDB(jdl, 'owner', '/DN/OF/owner', 'ownerGroup', 'someSetup')
-  assert res['OK'] is True, res['Message']
-  jobID = res['JobID']
-
-  res = jobDB.setJobStatus(jobID, status=JobStatus.CHECKING)
-  assert res['OK'] is True, res['Message']
-  res = jobDB.setJobStatus(jobID, status=JobStatus.WAITING)
-  assert res['OK'] is True, res['Message']
-  res = jobDB.setJobStatus(jobID, status=JobStatus.MATCHED)
-  assert res['OK'] is True, res['Message']
-  res = jobDB.setJobStatus(jobID, status=JobStatus.RUNNING)
-  assert res['OK'] is True, res['Message']
-  res = jobDB.setHeartBeatData(jobID, dynamicDataDict={'CPU': 2345})
-  assert res['OK'] is True, res['Message']
-  res = jobDB.setHeartBeatData(jobID, dynamicDataDict={'Memory': 5555})
-  assert res['OK'] is True, res['Message']
-  res = jobDB.getHeartBeatData(jobID)
-  assert res['OK'] is True, res['Message']
-  assert len(res['Value']) == 2, str(res)
-
-  for name, value, _hbt in res['Value']:
-    if name == 'Memory':
-      assert value == '5555.0'
-    elif name == 'CPU':
-      assert value == '2345.0'
-    else:
-      assert False, 'Unknown entry: %s: %s' % (name, value)
-
-  res = jobDB.setJobStatus(jobID, status=JobStatus.DONE)
-  assert res['OK'] is True, res['Message']
-
-  tomorrow = datetime.today() + timedelta(1)
-  delTime = datetime.strftime(tomorrow, '%Y-%m-%d')
-  res = jobDB.removeInfoFromHeartBeatLogging(status=JobStatus.DONE, delTime=delTime, maxLines=100)
-  assert res['OK'] is True, res['Message']
-
-  res = jobDB.getHeartBeatData(jobID)
-  assert res['OK'] is True, res['Message']
-  assert not res['Value'], str(res)
-
-
-def test_jobParameters(putAndDelete):
-  res = jobDB.insertNewJobIntoDB(jdl, 'owner', '/DN/OF/owner', 'ownerGroup', 'someSetup')
-  assert res['OK'] is True, res['Message']
-  jobID = res['JobID']
-
-  res = jobDB.getJobParameters(jobID)
-  assert res['OK'] is True, res['Message']
-  assert res['Value'] == {}, res['Value']
-
-  res = jobDB.getJobParameters([jobID])
-  assert res['OK'] is True, res['Message']
-  assert res['Value'] == {}, res['Value']
-
-  res = jobDB.getJobParameters(jobID, 'not')
-  assert res['OK'] is True, res['Message']
-  assert res['Value'] == {}, res['Value']
-
-
-def test_setJobsMajorStatus(putAndDelete):
-  res = jobDB.insertNewJobIntoDB(jdl, 'owner_1', '/DN/OF/owner', 'ownerGroup', 'someSetup')
-  assert res['OK'] is True, res['Message']
-  jobID_1 = res['JobID']
-  res = jobDB.insertNewJobIntoDB(jdl, 'owner_2', '/DN/OF/owner', 'ownerGroup', 'someSetup')
-  assert res['OK'] is True, res['Message']
-  jobID_2 = res['JobID']
-
-  res = jobDB.getJobAttribute(jobID_1, 'Status')
-  assert res['OK'] is True, res['Message']
-  assert res['Value'] == JobStatus.RECEIVED
-  res = jobDB.getJobAttribute(jobID_2, 'Status')
-  assert res['OK'] is True, res['Message']
-  assert res['Value'] == JobStatus.RECEIVED
-
-  res = jobDB.setJobsMajorStatus([jobID_1, jobID_2], JobStatus.CHECKING)
-  assert res['OK'] is True, res['Message']
-  res = jobDB.getJobsAttributes([jobID_1, jobID_2], ['Status'])
-  assert res['OK'] is True, res['Message']
-  assert res['Value'] == {
-      jobID_1: {'Status': JobStatus.CHECKING},
-      jobID_2: {'Status': JobStatus.CHECKING}}
-
-  res = jobDB.setJobsMajorStatus([jobID_1, jobID_2], JobStatus.RUNNING)
-  assert res['OK'] is True, res['Message']
-  res = jobDB.getJobsAttributes([jobID_1, jobID_2], ['Status'])
-  assert res['OK'] is True, res['Message']
-  assert res['Value'] == {
-      jobID_1: {'Status': JobStatus.CHECKING},
-      jobID_2: {'Status': JobStatus.CHECKING}}
-
-  res = jobDB.setJobsMajorStatus([jobID_1], JobStatus.WAITING)
-  assert res['OK'] is True, res['Message']
-  res = jobDB.getJobsAttributes([jobID_1, jobID_2], ['Status'])
-  assert res['OK'] is True, res['Message']
-  assert res['Value'] == {
-      jobID_1: {'Status': JobStatus.WAITING},
-      jobID_2: {'Status': JobStatus.CHECKING}}
-
-  res = jobDB.setJobsMajorStatus([jobID_1], JobStatus.KILLED)
-  assert res['OK'] is True, res['Message']
-  res = jobDB.getJobsAttributes([jobID_1, jobID_2], ['Status'])
-  assert res['OK'] is True, res['Message']
-  assert res['Value'] == {
-      jobID_1: {'Status': JobStatus.WAITING},
-      jobID_2: {'Status': JobStatus.CHECKING}}
-
-  res = jobDB.setJobsMajorStatus([jobID_1], JobStatus.KILLED, force=True)
-  assert res['OK'] is True, res['Message']
-  res = jobDB.getJobsAttributes([jobID_1, jobID_2], ['Status'])
-  assert res['OK'] is True, res['Message']
-  assert res['Value'] == {
-      jobID_1: {'Status': JobStatus.KILLED},
-      jobID_2: {'Status': JobStatus.CHECKING}}
-
-
-def test_attributes(putAndDelete):
-
-  res = jobDB.insertNewJobIntoDB(jdl, 'owner_1', '/DN/OF/owner', 'ownerGroup', 'someSetup')
-  assert res['OK'] is True, res['Message']
-  jobID_1 = res['JobID']
-  res = jobDB.insertNewJobIntoDB(jdl, 'owner_2', '/DN/OF/owner', 'ownerGroup', 'someSetup')
-  assert res['OK'] is True, res['Message']
-  jobID_2 = res['JobID']
-
-  res = jobDB.getJobAttribute(jobID_1, 'Status')
-  assert res['OK'] is True, res['Message']
-  assert res['Value'] == JobStatus.RECEIVED
-  res = jobDB.getJobAttribute(jobID_2, 'Status')
-  assert res['OK'] is True, res['Message']
-  assert res['Value'] == JobStatus.RECEIVED
-  res = jobDB.getJobsAttributes([jobID_1, jobID_2], ['Status'])
-  assert res['OK'] is True, res['Message']
-  assert res['Value'] == {
-      jobID_1: {'Status': JobStatus.RECEIVED},
-      jobID_2: {'Status': JobStatus.RECEIVED}}
-
-  res = jobDB.setJobAttributes(jobID_1, ['ApplicationStatus'], ['ApplicationStatus_1'], True)
-  assert res['OK'] is True, res['Message']
-  res = jobDB.getJobAttribute(jobID_1, 'ApplicationStatus')
-  assert res['OK'] is True, res['Message']
-  assert res['Value'] == 'ApplicationStatus_1'
-
-  res = jobDB.setJobAttributes(jobID_1, ['ApplicationStatus'], ['ApplicationStatus_1_2'], True)
-  assert res['OK'] is True, res['Message']
-  res = jobDB.getJobAttribute(jobID_1, 'ApplicationStatus')
-  assert res['OK'] is True, res['Message']
-  assert res['Value'] == 'ApplicationStatus_1_2'
-
-  res = jobDB.setJobAttributes(
-      jobID_1,
-      ['JobName', 'Site'],
-      ['JobName_1', 'DIRAC.Client.org'],
-      True)
-  assert res['OK'] is True, res['Message']
-  res = jobDB.getJobAttribute(jobID_1, 'Site')
-  assert res['OK'] is True, res['Message']
-  assert res['Value'] == 'DIRAC.Client.org'
-
-  res = jobDB.setJobAttributes(jobID_1, ['Status'], [JobStatus.CHECKING], True)
-  assert res['OK'] is True, res['Message']
-  res = jobDB.setJobAttributes(jobID_1, ['Status'], [JobStatus.WAITING], True)
-  assert res['OK'] is True, res['Message']
-  res = jobDB.getJobAttribute(jobID_1, 'Status')
-  assert res['OK'] is True, res['Message']
-  assert res['Value'] == JobStatus.WAITING
-
-  res = jobDB.setJobAttributes(jobID_1, ['Status', 'MinorStatus'], [JobStatus.MATCHED, 'minor'], True)
-  assert res['OK'] is True, res['Message']
-  res = jobDB.getJobAttributes(jobID_1, ['Status', 'MinorStatus'])
-  assert res['OK'] is True, res['Message']
-  assert res['Value']['Status'] == JobStatus.MATCHED
-  assert res['Value']['MinorStatus'] == 'minor'
-  res = jobDB.getJobAttributes(jobID_2, ['Status'])
-  assert res['OK'] is True, res['Message']
-  assert res['Value']['Status'] == JobStatus.RECEIVED
-  res = jobDB.getJobsAttributes([jobID_1, jobID_2], ['Status'])
-  assert res['OK'] is True, res['Message']
-  assert res['Value'] == {
-      jobID_1: {'Status': JobStatus.MATCHED},
-      jobID_2: {'Status': JobStatus.RECEIVED}}
-
-  res = jobDB.setJobAttributes(jobID_2, ['Status'], [JobStatus.CHECKING], True)
-  assert res['OK'] is True, res['Message']
-  res = jobDB.setJobAttributes(jobID_2, ['Status'], [JobStatus.WAITING], True)
-  assert res['OK'] is True, res['Message']
-  res = jobDB.setJobAttributes(jobID_2, ['Status'], [JobStatus.MATCHED], True)
-  assert res['OK'] is True, res['Message']
-
-  res = jobDB.setJobAttributes([jobID_1, jobID_2], ['Status', 'MinorStatus'], [JobStatus.RUNNING, 'minor_2'], True)
-  assert res['OK'] is True, res['Message']
-  res = jobDB.getJobAttributes(jobID_1, ['Status', 'MinorStatus'])
-  assert res['OK'] is True, res['Message']
-  assert res['Value']['Status'] == JobStatus.RUNNING
-  assert res['Value']['MinorStatus'] == 'minor_2'
-  res = jobDB.getJobAttributes(jobID_2, ['Status', 'MinorStatus'])
-  assert res['OK'] is True, res['Message']
-  assert res['Value']['Status'] == JobStatus.RUNNING
-  assert res['Value']['MinorStatus'] == 'minor_2'
-
-  jobDB.setJobAttributes(jobID_1, ['Status'], [JobStatus.DONE], True)
-  jobDB.setJobAttributes([jobID_1, jobID_2], ['Status', 'MinorStatus'], [JobStatus.COMPLETED, 'minor_3'], True)
-  res = jobDB.getJobAttributes(jobID_1, ['Status', 'MinorStatus'])
-  assert res['OK'] is True, res['Message']
-  assert res['Value']['Status'] == JobStatus.DONE
-  assert res['Value']['MinorStatus'] == 'minor_3'
-  res = jobDB.getJobAttributes(jobID_2, ['Status', 'MinorStatus'])
-  assert res['OK'] is True, res['Message']
-  assert res['Value']['Status'] == JobStatus.RUNNING
-  assert res['Value']['MinorStatus'] == 'minor_3'
-  res = jobDB.getJobsAttributes([jobID_1, jobID_2], ['Status'])
-  assert res['OK'] is True, res['Message']
-  assert res['Value'] == {
-      jobID_1: {'Status': JobStatus.DONE},
-      jobID_2: {'Status': JobStatus.RUNNING}}
-=======
     res = jobDB.insertNewJobIntoDB(jdl, "owner", "/DN/OF/owner", "ownerGroup", "someSetup")
     assert res["OK"] is True, res["Message"]
     jobID = res["JobID"]
 
-    res = jobDB.setJobStatus(jobID, status="Running")
+    res = jobDB.setJobStatus(jobID, status=JobStatus.CHECKING)
+    assert res["OK"] is True, res["Message"]
+    res = jobDB.setJobStatus(jobID, status=JobStatus.WAITING)
+    assert res["OK"] is True, res["Message"]
+    res = jobDB.setJobStatus(jobID, status=JobStatus.MATCHED)
+    assert res["OK"] is True, res["Message"]
+    res = jobDB.setJobStatus(jobID, status=JobStatus.RUNNING)
     assert res["OK"] is True, res["Message"]
     res = jobDB.setHeartBeatData(jobID, dynamicDataDict={"CPU": 2345})
     assert res["OK"] is True, res["Message"]
@@ -418,15 +194,8 @@
     assert res["OK"] is True, res["Message"]
     assert not res["Value"], str(res)
 
-    res = jobDB.selectJobs({})
-    assert res["OK"] is True, res["Message"]
-    jobs = res["Value"]
-    for job in jobs:
-        res = jobDB.removeJobFromDB(job)
-        assert res["OK"] is True, res["Message"]
-
-
-def test_jobParameters():
+
+def test_jobParameters(putAndDelete):
     res = jobDB.insertNewJobIntoDB(jdl, "owner", "/DN/OF/owner", "ownerGroup", "someSetup")
     assert res["OK"] is True, res["Message"]
     jobID = res["JobID"]
@@ -443,10 +212,139 @@
     assert res["OK"] is True, res["Message"]
     assert res["Value"] == {}, res["Value"]
 
-    res = jobDB.selectJobs({})
-    assert res["OK"] is True, res["Message"]
-    jobs = res["Value"]
-    for job in jobs:
-        res = jobDB.removeJobFromDB(job)
-        assert res["OK"] is True, res["Message"]
->>>>>>> c5981031
+
+def test_setJobsMajorStatus(putAndDelete):
+    res = jobDB.insertNewJobIntoDB(jdl, "owner_1", "/DN/OF/owner", "ownerGroup", "someSetup")
+    assert res["OK"] is True, res["Message"]
+    jobID_1 = res["JobID"]
+    res = jobDB.insertNewJobIntoDB(jdl, "owner_2", "/DN/OF/owner", "ownerGroup", "someSetup")
+    assert res["OK"] is True, res["Message"]
+    jobID_2 = res["JobID"]
+
+    res = jobDB.getJobAttribute(jobID_1, "Status")
+    assert res["OK"] is True, res["Message"]
+    assert res["Value"] == JobStatus.RECEIVED
+    res = jobDB.getJobAttribute(jobID_2, "Status")
+    assert res["OK"] is True, res["Message"]
+    assert res["Value"] == JobStatus.RECEIVED
+
+    res = jobDB.setJobsMajorStatus([jobID_1, jobID_2], JobStatus.CHECKING)
+    assert res["OK"] is True, res["Message"]
+    res = jobDB.getJobsAttributes([jobID_1, jobID_2], ["Status"])
+    assert res["OK"] is True, res["Message"]
+    assert res["Value"] == {jobID_1: {"Status": JobStatus.CHECKING}, jobID_2: {"Status": JobStatus.CHECKING}}
+
+    res = jobDB.setJobsMajorStatus([jobID_1, jobID_2], JobStatus.RUNNING)
+    assert res["OK"] is True, res["Message"]
+    res = jobDB.getJobsAttributes([jobID_1, jobID_2], ["Status"])
+    assert res["OK"] is True, res["Message"]
+    assert res["Value"] == {jobID_1: {"Status": JobStatus.CHECKING}, jobID_2: {"Status": JobStatus.CHECKING}}
+
+    res = jobDB.setJobsMajorStatus([jobID_1], JobStatus.WAITING)
+    assert res["OK"] is True, res["Message"]
+    res = jobDB.getJobsAttributes([jobID_1, jobID_2], ["Status"])
+    assert res["OK"] is True, res["Message"]
+    assert res["Value"] == {jobID_1: {"Status": JobStatus.WAITING}, jobID_2: {"Status": JobStatus.CHECKING}}
+
+    res = jobDB.setJobsMajorStatus([jobID_1], JobStatus.KILLED)
+    assert res["OK"] is True, res["Message"]
+    res = jobDB.getJobsAttributes([jobID_1, jobID_2], ["Status"])
+    assert res["OK"] is True, res["Message"]
+    assert res["Value"] == {jobID_1: {"Status": JobStatus.WAITING}, jobID_2: {"Status": JobStatus.CHECKING}}
+
+    res = jobDB.setJobsMajorStatus([jobID_1], JobStatus.KILLED, force=True)
+    assert res["OK"] is True, res["Message"]
+    res = jobDB.getJobsAttributes([jobID_1, jobID_2], ["Status"])
+    assert res["OK"] is True, res["Message"]
+    assert res["Value"] == {jobID_1: {"Status": JobStatus.KILLED}, jobID_2: {"Status": JobStatus.CHECKING}}
+
+
+def test_attributes(putAndDelete):
+
+    res = jobDB.insertNewJobIntoDB(jdl, "owner_1", "/DN/OF/owner", "ownerGroup", "someSetup")
+    assert res["OK"] is True, res["Message"]
+    jobID_1 = res["JobID"]
+    res = jobDB.insertNewJobIntoDB(jdl, "owner_2", "/DN/OF/owner", "ownerGroup", "someSetup")
+    assert res["OK"] is True, res["Message"]
+    jobID_2 = res["JobID"]
+
+    res = jobDB.getJobAttribute(jobID_1, "Status")
+    assert res["OK"] is True, res["Message"]
+    assert res["Value"] == JobStatus.RECEIVED
+    res = jobDB.getJobAttribute(jobID_2, "Status")
+    assert res["OK"] is True, res["Message"]
+    assert res["Value"] == JobStatus.RECEIVED
+    res = jobDB.getJobsAttributes([jobID_1, jobID_2], ["Status"])
+    assert res["OK"] is True, res["Message"]
+    assert res["Value"] == {jobID_1: {"Status": JobStatus.RECEIVED}, jobID_2: {"Status": JobStatus.RECEIVED}}
+
+    res = jobDB.setJobAttributes(jobID_1, ["ApplicationStatus"], ["ApplicationStatus_1"], True)
+    assert res["OK"] is True, res["Message"]
+    res = jobDB.getJobAttribute(jobID_1, "ApplicationStatus")
+    assert res["OK"] is True, res["Message"]
+    assert res["Value"] == "ApplicationStatus_1"
+
+    res = jobDB.setJobAttributes(jobID_1, ["ApplicationStatus"], ["ApplicationStatus_1_2"], True)
+    assert res["OK"] is True, res["Message"]
+    res = jobDB.getJobAttribute(jobID_1, "ApplicationStatus")
+    assert res["OK"] is True, res["Message"]
+    assert res["Value"] == "ApplicationStatus_1_2"
+
+    res = jobDB.setJobAttributes(jobID_1, ["JobName", "Site"], ["JobName_1", "DIRAC.Client.org"], True)
+    assert res["OK"] is True, res["Message"]
+    res = jobDB.getJobAttribute(jobID_1, "Site")
+    assert res["OK"] is True, res["Message"]
+    assert res["Value"] == "DIRAC.Client.org"
+
+    res = jobDB.setJobAttributes(jobID_1, ["Status"], [JobStatus.CHECKING], True)
+    assert res["OK"] is True, res["Message"]
+    res = jobDB.setJobAttributes(jobID_1, ["Status"], [JobStatus.WAITING], True)
+    assert res["OK"] is True, res["Message"]
+    res = jobDB.getJobAttribute(jobID_1, "Status")
+    assert res["OK"] is True, res["Message"]
+    assert res["Value"] == JobStatus.WAITING
+
+    res = jobDB.setJobAttributes(jobID_1, ["Status", "MinorStatus"], [JobStatus.MATCHED, "minor"], True)
+    assert res["OK"] is True, res["Message"]
+    res = jobDB.getJobAttributes(jobID_1, ["Status", "MinorStatus"])
+    assert res["OK"] is True, res["Message"]
+    assert res["Value"]["Status"] == JobStatus.MATCHED
+    assert res["Value"]["MinorStatus"] == "minor"
+    res = jobDB.getJobAttributes(jobID_2, ["Status"])
+    assert res["OK"] is True, res["Message"]
+    assert res["Value"]["Status"] == JobStatus.RECEIVED
+    res = jobDB.getJobsAttributes([jobID_1, jobID_2], ["Status"])
+    assert res["OK"] is True, res["Message"]
+    assert res["Value"] == {jobID_1: {"Status": JobStatus.MATCHED}, jobID_2: {"Status": JobStatus.RECEIVED}}
+
+    res = jobDB.setJobAttributes(jobID_2, ["Status"], [JobStatus.CHECKING], True)
+    assert res["OK"] is True, res["Message"]
+    res = jobDB.setJobAttributes(jobID_2, ["Status"], [JobStatus.WAITING], True)
+    assert res["OK"] is True, res["Message"]
+    res = jobDB.setJobAttributes(jobID_2, ["Status"], [JobStatus.MATCHED], True)
+    assert res["OK"] is True, res["Message"]
+
+    res = jobDB.setJobAttributes([jobID_1, jobID_2], ["Status", "MinorStatus"], [JobStatus.RUNNING, "minor_2"], True)
+    assert res["OK"] is True, res["Message"]
+    res = jobDB.getJobAttributes(jobID_1, ["Status", "MinorStatus"])
+    assert res["OK"] is True, res["Message"]
+    assert res["Value"]["Status"] == JobStatus.RUNNING
+    assert res["Value"]["MinorStatus"] == "minor_2"
+    res = jobDB.getJobAttributes(jobID_2, ["Status", "MinorStatus"])
+    assert res["OK"] is True, res["Message"]
+    assert res["Value"]["Status"] == JobStatus.RUNNING
+    assert res["Value"]["MinorStatus"] == "minor_2"
+
+    jobDB.setJobAttributes(jobID_1, ["Status"], [JobStatus.DONE], True)
+    jobDB.setJobAttributes([jobID_1, jobID_2], ["Status", "MinorStatus"], [JobStatus.COMPLETED, "minor_3"], True)
+    res = jobDB.getJobAttributes(jobID_1, ["Status", "MinorStatus"])
+    assert res["OK"] is True, res["Message"]
+    assert res["Value"]["Status"] == JobStatus.DONE
+    assert res["Value"]["MinorStatus"] == "minor_3"
+    res = jobDB.getJobAttributes(jobID_2, ["Status", "MinorStatus"])
+    assert res["OK"] is True, res["Message"]
+    assert res["Value"]["Status"] == JobStatus.RUNNING
+    assert res["Value"]["MinorStatus"] == "minor_3"
+    res = jobDB.getJobsAttributes([jobID_1, jobID_2], ["Status"])
+    assert res["OK"] is True, res["Message"]
+    assert res["Value"] == {jobID_1: {"Status": JobStatus.DONE}, jobID_2: {"Status": JobStatus.RUNNING}}