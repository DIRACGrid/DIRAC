""" This is a test of using WMSClient and several other functions in WMS

    In order to run this test we need the following DBs installed:
    - JobDB
    - JobLoggingDB
    - TaskQueueDB
    - SandboxMetadataDB

    And the following services should also be on:
    - OptimizationMind
    - JobManager
    - SandboxStore
    - JobMonitoring
    - JobStateUpdate
    - WMSAdministrator
    - Matcher

    A user proxy is also needed to submit,
    and the Framework/ProxyManager need to be running with a such user proxy already uploaded.

    Due to the nature of the DIRAC WMS, only a full chain test makes sense,
    and this also means that this test is not easy to set up.
"""


# pylint: disable=protected-access,wrong-import-position,invalid-name

from __future__ import print_function
from __future__ import absolute_import
from __future__ import division

import unittest
import sys
import datetime
import time

# from mock import Mock

from DIRAC.Core.Base.Script import parseCommandLine
parseCommandLine()

from DIRAC.tests.Utilities.utils import find_all
from DIRAC.tests.Utilities.WMS import helloWorldJob, parametricJob, createFile

from DIRAC import gLogger
from DIRAC.Interfaces.API.Job import Job
from DIRAC.WorkloadManagementSystem.Client import JobStatus
from DIRAC.WorkloadManagementSystem.Client.WMSClient import WMSClient
from DIRAC.WorkloadManagementSystem.Client.JobMonitoringClient import JobMonitoringClient
from DIRAC.WorkloadManagementSystem.Client.JobStateUpdateClient import JobStateUpdateClient
from DIRAC.WorkloadManagementSystem.Client.WMSAdministratorClient import WMSAdministratorClient
from DIRAC.WorkloadManagementSystem.Client.MatcherClient import MatcherClient
from DIRAC.WorkloadManagementSystem.Agent.JobCleaningAgent import JobCleaningAgent
from DIRAC.WorkloadManagementSystem.DB.TaskQueueDB import TaskQueueDB


class TestWMSTestCase(unittest.TestCase):

  def setUp(self):
    self.maxDiff = None

    gLogger.setLevel('DEBUG')

  def tearDown(self):
    """ use the JobCleaningAgent method to remove the jobs in status Deleted and Killed
    """
    jca = JobCleaningAgent('WorkloadManagement/JobCleaningAgent',
                           'WorkloadManagement/JobCleaningAgent')
    jca.initialize()
<<<<<<< HEAD
    res = jca.removeJobsByStatus({'Status': [JobStatus.KILLED, JobStatus.DELETED]})
=======
    res = jca.removeDeletedJobs()
>>>>>>> 5082ef95
    self.assertTrue(res['OK'], res.get('Message'))


class WMSChain(TestWMSTestCase):

  def test_FullChain(self):
    """ This test will

        - call all the WMSClient methods
          that will end up calling all the JobManager service methods
        - use the JobMonitoring to verify few properties
        - call the JobCleaningAgent to eliminate job entries from the DBs
    """
    wmsClient = WMSClient()
    jobMonitor = JobMonitoringClient()
    jobStateUpdate = JobStateUpdateClient()

    # create the job
    job = helloWorldJob()
    jobDescription = createFile(job)

    # submit the job
    res = wmsClient.submitJob(job._toJDL(xmlFile=jobDescription))
    self.assertTrue(res['OK'], res.get('Message'))
    self.assertTrue(isinstance(res['Value'], int), msg="Got %s" % type(res['Value']))
    self.assertEqual(res['Value'], res['JobID'],
                     msg="Got %s, expected %s" % (str(res['Value']), res['JobID']))
    jobID = res['JobID']
    jobID = res['Value']

    # updating the status
    res = jobStateUpdate.setJobStatus(jobID, JobStatus.RUNNING, 'Executing Minchiapp', 'source')
    self.assertTrue(res['OK'], res.get('Message'))

    # reset the job
    res = wmsClient.resetJob(jobID)
    self.assertTrue(res['OK'], res.get('Message'))

    # reschedule the job
    res = wmsClient.rescheduleJob(jobID)
    self.assertTrue(res['OK'], res.get('Message'))
    res = jobMonitor.getJobsStatus(jobID)
    self.assertTrue(res['OK'], res.get('Message'))
    self.assertEqual(res['Value'][jobID]['Status'], JobStatus.RECEIVED, msg="Got %s" % str(res['Value']))
    res = jobMonitor.getJobsMinorStatus([jobID])
    self.assertTrue(res['OK'], res.get('Message'))
    self.assertEqual(res['Value'], {jobID: {'MinorStatus': 'Job Rescheduled'}},
                     msg="Got %s" % str(res['Value']))
    res = jobMonitor.getJobsApplicationStatus([jobID])
    self.assertTrue(res['OK'], res.get('Message'))
    self.assertEqual(res['Value'], {jobID: {'ApplicationStatus': 'Unknown'}},
                     msg="Got %s" % str(res['Value']))
    res = jobMonitor.getJobsStates([jobID])
    self.assertTrue(res['OK'], res.get('Message'))
    self.assertEqual(res['Value'], {jobID: {'Status': JobStatus.RECEIVED,
                                            'MinorStatus': 'Job Rescheduled',
                                            'ApplicationStatus': 'Unknown'}},
                     msg="Got %s" % str(res['Value']))

    # updating the status again
    res = jobStateUpdate.setJobStatus(jobID, JobStatus.CHECKING, 'checking', 'source')
    self.assertTrue(res['OK'], res.get('Message'))
    res = jobStateUpdate.setJobStatus(jobID, JobStatus.WAITING, 'waiting', 'source')
    self.assertTrue(res['OK'], res.get('Message'))
    res = jobStateUpdate.setJobStatus(jobID, JobStatus.MATCHED, 'matched', 'source')
    self.assertTrue(res['OK'], res.get('Message'))

    # kill the job
    res = wmsClient.killJob(jobID)
    self.assertTrue(res['OK'], res.get('Message'))
    res = jobMonitor.getJobsStatus(jobID)
    self.assertTrue(res['OK'], res.get('Message'))
    self.assertEqual(res['Value'][jobID]['Status'], JobStatus.KILLED, msg="Got %s" % str(res['Value']))

    # delete the job - this will just set its status to "deleted"
    res = wmsClient.deleteJob(jobID)
    self.assertTrue(res['OK'], res.get('Message'))
    res = jobMonitor.getJobsStatus(jobID)
    self.assertTrue(res['OK'], res.get('Message'))
    self.assertEqual(res['Value'][jobID]['Status'], JobStatus.DELETED, msg="Got %s" % str(res['Value']))

  def test_ParametricChain(self):
    """ This test will submit a parametric job which should generate 3 actual jobs
    """
    wmsClient = WMSClient()
    jobStateUpdate = JobStateUpdateClient()
    jobMonitor = JobMonitoringClient()

    # create the job
    job = parametricJob()
    jobDescription = createFile(job)

    # submit the job
    res = wmsClient.submitJob(job._toJDL(xmlFile=jobDescription))
    self.assertTrue(res['OK'], res.get('Message'))
    jobIDList = res['Value']
    self.assertEqual(len(jobIDList), 3, msg="Got %s" % str(jobIDList))

    res = jobMonitor.getJobsParameters(jobIDList, ['JobName'])
    self.assertTrue(res['OK'], res.get('Message'))
    jobNames = [res['Value'][jobID]['JobName'] for jobID in res['Value']]
    self.assertEqual(set(jobNames), set(['parametric_helloWorld_%s' % nJob for nJob in range(3)]))

    for jobID in jobIDList:
      res = jobStateUpdate.setJobStatus(jobID, JobStatus.CHECKING, 'checking', 'source')
      self.assertTrue(res['OK'], res.get('Message'))

    res = wmsClient.deleteJob(jobIDList)
    self.assertTrue(res['OK'], res.get('Message'))
    print(res)

    for jobID in jobIDList:
      res = jobMonitor.getJobsStatus(jobID)
      self.assertTrue(res['OK'], res.get('Message'))
      self.assertEqual(res['Value'][jobID]['Status'], JobStatus.DELETED, msg="Got %s" % str(res['Value']))


class JobMonitoring(TestWMSTestCase):

  def test_JobStateUpdateAndJobMonitoring(self):
    """ Verifying all JobStateUpdate and JobMonitoring functions
    """
    wmsClient = WMSClient()
    jobMonitor = JobMonitoringClient()
    jobStateUpdate = JobStateUpdateClient()

    # create a job and check stuff
    job = helloWorldJob()
    jobDescription = createFile(job)

    # submitting the job. Checking few stuff
    res = wmsClient.submitJob(job._toJDL(xmlFile=jobDescription))
    self.assertTrue(res['OK'], res.get('Message'))
    jobID = int(res['Value'])
    # jobID = res['JobID']
    res = jobMonitor.getJobJDL(jobID, True)
    self.assertTrue(res['OK'], res.get('Message'))
    res = jobMonitor.getJobJDL(jobID, False)
    self.assertTrue(res['OK'], res.get('Message'))
    res = jobMonitor.getJobsParameters([jobID], [])
    self.assertTrue(res['OK'], res.get('Message'))
    res = jobMonitor.getJobOwner(jobID)
    self.assertTrue(res['OK'], res.get('Message'))

    # Adding stuff

    # forcing the update
    res = jobStateUpdate.setJobStatus(jobID, JobStatus.RUNNING, 'running', 'source', None, True)
    self.assertTrue(res['OK'], res.get('Message'))
    res = jobStateUpdate.setJobParameters(jobID, [('par1', 'par1Value'), ('par2', 'par2Value')])
    time.sleep(5)
    self.assertTrue(res['OK'], res.get('Message'))
    res = jobStateUpdate.setJobApplicationStatus(jobID, 'app status', 'source')
    self.assertTrue(res['OK'], res.get('Message'))
#     res = jobStateUpdate.setJobFlag()
#     self.assertTrue(res['OK'], res.get('Message'))
#     res = jobStateUpdate.unsetJobFlag()
#     self.assertTrue(res['OK'], res.get('Message'))
    res = jobStateUpdate.setJobSite(jobID, 'Site')
    self.assertTrue(res['OK'], res.get('Message'))

    # now checking few things
    res = jobMonitor.getJobsStatus(jobID)
    self.assertTrue(res['OK'], res.get('Message'))
    self.assertEqual(res['Value'][jobID]['Status'], JobStatus.RUNNING, msg="Got %s" % str(res['Value']))
    res = jobMonitor.getJobParameter(jobID, 'par1')
    self.assertTrue(res['OK'], res.get('Message'))
    self.assertEqual(res['Value'], {'par1': 'par1Value'}, msg="Got %s" % str(res['Value']))
    res = jobMonitor.getJobParameters(jobID)
    self.assertTrue(res['OK'], res.get('Message'))
    self.assertEqual(res['Value'], {jobID: {'par1': 'par1Value', 'par2': 'par2Value'}},
                     msg="Got %s" % str(res['Value']))
    res = jobMonitor.getJobParameters(jobID, 'par1')
    self.assertTrue(res['OK'], res.get('Message'))
    self.assertEqual(res['Value'], {jobID: {'par1': 'par1Value'}},
                     msg="Got %s" % str(res['Value']))
    res = jobMonitor.getJobAttribute(jobID, 'Site')
    self.assertTrue(res['OK'], res.get('Message'))
    self.assertEqual(res['Value'], 'Site', msg="Got %s" % str(res['Value']))
    res = jobMonitor.getJobAttributes(jobID)
    self.assertTrue(res['OK'], res.get('Message'))
    self.assertEqual(res['Value']['ApplicationStatus'], 'app status',
                     msg="Got %s" % str(res['Value']['ApplicationStatus']))
    self.assertEqual(res['Value']['JobName'], 'helloWorld',
                     msg="Got %s" % str(res['Value']['JobName']))
    res = jobMonitor.getJobSummary(jobID)
    self.assertTrue(res['OK'], res.get('Message'))
    self.assertEqual(res['Value']['ApplicationStatus'], 'app status',
                     msg="Got %s" % str(res['Value']['ApplicationStatus']))
    self.assertEqual(res['Value']['Status'], JobStatus.RUNNING,
                     msg="Got %s" % str(res['Value']['Status']))
    res = jobMonitor.getJobHeartBeatData(jobID)
    self.assertTrue(res['OK'], res.get('Message'))
    self.assertEqual(res['Value'], [], msg="Got %s" % str(res['Value']))
    res = jobMonitor.getInputData(jobID)
    self.assertTrue(res['OK'], res.get('Message'))
    self.assertEqual(res['Value'], [], msg="Got %s" % str(res['Value']))
    res = jobMonitor.getJobSummary(jobID)
    self.assertTrue(res['OK'], res.get('Message'))
    res = jobMonitor.getAtticJobParameters(jobID)
    self.assertTrue(res['OK'], res.get('Message'))
    res = jobStateUpdate.setJobStatus(jobID, JobStatus.DONE, 'MinorStatus', 'Unknown')
    self.assertTrue(res['OK'], res.get('Message'))
    res = jobMonitor.getJobSummary(jobID)
    self.assertTrue(res['OK'], res.get('Message'))
    self.assertEqual(res['Value']['Status'], JobStatus.DONE, msg="Got %s" % str(res['Value']['Status']))
    self.assertEqual(res['Value']['MinorStatus'], 'MinorStatus',
                     msg="Got %s" % str(res['Value']['MinorStatus']))
    self.assertEqual(res['Value']['ApplicationStatus'], 'app status',
                     msg="Got %s" % str(res['Value']['ApplicationStatus']))
    res = jobStateUpdate.sendHeartBeat(jobID, {'bih': 'bih'}, {'boh': 'boh'})
    self.assertTrue(res['OK'], res.get('Message'))

    # delete the job - this will just set its status to "deleted"
    wmsClient.deleteJob(jobID)


#     # Adding a platform
#     self.getDIRACPlatformMock.return_value = {'OK': False}
#
#     job = helloWorldJob()
#     job.setPlatform( "x86_64-slc6" )
#
#     jobDescription = createFile( job )
#
#     job.setCPUTime( 17800 )
#     job.setBannedSites( ['LCG.CERN.ch', 'LCG.CNAF.it', 'LCG.GRIDKA.de', 'LCG.IN2P3.fr',
#                          'LCG.NIKHEF.nl', 'LCG.PIC.es', 'LCG.RAL.uk', 'LCG.SARA.nl'] )
#     res = WMSClient().submitJob( job._toJDL( xmlFile = jobDescription ) )
#     self.assertTrue(res['OK'], res.get('Message'))
#     self.assertEqual( type( res['Value'] ), int )


class JobMonitoringMore(TestWMSTestCase):

  def test_JobStateUpdateAndJobMonitoringMultuple(self):
    """ # Now, let's submit some jobs. Different sites, types, inputs
    """
    wmsClient = WMSClient()
    jobMonitor = JobMonitoringClient()
    jobStateUpdate = JobStateUpdateClient()

    jobIDs = []
    lfnss = [['/a/1.txt', '/a/2.txt'], ['/a/1.txt', '/a/3.txt', '/a/4.txt'], []]
    types = ['User', 'Test']
    for lfns in lfnss:
      for jobType in types:
        job = helloWorldJob()
        job.setDestination('DIRAC.Jenkins.ch')
        job.setInputData(lfns)
        job.setType(jobType)
        jobDescription = createFile(job)
        res = wmsClient.submitJob(job._toJDL(xmlFile=jobDescription))
        self.assertTrue(res['OK'], res.get('Message'))
        jobID = res['Value']
      jobIDs.append(jobID)

    res = jobMonitor.getSites()
    print(res)
    self.assertTrue(res['OK'], res.get('Message'))
    self.assertTrue(set(res['Value']) <= {'ANY', 'DIRAC.Jenkins.ch', 'Site'}, msg="Got %s" % res['Value'])
    res = jobMonitor.getJobTypes()
    self.assertTrue(res['OK'], res.get('Message'))
    self.assertEqual(sorted(res['Value']), sorted(types), msg="Got %s" % str(sorted(res['Value'])))
    res = jobMonitor.getApplicationStates()
    self.assertTrue(res['OK'], res.get('Message'))
    self.assertEqual(res['Value'], ['app status', 'Unknown'], msg="Got %s" % str(res['Value']))

    res = jobMonitor.getOwners()
    self.assertTrue(res['OK'], res.get('Message'))
    res = jobMonitor.getOwnerGroup()
    self.assertTrue(res['OK'], res.get('Message'))
    res = jobMonitor.getProductionIds()
    self.assertTrue(res['OK'], res.get('Message'))
    res = jobMonitor.getJobGroups()
    self.assertTrue(res['OK'], res.get('Message'))
    resJG_empty = res['Value']
    res = jobMonitor.getJobGroups(None, datetime.datetime.utcnow())
    self.assertTrue(res['OK'], res.get('Message'))
    resJG_olderThanNow = res['Value']
    self.assertEqual(resJG_empty, resJG_olderThanNow)
    res = jobMonitor.getJobGroups(None, datetime.datetime.utcnow() - datetime.timedelta(days=365))
    self.assertTrue(res['OK'], res.get('Message'))
    resJG_olderThanOneYear = res['Value']
    self.assertTrue(set(resJG_olderThanOneYear).issubset(set(resJG_olderThanNow)),
                    resJG_olderThanOneYear)
    res = jobMonitor.getStates()
    self.assertTrue(res['OK'], res.get('Message'))
<<<<<<< HEAD
    self.assertTrue(sorted(res['Value']) in [[JobStatus.RECEIVED], sorted([JobStatus.RECEIVED, JobStatus.WAITING])],
=======
    self.assertTrue(sorted(res['Value']) in [['Received'],
                                             sorted(['Received', 'Waiting']),
                                             sorted(['Received', 'Killed'])],
>>>>>>> 5082ef95
                    res['Value'])
    res = jobMonitor.getMinorStates()
    self.assertTrue(res['OK'], res.get('Message'))
    self.assertTrue(sorted(res['Value']) in [
        ['Job accepted'],
        sorted(['Job accepted', 'Job Rescheduled']),
        sorted(['Job accepted', 'Marked for termination'])],
        res['Value'])
    self.assertTrue(res['OK'], res.get('Message'))
    res = jobMonitor.getJobs()
    self.assertTrue(res['OK'], res.get('Message'))
    self.assertTrue(set([str(x) for x in jobIDs]) <= set(res['Value']),
                    res['Value'])
#     res = jobMonitor.getCounters(attrList)
#     self.assertTrue(res['OK'], res.get('Message'))
<<<<<<< HEAD
=======
    res = jobMonitor.getCurrentJobCounters()
    self.assertTrue(res['OK'], res.get('Message'))
    try:
      self.assertTrue(
          res["Value"].get("Received") + res["Value"].get("Waiting")
          >= int(len(lfnss) * len(types))
      )
    except TypeError:
      pass
>>>>>>> 5082ef95
    res = jobMonitor.getJobsSummary(jobIDs)
    self.assertTrue(res['OK'], res.get('Message'))
    res = jobMonitor.getJobPageSummaryWeb({}, [], 0, 100)
    self.assertTrue(res['OK'], res.get('Message'))

    res = jobStateUpdate.setJobStatusBulk(
        jobID,
        {str(datetime.datetime.utcnow()): {
            'Status': JobStatus.CHECKING,
            'MinorStatus': 'MinorStatus',
            'Source': 'Unknown'}},
        False
    )
    self.assertTrue(res['OK'], res.get('Message'))
    res = jobMonitor.getJobSummary(int(jobID))
    self.assertTrue(res['OK'], res.get('Message'))
    self.assertEqual(res['Value']['Status'], JobStatus.CHECKING)
    self.assertEqual(res['Value']['MinorStatus'], 'MinorStatus')

    res = jobStateUpdate.setJobStatusBulk(
        jobID,
        {str(datetime.datetime.utcnow() + datetime.timedelta(hours=1)): {
            'Status': JobStatus.WAITING,
            'MinorStatus': 'MinorStatus',
            'Source': 'Unknown'},
         str(datetime.datetime.utcnow() + datetime.timedelta(hours=2)): {
            'Status': JobStatus.MATCHED,
            'MinorStatus': 'MinorStatus-matched',
            'Source': 'Unknown'}},
        False
    )
    self.assertTrue(res['OK'], res.get('Message'))
    res = jobMonitor.getJobSummary(int(jobID))
    self.assertTrue(res['OK'], res.get('Message'))
    self.assertEqual(res['Value']['Status'], JobStatus.MATCHED)
    self.assertEqual(res['Value']['MinorStatus'], 'MinorStatus-matched')

    res = jobStateUpdate.setJobsParameter({jobID: ['Whatever', 'booh']})
    self.assertTrue(res['OK'], res.get('Message'))

    res = jobMonitor.getJobSummary(int(jobID))
    self.assertTrue(res['OK'], res.get('Message'))
    self.assertEqual(res['Value']['Status'], JobStatus.MATCHED)
    self.assertEqual(res['Value']['MinorStatus'], 'MinorStatus-matched')

    res = jobStateUpdate.setJobAttribute(jobID, 'Status', JobStatus.RUNNING)
    self.assertTrue(res['OK'], res.get('Message'))

    res = jobMonitor.getJobSummary(int(jobID))
    self.assertTrue(res['OK'], res.get('Message'))
    self.assertEqual(res['Value']['Status'], JobStatus.RUNNING)

    # delete the jobs - this will just set its status to "deleted"
    wmsClient.deleteJob(jobIDs)


#   def test_submitFail( self ):
#
#     # Adding a platform that should not exist
#     job = helloWorldJob()
#     job.setPlatform( "notExistingPlatform" )
#     jobDescription = createFile( job )
#
#     res = WMSClient().submitJob( job._toJDL( xmlFile = jobDescription ) )
#     self.assertTrue(res['OK'], res.get('Message'))
#
#     WMSClient().deleteJob( res['Value'] )


class WMSAdministrator(TestWMSTestCase):
  """ testing WMSAdmin - for JobDB
  """

  def test_JobDBWMSAdmin(self):

    wmsAdministrator = WMSAdministratorClient()

    sitesList = ['My.Site.org', 'Your.Site.org']
    res = wmsAdministrator.setSiteMask(sitesList)
    self.assertTrue(res['OK'], res.get('Message'))
    res = wmsAdministrator.getSiteMask()
    self.assertTrue(res['OK'], res.get('Message'))
    self.assertEqual(sorted(res['Value']), sorted(sitesList), msg="Got %s" % str(sorted(res['Value'])))
    res = wmsAdministrator.banSite('My.Site.org', 'This is a comment')
    self.assertTrue(res['OK'], res.get('Message'))
    res = wmsAdministrator.getSiteMask()
    self.assertTrue(res['OK'], res.get('Message'))
    self.assertEqual(sorted(res['Value']), ['Your.Site.org'], msg="Got %s" % str(sorted(res['Value'])))
    res = wmsAdministrator.allowSite('My.Site.org', 'This is a comment')
    self.assertTrue(res['OK'], res.get('Message'))
    res = wmsAdministrator.getSiteMask()
    self.assertTrue(res['OK'], res.get('Message'))
    self.assertEqual(sorted(res['Value']), sorted(sitesList), msg="Got %s" % str(sorted(res['Value'])))

    res = wmsAdministrator.getSiteMaskLogging(sitesList)
    self.assertTrue(res['OK'], res.get('Message'))
    self.assertEqual(res['Value']['My.Site.org'][0][3], 'No comment',
                     msg="Got %s" % str(res['Value']['My.Site.org'][0][3]))
    res = wmsAdministrator.getSiteMaskSummary()
    self.assertTrue(res['OK'], res.get('Message'))
    self.assertEqual(res['Value']['My.Site.org'], 'Active', msg="Got %s" % res['Value']['My.Site.org'])

    res = wmsAdministrator.getSiteSummaryWeb({}, [], 0, 100)
    self.assertTrue(res['OK'], res.get('Message'))
    self.assertTrue(res['Value']['TotalRecords'] in [0, 1, 2, 34])
    res = wmsAdministrator.getSiteSummarySelectors()
    self.assertTrue(res['OK'], res.get('Message'))

    res = wmsAdministrator.clearMask()
    self.assertTrue(res['OK'], res.get('Message'))
    res = wmsAdministrator.getSiteMask()
    self.assertTrue(res['OK'], res.get('Message'))
    self.assertEqual(res['Value'], [], msg="Got %s" % str(res['Value']))


class Matcher (TestWMSTestCase):
  """Testing Matcher
  """

  def test_matcher(self):
    # insert a proper DN to run the test
    resourceDescription = {
        'OwnerGroup': 'prod',
        'OwnerDN': '/C=ch/O=DIRAC/OU=DIRAC CI/CN=ciuser',
        'DIRACVersion': 'pippo',
        'ReleaseVersion': 'blabla',
        'VirtualOrganization': 'LHCb',
        'PilotInfoReportedFlag': 'True',
        'PilotBenchmark': 'anotherPilot',
        'Site': 'DIRAC.Jenkins.ch',
        'CPUTime': 86400}
    wmsClient = WMSClient()

    job = helloWorldJob()
    job.setDestination('DIRAC.Jenkins.ch')
    job.setInputData('/a/bbb')
    job.setType('User')
    jobDescription = createFile(job)
    res = wmsClient.submitJob(job._toJDL(xmlFile=jobDescription))
    self.assertTrue(res['OK'], res.get('Message'))

    jobID = res['Value']

    # forcing the update
    res = JobStateUpdateClient().setJobStatus(jobID, JobStatus.WAITING, 'matching', 'source', None, True)
    self.assertTrue(res['OK'], res.get('Message'))

    tqDB = TaskQueueDB()
    tqDefDict = {'OwnerDN': '/C=ch/O=DIRAC/OU=DIRAC CI/CN=ciuser',
                 'OwnerGroup': 'prod', 'Setup': 'dirac-JenkinsSetup', 'CPUTime': 86400}
    res = tqDB.insertJob(jobID, tqDefDict, 10)
    self.assertTrue(res['OK'], res.get('Message'))

    res = MatcherClient().requestJob(resourceDescription)
    print(res)
    self.assertTrue(res['OK'], res.get('Message'))
    wmsClient.deleteJob(jobID)


if __name__ == '__main__':
  suite = unittest.defaultTestLoader.loadTestsFromTestCase(TestWMSTestCase)
  suite.addTest(unittest.defaultTestLoader.loadTestsFromTestCase(WMSChain))
  suite.addTest(unittest.defaultTestLoader.loadTestsFromTestCase(JobMonitoring))
  suite.addTest(unittest.defaultTestLoader.loadTestsFromTestCase(JobMonitoringMore))
  suite.addTest(unittest.defaultTestLoader.loadTestsFromTestCase(WMSAdministrator))
  suite.addTest(unittest.defaultTestLoader.loadTestsFromTestCase(Matcher))
  testResult = unittest.TextTestRunner(verbosity=2).run(suite)
  sys.exit(not testResult.wasSuccessful())<|MERGE_RESOLUTION|>--- conflicted
+++ resolved
@@ -67,11 +67,7 @@
     jca = JobCleaningAgent('WorkloadManagement/JobCleaningAgent',
                            'WorkloadManagement/JobCleaningAgent')
     jca.initialize()
-<<<<<<< HEAD
-    res = jca.removeJobsByStatus({'Status': [JobStatus.KILLED, JobStatus.DELETED]})
-=======
     res = jca.removeDeletedJobs()
->>>>>>> 5082ef95
     self.assertTrue(res['OK'], res.get('Message'))
 
 
@@ -360,13 +356,7 @@
                     resJG_olderThanOneYear)
     res = jobMonitor.getStates()
     self.assertTrue(res['OK'], res.get('Message'))
-<<<<<<< HEAD
     self.assertTrue(sorted(res['Value']) in [[JobStatus.RECEIVED], sorted([JobStatus.RECEIVED, JobStatus.WAITING])],
-=======
-    self.assertTrue(sorted(res['Value']) in [['Received'],
-                                             sorted(['Received', 'Waiting']),
-                                             sorted(['Received', 'Killed'])],
->>>>>>> 5082ef95
                     res['Value'])
     res = jobMonitor.getMinorStates()
     self.assertTrue(res['OK'], res.get('Message'))
@@ -382,18 +372,6 @@
                     res['Value'])
 #     res = jobMonitor.getCounters(attrList)
 #     self.assertTrue(res['OK'], res.get('Message'))
-<<<<<<< HEAD
-=======
-    res = jobMonitor.getCurrentJobCounters()
-    self.assertTrue(res['OK'], res.get('Message'))
-    try:
-      self.assertTrue(
-          res["Value"].get("Received") + res["Value"].get("Waiting")
-          >= int(len(lfnss) * len(types))
-      )
-    except TypeError:
-      pass
->>>>>>> 5082ef95
     res = jobMonitor.getJobsSummary(jobIDs)
     self.assertTrue(res['OK'], res.get('Message'))
     res = jobMonitor.getJobPageSummaryWeb({}, [], 0, 100)
