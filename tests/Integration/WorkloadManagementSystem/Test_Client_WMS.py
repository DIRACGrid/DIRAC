""" This is a test of using WMSClient and several other functions in WMS

    In order to run this test we need the following DBs installed:
    - JobDB
    - JobLoggingDB
    - TaskQueueDB
    - SandboxMetadataDB

    And the following services should also be on:
    - OptimizationMind
    - JobManager
    - SandboxStore
    - JobMonitoring
    - JobStateUpdate
    - WMSAdministrator
    - Matcher

    A user proxy is also needed to submit,
    and the Framework/ProxyManager need to be running with a such user proxy already uploaded.

    Due to the nature of the DIRAC WMS, only a full chain test makes sense,
    and this also means that this test is not easy to set up.
"""

# pylint: disable=protected-access,wrong-import-position,missing-docstring

import datetime
import os
import tempfile
import time

import pytest
import DIRAC

DIRAC.initialize()  # Initialize configuration

from DIRAC import gLogger
from DIRAC.ConfigurationSystem.Client.Helpers.Registry import getVOForGroup
from DIRAC.Core.Security.ProxyInfo import getProxyInfo
from DIRAC.Core.Utilities.ClassAd.ClassAdLight import ClassAd
from DIRAC.DataManagementSystem.Client.DataManager import DataManager
from DIRAC.Interfaces.API.Dirac import Dirac
from DIRAC.WorkloadManagementSystem.Client import JobStatus
from DIRAC.WorkloadManagementSystem.Client import JobMinorStatus
from DIRAC.WorkloadManagementSystem.Client.JobManagerClient import JobManagerClient
from DIRAC.WorkloadManagementSystem.Client.JobMonitoringClient import JobMonitoringClient
from DIRAC.WorkloadManagementSystem.Client.JobStateUpdateClient import JobStateUpdateClient
from DIRAC.WorkloadManagementSystem.Client.MatcherClient import MatcherClient
<<<<<<< HEAD
from DIRAC.WorkloadManagementSystem.Agent.JobCleaningAgent import JobCleaningAgent
from DIRAC.WorkloadManagementSystem.DB.TaskQueueDB import TaskQueueDB


@pytest.fixture(name="wmsClient")
def fixtureWmsClient():

    gLogger.setLevel("DEBUG")
=======

from DIRAC.tests.Utilities.WMS import helloWorldJob, parametricJob

gLogger.setLevel("DEBUG")

dataManager = DataManager()
dirac = Dirac()
jobManagerClient = JobManagerClient()
jobMonitoringClient = JobMonitoringClient()
jobStateUpdateClient = JobStateUpdateClient()
matcherClient = MatcherClient()

>>>>>>> f0077ecc

@pytest.fixture(name="lfn")
def lfnFixture():

    # Get VO
    res = getProxyInfo()
    assert res["OK"]
    proxyInfo = res["Value"]
    vo = getVOForGroup(proxyInfo["group"])
    assert vo

    with tempfile.NamedTemporaryFile("w") as tempFile:
        tempFile.write(str(time.time()))
        tempFile.seek(0)  # write the characters to file

        # Create lfn file
        lfn = f"/{vo}/test/unit-test/WorkloadManager/{time.time()}"
        res = dataManager.putAndRegister(lfn, tempFile.name, "SE-1")
        assert res["OK"], res["Message"]
        assert "Successful" in res["Value"]
        assert lfn in res["Value"]["Successful"]
        assert res["Value"]["Successful"][lfn]

        yield lfn

        # Remove the file from storage element and file catalog
        res = dataManager.removeFile(lfn)
        assert res["OK"], res["Message"]
        assert "Successful" in res["Value"]
        assert lfn in res["Value"]["Successful"]
        assert res["Value"]["Successful"][lfn]

        # Clean the directories
        res = dataManager.cleanLogicalDirectory(os.path.dirname(lfn))
        assert res["OK"], res["Message"]
        res = dataManager.cleanLogicalDirectory(f"/{vo}/test")
        assert res["OK"], res["Message"]


# TODO: add a tape SE to test staging
@pytest.mark.parametrize(
    "jobType, inputData, expectedSite",
    [
        ("User", {}, "ANY"),
        ("User", {"SE-1": 1}, "DIRAC.Jenkins.ch"),
        ("User", {"SE-1": 2}, "DIRAC.Jenkins.ch"),
        # ("User", {"SE-2": 1}, "DIRAC.Jenkins.ch"),
        ("MCSimulation", {}, "ANY"),
        ("MCSimulation", {"SE-1": 1}, "ANY"),
        ("MCSimulation", {"SE-1": 2}, "ANY"),
        ("MCSimulation", {"SE-2": 1}, "ANY"),
        ("MCSimulation", {"SE-1": 1, "SE-2": 1}, "ANY"),
    ],
)
# @pytest.mark.parametrize("inputData", [True, False])
def test_submitJob(jobType, inputData, expectedSite):
    """
    This test will check that a submitted job ends up in the WAITING state
    and that the job is inserted in the taskQueueDB and can be matched
    """

    # Get VO
    res = getProxyInfo()
    assert res["OK"]
    proxyInfo = res["Value"]
    vo = getVOForGroup(proxyInfo["group"])
    assert vo

    # Create lfns
    tempFiles = []
    lfns = []
    for diracSE, numberOfLNFsToCreate in inputData.items():
        for _ in range(numberOfLNFsToCreate):
            tempFile = tempfile.NamedTemporaryFile("w")
            tempFile.write(str(time.time()))
            tempFile.seek(0)  # write the characters to file
            tempFiles.append(tempFile)

            # Create lfn file
            lfn = f"/{vo}/test/unit-test/WorkloadManager/{time.time()}"
            res = dataManager.putAndRegister(lfn, tempFile.name, diracSE)
            assert res["OK"], res["Message"]
            assert "Successful" in res["Value"]
            assert lfn in res["Value"]["Successful"]
            assert res["Value"]["Successful"][lfn]

            lfns.append(lfn)

    # Create the job
    job = helloWorldJob()
    job.setType(jobType)
    if lfns:
        job.setInputData(lfns)

    print(f"Original: {job._toJDL()}")

    # Submitting the job
    result = dirac.submitJob(job)
    assert result["OK"], result["Message"]
    jobID = result["Value"]
    print(f"Submitted job {jobID}")

    try:
        # Wait for the optimizers to run
        startingTime = time.time()
        while time.time() - startingTime < 5 * 60:
            result = jobMonitoringClient.getJobsStates(jobID)
            assert result["OK"], result["Message"]
            if result["Value"][jobID]["Status"] in (JobStatus.WAITING, JobStatus.FAILED):
                break
            time.sleep(1)
        print(f"Lookup time: {time.time() - startingTime}s")

        # Check if the optimizers ran correctly
        print(result["Value"][jobID])
        assert result["Value"][jobID]["Status"] == JobStatus.WAITING
        assert result["Value"][jobID]["MinorStatus"] == JobMinorStatus.PILOT_AGENT_SUBMISSION
        assert result["Value"][jobID]["ApplicationStatus"] == "Unknown"

        res = jobMonitoringClient.getJobJDL(jobID, False)
        assert res["OK"], res["Message"]
        print(f"Job description: {res['Value']}")
        jobDescription = ClassAd(res["Value"])

        # Check that the JDL contains some fields
        assert jobDescription.lookupAttribute("Owner") is True
        assert jobDescription.lookupAttribute("OwnerGroup") is True
        assert jobDescription.lookupAttribute("OwnerDN") is True
        assert jobDescription.lookupAttribute("CPUTime") is True
        assert jobDescription.lookupAttribute("Priority") is True
        assert jobDescription.lookupAttribute("JobID") is True

        res = jobMonitoringClient.getJobSite(jobID)
        assert res["OK"], res["Message"]
        assert res["Value"] == expectedSite

        resourceDescription = {
            "OwnerGroup": jobDescription.getAttributeString("OwnerGroup"),
            "OwnerDN": jobDescription.getAttributeString("OwnerDN"),
            "VirtualOrganization": jobDescription.getAttributeString("VirtualOrganization"),
            "CPUTime": jobDescription.getAttributeInt("CPUTime"),
            "DIRACVersion": "pippo",
            "GridCE": "some.grid.ce.org",
            "ReleaseVersion": "blabla",
            "PilotInfoReportedFlag": "True",
            "PilotBenchmark": "anotherPilot",
            "Site": "DIRAC.Jenkins.ch",
        }

        # Request job until ours is picked up or request returns S_ERROR
        while True:
            time.sleep(1)
            res = matcherClient.requestJob(resourceDescription)
            print(f"Matcher result: {res}")
            if not res["OK"] or res["Value"]["JobID"] == jobID:
                break

        # Assert that our job has been selected by the matcher
        assert res["OK"], res["Message"]
        assert res["Value"]["JobID"] == jobID

        # Check that the job has been putten in the MATCHED status
        result = jobMonitoringClient.getJobsStates(jobID)
        assert result["OK"], result["Message"]
        assert result["Value"][jobID]["Status"] == JobStatus.MATCHED
        assert result["Value"][jobID]["MinorStatus"] == "Assigned"
        assert result["Value"][jobID]["ApplicationStatus"] == "Unknown"
    finally:
        # Remove the file from storage element and file catalog
        for lfn in lfns:
            res = dataManager.removeFile(lfn)
            res = dataManager.cleanLogicalDirectory(os.path.dirname(lfn))
            res = dataManager.cleanLogicalDirectory(f"/{vo}/test")

        # Close all the temporary files
        for tempFile in tempFiles:
            tempFile.close()

        # Remove the job from the DB
        jobManagerClient.removeJob(jobID)


def test_submitJob_parametricJob():
    """This test will submit a parametric job which should generate 3 actual jobs"""

    # create the job
    job = parametricJob()

    res = dirac.submitJob(job)
    assert res["OK"], res["Message"]
    jobIDList = res["Value"]

    try:
        assert len(jobIDList) == 3

        res = jobMonitoringClient.getJobsParameters(jobIDList, ["JobName"])
        assert res["OK"], res["Message"]
        jobNames = [res["Value"][jobID]["JobName"] for jobID in res["Value"]]
        assert set(jobNames) == {f"parametric_helloWorld_{nJob}" for nJob in range(3)}

        # Wait for the optimizers to run
        startingTime = time.time()
        while time.time() - startingTime < 5 * 60:
            result = jobMonitoringClient.getJobsStates(jobIDList)
            assert result["OK"], result["Message"]
            jobsAreNoLongerInChecking = True
            for jobID in jobIDList:
                if result["Value"][jobID]["Status"] in JobStatus.CHECKING:
                    jobsAreNoLongerInChecking = False
            if jobsAreNoLongerInChecking:
                break

            time.sleep(1)
        print(f"Lookup time: {time.time() - startingTime}s")

        for jobID in jobIDList:
            assert result["Value"][jobID]["Status"] == JobStatus.WAITING
            assert result["Value"][jobID]["MinorStatus"] == JobMinorStatus.PILOT_AGENT_SUBMISSION
            assert result["Value"][jobID]["ApplicationStatus"] == "Unknown"
    finally:
        jobManagerClient.removeJob(jobIDList)


def test_WMSClient_rescheduleJob():

    # create the job
    job = helloWorldJob()
    job.setType("User")

    result = dirac.submitJob(job)
    assert result["OK"], result["Message"]
    jobID = result["Value"]

    try:
        # Wait for the optimizers to run
        startingTime = time.time()
        while time.time() - startingTime < 5 * 60:
            result = jobMonitoringClient.getJobsStates(jobID)
            assert result["OK"], result["Message"]
            if result["Value"][jobID]["Status"] in (JobStatus.WAITING, JobStatus.FAILED):
                break
            time.sleep(1)
        print(f"Lookup time: {time.time() - startingTime}s")

        # Check if the optimizers ran correctly
        assert result["Value"][jobID]["Status"] == JobStatus.WAITING
        assert result["Value"][jobID]["MinorStatus"] == JobMinorStatus.PILOT_AGENT_SUBMISSION
        assert result["Value"][jobID]["ApplicationStatus"] == "Unknown"

        res = jobMonitoringClient.getJobJDL(jobID, False)
        assert res["OK"], res["Message"]
        print(f"Job description: {res['Value']}")
        jobDescription = ClassAd(res["Value"])

        # Check that the JDL contains some fields
        assert jobDescription.lookupAttribute("Owner") is True
        assert jobDescription.lookupAttribute("OwnerGroup") is True
        assert jobDescription.lookupAttribute("OwnerDN") is True
        assert jobDescription.lookupAttribute("CPUTime") is True
        assert jobDescription.lookupAttribute("Priority") is True
        assert jobDescription.lookupAttribute("JobID") is True

        # Check that the owner
        res = jobMonitoringClient.getJobOwner(jobID)
        assert res["OK"], res["Message"]
        assert res["Value"] == jobDescription.getAttributeString("Owner")

        resourceDescription = {
            "OwnerGroup": jobDescription.getAttributeString("OwnerGroup"),
            "OwnerDN": jobDescription.getAttributeString("OwnerDN"),
            "VirtualOrganization": jobDescription.getAttributeString("VirtualOrganization"),
            "CPUTime": jobDescription.getAttributeInt("CPUTime"),
            "DIRACVersion": "pippo",
            "GridCE": "some.grid.ce.org",
            "ReleaseVersion": "blabla",
            "PilotInfoReportedFlag": "True",
            "PilotBenchmark": "anotherPilot",
            "Site": "DIRAC.Jenkins.ch",
        }

        # Request job until ours is picked up or resquest job return S_ERROR
        while True:
            res = matcherClient.requestJob(resourceDescription)
            print(f"Matcher result: {res}")
            if not res["OK"] or res["Value"]["JobID"] == jobID:
                break

        # Assert that our job has been selected by the matcher
        assert res["OK"], res["Message"]
        assert res["Value"]["JobID"] == jobID

        # Check that the job has been putten in the MATCHED status
        result = jobMonitoringClient.getJobsStates(jobID)
        assert result["OK"], result["Message"]
        assert result["Value"][jobID]["Status"] == JobStatus.MATCHED
        assert result["Value"][jobID]["MinorStatus"] == "Assigned"
        assert result["Value"][jobID]["ApplicationStatus"] == "Unknown"

        res = jobManagerClient.rescheduleJob(jobID)
        assert res["OK"], res["Messsage"]

        startingTime = time.time()
        while time.time() - startingTime < 5 * 60:
            result = jobMonitoringClient.getJobsStates(jobID)
            assert result["OK"], result["Message"]
            if result["Value"][jobID]["Status"] in (JobStatus.CHECKING, JobStatus.FAILED):
                break
            time.sleep(1)
        print(f"Lookup time: {time.time() - startingTime}s")

        # Check if the optimizers ran correctly after rescheduling
        assert result["Value"][jobID]["Status"] == JobStatus.CHECKING

        res = jobMonitoringClient.getJobJDL(jobID, False)
        assert res["OK"], res["Message"]
        print(f"Job description: {res['Value']}")
        jobDescription = ClassAd(res["Value"])

        assert jobDescription.lookupAttribute("Owner") is True
        assert jobDescription.lookupAttribute("OwnerGroup") is True
        assert jobDescription.lookupAttribute("OwnerDN") is True
        assert jobDescription.lookupAttribute("JobID") is True

    finally:
        jobManagerClient.removeJob(jobID)


def test_JobStateUpdateAndJobMonitoring():
    """Verifying all JobStateUpdate and JobMonitoring functions"""

    # Create a job
    job = helloWorldJob()

    # Submitting the job. Checking few stuff
    res = dirac.submitJob(job)
    assert res["OK"], res["Message"]
    jobID = int(res["Value"])

    try:
        res = jobMonitoringClient.getJobJDL(jobID, True)
        assert res["OK"], res["Message"]
        res = jobMonitoringClient.getJobJDL(jobID, False)
        assert res["OK"], res["Message"]
        res = jobMonitoringClient.getJobsParameters([jobID], [])
        assert res["OK"], res["Message"]
        res = jobMonitoringClient.getJobOwner(jobID)
        assert res["OK"], res["Message"]

        # Adding stuff

        # forcing the update
        res = jobStateUpdateClient.setJobStatus(jobID, JobStatus.RUNNING, "running", "source", None, True)
        assert res["OK"], res["Message"]
        res = jobStateUpdateClient.setJobParameters(jobID, [("par1", "par1Value"), ("par2", "par2Value")])
        assert res["OK"], res["Message"]
        res = jobStateUpdateClient.setJobApplicationStatus(jobID, "app status", "source")
        assert res["OK"], res["Message"]
        # res = jobStateUpdate.setJobFlag()
        # self.assertTrue(res['OK'], res.get('Message'))
        # res = jobStateUpdate.unsetJobFlag()
        # self.assertTrue(res['OK'], res.get('Message'))
        res = jobStateUpdateClient.setJobSite(jobID, "Site")
        assert res["OK"], res["Message"]

        # now checking few things
        res = jobMonitoringClient.getJobsStatus(jobID)
        assert res["OK"], res["Message"]
        assert res["Value"][jobID]["Status"] == JobStatus.RUNNING

        res = jobMonitoringClient.getJobParameters(jobID, ["par1", "par2"])
        assert res["OK"], res["Message"]
        assert res["Value"] == {jobID: {"par1": "par1Value", "par2": "par2Value"}}

        res = jobMonitoringClient.getJobParameter(jobID, "par1")
        assert res["OK"], res["Message"]
        assert res["Value"] == {"par1": "par1Value"}

        res = jobMonitoringClient.getJobParameters(jobID)
        assert res["OK"], res["Message"]
        assert jobID in res["Value"]
        assert "par1" in res["Value"][jobID]
        assert "par2" in res["Value"][jobID]
        assert res["Value"][jobID]["par1"] == "par1Value"
        assert res["Value"][jobID]["par2"] == "par2Value"

        res = jobMonitoringClient.getJobParameters(jobID, "par1")
        assert res["OK"], res["Message"]
        assert res["Value"] == {jobID: {"par1": "par1Value"}}

        res = jobMonitoringClient.getJobAttribute(jobID, "Site")
        assert res["OK"], res["Message"]
        assert res["Value"] == "Site"

        res = jobMonitoringClient.getJobAttributes(jobID)
        assert res["OK"], res["Message"]
        assert res["Value"]["ApplicationStatus"] == "app status"
        assert res["Value"]["JobName"] == "helloWorld"

        res = jobMonitoringClient.getJobSummary(jobID)
        assert res["OK"], res["Message"]
        assert res["Value"]["ApplicationStatus"] == "app status"
        assert res["Value"]["Status"] == JobStatus.RUNNING

        res = jobMonitoringClient.getJobHeartBeatData(jobID)
        assert res["OK"], res["Message"]
        assert res["Value"] == []

        res = jobMonitoringClient.getInputData(jobID)
        assert res["OK"], res["Message"]
        assert res["Value"] == []

        res = jobMonitoringClient.getJobSummary(jobID)
        assert res["OK"], res["Message"]

        res = jobMonitoringClient.getAtticJobParameters(jobID)
        assert res["OK"], res["Message"]

        res = jobStateUpdateClient.setJobStatus(jobID, JobStatus.DONE, "MinorStatus", "Unknown")
        assert res["OK"], res["Message"]

        res = jobMonitoringClient.getJobSummary(jobID)
        assert res["OK"], res["Message"]
        assert res["Value"]["Status"] == JobStatus.DONE
        assert res["Value"]["MinorStatus"] == "MinorStatus"
        assert res["Value"]["ApplicationStatus"] == "app status"

        res = jobStateUpdateClient.sendHeartBeat(jobID, {"bih": "bih"}, {"boh": "boh"})
        assert res["OK"], res["Message"]
    finally:
        jobManagerClient.removeJob(jobID)


def test_JobStateUpdateAndJobMonitoringMultiple(lfn):
    """Now, let's submit some jobs. Different sites, types, inputs"""

    jobIDs = []
<<<<<<< HEAD
    lfnss = [["/vo/1.txt", "/vo/2.txt"], ["/vo/1.txt", "/vo/3.txt", "/vo/4.txt"], "LFN:/vo/1.txt", []]
    types = ["User", "Test"]
=======
    lfnss = [[], [lfn]]
    types = ["User", "MCSimulation"]
>>>>>>> f0077ecc

    for lfns in lfnss:
        for jobType in types:
            job = helloWorldJob()
            job.setDestination("DIRAC.Jenkins.ch")
            job.setType(jobType)
            if lfns:
                job.setInputData(lfns)
            res = dirac.submitJob(job)
            assert res["OK"], res["Message"]
            jobID = res["Value"]
            jobIDs.append(jobID)

    try:
        res = jobMonitoringClient.getSites()
        assert res["OK"], res["Message"]
        assert set(res["Value"]) <= {"ANY", "DIRAC.Jenkins.ch", "Site"}

        res = jobMonitoringClient.getJobTypes()
        assert res["OK"], res["Message"]
        assert sorted(res["Value"]) == sorted(types)

        res = jobMonitoringClient.getApplicationStates()
        assert res["OK"], res["Message"]
        assert res["Value"] == ["Unknown"]

        res = jobMonitoringClient.getOwners()
        assert res["OK"], res["Message"]
        res = jobMonitoringClient.getOwnerGroup()
        assert res["OK"], res["Message"]
        res = jobMonitoringClient.getJobGroups()
        assert res["OK"], res["Message"]
        resJG_empty = res["Value"]
        res = jobMonitoringClient.getJobGroups(None, datetime.datetime.utcnow())
        assert res["OK"], res["Message"]
        resJG_olderThanNow = res["Value"]
        assert resJG_empty == resJG_olderThanNow
        res = jobMonitoringClient.getJobGroups(None, datetime.datetime.utcnow() - datetime.timedelta(days=365))
        assert res["OK"], res["Message"]
        resJG_olderThanOneYear = res["Value"]
        assert set(resJG_olderThanOneYear).issubset(set(resJG_olderThanNow))

        res = jobMonitoringClient.getStates()
        assert res["OK"], res["Message"]
        assert set(res["Value"]) <= {
            JobStatus.RECEIVED,
            JobStatus.CHECKING,
            JobStatus.WAITING,
            JobStatus.MATCHED,
            JobStatus.KILLED,
        }
        res = jobMonitoringClient.getMinorStates()
        assert res["OK"], res["Message"]

        res = jobMonitoringClient.getJobs()
        assert res["OK"], res["Message"]
        assert {str(x) for x in jobIDs} <= set(res["Value"])
        # res = jobMonitor.getCounters(attrList)
        # self.assertTrue(res['OK'], res.get('Message'))
        res = jobMonitoringClient.getJobsSummary(jobIDs)
        assert res["OK"], res["Message"]
        res = jobMonitoringClient.getJobPageSummaryWeb({}, [], 0, 100)
        assert res["OK"], res["Message"]

        res = jobStateUpdateClient.setJobStatusBulk(
            jobID,
            {
                str(datetime.datetime.utcnow()): {
                    "Status": JobStatus.CHECKING,
                    "MinorStatus": "MinorStatus",
                    "Source": "Unknown",
                }
            },
            False,
        )
        assert res["OK"], res["Message"]

        res = jobMonitoringClient.getJobSummary(int(jobID))
        assert res["OK"], res["Message"]
        assert res["Value"]["Status"] in (JobStatus.CHECKING, JobStatus.WAITING)
        assert res["Value"]["MinorStatus"] == "MinorStatus"

        res = jobStateUpdateClient.setJobStatusBulk(
            jobID,
            {
                str(datetime.datetime.utcnow() + datetime.timedelta(hours=1)): {
                    "Status": JobStatus.WAITING,
                    "MinorStatus": "MinorStatus",
                    "Source": "Unknown",
                },
                str(datetime.datetime.utcnow() + datetime.timedelta(hours=2)): {
                    "Status": JobStatus.MATCHED,
                    "MinorStatus": "MinorStatus-matched",
                    "Source": "Unknown",
                },
            },
            False,
        )
        assert res["OK"], res["Message"]
        res = jobMonitoringClient.getJobSummary(int(jobID))
        assert res["OK"], res["Message"]
        assert res["Value"]["Status"] == JobStatus.MATCHED
        assert res["Value"]["MinorStatus"] == "MinorStatus-matched"

        res = jobStateUpdateClient.setJobsParameter({jobID: ["Whatever", "booh"]})
        assert res["OK"], res["Message"]

        res = jobMonitoringClient.getJobSummary(int(jobID))
        assert res["OK"], res["Message"]
        assert res["Value"]["Status"] == JobStatus.MATCHED
        assert res["Value"]["MinorStatus"] == "MinorStatus-matched"

        res = jobStateUpdateClient.setJobAttribute(jobID, "Status", JobStatus.RUNNING)
        assert res["OK"], res["Message"]

        res = jobMonitoringClient.getJobSummary(int(jobID))
        assert res["OK"], res["Message"]
        assert res["Value"]["Status"] == JobStatus.RUNNING
    finally:
        jobManagerClient.removeJob(jobIDs)

<<<<<<< HEAD
    res = jobMonitor.getJobSummary(int(jobID))
    assert res["OK"], res["Message"]
    assert res["Value"]["Status"] == JobStatus.RUNNING

    # delete the jobs - this will just set its status to "deleted"
    wmsClient.deleteJob(jobIDs)


#   def test_submitFail( self ):
#
#     # Adding a platform that should not exist
#     job = helloWorldJob()
#     job.setPlatform( "notExistingPlatform" )
#     jobDescription = createFile( job )
#
#     res = WMSClient().submitJob( job._toJDL( xmlFile = jobDescription ) )
#     self.assertTrue(res['OK'], res.get('Message'))
#
#     WMSClient().deleteJob( res['Value'] )


def test_matcher(wmsClient: WMSClient):
    # insert a proper DN to run the test
    resourceDescription = {
        "OwnerGroup": "prod",
        "OwnerDN": "/C=ch/O=DIRAC/OU=DIRAC CI/CN=ciuser",
        "DIRACVersion": "pippo",
        "GridCE": "some.grid.ce.org",
        "ReleaseVersion": "blabla",
        "VirtualOrganization": "vo",
        "PilotInfoReportedFlag": "True",
        "PilotBenchmark": "anotherPilot",
        "Site": "DIRAC.Jenkins.ch",
        "CPUTime": 86400,
    }
=======
>>>>>>> f0077ecc

def test_JobManagerClient_removeJob():

    # Arrange
    job = helloWorldJob()
<<<<<<< HEAD
    job.setDestination("DIRAC.Jenkins.ch")
    job.setInputData("/vo/a/bbb")
=======
>>>>>>> f0077ecc
    job.setType("User")

    result = dirac.submitJob(job)
    assert result["OK"], result["Message"]
    jobID = result["Value"]

    # Wait for the optimizers to run
    startingTime = time.time()
    while time.time() - startingTime < 5 * 60:
        result = jobMonitoringClient.getJobsStates(jobID)
        assert result["OK"], result["Message"]
        if result["Value"][jobID]["Status"] in (JobStatus.WAITING, JobStatus.FAILED):
            break
        time.sleep(1)

    # Act
    res = jobManagerClient.removeJob(jobID)

    # Assert
    assert res["OK"], res["Message"]

    res = jobMonitoringClient.getJobsStatus([jobID])
    assert res["OK"], res["Message"]
    assert res["Value"] == {}<|MERGE_RESOLUTION|>--- conflicted
+++ resolved
@@ -46,16 +46,6 @@
 from DIRAC.WorkloadManagementSystem.Client.JobMonitoringClient import JobMonitoringClient
 from DIRAC.WorkloadManagementSystem.Client.JobStateUpdateClient import JobStateUpdateClient
 from DIRAC.WorkloadManagementSystem.Client.MatcherClient import MatcherClient
-<<<<<<< HEAD
-from DIRAC.WorkloadManagementSystem.Agent.JobCleaningAgent import JobCleaningAgent
-from DIRAC.WorkloadManagementSystem.DB.TaskQueueDB import TaskQueueDB
-
-
-@pytest.fixture(name="wmsClient")
-def fixtureWmsClient():
-
-    gLogger.setLevel("DEBUG")
-=======
 
 from DIRAC.tests.Utilities.WMS import helloWorldJob, parametricJob
 
@@ -68,7 +58,6 @@
 jobStateUpdateClient = JobStateUpdateClient()
 matcherClient = MatcherClient()
 
->>>>>>> f0077ecc
 
 @pytest.fixture(name="lfn")
 def lfnFixture():
@@ -505,13 +494,8 @@
     """Now, let's submit some jobs. Different sites, types, inputs"""
 
     jobIDs = []
-<<<<<<< HEAD
-    lfnss = [["/vo/1.txt", "/vo/2.txt"], ["/vo/1.txt", "/vo/3.txt", "/vo/4.txt"], "LFN:/vo/1.txt", []]
-    types = ["User", "Test"]
-=======
     lfnss = [[], [lfn]]
     types = ["User", "MCSimulation"]
->>>>>>> f0077ecc
 
     for lfns in lfnss:
         for jobType in types:
@@ -633,29 +617,9 @@
     finally:
         jobManagerClient.removeJob(jobIDs)
 
-<<<<<<< HEAD
-    res = jobMonitor.getJobSummary(int(jobID))
-    assert res["OK"], res["Message"]
-    assert res["Value"]["Status"] == JobStatus.RUNNING
-
-    # delete the jobs - this will just set its status to "deleted"
-    wmsClient.deleteJob(jobIDs)
-
-
-#   def test_submitFail( self ):
-#
-#     # Adding a platform that should not exist
-#     job = helloWorldJob()
-#     job.setPlatform( "notExistingPlatform" )
-#     jobDescription = createFile( job )
-#
-#     res = WMSClient().submitJob( job._toJDL( xmlFile = jobDescription ) )
-#     self.assertTrue(res['OK'], res.get('Message'))
-#
-#     WMSClient().deleteJob( res['Value'] )
-
-
-def test_matcher(wmsClient: WMSClient):
+
+
+def test_matcher(lfn):
     # insert a proper DN to run the test
     resourceDescription = {
         "OwnerGroup": "prod",
@@ -669,18 +633,45 @@
         "Site": "DIRAC.Jenkins.ch",
         "CPUTime": 86400,
     }
-=======
->>>>>>> f0077ecc
-
-def test_JobManagerClient_removeJob():
+
+    job = helloWorldJob()
+    job.setDestination("DIRAC.Jenkins.ch")
+    job.setInputData(lfn)
+    job.setType("User")
+    jobDescription = createFile(job)
+    
+    wmsClient = WMSClient()
+    res = wmsClient.submitJob(job._toJDL(xmlFile=jobDescription))
+    assert res["OK"], res["Message"]
+
+    jobID = res["Value"]
+
+    # forcing the update
+    res = JobStateUpdateClient().setJobStatus(jobID, JobStatus.WAITING, "matching", "source", None, True)
+    assert res["OK"], res["Message"]
+
+    tqDB = TaskQueueDB()
+    tqDefDict = {
+        "OwnerDN": "/C=ch/O=DIRAC/OU=DIRAC CI/CN=ciuser",
+        "OwnerGroup": "prod",
+        "Setup": "dirac-JenkinsSetup",
+        "CPUTime": 86400,
+    }
+    res = tqDB.insertJob(jobID, tqDefDict, 10)
+    assert res["OK"], res["Message"]
+
+    res = MatcherClient().requestJob(resourceDescription)
+    print(res)
+    assert res["OK"], res["Message"]
+    wmsClient.deleteJob(jobID)
+    
+
+def test_JobManagerClient_removeJob(lfn):
 
     # Arrange
     job = helloWorldJob()
-<<<<<<< HEAD
     job.setDestination("DIRAC.Jenkins.ch")
     job.setInputData("/vo/a/bbb")
-=======
->>>>>>> f0077ecc
     job.setType("User")
 
     result = dirac.submitJob(job)
