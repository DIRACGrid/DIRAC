--- conflicted
+++ resolved
@@ -547,11 +547,6 @@
         'PilotBenchmark': 'anotherPilot',
         'Site': 'DIRAC.Jenkins.ch',
         'CPUTime': 86400}
-<<<<<<< HEAD
-
-    JobStateUpdate = RPCClient('WorkloadManagement/JobStateUpdate')
-=======
->>>>>>> 5b0b5007
     wmsClient = WMSClient()
 
     job = helloWorldJob()
