--- conflicted
+++ resolved
@@ -37,11 +37,8 @@
 
 import unittest
 import os
-<<<<<<< HEAD
-=======
 import json
 import sys
->>>>>>> d6017ae0
 
 from DIRAC import gLogger
 from DIRAC.TransformationSystem.Client.TransformationClient import TransformationClient
