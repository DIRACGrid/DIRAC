--- conflicted
+++ resolved
@@ -14,12 +14,8 @@
 import sys
 from collections import defaultdict
 
-<<<<<<< HEAD
 from DIRAC.Core.Utilities.DIRACScript import DIRACScript as Script
-=======
-from DIRAC.Core.Base import Script
-
->>>>>>> c5981031
+
 Script.parseCommandLine()
 
 from DIRAC.DataManagementSystem.DB.FileCatalogDB import FileCatalogDB
@@ -228,10 +224,18 @@
         this test requires the SE to be properly defined in the CS -> NO IT DOES NOT!!
         """
         # Adding a new file
-        result = self.db.addFile(
-            {testFile: {"PFN": "testfile", "SE": "testSE", "Size": 123, "GUID": "1000", "Checksum": "0"}}, credDict
-        )
+        data = {
+            testFile: {
+                "PFN": "testfile",
+                "SE": "testSE",
+                "Size": 123,
+                "GUID": "1000",
+                "Checksum": "0",
+            }
+        }
+        result = self.db.addFile(data, credDict)
         self.assertTrue(result["OK"], "addFile failed when adding new file %s" % result)
+        self.assertEqual(set(result["Value"]["Successful"]), {testFile}, "Failed to add new file %s" % result)
         result = self.db.exists(testFile, credDict)
         self.assertTrue(result["OK"])
         self.assertEqual(
@@ -240,275 +244,6 @@
             "exists( testFile) should be the same lfn %s" % result,
         )
 
-<<<<<<< HEAD
-  def test_fileOperations(self):
-    """
-      Tests the File related Operations
-      this test requires the SE to be properly defined in the CS -> NO IT DOES NOT!!
-    """
-    # Adding a new file
-    data = {
-        testFile: {
-            'PFN': 'testfile',
-            'SE': 'testSE',
-            'Size': 123,
-            'GUID': '1000',
-            'Checksum': '0',
-        }
-    }
-    result = self.db.addFile(data, credDict)
-    self.assertTrue(result['OK'], "addFile failed when adding new file %s" % result)
-    self.assertEqual(set(result['Value']['Successful']), {testFile}, "Failed to add new file %s" % result)
-    result = self.db.exists(testFile, credDict)
-    self.assertTrue(result['OK'])
-    self.assertEqual(result['Value'].get('Successful', {}).get(testFile),
-                     testFile, "exists( testFile) should be the same lfn %s" % result)
-
-    result = self.db.exists({testFile: '1000'}, credDict)
-    self.assertTrue(result['OK'])
-    self.assertEqual(result['Value'].get('Successful', {}).get(testFile),
-                     testFile, "exists( testFile : 1000) should be the same lfn %s" % result)
-
-    result = self.db.exists({testFile: {'GUID': '1000', 'PFN': 'blabla'}}, credDict)
-    self.assertTrue(result['OK'])
-    self.assertEqual(result['Value'].get('Successful', {}).get(testFile),
-                     testFile, "exists( testFile : 1000) should be the same lfn %s" % result)
-
-    # In fact, we don't check if the GUID is correct...
-    result = self.db.exists({testFile: '1001'}, credDict)
-    self.assertTrue(result['OK'])
-    self.assertEqual(result['Value'].get('Successful', {}).get(testFile),
-                     testFile, "exists( testFile : 1001) should be the same lfn %s" % result)
-
-    result = self.db.exists({testFile + '2': '1000'}, credDict)
-    self.assertTrue(result['OK'])
-    self.assertEqual(result['Value'].get('Successful', {}).get(testFile + '2'),
-                     testFile, "exists( testFile2 : 1000) should return testFile %s" % result)
-
-    # Re-adding the same file
-    result = self.db.addFile({testFile: {'PFN': 'testfile',
-                                         'SE': 'testSE',
-                                         'Size': 123,
-                                         'GUID': '1000',
-                                         'Checksum': '0'}}, credDict)
-    self.assertTrue(
-        result["OK"],
-        "addFile failed when adding existing file with same param %s" %
-        result)
-    self.assertTrue(
-        testFile in result["Value"]["Successful"],
-        "addFile failed: it should be possible to add an existing lfn with same param %s" %
-        result)
-
-    # Adding same file with different param
-    result = self.db.addFile({testFile: {'PFN': 'testfile',
-                                         'SE': 'testSE',
-                                         'Size': 123,
-                                         'GUID': '1000',
-                                         'Checksum': '1'}}, credDict)
-    self.assertTrue(
-        result["OK"],
-        "addFile failed when adding existing file with different parem %s" %
-        result)
-    self.assertTrue(
-        testFile in result["Value"]["Failed"],
-        "addFile failed: it should not be possible to add an existing lfn with different param %s" %
-        result)
-
-    result = self.db.addFile({testFile + '2': {'PFN': 'testfile',
-                                               'SE': 'testSE',
-                                               'Size': 123,
-                                               'GUID': '1000',
-                                               'Checksum': '0'}}, credDict)
-    self.assertTrue(result["OK"], "addFile failed when adding existing file %s" % result)
-    self.assertTrue(
-        testFile +
-        '2' in result["Value"]["Failed"],
-        "addFile failed: it should not be possible to add a new lfn with existing GUID %s" %
-        result)
-
-    ##################################################################################
-    # Setting existing status of existing file
-    result = self.db.setFileStatus({testFile: "AprioriGood"}, credDict)
-    self.assertTrue(
-        result["OK"],
-        "setFileStatus failed when setting existing status of existing file %s" %
-        result)
-    self.assertTrue(
-        testFile in result["Value"]["Successful"],
-        "setFileStatus failed: %s should be in successful (%s)" %
-        (testFile,
-         result))
-
-    # Setting unexisting status of existing file
-    result = self.db.setFileStatus({testFile: "Happy"}, credDict)
-    self.assertTrue(
-        result["OK"],
-        "setFileStatus failed when setting un-existing status of existing file %s" %
-        result)
-    self.assertTrue(
-        testFile in result["Value"]["Failed"],
-        "setFileStatus should have failed %s" %
-        result)
-
-    # Setting existing status of unexisting file
-    result = self.db.setFileStatus({nonExistingFile: "Trash"}, credDict)
-    self.assertTrue(
-        result["OK"],
-        "setFileStatus failed when setting existing status of non-existing file %s" %
-        result)
-    self.assertTrue(
-        nonExistingFile in result["Value"]["Failed"],
-        "setFileStatus failed: %s should be in failed (%s)" %
-        (nonExistingFile,
-         result))
-
-    ##################################################################################
-
-    result = self.db.isFile([testFile, nonExistingFile], credDict)
-    self.assertTrue(result["OK"], "isFile failed: %s" % result)
-    self.assertTrue(
-        testFile in result["Value"]["Successful"],
-        "isFile : %s should be in Successful %s" %
-        (testFile,
-         result))
-    self.assertTrue(
-        result["Value"]["Successful"][testFile],
-        "isFile : %s should be seen as a file %s" %
-        (testFile,
-         result))
-    self.assertTrue(
-        nonExistingFile in result["Value"]["Successful"],
-        "isFile : %s should be in Successful %s" %
-        (nonExistingFile,
-         result))
-    self.assertTrue(result["Value"]["Successful"][nonExistingFile] is False,
-                    "isFile : %s should be seen as a file %s" % (nonExistingFile, result))
-
-    result = self.db.changePathOwner({testFile: "toto", nonExistingFile: "tata"}, credDict)
-    self.assertTrue(result["OK"], "changePathOwner failed: %s" % result)
-    self.assertTrue(
-        testFile in result["Value"]["Successful"],
-        "changePathOwner : %s should be in Successful %s" %
-        (testFile,
-         result))
-    self.assertTrue(
-        nonExistingFile in result["Value"]["Failed"],
-        "changePathOwner : %s should be in Failed %s" %
-        (nonExistingFile,
-         result))
-
-    result = self.db.changePathGroup({testFile: "toto", nonExistingFile: "tata"}, credDict)
-    self.assertTrue(result["OK"], "changePathGroup failed: %s" % result)
-    self.assertTrue(
-        testFile in result["Value"]["Successful"],
-        "changePathGroup : %s should be in Successful %s" %
-        (testFile,
-         result))
-    self.assertTrue(
-        nonExistingFile in result["Value"]["Failed"],
-        "changePathGroup : %s should be in Failed %s" %
-        (nonExistingFile,
-         result))
-
-    result = self.db.changePathMode({testFile: 0o44, nonExistingFile: 0o44}, credDict)
-    self.assertTrue(result["OK"], "changePathMode failed: %s" % result)
-    self.assertTrue(
-        testFile in result["Value"]["Successful"],
-        "changePathMode : %s should be in Successful %s" %
-        (testFile,
-         result))
-    self.assertTrue(
-        nonExistingFile in result["Value"]["Failed"],
-        "changePathMode : %s should be in Failed %s" %
-        (nonExistingFile,
-         result))
-
-    result = self.db.getFileSize([testFile, nonExistingFile], credDict)
-    self.assertTrue(result["OK"], "getFileSize failed: %s" % result)
-    self.assertTrue(
-        testFile in result["Value"]["Successful"],
-        "getFileSize : %s should be in Successful %s" %
-        (testFile,
-         result))
-    self.assertEqual(
-        result["Value"]["Successful"][testFile],
-        123,
-        "getFileSize got incorrect file size %s" %
-        result)
-    self.assertTrue(
-        nonExistingFile in result["Value"]["Failed"],
-        "getFileSize : %s should be in Failed %s" %
-        (nonExistingFile,
-         result))
-
-    result = self.db.getFileMetadata([testFile, nonExistingFile], credDict)
-    self.assertTrue(result["OK"], "getFileMetadata failed: %s" % result)
-    self.assertTrue(
-        testFile in result["Value"]["Successful"],
-        "getFileMetadata : %s should be in Successful %s" %
-        (testFile,
-         result))
-    self.assertEqual(
-        result["Value"]["Successful"][testFile]["Owner"],
-        "toto",
-        "getFileMetadata got incorrect Owner %s" %
-        result)
-    self.assertEqual(
-        result["Value"]["Successful"][testFile]["Status"],
-        "AprioriGood",
-        "getFileMetadata got incorrect status %s" %
-        result)
-    self.assertTrue(
-        nonExistingFile in result["Value"]["Failed"],
-        "getFileMetadata : %s should be in Failed %s" %
-        (nonExistingFile,
-         result))
-
-#      DOES NOT FOLLOW THE SUCCESSFUL/FAILED CONVENTION
-    # result = self.db.getFileDetails([testFile, nonExistingFile], credDict)
-    # self.assertTrue(result["OK"], "getFileDetails failed: %s" % result)
-    #   self.assertTrue(
-    #       testFile in result["Value"]["Successful"],
-    #       "getFileDetails : %s should be in Successful %s" %
-    #       (testFile,
-    #        result))
-    # self.assertEqual(
-    #     result["Value"]["Successful"][testFile]["Owner"],
-    #     "toto",
-    #     "getFileDetails got incorrect Owner %s" %
-    #     result)
-    # self.assertTrue(
-    #     nonExistingFile in result["Value"]["Failed"],
-    #     "getFileDetails : %s should be in Failed %s" %
-    #     (nonExistingFile,
-    #      result))
-
-#    ADD SOMETHING ABOUT FILE ANCESTORS AND DESCENDENTS
-
-    result = self.db.getSEDump('testSE')
-    self.assertTrue(result['OK'], "Error when getting SE dump %s" % result)
-    self.assertEqual(result['Value'], ((testFile, '0', 123),),
-                     "Did not get the expected SE Dump %s" % result['Value'])
-
-    result = self.db.removeFile([testFile, nonExistingFile], credDict)
-    self.assertTrue(result["OK"], "removeFile failed: %s" % result)
-    self.assertTrue(
-        testFile in result["Value"]["Successful"],
-        "removeFile : %s should be in Successful %s" %
-        (testFile,
-         result))
-    self.assertTrue(
-        result["Value"]["Successful"][testFile],
-        "removeFile : %s should be in True %s" %
-        (testFile,
-         result))
-    self.assertTrue(
-        result["Value"]["Successful"][nonExistingFile],
-        "removeFile : %s should be in True %s" %
-        (nonExistingFile,
-         result))
-=======
         result = self.db.exists({testFile: "1000"}, credDict)
         self.assertTrue(result["OK"])
         self.assertEqual(
@@ -722,7 +457,6 @@
             result["Value"]["Successful"][nonExistingFile],
             "removeFile : %s should be in True %s" % (nonExistingFile, result),
         )
->>>>>>> c5981031
 
 
 class ReplicaCase(FileCatalogDBTestCase):
@@ -1726,44 +1460,22 @@
         ###################
 
 
-<<<<<<< HEAD
-    try:
-      d1s2 = self.getPhysicalSize(val, d1, 'se2')
-    except KeyError:
-      d1s2 = (0, 0)
-    self.assertEqual(d1s2, (0, 0), "Unexpected size %s, expected %s" % (d1s2, (0, 0)))
-
-    ###################
-    # Non recursive tests
-
-    self.checkNonRecursiveDirectorySize('/sizeTest')
-
-    ###################
-
-
 def _makeTestSuite():
-  # In Python 3 TestSuite cannot easily be re-used as the tests are cleaned up by default
-  suite = unittest.defaultTestLoader.loadTestsFromTestCase(SECase)
-  suite.addTest(unittest.defaultTestLoader.loadTestsFromTestCase(UserGroupCase))
-  suite.addTest(unittest.defaultTestLoader.loadTestsFromTestCase(FileCase))
-  suite.addTest(unittest.defaultTestLoader.loadTestsFromTestCase(ReplicaCase))
-  suite.addTest(unittest.defaultTestLoader.loadTestsFromTestCase(DirectoryCase))
-  suite.addTest(unittest.defaultTestLoader.loadTestsFromTestCase(DirectoryUsageCase))
-  return suite
-
-
-if __name__ == '__main__':
-
-  managerTypes = list(MANAGER_TO_TEST)
-  all_combinations = list(itertools.product(*MANAGER_TO_TEST.values()))
-  numberOfManager = len(managerTypes)
-=======
+    # In Python 3 TestSuite cannot easily be re-used as the tests are cleaned up by default
+    suite = unittest.defaultTestLoader.loadTestsFromTestCase(SECase)
+    suite.addTest(unittest.defaultTestLoader.loadTestsFromTestCase(UserGroupCase))
+    suite.addTest(unittest.defaultTestLoader.loadTestsFromTestCase(FileCase))
+    suite.addTest(unittest.defaultTestLoader.loadTestsFromTestCase(ReplicaCase))
+    suite.addTest(unittest.defaultTestLoader.loadTestsFromTestCase(DirectoryCase))
+    suite.addTest(unittest.defaultTestLoader.loadTestsFromTestCase(DirectoryUsageCase))
+    return suite
+
+
 if __name__ == "__main__":
 
     managerTypes = list(MANAGER_TO_TEST)
     all_combinations = list(itertools.product(*MANAGER_TO_TEST.values()))
     numberOfManager = len(managerTypes)
->>>>>>> c5981031
 
     for setup in all_combinations:
         print("Running with:")
@@ -1771,30 +1483,13 @@
         for i in range(numberOfManager):
             DATABASE_CONFIG[managerTypes[i]] = setup[i]
 
-<<<<<<< HEAD
-    # Then run without admin privilege:
-    isAdmin = False
-    if FC_MANAGEMENT in credDict['properties']:
-      credDict['properties'].remove(FC_MANAGEMENT)
-    print("Running test without admin privileges")
-
-    testResult = unittest.TextTestRunner(verbosity=2).run(_makeTestSuite())
-=======
-        suite = unittest.defaultTestLoader.loadTestsFromTestCase(SECase)
-        suite.addTest(unittest.defaultTestLoader.loadTestsFromTestCase(UserGroupCase))
-        suite.addTest(unittest.defaultTestLoader.loadTestsFromTestCase(FileCase))
-        suite.addTest(unittest.defaultTestLoader.loadTestsFromTestCase(ReplicaCase))
-        suite.addTest(unittest.defaultTestLoader.loadTestsFromTestCase(DirectoryCase))
-        suite.addTest(unittest.defaultTestLoader.loadTestsFromTestCase(DirectoryUsageCase))
-
         # Then run without admin privilege:
         isAdmin = False
         if FC_MANAGEMENT in credDict["properties"]:
             credDict["properties"].remove(FC_MANAGEMENT)
         print("Running test without admin privileges")
 
-        testResult = unittest.TextTestRunner(verbosity=2).run(suite)
->>>>>>> c5981031
+        testResult = unittest.TextTestRunner(verbosity=2).run(_makeTestSuite())
 
         # First run with admin privilege:
         isAdmin = True
@@ -1802,10 +1497,5 @@
             credDict["properties"].append(FC_MANAGEMENT)
         print("Running test with admin privileges")
 
-<<<<<<< HEAD
-    testResult = unittest.TextTestRunner(verbosity=2).run(_makeTestSuite())
-    sys.exit(not testResult.wasSuccessful())
-=======
-        testResult = unittest.TextTestRunner(verbosity=2).run(suite)
-        sys.exit(not testResult.wasSuccessful())
->>>>>>> c5981031
+        testResult = unittest.TextTestRunner(verbosity=2).run(_makeTestSuite())
+        sys.exit(not testResult.wasSuccessful())