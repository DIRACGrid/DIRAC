""" This is a test of the IntegrityDB

    It supposes that the DB is present.

    This is pytest!
"""
from __future__ import absolute_import
from __future__ import division
from __future__ import print_function

# pylint: disable=invalid-name,wrong-import-position
import time

from DIRAC import gLogger

<<<<<<< HEAD
from DIRAC.Core.Utilities.DIRACScript import DIRACScript as Script
=======
from DIRAC.Core.Base import Script

>>>>>>> c5981031
Script.parseCommandLine()

from DIRAC.DataManagementSystem.DB.DataIntegrityDB import DataIntegrityDB


def test_DataIntegrityDB():
<<<<<<< HEAD
  """ Some test cases
  """
  source = 'Test'
  prognosis = 'TestError'
  prodID = 1234
  timestamp = int(time.time())
  lfn = '/Test/%08d/File1/%d' % (prodID, timestamp)
  pfn = 'File1/%d' % (timestamp)
  fileMetadata1 = {lfn: {'Prognosis': prognosis, 'PFN': pfn, 'SE': 'Test-SE'}}
  fileOut1 = {'LFN': lfn, 'PFN': pfn, 'Prognosis': prognosis,
              'GUID': None, 'SE': 'Test-SE', 'Size': None}
  newStatus = 'Solved'
  newPrognosis = 'AnotherError'

  diDB = DataIntegrityDB()

  # Clean up the database if required
  result = diDB.getTransformationProblematics(1234)
  assert result['OK'], result['Message']
  for fileID in result['Value'].values():
    result = diDB.removeProblematic(fileID)
    assert result['OK'], result['Message']
  result = diDB.getProblematicsSummary()
  assert result['OK'], result['Message']
  assert result['Value'] == {}

  # Run the actual test
  result = diDB.insertProblematic(source, fileMetadata1)
  assert result['OK'], result['Message']
  assert result['Value'] == {'Successful': {lfn: True}, 'Failed': {}}

  result = diDB.insertProblematic(source, fileMetadata1)
  assert result['OK'], result['Message']
  assert result['Value'] == {'Successful': {lfn: 'Already exists'}, 'Failed': {}}

  result = diDB.getProblematicsSummary()
  assert result['OK'], result['Message']
  assert result['Value'] == {'TestError': {'New': 1}}

  result = diDB.getDistinctPrognosis()
  assert result['OK'], result['Message']
  assert result['Value'] == ['TestError']

  result = diDB.getProblematic()
  assert result['OK'], result['Message']
  fileOut1["FileID"] = result["Value"]["FileID"]
  assert result['Value'] == fileOut1

  result = diDB.incrementProblematicRetry(result['Value']['FileID'])
  assert result['OK'], result['Message']
  assert result['Value'] == 1

  result = diDB.getProblematic()
  assert result['OK'], result['Message']
  assert result['Value'] == fileOut1

  result = diDB.getPrognosisProblematics(prognosis)
  assert result['OK'], result['Message']
  assert result['Value'] == [fileOut1]

  result = diDB.getTransformationProblematics(prodID)
  assert result['OK'], result['Message']
  assert result['Value'][lfn] == fileOut1["FileID"]

  result = diDB.setProblematicStatus(fileOut1["FileID"], newStatus)
  assert result['OK'], result['Message']
  assert result['Value'] == 1

  result = diDB.changeProblematicPrognosis(fileOut1["FileID"], newPrognosis)
  assert result['OK'], result['Message']
  assert result['Value'] == 1

  result = diDB.getPrognosisProblematics(prognosis)
  assert result['OK'], result['Message']
  assert result['Value'] == []

  result = diDB.removeProblematic(fileOut1["FileID"])
  assert result['OK'], result['Message']
  assert result['Value'] == 1

  result = diDB.getProblematicsSummary()
  assert result['OK'], result['Message']
  assert result['Value'] == {}

  gLogger.info('\n OK\n')
=======
    """Some test cases"""
    source = "Test"
    prognosis = "TestError"
    prodID = 1234
    timestamp = int(time.time())
    lfn = "/Test/%08d/File1/%d" % (prodID, timestamp)
    pfn = "File1/%d" % (timestamp)
    fileMetadata1 = {lfn: {"Prognosis": prognosis, "PFN": pfn, "SE": "Test-SE"}}
    fileOut1 = {"LFN": lfn, "PFN": pfn, "Prognosis": prognosis, "GUID": None, "SE": "Test-SE", "Size": None}
    newStatus = "Solved"
    newPrognosis = "AnotherError"

    diDB = DataIntegrityDB()

    # Clean up the database if required
    result = diDB.getTransformationProblematics(1234)
    assert result["OK"]
    for fileID in result["Value"].values():
        result = diDB.removeProblematic(fileID)
        assert result["OK"]
    result = diDB.getProblematicsSummary()
    assert result["OK"]
    assert result["Value"] == {}

    # Run the actual test
    result = diDB.insertProblematic(source, fileMetadata1)
    assert result["OK"]
    assert result["Value"] == {"Successful": {lfn: True}, "Failed": {}}

    result = diDB.insertProblematic(source, fileMetadata1)
    assert result["OK"]
    assert result["Value"] == {"Successful": {lfn: "Already exists"}, "Failed": {}}

    result = diDB.getProblematicsSummary()
    assert result["OK"]
    assert result["Value"] == {"TestError": {"New": 1}}

    result = diDB.getDistinctPrognosis()
    assert result["OK"]
    assert result["Value"] == ["TestError"]

    result = diDB.getProblematic()
    assert result["OK"]
    fileOut1["FileID"] = result["Value"]["FileID"]
    assert result["Value"] == fileOut1

    result = diDB.incrementProblematicRetry(result["Value"]["FileID"])
    assert result["OK"]
    assert result["Value"] == 1

    result = diDB.getProblematic()
    assert result["OK"]
    assert result["Value"] == fileOut1

    result = diDB.getPrognosisProblematics(prognosis)
    assert result["OK"]
    assert result["Value"] == [fileOut1]

    result = diDB.getTransformationProblematics(prodID)
    assert result["OK"]
    assert result["Value"][lfn] == fileOut1["FileID"]

    result = diDB.setProblematicStatus(fileOut1["FileID"], newStatus)
    assert result["OK"]
    assert result["Value"] == 1

    result = diDB.changeProblematicPrognosis(fileOut1["FileID"], newPrognosis)
    assert result["OK"]
    assert result["Value"] == 1

    result = diDB.getPrognosisProblematics(prognosis)
    assert result["OK"]
    assert result["Value"] == []

    result = diDB.removeProblematic(fileOut1["FileID"])
    assert result["OK"]
    assert result["Value"] == 1

    result = diDB.getProblematicsSummary()
    assert result["OK"]
    assert result["Value"] == {}

    gLogger.info("\n OK\n")
>>>>>>> c5981031
<|MERGE_RESOLUTION|>--- conflicted
+++ resolved
@@ -13,105 +13,14 @@
 
 from DIRAC import gLogger
 
-<<<<<<< HEAD
 from DIRAC.Core.Utilities.DIRACScript import DIRACScript as Script
-=======
-from DIRAC.Core.Base import Script
 
->>>>>>> c5981031
 Script.parseCommandLine()
 
 from DIRAC.DataManagementSystem.DB.DataIntegrityDB import DataIntegrityDB
 
 
 def test_DataIntegrityDB():
-<<<<<<< HEAD
-  """ Some test cases
-  """
-  source = 'Test'
-  prognosis = 'TestError'
-  prodID = 1234
-  timestamp = int(time.time())
-  lfn = '/Test/%08d/File1/%d' % (prodID, timestamp)
-  pfn = 'File1/%d' % (timestamp)
-  fileMetadata1 = {lfn: {'Prognosis': prognosis, 'PFN': pfn, 'SE': 'Test-SE'}}
-  fileOut1 = {'LFN': lfn, 'PFN': pfn, 'Prognosis': prognosis,
-              'GUID': None, 'SE': 'Test-SE', 'Size': None}
-  newStatus = 'Solved'
-  newPrognosis = 'AnotherError'
-
-  diDB = DataIntegrityDB()
-
-  # Clean up the database if required
-  result = diDB.getTransformationProblematics(1234)
-  assert result['OK'], result['Message']
-  for fileID in result['Value'].values():
-    result = diDB.removeProblematic(fileID)
-    assert result['OK'], result['Message']
-  result = diDB.getProblematicsSummary()
-  assert result['OK'], result['Message']
-  assert result['Value'] == {}
-
-  # Run the actual test
-  result = diDB.insertProblematic(source, fileMetadata1)
-  assert result['OK'], result['Message']
-  assert result['Value'] == {'Successful': {lfn: True}, 'Failed': {}}
-
-  result = diDB.insertProblematic(source, fileMetadata1)
-  assert result['OK'], result['Message']
-  assert result['Value'] == {'Successful': {lfn: 'Already exists'}, 'Failed': {}}
-
-  result = diDB.getProblematicsSummary()
-  assert result['OK'], result['Message']
-  assert result['Value'] == {'TestError': {'New': 1}}
-
-  result = diDB.getDistinctPrognosis()
-  assert result['OK'], result['Message']
-  assert result['Value'] == ['TestError']
-
-  result = diDB.getProblematic()
-  assert result['OK'], result['Message']
-  fileOut1["FileID"] = result["Value"]["FileID"]
-  assert result['Value'] == fileOut1
-
-  result = diDB.incrementProblematicRetry(result['Value']['FileID'])
-  assert result['OK'], result['Message']
-  assert result['Value'] == 1
-
-  result = diDB.getProblematic()
-  assert result['OK'], result['Message']
-  assert result['Value'] == fileOut1
-
-  result = diDB.getPrognosisProblematics(prognosis)
-  assert result['OK'], result['Message']
-  assert result['Value'] == [fileOut1]
-
-  result = diDB.getTransformationProblematics(prodID)
-  assert result['OK'], result['Message']
-  assert result['Value'][lfn] == fileOut1["FileID"]
-
-  result = diDB.setProblematicStatus(fileOut1["FileID"], newStatus)
-  assert result['OK'], result['Message']
-  assert result['Value'] == 1
-
-  result = diDB.changeProblematicPrognosis(fileOut1["FileID"], newPrognosis)
-  assert result['OK'], result['Message']
-  assert result['Value'] == 1
-
-  result = diDB.getPrognosisProblematics(prognosis)
-  assert result['OK'], result['Message']
-  assert result['Value'] == []
-
-  result = diDB.removeProblematic(fileOut1["FileID"])
-  assert result['OK'], result['Message']
-  assert result['Value'] == 1
-
-  result = diDB.getProblematicsSummary()
-  assert result['OK'], result['Message']
-  assert result['Value'] == {}
-
-  gLogger.info('\n OK\n')
-=======
     """Some test cases"""
     source = "Test"
     prognosis = "TestError"
@@ -128,71 +37,70 @@
 
     # Clean up the database if required
     result = diDB.getTransformationProblematics(1234)
-    assert result["OK"]
+    assert result["OK"], result["Message"]
     for fileID in result["Value"].values():
         result = diDB.removeProblematic(fileID)
-        assert result["OK"]
+        assert result["OK"], result["Message"]
     result = diDB.getProblematicsSummary()
-    assert result["OK"]
+    assert result["OK"], result["Message"]
     assert result["Value"] == {}
 
     # Run the actual test
     result = diDB.insertProblematic(source, fileMetadata1)
-    assert result["OK"]
+    assert result["OK"], result["Message"]
     assert result["Value"] == {"Successful": {lfn: True}, "Failed": {}}
 
     result = diDB.insertProblematic(source, fileMetadata1)
-    assert result["OK"]
+    assert result["OK"], result["Message"]
     assert result["Value"] == {"Successful": {lfn: "Already exists"}, "Failed": {}}
 
     result = diDB.getProblematicsSummary()
-    assert result["OK"]
+    assert result["OK"], result["Message"]
     assert result["Value"] == {"TestError": {"New": 1}}
 
     result = diDB.getDistinctPrognosis()
-    assert result["OK"]
+    assert result["OK"], result["Message"]
     assert result["Value"] == ["TestError"]
 
     result = diDB.getProblematic()
-    assert result["OK"]
+    assert result["OK"], result["Message"]
     fileOut1["FileID"] = result["Value"]["FileID"]
     assert result["Value"] == fileOut1
 
     result = diDB.incrementProblematicRetry(result["Value"]["FileID"])
-    assert result["OK"]
+    assert result["OK"], result["Message"]
     assert result["Value"] == 1
 
     result = diDB.getProblematic()
-    assert result["OK"]
+    assert result["OK"], result["Message"]
     assert result["Value"] == fileOut1
 
     result = diDB.getPrognosisProblematics(prognosis)
-    assert result["OK"]
+    assert result["OK"], result["Message"]
     assert result["Value"] == [fileOut1]
 
     result = diDB.getTransformationProblematics(prodID)
-    assert result["OK"]
+    assert result["OK"], result["Message"]
     assert result["Value"][lfn] == fileOut1["FileID"]
 
     result = diDB.setProblematicStatus(fileOut1["FileID"], newStatus)
-    assert result["OK"]
+    assert result["OK"], result["Message"]
     assert result["Value"] == 1
 
     result = diDB.changeProblematicPrognosis(fileOut1["FileID"], newPrognosis)
-    assert result["OK"]
+    assert result["OK"], result["Message"]
     assert result["Value"] == 1
 
     result = diDB.getPrognosisProblematics(prognosis)
-    assert result["OK"]
+    assert result["OK"], result["Message"]
     assert result["Value"] == []
 
     result = diDB.removeProblematic(fileOut1["FileID"])
-    assert result["OK"]
+    assert result["OK"], result["Message"]
     assert result["Value"] == 1
 
     result = diDB.getProblematicsSummary()
-    assert result["OK"]
+    assert result["OK"], result["Message"]
     assert result["Value"] == {}
 
-    gLogger.info("\n OK\n")
->>>>>>> c5981031
+    gLogger.info("\n OK\n")