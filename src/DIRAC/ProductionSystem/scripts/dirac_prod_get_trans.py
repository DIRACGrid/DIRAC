--- conflicted
+++ resolved
@@ -18,86 +18,12 @@
 
 @Script()
 def main():
-<<<<<<< HEAD
-  # Registering arguments will automatically add their description to the help menu
-  Script.registerArgument("prodID: Production ID")
-  _, args = Script.parseCommandLine()
-
-  from DIRAC.ProductionSystem.Client.ProductionClient import ProductionClient
-  from DIRAC.TransformationSystem.Client.TransformationClient import TransformationClient
-
-  # get arguments
-  prodID = args[0]
-
-  prodClient = ProductionClient()
-  transClient = TransformationClient()
-
-  res = prodClient.getProductionTransformations(prodID)
-  transIDs = []
-
-  if res['OK']:
-    transList = res['Value']
-    if not transList:
-      DIRAC.gLogger.notice('No transformation associated with production %s' % prodID)
-      DIRAC.exit(-1)
-    for trans in transList:
-      transIDs.append(trans['TransformationID'])
-  else:
-    DIRAC.gLogger.error(res['Message'])
-    DIRAC.exit(-1)
-
-  fields = [
-      'TransformationName',
-      'Status',
-      'F_Proc.',
-      'F_Proc.(%)',
-      'TransformationID',
-      'ProductionID',
-      'Prod_LastUpdate',
-      'Prod_InsertedTime']
-
-  records = []
-
-  paramShowNames = ['TransformationID', 'TransformationName', 'Type', 'Status', 'Files_Total', 'Files_PercentProcessed',
-                    'Files_Processed', 'Files_Unused', 'Jobs_TotalCreated', 'Jobs_Waiting',
-                    'Jobs_Running', 'Jobs_Done', 'Jobs_Failed', 'Jobs_Stalled']
-  resList = []
-
-  res = transClient.getTransformationSummaryWeb({'TransformationID': transIDs}, [], 0, len(transIDs))
-
-  if not res['OK']:
-    DIRAC.gLogger.error(res['Message'])
-    DIRAC.exit(-1)
-
-  if res['Value']['TotalRecords'] > 0:
-    paramNames = res['Value']['ParameterNames']
-    for paramValues in res['Value']['Records']:
-      paramShowValues = map(lambda pname: paramValues[paramNames.index(pname)], paramShowNames)
-      showDict = dict(zip(paramShowNames, paramShowValues))
-      resList.append(showDict)
-
-  for res in resList:
-    files_Processed = res['Files_Processed']
-    files_PercentProcessed = res['Files_PercentProcessed']
-    status = res['Status']
-    type = res['Type']
-    transName = res['TransformationName']
-    transID = res['TransformationID']
-    records.append([transName, status, str(files_Processed), str(files_PercentProcessed), str(transID), str(prodID),
-                    str(trans['LastUpdate']), str(trans['InsertedTime'])])
-
-  printTable(fields, records)
-
-  DIRAC.exit(0)
-=======
-    Script.parseCommandLine()
+    # Registering arguments will automatically add their description to the help menu
+    Script.registerArgument("prodID: Production ID")
+    _, args = Script.parseCommandLine()
 
     from DIRAC.ProductionSystem.Client.ProductionClient import ProductionClient
     from DIRAC.TransformationSystem.Client.TransformationClient import TransformationClient
-
-    args = Script.getPositionalArgs()
-    if len(args) < 1:
-        Script.showHelp(exitCode=1)
 
     # get arguments
     prodID = args[0]
@@ -186,7 +112,6 @@
     printTable(fields, records)
 
     DIRAC.exit(0)
->>>>>>> c5981031
 
 
 if __name__ == "__main__":
