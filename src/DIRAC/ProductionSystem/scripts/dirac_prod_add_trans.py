--- conflicted
+++ resolved
@@ -15,15 +15,11 @@
 
 @Script()
 def main():
-<<<<<<< HEAD
-  # Registering arguments will automatically add their description to the help menu
-  Script.registerArgument("prodID:         Production ID")
-  Script.registerArgument("transID:        Transformation ID")
-  Script.registerArgument("parentTransID:  Parent Transformation ID", default='', mandatory=False)
-  _, args = Script.parseCommandLine()
-=======
-    Script.parseCommandLine()
->>>>>>> c5981031
+    # Registering arguments will automatically add their description to the help menu
+    Script.registerArgument("prodID:         Production ID")
+    Script.registerArgument("transID:        Transformation ID")
+    Script.registerArgument("parentTransID:  Parent Transformation ID", default="", mandatory=False)
+    _, args = Script.parseCommandLine()
 
     from DIRAC.ProductionSystem.Client.ProductionClient import ProductionClient
     from DIRAC.TransformationSystem.Client.TransformationClient import TransformationClient
@@ -31,34 +27,15 @@
     prodClient = ProductionClient()
     transClient = TransformationClient()
 
-<<<<<<< HEAD
-  # get arguments
-  prodID, transID, parentTransID = Script.getPositionalArgs(group=True)
-  if len(args) > 3:
-    Script.showHelp(exitCode=1)
-
-  res = transClient.getTransformation(transID)
-  if not res['OK']:
-    DIRAC.gLogger.error('Failed to get transformation %s: %s' % (transID, res['Message']))
-    DIRAC.exit(-1)
-=======
     # get arguments
-    args = Script.getPositionalArgs()
-    if len(args) == 3:
-        parentTransID = args[2]
-    elif len(args) == 2:
-        parentTransID = ""
-    else:
+    prodID, transID, parentTransID = Script.getPositionalArgs(group=True)
+    if len(args) > 3:
         Script.showHelp(exitCode=1)
-
-    prodID = args[0]
-    transID = args[1]
 
     res = transClient.getTransformation(transID)
     if not res["OK"]:
         DIRAC.gLogger.error("Failed to get transformation %s: %s" % (transID, res["Message"]))
         DIRAC.exit(-1)
->>>>>>> c5981031
 
     transID = res["Value"]["TransformationID"]
 
