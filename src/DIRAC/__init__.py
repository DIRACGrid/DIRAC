--- conflicted
+++ resolved
@@ -89,39 +89,12 @@
 import _strptime
 
 # Define Version
-<<<<<<< HEAD
 try:
-  __version__ = get_distribution(__name__).version
-  version = __version__
+    __version__ = get_distribution(__name__).version
+    version = __version__
 except DistributionNotFound:
-  # package is not installed
-  version = "Unknown"
-=======
-if six.PY3:
-    from pkg_resources import get_distribution, DistributionNotFound
-
-    try:
-        __version__ = get_distribution(__name__).version
-        version = __version__
-    except DistributionNotFound:
-        # package is not installed
-        version = "Unknown"
-else:
-    majorVersion = 7
-    minorVersion = 3
-    patchLevel = 4
-    preVersion = 0
-
-    version = "v%sr%s" % (majorVersion, minorVersion)
-    # Make it so that __version__ is always PEP-440 style
-    __version__ = "%s.%s" % (majorVersion, minorVersion)
-    if patchLevel:
-        version = "%sp%s" % (version, patchLevel)
-        __version__ += ".%s" % patchLevel
-    if preVersion:
-        version = "%s-pre%s" % (version, preVersion)
-        __version__ += "a%s" % preVersion
->>>>>>> 45ddde11
+    # package is not installed
+    version = "Unknown"
 
 errorMail = "dirac.alarms@gmail.com"
 alarmMail = "dirac.alarms@gmail.com"
@@ -155,15 +128,7 @@
 
 
 # Set rootPath of DIRAC installation
-<<<<<<< HEAD
 rootPath = _computeRootPath(sys.base_prefix)
-=======
-if six.PY3:
-    rootPath = _computeRootPath(sys.base_prefix)  # pylint: disable=no-member
-else:
-    pythonPath = os.path.realpath(__path__[0])
-    rootPath = os.path.dirname(pythonPath)
->>>>>>> 45ddde11
 
 # Import DIRAC.Core.Utils modules
 
