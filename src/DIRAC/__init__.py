--- conflicted
+++ resolved
@@ -104,15 +104,9 @@
     version = "Unknown"
 else:
   majorVersion = 7
-<<<<<<< HEAD
   minorVersion = 3
   patchLevel = 0
   preVersion = 2
-=======
-  minorVersion = 2
-  patchLevel = 1
-  preVersion = 0
->>>>>>> 38498537
 
   version = "v%sr%s" % (majorVersion, minorVersion)
   # Make it so that __version__ is always PEP-440 style
