#! /usr/bin/env python
########################################################################
# File :    dirac-stager-monitor-file
# Author :  Daniela Remenska
########################################################################
"""
Give monitoring information regarding a staging file uniquely identified with (LFN,SE)

- status
- last update
- jobs requesting this file to be staged
- SRM requestID
- pin expiry time
- pin length

Example:
  $ dirac-stager-monitor-file.py /lhcb/LHCb/Collision12/FULL.DST/00020846/0005/0_1.full.dst GRIDKA-RDST
  --------------------
  LFN     : /lhcb/LHCb/Collision12/FULL.DST/00020846/0005/0_1.full.dst
  SE      : GRIDKA-RDST
  PFN     : srm://gridka-dCache.fzk.de/pnfs/gridka.de/lhcb/LHCb/Collision12/FULL.DST/00020846/0005/0_1.full.dst
  Status  : StageSubmitted
  LastUpdate: 2013-06-11 18:13:40
  Reason  : None
  Jobs requesting this file to be staged: 48518896
  ------SRM staging request info--------------
  SRM RequestID: -1768636375
  SRM StageStatus: StageSubmitted
  SRM StageRequestSubmitTime: 2013-06-11 18:13:38
  SRM StageRequestCompletedTime: None
  SRM PinExpiryTime: None
  SRM PinLength: 43200
"""
from __future__ import absolute_import
from __future__ import division
from __future__ import print_function

__RCSID__ = "$Id$"

from DIRAC.Core.Utilities.DIRACScript import DIRACScript as Script


@Script()
def main():
<<<<<<< HEAD
  # Registering arguments will automatically add their description to the help menu
  Script.registerArgument("LFN: LFN of the staging file")
  Script.registerArgument("SE: Storage Element for the staging file")
  Script.parseCommandLine(ignoreErrors=True)

  from DIRAC import exit as DIRACExit, gLogger

  lfn, se = Script.getPositionalArgs(group=True)

  from DIRAC.StorageManagementSystem.Client.StorageManagerClient import StorageManagerClient
  client = StorageManagerClient()
  res = client.getCacheReplicas({'LFN': lfn, 'SE': se})
  if not res['OK']:
    gLogger.error(res['Message'])
  cacheReplicaInfo = res['Value']
  if cacheReplicaInfo:
    replicaID = list(cacheReplicaInfo)[0]
    outStr = "\n--------------------"
    outStr += "\n%s: %s" % ('LFN'.ljust(8), cacheReplicaInfo[replicaID]['LFN'].ljust(100))
    outStr += "\n%s: %s" % ('SE'.ljust(8), cacheReplicaInfo[replicaID]['SE'].ljust(100))
    outStr += "\n%s: %s" % ('PFN'.ljust(8), cacheReplicaInfo[replicaID]['PFN'].ljust(100))
    outStr += "\n%s: %s" % ('Status'.ljust(8), cacheReplicaInfo[replicaID]['Status'].ljust(100))
    outStr += "\n%s: %s" % ('LastUpdate'.ljust(8), str(cacheReplicaInfo[replicaID]['LastUpdate']).ljust(100))
    outStr += "\n%s: %s" % ('Reason'.ljust(8), str(cacheReplicaInfo[replicaID]['Reason']).ljust(100))

    resTasks = client.getTasks({'ReplicaID': replicaID})

    if resTasks['OK']:
      # print resTasks['Message']
      outStr += '\nJob IDs requesting this file to be staged:'.ljust(8)
      tasks = resTasks['Value']
      for tid in tasks.keys():
        outStr += ' %s ' % (tasks[tid]['SourceTaskID'])

    resStageRequests = client.getStageRequests({'ReplicaID': replicaID})

    if not resStageRequests['OK']:
      gLogger.error(resStageRequests['Message'])

    if resStageRequests['Records']:
      stageRequests = resStageRequests['Value']
      outStr += "\n------SRM staging request info--------------"
      for info in stageRequests.values():
        outStr += "\n%s: %s" % ('SRM RequestID'.ljust(8), info['RequestID'].ljust(100))
        outStr += "\n%s: %s" % ('SRM StageStatus'.ljust(8), info['StageStatus'].ljust(100))
        outStr += "\n%s: %s" % ('SRM StageRequestSubmitTime'.ljust(8), str(info['StageRequestSubmitTime']).ljust(100))
        outStr += "\n%s: %s" % ('SRM StageRequestCompletedTime'.ljust(8),
                                str(info['StageRequestCompletedTime']).ljust(100))
        outStr += "\n%s: %s" % ('SRM PinExpiryTime'.ljust(8), str(info['PinExpiryTime']).ljust(100))
        outStr += "\n%s: %s sec" % ('SRM PinLength'.ljust(8), str(info['PinLength']).ljust(100))
=======
    Script.parseCommandLine(ignoreErrors=True)
    args = Script.getPositionalArgs()
    if len(args) < 2:
        Script.showHelp()

    from DIRAC import exit as DIRACExit, gLogger

    lfn = args[0]
    se = args[1]

    from DIRAC.StorageManagementSystem.Client.StorageManagerClient import StorageManagerClient

    client = StorageManagerClient()
    res = client.getCacheReplicas({"LFN": lfn, "SE": se})
    if not res["OK"]:
        gLogger.error(res["Message"])
    cacheReplicaInfo = res["Value"]
    if cacheReplicaInfo:
        replicaID = list(cacheReplicaInfo)[0]
        outStr = "\n--------------------"
        outStr += "\n%s: %s" % ("LFN".ljust(8), cacheReplicaInfo[replicaID]["LFN"].ljust(100))
        outStr += "\n%s: %s" % ("SE".ljust(8), cacheReplicaInfo[replicaID]["SE"].ljust(100))
        outStr += "\n%s: %s" % ("PFN".ljust(8), cacheReplicaInfo[replicaID]["PFN"].ljust(100))
        outStr += "\n%s: %s" % ("Status".ljust(8), cacheReplicaInfo[replicaID]["Status"].ljust(100))
        outStr += "\n%s: %s" % ("LastUpdate".ljust(8), str(cacheReplicaInfo[replicaID]["LastUpdate"]).ljust(100))
        outStr += "\n%s: %s" % ("Reason".ljust(8), str(cacheReplicaInfo[replicaID]["Reason"]).ljust(100))

        resTasks = client.getTasks({"ReplicaID": replicaID})

        if resTasks["OK"]:
            # print resTasks['Message']
            outStr += "\nJob IDs requesting this file to be staged:".ljust(8)
            tasks = resTasks["Value"]
            for tid in tasks.keys():
                outStr += " %s " % (tasks[tid]["SourceTaskID"])

        resStageRequests = client.getStageRequests({"ReplicaID": replicaID})

        if not resStageRequests["OK"]:
            gLogger.error(resStageRequests["Message"])

        if resStageRequests["Records"]:
            stageRequests = resStageRequests["Value"]
            outStr += "\n------SRM staging request info--------------"
            for info in stageRequests.values():
                outStr += "\n%s: %s" % ("SRM RequestID".ljust(8), info["RequestID"].ljust(100))
                outStr += "\n%s: %s" % ("SRM StageStatus".ljust(8), info["StageStatus"].ljust(100))
                outStr += "\n%s: %s" % (
                    "SRM StageRequestSubmitTime".ljust(8),
                    str(info["StageRequestSubmitTime"]).ljust(100),
                )
                outStr += "\n%s: %s" % (
                    "SRM StageRequestCompletedTime".ljust(8),
                    str(info["StageRequestCompletedTime"]).ljust(100),
                )
                outStr += "\n%s: %s" % ("SRM PinExpiryTime".ljust(8), str(info["PinExpiryTime"]).ljust(100))
                outStr += "\n%s: %s sec" % ("SRM PinLength".ljust(8), str(info["PinLength"]).ljust(100))
        else:
            outStr += "\nThere are no staging requests submitted to the site yet.".ljust(8)
>>>>>>> c5981031
    else:
        outStr = "\nThere is no such file requested for staging. Check for typo's!"
        # Script.showHelp()
    gLogger.notice(outStr)

    DIRACExit(0)


if __name__ == "__main__":
<<<<<<< HEAD
  main()
=======
    main()


""" Example:
dirac-stager-monitor-file.py /lhcb/LHCb/Collision12/FULL.DST/00020846/0005/00020846_00056603_1.full.dst GRIDKA-RDST
--------------------
LFN     : /lhcb/LHCb/Collision12/FULL.DST/00020846/0005/00020846_00056603_1.full.dst
SE      : GRIDKA-RDST
PFN     : srm://gridka-dCache.fzk.de/pnfs/gridka.de/lhcb/LHCb/Collision12/FULL.DST/00020846/0005/00020846_00056603_1.full.dst
Status  : StageSubmitted
LastUpdate: 2013-06-11 18:13:40
Reason  : None
Jobs requesting this file to be staged: 48518896
------SRM staging request info--------------
SRM RequestID: -1768636375
SRM StageStatus: StageSubmitted
SRM StageRequestSubmitTime: 2013-06-11 18:13:38
SRM StageRequestCompletedTime: None
SRM PinExpiryTime: None
SRM PinLength: 43200
"""  # NOQA
>>>>>>> c5981031
<|MERGE_RESOLUTION|>--- conflicted
+++ resolved
@@ -42,67 +42,14 @@
 
 @Script()
 def main():
-<<<<<<< HEAD
-  # Registering arguments will automatically add their description to the help menu
-  Script.registerArgument("LFN: LFN of the staging file")
-  Script.registerArgument("SE: Storage Element for the staging file")
-  Script.parseCommandLine(ignoreErrors=True)
-
-  from DIRAC import exit as DIRACExit, gLogger
-
-  lfn, se = Script.getPositionalArgs(group=True)
-
-  from DIRAC.StorageManagementSystem.Client.StorageManagerClient import StorageManagerClient
-  client = StorageManagerClient()
-  res = client.getCacheReplicas({'LFN': lfn, 'SE': se})
-  if not res['OK']:
-    gLogger.error(res['Message'])
-  cacheReplicaInfo = res['Value']
-  if cacheReplicaInfo:
-    replicaID = list(cacheReplicaInfo)[0]
-    outStr = "\n--------------------"
-    outStr += "\n%s: %s" % ('LFN'.ljust(8), cacheReplicaInfo[replicaID]['LFN'].ljust(100))
-    outStr += "\n%s: %s" % ('SE'.ljust(8), cacheReplicaInfo[replicaID]['SE'].ljust(100))
-    outStr += "\n%s: %s" % ('PFN'.ljust(8), cacheReplicaInfo[replicaID]['PFN'].ljust(100))
-    outStr += "\n%s: %s" % ('Status'.ljust(8), cacheReplicaInfo[replicaID]['Status'].ljust(100))
-    outStr += "\n%s: %s" % ('LastUpdate'.ljust(8), str(cacheReplicaInfo[replicaID]['LastUpdate']).ljust(100))
-    outStr += "\n%s: %s" % ('Reason'.ljust(8), str(cacheReplicaInfo[replicaID]['Reason']).ljust(100))
-
-    resTasks = client.getTasks({'ReplicaID': replicaID})
-
-    if resTasks['OK']:
-      # print resTasks['Message']
-      outStr += '\nJob IDs requesting this file to be staged:'.ljust(8)
-      tasks = resTasks['Value']
-      for tid in tasks.keys():
-        outStr += ' %s ' % (tasks[tid]['SourceTaskID'])
-
-    resStageRequests = client.getStageRequests({'ReplicaID': replicaID})
-
-    if not resStageRequests['OK']:
-      gLogger.error(resStageRequests['Message'])
-
-    if resStageRequests['Records']:
-      stageRequests = resStageRequests['Value']
-      outStr += "\n------SRM staging request info--------------"
-      for info in stageRequests.values():
-        outStr += "\n%s: %s" % ('SRM RequestID'.ljust(8), info['RequestID'].ljust(100))
-        outStr += "\n%s: %s" % ('SRM StageStatus'.ljust(8), info['StageStatus'].ljust(100))
-        outStr += "\n%s: %s" % ('SRM StageRequestSubmitTime'.ljust(8), str(info['StageRequestSubmitTime']).ljust(100))
-        outStr += "\n%s: %s" % ('SRM StageRequestCompletedTime'.ljust(8),
-                                str(info['StageRequestCompletedTime']).ljust(100))
-        outStr += "\n%s: %s" % ('SRM PinExpiryTime'.ljust(8), str(info['PinExpiryTime']).ljust(100))
-        outStr += "\n%s: %s sec" % ('SRM PinLength'.ljust(8), str(info['PinLength']).ljust(100))
-=======
+    # Registering arguments will automatically add their description to the help menu
+    Script.registerArgument("LFN: LFN of the staging file")
+    Script.registerArgument("SE: Storage Element for the staging file")
     Script.parseCommandLine(ignoreErrors=True)
-    args = Script.getPositionalArgs()
-    if len(args) < 2:
-        Script.showHelp()
 
     from DIRAC import exit as DIRACExit, gLogger
 
-    lfn = args[0]
-    se = args[1]
+    lfn, se = Script.getPositionalArgs(group=True)
 
     from DIRAC.StorageManagementSystem.Client.StorageManagerClient import StorageManagerClient
 
@@ -153,7 +100,6 @@
                 outStr += "\n%s: %s sec" % ("SRM PinLength".ljust(8), str(info["PinLength"]).ljust(100))
         else:
             outStr += "\nThere are no staging requests submitted to the site yet.".ljust(8)
->>>>>>> c5981031
     else:
         outStr = "\nThere is no such file requested for staging. Check for typo's!"
         # Script.showHelp()
@@ -163,28 +109,4 @@
 
 
 if __name__ == "__main__":
-<<<<<<< HEAD
-  main()
-=======
-    main()
-
-
-""" Example:
-dirac-stager-monitor-file.py /lhcb/LHCb/Collision12/FULL.DST/00020846/0005/00020846_00056603_1.full.dst GRIDKA-RDST
---------------------
-LFN     : /lhcb/LHCb/Collision12/FULL.DST/00020846/0005/00020846_00056603_1.full.dst
-SE      : GRIDKA-RDST
-PFN     : srm://gridka-dCache.fzk.de/pnfs/gridka.de/lhcb/LHCb/Collision12/FULL.DST/00020846/0005/00020846_00056603_1.full.dst
-Status  : StageSubmitted
-LastUpdate: 2013-06-11 18:13:40
-Reason  : None
-Jobs requesting this file to be staged: 48518896
-------SRM staging request info--------------
-SRM RequestID: -1768636375
-SRM StageStatus: StageSubmitted
-SRM StageRequestSubmitTime: 2013-06-11 18:13:38
-SRM StageRequestCompletedTime: None
-SRM PinExpiryTime: None
-SRM PinLength: 43200
-"""  # NOQA
->>>>>>> c5981031
+    main()