########################################################################
# File: Operation.py
# Date: 2012/07/24 12:12:05
########################################################################

"""
:mod: Operation

.. module: Operation
  :synopsis: Operation implementation

Operation implementation
"""
from __future__ import absolute_import
from __future__ import division
from __future__ import print_function

# Disable invalid names warning
# pylint: disable=invalid-name
__RCSID__ = "$Id$"

import datetime
import json
import six

# # from DIRAC
from DIRAC import S_OK, S_ERROR
from DIRAC.RequestManagementSystem.Client.File import File
from DIRAC.RequestManagementSystem.private.JSONUtils import RMSEncoder


########################################################################
class Operation(object):
    """
<<<<<<< HEAD
    self._parent = None

    now = datetime.datetime.utcnow().replace(microsecond=0)
    self._SubmitTime = now
    self._LastUpdate = now
    self._CreationTime = now

    self._Status = "Queued"
    self._Order = 0
    self.__files__ = []

    self.TargetSE = None
    self.SourceSE = None
    self._Arguments = None
    self.Error = None
    self.Type = None
    self._Catalog = None

    if isinstance(fromDict, six.string_types):
      fromDict = json.loads(fromDict)
    elif not isinstance(fromDict, dict):
      fromDict = {}

    if "Files" in fromDict:
      for fileDict in fromDict.get("Files", []):
        self.addFile(File(fileDict))

      del fromDict["Files"]

    for key, value in fromDict.items():
      if value:
        setattr(self, key, value)

  # # protected methods for parent only
  def _notify(self):
    """ notify self about file status change """
    fStatus = set(self.fileStatusList())
    if fStatus == set(['Failed']):
      # All files Failed -> Failed
      newStatus = 'Failed'
    elif 'Scheduled' in fStatus:
      newStatus = 'Scheduled'
    elif "Waiting" in fStatus:
      newStatus = 'Queued'
    elif 'Failed' in fStatus:
      newStatus = 'Failed'
    else:
      self.Error = ''
      newStatus = 'Done'

    # If the status moved to Failed or Done, update the lastUpdate time
    if newStatus in ('Failed', 'Done', 'Scheduled'):
      if self._Status != newStatus:
        self._LastUpdate = datetime.datetime.utcnow().replace(microsecond=0)

    self._Status = newStatus
    if self._parent:
      self._parent._notify()

  def _setQueued(self, caller):
    """ don't touch """
    if caller == self._parent:
      self._Status = "Queued"

  def _setWaiting(self, caller):
    """ don't touch as well """
    if caller == self._parent:
      self._Status = "Waiting"

  # # Files arithmetics
  def __contains__(self, opFile):
    """ in operator """
    return opFile in self.__files__

  def __iadd__(self, opFile):
    """ += operator """
    if len(self) >= Operation.MAX_FILES:
      raise RuntimeError("too many Files in a single Operation")
    self.addFile(opFile)
    return self

  def addFile(self, opFile):
    """ add :opFile: to operation
=======
    :param int OperationID: OperationID as read from DB backend
    :param int RequestID: parent RequestID
    :param str Status: execution status
    :param str Type: operation to perform
    :param str Arguments: additional arguments
    :param str SourceSE: source SE name
    :param str TargetSE: target SE names as comma separated list
    :param str Catalog: catalog to use as comma separated list
    :param str Error: error string if any
    :param Request.Request parent: parent Request instance


    It is managed by SQLAlchemy, so the RequestID, OperationID should never be set by hand
    (except when constructed from JSON of course...)
    In principle, the _parent attribute could be totally managed by SQLAlchemy. However, it is
    set only when inserted into the DB, this is why I manually set it in the Request _notify

    """

    # # max files in a single operation
    MAX_FILES = 10000

    # # all states
    ALL_STATES = ("Queued", "Waiting", "Scheduled", "Assigned", "Failed", "Done", "Canceled")
    # # final states
    FINAL_STATES = ("Failed", "Done", "Canceled")
    # # valid attributes
    ATTRIBUTE_NAMES = [
        "OperationID",
        "RequestID",
        "Type",
        "Status",
        "Arguments",
        "Order",
        "SourceSE",
        "TargetSE",
        "Catalog",
        "Error",
        "CreationTime",
        "SubmitTime",
        "LastUpdate",
    ]

    _datetimeFormat = "%Y-%m-%d %H:%M:%S"

    def __init__(self, fromDict=None):
        """c'tor

        :param self: self reference
        :param dict fromDict: attributes dictionary
        """
        self._parent = None

        now = datetime.datetime.utcnow().replace(microsecond=0)
        self._SubmitTime = now
        self._LastUpdate = now
        self._CreationTime = now

        self._Status = "Queued"
        self._Order = 0
        self.__files__ = []

        self.TargetSE = None
        self.SourceSE = None
        self._Arguments = None
        self.Error = None
        self.Type = None
        self._Catalog = None

        if isinstance(fromDict, six.string_types):
            fromDict = json.loads(fromDict)
        elif not isinstance(fromDict, dict):
            fromDict = {}

        if "Files" in fromDict:
            for fileDict in fromDict.get("Files", []):
                self.addFile(File(fileDict))

            del fromDict["Files"]

        for key, value in fromDict.items():
            # The JSON module forces the use of UTF-8, which is not properly
            # taken into account in DIRAC.
            # One would need to replace all the '== str' with 'in six.string_types'
            # This is converting `unicode` to `str` and doesn't make sense in Python 3
            if six.PY2 and isinstance(value, six.string_types):
                value = value.encode()
            if value:
                setattr(self, key, value)

    # # protected methods for parent only
    def _notify(self):
        """notify self about file status change"""
        fStatus = set(self.fileStatusList())
        if fStatus == set(["Failed"]):
            # All files Failed -> Failed
            newStatus = "Failed"
        elif "Scheduled" in fStatus:
            newStatus = "Scheduled"
        elif "Waiting" in fStatus:
            newStatus = "Queued"
        elif "Failed" in fStatus:
            newStatus = "Failed"
        else:
            self.Error = ""
            newStatus = "Done"

        # If the status moved to Failed or Done, update the lastUpdate time
        if newStatus in ("Failed", "Done", "Scheduled"):
            if self._Status != newStatus:
                self._LastUpdate = datetime.datetime.utcnow().replace(microsecond=0)

        self._Status = newStatus
        if self._parent:
            self._parent._notify()

    def _setQueued(self, caller):
        """don't touch"""
        if caller == self._parent:
            self._Status = "Queued"

    def _setWaiting(self, caller):
        """don't touch as well"""
        if caller == self._parent:
            self._Status = "Waiting"

    # # Files arithmetics
    def __contains__(self, opFile):
        """in operator"""
        return opFile in self.__files__

    def __iadd__(self, opFile):
        """+= operator"""
        if len(self) >= Operation.MAX_FILES:
            raise RuntimeError("too many Files in a single Operation")
        self.addFile(opFile)
        return self

    def addFile(self, opFile):
        """add :opFile: to operation
>>>>>>> 45ddde11

        .. warning::

          You cannot add a File object that has already been added to another operation. They must be different objects
        """
        if len(self) >= Operation.MAX_FILES:
            raise RuntimeError("too many Files in a single Operation")
        if opFile not in self:
            self.__files__.append(opFile)
            opFile._parent = self
        self._notify()

    # # helpers for looping
    def __iter__(self):
        """files iterator"""
        return self.__files__.__iter__()

    def __getitem__(self, i):
        """[] op for opFiles"""
        return self.__files__.__getitem__(i)

    def __delitem__(self, i):
        """remove file from op, only if OperationID is NOT set"""
        self.__files__.__delitem__(i)
        self._notify()

    def __setitem__(self, i, opFile):
        """overwrite opFile"""
        self.__files__.__setitem__(i, opFile)
        opFile._parent = self
        self._notify()

    def fileStatusList(self):
        """get list of files statuses"""
        return [subFile.Status for subFile in self]

    def __bool__(self):
        """for comparisons"""
        return True

    # For Python 2 compatibility
    __nonzero__ = __bool__

    def __len__(self):
        """nb of subFiles"""
        return len(self.__files__)

    @property
    def sourceSEList(self):
        """helper property returning source SEs as a list"""
        return self.SourceSE.split(",") if self.SourceSE else [""]

    @property
    def targetSEList(self):
        """helper property returning target SEs as a list"""
        return self.TargetSE.split(",") if self.TargetSE else [""]

    @property
    def Arguments(self):
        return self._Arguments

    @Arguments.setter
    def Arguments(self, value):
        if isinstance(value, six.text_type):
            value = value.encode()
        if not isinstance(value, bytes):
            raise TypeError("Arguments should be bytes!")
        self._Arguments = value

    @property
    def Catalog(self):
        """catalog prop"""
        return self._Catalog

    @Catalog.setter
    def Catalog(self, value):
        """catalog setter"""
        if not isinstance(value, six.string_types + (list,)):
            raise TypeError("wrong type for value")
        if isinstance(value, six.string_types):
            value = value.split(",")

        value = ",".join(list(set([str(item).strip() for item in value if str(item).strip()])))

        if len(value) > 255:
            raise ValueError("Catalog list too long")
        self._Catalog = value if value else ""

    @property
    def catalogList(self):
        """helper property returning catalogs as list"""
        return self._Catalog.split(",") if self._Catalog else []

    @property
    def Status(self):
        """Status prop"""
        return self._Status

    @Status.setter
    def Status(self, value):
        """Status setter"""
        if value not in Operation.ALL_STATES:
            raise ValueError("unknown Status '%s'" % str(value))
        if self.__files__:
            self._notify()
        else:
            # If the status moved to Failed or Done, update the lastUpdate time
            if value in ("Failed", "Done"):
                if self._Status != value:
                    self._LastUpdate = datetime.datetime.utcnow().replace(microsecond=0)

            self._Status = value
            if self._parent:
                self._parent._notify()
        if self._Status == "Done":
            self.Error = ""

    @property
    def Order(self):
        """order prop"""
        if self._parent:
            self._Order = self._parent.indexOf(self) if self._parent else -1
        return self._Order

    @Order.setter
    def Order(self, value):
        """order prop"""
        self._Order = value

    @property
    def CreationTime(self):
        """operation creation time prop"""
        return self._CreationTime

    @CreationTime.setter
    def CreationTime(self, value=None):
        """creation time setter"""
        if not isinstance(value, (datetime.datetime,) + six.string_types):
            raise TypeError("CreationTime should be a datetime.datetime!")
        if isinstance(value, six.string_types):
            value = datetime.datetime.strptime(value.split(".")[0], self._datetimeFormat)
        self._CreationTime = value

    @property
    def SubmitTime(self):
        """subrequest's submit time prop"""
        return self._SubmitTime

    @SubmitTime.setter
    def SubmitTime(self, value=None):
        """submit time setter"""
        if not isinstance(value, (datetime.datetime,) + six.string_types):
            raise TypeError("SubmitTime should be a datetime.datetime!")
        if isinstance(value, six.string_types):
            value = datetime.datetime.strptime(value.split(".")[0], self._datetimeFormat)
        self._SubmitTime = value

    @property
    def LastUpdate(self):
        """last update prop"""
        return self._LastUpdate

    @LastUpdate.setter
    def LastUpdate(self, value=None):
        """last update setter"""
        if not isinstance(value, (datetime.datetime,) + six.string_types):
            raise TypeError("LastUpdate should be a datetime.datetime!")
        if isinstance(value, six.string_types):
            value = datetime.datetime.strptime(value.split(".")[0], self._datetimeFormat)
        self._LastUpdate = value
        if self._parent:
            self._parent.LastUpdate = value

    def __str__(self):
        """str operator"""
        return self.toJSON()["Value"]

    def toJSON(self):
        """Returns the JSON description string of the Operation"""
        try:
            jsonStr = json.dumps(self, cls=RMSEncoder)
            return S_OK(jsonStr)
        except Exception as e:
            return S_ERROR(str(e))

    def _getJSONData(self):
        """Returns the data that have to be serialized by JSON"""

        jsonData = {}

        for attrName in Operation.ATTRIBUTE_NAMES:

            # RequestID and OperationID might not be set since they are managed by SQLAlchemy
            if not hasattr(self, attrName):
                continue

            value = getattr(self, attrName)

            if isinstance(value, datetime.datetime):
                # We convert date time to a string
                jsonData[attrName] = value.strftime(self._datetimeFormat)  # pylint: disable=no-member
            else:
                jsonData[attrName] = value

        jsonData["Files"] = self.__files__

        return jsonData<|MERGE_RESOLUTION|>--- conflicted
+++ resolved
@@ -32,91 +32,6 @@
 ########################################################################
 class Operation(object):
     """
-<<<<<<< HEAD
-    self._parent = None
-
-    now = datetime.datetime.utcnow().replace(microsecond=0)
-    self._SubmitTime = now
-    self._LastUpdate = now
-    self._CreationTime = now
-
-    self._Status = "Queued"
-    self._Order = 0
-    self.__files__ = []
-
-    self.TargetSE = None
-    self.SourceSE = None
-    self._Arguments = None
-    self.Error = None
-    self.Type = None
-    self._Catalog = None
-
-    if isinstance(fromDict, six.string_types):
-      fromDict = json.loads(fromDict)
-    elif not isinstance(fromDict, dict):
-      fromDict = {}
-
-    if "Files" in fromDict:
-      for fileDict in fromDict.get("Files", []):
-        self.addFile(File(fileDict))
-
-      del fromDict["Files"]
-
-    for key, value in fromDict.items():
-      if value:
-        setattr(self, key, value)
-
-  # # protected methods for parent only
-  def _notify(self):
-    """ notify self about file status change """
-    fStatus = set(self.fileStatusList())
-    if fStatus == set(['Failed']):
-      # All files Failed -> Failed
-      newStatus = 'Failed'
-    elif 'Scheduled' in fStatus:
-      newStatus = 'Scheduled'
-    elif "Waiting" in fStatus:
-      newStatus = 'Queued'
-    elif 'Failed' in fStatus:
-      newStatus = 'Failed'
-    else:
-      self.Error = ''
-      newStatus = 'Done'
-
-    # If the status moved to Failed or Done, update the lastUpdate time
-    if newStatus in ('Failed', 'Done', 'Scheduled'):
-      if self._Status != newStatus:
-        self._LastUpdate = datetime.datetime.utcnow().replace(microsecond=0)
-
-    self._Status = newStatus
-    if self._parent:
-      self._parent._notify()
-
-  def _setQueued(self, caller):
-    """ don't touch """
-    if caller == self._parent:
-      self._Status = "Queued"
-
-  def _setWaiting(self, caller):
-    """ don't touch as well """
-    if caller == self._parent:
-      self._Status = "Waiting"
-
-  # # Files arithmetics
-  def __contains__(self, opFile):
-    """ in operator """
-    return opFile in self.__files__
-
-  def __iadd__(self, opFile):
-    """ += operator """
-    if len(self) >= Operation.MAX_FILES:
-      raise RuntimeError("too many Files in a single Operation")
-    self.addFile(opFile)
-    return self
-
-  def addFile(self, opFile):
-    """ add :opFile: to operation
-=======
     :param int OperationID: OperationID as read from DB backend
     :param int RequestID: parent RequestID
     :param str Status: execution status
@@ -198,12 +113,6 @@
             del fromDict["Files"]
 
         for key, value in fromDict.items():
-            # The JSON module forces the use of UTF-8, which is not properly
-            # taken into account in DIRAC.
-            # One would need to replace all the '== str' with 'in six.string_types'
-            # This is converting `unicode` to `str` and doesn't make sense in Python 3
-            if six.PY2 and isinstance(value, six.string_types):
-                value = value.encode()
             if value:
                 setattr(self, key, value)
 
@@ -257,7 +166,6 @@
 
     def addFile(self, opFile):
         """add :opFile: to operation
->>>>>>> 45ddde11
 
         .. warning::
 
