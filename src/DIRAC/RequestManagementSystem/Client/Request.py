########################################################################
# File: Request.py
# Date: 2012/07/16 13:43:45
########################################################################
"""
:mod: Request

.. module: Request
  :synopsis: request implementation

request implementation
"""
from __future__ import absolute_import
from __future__ import division
from __future__ import print_function

# Disable invalid names warning
# pylint: disable=invalid-name
__RCSID__ = "$Id$"


# # imports
import datetime
import json
import six

# # from DIRAC
from DIRAC import S_OK, S_ERROR
from DIRAC.Core.Security.ProxyInfo import getProxyInfo
from DIRAC.RequestManagementSystem.Client.Operation import Operation
from DIRAC.RequestManagementSystem.private.JSONUtils import RMSEncoder
from DIRAC.DataManagementSystem.Utilities.DMSHelpers import DMSHelpers


########################################################################
class Request(object):
    """
<<<<<<< HEAD
    self.__waiting = None

    now = datetime.datetime.utcnow().replace(microsecond=0)

    self._CreationTime = now
    self._SubmitTime = now
    self._LastUpdate = now
    # the time before which the request should not be executed
    # If None, no delay
    self._NotBefore = now
    self._Status = "Done"
    self.JobID = 0
    self.Error = None
    self.DIRACSetup = None
    self.OwnerDN = None
    self.RequestName = None
    self.OwnerGroup = None
    self._SourceComponent = None

    self.dmsHelper = DMSHelpers()

    proxyInfo = getProxyInfo()
    if proxyInfo["OK"]:
      proxyInfo = proxyInfo["Value"]
      if proxyInfo["validGroup"] and proxyInfo["validDN"]:
        self.OwnerDN = proxyInfo["identity"]
        self.OwnerGroup = proxyInfo["group"]

    self.__operations__ = []

    if isinstance(fromDict, six.string_types):
      fromDict = json.loads(fromDict)
    elif not isinstance(fromDict, dict):
      fromDict = {}

    if "Operations" in fromDict:
      for opDict in fromDict.get("Operations", []):
        self += Operation(opDict)

      del fromDict["Operations"]

    for key, value in fromDict.items():
      if value:
        setattr(self, key, value)

    self._notify()

  def _notify(self):
    """ simple state machine for sub request statuses """
    # # update operations statuses
    self.__waiting = None

    # Update the Order in Operation, and set the parent
    for i in range(len(self.__operations__)):
      self.__operations__[i].Order = i
      self.__operations__[i]._parent = self

    rStatus = "Waiting"
    opStatusList = [(op.Status, op) for op in self]

    while opStatusList:
      # # Scan all status in order!
      opStatus, op = opStatusList.pop(0)

      # # Failed -> Failed
      if opStatus == "Failed" and self.__waiting is None:
        rStatus = "Failed"
        break

      # Scheduled -> Scheduled
      if opStatus == "Scheduled":
        if self.__waiting is None:
          self.__waiting = op
          rStatus = "Scheduled"
      # # First operation Queued becomes Waiting if no Waiting/Scheduled before
      elif opStatus == "Queued":
        if self.__waiting is None:
          self.__waiting = op
          op._setWaiting(self)
          rStatus = "Waiting"
      # # First operation Waiting is next to execute, others are queued
      elif opStatus == "Waiting":
        rStatus = "Waiting"
        if self.__waiting is None:
          self.__waiting = op
        else:
          op._setQueued(self)
      # # All operations Done -> Done
      elif opStatus == "Done" and self.__waiting is None:
        rStatus = "Done"
        self.Error = ''
    self.Status = rStatus

  def getWaiting(self):
    """ get waiting operation if any """
    # # update states
    self._notify()
    return S_OK(self.__waiting)

  # # Operation arithmetics
  def __contains__(self, operation):
    """ in operator

    :param self: self reference
    :param Operation.Operation subRequest: a subRequest
=======
    :param int RequestID: requestID
    :param str Name: request' name
    :param str OwnerDN: request's owner DN
    :param str OwnerGroup: request owner group
    :param str Setup: DIRAC setup
    :param str SourceComponent: whatever
    :param int JobID: jobID
    :param datetime.datetime CreationTime: UTC datetime
    :param datetime.datetime SubmissionTime: UTC datetime
    :param datetime.datetime LastUpdate: UTC datetime
    :param datetime.datetime NotBefore: UTC datetime
    :param str Status: request's status
    :param TypedList.TypedList operations: list of operations

    It is managed by SQLAlchemy, so the RequestID should never be set by hand (except when constructed from
    JSON of course...)
>>>>>>> 45ddde11
    """

    ALL_STATES = ("Waiting", "Failed", "Done", "Scheduled", "Assigned", "Canceled")

    FINAL_STATES = ("Done", "Failed", "Canceled")

    _datetimeFormat = "%Y-%m-%d %H:%M:%S"

    def __init__(self, fromDict=None):
        """c'tor

        :param self: self reference
        :param fromDict: if false, new request. Can be json string that represents the object, or the dictionary directly
        """
        self.__waiting = None

        now = datetime.datetime.utcnow().replace(microsecond=0)

        self._CreationTime = now
        self._SubmitTime = now
        self._LastUpdate = now
        # the time before which the request should not be executed
        # If None, no delay
        self._NotBefore = now
        self._Status = "Done"
        self.JobID = 0
        self.Error = None
        self.DIRACSetup = None
        self.OwnerDN = None
        self.RequestName = None
        self.OwnerGroup = None
        self._SourceComponent = None

        self.dmsHelper = DMSHelpers()

        proxyInfo = getProxyInfo()
        if proxyInfo["OK"]:
            proxyInfo = proxyInfo["Value"]
            if proxyInfo["validGroup"] and proxyInfo["validDN"]:
                self.OwnerDN = proxyInfo["identity"]
                self.OwnerGroup = proxyInfo["group"]

        self.__operations__ = []

        if isinstance(fromDict, six.string_types):
            fromDict = json.loads(fromDict)
        elif not isinstance(fromDict, dict):
            fromDict = {}

        if "Operations" in fromDict:
            for opDict in fromDict.get("Operations", []):
                self += Operation(opDict)

            del fromDict["Operations"]

        for key, value in fromDict.items():
            # The JSON module forces the use of UTF-8, which is not properly
            # taken into account in DIRAC.
            # One would need to replace all the '== str' with 'in six.string_types'
            # This is converting `unicode` to `str` and doesn't make sense in Python 3
            if six.PY2 and isinstance(value, six.string_types):
                value = value.encode()

            if value:
                setattr(self, key, value)

        self._notify()

    def _notify(self):
        """simple state machine for sub request statuses"""
        # # update operations statuses
        self.__waiting = None

        # Update the Order in Operation, and set the parent
        for i in range(len(self.__operations__)):
            self.__operations__[i].Order = i
            self.__operations__[i]._parent = self

        rStatus = "Waiting"
        opStatusList = [(op.Status, op) for op in self]

        while opStatusList:
            # # Scan all status in order!
            opStatus, op = opStatusList.pop(0)

            # # Failed -> Failed
            if opStatus == "Failed" and self.__waiting is None:
                rStatus = "Failed"
                break

            # Scheduled -> Scheduled
            if opStatus == "Scheduled":
                if self.__waiting is None:
                    self.__waiting = op
                    rStatus = "Scheduled"
            # # First operation Queued becomes Waiting if no Waiting/Scheduled before
            elif opStatus == "Queued":
                if self.__waiting is None:
                    self.__waiting = op
                    op._setWaiting(self)
                    rStatus = "Waiting"
            # # First operation Waiting is next to execute, others are queued
            elif opStatus == "Waiting":
                rStatus = "Waiting"
                if self.__waiting is None:
                    self.__waiting = op
                else:
                    op._setQueued(self)
            # # All operations Done -> Done
            elif opStatus == "Done" and self.__waiting is None:
                rStatus = "Done"
                self.Error = ""
        self.Status = rStatus

    def getWaiting(self):
        """get waiting operation if any"""
        # # update states
        self._notify()
        return S_OK(self.__waiting)

    # # Operation arithmetics
    def __contains__(self, operation):
        """in operator

        :param self: self reference
        :param Operation.Operation subRequest: a subRequest
        """
        return bool(operation in self.__operations__)

    def __iadd__(self, operation):
        """+= operator for subRequest

        :param self: self reference
        :param Operation.Operation operation: sub-request to add
        """
        if operation not in self:
            self.__operations__.append(operation)
            operation._parent = self
            self._notify()
        return self

    def insertBefore(self, newOperation, existingOperation):
        """insert :newOperation: just before :existingOperation:

        :param self: self reference
        :param Operation.Operation newOperation: Operation to be inserted
        :param Operation.Operation existingOperation: previous Operation sibling
        """
        if existingOperation not in self:
            return S_ERROR("%s is not in" % existingOperation)
        if newOperation in self:
            return S_ERROR("%s is already in" % newOperation)
        self.__operations__.insert(self.__operations__.index(existingOperation), newOperation)
        self._notify()
        return S_OK()

    def insertAfter(self, newOperation, existingOperation):
        """insert :newOperation: just after :existingOperation:

        :param self: self reference
        :param Operation.Operation newOperation: Operation to be inserted
        :param Operation.Operation existingOperation: next Operation sibling
        """
        if existingOperation not in self:
            return S_ERROR("%s is not in" % existingOperation)
        if newOperation in self:
            return S_ERROR("%s is already in" % newOperation)
        self.__operations__.insert(self.__operations__.index(existingOperation) + 1, newOperation)
        self._notify()
        return S_OK()

    def addOperation(self, operation):
        """add :operation: to list of Operations

        :param self: self reference
        :param Operation.Operation operation: Operation to be inserted
        """
        if operation in self:
            return S_ERROR("This operation is already in!!!")
        self += operation
        return S_OK()

    def isEmpty(self):
        """Evaluate if the request is empty"""
        return len(self.__operations__) == 0

    def __iter__(self):
        """iterator for sub-request"""
        return self.__operations__.__iter__()

    def __getitem__(self, i):
        """[] op for sub requests"""
        return self.__operations__.__getitem__(i)

    def __setitem__(self, i, value):
        """self[i] = val"""

        self.__operations__.__setitem__(i, value)
        self._notify()

    def __delitem__(self, i):
        """del self[i]"""

        self.__operations__.__delitem__(i)
        self._notify()

    def indexOf(self, subReq):
        """return index of subReq (execution order)"""
        return self.__operations__.index(subReq) if subReq in self else -1

    def __bool__(self):
        """for comparisons"""
        return True

    # For Python 2 compatibility
    __nonzero__ = __bool__

    def __len__(self):
        """nb of subRequests"""
        return len(self.__operations__)

    def __str__(self):
        """str operator"""
        return self.toJSON()["Value"]

    def subStatusList(self):
        """list of statuses for all operations"""
        return [subReq.Status for subReq in self]

    @property
    def SourceComponent(self):
        return self._SourceComponent

    @SourceComponent.setter
    def SourceComponent(self, value):
        if isinstance(value, six.text_type):
            value = value.encode()
        if not isinstance(value, bytes):
            raise TypeError("SourceComponent should be bytes!")
        self._SourceComponent = value

    @property
    def CreationTime(self):
        """creation time getter"""
        return self._CreationTime

    @CreationTime.setter
    def CreationTime(self, value=None):
        """creation time setter"""
        if not isinstance(value, (datetime.datetime,) + six.string_types):
            raise TypeError("CreationTime should be a datetime.datetime!")
        if isinstance(value, six.string_types):
            value = datetime.datetime.strptime(value.split(".")[0], self._datetimeFormat)
        self._CreationTime = value

    @property
    def SubmitTime(self):
        """request's submission time getter"""
        return self._SubmitTime

    @SubmitTime.setter
    def SubmitTime(self, value=None):
        """submission time setter"""
        if not isinstance(value, (datetime.datetime,) + six.string_types):
            raise TypeError("SubmitTime should be a datetime.datetime!")
        if isinstance(value, six.string_types):
            value = datetime.datetime.strptime(value.split(".")[0], self._datetimeFormat)
        self._SubmitTime = value

    @property
    def NotBefore(self):
        """Getter for NotBefore time"""
        return self._NotBefore

    @NotBefore.setter
    def NotBefore(self, value=None):
        """Setter for the NotBefore time"""
        if not isinstance(value, (type(None), datetime.datetime) + six.string_types):
            raise TypeError("NotBefore should be a datetime.datetime!")
        if isinstance(value, six.string_types):
            value = datetime.datetime.strptime(value.split(".")[0], self._datetimeFormat)
        self._NotBefore = value

    def delayNextExecution(self, deltaTime):
        """This helper sets the NotBefore attribute in deltaTime minutes
        in the future

        :param deltaTime: time in minutes before next execution
        """
        now = datetime.datetime.utcnow().replace(microsecond=0)
        extraDelay = datetime.timedelta(minutes=deltaTime)
        self._NotBefore = now + extraDelay

        return S_OK()

    @property
    def LastUpdate(self):
        """last update getter"""
        return self._LastUpdate

    @LastUpdate.setter
    def LastUpdate(self, value=None):
        """last update setter"""
        if not isinstance(value, (datetime.datetime,) + six.string_types):
            raise TypeError("LastUpdate should be a datetime.datetime!")
        if isinstance(value, six.string_types):
            value = datetime.datetime.strptime(value.split(".")[0], self._datetimeFormat)
        self._LastUpdate = value

    @property
    def Status(self):
        """status getter"""
        self._notify()
        return self._Status

    @Status.setter
    def Status(self, value):
        """status setter"""
        if value not in Request.ALL_STATES:
            raise ValueError("Unknown status: %s" % str(value))

        # If the status moved to Failed or Done, update the lastUpdate time
        if value in ("Done", "Failed"):
            if value != self._Status:
                self.LastUpdate = datetime.datetime.utcnow().replace(microsecond=0)

        if value == "Done":
            self.Error = ""
        self._Status = value

    @property
    def Order(self):
        """ro execution order getter"""
        self._notify()
        opStatuses = [op.Status for op in self.__operations__]
        return opStatuses.index("Waiting") if "Waiting" in opStatuses else len(opStatuses)

    def toJSON(self):
        """Returns the JSON formated string that describes the request"""

        jsonStr = json.dumps(self, cls=RMSEncoder)
        return S_OK(jsonStr)

    def _getJSONData(self):
        """Returns the data that have to be serialized by JSON"""

        attrNames = [
            "RequestID",
            "RequestName",
            "OwnerDN",
            "OwnerGroup",
            "Status",
            "Error",
            "DIRACSetup",
            "SourceComponent",
            "JobID",
            "CreationTime",
            "SubmitTime",
            "LastUpdate",
            "NotBefore",
        ]
        jsonData = {}

        for attrName in attrNames:

            # RequestID might not be set since it is managed by SQLAlchemy
            if not hasattr(self, attrName):
                continue

            value = getattr(self, attrName)

            if isinstance(value, datetime.datetime):
                # We convert date time to a string
                jsonData[attrName] = value.strftime(self._datetimeFormat)  # pylint: disable=no-member
            else:
                jsonData[attrName] = value

        jsonData["Operations"] = self.__operations__

        return jsonData

    def getDigest(self):
        """return digest for request"""
        digest = ["Name:" + self.RequestName]
        for op in self:
            opDigest = [str(item) for item in (op.Type, op.Type, op.Status, op.Order)]
            if op.TargetSE:
                opDigest.append(op.TargetSE)
            if op.Catalog:
                opDigest.append(op.Catalog)
            if len(op):
                opFile = op[0]
                extraFilesStr = "...+<%d files>" % (len(op) - 1) if (len(op) > 1) else ""
                opDigest.append(opFile.LFN + extraFilesStr)
            digest.append(":".join(opDigest))
        return S_OK("\n".join(digest))

    def optimize(self):
        """Merges together the operations that can be merged. They need to have the following arguments equal:
        * Type
        * Arguments
        * SourceSE
        * TargetSE
        * Catalog
        It also makes sure that the maximum number of Files in an Operation is never overcome.

        CAUTION: this method is meant to be called before inserting into the DB.
                So if the RequestID is not 0, we don't touch

        :return: S_ERROR if the Request should not be optimized (because already in the DB)
                S_OK(True) if a optimization was carried out
                S_OK(False) if no optimization were carried out
        """

        # If the RequestID is not the default one (0), it probably means
        # the Request is already in the DB, so we don't touch anything
        if hasattr(self, "RequestID") and getattr(self, "RequestID"):
            return S_ERROR(
                "Cannot optimize because Request seems to be already in the DB (RequestID %s)"
                % getattr(self, "RequestID")
            )
        # Set to True if the request could be optimized
        optimized = False
        # Recognise Failover request series
        repAndRegList = []
        removeRepList = []
        i = 0
        while i < len(self.__operations__):
            insertNow = True
            if i < len(self.__operations__) - 1:
                op1 = self.__operations__[i]
                op2 = self.__operations__[i + 1]
                if getattr(op1, "Type") == "ReplicateAndRegister" and getattr(op2, "Type") == "RemoveReplica":
                    fileSetA = set(list(f.LFN for f in op1))
                    fileSetB = set(list(f.LFN for f in op2))
                    if fileSetA == fileSetB:
                        # Source is useless if failover
                        if self.dmsHelper.isSEFailover(op1.SourceSE):
                            op1.SourceSE = ""
                        repAndRegList.append((op1.TargetSE, op1))
                        removeRepList.append((op2.TargetSE, op2))
                        del self.__operations__[i]
                        del self.__operations__[i]
                        # If we are at the end of the request, we must insert the new operations
                        insertNow = i == len(self.__operations__)
            # print i, self.__operations__[i].Type if i < len( self.__operations__ )
            # else None, len( repAndRegList ), insertNow
            if insertNow:
                if repAndRegList:
                    # We must insert the new operations there
                    # i.e. insert before operation i (if it exists)
                    # Replication first, removeReplica next
                    optimized = True
                    insertBefore = self.__operations__[i] if i < len(self.__operations__) else None
                    # print 'Insert new operations before', insertBefore
                    ops = [op for _, op in sorted(repAndRegList, key=lambda x: x[0])]
                    ops += [op for _, op in sorted(removeRepList, key=lambda x: x[0])]
                    for op in ops:
                        _res = self.insertBefore(op, insertBefore) if insertBefore else self.addOperation(op)
                        # Skip the newly inserted operation
                        i += 1
                    repAndRegList = []
                    removeRepList = []
                else:
                    # Skip current operation
                    i += 1
            else:
                # Just to show that in that case we don't increment i
                pass

        # List of attributes that must be equal for operations to be merged
        attrList = ["Type", "Arguments", "SourceSE", "TargetSE", "Catalog"]

        i = 0
        while i < len(self.__operations__):
            while i < len(self.__operations__) - 1:
                # Some attributes need to be the same
                attrMismatch = False
                for attr in attrList:
                    if getattr(self.__operations__[i], attr) != getattr(self.__operations__[i + 1], attr):
                        attrMismatch = True
                        break

                if attrMismatch:
                    break

                # We do not do the merge if there are common files in the operations
                fileSetA = set(list(f.LFN for f in self.__operations__[i]))
                fileSetB = set(list(f.LFN for f in self.__operations__[i + 1]))
                if fileSetA & fileSetB:
                    break

                # There is a maximum number of files one can add into an operation
                try:
                    while len(self.__operations__[i + 1]):
                        fileToMove = self.__operations__[i + 1][0]
                        self.__operations__[i] += fileToMove

                        # If the object is mapped to SQLAlchemy object with a relationship
                        # having the delete-orphan option, the fileToMove will have
                        # already disappeared from the original operation. Silly...
                        # If not, we have to remove it manually

                        if len(self.__operations__[i + 1]) and (self.__operations__[i + 1][0] == fileToMove):
                            del self.__operations__[i + 1][0]
                        optimized = True
                    del self.__operations__[i + 1]
                except RuntimeError:
                    i += 1
            i += 1

        return S_OK(optimized)<|MERGE_RESOLUTION|>--- conflicted
+++ resolved
@@ -35,113 +35,6 @@
 ########################################################################
 class Request(object):
     """
-<<<<<<< HEAD
-    self.__waiting = None
-
-    now = datetime.datetime.utcnow().replace(microsecond=0)
-
-    self._CreationTime = now
-    self._SubmitTime = now
-    self._LastUpdate = now
-    # the time before which the request should not be executed
-    # If None, no delay
-    self._NotBefore = now
-    self._Status = "Done"
-    self.JobID = 0
-    self.Error = None
-    self.DIRACSetup = None
-    self.OwnerDN = None
-    self.RequestName = None
-    self.OwnerGroup = None
-    self._SourceComponent = None
-
-    self.dmsHelper = DMSHelpers()
-
-    proxyInfo = getProxyInfo()
-    if proxyInfo["OK"]:
-      proxyInfo = proxyInfo["Value"]
-      if proxyInfo["validGroup"] and proxyInfo["validDN"]:
-        self.OwnerDN = proxyInfo["identity"]
-        self.OwnerGroup = proxyInfo["group"]
-
-    self.__operations__ = []
-
-    if isinstance(fromDict, six.string_types):
-      fromDict = json.loads(fromDict)
-    elif not isinstance(fromDict, dict):
-      fromDict = {}
-
-    if "Operations" in fromDict:
-      for opDict in fromDict.get("Operations", []):
-        self += Operation(opDict)
-
-      del fromDict["Operations"]
-
-    for key, value in fromDict.items():
-      if value:
-        setattr(self, key, value)
-
-    self._notify()
-
-  def _notify(self):
-    """ simple state machine for sub request statuses """
-    # # update operations statuses
-    self.__waiting = None
-
-    # Update the Order in Operation, and set the parent
-    for i in range(len(self.__operations__)):
-      self.__operations__[i].Order = i
-      self.__operations__[i]._parent = self
-
-    rStatus = "Waiting"
-    opStatusList = [(op.Status, op) for op in self]
-
-    while opStatusList:
-      # # Scan all status in order!
-      opStatus, op = opStatusList.pop(0)
-
-      # # Failed -> Failed
-      if opStatus == "Failed" and self.__waiting is None:
-        rStatus = "Failed"
-        break
-
-      # Scheduled -> Scheduled
-      if opStatus == "Scheduled":
-        if self.__waiting is None:
-          self.__waiting = op
-          rStatus = "Scheduled"
-      # # First operation Queued becomes Waiting if no Waiting/Scheduled before
-      elif opStatus == "Queued":
-        if self.__waiting is None:
-          self.__waiting = op
-          op._setWaiting(self)
-          rStatus = "Waiting"
-      # # First operation Waiting is next to execute, others are queued
-      elif opStatus == "Waiting":
-        rStatus = "Waiting"
-        if self.__waiting is None:
-          self.__waiting = op
-        else:
-          op._setQueued(self)
-      # # All operations Done -> Done
-      elif opStatus == "Done" and self.__waiting is None:
-        rStatus = "Done"
-        self.Error = ''
-    self.Status = rStatus
-
-  def getWaiting(self):
-    """ get waiting operation if any """
-    # # update states
-    self._notify()
-    return S_OK(self.__waiting)
-
-  # # Operation arithmetics
-  def __contains__(self, operation):
-    """ in operator
-
-    :param self: self reference
-    :param Operation.Operation subRequest: a subRequest
-=======
     :param int RequestID: requestID
     :param str Name: request' name
     :param str OwnerDN: request's owner DN
@@ -158,7 +51,6 @@
 
     It is managed by SQLAlchemy, so the RequestID should never be set by hand (except when constructed from
     JSON of course...)
->>>>>>> 45ddde11
     """
 
     ALL_STATES = ("Waiting", "Failed", "Done", "Scheduled", "Assigned", "Canceled")
@@ -215,13 +107,6 @@
             del fromDict["Operations"]
 
         for key, value in fromDict.items():
-            # The JSON module forces the use of UTF-8, which is not properly
-            # taken into account in DIRAC.
-            # One would need to replace all the '== str' with 'in six.string_types'
-            # This is converting `unicode` to `str` and doesn't make sense in Python 3
-            if six.PY2 and isinstance(value, six.string_types):
-                value = value.encode()
-
             if value:
                 setattr(self, key, value)
 
