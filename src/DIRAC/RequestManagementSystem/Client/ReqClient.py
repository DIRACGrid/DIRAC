"""
:mod:  ReqClient

.. module:  ReqClient
  :synopsis: implementation of client for RequestDB using DISET framework

"""
from __future__ import absolute_import
from __future__ import division
from __future__ import print_function

import six
import os
import time
import random
import json
import datetime

# # from DIRAC
from DIRAC import gLogger, S_OK, S_ERROR
from DIRAC.Core.Utilities.List import randomize, fromChar
from DIRAC.Core.Utilities.JEncode import strToIntDict
from DIRAC.Core.Utilities.DEncode import ignoreEncodeWarning
from DIRAC.ConfigurationSystem.Client import PathFinder
from DIRAC.Core.Base.Client import Client, createClient
from DIRAC.RequestManagementSystem.Client.Request import Request
from DIRAC.RequestManagementSystem.private.RequestValidator import RequestValidator
from DIRAC.WorkloadManagementSystem.Client import JobStatus
from DIRAC.WorkloadManagementSystem.Client import JobMinorStatus
<<<<<<< HEAD
from DIRAC.WorkloadManagementSystem.Client.JobMonitoringClient import JobMonitoringClient
from DIRAC.WorkloadManagementSystem.Client.JobStateUpdateClient import JobStateUpdateClient
=======
from DIRAC.WorkloadManagementSystem.Client.JobStateUpdateClient import JobStateUpdateClient
from DIRAC.WorkloadManagementSystem.Client.JobMonitoringClient import JobMonitoringClient
>>>>>>> 171184d4


@createClient('RequestManagement/ReqManager')
class ReqClient(Client):
  """ReqClient is a class manipulating and operation on Requests.

  """
  __requestProxiesDict = {}
  __requestValidator = None

  def __init__(self, url=None, **kwargs):
    """c'tor

    :param self: self reference
    :param url: url of the ReqManager
    :param kwargs: forwarded to the Base Client class
    """

    super(ReqClient, self).__init__(**kwargs)
    self.serverURL = 'RequestManagement/ReqManager' if not url else url

    self.log = gLogger.getSubLogger("RequestManagement/ReqClient/pid_%s" % (os.getpid()))

  def requestProxies(self, timeout=120):
    """ get request proxies dict """
    # Forward all the connection options to the requestClient
    # (e.g. the userDN to use)
    kwargs = self.getClientKWArgs()
    kwargs['timeout'] = timeout

    if not self.__requestProxiesDict:
      self.__requestProxiesDict = {}
      proxiesURLs = fromChar(PathFinder.getServiceURL("RequestManagement/ReqProxyURLs"))
      if not proxiesURLs:
        self.log.warn("CS option RequestManagement/ReqProxyURLs is not set!")
      for proxyURL in proxiesURLs:
        self.log.debug("creating RequestProxy for url = %s" % proxyURL)
        pc = Client(**kwargs)
        pc.setServer(proxyURL)
        self.__requestProxiesDict[proxyURL] = pc

    return self.__requestProxiesDict

  def requestValidator(self):
    """ get request validator """
    if not self.__requestValidator:
      self.__requestValidator = RequestValidator()
    return self.__requestValidator

  def putRequest(self, request, useFailoverProxy=True, retryMainService=0):
    """Put request to RequestManager

      :param self: self reference
      :param ~Request.Request request: Request instance
      :param bool useFailoverProxy: if False, will not attempt to forward the request to ReqProxies
      :param int retryMainService: Amount of time we retry on the main ReqHandler in case of failures

      :return: S_OK/S_ERROR
    """
    errorsDict = {"OK": False}
    valid = self.requestValidator().validate(request)
    if not valid["OK"]:
      self.log.error("putRequest: request not valid", "%s" % valid["Message"])
      return valid
    # # dump to json
    requestJSON = request.toJSON()
    if not requestJSON["OK"]:
      return requestJSON
    requestJSON = requestJSON["Value"]

    retryMainService += 1

    while retryMainService:
      retryMainService -= 1
      setRequestMgr = self._getRPC().putRequest(requestJSON)
      if setRequestMgr["OK"]:
        return setRequestMgr
      errorsDict["RequestManager"] = setRequestMgr["Message"]
      # sleep a bit
      time.sleep(random.randint(1, 5))

    self.log.warn("putRequest: unable to set request '%s' at RequestManager" %
                  request.RequestName, setRequestMgr["Message"])
    proxies = self.requestProxies() if useFailoverProxy else {}
    for proxyURL in randomize(proxies.keys()):
      proxyClient = proxies[proxyURL]
      self.log.debug("putRequest: trying RequestProxy at %s" % proxyURL)
      setRequestProxy = proxyClient.putRequest(requestJSON)
      if setRequestProxy["OK"]:
        if setRequestProxy["Value"]["set"]:
          self.log.info("putRequest: request '%s' successfully set using RequestProxy %s" % (request.RequestName,
                                                                                             proxyURL))
        elif setRequestProxy["Value"]["saved"]:
          self.log.info("putRequest: request '%s' successfully forwarded to RequestProxy %s" % (request.RequestName,
                                                                                                proxyURL))
        return setRequestProxy
      else:
        self.log.warn("putRequest: unable to set request using RequestProxy %s: %s" % (proxyURL,
                                                                                       setRequestProxy["Message"]))
        errorsDict["RequestProxy(%s)" % proxyURL] = setRequestProxy["Message"]
    # # if we're here neither requestManager nor requestProxy were successful
    self.log.error("putRequest: unable to set request", "'%s'" % request.RequestName)
    errorsDict["Message"] = "ReqClient.putRequest: unable to set request '%s'" % request.RequestName
    return errorsDict

  def getRequest(self, requestID=0):
    """Get request from RequestDB

      :param self: self reference
      :param int requestID: ID of the request. If 0, choice is made for you

      :return: S_OK( Request instance ) or S_OK() or S_ERROR
    """
    self.log.debug("getRequest: attempting to get request.")
    getRequest = self._getRPC().getRequest(requestID)
    if not getRequest["OK"]:
      self.log.error("getRequest: unable to get request", "'%s' %s" % (requestID, getRequest["Message"]))
      return getRequest
    if not getRequest["Value"]:
      return getRequest
    return S_OK(Request(getRequest["Value"]))

  @ignoreEncodeWarning
  def getBulkRequests(self, numberOfRequest=10, assigned=True):
    """ get bulk requests from RequestDB

    :param self: self reference
    :param str numberOfRequest: size of the bulk (default 10)

    :return: S_OK( Successful : { requestID, RequestInstance }, Failed : message  ) or S_ERROR
    """
    self.log.debug("getRequests: attempting to get request.")
    getRequests = self._getRPC().getBulkRequests(numberOfRequest, assigned)
    if not getRequests["OK"]:
      self.log.error("getRequests: unable to get '%s' requests: %s" % (numberOfRequest, getRequests["Message"]))
      return getRequests
    # No Request returned
    if not getRequests["Value"]:
      return getRequests
    # No successful Request
    if not getRequests["Value"]["Successful"]:
      return getRequests

    jsonReq = getRequests["Value"]["Successful"]
    # Do not forget to cast back str keys to int
    reqInstances = {int(rId): Request(jsonReq[rId]) for rId in jsonReq}
    failed = strToIntDict(getRequests["Value"]["Failed"])
    return S_OK({"Successful": reqInstances, "Failed": failed})

  def peekRequest(self, requestID):
    """ peek request """
    self.log.debug("peekRequest: attempting to get request.")
    peekRequest = self._getRPC().peekRequest(int(requestID))
    if not peekRequest["OK"]:
      self.log.error("peekRequest: unable to peek request", "request: '%s' %s" % (requestID, peekRequest["Message"]))
      return peekRequest
    if not peekRequest["Value"]:
      return peekRequest
    return S_OK(Request(peekRequest["Value"]))

  def deleteRequest(self, requestID):
    """ delete request given it's ID

    :param self: self reference
    :param str requestID: request ID
    """
    requestID = int(requestID)
    self.log.debug("deleteRequest: attempt to delete '%s' request" % requestID)
    deleteRequest = self._getRPC().deleteRequest(requestID)
    if not deleteRequest["OK"]:
      self.log.error("deleteRequest: unable to delete request",
                     "'%s' request: %s" % (requestID, deleteRequest["Message"]))
    return deleteRequest

  def getRequestIDsList(self, statusList=None, limit=None, since=None, until=None, getJobID=False):
    """ get at most :limit: request ids with statuses in :statusList: """
    statusList = statusList if statusList else list(Request.FINAL_STATES)
    limit = limit if limit else 100
    since = since.strftime('%Y-%m-%d') if since else ""
    until = until.strftime('%Y-%m-%d') if until else ""

    return self._getRPC().getRequestIDsList(statusList, limit, since, until, getJobID)

  def getScheduledRequest(self, operationID):
    """ get scheduled request given its scheduled OperationID """
    self.log.debug("getScheduledRequest: attempt to get scheduled request...")
    scheduled = self._getRPC().getScheduledRequest(operationID)
    if not scheduled["OK"]:
      self.log.error("getScheduledRequest failed", scheduled["Message"])
      return scheduled
    if scheduled["Value"]:
      return S_OK(Request(scheduled["Value"]))
    return scheduled

  def getDBSummary(self):
    """ Get the summary of requests in the RequestDBs. """
    self.log.debug("getDBSummary: attempting to get RequestDB summary.")
    dbSummary = self._getRPC().getDBSummary()
    if not dbSummary["OK"]:
      self.log.error("getDBSummary: unable to get RequestDB summary", dbSummary["Message"])
    return dbSummary

  def getDigest(self, requestID):
    """ Get the request digest given a request ID.

    :param self: self reference
    :param str requestID: request id
    """
    self.log.debug("getDigest: attempting to get digest for '%s' request." % requestID)
    digest = self._getRPC().getDigest(int(requestID))
    if not digest["OK"]:
      self.log.error("getDigest: unable to get digest for request",
                     "request: '%s' %s" % (requestID, digest["Message"]))

    return digest

  def getRequestStatus(self, requestID):
    """ Get the request status given a request id.

    :param self: self reference
    :param int requestID: id of the request
    """
    if isinstance(requestID, six.string_types):
      requestID = int(requestID)
    self.log.debug("getRequestStatus: attempting to get status for '%d' request." % requestID)
    requestStatus = self._getRPC().getRequestStatus(requestID)
    if not requestStatus["OK"]:
      self.log.error("getRequestStatus: unable to get status for request",
                     ": '%d' %s" % (requestID, requestStatus["Message"]))
    return requestStatus

#   def getRequestName( self, requestID ):
#     """ get request name for a given requestID """
#     return self._getRPC().getRequestName( requestID )

  def getRequestInfo(self, requestID):
    """ The the request info given a request id.

    :param self: self reference
    :param int requestID: request nid
    """
    self.log.debug("getRequestInfo: attempting to get info for '%s' request." % requestID)
    requestInfo = self._getRPC().getRequestInfo(int(requestID))
    if not requestInfo["OK"]:
      self.log.error("getRequestInfo: unable to get status for request",
                     "request: '%s' %s" % (requestID, requestInfo["Message"]))
    return requestInfo

  def getRequestFileStatus(self, requestID, lfns):
    """ Get file status for request given a request id.

    :param self: self reference
    :param int requestID: request id
    :param lfns: list of LFNs
    :type lfns: python:list
    """
    self.log.debug("getRequestFileStatus: attempting to get file statuses for '%s' request." % requestID)
    fileStatus = self._getRPC().getRequestFileStatus(int(requestID), lfns)
    if not fileStatus["OK"]:
      self.log.verbose("getRequestFileStatus: unable to get file status for request",
                       "request: '%s' %s" % (requestID, fileStatus["Message"]))
    return fileStatus

  def finalizeRequest(self, requestID, jobID, useCertificates=True):
    """ check request status and perform finalization if necessary
        update the request status and the corresponding job parameter

    :param self: self reference
    :param str requestID: request id
    :param int jobID: job id
    """
<<<<<<< HEAD
=======

>>>>>>> 171184d4
    stateServer = JobStateUpdateClient(useCertificates=useCertificates)

    # Checking if to update the job status - we should fail here, so it will be re-tried later
    # Checking the state, first
    res = self.getRequestStatus(requestID)
    if not res['OK']:
      self.log.error("finalizeRequest: failed to get request",
                     "request: %s status: %s" % (requestID, res["Message"]))
      return res
    if res["Value"] != "Done":
      return S_ERROR("The request %s isn't 'Done' but '%s', this should never happen, why are we here?" %
                     (requestID, res['Value']))

    # The request is 'Done', let's update the job status. If we fail, we should re-try later
<<<<<<< HEAD
=======

>>>>>>> 171184d4
    monitorServer = JobMonitoringClient(useCertificates=useCertificates)
    res = monitorServer.getJobSummary(int(jobID))
    if not res["OK"]:
      self.log.error("finalizeRequest: Failed to get job status", "JobID: %d" % jobID)
      return res
    elif not res['Value']:
      self.log.info("finalizeRequest: job %d does not exist (anymore): finalizing" % jobID)
      return S_OK()
    else:
      jobStatus = res["Value"]['Status']
      jobMinorStatus = res["Value"]["MinorStatus"]
      jobAppStatus = ''
      newJobStatus = ''
      if jobStatus == JobStatus.STALLED:
        # If job is stalled, find the previous status from the logging info
        res = monitorServer.getJobLoggingInfo(int(jobID))
        if not res['OK']:
          self.log.error("finalizeRequest: Failed to get job logging info", "JobID: %d" % jobID)
          return res
        # Check the last status was Stalled and get the one before
        if len(res['Value']) >= 2 and res['Value'][-1][0] == JobStatus.STALLED:
          jobStatus, jobMinorStatus, jobAppStatus = res['Value'][-2][:3]
          newJobStatus = jobStatus

      # update the job pending request digest in any case since it is modified
      self.log.info("finalizeRequest: Updating request digest for job %d" % jobID)

      digest = self.getDigest(requestID)
      if digest["OK"]:
        digest = digest["Value"]
        self.log.verbose(digest)
        res = stateServer.setJobParameter(jobID, "PendingRequest", digest)
        if not res["OK"]:
          self.log.info("finalizeRequest: Failed to set job %d parameter: %s" % (jobID, res["Message"]))
          return res
      else:
        self.log.error("finalizeRequest: Failed to get request digest for %s: %s" % (requestID,
                                                                                     digest["Message"]))
      if jobStatus == JobStatus.COMPLETED:
        # What to do? Depends on what we have in the minorStatus
        if jobMinorStatus == JobMinorStatus.PENDING_REQUESTS:
          newJobStatus = JobStatus.DONE
        elif jobMinorStatus == JobMinorStatus.APP_ERRORS:
          newJobStatus = JobStatus.FAILED
        else:
          self.log.error("finalizeRequest: Unexpected jobMinorStatus",
                         "(got %s)" % jobMinorStatus)
          return S_ERROR("Unexpected jobMinorStatus")

      if newJobStatus:
        self.log.info("finalizeRequest: Updating job status for %d to %s/Requests done" % (jobID, newJobStatus))
      else:
        self.log.info(
            "finalizeRequest: Updating job minor status",
            "for %d to 'Requests done' (current status is %s)" % (jobID, jobStatus))
      stateUpdate = stateServer.setJobStatus(jobID, newJobStatus, "Requests done", 'RMS')
      if jobAppStatus and stateUpdate['OK']:
        stateUpdate = stateServer.setJobApplicationStatus(jobID, jobAppStatus, 'RMS')
      if not stateUpdate["OK"]:
        self.log.error("finalizeRequest: Failed to set job status",
                       "JobID: %d, error: %s" % (jobID, stateUpdate['Message']))
        return stateUpdate

    return S_OK(newJobStatus)

  @ignoreEncodeWarning
  def getRequestIDsForJobs(self, jobIDs):
    """ get the request ids for the supplied jobIDs.

    :param self: self reference
    :param list jobIDs: list of job IDs (integers)
    :return: S_ERROR or S_OK( "Successful": { jobID1: reqID1, jobID2: requID2, ... },
                              "Failed" : { jobIDn: errMsg, jobIDm: errMsg, ...}  )
    """
    self.log.verbose("getRequestIDsForJobs: attempt to get request(s) for jobs",
                     "(n=%d)" % len(jobIDs))
    res = self._getRPC().getRequestIDsForJobs(jobIDs)
    if not res["OK"]:
      self.log.error("getRequestIDsForJobs: unable to get request(s) for jobs",
                     "%s: %s" % (jobIDs, res["Message"]))
      return res

    # Cast the JobIDs back to int
    successful = strToIntDict(res['Value']['Successful'])
    failed = strToIntDict(res['Value']['Failed'])

    return S_OK({'Successful': successful, 'Failed': failed})

  @ignoreEncodeWarning
  def readRequestsForJobs(self, jobIDs):
    """ read requests for jobs

    :param jobIDs: list with jobIDs
    :type jobIDs: python:list
    :return: S_OK( { "Successful" : { jobID1 : Request, ... },
                     "Failed" : { jobIDn : "Fail reason" } } )
    """
    readReqsForJobs = self._getRPC().readRequestsForJobs(jobIDs)
    if not readReqsForJobs["OK"]:
      return readReqsForJobs
    ret = readReqsForJobs["Value"]
    # # create Requests out of JSONs for successful reads
    # Do not forget to cast back str keys to int
    successful = {int(jobID): Request(jsonReq) for jobID, jsonReq in ret['Successful'].items()}
    failed = strToIntDict(ret['Failed'])

    return S_OK({'Successful': successful, 'Failed': failed})

  def resetFailedRequest(self, requestID, allR=False):
    """ Reset a failed request to "Waiting" status
    """

    # # we can safely only peek the request as it is Failed and therefore not owned by an agent
    res = self.peekRequest(requestID)
    if not res['OK']:
      return res
    req = res['Value']
    if allR or recoverableRequest(req):
      # Only reset requests that can be recovered
      if req.Status != 'Failed':
        gLogger.notice("Reset NotBefore time, was %s" % str(req.NotBefore))
      else:
        for i, op in enumerate(req):
          op.Error = ''
          if op.Status == 'Failed':
            printOperation((i, op), onlyFailed=True)
          for fi in op:
            if fi.Status == 'Failed':
              fi.Attempt = 1
              fi.Error = ''
              fi.Status = 'Waiting'
          if op.Status == 'Failed':
            op.Status = 'Waiting'

      # Reset also NotBefore
      req.NotBefore = datetime.datetime.utcnow().replace(microsecond=0)
      return self.putRequest(req)
    return S_OK("Not reset")

# ============= Some useful functions to be shared ===========


output = ''


def prettyPrint(mainItem, key='', offset=0):
  global output
  if key:
    key += ': '
  blanks = offset * ' '
  if mainItem and isinstance(mainItem, dict):
    output += "%s%s%s\n" % (blanks, key, '{') if blanks or key else ''
    for key in sorted(mainItem):
      prettyPrint(mainItem[key], key=key, offset=offset)
    output += "%s%s\n" % (blanks, '}') if blanks else ''
  elif mainItem and isinstance(mainItem, list) or isinstance(mainItem, tuple):
    output += "%s%s%s\n" % (blanks, key, '[' if isinstance(mainItem, list) else '(')
    for item in mainItem:
      prettyPrint(item, offset=offset + 2)
    output += "%s%s\n" % (blanks, ']' if isinstance(mainItem, list) else ')')
  elif isinstance(mainItem, six.string_types):
    if '\n' in mainItem:
      prettyPrint(mainItem.strip('\n').split('\n'), offset=offset)
    else:
      output += "%s%s'%s'\n" % (blanks, key, mainItem)
  else:
    output += "%s%s%s\n" % (blanks, key, str(mainItem))
  output = output.replace('[\n%s{' % blanks, '[{').replace('}\n%s]' % blanks, '}]') \
      .replace('(\n%s{' % blanks, '({').replace('}\n%s)' % blanks, '})') \
      .replace('(\n%s(' % blanks, '((').replace(')\n%s)' % blanks, '))') \
      .replace('(\n%s[' % blanks, '[').replace(']\n%s)' % blanks, ']')


def printFTSJobs(request):
  """ Prints the FTSJobs associated to a request

      :param request: Request object
  """

  try:
    if request.RequestID:

      # We try first the new FTS3 system

      from DIRAC.DataManagementSystem.Client.FTS3Client import FTS3Client
      fts3Client = FTS3Client()
      res = fts3Client.ping()

      if res['OK']:
        associatedFTS3Jobs = []
        for op in request:
          res = fts3Client.getOperationsFromRMSOpID(op.OperationID)
          if res['OK']:
            for fts3Op in res['Value']:
              associatedFTS3Jobs.extend(fts3Op.ftsJobs)
        if associatedFTS3Jobs:
          # Display the direct url and the status
          gLogger.always(
              '\n\nFTS3 jobs associated: \n%s' %
              '\n'.join(
                  '%s/fts3/ftsmon/#/job/%s (%s)' %
                  (job.ftsServer.replace(':8446', ':8449'),  # Submission port is 8446, web port is 8449
                   job.ftsGUID,
                   job.status) for job in associatedFTS3Jobs))
        return

  # AttributeError can be thrown because the deserialization will not have
  # happened correctly on the new fts3 (CC7 typically), and the error is not
  # properly propagated
  except AttributeError as err:
    gLogger.debug("Could not instantiate FtsClient because of Exception", repr(err))


def printRequest(request, status=None, full=False, verbose=True, terse=False):
  global output

  if full:
    output = ''
    prettyPrint(json.loads(request.toJSON()['Value']))
    gLogger.always(output)
  else:
    if not status:
      status = request.Status
    gLogger.always("Request name='%s' ID=%s Status='%s'%s%s%s" %
                   (request.RequestName,
                    request.RequestID if hasattr(request, 'RequestID') else '(not set yet)',
                    request.Status, " ('%s' in DB)" % status if status != request.Status else '',
                    (" Error='%s'" % request.Error) if request.Error and request.Error.strip() else "",
                    (" Job=%s" % request.JobID) if request.JobID else ""))
    gLogger.always("Created %s, Updated %s%s" % (request.CreationTime,
                                                 request.LastUpdate,
                                                 (", NotBefore %s" % request.NotBefore) if request.NotBefore else ""))
    if request.OwnerDN:
      gLogger.always("Owner: '%s', Group: %s" % (request.OwnerDN, request.OwnerGroup))
    for indexOperation in enumerate(request):
      op = indexOperation[1]
      if not terse or op.Status == 'Failed':
        printOperation(indexOperation, verbose, onlyFailed=terse)

  printFTSJobs(request)


def printOperation(indexOperation, verbose=True, onlyFailed=False):
  global output
  i, op = indexOperation
  prStr = ''
  if op.SourceSE:
    prStr += 'SourceSE: %s' % op.SourceSE
  if op.TargetSE:
    prStr += (' - ' if prStr else '') + 'TargetSE: %s' % op.TargetSE
  if prStr:
    prStr += ' - '
  prStr += 'Created %s, Updated %s' % (op.CreationTime, op.LastUpdate)
  if op.Type == 'ForwardDISET' and op.Arguments:
    from DIRAC.Core.Utilities import DEncode
    decode, _length = DEncode.decode(op.Arguments)
    if verbose:
      output = ''
      prettyPrint(decode, offset=10)
      prStr += '\n      Arguments:\n' + output.strip('\n')
    else:
      prStr += '\n      Service: %s' % decode[0][0]
  gLogger.always("  [%s] Operation Type='%s' ID=%s Order=%s Status='%s'%s%s" %
                 (i, op.Type,
                  op.OperationID if hasattr(op, 'OperationID') else '(not set yet)',
                  op.Order, op.Status,
                  (" Error='%s'" % op.Error) if op.Error and op.Error.strip() else "",
                  (" Catalog=%s" % op.Catalog) if op.Catalog else ""))
  if prStr:
    gLogger.always("      %s" % prStr)
  for indexFile in enumerate(op):
    if not onlyFailed or indexFile[1].Status == 'Failed':
      printFile(indexFile)


def printFile(indexFile):
  ind, fi = indexFile
  gLogger.always("    [%02d] ID=%s LFN='%s' Status='%s'%s%s%s" %
                 (ind + 1, fi.FileID if hasattr(fi, 'FileID') else '(not set yet)', fi.LFN, fi.Status,
                  (" Checksum='%s'" % fi.Checksum) if fi.Checksum or
                  (fi.Error and 'checksum' in fi.Error.lower()) else "",
                  (" Error='%s'" % fi.Error) if fi.Error and fi.Error.strip() else "",
                  (" Attempts=%d" % fi.Attempt) if fi.Attempt > 1 else "")
                 )


def recoverableRequest(request):
  excludedErrors = ('File does not exist', 'No such file or directory',
                    'sourceSURL equals to targetSURL',
                    'Max attempts limit reached', 'Max attempts reached')
  operationErrorsOK = ('is banned for', 'Failed to perform exists from any catalog')
  for op in request:
    if op.Status == 'Failed' and (not op.Error or not [errStr for errStr in operationErrorsOK if errStr in op.Error]):
      for fi in op:
        if fi.Status == 'Failed':
          if [errStr for errStr in excludedErrors if errStr in fi.Error]:
            return False
          return True
  return True<|MERGE_RESOLUTION|>--- conflicted
+++ resolved
@@ -27,13 +27,8 @@
 from DIRAC.RequestManagementSystem.private.RequestValidator import RequestValidator
 from DIRAC.WorkloadManagementSystem.Client import JobStatus
 from DIRAC.WorkloadManagementSystem.Client import JobMinorStatus
-<<<<<<< HEAD
-from DIRAC.WorkloadManagementSystem.Client.JobMonitoringClient import JobMonitoringClient
-from DIRAC.WorkloadManagementSystem.Client.JobStateUpdateClient import JobStateUpdateClient
-=======
 from DIRAC.WorkloadManagementSystem.Client.JobStateUpdateClient import JobStateUpdateClient
 from DIRAC.WorkloadManagementSystem.Client.JobMonitoringClient import JobMonitoringClient
->>>>>>> 171184d4
 
 
 @createClient('RequestManagement/ReqManager')
@@ -305,10 +300,7 @@
     :param str requestID: request id
     :param int jobID: job id
     """
-<<<<<<< HEAD
-=======
-
->>>>>>> 171184d4
+
     stateServer = JobStateUpdateClient(useCertificates=useCertificates)
 
     # Checking if to update the job status - we should fail here, so it will be re-tried later
@@ -323,10 +315,7 @@
                      (requestID, res['Value']))
 
     # The request is 'Done', let's update the job status. If we fail, we should re-try later
-<<<<<<< HEAD
-=======
-
->>>>>>> 171184d4
+
     monitorServer = JobMonitoringClient(useCertificates=useCertificates)
     res = monitorServer.getJobSummary(int(jobID))
     if not res["OK"]:
