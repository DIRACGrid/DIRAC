--- conflicted
+++ resolved
@@ -15,16 +15,8 @@
 
 @Script()
 def main():
-<<<<<<< HEAD
-  Script.registerSwitch('', 'Full', '   Print full list of requests')
-  Script.parseCommandLine()
-  from DIRAC.RequestManagementSystem.Client.ReqClient import ReqClient
-=======
     Script.registerSwitch("", "Full", "   Print full list of requests")
-    from DIRAC.Core.Base.Script import parseCommandLine
->>>>>>> c5981031
-
-    parseCommandLine()
+    Script.parseCommandLine()
     from DIRAC.RequestManagementSystem.Client.ReqClient import ReqClient
 
     fullPrint = False
