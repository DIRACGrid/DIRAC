--- conflicted
+++ resolved
@@ -36,71 +36,7 @@
 from DIRAC.RequestManagementSystem.DB.RequestDB import RequestDB
 
 
-<<<<<<< HEAD
 class ReqManagerHandlerMixin(object):
-  """
-  .. class:: ReqManagerHandler
-
-  RequestDB interface in the DISET framework.
-  """
-  # # request validator
-  __validator = None
-  # # request DB instance
-  __requestDB = None
-
-  @classmethod
-  def initializeHandler(cls, serviceInfoDict):
-    """ initialize handler """
-
-    try:
-      cls.__requestDB = RequestDB()
-    except RuntimeError as error:
-      gLogger.exception(error)
-      return S_ERROR(error)
-
-    # If there is a constant delay to be applied to each request
-    cls.constantRequestDelay = getServiceOption(serviceInfoDict, 'ConstantRequestDelay', 0)
-
-    # # create tables for empty db
-    return cls.__requestDB.createTables()
-
-  # # helper functions
-  @classmethod
-  def validate(cls, request):
-    """ request validation """
-    if not cls.__validator:
-      cls.__validator = RequestValidator()
-    return cls.__validator.validate(request)
-
-  types_getRequestIDForName = [six.string_types]
-
-  @classmethod
-  def export_getRequestIDForName(cls, requestName):
-    """ get requestID for given :requestName: """
-    if isinstance(requestName, six.string_types):
-      result = cls.__requestDB.getRequestIDForName(requestName)
-      if not result["OK"]:
-        return result
-      requestID = result["Value"]
-    return S_OK(requestID)
-
-  types_cancelRequest = [six.integer_types]
-
-  @classmethod
-  def export_cancelRequest(cls, requestID):
-    """ Cancel a request """
-    return cls.__requestDB.cancelRequest(requestID)
-
-  types_putRequest = [six.string_types]
-
-  def export_putRequest(self, requestJSON):
-    """ put a new request into RequestDB
-
-    :param cls: class ref
-    :param str requestJSON: request serialized to JSON format
-=======
-class ReqManagerHandler(RequestHandler):
->>>>>>> c5981031
     """
     .. class:: ReqManagerHandler
 
@@ -377,71 +313,6 @@
         :warning: the dictionary may contain string keys instead of int (json serialization)
           Do not forget to cast it back
 
-<<<<<<< HEAD
-    """
-    return cls.__requestDB.getRequestIDsForJobs(jobIDs)
-
-  types_readRequestsForJobs = [list]
-
-  @classmethod
-  @ignoreEncodeWarning
-  def export_readRequestsForJobs(cls, jobIDs):
-    """ read requests for jobs given list of jobIDs """
-    requests = cls.__requestDB.readRequestsForJobs(jobIDs)
-    if not requests["OK"]:
-      gLogger.error("readRequestsForJobs: %s" % requests["Message"])
-      return requests
-    for jobID, request in requests["Value"]["Successful"].items():
-      requests["Value"]["Successful"][jobID] = request.toJSON()["Value"]
-    return requests
-
-  types_getDigest = [six.integer_types]
-
-  @classmethod
-  def export_getDigest(cls, requestID):
-    """ get digest for a request given its id
-
-    :param str requestID: request's id
-    :return: S_OK( json_str )
-    """
-    return cls.__requestDB.getDigest(requestID)
-
-  types_getRequestStatus = [six.integer_types]
-
-  @classmethod
-  def export_getRequestStatus(cls, requestID):
-    """ get request status given its id """
-    status = cls.__requestDB.getRequestStatus(requestID)
-    if not status["OK"]:
-      gLogger.error("getRequestStatus: %s" % status["Message"])
-    return status
-
-  types_getRequestFileStatus = [list(six.integer_types), list(six.string_types) + [list]]
-
-  @classmethod
-  def export_getRequestFileStatus(cls, requestID, lfnList):
-    """ get request file status for a given LFNs list and requestID """
-    if isinstance(lfnList, six.string_types):
-      lfnList = [lfnList]
-    res = cls.__requestDB.getRequestFileStatus(requestID, lfnList)
-    if not res["OK"]:
-      gLogger.error("getRequestFileStatus: %s" % res["Message"])
-    return res
-
-  types_getRequestInfo = [list(six.integer_types)]
-
-  @classmethod
-  def export_getRequestInfo(cls, requestID):
-    """ get request info for a given requestID """
-    requestInfo = cls.__requestDB.getRequestInfo(requestID)
-    if not requestInfo["OK"]:
-      gLogger.error("getRequestInfo: %s" % requestInfo["Message"])
-    return requestInfo
-
-
-class ReqManagerHandler(ReqManagerHandlerMixin, RequestHandler):
-  pass
-=======
         """
         return cls.__requestDB.getRequestIDsForJobs(jobIDs)
 
@@ -501,4 +372,7 @@
         if not requestInfo["OK"]:
             gLogger.error("getRequestInfo: %s" % requestInfo["Message"])
         return requestInfo
->>>>>>> c5981031
+
+
+class ReqManagerHandler(ReqManagerHandlerMixin, RequestHandler):
+    pass