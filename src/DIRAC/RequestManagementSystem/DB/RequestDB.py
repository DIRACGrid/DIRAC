--- conflicted
+++ resolved
@@ -191,58 +191,7 @@
     """
     .. class:: RequestDB
 
-<<<<<<< HEAD
-    self.log = gLogger.getSubLogger('RequestDB')
-    # Initialize the connection info
-    self.__getDBConnectionInfo('RequestManagement/ReqDB')
-
-    runDebug = (gLogger.getLevel() == 'DEBUG')
-    self.engine = create_engine('mysql://%s:%s@%s:%s/%s' %
-                                (self.dbUser, self.dbPass, self.dbHost, self.dbPort, self.dbName),
-                                echo=runDebug, pool_recycle=3600)
-
-    metadata.bind = self.engine
-
-    self.DBSession = sessionmaker(bind=self.engine)
-
-  def createTables(self):
-    """ create tables """
-    try:
-      metadata.create_all(self.engine)
-    except Exception as e:
-      return S_ERROR(e)
-    return S_OK()
-
-  def cancelRequest(self, requestID):
-    session = self.DBSession()
-    try:
-      updateRet = session.execute(update(Request)
-                                  .where(Request.RequestID == requestID)
-                                  .values({Request._Status: 'Canceled',
-                                           Request._LastUpdate: datetime.datetime.utcnow()})
-                                  .execution_options(synchronize_session=False))  # See FTS3DB for synchronize_session
-      session.commit()
-
-      # No row was changed
-      if not updateRet.rowcount:
-        return S_ERROR("No such request %s" % requestID)
-
-      return S_OK()
-
-    except Exception as e:
-      session.rollback()
-      self.log.exception("cancelRequest: unexpected exception", lException=e)
-      return S_ERROR("cancelRequest: unexpected exception %s" % e)
-    finally:
-      session.close()
-
-  def putRequest(self, request):
-    """ update or insert request into db
-
-    :param ~Request.Request request: Request instance
-=======
     db holding requests
->>>>>>> c5981031
     """
 
     def __getDBConnectionInfo(self, fullname):
@@ -296,12 +245,7 @@
             updateRet = session.execute(
                 update(Request)
                 .where(Request.RequestID == requestID)
-                .values(
-                    {
-                        Request._Status: "Canceled",
-                        Request._LastUpdate: datetime.datetime.utcnow().strftime(Request._datetimeFormat),
-                    }
-                )
+                .values({Request._Status: "Canceled", Request._LastUpdate: datetime.datetime.utcnow()})
                 .execution_options(synchronize_session=False)
             )  # See FTS3DB for synchronize_session
             session.commit()
@@ -327,61 +271,6 @@
 
         session = self.DBSession(expire_on_commit=False)
         try:
-<<<<<<< HEAD
-          reqAscIDs = session.query(Request.RequestID)\
-                             .filter(Request._Status == 'Waiting')\
-                             .filter(Request._NotBefore < now)\
-                             .order_by(Request._LastUpdate)\
-                             .limit(100)\
-                             .all()
-
-          reqIDs = set([reqID[0] for reqID in reqAscIDs])
-
-          reqDescIDs = session.query(Request.RequestID)\
-                              .filter(Request._Status == 'Waiting')\
-                              .filter(Request._NotBefore < now)\
-                              .order_by(Request._LastUpdate.desc())\
-                              .limit(50)\
-                              .all()
-
-          reqIDs |= set([reqID[0] for reqID in reqDescIDs])
-        # No Waiting requests
-        except NoResultFound:
-          return S_OK()
-
-        if not reqIDs:
-          return S_OK()
-
-        reqIDs = list(reqIDs)
-        random.shuffle(reqIDs)
-        requestID = reqIDs[0]
-
-      # If we are here, the request MUST exist, so no try catch
-      # the joinedload is to force the non-lazy loading of all the attributes, especially _parent
-      request = session.query(Request) \
-                       .options(joinedload('__operations__').joinedload('__files__')) \
-                       .filter(Request.RequestID == requestID)\
-                       .one()
-
-      if not reqID:
-        log.verbose(
-            "selected request %s('%s')%s" %
-            (request.RequestID,
-             request.RequestName,
-             ' (Assigned)' if assigned else ''))
-
-      if assigned:
-        session.execute(update(Request)
-                        .where(Request.RequestID == requestID)
-                        .values({Request._Status: 'Assigned',
-                                 Request._LastUpdate: datetime.datetime.utcnow()})
-                        )
-        session.commit()
-
-      session.expunge_all()
-      return S_OK(request)
-=======
->>>>>>> c5981031
 
             try:
                 if hasattr(request, "RequestID"):
@@ -404,49 +293,7 @@
             session.commit()
             session.expunge_all()
 
-<<<<<<< HEAD
-    # expire_on_commit is set to False so that we can still use the object after we close the session
-    session = self.DBSession(expire_on_commit=False)
-    log = self.log.getSubLogger('getBulkRequest' if assigned else 'peekBulkRequest')
-
-    requestDict = {}
-
-    try:
-      # If we are here, the request MUST exist, so no try catch
-      # the joinedload is to force the non-lazy loading of all the attributes, especially _parent
-      try:
-        now = datetime.datetime.utcnow().replace(microsecond=0)
-        requestIDs = session.query(Request.RequestID)\
-            .with_for_update()\
-            .filter(Request._Status == 'Waiting')\
-            .filter(Request._NotBefore < now)\
-            .order_by(Request._LastUpdate)\
-            .limit(numberOfRequest)\
-            .all()
-
-        requestIDs = [ridTuple[0] for ridTuple in requestIDs]
-        log.debug("Got request ids %s" % requestIDs)
-
-        requests = session.query(Request) \
-            .options(joinedload('__operations__').joinedload('__files__')) \
-            .filter(Request.RequestID.in_(requestIDs))\
-            .all()
-        log.debug("Got %s Request objects " % len(requests))
-        requestDict = dict((req.RequestID, req) for req in requests)
-      # No Waiting requests
-      except NoResultFound:
-        pass
-
-      if assigned and requestDict:
-        session.execute(update(Request)
-                        .where(Request.RequestID.in_(requestDict.keys()))
-                        .values({Request._Status: 'Assigned',
-                                 Request._LastUpdate: datetime.datetime.utcnow()})
-                        )
-      session.commit()
-=======
             return S_OK(request.RequestID)
->>>>>>> c5981031
 
         except Exception as e:
             session.rollback()
@@ -570,12 +417,7 @@
                 session.execute(
                     update(Request)
                     .where(Request.RequestID == requestID)
-                    .values(
-                        {
-                            Request._Status: "Assigned",
-                            Request._LastUpdate: datetime.datetime.utcnow().strftime(Request._datetimeFormat),
-                        }
-                    )
+                    .values({Request._Status: "Assigned", Request._LastUpdate: datetime.datetime.utcnow()})
                 )
                 session.commit()
 
@@ -605,49 +447,6 @@
 
         requestDict = {}
 
-<<<<<<< HEAD
-    :param requestID: Request.RequestID
-    """
-    return self.getRequest(requestID, False)
-
-  def getRequestIDsList(self, statusList=None, limit=None, since=None, until=None, getJobID=False):
-    """ select requests with status in :statusList: """
-    statusList = statusList if statusList else list(Request.FINAL_STATES)
-    limit = limit if limit else 100
-    session = self.DBSession()
-    requestIDs = []
-    try:
-      if getJobID:
-        reqQuery = session.query(Request.RequestID, Request._Status, Request._LastUpdate, Request.JobID)\
-            .filter(Request._Status.in_(statusList))
-      else:
-        reqQuery = session.query(Request.RequestID, Request._Status, Request._LastUpdate)\
-            .filter(Request._Status.in_(statusList))
-      if since:
-        reqQuery = reqQuery.filter(Request._LastUpdate > since)
-      if until:
-        reqQuery = reqQuery.filter(Request._LastUpdate < until)
-
-      reqQuery = reqQuery.order_by(Request._LastUpdate)\
-          .limit(limit)
-      requestIDs = [list(reqIDTuple) for reqIDTuple in reqQuery.all()]
-
-    except Exception as e:
-      session.rollback()
-      self.log.exception("getRequestIDsList: unexpected exception", lException=e)
-      return S_ERROR("getRequestIDsList: unexpected exception : %s" % e)
-    finally:
-      session.close()
-
-    return S_OK(requestIDs)
-
-  def deleteRequest(self, requestID):
-    """ delete request given its ID
-
-    :param str requestID: request.RequestID
-    :param mixed connection: connection to use if any
-    """
-=======
         try:
             # If we are here, the request MUST exist, so no try catch
             # the joinedload is to force the non-lazy loading of all the attributes, especially _parent
@@ -682,12 +481,7 @@
                 session.execute(
                     update(Request)
                     .where(Request.RequestID.in_(requestDict.keys()))
-                    .values(
-                        {
-                            Request._Status: "Assigned",
-                            Request._LastUpdate: datetime.datetime.utcnow().strftime(Request._datetimeFormat),
-                        }
-                    )
+                    .values({Request._Status: "Assigned", Request._LastUpdate: datetime.datetime.utcnow()})
                 )
             session.commit()
 
@@ -749,7 +543,6 @@
         """
 
         session = self.DBSession()
->>>>>>> c5981031
 
         try:
             session.query(Request).filter(Request.RequestID == requestID).delete()
@@ -773,15 +566,8 @@
         try:
             requestQuery = session.query(Request._Status, func.count(Request.RequestID)).group_by(Request._Status).all()
 
-<<<<<<< HEAD
-    try:
-      requestQuery = session.query(Request._Status, func.count(Request.RequestID))\
-          .group_by(Request._Status)\
-          .all()
-=======
             for status, count in requestQuery:
                 retDict["Request"][status] = count
->>>>>>> c5981031
 
             operationQuery = (
                 session.query(Operation.Type, Operation._Status, func.count(Operation.OperationID))
@@ -789,25 +575,13 @@
                 .all()
             )
 
-<<<<<<< HEAD
-      operationQuery = session.query(Operation.Type, Operation._Status, func.count(Operation.OperationID))\
-          .group_by(Operation.Type, Operation._Status)\
-          .all()
-=======
             for oType, status, count in operationQuery:
                 retDict["Operation"].setdefault(oType, {})[status] = count
->>>>>>> c5981031
 
             fileQuery = session.query(File._Status, func.count(File.FileID)).group_by(File._Status).all()
 
-<<<<<<< HEAD
-      fileQuery = session.query(File._Status, func.count(File.FileID))\
-          .group_by(File._Status)\
-          .all()
-=======
             for status, count in fileQuery:
                 retDict["File"][status] = count
->>>>>>> c5981031
 
         except Exception as e:
             self.log.exception("getDBSummary: unexpected exception", lException=e)
@@ -1029,150 +803,7 @@
 
         reqDict = {"Successful": {}, "Failed": {}}
 
-<<<<<<< HEAD
-          objectType = 'Request'
-          if key == 'Type':
-            summaryQuery = summaryQuery.join(Request.__operations__)
-            objectType = 'Operation'
-          elif key == 'Status':
-            key = '_Status'
-
-          if isinstance(value, list):
-            summaryQuery = summaryQuery.filter(eval('%s.%s.in_(%s)' % (objectType, key, value)))
-          else:
-            summaryQuery = summaryQuery.filter(eval('%s.%s' % (objectType, key)) == value)
-
-      summaryQuery = summaryQuery.group_by(eval(groupingAttribute))
-
-      try:
-        requestLists = summaryQuery.all()
-        resultDict = dict(requestLists)
-      except NoResultFound:
-        pass
-      except Exception as e:
-        return S_ERROR('Error getting the webCounters %s' % e)
-
-      return S_OK(resultDict)
-
-    except Exception as e:
-      self.log.exception("getRequestSummaryWeb: unexpected exception", lException=e)
-      return S_ERROR("getRequestSummaryWeb: unexpected exception : %s" % e)
-
-    finally:
-      session.close()
-
-  def getDistinctValues(self, tableName, columnName):
-    """ For a given table and a given field, return the list of of distinct values in the DB"""
-
-    session = self.DBSession()
-    distinctValues = []
-    if columnName == 'Status':
-      columnName = '_Status'
-    try:
-      result = session.query(distinct(eval("%s.%s" % (tableName, columnName)))).all()
-      distinctValues = [dist[0] for dist in result]
-    except NoResultFound:
-      pass
-    except Exception as e:
-      self.log.exception("getDistinctValues: unexpected exception", lException=e)
-      return S_ERROR("getDistinctValues: unexpected exception : %s" % e)
-
-    finally:
-      session.close()
-
-    return S_OK(distinctValues)
-
-  def getRequestIDsForJobs(self, jobIDs):
-    """ returns request ids for jobs given jobIDs
-
-    :param list jobIDs: list of jobIDs
-    :return: S_OK( "Successful" : { jobID1 : Request, jobID2: Request, ... }
-                   "Failed" : { jobID3: "error message", ... } )
-    """
-    self.log.debug("getRequestIDsForJobs: got %s jobIDs to check" % str(jobIDs))
-    if not jobIDs:
-      return S_ERROR("Must provide jobID list as argument.")
-    if isinstance(jobIDs, six.integer_types):
-      jobIDs = [jobIDs]
-    jobIDs = set(jobIDs)
-
-    reqDict = {"Successful": {}, "Failed": {}}
-
-    session = self.DBSession()
-
-    try:
-      ret = session.query(Request.JobID, Request.RequestID)\
-          .filter(Request.JobID.in_(jobIDs))\
-          .all()
-
-      reqDict['Successful'] = dict((jobId, reqID) for jobId, reqID in ret)
-      reqDict['Failed'] = dict((jobid, 'Request not found') for jobid in jobIDs - set(reqDict['Successful']))
-    except Exception as e:
-      self.log.exception("getRequestIDsForJobs: unexpected exception", lException=e)
-      return S_ERROR("getRequestIDsForJobs: unexpected exception : %s" % e)
-    finally:
-      session.close()
-
-    return S_OK(reqDict)
-
-  def readRequestsForJobs(self, jobIDs=None):
-    """ read request for jobs
-
-    :param list jobIDs: list of JobIDs
-    :return: S_OK( "Successful" : { jobID1 : Request, jobID2: Request, ... }
-                   "Failed" : { jobID3: "error message", ... } )
-    """
-    self.log.debug("readRequestForJobs: got %s jobIDs to check" % str(jobIDs))
-    if not jobIDs:
-      return S_ERROR("Must provide jobID list as argument.")
-    if isinstance(jobIDs, six.integer_types):
-      jobIDs = [jobIDs]
-    jobIDs = set(jobIDs)
-
-    reqDict = {"Successful": {}, "Failed": {}}
-
-    # expire_on_commit is set to False so that we can still use the object after we close the session
-    session = self.DBSession(expire_on_commit=False)
-
-    try:
-      ret = session.query(Request.JobID, Request) \
-          .options(joinedload('__operations__').joinedload('__files__')) \
-          .filter(Request.JobID.in_(jobIDs)).all()
-
-      reqDict['Successful'] = dict((jobId, reqObj) for jobId, reqObj in ret)
-
-      reqDict['Failed'] = dict((jobid, 'Request not found') for jobid in jobIDs - set(reqDict['Successful']))
-      session.expunge_all()
-    except Exception as e:
-      self.log.exception("readRequestsForJobs: unexpected exception", lException=e)
-      return S_ERROR("readRequestsForJobs: unexpected exception : %s" % e)
-    finally:
-      session.close()
-
-    return S_OK(reqDict)
-
-  def getRequestStatus(self, requestID):
-    """ get request status for a given request ID """
-    self.log.debug("getRequestStatus: checking status for '%s' request" % requestID)
-    session = self.DBSession()
-    try:
-      status = session.query(Request._Status).filter(Request.RequestID == requestID).one()
-    except NoResultFound:
-      return S_ERROR(errno.ENOENT, "Request %s does not exist" % requestID)
-    finally:
-      session.close()
-    return S_OK(status[0])
-
-  def getRequestFileStatus(self, requestID, lfnList):
-    """ get status for files in request given its id
-
-    :param str requestID: Request.RequestID
-    :param lfnList: list of LFNs
-    :type lfnList: python:list
-    """
-=======
-        session = self.DBSession()
->>>>>>> c5981031
+        session = self.DBSession()
 
         try:
             ret = session.query(Request.JobID, Request.RequestID).filter(Request.JobID.in_(jobIDs)).all()
@@ -1275,50 +906,6 @@
 
         try:
 
-<<<<<<< HEAD
-    :param str requestName: request id
-    """
-    self.log.debug("getDigest: will create digest for request '%s'" % requestID)
-    request = self.getRequest(requestID, False)
-    if not request["OK"]:
-      self.log.error("getDigest: %s" % request["Message"])
-      return request
-    request = request["Value"]
-    if not isinstance(request, Request):
-      self.log.info("getDigest: request '%s' not found")
-      return S_OK()
-    return request.getDigest()
-
-  def getRequestIDForName(self, requestName):
-    """ read request id for given name
-        if the name is not unique, an error is returned
-
-    :param requestName: name of the request
-    """
-    session = self.DBSession()
-
-    reqID = 0
-    try:
-      ret = session.query(Request.RequestID)\
-          .filter(Request.RequestName == requestName)\
-          .all()
-      if not ret:
-        return S_ERROR('No such request %s' % requestName)
-      elif len(ret) > 1:
-        return S_ERROR('RequestName %s not unique (%s matches)' % (requestName, len(ret)))
-
-      reqID = ret[0][0]
-
-    except NoResultFound:
-      return S_ERROR('No such request')
-    except Exception as e:
-      self.log.exception("getRequestIDsForName: unexpected exception", lException=e)
-      return S_ERROR("getRequestIDsForName: unexpected exception : %s" % e)
-    finally:
-      session.close()
-
-    return S_OK(reqID)
-=======
             requestInfoQuery = session.query(
                 Request.RequestID,
                 Request._Status,
@@ -1389,5 +976,4 @@
         finally:
             session.close()
 
-        return S_OK(reqID)
->>>>>>> c5981031
+        return S_OK(reqID)