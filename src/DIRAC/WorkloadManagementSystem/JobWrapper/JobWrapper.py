--- conflicted
+++ resolved
@@ -29,10 +29,7 @@
 import json
 import six
 import distutils.spawn
-<<<<<<< HEAD
 import datetime
-=======
->>>>>>> a14dde72
 
 from six.moves.urllib.parse import unquote as urlunquote
 
