########################################################################
# File  : Watchdog.py
# Author: Stuart Paterson
########################################################################

"""  The Watchdog class is used by the Job Wrapper to resolve and monitor
     the system resource consumption.  The Watchdog can determine if
     a running job is stalled and indicate this to the Job Wrapper.
     Furthermore, the Watchdog will identify when the Job CPU limit has been
     exceeded and fail jobs meaningfully.

     Information is returned to the WMS via the heart-beat mechanism.  This
     also interprets control signals from the WMS e.g. to kill a running
     job.

     - Still to implement:
          - CPU normalization for correct comparison with job limit
"""
from __future__ import absolute_import
from __future__ import division
from __future__ import print_function

__RCSID__ = "$Id$"

import os
import re
import time
import resource
import errno
import socket
import getpass
import psutil

from DIRAC import S_OK, S_ERROR, gLogger
from DIRAC.Core.Utilities import Time
from DIRAC.Core.Utilities import MJF
from DIRAC.Core.Utilities.Profiler import Profiler
from DIRAC.Core.Utilities.Os import getDiskSpace
from DIRAC.Core.Utilities.Subprocess import getChildrenPIDs
from DIRAC.ConfigurationSystem.Client.Config import gConfig
from DIRAC.ConfigurationSystem.Client.PathFinder import getSystemInstance
from DIRAC.Resources.Computing.BatchSystems.TimeLeft.TimeLeft import TimeLeft
from DIRAC.WorkloadManagementSystem.Client.JobStateUpdateClient import JobStateUpdateClient
from DIRAC.WorkloadManagementSystem.Client import JobMinorStatus


class Watchdog(object):

    #############################################################################
    def __init__(self, pid, exeThread, spObject, jobCPUTime, memoryLimit=0, processors=1, jobArgs={}):
        """Constructor, takes system flag as argument."""
        self.stopSigStartSeconds = int(jobArgs.get("StopSigStartSeconds", 1800))  # 30 minutes
        self.stopSigFinishSeconds = int(jobArgs.get("StopSigFinishSeconds", 1800))  # 30 minutes
        self.stopSigNumber = int(jobArgs.get("StopSigNumber", 2))  # SIGINT
        self.stopSigRegex = jobArgs.get("StopSigRegex", None)
        self.stopSigSent = False

        self.log = gLogger.getSubLogger("Watchdog")
        self.exeThread = exeThread
        self.wrapperPID = pid
        self.appPID = self.exeThread.getCurrentPID()
        self.spObject = spObject
        self.jobCPUTime = jobCPUTime
        self.memoryLimit = memoryLimit
        self.calibration = 0
        self.initialValues = {}
        self.parameters = {}
        self.peekFailCount = 0
        self.peekRetry = 5
        self.profiler = Profiler(pid)
        self.checkError = ""
        self.currentStats = {}
        self.initialized = False
        self.count = 0

        # defaults
        self.testWallClock = 1
        self.testDiskSpace = 1
        self.testLoadAvg = 1
        self.maxWallClockTime = 3 * 24 * 60 * 60
        self.testCPUConsumed = 1
        self.testCPULimit = 0
        self.testMemoryLimit = 0
        self.testTimeLeft = 1
        self.pollingTime = 10  # 10 seconds
        self.checkingTime = 30 * 60  # 30 minute period
        self.minCheckingTime = 20 * 60  # 20 mins
        self.wallClockCheckSeconds = 5 * 60  # 5 minutes
        self.maxWallClockTime = 3 * 24 * 60 * 60  # e.g. 4 days
        self.jobPeekFlag = 1  # on / off
        self.minDiskSpace = 10  # MB
        self.loadAvgLimit = 1000  # > 1000 and jobs killed
        self.sampleCPUTime = 30 * 60  # e.g. up to 20mins sample
        self.jobCPUMargin = 20  # %age buffer before killing job
        self.minCPUWallClockRatio = 5  # ratio %age
        self.nullCPULimit = 5  # After 5 sample times return null CPU consumption kill job
        self.checkCount = 0
        self.wallClockCheckCount = 0
        self.nullCPUCount = 0

        self.grossTimeLeftLimit = 10 * self.checkingTime
        self.timeLeftUtil = TimeLeft()
        self.timeLeft = 0
        self.littleTimeLeft = False
        self.cpuPower = 1.0
        self.processors = processors

    #############################################################################
    def initialize(self):
        """Watchdog initialization."""
        if self.initialized:
            self.log.info("Watchdog already initialized")
            return S_OK()
        else:
            self.initialized = True

        setup = gConfig.getValue("/DIRAC/Setup", "")
        if not setup:
            return S_ERROR("Can not get the DIRAC Setup value")
        wms_instance = getSystemInstance("WorkloadManagement")
        if not wms_instance:
            return S_ERROR("Can not get the WorkloadManagement system instance")
        self.section = "/Systems/WorkloadManagement/%s/JobWrapper" % wms_instance

        self.log.verbose("Watchdog initialization")
        # Test control flags
        self.testWallClock = gConfig.getValue(self.section + "/CheckWallClockFlag", 1)
        self.testDiskSpace = gConfig.getValue(self.section + "/CheckDiskSpaceFlag", 1)
        self.testLoadAvg = gConfig.getValue(self.section + "/CheckLoadAvgFlag", 1)
        self.testCPUConsumed = gConfig.getValue(self.section + "/CheckCPUConsumedFlag", 1)
        self.testCPULimit = gConfig.getValue(self.section + "/CheckCPULimitFlag", 0)
        self.testMemoryLimit = gConfig.getValue(self.section + "/CheckMemoryLimitFlag", 0)
        self.testTimeLeft = gConfig.getValue(self.section + "/CheckTimeLeftFlag", 1)
        # Other parameters
        self.pollingTime = gConfig.getValue(self.section + "/PollingTime", 10)  # 10 seconds
        self.checkingTime = gConfig.getValue(self.section + "/CheckingTime", 30 * 60)  # 30 minute period
        self.minCheckingTime = gConfig.getValue(self.section + "/MinCheckingTime", 20 * 60)  # 20 mins
        self.maxWallClockTime = gConfig.getValue(self.section + "/MaxWallClockTime", 3 * 24 * 60 * 60)  # e.g. 4 days
        self.jobPeekFlag = gConfig.getValue(self.section + "/JobPeekFlag", 1)  # on / off
        self.minDiskSpace = gConfig.getValue(self.section + "/MinDiskSpace", 10)  # MB
        self.loadAvgLimit = gConfig.getValue(self.section + "/LoadAverageLimit", 1000)  # > 1000 and jobs killed
        self.sampleCPUTime = gConfig.getValue(self.section + "/CPUSampleTime", 30 * 60)  # e.g. up to 20mins sample
        self.jobCPUMargin = gConfig.getValue(self.section + "/JobCPULimitMargin", 20)  # %age buffer before killing job
        self.minCPUWallClockRatio = gConfig.getValue(self.section + "/MinCPUWallClockRatio", 5)  # ratio %age
        # After 5 sample times return null CPU consumption kill job
        self.nullCPULimit = gConfig.getValue(self.section + "/NullCPUCountLimit", 5)
        if self.checkingTime < self.minCheckingTime:
            self.log.info(
                "Requested CheckingTime of %s setting to %s seconds (minimum)"
                % (self.checkingTime, self.minCheckingTime)
            )
            self.checkingTime = self.minCheckingTime

        # The time left is returned in seconds @ 250 SI00 = 1 HS06,
        # the self.checkingTime and self.pollingTime are in seconds,
        # thus they need to be multiplied by a large enough factor
        self.fineTimeLeftLimit = gConfig.getValue(self.section + "/TimeLeftLimit", 150 * self.pollingTime)
        self.cpuPower = gConfig.getValue("/LocalSite/CPUNormalizationFactor", 1.0)

        return S_OK()

    def run(self):
        """The main watchdog execution method"""

        result = self.initialize()
        if not result["OK"]:
            self.log.always("Can not start watchdog for the following reason")
            self.log.always(result["Message"])
            return result

        try:
            while True:
                self.log.debug("Starting watchdog loop # %d" % self.count)
                start_cycle_time = time.time()
                result = self.execute()
                exec_cycle_time = time.time() - start_cycle_time
                if not result["OK"]:
                    self.log.error("Watchdog error during execution", result["Message"])
                    break
                elif result["Value"] == "Ended":
                    break
                self.count += 1
                if exec_cycle_time < self.pollingTime:
                    time.sleep(self.pollingTime - exec_cycle_time)
            return S_OK()
        except Exception:
            self.log.exception()
            return S_ERROR("Exception")

    #############################################################################
    def execute(self):
        """The main agent execution method of the Watchdog."""

        if not self.exeThread.is_alive():
            self.__getUsageSummary()
            self.log.info("Process to monitor has completed, Watchdog will exit.")
            return S_OK("Ended")

        # WallClock checks every self.wallClockCheckSeconds, but only if StopSigRegex is defined in JDL
        if (
            not self.stopSigSent
            and self.stopSigRegex is not None
            and (time.time() - self.initialValues["StartTime"]) > self.wallClockCheckSeconds * self.wallClockCheckCount
        ):
            self.wallClockCheckCount += 1
            self._performWallClockChecks()

        if self.littleTimeLeft:
            # if we have gone over enough iterations query again
            if self.littleTimeLeftCount == 0 and self.__timeLeft() == -1:
                self.checkError = JobMinorStatus.JOB_EXCEEDED_CPU
                self.log.error(self.checkError, self.timeLeft)
                self.__killRunningThread()
                return S_OK()
            else:
                self.littleTimeLeftCount -= 1

        # Note: need to poll regularly to see if the thread is alive
        #      but only perform checks with a certain frequency
        if (time.time() - self.initialValues["StartTime"]) > self.checkingTime * self.checkCount:
            self.checkCount += 1
            result = self._performChecks()
            if not result["OK"]:
                self.log.warn("Problem during recent checks")
                self.log.warn(result["Message"])
            return S_OK()
        else:
            # self.log.debug('Application thread is alive: checking count is %s' %(self.checkCount))
            return S_OK()

    #############################################################################
    def _performWallClockChecks(self):
        """Watchdog performs the wall clock checks based on MJF. Signals are sent
        to processes if we need to stop, but function always returns S_OK()
        """
        mjf = MJF.MJF()

        try:
            wallClockSecondsLeft = mjf.getWallClockSecondsLeft()
        except Exception as e:
            # Just stop if we can't get the wall clock seconds left
            return S_OK()

        jobstartSeconds = mjf.getIntJobFeature("jobstart_secs")
        if jobstartSeconds is None:
            # Just stop if we don't know when the job started
            return S_OK()

        if (int(time.time()) > jobstartSeconds + self.stopSigStartSeconds) and (
            wallClockSecondsLeft < self.stopSigFinishSeconds + self.wallClockCheckSeconds
        ):
            # Need to send the signal! Assume it works to avoid sending the signal more than once
            self.log.info("Sending signal to JobWrapper children", "(%s)" % self.stopSigNumber)
            self.stopSigSent = True

            try:
                for childPid in getChildrenPIDs(self.wrapperPID):
                    try:
                        cmdline = open("/proc/%d/cmdline" % childPid, "r").read().replace("\0", " ").strip()
                    except IOError:
                        # Process gone away? Not running on Linux? Skip anyway
                        continue

                    if re.search(self.stopSigRegex, cmdline) is not None:
                        self.log.info(
                            'Sending signal %d to process ID %d, cmdline = "%s"'
                            % (self.stopSigNumber, childPid, cmdline)
                        )
                        os.kill(childPid, self.stopSigNumber)

            except Exception as e:
                self.log.error("Failed to send signals to JobWrapper children!", repr(e))

        return S_OK()

    #############################################################################
    def _performChecks(self):
        """The Watchdog checks are performed at a different period to the checking of the
        application thread and correspond to the checkingTime.
        """
        self.log.verbose("------------------------------------")
        self.log.verbose("Checking loop starts for Watchdog")
        heartBeatDict = {}

        msg = ""

        loadAvg = float(os.getloadavg()[0])
        msg += "LoadAvg: %d " % loadAvg
        heartBeatDict["LoadAverage"] = loadAvg
        if "LoadAverage" not in self.parameters:
            self.parameters["LoadAverage"] = []
        self.parameters["LoadAverage"].append(loadAvg)

        memoryUsed = self.getMemoryUsed()
        msg += "MemUsed: %.1f kb " % (memoryUsed)
        heartBeatDict["MemoryUsed"] = memoryUsed
        if "MemoryUsed" not in self.parameters:
            self.parameters["MemoryUsed"] = []
        self.parameters["MemoryUsed"].append(memoryUsed)

        result = self.profiler.vSizeUsage(withChildren=True)
        if not result["OK"]:
            self.log.warn("Could not get vSize info from profiler", result["Message"])
        else:
            vsize = result["Value"] * 1024.0
            heartBeatDict["Vsize"] = vsize
            self.parameters.setdefault("Vsize", [])
            self.parameters["Vsize"].append(vsize)
            msg += "Job Vsize: %.1f kb " % vsize

        result = self.profiler.memoryUsage(withChildren=True)
        if not result["OK"]:
            self.log.warn("Could not get rss info from profiler", result["Message"])
        else:
            rss = result["Value"] * 1024.0
            heartBeatDict["RSS"] = rss
            self.parameters.setdefault("RSS", [])
            self.parameters["RSS"].append(rss)
            msg += "Job RSS: %.1f kb " % rss

        if "DiskSpace" not in self.parameters:
            self.parameters["DiskSpace"] = []

        # We exclude fuse so that mountpoints can be cleaned up by automount after a period unused
        # (specific request from CERN batch service).
        result = self.getDiskSpace(exclude="fuse")
        if not result["OK"]:
            self.log.warn("Could not establish DiskSpace", result["Message"])
        else:
            msg += "DiskSpace: %.1f MB " % (result["Value"])
            self.parameters["DiskSpace"].append(result["Value"])
            heartBeatDict["AvailableDiskSpace"] = result["Value"]

        cpu = self.__getCPU()
        if not cpu["OK"]:
            msg += "CPU: ERROR "
            hmsCPU = 0
        else:
            cpu = cpu["Value"]
            msg += "CPU: %s (h:m:s) " % (cpu)
            if "CPUConsumed" not in self.parameters:
                self.parameters["CPUConsumed"] = []
            self.parameters["CPUConsumed"].append(cpu)
            hmsCPU = cpu
            rawCPU = self.__convertCPUTime(hmsCPU)
            if rawCPU["OK"]:
                heartBeatDict["CPUConsumed"] = rawCPU["Value"]

        result = self.__getWallClockTime()
        if not result["OK"]:
            self.log.warn("Failed determining wall clock time", result["Message"])
        else:
            msg += "WallClock: %.2f s " % (result["Value"])
            self.parameters.setdefault("WallClockTime", list()).append(result["Value"])
            heartBeatDict["WallClockTime"] = result["Value"] * self.processors
        self.log.info(msg)

        result = self._checkProgress()
        if not result["OK"]:
            self.checkError = result["Message"]
            self.log.warn(self.checkError)

            if self.jobPeekFlag:
                result = self.__peek()
                if result["OK"]:
                    outputList = result["Value"]
                    self.log.info("Last lines of available application output:")
                    self.log.info("================START================")
                    for line in outputList:
                        self.log.info(line)

                    self.log.info("=================END=================")

            self.__killRunningThread()
            return S_OK()

        recentStdOut = "None"
        if self.jobPeekFlag:
            result = self.__peek()
            if result["OK"]:
                outputList = result["Value"]
                size = len(outputList)
                recentStdOut = "Last %s lines of application output from Watchdog on %s [UTC]:" % (
                    size,
                    Time.dateTime(),
                )
                border = "=" * len(recentStdOut)
                cpuTotal = "Last reported CPU consumed for job is %s (h:m:s)" % (hmsCPU)
                if self.timeLeft:
                    cpuTotal += ", Batch Queue Time Left %s (s @ HS06)" % self.timeLeft
                recentStdOut = "\n%s\n%s\n%s\n%s\n" % (border, recentStdOut, cpuTotal, border)
                self.log.info(recentStdOut)
                for line in outputList:
                    self.log.info(line)
                    recentStdOut += line + "\n"
            else:
                recentStdOut = (
                    "Watchdog is initializing and will attempt to obtain standard output from application thread"
                )
                self.log.info(recentStdOut)
                self.peekFailCount += 1
                if self.peekFailCount > self.peekRetry:
                    self.jobPeekFlag = 0
                    self.log.warn("Turning off job peeking for remainder of execution")

        if "JOBID" not in os.environ:
            self.log.info("Running without JOBID so parameters will not be reported")
            return S_OK()

        jobID = os.environ["JOBID"]
        staticParamDict = {"StandardOutput": recentStdOut}
        self.__sendSignOfLife(int(jobID), heartBeatDict, staticParamDict)
        return S_OK("Watchdog checking cycle complete")

    #############################################################################
    def __getCPU(self):
        """Uses the profiler to get CPU time for current process, its child, and the terminated child,
        and returns HH:MM:SS after conversion.
        """
        result = self.profiler.cpuUsageUser(withChildren=True, withTerminatedChildren=True)
        if not result["OK"]:
            self.log.warn("Issue while checking consumed CPU for user", result["Message"])
            if result["Errno"] == errno.ESRCH:
                self.log.warn("The main process does not exist (anymore). This might be correct.")
            return result
        cpuUsageUser = result["Value"]

        result = self.profiler.cpuUsageSystem(withChildren=True, withTerminatedChildren=True)
        if not result["OK"]:
            self.log.warn("Issue while checking consumed CPU for system", result["Message"])
            if result["Errno"] == errno.ESRCH:
                self.log.warn("The main process does not exist (anymore). This might be correct.")
            return result
        cpuUsageSystem = result["Value"]

        cpuTimeTotal = cpuUsageUser + cpuUsageSystem
        if cpuTimeTotal:
            self.log.verbose("Raw CPU time consumed (s) =", cpuTimeTotal)
            return self.__getCPUHMS(cpuTimeTotal)
        self.log.error("CPU time consumed found to be 0")
        return S_ERROR()

    #############################################################################
    def __getCPUHMS(self, cpuTime):
        mins, secs = divmod(cpuTime, 60)
        hours, mins = divmod(mins, 60)
        humanTime = "%02d:%02d:%02d" % (hours, mins, secs)
        self.log.verbose("Human readable CPU time is: %s" % humanTime)
        return S_OK(humanTime)

    #############################################################################
    def __interpretControlSignal(self, signalDict):
        """This method is called whenever a signal is sent via the result of
        sending a sign of life.
        """
        self.log.info("Received control signal")
        if isinstance(signalDict, dict):
            if "Kill" in signalDict:
                self.log.info("Received Kill signal, stopping job via control signal")
                self.checkError = JobMinorStatus.RECEIVED_KILL_SIGNAL
                self.__killRunningThread()
            else:
                self.log.info("The following control signal was sent but not understood by the watchdog:")
                self.log.info(signalDict)
        else:
            self.log.info("Expected dictionary for control signal", "received:\n%s" % (signalDict))

        return S_OK()

    #############################################################################
    def _checkProgress(self):
        """This method calls specific tests to determine whether the job execution
        is proceeding normally.  CS flags can easily be added to add or remove
        tests via central configuration.
        """
        report = ""

        if self.testWallClock:
            result = self.__checkWallClockTime()
            if not result["OK"]:
                self.log.warn(result["Message"])
                return result
            report += "WallClock: OK, "
        else:
            report += "WallClock: NA,"

        if self.testDiskSpace:
            result = self.__checkDiskSpace()
            if not result["OK"]:
                self.log.warn(result["Message"])
                return result
            report += "DiskSpace: OK, "
        else:
            report += "DiskSpace: NA,"

        if self.testLoadAvg:
            result = self.__checkLoadAverage()
            if not result["OK"]:
                self.log.warn(
                    "Check of load average failed, but won't fail because of that", ": %s" % result["Message"]
                )
                report += "LoadAverage: ERROR, "
                return S_OK()
            report += "LoadAverage: OK, "
        else:
            report += "LoadAverage: NA,"

        if self.testCPUConsumed:
            result = self.__checkCPUConsumed()
            if not result["OK"]:
                return result
            report += "CPUConsumed: OK, "
        else:
            report += "CPUConsumed: NA, "

        if self.testCPULimit:
            result = self.__checkCPULimit()
            if not result["OK"]:
                self.log.warn(result["Message"])
                return result
            report += "CPULimit OK, "
        else:
            report += "CPULimit: NA, "

        if self.testTimeLeft:
            self.__timeLeft()
            if self.timeLeft:
                report += "TimeLeft: OK"
        else:
            report += "TimeLeft: NA"

        if self.testMemoryLimit:
            result = self.__checkMemoryLimit()
            if not result["OK"]:
                self.log.warn(result["Message"])
                return result
            report += "MemoryLimit OK, "
        else:
            report += "MemoryLimit: NA, "

        self.log.info(report)
        return S_OK("All enabled checks passed")

    #############################################################################
    def __checkCPUConsumed(self):
        """Checks whether the CPU consumed by application process is reasonable. This
        method will report stalled jobs to be killed.
        """
        self.log.info("Checking CPU Consumed")

        if "WallClockTime" not in self.parameters:
            return S_ERROR("Missing WallClockTime info")
        if "CPUConsumed" not in self.parameters:
            return S_ERROR("Missing CPUConsumed info")

        wallClockTime = self.parameters["WallClockTime"][-1]
        if wallClockTime < self.sampleCPUTime:
            self.log.info(
                "Stopping check, wallclock time is still smaller than sample time",
                "(%s) < (%s)" % (wallClockTime, self.sampleCPUTime),
            )
            return S_OK()

<<<<<<< HEAD
      self.log.info("CPU/Wallclock ratio is %.2f%%" % ratio)
      # in case of error cpuTime might be 0, exclude this
      if ratio < self.minCPUWallClockRatio:
        if os.path.exists('DISABLE_WATCHDOG_CPU_WALLCLOCK_CHECK') or \
           'DISABLE_WATCHDOG_CPU_WALLCLOCK_CHECK' in os.environ:
          self.log.warn('N.B. job would be declared as stalled but CPU / WallClock check is disabled by payload')
          return S_OK()
        self.log.info("Job is stalled!")
        return S_ERROR(JobMinorStatus.WATCHDOG_STALLED)
    except Exception as e:
      self.log.error("Cannot convert CPU consumed from string to int", str(e))
=======
        intervals = max(1, int(self.sampleCPUTime / self.checkingTime))
        if len(self.parameters["CPUConsumed"]) < intervals + 1:
            self.log.info(
                "Not enough snapshots to calculate",
                "there are %s and we need %s" % (len(self.parameters["CPUConsumed"]), intervals + 1),
            )
            return S_OK()

        wallClockTime = self.parameters["WallClockTime"][-1] - self.parameters["WallClockTime"][-1 - intervals]
        try:
            cpuTime = self.__convertCPUTime(self.parameters["CPUConsumed"][-1])["Value"]
            # For some reason, some times the CPU consumed estimation returns 0
            # if cpuTime == 0:
            #   return S_OK()
            cpuTime -= self.__convertCPUTime(self.parameters["CPUConsumed"][-1 - intervals])["Value"]
            if cpuTime < 0:
                self.log.warn("Consumed CPU time negative, something wrong may have happened, ignore")
                return S_OK()
            if wallClockTime <= 0:
                self.log.warn("Wallclock time should not be negative or zero, Ignore")
                return S_OK()

            ratio = (cpuTime / wallClockTime) * 100

            self.log.info("CPU/Wallclock ratio is %.2f%%" % ratio)
            # in case of error cpuTime might be 0, exclude this
            if ratio < self.minCPUWallClockRatio:
                if (
                    os.path.exists("DISABLE_WATCHDOG_CPU_WALLCLOCK_CHECK")
                    or "DISABLE_WATCHDOG_CPU_WALLCLOCK_CHECK" in os.environ
                ):
                    self.log.warn(
                        "N.B. job would be declared as stalled but CPU / WallClock check is disabled by payload"
                    )
                    return S_OK()
                self.log.info("Job is stalled!")
                return S_ERROR("Watchdog identified this job as stalled")
        except Exception as e:
            self.log.error("Cannot convert CPU consumed from string to int", str(e))
>>>>>>> c5981031

        return S_OK()

    #############################################################################

    def __convertCPUTime(self, cputime):
        """Method to convert the CPU time as returned from the Watchdog
        instances to the equivalent DIRAC normalized CPU time to be compared
        to the Job CPU requirement.
        """
        cpuValue = 0
        cpuHMS = cputime.split(":")
        # for i in range( len( cpuHMS ) ):
        #   cpuHMS[i] = cpuHMS[i].replace( '00', '0' )

        try:
            hours = float(cpuHMS[0]) * 60 * 60
            mins = float(cpuHMS[1]) * 60
            secs = float(cpuHMS[2])
            cpuValue = float(hours + mins + secs)
        except Exception as x:
            self.log.warn(str(x))
            return S_ERROR("Could not calculate CPU time")

        # Normalization to be implemented
        normalizedCPUValue = cpuValue

        result = S_OK()
        result["Value"] = normalizedCPUValue
        self.log.debug("CPU value %s converted to %s" % (cputime, normalizedCPUValue))
        return result

    #############################################################################

    def __checkCPULimit(self):
        """Checks that the job has consumed more than the job CPU requirement
        (plus a configurable margin) and kills them as necessary.
        """
        consumedCPU = 0
        if "CPUConsumed" in self.parameters:
            consumedCPU = self.parameters["CPUConsumed"][-1]

        consumedCPUDict = self.__convertCPUTime(consumedCPU)
        if consumedCPUDict["OK"]:
            currentCPU = consumedCPUDict["Value"]
        else:
            return S_OK("Not possible to determine current CPU consumed")

        if consumedCPU:
            limit = int(self.jobCPUTime + self.jobCPUTime * (self.jobCPUMargin / 100))
            cpuConsumed = float(currentCPU)
            if cpuConsumed > limit:
                self.log.info(
                    "Job has consumed more than the specified CPU limit",
                    "with an additional %s%% margin" % (self.jobCPUMargin),
                )
                return S_ERROR("Job has exceeded maximum CPU time limit")
            return S_OK("Job within CPU limit")

        if not currentCPU:
            self.log.verbose("Both initial and current CPU consumed are null")
            return S_OK("CPU consumed is not measurable yet")

        return S_OK("Not possible to determine CPU consumed")

    def __checkMemoryLimit(self):
        """Checks that the job memory consumption is within a limit"""
        vsize = 0
        if "Vsize" in self.parameters:
            vsize = self.parameters["Vsize"][-1]

        if vsize and self.memoryLimit:
            if vsize > self.memoryLimit:
                vsize = vsize
                # Just a warning for the moment
                self.log.warn(
                    "Job has consumed %f.2 KB of memory with the limit of %f.2 KB" % (vsize, self.memoryLimit)
                )

        return S_OK()

    #############################################################################
    def __checkDiskSpace(self):
        """Checks whether the CS defined minimum disk space is available."""
        if "DiskSpace" in self.parameters:
            availSpace = self.parameters["DiskSpace"][-1]
            if availSpace >= 0 and availSpace < self.minDiskSpace:
                self.log.info(
                    "Not enough local disk space for job to continue, defined in CS as %s MB" % (self.minDiskSpace)
                )
                return S_ERROR(JobMinorStatus.JOB_INSUFFICIENT_DISK)
            else:
                return S_OK("Job has enough disk space available")
        else:
            return S_ERROR("Available disk space could not be established")

    #############################################################################
    def __checkWallClockTime(self):
        """Checks whether the job has been running for the CS defined maximum
        wall clock time.
        """
        if "StartTime" in self.initialValues:
            startTime = self.initialValues["StartTime"]
            if time.time() - startTime > self.maxWallClockTime:
                self.log.info("Job has exceeded maximum wall clock time of %s seconds" % (self.maxWallClockTime))
                return S_ERROR(JobMinorStatus.JOB_EXCEEDED_WALL_CLOCK)
            else:
                return S_OK("Job within maximum wall clock time")
        else:
            return S_ERROR("Job start time could not be established")

    #############################################################################
    def __checkLoadAverage(self):
        """Checks whether the CS defined maximum load average is exceeded."""
        if "LoadAverage" in self.parameters:
            loadAvg = self.parameters["LoadAverage"][-1]
            if loadAvg > float(self.loadAvgLimit):
                self.log.info("Maximum load average exceeded, defined in CS as %s " % (self.loadAvgLimit))
                return S_ERROR("Job exceeded maximum load average")
            return S_OK("Job running with normal load average")
        return S_ERROR("Job load average not established")

    #############################################################################
    def __peek(self):
        """Uses ExecutionThread.getOutput() method to obtain standard output
        from running thread via subprocess callback function.
        """
        result = self.exeThread.getOutput()
        if not result["OK"]:
            self.log.warn("Could not obtain output from running application thread")
            self.log.warn(result["Message"])

        return result

    #############################################################################
    def calibrate(self):
        """The calibrate method obtains the initial values for system memory and load
        and calculates the margin for error for the rest of the Watchdog cycle.
<<<<<<< HEAD
    """
    self.__getWallClockTime()
    self.parameters['WallClockTime'] = []

    cpuConsumed = self.__getCPU()
    if not cpuConsumed['OK']:
      self.log.warn("Could not establish CPU consumed, setting to 0.0")
      cpuConsumed = 0.0
    else:
      cpuConsumed = cpuConsumed['Value']

    self.initialValues['CPUConsumed'] = cpuConsumed
    self.parameters['CPUConsumed'] = []

    self.initialValues['LoadAverage'] = float(os.getloadavg()[0])
    self.parameters['LoadAverage'] = []

    memUsed = self.getMemoryUsed()

    self.initialValues['MemoryUsed'] = memUsed
    self.parameters['MemoryUsed'] = []

    result = self.profiler.vSizeUsage(withChildren=True)
    if not result['OK']:
      self.log.warn("Could not get vSize info from profiler", result['Message'])
    else:
      vsize = result['Value'] * 1024.
      self.initialValues['Vsize'] = vsize
      self.log.verbose("Vsize(kb)", "%.1f" % vsize)
    self.parameters['Vsize'] = []

    result = self.profiler.memoryUsage(withChildren=True)
    if not result['OK']:
      self.log.warn("Could not get rss info from profiler", result['Message'])
    else:
      rss = result['Value'] * 1024.
      self.initialValues['RSS'] = rss
      self.log.verbose("RSS(kb)", "%.1f" % rss)
    self.parameters['RSS'] = []

    # We exclude fuse so that mountpoints can be cleaned up by automount after a period unused
    # (specific request from CERN batch service).
    result = self.getDiskSpace(exclude='fuse')
    self.log.verbose('DiskSpace: %s' % (result))
    if not result['OK']:
      self.log.warn("Could not establish DiskSpace")
    else:
      self.initialValues['DiskSpace'] = result['Value']
    self.parameters['DiskSpace'] = []

    result = self.getNodeInformation()
    self.log.verbose('NodeInfo', result)

    if 'LSB_JOBID' in os.environ:
      result['LocalJobID'] = os.environ['LSB_JOBID']
    if 'PBS_JOBID' in os.environ:
      result['LocalJobID'] = os.environ['PBS_JOBID']
    if 'QSUB_REQNAME' in os.environ:
      result['LocalJobID'] = os.environ['QSUB_REQNAME']
    if 'JOB_ID' in os.environ:
      result['LocalJobID'] = os.environ['JOB_ID']

    self.__reportParameters(result, 'NodeInformation', True)
    self.__reportParameters(self.initialValues, 'InitialValues')
    return S_OK()

  def __timeLeft(self):
    """
      return Normalized CPU time left in the batch system
      0 if not available
      update self.timeLeft and self.littleTimeLeft
    """
    # Get CPU time left in the batch system
    result = self.timeLeftUtil.getTimeLeft(0.0)
    if not result['OK']:
      # Could not get CPU time left, we might need to wait for the first loop
      # or the Utility is not working properly for this batch system
      # or we are in a batch system
      timeLeft = 0
    else:
      timeLeft = result['Value']

    self.timeLeft = timeLeft
    if not self.littleTimeLeft:
      if timeLeft and timeLeft < self.grossTimeLeftLimit:
        self.log.info('TimeLeft bellow %s, now checking with higher frequency' % timeLeft)
        self.littleTimeLeft = True
        # TODO: better configurable way of doing this to be coded
        self.littleTimeLeftCount = 15
    else:
      if self.timeLeft and self.timeLeft < self.fineTimeLeftLimit:
        timeLeft = -1

    return timeLeft

  #############################################################################
  def __getUsageSummary(self):
    """ Returns average load, memory etc. over execution of job thread
    """
    summary = {}
    # CPUConsumed
    if 'CPUConsumed' in self.parameters:
      cpuList = self.parameters['CPUConsumed']
      if cpuList:
        hmsCPU = cpuList[-1]
        rawCPU = self.__convertCPUTime(hmsCPU)
        if rawCPU['OK']:
          summary['LastUpdateCPU(s)'] = rawCPU['Value']
      else:
        summary['LastUpdateCPU(s)'] = 'Could not be estimated'
    # DiskSpace
    if 'DiskSpace' in self.parameters:
      space = self.parameters['DiskSpace']
      if space:
        value = abs(float(space[-1]) - float(self.initialValues['DiskSpace']))
        if value < 0:
          value = 0
        summary['DiskSpace(MB)'] = value
      else:
        summary['DiskSpace(MB)'] = 'Could not be estimated'
    # MemoryUsed
    if 'MemoryUsed' in self.parameters:
      memory = self.parameters['MemoryUsed']
      if memory:
        summary['MemoryUsed(kb)'] = abs(float(memory[-1]) - float(self.initialValues['MemoryUsed']))
      else:
        summary['MemoryUsed(kb)'] = 'Could not be estimated'
    # LoadAverage
    if 'LoadAverage' in self.parameters:
      laList = self.parameters['LoadAverage']
      if laList:
        summary['LoadAverage'] = sum(laList) / len(laList)
      else:
        summary['LoadAverage'] = 'Could not be estimated'

    result = self.__getWallClockTime()
    if not result['OK']:
      self.log.warn("Failed determining wall clock time", result['Message'])
      summary['WallClockTime(s)'] = 0
      summary['ScaledCPUTime(s)'] = 0
    else:
      wallClock = result['Value']
      summary['WallClockTime(s)'] = wallClock * self.processors
      summary['ScaledCPUTime(s)'] = wallClock * self.cpuPower * self.processors

    self.__reportParameters(summary, 'UsageSummary', True)
    self.currentStats = summary

  #############################################################################
  def __reportParameters(self, params, title=None, report=False):
    """Will report parameters for job.
    """
    try:
      parameters = []
      self.log.info('', '==========================================================')
      if title:
        self.log.info('Watchdog will report', title)
      else:
        self.log.info('Watchdog will report parameters')
      self.log.info('', '==========================================================')
      vals = params
      if 'Value' in params:
        if vals['Value']:
          vals = params['Value']
      for k, v in vals.items():
        if v:
          self.log.info(str(k) + ' = ' + str(v))
          parameters.append([k, v])
      if report:
        self.__setJobParamList(parameters)

      self.log.info('', '==========================================================')
    except Exception as x:
      self.log.warn('Problem while reporting parameters')
      self.log.warn(repr(x))

  #############################################################################
  def __getWallClockTime(self):
    """ Establishes the Wall Clock time spent since the Watchdog initialization"""
    result = S_OK()
    if 'StartTime' in self.initialValues:
      currentTime = time.time()
      wallClock = currentTime - self.initialValues['StartTime']
      result['Value'] = wallClock
    else:
      self.initialValues['StartTime'] = time.time()
      result['Value'] = 0.0

    return result

  #############################################################################
  def __killRunningThread(self):
    """ Will kill the running thread process and any child processes."""
    self.log.info('Sending kill signal to application PID %s' % (self.spObject.getChildPID()))
    result = self.spObject.killChild()
    self.applicationKilled = True
    self.log.info('Subprocess.killChild() returned:%s ' % (result))
    return S_OK('Thread killed')

  #############################################################################
  def __sendSignOfLife(self, jobID, heartBeatDict, staticParamDict):
    """ Sends sign of life 'heartbeat' signal and triggers control signal
=======
        """
        self.__getWallClockTime()
        self.parameters["WallClockTime"] = []

        cpuConsumed = self.__getCPU()
        if not cpuConsumed["OK"]:
            self.log.warn("Could not establish CPU consumed, setting to 0.0")
            cpuConsumed = 0.0
        else:
            cpuConsumed = cpuConsumed["Value"]

        self.initialValues["CPUConsumed"] = cpuConsumed
        self.parameters["CPUConsumed"] = []

        self.initialValues["LoadAverage"] = float(os.getloadavg()[0])
        self.parameters["LoadAverage"] = []

        memUsed = self.getMemoryUsed()

        self.initialValues["MemoryUsed"] = memUsed
        self.parameters["MemoryUsed"] = []

        result = self.profiler.vSizeUsage(withChildren=True)
        if not result["OK"]:
            self.log.warn("Could not get vSize info from profiler", result["Message"])
        else:
            vsize = result["Value"] * 1024.0
            self.initialValues["Vsize"] = vsize
            self.log.verbose("Vsize(kb)", "%.1f" % vsize)
        self.parameters["Vsize"] = []

        result = self.profiler.memoryUsage(withChildren=True)
        if not result["OK"]:
            self.log.warn("Could not get rss info from profiler", result["Message"])
        else:
            rss = result["Value"] * 1024.0
            self.initialValues["RSS"] = rss
            self.log.verbose("RSS(kb)", "%.1f" % rss)
        self.parameters["RSS"] = []

        # We exclude fuse so that mountpoints can be cleaned up by automount after a period unused
        # (specific request from CERN batch service).
        result = self.getDiskSpace(exclude="fuse")
        self.log.verbose("DiskSpace: %s" % (result))
        if not result["OK"]:
            self.log.warn("Could not establish DiskSpace")
        else:
            self.initialValues["DiskSpace"] = result["Value"]
        self.parameters["DiskSpace"] = []

        result = self.getNodeInformation()
        self.log.verbose("NodeInfo", result)

        if "LSB_JOBID" in os.environ:
            result["LocalJobID"] = os.environ["LSB_JOBID"]
        if "PBS_JOBID" in os.environ:
            result["LocalJobID"] = os.environ["PBS_JOBID"]
        if "QSUB_REQNAME" in os.environ:
            result["LocalJobID"] = os.environ["QSUB_REQNAME"]
        if "JOB_ID" in os.environ:
            result["LocalJobID"] = os.environ["JOB_ID"]

        self.__reportParameters(result, "NodeInformation", True)
        self.__reportParameters(self.initialValues, "InitialValues")
        return S_OK()

    def __timeLeft(self):
        """
        return Normalized CPU time left in the batch system
        0 if not available
        update self.timeLeft and self.littleTimeLeft
        """
        # Get CPU time left in the batch system
        result = self.timeLeftUtil.getTimeLeft(0.0)
        if not result["OK"]:
            # Could not get CPU time left, we might need to wait for the first loop
            # or the Utility is not working properly for this batch system
            # or we are in a batch system
            timeLeft = 0
        else:
            timeLeft = result["Value"]

        self.timeLeft = timeLeft
        if not self.littleTimeLeft:
            if timeLeft and timeLeft < self.grossTimeLeftLimit:
                self.log.info("TimeLeft bellow %s, now checking with higher frequency" % timeLeft)
                self.littleTimeLeft = True
                # TODO: better configurable way of doing this to be coded
                self.littleTimeLeftCount = 15
        else:
            if self.timeLeft and self.timeLeft < self.fineTimeLeftLimit:
                timeLeft = -1

        return timeLeft

    #############################################################################
    def __getUsageSummary(self):
        """Returns average load, memory etc. over execution of job thread"""
        summary = {}
        # CPUConsumed
        if "CPUConsumed" in self.parameters:
            cpuList = self.parameters["CPUConsumed"]
            if cpuList:
                hmsCPU = cpuList[-1]
                rawCPU = self.__convertCPUTime(hmsCPU)
                if rawCPU["OK"]:
                    summary["LastUpdateCPU(s)"] = rawCPU["Value"]
            else:
                summary["LastUpdateCPU(s)"] = "Could not be estimated"
        # DiskSpace
        if "DiskSpace" in self.parameters:
            space = self.parameters["DiskSpace"]
            if space:
                value = abs(float(space[-1]) - float(self.initialValues["DiskSpace"]))
                if value < 0:
                    value = 0
                summary["DiskSpace(MB)"] = value
            else:
                summary["DiskSpace(MB)"] = "Could not be estimated"
        # MemoryUsed
        if "MemoryUsed" in self.parameters:
            memory = self.parameters["MemoryUsed"]
            if memory:
                summary["MemoryUsed(kb)"] = abs(float(memory[-1]) - float(self.initialValues["MemoryUsed"]))
            else:
                summary["MemoryUsed(kb)"] = "Could not be estimated"
        # LoadAverage
        if "LoadAverage" in self.parameters:
            laList = self.parameters["LoadAverage"]
            if laList:
                summary["LoadAverage"] = sum(laList) / len(laList)
            else:
                summary["LoadAverage"] = "Could not be estimated"

        result = self.__getWallClockTime()
        if not result["OK"]:
            self.log.warn("Failed determining wall clock time", result["Message"])
            summary["WallClockTime(s)"] = 0
            summary["ScaledCPUTime(s)"] = 0
        else:
            wallClock = result["Value"]
            summary["WallClockTime(s)"] = wallClock * self.processors
            summary["ScaledCPUTime(s)"] = wallClock * self.cpuPower * self.processors

        self.__reportParameters(summary, "UsageSummary", True)
        self.currentStats = summary

    #############################################################################
    def __reportParameters(self, params, title=None, report=False):
        """Will report parameters for job."""
        try:
            parameters = []
            self.log.info("==========================================================")
            if title:
                self.log.info("Watchdog will report %s" % (title))
            else:
                self.log.info("Watchdog will report parameters")
            self.log.info("==========================================================")
            vals = params
            if "Value" in params:
                if vals["Value"]:
                    vals = params["Value"]
            for k, v in vals.items():
                if v:
                    self.log.info(str(k) + " = " + str(v))
                    parameters.append([k, v])
            if report:
                self.__setJobParamList(parameters)

            self.log.info("==========================================================")
        except Exception as x:
            self.log.warn("Problem while reporting parameters")
            self.log.warn(str(x))

    #############################################################################
    def __getWallClockTime(self):
        """Establishes the Wall Clock time spent since the Watchdog initialization"""
        result = S_OK()
        if "StartTime" in self.initialValues:
            currentTime = time.time()
            wallClock = currentTime - self.initialValues["StartTime"]
            result["Value"] = wallClock
        else:
            self.initialValues["StartTime"] = time.time()
            result["Value"] = 0.0

        return result

    #############################################################################
    def __killRunningThread(self):
        """Will kill the running thread process and any child processes."""
        self.log.info("Sending kill signal to application PID %s" % (self.spObject.getChildPID()))
        result = self.spObject.killChild()
        self.applicationKilled = True
        self.log.info("Subprocess.killChild() returned:%s " % (result))
        return S_OK("Thread killed")

    #############################################################################
    def __sendSignOfLife(self, jobID, heartBeatDict, staticParamDict):
        """Sends sign of life 'heartbeat' signal and triggers control signal
>>>>>>> c5981031
        interpretation.
        """
        result = JobStateUpdateClient().sendHeartBeat(jobID, heartBeatDict, staticParamDict)
        if not result["OK"]:
            self.log.warn("Problem sending sign of life")
            self.log.warn(result)

        if result["OK"] and result["Value"]:
            self.__interpretControlSignal(result["Value"])

        return result

    #############################################################################
    def __setJobParamList(self, value):
        """Wraps around setJobParameters of state update client"""
        # job wrapper template sets the jobID variable
        if "JOBID" not in os.environ:
            self.log.info("Running without JOBID so parameters will not be reported")
            return S_OK()
        jobID = os.environ["JOBID"]
        jobParam = JobStateUpdateClient().setJobParameters(int(jobID), value)
        self.log.verbose("setJobParameters(%s,%s)" % (jobID, value))
        if not jobParam["OK"]:
            self.log.warn(jobParam["Message"])

        return jobParam

    #############################################################################
    def getNodeInformation(self):
        """Retrieves all static system information"""
        result = {}
        result["HostName"] = socket.gethostname()
        result["CPU(MHz)"] = psutil.cpu_freq()[0]
        result["Memory(kB)"] = int(psutil.virtual_memory()[1] / 1024)
        result["LocalAccount"] = getpass.getuser()

        with open("/proc/cpuinfo", "r") as cpuinfo:
            info = cpuinfo.readlines()
        result["ModelName"] = info[4].split(":")[1].replace(" ", "").replace("\n", "")
        result["CacheSize(kB)"] = [x.strip().split(":")[1] for x in info if "cache size" in x][0].strip()

        return result

    #############################################################################
    def getMemoryUsed(self):
        """Obtains the memory used."""
        mem = (
            resource.getrusage(resource.RUSAGE_SELF).ru_maxrss + resource.getrusage(resource.RUSAGE_CHILDREN).ru_maxrss
        )
        return float(mem)

    #############################################################################
    def getDiskSpace(self, exclude=None):
        """Obtains the available disk space."""
        result = S_OK()
        diskSpace = getDiskSpace(exclude=exclude)

        if diskSpace == -1:
            result = S_ERROR("Could not obtain disk usage")
            self.log.warn(" Could not obtain disk usage")
            result["Value"] = float(-1)
            return result

        result["Value"] = float(diskSpace)
        return result


# EOF#EOF#EOF#EOF#EOF#EOF#EOF#EOF#EOF#EOF#EOF#EOF#EOF#EOF#EOF#EOF#EOF#EOF#EOF#<|MERGE_RESOLUTION|>--- conflicted
+++ resolved
@@ -561,19 +561,6 @@
             )
             return S_OK()
 
-<<<<<<< HEAD
-      self.log.info("CPU/Wallclock ratio is %.2f%%" % ratio)
-      # in case of error cpuTime might be 0, exclude this
-      if ratio < self.minCPUWallClockRatio:
-        if os.path.exists('DISABLE_WATCHDOG_CPU_WALLCLOCK_CHECK') or \
-           'DISABLE_WATCHDOG_CPU_WALLCLOCK_CHECK' in os.environ:
-          self.log.warn('N.B. job would be declared as stalled but CPU / WallClock check is disabled by payload')
-          return S_OK()
-        self.log.info("Job is stalled!")
-        return S_ERROR(JobMinorStatus.WATCHDOG_STALLED)
-    except Exception as e:
-      self.log.error("Cannot convert CPU consumed from string to int", str(e))
-=======
         intervals = max(1, int(self.sampleCPUTime / self.checkingTime))
         if len(self.parameters["CPUConsumed"]) < intervals + 1:
             self.log.info(
@@ -610,10 +597,9 @@
                     )
                     return S_OK()
                 self.log.info("Job is stalled!")
-                return S_ERROR("Watchdog identified this job as stalled")
+                return S_ERROR(JobMinorStatus.WATCHDOG_STALLED)
         except Exception as e:
             self.log.error("Cannot convert CPU consumed from string to int", str(e))
->>>>>>> c5981031
 
         return S_OK()
 
@@ -752,210 +738,6 @@
     def calibrate(self):
         """The calibrate method obtains the initial values for system memory and load
         and calculates the margin for error for the rest of the Watchdog cycle.
-<<<<<<< HEAD
-    """
-    self.__getWallClockTime()
-    self.parameters['WallClockTime'] = []
-
-    cpuConsumed = self.__getCPU()
-    if not cpuConsumed['OK']:
-      self.log.warn("Could not establish CPU consumed, setting to 0.0")
-      cpuConsumed = 0.0
-    else:
-      cpuConsumed = cpuConsumed['Value']
-
-    self.initialValues['CPUConsumed'] = cpuConsumed
-    self.parameters['CPUConsumed'] = []
-
-    self.initialValues['LoadAverage'] = float(os.getloadavg()[0])
-    self.parameters['LoadAverage'] = []
-
-    memUsed = self.getMemoryUsed()
-
-    self.initialValues['MemoryUsed'] = memUsed
-    self.parameters['MemoryUsed'] = []
-
-    result = self.profiler.vSizeUsage(withChildren=True)
-    if not result['OK']:
-      self.log.warn("Could not get vSize info from profiler", result['Message'])
-    else:
-      vsize = result['Value'] * 1024.
-      self.initialValues['Vsize'] = vsize
-      self.log.verbose("Vsize(kb)", "%.1f" % vsize)
-    self.parameters['Vsize'] = []
-
-    result = self.profiler.memoryUsage(withChildren=True)
-    if not result['OK']:
-      self.log.warn("Could not get rss info from profiler", result['Message'])
-    else:
-      rss = result['Value'] * 1024.
-      self.initialValues['RSS'] = rss
-      self.log.verbose("RSS(kb)", "%.1f" % rss)
-    self.parameters['RSS'] = []
-
-    # We exclude fuse so that mountpoints can be cleaned up by automount after a period unused
-    # (specific request from CERN batch service).
-    result = self.getDiskSpace(exclude='fuse')
-    self.log.verbose('DiskSpace: %s' % (result))
-    if not result['OK']:
-      self.log.warn("Could not establish DiskSpace")
-    else:
-      self.initialValues['DiskSpace'] = result['Value']
-    self.parameters['DiskSpace'] = []
-
-    result = self.getNodeInformation()
-    self.log.verbose('NodeInfo', result)
-
-    if 'LSB_JOBID' in os.environ:
-      result['LocalJobID'] = os.environ['LSB_JOBID']
-    if 'PBS_JOBID' in os.environ:
-      result['LocalJobID'] = os.environ['PBS_JOBID']
-    if 'QSUB_REQNAME' in os.environ:
-      result['LocalJobID'] = os.environ['QSUB_REQNAME']
-    if 'JOB_ID' in os.environ:
-      result['LocalJobID'] = os.environ['JOB_ID']
-
-    self.__reportParameters(result, 'NodeInformation', True)
-    self.__reportParameters(self.initialValues, 'InitialValues')
-    return S_OK()
-
-  def __timeLeft(self):
-    """
-      return Normalized CPU time left in the batch system
-      0 if not available
-      update self.timeLeft and self.littleTimeLeft
-    """
-    # Get CPU time left in the batch system
-    result = self.timeLeftUtil.getTimeLeft(0.0)
-    if not result['OK']:
-      # Could not get CPU time left, we might need to wait for the first loop
-      # or the Utility is not working properly for this batch system
-      # or we are in a batch system
-      timeLeft = 0
-    else:
-      timeLeft = result['Value']
-
-    self.timeLeft = timeLeft
-    if not self.littleTimeLeft:
-      if timeLeft and timeLeft < self.grossTimeLeftLimit:
-        self.log.info('TimeLeft bellow %s, now checking with higher frequency' % timeLeft)
-        self.littleTimeLeft = True
-        # TODO: better configurable way of doing this to be coded
-        self.littleTimeLeftCount = 15
-    else:
-      if self.timeLeft and self.timeLeft < self.fineTimeLeftLimit:
-        timeLeft = -1
-
-    return timeLeft
-
-  #############################################################################
-  def __getUsageSummary(self):
-    """ Returns average load, memory etc. over execution of job thread
-    """
-    summary = {}
-    # CPUConsumed
-    if 'CPUConsumed' in self.parameters:
-      cpuList = self.parameters['CPUConsumed']
-      if cpuList:
-        hmsCPU = cpuList[-1]
-        rawCPU = self.__convertCPUTime(hmsCPU)
-        if rawCPU['OK']:
-          summary['LastUpdateCPU(s)'] = rawCPU['Value']
-      else:
-        summary['LastUpdateCPU(s)'] = 'Could not be estimated'
-    # DiskSpace
-    if 'DiskSpace' in self.parameters:
-      space = self.parameters['DiskSpace']
-      if space:
-        value = abs(float(space[-1]) - float(self.initialValues['DiskSpace']))
-        if value < 0:
-          value = 0
-        summary['DiskSpace(MB)'] = value
-      else:
-        summary['DiskSpace(MB)'] = 'Could not be estimated'
-    # MemoryUsed
-    if 'MemoryUsed' in self.parameters:
-      memory = self.parameters['MemoryUsed']
-      if memory:
-        summary['MemoryUsed(kb)'] = abs(float(memory[-1]) - float(self.initialValues['MemoryUsed']))
-      else:
-        summary['MemoryUsed(kb)'] = 'Could not be estimated'
-    # LoadAverage
-    if 'LoadAverage' in self.parameters:
-      laList = self.parameters['LoadAverage']
-      if laList:
-        summary['LoadAverage'] = sum(laList) / len(laList)
-      else:
-        summary['LoadAverage'] = 'Could not be estimated'
-
-    result = self.__getWallClockTime()
-    if not result['OK']:
-      self.log.warn("Failed determining wall clock time", result['Message'])
-      summary['WallClockTime(s)'] = 0
-      summary['ScaledCPUTime(s)'] = 0
-    else:
-      wallClock = result['Value']
-      summary['WallClockTime(s)'] = wallClock * self.processors
-      summary['ScaledCPUTime(s)'] = wallClock * self.cpuPower * self.processors
-
-    self.__reportParameters(summary, 'UsageSummary', True)
-    self.currentStats = summary
-
-  #############################################################################
-  def __reportParameters(self, params, title=None, report=False):
-    """Will report parameters for job.
-    """
-    try:
-      parameters = []
-      self.log.info('', '==========================================================')
-      if title:
-        self.log.info('Watchdog will report', title)
-      else:
-        self.log.info('Watchdog will report parameters')
-      self.log.info('', '==========================================================')
-      vals = params
-      if 'Value' in params:
-        if vals['Value']:
-          vals = params['Value']
-      for k, v in vals.items():
-        if v:
-          self.log.info(str(k) + ' = ' + str(v))
-          parameters.append([k, v])
-      if report:
-        self.__setJobParamList(parameters)
-
-      self.log.info('', '==========================================================')
-    except Exception as x:
-      self.log.warn('Problem while reporting parameters')
-      self.log.warn(repr(x))
-
-  #############################################################################
-  def __getWallClockTime(self):
-    """ Establishes the Wall Clock time spent since the Watchdog initialization"""
-    result = S_OK()
-    if 'StartTime' in self.initialValues:
-      currentTime = time.time()
-      wallClock = currentTime - self.initialValues['StartTime']
-      result['Value'] = wallClock
-    else:
-      self.initialValues['StartTime'] = time.time()
-      result['Value'] = 0.0
-
-    return result
-
-  #############################################################################
-  def __killRunningThread(self):
-    """ Will kill the running thread process and any child processes."""
-    self.log.info('Sending kill signal to application PID %s' % (self.spObject.getChildPID()))
-    result = self.spObject.killChild()
-    self.applicationKilled = True
-    self.log.info('Subprocess.killChild() returned:%s ' % (result))
-    return S_OK('Thread killed')
-
-  #############################################################################
-  def __sendSignOfLife(self, jobID, heartBeatDict, staticParamDict):
-    """ Sends sign of life 'heartbeat' signal and triggers control signal
-=======
         """
         self.__getWallClockTime()
         self.parameters["WallClockTime"] = []
@@ -1108,12 +890,12 @@
         """Will report parameters for job."""
         try:
             parameters = []
-            self.log.info("==========================================================")
+            self.log.info("", "==========================================================")
             if title:
-                self.log.info("Watchdog will report %s" % (title))
+                self.log.info("Watchdog will report", title)
             else:
                 self.log.info("Watchdog will report parameters")
-            self.log.info("==========================================================")
+            self.log.info("", "==========================================================")
             vals = params
             if "Value" in params:
                 if vals["Value"]:
@@ -1125,10 +907,10 @@
             if report:
                 self.__setJobParamList(parameters)
 
-            self.log.info("==========================================================")
+            self.log.info("", "==========================================================")
         except Exception as x:
             self.log.warn("Problem while reporting parameters")
-            self.log.warn(str(x))
+            self.log.warn(repr(x))
 
     #############################################################################
     def __getWallClockTime(self):
@@ -1156,7 +938,6 @@
     #############################################################################
     def __sendSignOfLife(self, jobID, heartBeatDict, staticParamDict):
         """Sends sign of life 'heartbeat' signal and triggers control signal
->>>>>>> c5981031
         interpretation.
         """
         result = JobStateUpdateClient().sendHeartBeat(jobID, heartBeatDict, staticParamDict)
