"""
This is the interface to DIRAC PilotAgentsDB.
"""
from __future__ import absolute_import
from __future__ import division
from __future__ import print_function

__RCSID__ = "$Id$"

import six
from DIRAC import S_OK, S_ERROR
import DIRAC.Core.Utilities.Time as Time

from DIRAC.Core.DISET.RequestHandler import RequestHandler
from DIRAC.Core.Utilities.ObjectLoader import ObjectLoader
from DIRAC.ConfigurationSystem.Client.Helpers.Operations import Operations
from DIRAC.ConfigurationSystem.Client.Helpers.Registry import getUsernameForDN, getDNForUsername
<<<<<<< HEAD
from DIRAC.WorkloadManagementSystem.Client import PilotStatus
from DIRAC.WorkloadManagementSystem.Service.WMSUtilities import getPilotLoggingInfo,\
    getGridJobOutput, killPilotsInQueues


=======
from DIRAC.WorkloadManagementSystem.Service.WMSUtilities import (
    getPilotLoggingInfo,
    getGridJobOutput,
    killPilotsInQueues,
)


FINAL_STATES = ["Done", "Aborted", "Cleared", "Deleted", "Stalled"]


>>>>>>> c5981031
class PilotManagerHandler(RequestHandler):
    @classmethod
    def initializeHandler(cls, serviceInfoDict):
        """Initialization of DB objects"""

        try:
            result = ObjectLoader().loadObject("WorkloadManagementSystem.DB.PilotAgentsDB", "PilotAgentsDB")
            if not result["OK"]:
                return result
            cls.pilotAgentsDB = result["Value"]()

        except RuntimeError as excp:
            return S_ERROR("Can't connect to DB: %s" % excp)

        cls.pilotsLoggingDB = None
        enablePilotsLogging = Operations().getValue("/Services/JobMonitoring/usePilotsLoggingFlag", False)
        if enablePilotsLogging:
            try:
                result = ObjectLoader().loadObject("WorkloadManagementSystem.DB.PilotsLoggingDB", "PilotsLoggingDB")
                if not result["OK"]:
                    return result
                cls.pilotsLoggingDB = result["Value"]()
            except RuntimeError as excp:
                return S_ERROR("Can't connect to DB: %s" % excp)

        return S_OK()

    ##############################################################################
    types_getCurrentPilotCounters = [dict]

    @classmethod
    def export_getCurrentPilotCounters(cls, attrDict={}):
        """Get pilot counters per Status with attrDict selection. Final statuses are given for
        the last day.
        """

        result = cls.pilotAgentsDB.getCounters("PilotAgents", ["Status"], attrDict, timeStamp="LastUpdateTime")
        if not result["OK"]:
            return result
        last_update = Time.dateTime() - Time.day
        resultDay = cls.pilotAgentsDB.getCounters(
            "PilotAgents", ["Status"], attrDict, newer=last_update, timeStamp="LastUpdateTime"
        )
        if not resultDay["OK"]:
            return resultDay

        resultDict = {}
        for statusDict, count in result["Value"]:
            status = statusDict["Status"]
            resultDict[status] = count
            if status in FINAL_STATES:
                resultDict[status] = 0
                for statusDayDict, ccount in resultDay["Value"]:
                    if status == statusDayDict["Status"]:
                        resultDict[status] = ccount
                    break

        return S_OK(resultDict)

    ##########################################################################################
    types_addPilotTQReference = [list, six.integer_types, six.string_types, six.string_types]

    @classmethod
    def export_addPilotTQReference(
        cls, pilotRef, taskQueueID, ownerDN, ownerGroup, broker="Unknown", gridType="DIRAC", pilotStampDict={}
    ):
        """Add a new pilot job reference"""
        return cls.pilotAgentsDB.addPilotTQReference(
            pilotRef, taskQueueID, ownerDN, ownerGroup, broker, gridType, pilotStampDict
        )

    ##############################################################################
    types_getPilotOutput = [six.string_types]

<<<<<<< HEAD
    try:
      result = ObjectLoader().loadObject("WorkloadManagementSystem.DB.PilotAgentsDB", "PilotAgentsDB")
      if not result['OK']:
        return result
      cls.pilotAgentsDB = result['Value']()

    except RuntimeError as excp:
      return S_ERROR("Can't connect to DB: %s" % excp)

    cls.pilotsLoggingDB = None
    enablePilotsLogging = Operations().getValue(
        '/Services/JobMonitoring/usePilotsLoggingFlag', False)
    if enablePilotsLogging:
      try:
        result = ObjectLoader().loadObject("WorkloadManagementSystem.DB.PilotsLoggingDB", "PilotsLoggingDB")
        if not result['OK']:
          return result
        cls.pilotsLoggingDB = result['Value']()
      except RuntimeError as excp:
        return S_ERROR("Can't connect to DB: %s" % excp)

    return S_OK()

  ##############################################################################
  types_getCurrentPilotCounters = [dict]

  @classmethod
  def export_getCurrentPilotCounters(cls, attrDict={}):
    """ Get pilot counters per Status with attrDict selection. Final statuses are given for
        the last day.
    """

    result = cls.pilotAgentsDB.getCounters(
        'PilotAgents', ['Status'], attrDict, timeStamp='LastUpdateTime')
    if not result['OK']:
      return result
    last_update = Time.dateTime() - Time.day
    resultDay = cls.pilotAgentsDB.getCounters(
        'PilotAgents', ['Status'], attrDict,
        newer=last_update, timeStamp='LastUpdateTime')
    if not resultDay['OK']:
      return resultDay

    resultDict = {}
    for statusDict, count in result['Value']:
      status = statusDict['Status']
      resultDict[status] = count
      if status in PilotStatus.PILOT_FINAL_STATES:
        resultDict[status] = 0
        for statusDayDict, ccount in resultDay['Value']:
          if status == statusDayDict['Status']:
            resultDict[status] = ccount
          break

    return S_OK(resultDict)

  ##########################################################################################
  types_addPilotTQReference = [list, six.integer_types, six.string_types, six.string_types]

  @classmethod
  def export_addPilotTQReference(cls, pilotRef, taskQueueID, ownerDN, ownerGroup,
                                 broker='Unknown', gridType='DIRAC', pilotStampDict={}):
    """ Add a new pilot job reference
    """
    return cls.pilotAgentsDB.addPilotTQReference(
        pilotRef, taskQueueID, ownerDN, ownerGroup,
        broker, gridType, pilotStampDict)

  ##############################################################################
  types_getPilotOutput = [six.string_types]

  @staticmethod
  def export_getPilotOutput(pilotReference):
    """ Get the pilot job standard output and standard error files for the Grid
=======
    @staticmethod
    def export_getPilotOutput(pilotReference):
        """Get the pilot job standard output and standard error files for the Grid
>>>>>>> c5981031
        job reference
        """

        return getGridJobOutput(pilotReference)

    ##############################################################################
    types_getPilotInfo = [(list,) + six.string_types]

    @classmethod
    def export_getPilotInfo(cls, pilotReference):
        """Get the info about a given pilot job reference"""
        return cls.pilotAgentsDB.getPilotInfo(pilotReference)

    ##############################################################################
    types_selectPilots = [dict]

    @classmethod
    def export_selectPilots(cls, condDict):
        """Select pilots given the selection conditions"""
        return cls.pilotAgentsDB.selectPilots(condDict)

    ##############################################################################
    types_storePilotOutput = [six.string_types, six.string_types, six.string_types]

    @classmethod
    def export_storePilotOutput(cls, pilotReference, output, error):
        """Store the pilot output and error"""
        return cls.pilotAgentsDB.storePilotOutput(pilotReference, output, error)

    ##############################################################################
    types_getPilotLoggingInfo = [six.string_types]

    @classmethod
    def export_getPilotLoggingInfo(cls, pilotReference):
        """Get the pilot logging info for the Grid job reference"""

        result = cls.pilotAgentsDB.getPilotInfo(pilotReference)
        if not result["OK"] or not result["Value"]:
            return S_ERROR("Failed to determine owner for pilot " + pilotReference)

        pilotDict = result["Value"][pilotReference]
        owner = pilotDict["OwnerDN"]
        group = pilotDict["OwnerGroup"]
        gridType = pilotDict["GridType"]
        pilotStamp = pilotDict["PilotStamp"]

        # Add the pilotStamp to the pilot Reference, some CEs may need it to retrieve the logging info
        pilotReference = pilotReference + ":::" + pilotStamp
        return getPilotLoggingInfo(
            gridType, pilotReference, proxyUserDN=owner, proxyUserGroup=group  # pylint: disable=unexpected-keyword-arg
        )

    ##############################################################################
    types_getPilotSummary = []

    @classmethod
    def export_getPilotSummary(cls, startdate="", enddate=""):
        """Get summary of the status of the LCG Pilot Jobs"""

        return cls.pilotAgentsDB.getPilotSummary(startdate, enddate)

    ##############################################################################
    types_getPilotMonitorWeb = [dict, list, six.integer_types, list(six.integer_types)]

    @classmethod
    def export_getPilotMonitorWeb(cls, selectDict, sortList, startItem, maxItems):
        """Get the summary of the pilot information for a given page in the
        pilot monitor in a generic format
        """

        return cls.pilotAgentsDB.getPilotMonitorWeb(selectDict, sortList, startItem, maxItems)

    ##############################################################################
    types_getPilotMonitorSelectors = []

    @classmethod
    def export_getPilotMonitorSelectors(cls):
        """Get all the distinct selector values for the Pilot Monitor web portal page"""

        return cls.pilotAgentsDB.getPilotMonitorSelectors()

    ##############################################################################
    types_getPilotSummaryWeb = [dict, list, six.integer_types, list(six.integer_types)]

    @classmethod
    def export_getPilotSummaryWeb(cls, selectDict, sortList, startItem, maxItems):
        """Get the summary of the pilot information for a given page in the
        pilot monitor in a generic format
<<<<<<< HEAD
    """

    return cls.pilotAgentsDB.getPilotSummaryWeb(selectDict, sortList, startItem, maxItems)

  ##############################################################################
  types_getGroupedPilotSummary = [dict, list]

  @classmethod
  def export_getGroupedPilotSummary(cls, selectDict, columnList):
    """
    Get pilot summary showing grouped by columns in columnList, all pilot states
    and pilot efficiencies in a single row.

    :param selectDict: additional arguments to SELECT clause
    :param columnList: a list of columns to GROUP BY (less status column)
    :return: a dictionary containing column names and data records
    """
    return cls.pilotAgentsDB.getGroupedPilotSummary(selectDict, columnList)

  ##############################################################################
  types_getPilots = [six.string_types + six.integer_types]

  @classmethod
  def export_getPilots(cls, jobID):
    """ Get pilot references and their states for :
      - those pilots submitted for the TQ where job is sitting
      - (or) the pilots executing/having executed the Job
    """

    pilots = []
    result = cls.pilotAgentsDB.getPilotsForJobID(int(jobID))
    if not result['OK']:
      if result['Message'].find('not found') == -1:
        return S_ERROR('Failed to get pilot: ' + result['Message'])
    else:
      pilots += result['Value']
    if not pilots:
      # Pilots were not found try to look in the Task Queue
      taskQueueID = 0
      try:
        result = ObjectLoader().loadObject(
            "WorkloadManagementSystem.DB.TaskQueueDB", "TaskQueueDB"
        )
        if not result['OK']:
          return result
        tqDB = result['Value']()
      except RuntimeError as excp:
        return S_ERROR("Can't connect to DB: %s" % excp)
      result = tqDB.getTaskQueueForJob(int(jobID))
      if result['OK'] and result['Value']:
        taskQueueID = result['Value']
      if taskQueueID:
        result = cls.pilotAgentsDB.getPilotsForTaskQueue(taskQueueID, limit=10)
        if not result['OK']:
          return S_ERROR('Failed to get pilot: ' + result['Message'])
        pilots += result['Value']

    if not pilots:
      return S_ERROR('Failed to get pilot for Job %d' % int(jobID))

    return cls.pilotAgentsDB.getPilotInfo(pilotID=pilots)

  ##############################################################################
  types_killPilot = [six.string_types + (list,)]

  @classmethod
  def export_killPilot(cls, pilotRefList):
    """ Kill the specified pilots
    """
    # Make a list if it is not yet
    pilotRefs = list(pilotRefList)
    if isinstance(pilotRefList, six.string_types):
      pilotRefs = [pilotRefList]

    # Regroup pilots per site and per owner
    pilotRefDict = {}
    for pilotReference in pilotRefs:
      result = cls.pilotAgentsDB.getPilotInfo(pilotReference)
      if not result['OK'] or not result['Value']:
        return S_ERROR('Failed to get info for pilot ' + pilotReference)

      pilotDict = result['Value'][pilotReference]
      owner = pilotDict['OwnerDN']
      group = pilotDict['OwnerGroup']
      queue = '@@@'.join([owner, group, pilotDict['GridSite'], pilotDict['DestinationSite'], pilotDict['Queue']])
      gridType = pilotDict['GridType']
      pilotRefDict.setdefault(queue, {})
      pilotRefDict[queue].setdefault('PilotList', [])
      pilotRefDict[queue]['PilotList'].append(pilotReference)
      pilotRefDict[queue]['GridType'] = gridType

    failed = killPilotsInQueues(pilotRefDict)

    if failed:
      return S_ERROR('Failed to kill at least some pilots')

    return S_OK()

  ##############################################################################
  types_setJobForPilot = [six.string_types + six.integer_types, six.string_types]

  @classmethod
  def export_setJobForPilot(cls, jobID, pilotRef, destination=None):
    """ Report the DIRAC job ID which is executed by the given pilot job
    """

    result = cls.pilotAgentsDB.setJobForPilot(int(jobID), pilotRef)
    if not result['OK']:
      return result
    result = cls.pilotAgentsDB.setCurrentJobID(pilotRef, int(jobID))
    if not result['OK']:
      return result
    if destination:
      result = cls.pilotAgentsDB.setPilotDestinationSite(pilotRef, destination)

    return result

  ##########################################################################################
  types_setPilotBenchmark = [six.string_types, float]

  @classmethod
  def export_setPilotBenchmark(cls, pilotRef, mark):
    """ Set the pilot agent benchmark
    """
    return cls.pilotAgentsDB.setPilotBenchmark(pilotRef, mark)

  ##########################################################################################
  types_setAccountingFlag = [six.string_types]

  @classmethod
  def export_setAccountingFlag(cls, pilotRef, mark='True'):
    """ Set the pilot AccountingSent flag
    """
    return cls.pilotAgentsDB.setAccountingFlag(pilotRef, mark)

  ##########################################################################################
  types_setPilotStatus = [six.string_types, six.string_types]

  @classmethod
  def export_setPilotStatus(cls, pilotRef, status, destination=None, reason=None, gridSite=None, queue=None):
    """ Set the pilot agent status
    """

    return cls.pilotAgentsDB.setPilotStatus(
        pilotRef, status, destination=destination,
        statusReason=reason, gridSite=gridSite, queue=queue)

  ##########################################################################################
  types_countPilots = [dict]

  @classmethod
  def export_countPilots(cls, condDict, older=None, newer=None, timeStamp='SubmissionTime'):
    """ Set the pilot agent status
    """

    return cls.pilotAgentsDB.countPilots(condDict, older, newer, timeStamp)

  ##########################################################################################
  types_getCounters = [six.string_types, list, dict]

  @classmethod
  def export_getCounters(cls, table, keys, condDict, newer=None, timeStamp='SubmissionTime'):
    """ Set the pilot agent status
    """

    return cls.pilotAgentsDB.getCounters(table, keys, condDict, newer=newer, timeStamp=timeStamp)

##############################################################################
  types_getPilotStatistics = [six.string_types, dict]

  @classmethod
  def export_getPilotStatistics(cls, attribute, selectDict):
    """ Get pilot statistics distribution per attribute value with a given selection
    """

    startDate = selectDict.get('FromDate', None)
    if startDate:
      del selectDict['FromDate']

    if startDate is None:
      startDate = selectDict.get('LastUpdate', None)
      if startDate:
        del selectDict['LastUpdate']
    endDate = selectDict.get('ToDate', None)
    if endDate:
      del selectDict['ToDate']

    # Owner attribute is not part of PilotAgentsDB
    # It has to be converted into a OwnerDN
    owners = selectDict.get('Owner')
    if owners:
      ownerDNs = []
      for owner in owners:
        result = getDNForUsername(owner)
        if not result['OK']:
          return result
        ownerDNs.append(result['Value'])

      selectDict['OwnerDN'] = ownerDNs
      del selectDict['Owner']

    result = cls.pilotAgentsDB.getCounters('PilotAgents', [attribute], selectDict,
                                           newer=startDate,
                                           older=endDate,
                                           timeStamp='LastUpdateTime')
    statistics = {}
    if result['OK']:
      for status, count in result['Value']:
        if "OwnerDN" in status:
          userName = getUsernameForDN(status['OwnerDN'])
          if userName['OK']:
            status['OwnerDN'] = userName['Value']
          statistics[status['OwnerDN']] = count
=======
        """

        return cls.pilotAgentsDB.getPilotSummaryWeb(selectDict, sortList, startItem, maxItems)

    ##############################################################################
    types_getPilots = [six.string_types + six.integer_types]

    @classmethod
    def export_getPilots(cls, jobID):
        """Get pilot references and their states for :
        - those pilots submitted for the TQ where job is sitting
        - (or) the pilots executing/having executed the Job
        """

        pilots = []
        result = cls.pilotAgentsDB.getPilotsForJobID(int(jobID))
        if not result["OK"]:
            if result["Message"].find("not found") == -1:
                return S_ERROR("Failed to get pilot: " + result["Message"])
>>>>>>> c5981031
        else:
            pilots += result["Value"]
        if not pilots:
            # Pilots were not found try to look in the Task Queue
            taskQueueID = 0
            try:
                result = ObjectLoader().loadObject("WorkloadManagementSystem.DB.TaskQueueDB", "TaskQueueDB")
                if not result["OK"]:
                    return result
                tqDB = result["Value"]()
            except RuntimeError as excp:
                return S_ERROR("Can't connect to DB: %s" % excp)
            result = tqDB.getTaskQueueForJob(int(jobID))
            if result["OK"] and result["Value"]:
                taskQueueID = result["Value"]
            if taskQueueID:
                result = cls.pilotAgentsDB.getPilotsForTaskQueue(taskQueueID, limit=10)
                if not result["OK"]:
                    return S_ERROR("Failed to get pilot: " + result["Message"])
                pilots += result["Value"]

        if not pilots:
            return S_ERROR("Failed to get pilot for Job %d" % int(jobID))

        return cls.pilotAgentsDB.getPilotInfo(pilotID=pilots)

    ##############################################################################
    types_killPilot = [six.string_types + (list,)]

    @classmethod
    def export_killPilot(cls, pilotRefList):
        """Kill the specified pilots"""
        # Make a list if it is not yet
        pilotRefs = list(pilotRefList)
        if isinstance(pilotRefList, six.string_types):
            pilotRefs = [pilotRefList]

        # Regroup pilots per site and per owner
        pilotRefDict = {}
        for pilotReference in pilotRefs:
            result = cls.pilotAgentsDB.getPilotInfo(pilotReference)
            if not result["OK"] or not result["Value"]:
                return S_ERROR("Failed to get info for pilot " + pilotReference)

            pilotDict = result["Value"][pilotReference]
            owner = pilotDict["OwnerDN"]
            group = pilotDict["OwnerGroup"]
            queue = "@@@".join([owner, group, pilotDict["GridSite"], pilotDict["DestinationSite"], pilotDict["Queue"]])
            gridType = pilotDict["GridType"]
            pilotRefDict.setdefault(queue, {})
            pilotRefDict[queue].setdefault("PilotList", [])
            pilotRefDict[queue]["PilotList"].append(pilotReference)
            pilotRefDict[queue]["GridType"] = gridType

        failed = killPilotsInQueues(pilotRefDict)

        if failed:
            return S_ERROR("Failed to kill at least some pilots")

        return S_OK()

    ##############################################################################
    types_setJobForPilot = [six.string_types + six.integer_types, six.string_types]

    @classmethod
    def export_setJobForPilot(cls, jobID, pilotRef, destination=None):
        """Report the DIRAC job ID which is executed by the given pilot job"""

        result = cls.pilotAgentsDB.setJobForPilot(int(jobID), pilotRef)
        if not result["OK"]:
            return result
        result = cls.pilotAgentsDB.setCurrentJobID(pilotRef, int(jobID))
        if not result["OK"]:
            return result
        if destination:
            result = cls.pilotAgentsDB.setPilotDestinationSite(pilotRef, destination)

        return result

    ##########################################################################################
    types_setPilotBenchmark = [six.string_types, float]

    @classmethod
    def export_setPilotBenchmark(cls, pilotRef, mark):
        """Set the pilot agent benchmark"""
        return cls.pilotAgentsDB.setPilotBenchmark(pilotRef, mark)

    ##########################################################################################
    types_setAccountingFlag = [six.string_types]

    @classmethod
    def export_setAccountingFlag(cls, pilotRef, mark="True"):
        """Set the pilot AccountingSent flag"""
        return cls.pilotAgentsDB.setAccountingFlag(pilotRef, mark)

    ##########################################################################################
    types_setPilotStatus = [six.string_types, six.string_types]

    @classmethod
    def export_setPilotStatus(cls, pilotRef, status, destination=None, reason=None, gridSite=None, queue=None):
        """Set the pilot agent status"""

        return cls.pilotAgentsDB.setPilotStatus(
            pilotRef, status, destination=destination, statusReason=reason, gridSite=gridSite, queue=queue
        )

    ##########################################################################################
    types_countPilots = [dict]

    @classmethod
    def export_countPilots(cls, condDict, older=None, newer=None, timeStamp="SubmissionTime"):
        """Set the pilot agent status"""

        return cls.pilotAgentsDB.countPilots(condDict, older, newer, timeStamp)

    ##########################################################################################
    types_getCounters = [six.string_types, list, dict]

    @classmethod
    def export_getCounters(cls, table, keys, condDict, newer=None, timeStamp="SubmissionTime"):
        """Set the pilot agent status"""

        return cls.pilotAgentsDB.getCounters(table, keys, condDict, newer=newer, timeStamp=timeStamp)

    ##############################################################################
    types_getPilotStatistics = [six.string_types, dict]

    @classmethod
    def export_getPilotStatistics(cls, attribute, selectDict):
        """Get pilot statistics distribution per attribute value with a given selection"""

        startDate = selectDict.get("FromDate", None)
        if startDate:
            del selectDict["FromDate"]

        if startDate is None:
            startDate = selectDict.get("LastUpdate", None)
            if startDate:
                del selectDict["LastUpdate"]
        endDate = selectDict.get("ToDate", None)
        if endDate:
            del selectDict["ToDate"]

        # Owner attribute is not part of PilotAgentsDB
        # It has to be converted into a OwnerDN
        owners = selectDict.get("Owner")
        if owners:
            ownerDNs = []
            for owner in owners:
                result = getDNForUsername(owner)
                if not result["OK"]:
                    return result
                ownerDNs.append(result["Value"])

            selectDict["OwnerDN"] = ownerDNs
            del selectDict["Owner"]

        result = cls.pilotAgentsDB.getCounters(
            "PilotAgents", [attribute], selectDict, newer=startDate, older=endDate, timeStamp="LastUpdateTime"
        )
        statistics = {}
        if result["OK"]:
            for status, count in result["Value"]:
                if "OwnerDN" in status:
                    userName = getUsernameForDN(status["OwnerDN"])
                    if userName["OK"]:
                        status["OwnerDN"] = userName["Value"]
                    statistics[status["OwnerDN"]] = count
                else:
                    statistics[status[attribute]] = count

        return S_OK(statistics)

    ##############################################################################
    types_deletePilots = [(list,) + six.integer_types + six.string_types]

    @classmethod
    def export_deletePilots(cls, pilotIDs):

        if isinstance(pilotIDs, six.string_types):
            return cls.pilotAgentsDB.deletePilot(pilotIDs)

        if isinstance(pilotIDs, six.integer_types):
            pilotIDs = [
                pilotIDs,
            ]

        result = cls.pilotAgentsDB.deletePilots(pilotIDs)
        if not result["OK"]:
            return result
        if cls.pilotsLoggingDB:
            pilotIDs = result["Value"]
            pilots = cls.pilotAgentsDB.getPilotInfo(pilotID=pilotIDs)
            if not pilots["OK"]:
                return pilots
            pilotRefs = []
            for pilot in pilots:
                pilotRefs.append(pilot["PilotJobReference"])
            result = cls.pilotsLoggingDB.deletePilotsLogging(pilotRefs)
            if not result["OK"]:
                return result

        return S_OK()

    ##############################################################################
    types_clearPilots = [six.integer_types, six.integer_types]

    @classmethod
    def export_clearPilots(cls, interval=30, aborted_interval=7):

        result = cls.pilotAgentsDB.clearPilots(interval, aborted_interval)
        if not result["OK"]:
            return result
        if cls.pilotsLoggingDB:
            pilotIDs = result["Value"]
            pilots = cls.pilotAgentsDB.getPilotInfo(pilotID=pilotIDs)
            if not pilots["OK"]:
                return pilots
            pilotRefs = []
            for pilot in pilots:
                pilotRefs.append(pilot["PilotJobReference"])
            result = cls.pilotsLoggingDB.deletePilotsLogging(pilotRefs)
            if not result["OK"]:
                return result

        return S_OK()<|MERGE_RESOLUTION|>--- conflicted
+++ resolved
@@ -15,13 +15,7 @@
 from DIRAC.Core.Utilities.ObjectLoader import ObjectLoader
 from DIRAC.ConfigurationSystem.Client.Helpers.Operations import Operations
 from DIRAC.ConfigurationSystem.Client.Helpers.Registry import getUsernameForDN, getDNForUsername
-<<<<<<< HEAD
 from DIRAC.WorkloadManagementSystem.Client import PilotStatus
-from DIRAC.WorkloadManagementSystem.Service.WMSUtilities import getPilotLoggingInfo,\
-    getGridJobOutput, killPilotsInQueues
-
-
-=======
 from DIRAC.WorkloadManagementSystem.Service.WMSUtilities import (
     getPilotLoggingInfo,
     getGridJobOutput,
@@ -29,10 +23,6 @@
 )
 
 
-FINAL_STATES = ["Done", "Aborted", "Cleared", "Deleted", "Stalled"]
-
-
->>>>>>> c5981031
 class PilotManagerHandler(RequestHandler):
     @classmethod
     def initializeHandler(cls, serviceInfoDict):
@@ -83,7 +73,7 @@
         for statusDict, count in result["Value"]:
             status = statusDict["Status"]
             resultDict[status] = count
-            if status in FINAL_STATES:
+            if status in PilotStatus.PILOT_FINAL_STATES:
                 resultDict[status] = 0
                 for statusDayDict, ccount in resultDay["Value"]:
                     if status == statusDayDict["Status"]:
@@ -107,86 +97,9 @@
     ##############################################################################
     types_getPilotOutput = [six.string_types]
 
-<<<<<<< HEAD
-    try:
-      result = ObjectLoader().loadObject("WorkloadManagementSystem.DB.PilotAgentsDB", "PilotAgentsDB")
-      if not result['OK']:
-        return result
-      cls.pilotAgentsDB = result['Value']()
-
-    except RuntimeError as excp:
-      return S_ERROR("Can't connect to DB: %s" % excp)
-
-    cls.pilotsLoggingDB = None
-    enablePilotsLogging = Operations().getValue(
-        '/Services/JobMonitoring/usePilotsLoggingFlag', False)
-    if enablePilotsLogging:
-      try:
-        result = ObjectLoader().loadObject("WorkloadManagementSystem.DB.PilotsLoggingDB", "PilotsLoggingDB")
-        if not result['OK']:
-          return result
-        cls.pilotsLoggingDB = result['Value']()
-      except RuntimeError as excp:
-        return S_ERROR("Can't connect to DB: %s" % excp)
-
-    return S_OK()
-
-  ##############################################################################
-  types_getCurrentPilotCounters = [dict]
-
-  @classmethod
-  def export_getCurrentPilotCounters(cls, attrDict={}):
-    """ Get pilot counters per Status with attrDict selection. Final statuses are given for
-        the last day.
-    """
-
-    result = cls.pilotAgentsDB.getCounters(
-        'PilotAgents', ['Status'], attrDict, timeStamp='LastUpdateTime')
-    if not result['OK']:
-      return result
-    last_update = Time.dateTime() - Time.day
-    resultDay = cls.pilotAgentsDB.getCounters(
-        'PilotAgents', ['Status'], attrDict,
-        newer=last_update, timeStamp='LastUpdateTime')
-    if not resultDay['OK']:
-      return resultDay
-
-    resultDict = {}
-    for statusDict, count in result['Value']:
-      status = statusDict['Status']
-      resultDict[status] = count
-      if status in PilotStatus.PILOT_FINAL_STATES:
-        resultDict[status] = 0
-        for statusDayDict, ccount in resultDay['Value']:
-          if status == statusDayDict['Status']:
-            resultDict[status] = ccount
-          break
-
-    return S_OK(resultDict)
-
-  ##########################################################################################
-  types_addPilotTQReference = [list, six.integer_types, six.string_types, six.string_types]
-
-  @classmethod
-  def export_addPilotTQReference(cls, pilotRef, taskQueueID, ownerDN, ownerGroup,
-                                 broker='Unknown', gridType='DIRAC', pilotStampDict={}):
-    """ Add a new pilot job reference
-    """
-    return cls.pilotAgentsDB.addPilotTQReference(
-        pilotRef, taskQueueID, ownerDN, ownerGroup,
-        broker, gridType, pilotStampDict)
-
-  ##############################################################################
-  types_getPilotOutput = [six.string_types]
-
-  @staticmethod
-  def export_getPilotOutput(pilotReference):
-    """ Get the pilot job standard output and standard error files for the Grid
-=======
     @staticmethod
     def export_getPilotOutput(pilotReference):
         """Get the pilot job standard output and standard error files for the Grid
->>>>>>> c5981031
         job reference
         """
 
@@ -275,224 +188,24 @@
     def export_getPilotSummaryWeb(cls, selectDict, sortList, startItem, maxItems):
         """Get the summary of the pilot information for a given page in the
         pilot monitor in a generic format
-<<<<<<< HEAD
-    """
-
-    return cls.pilotAgentsDB.getPilotSummaryWeb(selectDict, sortList, startItem, maxItems)
-
-  ##############################################################################
-  types_getGroupedPilotSummary = [dict, list]
-
-  @classmethod
-  def export_getGroupedPilotSummary(cls, selectDict, columnList):
-    """
-    Get pilot summary showing grouped by columns in columnList, all pilot states
-    and pilot efficiencies in a single row.
-
-    :param selectDict: additional arguments to SELECT clause
-    :param columnList: a list of columns to GROUP BY (less status column)
-    :return: a dictionary containing column names and data records
-    """
-    return cls.pilotAgentsDB.getGroupedPilotSummary(selectDict, columnList)
-
-  ##############################################################################
-  types_getPilots = [six.string_types + six.integer_types]
-
-  @classmethod
-  def export_getPilots(cls, jobID):
-    """ Get pilot references and their states for :
-      - those pilots submitted for the TQ where job is sitting
-      - (or) the pilots executing/having executed the Job
-    """
-
-    pilots = []
-    result = cls.pilotAgentsDB.getPilotsForJobID(int(jobID))
-    if not result['OK']:
-      if result['Message'].find('not found') == -1:
-        return S_ERROR('Failed to get pilot: ' + result['Message'])
-    else:
-      pilots += result['Value']
-    if not pilots:
-      # Pilots were not found try to look in the Task Queue
-      taskQueueID = 0
-      try:
-        result = ObjectLoader().loadObject(
-            "WorkloadManagementSystem.DB.TaskQueueDB", "TaskQueueDB"
-        )
-        if not result['OK']:
-          return result
-        tqDB = result['Value']()
-      except RuntimeError as excp:
-        return S_ERROR("Can't connect to DB: %s" % excp)
-      result = tqDB.getTaskQueueForJob(int(jobID))
-      if result['OK'] and result['Value']:
-        taskQueueID = result['Value']
-      if taskQueueID:
-        result = cls.pilotAgentsDB.getPilotsForTaskQueue(taskQueueID, limit=10)
-        if not result['OK']:
-          return S_ERROR('Failed to get pilot: ' + result['Message'])
-        pilots += result['Value']
-
-    if not pilots:
-      return S_ERROR('Failed to get pilot for Job %d' % int(jobID))
-
-    return cls.pilotAgentsDB.getPilotInfo(pilotID=pilots)
-
-  ##############################################################################
-  types_killPilot = [six.string_types + (list,)]
-
-  @classmethod
-  def export_killPilot(cls, pilotRefList):
-    """ Kill the specified pilots
-    """
-    # Make a list if it is not yet
-    pilotRefs = list(pilotRefList)
-    if isinstance(pilotRefList, six.string_types):
-      pilotRefs = [pilotRefList]
-
-    # Regroup pilots per site and per owner
-    pilotRefDict = {}
-    for pilotReference in pilotRefs:
-      result = cls.pilotAgentsDB.getPilotInfo(pilotReference)
-      if not result['OK'] or not result['Value']:
-        return S_ERROR('Failed to get info for pilot ' + pilotReference)
-
-      pilotDict = result['Value'][pilotReference]
-      owner = pilotDict['OwnerDN']
-      group = pilotDict['OwnerGroup']
-      queue = '@@@'.join([owner, group, pilotDict['GridSite'], pilotDict['DestinationSite'], pilotDict['Queue']])
-      gridType = pilotDict['GridType']
-      pilotRefDict.setdefault(queue, {})
-      pilotRefDict[queue].setdefault('PilotList', [])
-      pilotRefDict[queue]['PilotList'].append(pilotReference)
-      pilotRefDict[queue]['GridType'] = gridType
-
-    failed = killPilotsInQueues(pilotRefDict)
-
-    if failed:
-      return S_ERROR('Failed to kill at least some pilots')
-
-    return S_OK()
-
-  ##############################################################################
-  types_setJobForPilot = [six.string_types + six.integer_types, six.string_types]
-
-  @classmethod
-  def export_setJobForPilot(cls, jobID, pilotRef, destination=None):
-    """ Report the DIRAC job ID which is executed by the given pilot job
-    """
-
-    result = cls.pilotAgentsDB.setJobForPilot(int(jobID), pilotRef)
-    if not result['OK']:
-      return result
-    result = cls.pilotAgentsDB.setCurrentJobID(pilotRef, int(jobID))
-    if not result['OK']:
-      return result
-    if destination:
-      result = cls.pilotAgentsDB.setPilotDestinationSite(pilotRef, destination)
-
-    return result
-
-  ##########################################################################################
-  types_setPilotBenchmark = [six.string_types, float]
-
-  @classmethod
-  def export_setPilotBenchmark(cls, pilotRef, mark):
-    """ Set the pilot agent benchmark
-    """
-    return cls.pilotAgentsDB.setPilotBenchmark(pilotRef, mark)
-
-  ##########################################################################################
-  types_setAccountingFlag = [six.string_types]
-
-  @classmethod
-  def export_setAccountingFlag(cls, pilotRef, mark='True'):
-    """ Set the pilot AccountingSent flag
-    """
-    return cls.pilotAgentsDB.setAccountingFlag(pilotRef, mark)
-
-  ##########################################################################################
-  types_setPilotStatus = [six.string_types, six.string_types]
-
-  @classmethod
-  def export_setPilotStatus(cls, pilotRef, status, destination=None, reason=None, gridSite=None, queue=None):
-    """ Set the pilot agent status
-    """
-
-    return cls.pilotAgentsDB.setPilotStatus(
-        pilotRef, status, destination=destination,
-        statusReason=reason, gridSite=gridSite, queue=queue)
-
-  ##########################################################################################
-  types_countPilots = [dict]
-
-  @classmethod
-  def export_countPilots(cls, condDict, older=None, newer=None, timeStamp='SubmissionTime'):
-    """ Set the pilot agent status
-    """
-
-    return cls.pilotAgentsDB.countPilots(condDict, older, newer, timeStamp)
-
-  ##########################################################################################
-  types_getCounters = [six.string_types, list, dict]
-
-  @classmethod
-  def export_getCounters(cls, table, keys, condDict, newer=None, timeStamp='SubmissionTime'):
-    """ Set the pilot agent status
-    """
-
-    return cls.pilotAgentsDB.getCounters(table, keys, condDict, newer=newer, timeStamp=timeStamp)
-
-##############################################################################
-  types_getPilotStatistics = [six.string_types, dict]
-
-  @classmethod
-  def export_getPilotStatistics(cls, attribute, selectDict):
-    """ Get pilot statistics distribution per attribute value with a given selection
-    """
-
-    startDate = selectDict.get('FromDate', None)
-    if startDate:
-      del selectDict['FromDate']
-
-    if startDate is None:
-      startDate = selectDict.get('LastUpdate', None)
-      if startDate:
-        del selectDict['LastUpdate']
-    endDate = selectDict.get('ToDate', None)
-    if endDate:
-      del selectDict['ToDate']
-
-    # Owner attribute is not part of PilotAgentsDB
-    # It has to be converted into a OwnerDN
-    owners = selectDict.get('Owner')
-    if owners:
-      ownerDNs = []
-      for owner in owners:
-        result = getDNForUsername(owner)
-        if not result['OK']:
-          return result
-        ownerDNs.append(result['Value'])
-
-      selectDict['OwnerDN'] = ownerDNs
-      del selectDict['Owner']
-
-    result = cls.pilotAgentsDB.getCounters('PilotAgents', [attribute], selectDict,
-                                           newer=startDate,
-                                           older=endDate,
-                                           timeStamp='LastUpdateTime')
-    statistics = {}
-    if result['OK']:
-      for status, count in result['Value']:
-        if "OwnerDN" in status:
-          userName = getUsernameForDN(status['OwnerDN'])
-          if userName['OK']:
-            status['OwnerDN'] = userName['Value']
-          statistics[status['OwnerDN']] = count
-=======
         """
 
         return cls.pilotAgentsDB.getPilotSummaryWeb(selectDict, sortList, startItem, maxItems)
+
+    ##############################################################################
+    types_getGroupedPilotSummary = [dict, list]
+
+    @classmethod
+    def export_getGroupedPilotSummary(cls, selectDict, columnList):
+        """
+        Get pilot summary showing grouped by columns in columnList, all pilot states
+        and pilot efficiencies in a single row.
+
+        :param selectDict: additional arguments to SELECT clause
+        :param columnList: a list of columns to GROUP BY (less status column)
+        :return: a dictionary containing column names and data records
+        """
+        return cls.pilotAgentsDB.getGroupedPilotSummary(selectDict, columnList)
 
     ##############################################################################
     types_getPilots = [six.string_types + six.integer_types]
@@ -509,7 +222,6 @@
         if not result["OK"]:
             if result["Message"].find("not found") == -1:
                 return S_ERROR("Failed to get pilot: " + result["Message"])
->>>>>>> c5981031
         else:
             pilots += result["Value"]
         if not pilots:
