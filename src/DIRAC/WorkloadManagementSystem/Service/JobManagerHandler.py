--- conflicted
+++ resolved
@@ -40,95 +40,7 @@
 MAX_PARAMETRIC_JOBS = 20
 
 
-<<<<<<< HEAD
 class JobManagerHandlerMixin(object):
-  """ RequestHandler implementation of the JobManager
-  """
-
-  @classmethod
-  def initializeHandler(cls, serviceInfoDict):
-    """ Initialization of DB objects and OptimizationMind
-    """
-    try:
-      result = ObjectLoader().loadObject("WorkloadManagementSystem.DB.JobDB", "JobDB")
-      if not result['OK']:
-        return result
-      cls.jobDB = result['Value']()
-
-      result = ObjectLoader().loadObject("WorkloadManagementSystem.DB.JobLoggingDB", "JobLoggingDB")
-      if not result['OK']:
-        return result
-      cls.jobLoggingDB = result['Value']()
-
-      result = ObjectLoader().loadObject("WorkloadManagementSystem.DB.TaskQueueDB", "TaskQueueDB")
-      if not result['OK']:
-        return result
-      cls.taskQueueDB = result['Value']()
-
-      result = ObjectLoader().loadObject("WorkloadManagementSystem.DB.PilotAgentsDB", "PilotAgentsDB")
-      if not result['OK']:
-        return result
-      cls.pilotAgentsDB = result['Value']()
-
-    except RuntimeError as excp:
-      return S_ERROR("Can't connect to DB: %s" % excp)
-
-    cls.pilotsLoggingDB = None
-    enablePilotsLogging = Operations().getValue(
-        '/Services/JobMonitoring/usePilotsLoggingFlag', False)
-    if enablePilotsLogging:
-      try:
-        result = ObjectLoader().loadObject("WorkloadManagementSystem.DB.PilotsLoggingDB", "PilotsLoggingDB")
-        if not result['OK']:
-          return result
-        cls.pilotsLoggingDB = result['Value']()
-      except RuntimeError as excp:
-        return S_ERROR("Can't connect to DB: %s" % excp)
-
-    cls.msgClient = MessageClient("WorkloadManagement/OptimizationMind")
-    result = cls.msgClient.connect(JobManager=True)
-    if not result['OK']:
-      cls.log.warn("Cannot connect to OptimizationMind!", result['Message'])
-    return S_OK()
-
-  def initializeRequest(self):
-    credDict = self.getRemoteCredentials()
-    self.ownerDN = credDict['DN']
-    self.ownerGroup = credDict['group']
-    self.userProperties = credDict['properties']
-    self.owner = credDict['username']
-    self.peerUsesLimitedProxy = credDict['isLimitedProxy']
-    self.maxParametricJobs = self.srv_getCSOption('MaxParametricJobs', MAX_PARAMETRIC_JOBS)
-    self.jobPolicy = JobPolicy(self.ownerDN, self.ownerGroup, self.userProperties)
-    self.jobPolicy.jobDB = self.jobDB
-    return S_OK()
-
-  def __sendJobsToOptimizationMind(self, jids):
-    if not self.msgClient.connected:
-      result = self.msgClient.connect(JobManager=True)
-      if not result['OK']:
-        self.log.warn("Cannot connect to OptimizationMind!", result['Message'])
-        return
-
-    result = self.msgClient.createMessage("OptimizeJobs")
-    if not result['OK']:
-      self.log.error("Cannot create Optimize message", result['Message'])
-      return
-    msgObj = result['Value']
-    msgObj.jids = list(sorted(jids))
-    result = self.msgClient.sendMessage(msgObj)
-    if not result['OK']:
-      self.log.error("Cannot send Optimize message", result['Message'])
-      return
-    self.log.info("Optimize msg sent", "for %s jobs" % len(jids))
-
-  ###########################################################################
-  types_getMaxParametricJobs = []
-
-  def export_getMaxParametricJobs(self):
-    """ Get the maximum number of parametric jobs
-=======
-class JobManagerHandler(RequestHandler):
     """RequestHandler implementation of the JobManager"""
 
     @classmethod
@@ -170,25 +82,18 @@
                 return S_ERROR("Can't connect to DB: %s" % excp)
 
         cls.msgClient = MessageClient("WorkloadManagement/OptimizationMind")
-        cls.__connectToOptMind()
-        gThreadScheduler.addPeriodicTask(60, cls.__connectToOptMind)
+        result = cls.msgClient.connect(JobManager=True)
+        if not result["OK"]:
+            cls.log.warn("Cannot connect to OptimizationMind!", result["Message"])
         return S_OK()
 
-    @classmethod
-    def __connectToOptMind(cls):
-        if not cls.msgClient.connected:
-            result = cls.msgClient.connect(JobManager=True)
-            if not result["OK"]:
-                cls.log.warn("Cannot connect to OptimizationMind!", result["Message"])
-
-    def initialize(self):
+    def initializeRequest(self):
         credDict = self.getRemoteCredentials()
         self.ownerDN = credDict["DN"]
         self.ownerGroup = credDict["group"]
         self.userProperties = credDict["properties"]
         self.owner = credDict["username"]
         self.peerUsesLimitedProxy = credDict["isLimitedProxy"]
-        self.diracSetup = self.serviceInfoDict["clientSetup"]
         self.maxParametricJobs = self.srv_getCSOption("MaxParametricJobs", MAX_PARAMETRIC_JOBS)
         self.jobPolicy = JobPolicy(self.ownerDN, self.ownerGroup, self.userProperties)
         self.jobPolicy.jobDB = self.jobDB
@@ -196,7 +101,11 @@
 
     def __sendJobsToOptimizationMind(self, jids):
         if not self.msgClient.connected:
-            return
+            result = self.msgClient.connect(JobManager=True)
+            if not result["OK"]:
+                self.log.warn("Cannot connect to OptimizationMind!", result["Message"])
+                return
+
         result = self.msgClient.createMessage("OptimizeJobs")
         if not result["OK"]:
             self.log.error("Cannot create Optimize message", result["Message"])
@@ -214,7 +123,6 @@
 
     def export_getMaxParametricJobs(self):
         """Get the maximum number of parametric jobs
->>>>>>> c5981031
 
         :return: S_OK()/S_ERROR()
         """
@@ -229,78 +137,6 @@
 
         :param str jobDesc: job description JDL (of a single or parametric job)
         :return: S_OK/S_ERROR, a list of newly created job IDs in case of S_OK.
-<<<<<<< HEAD
-    """
-
-    if self.peerUsesLimitedProxy:
-      return S_ERROR(EWMSSUBM, "Can't submit using a limited proxy")
-
-    # Check job submission permission
-    result = self.jobPolicy.getJobPolicy()
-    if not result['OK']:
-      return S_ERROR(EWMSSUBM, 'Failed to get job policies')
-    policyDict = result['Value']
-    if not policyDict[RIGHT_SUBMIT]:
-      return S_ERROR(EWMSSUBM, 'Job submission not authorized')
-
-    # jobDesc is JDL for now
-    jobDesc = jobDesc.strip()
-    if jobDesc[0] != "[":
-      jobDesc = "[%s" % jobDesc
-    if jobDesc[-1] != "]":
-      jobDesc = "%s]" % jobDesc
-
-    # Check if the job is a parametric one
-    jobClassAd = ClassAd(jobDesc)
-    result = getParameterVectorLength(jobClassAd)
-    if not result['OK']:
-      self.log.error("Issue with getParameterVectorLength", result['Message'])
-      return result
-    nJobs = result['Value']
-    parametricJob = False
-    if nJobs is not None and nJobs > 0:
-      # if we are here, then jobDesc was the description of a parametric job. So we start unpacking
-      parametricJob = True
-      if nJobs > self.maxParametricJobs:
-        self.log.error("Maximum of parametric jobs exceeded:",
-                       "limit %d smaller than number of jobs %d" % (self.maxParametricJobs, nJobs))
-        return S_ERROR(EWMSJDL, "Number of parametric jobs exceeds the limit of %d" % self.maxParametricJobs)
-      result = generateParametricJobs(jobClassAd)
-      if not result['OK']:
-        return result
-      jobDescList = result['Value']
-    else:
-      # if we are here, then jobDesc was the description of a single job.
-      jobDescList = [jobDesc]
-
-    jobIDList = []
-
-    if parametricJob:
-      initialStatus = JobStatus.SUBMITTING
-      initialMinorStatus = 'Bulk transaction confirmation'
-    else:
-      initialStatus = JobStatus.RECEIVED
-      initialMinorStatus = 'Job accepted'
-
-    for jobDescription in jobDescList:  # jobDescList because there might be a list generated by a parametric job
-      result = self.jobDB.insertNewJobIntoDB(jobDescription,
-                                             self.owner,
-                                             self.ownerDN,
-                                             self.ownerGroup,
-                                             self.diracSetup,
-                                             initialStatus=initialStatus,
-                                             initialMinorStatus=initialMinorStatus)
-      if not result['OK']:
-        return result
-
-      jobID = result['JobID']
-      self.log.info('Job added to the JobDB", "%s for %s/%s' % (jobID, self.ownerDN, self.ownerGroup))
-
-      self.jobLoggingDB.addLoggingRecord(
-          jobID, result['Status'], result['MinorStatus'], source='JobManager')
-
-      jobIDList.append(jobID)
-=======
         """
 
         if self.peerUsesLimitedProxy:
@@ -329,7 +165,7 @@
             return result
         nJobs = result["Value"]
         parametricJob = False
-        if nJobs > 0:
+        if nJobs is not None and nJobs > 0:
             # if we are here, then jobDesc was the description of a parametric job. So we start unpacking
             parametricJob = True
             if nJobs > self.maxParametricJobs:
@@ -345,7 +181,6 @@
         else:
             # if we are here, then jobDesc was the description of a single job.
             jobDescList = [jobDesc]
->>>>>>> c5981031
 
         jobIDList = []
 
@@ -403,57 +238,6 @@
         :param list jobIDs: list of job IDs
 
         :return: S_OK(list)/S_ERROR() -- confirmed job IDs
-<<<<<<< HEAD
-    """
-    jobList = self.__getJobList(jobIDs)
-    if not jobList:
-      self.log.error("Issue with __getJobList", ": invalid job specification %s" % str(jobIDs))
-      return S_ERROR(EWMSSUBM, 'Invalid job specification: ' + str(jobIDs))
-
-    validJobList, _invalidJobList, _nonauthJobList, _ownerJobList = self.jobPolicy.evaluateJobRights(jobList,
-                                                                                                     RIGHT_SUBMIT)
-
-    # Check that all the requested jobs are eligible
-    if set(jobList) != set(validJobList):
-      return S_ERROR(
-          EWMSSUBM, 'Requested jobs for bulk transaction are not valid')
-
-    result = self.jobDB.getJobsAttributes(jobList, ['Status', 'MinorStatus'])
-    if not result['OK']:
-      return S_ERROR(
-          EWMSSUBM, 'Requested jobs for bulk transaction are not valid')
-    js_dict = strToIntDict(result['Value'])
-
-    # Check if the jobs are already activated
-    jobEnabledList = [jobID for jobID in jobList
-                      if js_dict[jobID]['Status'] in [JobStatus.RECEIVED,
-                                                      JobStatus.CHECKING,
-                                                      JobStatus.WAITING,
-                                                      JobStatus.MATCHED,
-                                                      JobStatus.RUNNING]]
-    if set(jobEnabledList) == set(jobList):
-      return S_OK(jobList)
-
-    # Check that requested job are in Submitting status
-    jobUpdateStatusList = list(jobID for jobID in jobList if js_dict[jobID]['Status'] == JobStatus.SUBMITTING)
-    if set(jobUpdateStatusList) != set(jobList):
-      return S_ERROR(EWMSSUBM, 'Requested jobs for bulk transaction are not valid')
-
-    # Update status of all the requested jobs in one transaction
-    result = self.jobDB.setJobAttributes(jobUpdateStatusList,
-                                         ['Status', 'MinorStatus'],
-                                         [JobStatus.RECEIVED, 'Job accepted'])
-
-    if not result['OK']:
-      return result
-
-    self.__sendJobsToOptimizationMind(jobUpdateStatusList)
-    return S_OK(jobUpdateStatusList)
-
-###########################################################################
-  def __checkIfProxyUploadIsRequired(self):
-    """ Check if an upload is required
-=======
         """
         jobList = self.__getJobList(jobIDs)
         if not jobList:
@@ -468,7 +252,7 @@
         if set(jobList) != set(validJobList):
             return S_ERROR(EWMSSUBM, "Requested jobs for bulk transaction are not valid")
 
-        result = self.jobDB.getAttributesForJobList(jobList, ["Status", "MinorStatus"])
+        result = self.jobDB.getJobsAttributes(jobList, ["Status", "MinorStatus"])
         if not result["OK"]:
             return S_ERROR(EWMSSUBM, "Requested jobs for bulk transaction are not valid")
         js_dict = strToIntDict(result["Value"])
@@ -502,7 +286,6 @@
     ###########################################################################
     def __checkIfProxyUploadIsRequired(self):
         """Check if an upload is required
->>>>>>> c5981031
 
         :return: bool
         """
@@ -737,7 +520,7 @@
 
         if validJobList:
             # Get job status to see what is to be killed or deleted
-            result = self.jobDB.getAttributesForJobList(validJobList, ["Status"])
+            result = self.jobDB.getJobsAttributes(validJobList, ["Status"])
             if not result["OK"]:
                 return result
             killJobList = []
@@ -747,7 +530,16 @@
             for jobID, sDict in result["Value"].items():  # can be an iterator
                 if sDict["Status"] in (JobStatus.RUNNING, JobStatus.MATCHED, JobStatus.STALLED):
                     killJobList.append(jobID)
-                elif sDict["Status"] in (JobStatus.DONE, JobStatus.FAILED, JobStatus.KILLED):
+                elif sDict["Status"] in (
+                    JobStatus.SUBMITTING,
+                    JobStatus.RECEIVED,
+                    JobStatus.CHECKING,
+                    JobStatus.WAITING,
+                    JobStatus.RESCHEDULED,
+                    JobStatus.DONE,
+                    JobStatus.FAILED,
+                    JobStatus.KILLED,
+                ):
                     if not right == RIGHT_KILL:
                         deleteJobList.append(jobID)
                 else:
@@ -798,85 +590,8 @@
     ###########################################################################
     types_deleteJob = []
 
-<<<<<<< HEAD
-    if validJobList:
-      # Get job status to see what is to be killed or deleted
-      result = self.jobDB.getJobsAttributes(validJobList, ['Status'])
-      if not result['OK']:
-        return result
-      killJobList = []
-      deleteJobList = []
-      markKilledJobList = []
-      stagingJobList = []
-      for jobID, sDict in result['Value'].items():  # can be an iterator
-        if sDict['Status'] in (JobStatus.RUNNING,
-                               JobStatus.MATCHED,
-                               JobStatus.STALLED):
-          killJobList.append(jobID)
-        elif sDict['Status'] in (JobStatus.SUBMITTING,
-                                 JobStatus.RECEIVED,
-                                 JobStatus.CHECKING,
-                                 JobStatus.WAITING,
-                                 JobStatus.RESCHEDULED,
-                                 JobStatus.DONE,
-                                 JobStatus.FAILED,
-                                 JobStatus.KILLED):
-          if not right == RIGHT_KILL:
-            deleteJobList.append(jobID)
-        else:
-          markKilledJobList.append(jobID)
-        if sDict['Status'] in [JobStatus.STAGING]:
-          stagingJobList.append(jobID)
-
-      for jobID in markKilledJobList:
-        result = self.__killJob(jobID, sendKillCommand=False)
-        if not result['OK']:
-          badIDs.append(jobID)
-
-      for jobID in killJobList:
-        result = self.__killJob(jobID)
-        if not result['OK']:
-          badIDs.append(jobID)
-
-      for jobID in deleteJobList:
-        result = self.__deleteJob(jobID)
-        if not result['OK']:
-          badIDs.append(jobID)
-
-      if stagingJobList:
-        stagerClient = StorageManagerClient()
-        self.log.info('Going to send killing signal to stager as well!')
-        result = stagerClient.killTasksBySourceTaskID(stagingJobList)
-        if not result['OK']:
-          self.log.warn('Failed to kill some Stager tasks', result['Message'])
-
-    if nonauthJobList or badIDs:
-      result = S_ERROR('Some jobs failed deletion')
-      if nonauthJobList:
-        self.log.warn("Non-authorized JobIDs won't be deleted", str(nonauthJobList))
-        result['NonauthorizedJobIDs'] = nonauthJobList
-      if badIDs:
-        self.log.warn("JobIDs failed to be deleted", str(badIDs))
-        result['FailedJobIDs'] = badIDs
-      return result
-
-    result = S_OK(validJobList)
-    result['requireProxyUpload'] = len(ownerJobList) > 0 and self.__checkIfProxyUploadIsRequired()
-
-    if invalidJobList:
-      result['InvalidJobIDs'] = invalidJobList
-
-    return result
-
-###########################################################################
-  types_deleteJob = []
-
-  def export_deleteJob(self, jobIDs):
-    """ Delete jobs specified in the jobIDs list
-=======
     def export_deleteJob(self, jobIDs):
         """Delete jobs specified in the jobIDs list
->>>>>>> c5981031
 
         :param list jobIDs: list of job IDs
 
@@ -907,55 +622,6 @@
         :param list jobIDs: list of job IDs
 
         :return: S_OK/S_ERROR
-<<<<<<< HEAD
-    """
-
-    jobList = self.__getJobList(jobIDs)
-    if not jobList:
-      return S_ERROR('Invalid job specification: ' + str(jobIDs))
-
-    validJobList, invalidJobList, nonauthJobList, ownerJobList = self.jobPolicy.evaluateJobRights(jobList,
-                                                                                                  RIGHT_RESET)
-
-    badIDs = []
-    good_ids = []
-    for jobID in validJobList:
-      result = self.jobDB.setJobAttribute(jobID, 'RescheduleCounter', -1)
-      if not result['OK']:
-        badIDs.append(jobID)
-      else:
-        self.taskQueueDB.deleteJob(jobID)
-        # gJobDB.deleteJobFromQueue(jobID)
-        result = self.jobDB.rescheduleJob(jobID)
-        if not result['OK']:
-          badIDs.append(jobID)
-        else:
-          good_ids.append(jobID)
-        self.jobLoggingDB.addLoggingRecord(
-            result['JobID'], status=result['Status'], minorStatus=result['MinorStatus'],
-            applicationStatus='Unknown', source='JobManager')
-
-    self.__sendJobsToOptimizationMind(good_ids)
-    if invalidJobList or nonauthJobList or badIDs:
-      result = S_ERROR('Some jobs failed resetting')
-      if invalidJobList:
-        result['InvalidJobIDs'] = invalidJobList
-      if nonauthJobList:
-        result['NonauthorizedJobIDs'] = nonauthJobList
-      if badIDs:
-        result['FailedJobIDs'] = badIDs
-      return result
-
-    result = S_OK()
-    result['requireProxyUpload'] = len(ownerJobList) > 0 and self.__checkIfProxyUploadIsRequired()
-    return result
-
-
-class JobManagerHandler(JobManagerHandlerMixin, RequestHandler):
-  def initialize(self):
-    self.diracSetup = self.serviceInfoDict['clientSetup']
-    return self.initializeRequest()
-=======
         """
 
         jobList = self.__getJobList(jobIDs)
@@ -1002,4 +668,9 @@
         result = S_OK()
         result["requireProxyUpload"] = len(ownerJobList) > 0 and self.__checkIfProxyUploadIsRequired()
         return result
->>>>>>> c5981031
+
+
+class JobManagerHandler(JobManagerHandlerMixin, RequestHandler):
+    def initialize(self):
+        self.diracSetup = self.serviceInfoDict["clientSetup"]
+        return self.initializeRequest()