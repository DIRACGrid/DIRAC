from __future__ import absolute_import
from __future__ import division
from __future__ import print_function

__RCSID__ = "$Id$"

from past.builtins import long
from DIRAC import S_OK, S_ERROR, gLogger
from DIRAC.Core.Utilities import ThreadScheduler
from DIRAC.Core.Base.ExecutorMindHandler import ExecutorMindHandler
from DIRAC.WorkloadManagementSystem.Client.JobState.JobState import JobState
from DIRAC.WorkloadManagementSystem.Client.JobState.CachedJobState import CachedJobState
from DIRAC.WorkloadManagementSystem.Client import JobStatus
from DIRAC.WorkloadManagementSystem.DB.JobDB import JobDB
from DIRAC.WorkloadManagementSystem.DB.JobLoggingDB import JobLoggingDB
from DIRAC.WorkloadManagementSystem.DB.TaskQueueDB import TaskQueueDB


def cleanTaskQueues():
    tqDB = TaskQueueDB()
    jobDB = JobDB()
    logDB = JobLoggingDB()

    result = tqDB.enableAllTaskQueues()
    if not result["OK"]:
        return result
    result = tqDB.findOrphanJobs()
    if not result["OK"]:
        return result
    for jid in result["Value"]:
        result = tqDB.deleteJob(jid)
        if not result["OK"]:
            gLogger.error("Cannot delete from TQ job %s" % jid, result["Message"])
            continue
        result = jobDB.rescheduleJob(jid)
        if not result["OK"]:
            gLogger.error("Cannot reschedule in JobDB job %s" % jid, result["Message"])
            continue
        result = logDB.addLoggingRecord(jid, JobStatus.RECEIVED, "", "", source="JobState")
        if not result["OK"]:
            gLogger.error("Cannot add logging record in JobLoggingDB %s" % jid, result["Message"])
            continue
    return S_OK()


class OptimizationMindHandler(ExecutorMindHandler):

<<<<<<< HEAD
  __optimizationStates = [JobStatus.RECEIVED, JobStatus.CHECKING]
  __loadTaskId = False

  MSG_DEFINITIONS = {'OptimizeJobs': {'jids': (list, tuple)}}

  auth_msg_OptimizeJobs = ['all']

  def msg_OptimizeJobs(self, msgObj):
    jids = msgObj.jids
    for jid in jids:
      try:
        jid = int(jid)
      except ValueError:
        self.log.error("Job ID %s has to be an integer" % jid)
        continue
      # Forget and add task to ensure state is reset
      self.forgetTask(jid)
      result = self.executeTask(jid, CachedJobState(jid))
      if not result['OK']:
        self.log.error("Could not add job %s to optimization: %s" % (jid, result['Value']))
      else:
        self.log.info("Received new job %s" % jid)
    return S_OK()
=======
    __optimizationStates = ["Received", "Checking"]
    __loadTaskId = False

    MSG_DEFINITIONS = {"OptimizeJobs": {"jids": (list, tuple)}}

    auth_msg_OptimizeJobs = ["all"]

    def msg_OptimizeJobs(self, msgObj):
        jids = msgObj.jids
        for jid in jids:
            try:
                jid = int(jid)
            except ValueError:
                self.log.error("Job ID %s has to be an integer" % jid)
                continue
            # Forget and add task to ensure state is reset
            self.forgetTask(jid)
            result = self.executeTask(jid, CachedJobState(jid))
            if not result["OK"]:
                self.log.error("Could not add job %s to optimization: %s" % (jid, result["Value"]))
            else:
                self.log.info("Received new job %s" % jid)
        return S_OK()
>>>>>>> c5981031

    @classmethod
    def __loadJobs(cls, eTypes=None):
        log = cls.log
        if cls.__loadTaskId:
            period = cls.srv_getCSOption("LoadJobPeriod", 300)
            ThreadScheduler.gThreadScheduler.setTaskPeriod(cls.__loadTaskId, period)
        if not eTypes:
            eConn = cls.getExecutorsConnected()
            eTypes = [eType for eType in eConn if eConn[eType] > 0]
        if not eTypes:
            log.info("No optimizer connected. Skipping load")
            return S_OK()
        log.info("Getting jobs for %s" % ",".join(eTypes))
        checkingMinors = [eType.split("/")[1] for eType in eTypes if eType != "WorkloadManagement/JobPath"]
        for opState in cls.__optimizationStates:
            # For Received states
            if opState == JobStatus.RECEIVED:
                if "WorkloadManagement/JobPath" not in eTypes:
                    continue
                jobCond = {"Status": opState}
            # For checking states
            if opState == JobStatus.CHECKING:
                if not checkingMinors:
                    continue
                jobCond = {"Status": opState, "MinorStatus": checkingMinors}
            # Do the magic
            jobTypeCondition = cls.srv_getCSOption("JobTypeRestriction", [])
            if jobTypeCondition:
                jobCond["JobType"] = jobTypeCondition
            result = cls.__jobDB.selectJobs(jobCond, limit=cls.srv_getCSOption("JobQueryLimit", 10000))
            if not result["OK"]:
                return result
            jidList = result["Value"]
            knownJids = cls.getTaskIds()
            added = 0
            for jid in jidList:
                jid = long(jid)
                if jid not in knownJids:
                    # Same as before. Check that the state is ok.
                    cls.executeTask(jid, CachedJobState(jid))
                    added += 1
            log.info("Added %s/%s jobs for %s state" % (added, len(jidList), opState))
        return S_OK()

    @classmethod
    def initializeHandler(cls, serviceInfoDict):
        try:
            from DIRAC.WorkloadManagementSystem.DB.JobDB import JobDB

            cls.__jobDB = JobDB()
        except Exception as excp:
            return S_ERROR("Could not connect to JobDB: %s" % str(excp))
        cls.setFailedOnTooFrozen(False)
        cls.setFreezeOnFailedDispatch(False)
        cls.setFreezeOnUnknownExecutor(False)
        cls.setAllowedClients("JobManager")
        cleanTaskQueues()
        period = cls.srv_getCSOption("LoadJobPeriod", 60)
        result = ThreadScheduler.gThreadScheduler.addPeriodicTask(period, cls.__loadJobs)
        if not result["OK"]:
            return result
        cls.__loadTaskId = result["Value"]
        return cls.__loadJobs()

    @classmethod
    def exec_executorConnected(cls, trid, eTypes):
        return cls.__loadJobs(eTypes)

    @classmethod
    def exec_taskProcessed(cls, jid, jobState, eType):
        cls.log.info("Saving changes for job %s after %s" % (jid, eType))
        result = jobState.commitChanges()
        if not result["OK"]:
            cls.log.error("Could not save changes for job", "%s: %s" % (jid, result["Message"]))
        return result

<<<<<<< HEAD
  @classmethod
  def initializeHandler(cls, serviceInfoDict):
    try:
      from DIRAC.WorkloadManagementSystem.DB.JobDB import JobDB
      cls.__jobDB = JobDB()
    except Exception as excp:
      return S_ERROR("Could not connect to JobDB: %s" % str(excp))
    cls.setFailedOnTooFrozen(False)
    cls.setFreezeOnFailedDispatch(False)
    cls.setFreezeOnUnknownExecutor(False)
    cls.setAllowedClients("JobManager")
    cleanTaskQueues()
    period = cls.srv_getCSOption("LoadJobPeriod", 60)
    result = ThreadScheduler.gThreadScheduler.addPeriodicTask(period, cls.__loadJobs)
    if not result['OK']:
      return result
    cls.__loadTaskId = result['Value']
    return cls.__loadJobs()

  @classmethod
  def exec_executorConnected(cls, trid, eTypes):
    return cls.__loadJobs(eTypes)

  @classmethod
  def exec_taskProcessed(cls, jid, jobState, eType):
    cls.log.info("Saving changes for job", " %s after %s" % (jid, eType))
    result = jobState.commitChanges()
    if not result['OK']:
      cls.log.error("Could not save changes for job", "%s: %s" % (jid, result['Message']))
    return result

  @classmethod
  def exec_taskFreeze(cls, jid, jobState, eType):
    cls.log.info("Saving changes for job", " %s before freezing from %s" % (jid, eType))
    result = jobState.commitChanges()
    if not result['OK']:
      cls.log.error("Could not save changes for job", "%s: %s" % (jid, result['Message']))
    return result

  @classmethod
  def exec_dispatch(cls, jid, jobState, pathExecuted):
    result = jobState.getStatus()
    if not result['OK']:
      cls.log.error("Could not get status for job", "%s: %s" % (jid, result['Message']))
      return S_ERROR("Could not retrieve status: %s" % result['Message'])
    status, minorStatus = result['Value']
    # If not in proper state then end chain
    if status not in cls.__optimizationStates:
      cls.log.info("Dispatching job %s out of optimization" % jid)
      return S_OK()
    # If received send to JobPath
    if status == JobStatus.RECEIVED:
      cls.log.info("Dispatching job", " %s to JobPath" % jid)
      return S_OK("WorkloadManagement/JobPath")
    result = jobState.getOptParameter('OptimizerChain')
    if not result['OK']:
      cls.log.error("Could not get optimizer chain for job, auto resetting job", "%s: %s" % (jid, result['Message']))
      result = jobState.resetJob()
      if not result['OK']:
        cls.log.error("Could not reset job", "%s: %s" % (jid, result['Message']))
        return S_ERROR("Cound not get OptimizationChain or reset job %s" % jid)
      return S_OK("WorkloadManagement/JobPath")
    optChain = result['Value']
    if minorStatus not in optChain:
      cls.log.error("Next optimizer is not in the chain for job", "%s: %s not in %s" % (jid, minorStatus, optChain))
      return S_ERROR("Next optimizer %s not in chain %s" % (minorStatus, optChain))
    cls.log.info("Dispatching job", " %s to %s" % (jid, minorStatus))
    return S_OK("WorkloadManagement/%s" % minorStatus)

  @classmethod
  def exec_prepareToSend(cls, jid, jobState, eId):
    return jobState.recheckValidity()

  @classmethod
  def exec_serializeTask(cls, jobState):
    return S_OK(jobState.serialize())

  @classmethod
  def exec_deserializeTask(cls, taskStub):
    return CachedJobState.deserialize(taskStub)

  @classmethod
  def exec_taskError(cls, jid, cachedJobState, errorMsg):
    result = cachedJobState.commitChanges()
    if not result['OK']:
      cls.log.error("Cannot write changes to job %s: %s" % (jid, result['Message']))
    jobState = JobState(jid)
    result = jobState.getStatus()
    if result['OK']:
      if result['Value'][0].lower() == "failed":
        return S_OK()
    else:
      cls.log.error("Could not get status of job %s: %s" % (jid, result['Message ']))
    cls.log.notice("Job %s: Setting to Failed|%s" % (jid, errorMsg))
    return jobState.setStatus("Failed", errorMsg, source='OptimizationMindHandler')
=======
    @classmethod
    def exec_taskFreeze(cls, jid, jobState, eType):
        cls.log.info("Saving changes for job %s before freezing from %s" % (jid, eType))
        result = jobState.commitChanges()
        if not result["OK"]:
            cls.log.error("Could not save changes for job", "%s: %s" % (jid, result["Message"]))
        return result

    @classmethod
    def exec_dispatch(cls, jid, jobState, pathExecuted):
        result = jobState.getStatus()
        if not result["OK"]:
            cls.log.error("Could not get status for job", "%s: %s" % (jid, result["Message"]))
            return S_ERROR("Could not retrieve status: %s" % result["Message"])
        status, minorStatus = result["Value"]
        # If not in proper state then end chain
        if status not in cls.__optimizationStates:
            cls.log.info("Dispatching job %s out of optimization" % jid)
            return S_OK()
        # If received send to JobPath
        if status == JobStatus.RECEIVED:
            cls.log.info("Dispatching job %s to JobPath" % jid)
            return S_OK("WorkloadManagement/JobPath")
        result = jobState.getOptParameter("OptimizerChain")
        if not result["OK"]:
            cls.log.error(
                "Could not get optimizer chain for job, auto resetting job", "%s: %s" % (jid, result["Message"])
            )
            result = jobState.resetJob()
            if not result["OK"]:
                cls.log.error("Could not reset job", "%s: %s" % (jid, result["Message"]))
                return S_ERROR("Cound not get OptimizationChain or reset job %s" % jid)
            return S_OK("WorkloadManagement/JobPath")
        optChain = result["Value"]
        if minorStatus not in optChain:
            cls.log.error(
                "Next optimizer is not in the chain for job", "%s: %s not in %s" % (jid, minorStatus, optChain)
            )
            return S_ERROR("Next optimizer %s not in chain %s" % (minorStatus, optChain))
        cls.log.info("Dispatching job %s to %s" % (jid, minorStatus))
        return S_OK("WorkloadManagement/%s" % minorStatus)

    @classmethod
    def exec_prepareToSend(cls, jid, jobState, eId):
        return jobState.recheckValidity()

    @classmethod
    def exec_serializeTask(cls, jobState):
        return S_OK(jobState.serialize())

    @classmethod
    def exec_deserializeTask(cls, taskStub):
        return CachedJobState.deserialize(taskStub)

    @classmethod
    def exec_taskError(cls, jid, cachedJobState, errorMsg):
        result = cachedJobState.commitChanges()
        if not result["OK"]:
            cls.log.error("Cannot write changes to job %s: %s" % (jid, result["Message"]))
        jobState = JobState(jid)
        result = jobState.getStatus()
        if result["OK"]:
            if result["Value"][0].lower() == "failed":
                return S_OK()
        else:
            cls.log.error("Could not get status of job %s: %s" % (jid, result["Message "]))
        cls.log.notice("Job %s: Setting to Failed|%s" % (jid, errorMsg))
        return jobState.setStatus("Failed", errorMsg, source="OptimizationMindHandler")
>>>>>>> c5981031
<|MERGE_RESOLUTION|>--- conflicted
+++ resolved
@@ -45,32 +45,7 @@
 
 class OptimizationMindHandler(ExecutorMindHandler):
 
-<<<<<<< HEAD
-  __optimizationStates = [JobStatus.RECEIVED, JobStatus.CHECKING]
-  __loadTaskId = False
-
-  MSG_DEFINITIONS = {'OptimizeJobs': {'jids': (list, tuple)}}
-
-  auth_msg_OptimizeJobs = ['all']
-
-  def msg_OptimizeJobs(self, msgObj):
-    jids = msgObj.jids
-    for jid in jids:
-      try:
-        jid = int(jid)
-      except ValueError:
-        self.log.error("Job ID %s has to be an integer" % jid)
-        continue
-      # Forget and add task to ensure state is reset
-      self.forgetTask(jid)
-      result = self.executeTask(jid, CachedJobState(jid))
-      if not result['OK']:
-        self.log.error("Could not add job %s to optimization: %s" % (jid, result['Value']))
-      else:
-        self.log.info("Received new job %s" % jid)
-    return S_OK()
-=======
-    __optimizationStates = ["Received", "Checking"]
+    __optimizationStates = [JobStatus.RECEIVED, JobStatus.CHECKING]
     __loadTaskId = False
 
     MSG_DEFINITIONS = {"OptimizeJobs": {"jids": (list, tuple)}}
@@ -93,7 +68,6 @@
             else:
                 self.log.info("Received new job %s" % jid)
         return S_OK()
->>>>>>> c5981031
 
     @classmethod
     def __loadJobs(cls, eTypes=None):
@@ -165,112 +139,15 @@
 
     @classmethod
     def exec_taskProcessed(cls, jid, jobState, eType):
-        cls.log.info("Saving changes for job %s after %s" % (jid, eType))
+        cls.log.info("Saving changes for job", " %s after %s" % (jid, eType))
         result = jobState.commitChanges()
         if not result["OK"]:
             cls.log.error("Could not save changes for job", "%s: %s" % (jid, result["Message"]))
         return result
 
-<<<<<<< HEAD
-  @classmethod
-  def initializeHandler(cls, serviceInfoDict):
-    try:
-      from DIRAC.WorkloadManagementSystem.DB.JobDB import JobDB
-      cls.__jobDB = JobDB()
-    except Exception as excp:
-      return S_ERROR("Could not connect to JobDB: %s" % str(excp))
-    cls.setFailedOnTooFrozen(False)
-    cls.setFreezeOnFailedDispatch(False)
-    cls.setFreezeOnUnknownExecutor(False)
-    cls.setAllowedClients("JobManager")
-    cleanTaskQueues()
-    period = cls.srv_getCSOption("LoadJobPeriod", 60)
-    result = ThreadScheduler.gThreadScheduler.addPeriodicTask(period, cls.__loadJobs)
-    if not result['OK']:
-      return result
-    cls.__loadTaskId = result['Value']
-    return cls.__loadJobs()
-
-  @classmethod
-  def exec_executorConnected(cls, trid, eTypes):
-    return cls.__loadJobs(eTypes)
-
-  @classmethod
-  def exec_taskProcessed(cls, jid, jobState, eType):
-    cls.log.info("Saving changes for job", " %s after %s" % (jid, eType))
-    result = jobState.commitChanges()
-    if not result['OK']:
-      cls.log.error("Could not save changes for job", "%s: %s" % (jid, result['Message']))
-    return result
-
-  @classmethod
-  def exec_taskFreeze(cls, jid, jobState, eType):
-    cls.log.info("Saving changes for job", " %s before freezing from %s" % (jid, eType))
-    result = jobState.commitChanges()
-    if not result['OK']:
-      cls.log.error("Could not save changes for job", "%s: %s" % (jid, result['Message']))
-    return result
-
-  @classmethod
-  def exec_dispatch(cls, jid, jobState, pathExecuted):
-    result = jobState.getStatus()
-    if not result['OK']:
-      cls.log.error("Could not get status for job", "%s: %s" % (jid, result['Message']))
-      return S_ERROR("Could not retrieve status: %s" % result['Message'])
-    status, minorStatus = result['Value']
-    # If not in proper state then end chain
-    if status not in cls.__optimizationStates:
-      cls.log.info("Dispatching job %s out of optimization" % jid)
-      return S_OK()
-    # If received send to JobPath
-    if status == JobStatus.RECEIVED:
-      cls.log.info("Dispatching job", " %s to JobPath" % jid)
-      return S_OK("WorkloadManagement/JobPath")
-    result = jobState.getOptParameter('OptimizerChain')
-    if not result['OK']:
-      cls.log.error("Could not get optimizer chain for job, auto resetting job", "%s: %s" % (jid, result['Message']))
-      result = jobState.resetJob()
-      if not result['OK']:
-        cls.log.error("Could not reset job", "%s: %s" % (jid, result['Message']))
-        return S_ERROR("Cound not get OptimizationChain or reset job %s" % jid)
-      return S_OK("WorkloadManagement/JobPath")
-    optChain = result['Value']
-    if minorStatus not in optChain:
-      cls.log.error("Next optimizer is not in the chain for job", "%s: %s not in %s" % (jid, minorStatus, optChain))
-      return S_ERROR("Next optimizer %s not in chain %s" % (minorStatus, optChain))
-    cls.log.info("Dispatching job", " %s to %s" % (jid, minorStatus))
-    return S_OK("WorkloadManagement/%s" % minorStatus)
-
-  @classmethod
-  def exec_prepareToSend(cls, jid, jobState, eId):
-    return jobState.recheckValidity()
-
-  @classmethod
-  def exec_serializeTask(cls, jobState):
-    return S_OK(jobState.serialize())
-
-  @classmethod
-  def exec_deserializeTask(cls, taskStub):
-    return CachedJobState.deserialize(taskStub)
-
-  @classmethod
-  def exec_taskError(cls, jid, cachedJobState, errorMsg):
-    result = cachedJobState.commitChanges()
-    if not result['OK']:
-      cls.log.error("Cannot write changes to job %s: %s" % (jid, result['Message']))
-    jobState = JobState(jid)
-    result = jobState.getStatus()
-    if result['OK']:
-      if result['Value'][0].lower() == "failed":
-        return S_OK()
-    else:
-      cls.log.error("Could not get status of job %s: %s" % (jid, result['Message ']))
-    cls.log.notice("Job %s: Setting to Failed|%s" % (jid, errorMsg))
-    return jobState.setStatus("Failed", errorMsg, source='OptimizationMindHandler')
-=======
     @classmethod
     def exec_taskFreeze(cls, jid, jobState, eType):
-        cls.log.info("Saving changes for job %s before freezing from %s" % (jid, eType))
+        cls.log.info("Saving changes for job", " %s before freezing from %s" % (jid, eType))
         result = jobState.commitChanges()
         if not result["OK"]:
             cls.log.error("Could not save changes for job", "%s: %s" % (jid, result["Message"]))
@@ -289,7 +166,7 @@
             return S_OK()
         # If received send to JobPath
         if status == JobStatus.RECEIVED:
-            cls.log.info("Dispatching job %s to JobPath" % jid)
+            cls.log.info("Dispatching job", " %s to JobPath" % jid)
             return S_OK("WorkloadManagement/JobPath")
         result = jobState.getOptParameter("OptimizerChain")
         if not result["OK"]:
@@ -307,7 +184,7 @@
                 "Next optimizer is not in the chain for job", "%s: %s not in %s" % (jid, minorStatus, optChain)
             )
             return S_ERROR("Next optimizer %s not in chain %s" % (minorStatus, optChain))
-        cls.log.info("Dispatching job %s to %s" % (jid, minorStatus))
+        cls.log.info("Dispatching job", " %s to %s" % (jid, minorStatus))
         return S_OK("WorkloadManagement/%s" % minorStatus)
 
     @classmethod
@@ -335,5 +212,4 @@
         else:
             cls.log.error("Could not get status of job %s: %s" % (jid, result["Message "]))
         cls.log.notice("Job %s: Setting to Failed|%s" % (jid, errorMsg))
-        return jobState.setStatus("Failed", errorMsg, source="OptimizationMindHandler")
->>>>>>> c5981031
+        return jobState.setStatus("Failed", errorMsg, source="OptimizationMindHandler")