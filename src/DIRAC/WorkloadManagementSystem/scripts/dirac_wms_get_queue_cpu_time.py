#!/usr/bin/env python
########################################################################
# File :    dirac-wms-get-queue-cpu-time.py
# Author :  Federico Stagni
########################################################################
"""
Report CPU length of queue, in seconds
This script is used by the dirac-pilot script to set the CPUTime left, which is a limit for the matching
"""
from __future__ import print_function
from __future__ import absolute_import
from __future__ import division

__RCSID__ = "$Id$"

import DIRAC
from DIRAC.Core.Utilities.DIRACScript import DIRACScript as Script


@Script()
def main():
<<<<<<< HEAD
  Script.registerSwitch("C:", "CPUNormalizationFactor=", "CPUNormalizationFactor, in case it is known")
  Script.parseCommandLine(ignoreErrors=True)
=======
    Script.registerSwitch("C:", "CPUNormalizationFactor=", "CPUNormalizationFactor, in case it is known")
    Script.parseCommandLine(ignoreErrors=True)
    args = Script.getPositionalArgs()

    CPUNormalizationFactor = 0.0
    for unprocSw in Script.getUnprocessedSwitches():
        if unprocSw[0] in ("C", "CPUNormalizationFactor"):
            CPUNormalizationFactor = float(unprocSw[1])
>>>>>>> c5981031

    from DIRAC.WorkloadManagementSystem.Client.CPUNormalization import getCPUTime

    cpuTime = getCPUTime(CPUNormalizationFactor)
    # I hate this kind of output... PhC
    print("CPU time left determined as", cpuTime)
    DIRAC.exit(0)


if __name__ == "__main__":
    main()<|MERGE_RESOLUTION|>--- conflicted
+++ resolved
@@ -19,19 +19,13 @@
 
 @Script()
 def main():
-<<<<<<< HEAD
-  Script.registerSwitch("C:", "CPUNormalizationFactor=", "CPUNormalizationFactor, in case it is known")
-  Script.parseCommandLine(ignoreErrors=True)
-=======
     Script.registerSwitch("C:", "CPUNormalizationFactor=", "CPUNormalizationFactor, in case it is known")
     Script.parseCommandLine(ignoreErrors=True)
-    args = Script.getPositionalArgs()
 
     CPUNormalizationFactor = 0.0
     for unprocSw in Script.getUnprocessedSwitches():
         if unprocSw[0] in ("C", "CPUNormalizationFactor"):
             CPUNormalizationFactor = float(unprocSw[1])
->>>>>>> c5981031
 
     from DIRAC.WorkloadManagementSystem.Client.CPUNormalization import getCPUTime
 
