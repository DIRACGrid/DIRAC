""" Encapsulate here the logic for matching jobs

    Utilities and classes here are used by MatcherHandler
"""
from __future__ import absolute_import
from __future__ import division
from __future__ import print_function

__RCSID__ = "$Id"

import time
import re

from DIRAC import gLogger

from DIRAC.FrameworkSystem.Client.MonitoringClient import gMonitor
from DIRAC.Core.Utilities.PrettyPrint import printDict
from DIRAC.Core.Security import Properties
from DIRAC.ConfigurationSystem.Client.Helpers import Registry
from DIRAC.ConfigurationSystem.Client.Helpers.Operations import Operations
from DIRAC.WorkloadManagementSystem.Client.Limiter import Limiter
from DIRAC.WorkloadManagementSystem.Client import PilotStatus

from DIRAC.WorkloadManagementSystem.DB.TaskQueueDB import TaskQueueDB, singleValueDefFields, multiValueMatchFields
from DIRAC.WorkloadManagementSystem.DB.PilotAgentsDB import PilotAgentsDB
from DIRAC.WorkloadManagementSystem.DB.JobDB import JobDB
from DIRAC.WorkloadManagementSystem.DB.JobLoggingDB import JobLoggingDB
from DIRAC.ResourceStatusSystem.Client.SiteStatus import SiteStatus


class PilotVersionError(Exception):
    pass


class Matcher(object):
    """Logic for matching"""

    def __init__(self, pilotAgentsDB=None, jobDB=None, tqDB=None, jlDB=None, opsHelper=None, pilotRef=None):
        """c'tor"""
        if pilotAgentsDB:
            self.pilotAgentsDB = pilotAgentsDB
        else:
            self.pilotAgentsDB = PilotAgentsDB()
        if jobDB:
            self.jobDB = jobDB
        else:
            self.jobDB = JobDB()
        if tqDB:
            self.tqDB = tqDB
        else:
            self.tqDB = TaskQueueDB()
        if jlDB:
            self.jlDB = jlDB
        else:
            self.jlDB = JobLoggingDB()

        if opsHelper:
            self.opsHelper = opsHelper
        else:
            self.opsHelper = Operations()

        if pilotRef:
            self.log = gLogger.getSubLogger("[%s]Matcher" % pilotRef)
            self.pilotAgentsDB.log = gLogger.getSubLogger("[%s]Matcher" % pilotRef)
            self.jobDB.log = gLogger.getSubLogger("[%s]Matcher" % pilotRef)
            self.tqDB.log = gLogger.getSubLogger("[%s]Matcher" % pilotRef)
            self.jlDB.log = gLogger.getSubLogger("[%s]Matcher" % pilotRef)
        else:
            self.log = gLogger.getSubLogger("Matcher")

        self.limiter = Limiter(jobDB=self.jobDB, opsHelper=self.opsHelper, pilotRef=pilotRef)

        self.siteClient = SiteStatus()

    def selectJob(self, resourceDescription, credDict):
        """Main job selection function to find the highest priority job matching the resource capacity"""

        startTime = time.time()

        resourceDict = self._getResourceDict(resourceDescription, credDict)

        # Make a nice print of the resource matching parameters
        toPrintDict = dict(resourceDict)
        if "MaxRAM" in resourceDescription:
            toPrintDict["MaxRAM"] = resourceDescription["MaxRAM"]
        if "NumberOfProcessors" in resourceDescription:
            toPrintDict["NumberOfProcessors"] = resourceDescription["NumberOfProcessors"]
        toPrintDict["Tag"] = []
        if "Tag" in resourceDict:
            for tag in resourceDict["Tag"]:
                if not tag.endswith("GB") and not tag.endswith("Processors"):
                    toPrintDict["Tag"].append(tag)
        if not toPrintDict["Tag"]:
            toPrintDict.pop("Tag")
        self.log.info("Resource description for matching", printDict(toPrintDict))

        negativeCond = self.limiter.getNegativeCondForSite(resourceDict["Site"], resourceDict.get("GridCE"))
        result = self.tqDB.matchAndGetJob(resourceDict, negativeCond=negativeCond)

        if not result["OK"]:
            raise RuntimeError(result["Message"])
        result = result["Value"]
        if not result["matchFound"]:
            self.log.info("No match found")
            return {}

        jobID = result["jobId"]
        resAtt = self.jobDB.getJobAttributes(jobID, ["OwnerDN", "OwnerGroup", "Status"])
        if not resAtt["OK"]:
            raise RuntimeError("Could not retrieve job attributes")
        if not resAtt["Value"]:
            raise RuntimeError("No attributes returned for job")
        if not resAtt["Value"]["Status"] == "Waiting":
            self.log.error("Job matched by the TQ is not in Waiting state", str(jobID))
            result = self.tqDB.deleteJob(jobID)
            if not result["OK"]:
                raise RuntimeError(result["Message"])
            raise RuntimeError("Job %s is not in Waiting state" % str(jobID))

        self._reportStatus(resourceDict, jobID)

        result = self.jobDB.getJobJDL(jobID)
        if not result["OK"]:
            raise RuntimeError("Failed to get the job JDL")

        resultDict = {}
        resultDict["JDL"] = result["Value"]
        resultDict["JobID"] = jobID

        matchTime = time.time() - startTime
        self.log.verbose("Match time", "[%s]" % str(matchTime))
        gMonitor.addMark("matchTime", matchTime)

        # Get some extra stuff into the response returned
        resOpt = self.jobDB.getJobOptParameters(jobID)
        if resOpt["OK"]:
            for key, value in resOpt["Value"].items():
                resultDict[key] = value
        resAtt = self.jobDB.getJobAttributes(jobID, ["OwnerDN", "OwnerGroup"])
        if not resAtt["OK"]:
            raise RuntimeError("Could not retrieve job attributes")
        if not resAtt["Value"]:
            raise RuntimeError("No attributes returned for job")

        if self.opsHelper.getValue("JobScheduling/CheckMatchingDelay", True):
            self.limiter.updateDelayCounters(resourceDict["Site"], jobID)

        pilotInfoReportedFlag = resourceDict.get("PilotInfoReportedFlag", False)
        if not pilotInfoReportedFlag:
            self._updatePilotInfo(resourceDict)
        self._updatePilotJobMapping(resourceDict, jobID)

        resultDict["DN"] = resAtt["Value"]["OwnerDN"]
        resultDict["Group"] = resAtt["Value"]["OwnerGroup"]
        resultDict["PilotInfoReportedFlag"] = True

        return resultDict

    def _getResourceDict(self, resourceDescription, credDict):
        """from resourceDescription to resourceDict (just various mods)"""
        resourceDict = self._processResourceDescription(resourceDescription)
        resourceDict = self._checkCredentials(resourceDict, credDict)
        self._checkPilotVersion(resourceDict)
        if not self._checkMask(resourceDict):
            # Banned destinations can only take Test jobs
            resourceDict["JobType"] = "Test"

        self.log.verbose("Resource description")
        for key in resourceDict:
            self.log.debug("%s : %s" % (key.rjust(20), resourceDict[key]))

        return resourceDict

    def _processResourceDescription(self, resourceDescription):
        """Check and form the resource description dictionary

        :param resourceDescription: a ceDict coming from a JobAgent,
                                    for example.
        :return: updated dictionary of resource description parameters
<<<<<<< HEAD
    """

    resourceDict = {}
    for name in singleValueDefFields:
      if name in resourceDescription:
        resourceDict[name] = resourceDescription[name]

    for name in multiValueMatchFields:
      if name in resourceDescription:
        resourceDict[name] = resourceDescription[name]

    if resourceDescription.get('Tag'):
      tags = resourceDescription['Tag']
      resourceDict['Tag'] = (tags if isinstance(tags, list) else
                             [tag.strip("\"'") for tag in tags.strip('[]').split(',')])
      if 'RequiredTag' in resourceDescription:
        requiredTagsList = (
            resourceDescription['RequiredTag'].split(',')
            if isinstance(resourceDescription['RequiredTag'], str)
            else resourceDescription['RequiredTag']
        )
        resourceDict['RequiredTag'] = requiredTagsList

    if 'JobID' in resourceDescription:
      resourceDict['JobID'] = resourceDescription['JobID']

    # Convert MaxRAM and NumberOfProcessors parameters into a list of tags
    maxRAM = resourceDescription.get('MaxRAM')
    if maxRAM:
      try:
        maxRAM = int(maxRAM / 1000)
      except ValueError:
        maxRAM = None
    nProcessors = resourceDescription.get('NumberOfProcessors')
    if nProcessors:
      try:
        nProcessors = int(nProcessors)
      except ValueError:
        nProcessors = None
    for param, key in [(maxRAM, 'GB'), (nProcessors, 'Processors')]:
      if param and param <= 1024:
        paramList = list(range(2, param + 1))
        paramTags = ['%d%s' % (par, key) for par in paramList]
        if paramTags:
          resourceDict.setdefault("Tag", []).extend(paramTags)

    # Add 'MultiProcessor' to the list of tags
    if nProcessors and nProcessors > 1:
      resourceDict.setdefault("Tag", []).append("MultiProcessor")

    # Add 'WholeNode' to the list of tags
    if "WholeNode" in resourceDescription:
      resourceDict.setdefault("Tag", []).append("WholeNode")

    if 'Tag' in resourceDict:
      resourceDict['Tag'] = list(set(resourceDict['Tag']))
    if 'RequiredTag' in resourceDict:
      resourceDict['RequiredTag'] = list(set(resourceDict['RequiredTag']))

    for k in ('DIRACVersion', 'ReleaseVersion', 'ReleaseProject',
              'VirtualOrganization',
              'PilotReference', 'PilotBenchmark', 'PilotInfoReportedFlag'):
      if k in resourceDescription:
        resourceDict[k] = resourceDescription[k]

    return resourceDict

  def _reportStatus(self, resourceDict, jobID):
    """ Reports the status of the matched job in jobDB and jobLoggingDB
=======
        """

        resourceDict = {}
        for name in singleValueDefFields:
            if name in resourceDescription:
                resourceDict[name] = resourceDescription[name]

        for name in multiValueMatchFields:
            if name in resourceDescription:
                resourceDict[name] = resourceDescription[name]

        if resourceDescription.get("Tag"):
            resourceDict["Tag"] = resourceDescription["Tag"]
            if "RequiredTag" in resourceDescription:
                resourceDict["RequiredTag"] = resourceDescription["RequiredTag"]

        if "JobID" in resourceDescription:
            resourceDict["JobID"] = resourceDescription["JobID"]

        # Convert MaxRAM and NumberOfProcessors parameters into a list of tags
        maxRAM = resourceDescription.get("MaxRAM")
        if maxRAM:
            try:
                maxRAM = int(maxRAM / 1000)
            except ValueError:
                maxRAM = None
        nProcessors = resourceDescription.get("NumberOfProcessors")
        if nProcessors:
            try:
                nProcessors = int(nProcessors)
            except ValueError:
                nProcessors = None
        for param, key in [(maxRAM, "GB"), (nProcessors, "Processors")]:
            if param and param <= 1024:
                paramList = list(range(2, param + 1))
                paramTags = ["%d%s" % (par, key) for par in paramList]
                if paramTags:
                    resourceDict.setdefault("Tag", []).extend(paramTags)

        # Add 'MultiProcessor' to the list of tags
        if nProcessors and nProcessors > 1:
            resourceDict.setdefault("Tag", []).append("MultiProcessor")

        # Add 'WholeNode' to the list of tags
        if "WholeNode" in resourceDescription:
            resourceDict.setdefault("Tag", []).append("WholeNode")

        if "Tag" in resourceDict:
            resourceDict["Tag"] = list(set(resourceDict["Tag"]))

        for k in (
            "DIRACVersion",
            "ReleaseVersion",
            "ReleaseProject",
            "VirtualOrganization",
            "PilotReference",
            "PilotBenchmark",
            "PilotInfoReportedFlag",
        ):
            if k in resourceDescription:
                resourceDict[k] = resourceDescription[k]

        return resourceDict

    def _reportStatus(self, resourceDict, jobID):
        """Reports the status of the matched job in jobDB and jobLoggingDB
>>>>>>> c5981031

        Do not fail if errors happen here
        """
        attNames = ["Status", "MinorStatus", "ApplicationStatus", "Site"]
        attValues = ["Matched", "Assigned", "Unknown", resourceDict["Site"]]
        result = self.jobDB.setJobAttributes(jobID, attNames, attValues)
        if not result["OK"]:
            self.log.error(
                "Problem reporting job status", "setJobAttributes, jobID = %s: %s" % (jobID, result["Message"])
            )
        else:
            self.log.verbose("Set job attributes for jobID", jobID)

<<<<<<< HEAD
        FIXME: should we move to site OR SE?
    """
    if 'Site' not in resourceDict:
      self.log.error("Missing Site Name in Resource JDL")
      raise RuntimeError("Missing Site Name in Resource JDL")

    # Check if site is allowed
    result = self.siteClient.getUsableSites(resourceDict['Site'])
    if not result['OK']:
      self.log.error("Internal error",
                     "siteClient.getUsableSites: %s" % result['Message'])
      raise RuntimeError("Internal error")

    if resourceDict['Site'] not in result['Value']:
      return False

    return True

  def _updatePilotInfo(self, resourceDict):
    """ Update pilot information - do not fail if we don't manage to do it
    """
    pilotReference = resourceDict.get('PilotReference', '')
    if pilotReference and pilotReference != 'Unknown':
      gridCE = resourceDict.get('GridCE', 'Unknown')
      site = resourceDict.get('Site', 'Unknown')
      benchmark = resourceDict.get('PilotBenchmark', 0.0)
      self.log.verbose('Reporting pilot info',
                       'for %s: gridCE=%s, site=%s, benchmark=%f' % (pilotReference,
                                                                     gridCE,
                                                                     site,
                                                                     benchmark))

      result = self.pilotAgentsDB.setPilotStatus(pilotReference, status=PilotStatus.RUNNING, gridSite=site,
                                                 destination=gridCE, benchmark=benchmark)
      if not result['OK']:
        self.log.warn("Problem updating pilot information",
                      "; setPilotStatus. pilotReference: %s; %s" % (pilotReference, result['Message']))

  def _updatePilotJobMapping(self, resourceDict, jobID):
    """ Update pilot to job mapping information
    """
    pilotReference = resourceDict.get('PilotReference', '')
    if pilotReference and pilotReference != 'Unknown':
      result = self.pilotAgentsDB.setCurrentJobID(pilotReference, jobID)
      if not result['OK']:
        self.log.error("Problem updating pilot information",
                       ";setCurrentJobID. pilotReference: %s; %s" % (pilotReference, result['Message']))
      result = self.pilotAgentsDB.setJobForPilot(jobID, pilotReference, updateStatus=False)
      if not result['OK']:
        self.log.error("Problem updating pilot information",
                       "; setJobForPilot. pilotReference: %s; %s" % (pilotReference, result['Message']))

  def _checkCredentials(self, resourceDict, credDict):
    """ Check if we can get a job given the passed credentials
    """
    if Properties.GENERIC_PILOT in credDict['properties']:
      # You can only match groups in the same VO
      if credDict['group'] == "hosts":
        # for the host case the VirtualOrganization parameter
        # is mandatory in resourceDict
        vo = resourceDict.get('VirtualOrganization', '')
      else:
        vo = Registry.getVOForGroup(credDict['group'])
      if 'OwnerGroup' not in resourceDict:
        result = Registry.getGroupsForVO(vo)
        if result['OK']:
          resourceDict['OwnerGroup'] = result['Value']
=======
        result = self.jlDB.addLoggingRecord(jobID, status="Matched", minorStatus="Assigned", source="Matcher")
        if not result["OK"]:
            self.log.error(
                "Problem reporting job status", "addLoggingRecord, jobID = %s: %s" % (jobID, result["Message"])
            )
>>>>>>> c5981031
        else:
            self.log.verbose("Added logging record for jobID", jobID)

    def _checkMask(self, resourceDict):
        """Check the mask: are we allowed to run normal jobs?

        FIXME: should we move to site OR SE?
        """
        if "Site" not in resourceDict:
            self.log.error("Missing Site Name in Resource JDL")
            raise RuntimeError("Missing Site Name in Resource JDL")

        # Check if site is allowed
        result = self.siteClient.getUsableSites(resourceDict["Site"])
        if not result["OK"]:
            self.log.error("Internal error", "siteClient.getUsableSites: %s" % result["Message"])
            raise RuntimeError("Internal error")

        if resourceDict["Site"] not in result["Value"]:
            return False

        return True

    def _updatePilotInfo(self, resourceDict):
        """Update pilot information - do not fail if we don't manage to do it"""
        pilotReference = resourceDict.get("PilotReference", "")
        if pilotReference and pilotReference != "Unknown":
            gridCE = resourceDict.get("GridCE", "Unknown")
            site = resourceDict.get("Site", "Unknown")
            benchmark = resourceDict.get("PilotBenchmark", 0.0)
            self.log.verbose(
                "Reporting pilot info",
                "for %s: gridCE=%s, site=%s, benchmark=%f" % (pilotReference, gridCE, site, benchmark),
            )

            result = self.pilotAgentsDB.setPilotStatus(
                pilotReference, status="Running", gridSite=site, destination=gridCE, benchmark=benchmark
            )
            if not result["OK"]:
                self.log.warn(
                    "Problem updating pilot information",
                    "; setPilotStatus. pilotReference: %s; %s" % (pilotReference, result["Message"]),
                )

    def _updatePilotJobMapping(self, resourceDict, jobID):
        """Update pilot to job mapping information"""
        pilotReference = resourceDict.get("PilotReference", "")
        if pilotReference and pilotReference != "Unknown":
            result = self.pilotAgentsDB.setCurrentJobID(pilotReference, jobID)
            if not result["OK"]:
                self.log.error(
                    "Problem updating pilot information",
                    ";setCurrentJobID. pilotReference: %s; %s" % (pilotReference, result["Message"]),
                )
            result = self.pilotAgentsDB.setJobForPilot(jobID, pilotReference, updateStatus=False)
            if not result["OK"]:
                self.log.error(
                    "Problem updating pilot information",
                    "; setJobForPilot. pilotReference: %s; %s" % (pilotReference, result["Message"]),
                )

    def _checkCredentials(self, resourceDict, credDict):
        """Check if we can get a job given the passed credentials"""
        if Properties.GENERIC_PILOT in credDict["properties"]:
            # You can only match groups in the same VO
            if credDict["group"] == "hosts":
                # for the host case the VirtualOrganization parameter
                # is mandatory in resourceDict
                vo = resourceDict.get("VirtualOrganization", "")
            else:
                vo = Registry.getVOForGroup(credDict["group"])
            if "OwnerGroup" not in resourceDict:
                result = Registry.getGroupsForVO(vo)
                if result["OK"]:
                    resourceDict["OwnerGroup"] = result["Value"]
                else:
                    raise RuntimeError(result["Message"])
        else:
<<<<<<< HEAD
          pilotVersion = resourceDict['DIRACVersion']
      else:
        pilotVersion = resourceDict['ReleaseVersion']

      validVersions = [
          parseVersion(newStyleVersion)
          for newStyleVersion in self.opsHelper.getValue("Pilot/Version", [])
      ]
      if validVersions and parseVersion(pilotVersion) not in validVersions:
        raise PilotVersionError(
            'Pilot version does not match the production version: %s not in ( %s )' %
            (pilotVersion, ",".join(validVersions))
        )
      # Check project if requested
      validProject = self.opsHelper.getValue("Pilot/Project", "")
      if validProject:
        if 'ReleaseProject' not in resourceDict:
          raise PilotVersionError(
              "Version check requested but expected project %s not received" % validProject
          )
        if resourceDict["ReleaseProject"] != validProject:
            raise PilotVersionError(
                "Version check requested but expected project %s != received %s"
                % (validProject, resourceDict["ReleaseProject"])
            )


def parseVersion(releaseVersion):
  """Convert the releaseVersion into a PEP-440 style string

  :param str releaseVersion: The software version to use
  """
  VERSION_PATTERN = re.compile(r"^(?:v)?(\d+)[r\.](\d+)(?:[p\.](\d+))?(?:(?:-pre|a)?(\d+))?$")

  match = VERSION_PATTERN.match(releaseVersion)
  # If the regex fails just return the original version
  if not match:
    return releaseVersion
  major, minor, patch, pre = match.groups()
  version = major + "." + minor
  version += "." + (patch or "0")
  if pre:
    version += "a" + pre
  return version
=======
            # If it's a private pilot, the DN has to be the same
            if Properties.PILOT in credDict["properties"]:
                self.log.notice("Setting the resource DN to the credentials DN")
                resourceDict["OwnerDN"] = credDict["DN"]
            # If it's a job sharing. The group has to be the same and just check that the DN (if any)
            # belongs to the same group
            elif Properties.JOB_SHARING in credDict["properties"]:
                resourceDict["OwnerGroup"] = credDict["group"]
                self.log.notice("Setting the resource group to the credentials group")
                if "OwnerDN" in resourceDict and resourceDict["OwnerDN"] != credDict["DN"]:
                    ownerDN = resourceDict["OwnerDN"]
                    result = Registry.getGroupsForDN(resourceDict["OwnerDN"])
                    if not result["OK"]:
                        raise RuntimeError(result["Message"])
                    if credDict["group"] not in result["Value"]:
                        # DN is not in the same group! bad boy.
                        self.log.warn(
                            "You cannot request jobs from this DN, as it does not belong to your group!",
                            "(%s)" % ownerDN,
                        )
                        resourceDict["OwnerDN"] = credDict["DN"]
            # Nothing special, group and DN have to be the same
            else:
                resourceDict["OwnerDN"] = credDict["DN"]
                resourceDict["OwnerGroup"] = credDict["group"]

        return resourceDict

    def _checkPilotVersion(self, resourceDict):
        """Check the pilot DIRAC version"""
        if self.opsHelper.getValue("Pilot/CheckVersion", True):
            if "ReleaseVersion" not in resourceDict:
                if "DIRACVersion" not in resourceDict:
                    raise PilotVersionError("Version check requested and not provided by Pilot")
                else:
                    pilotVersion = resourceDict["DIRACVersion"]
            else:
                pilotVersion = resourceDict["ReleaseVersion"]

            validVersions = self.opsHelper.getValue("Pilot/Version", [])
            if validVersions and pilotVersion not in validVersions:
                raise PilotVersionError(
                    "Pilot version does not match the production version %s not in ( %s )"
                    % (pilotVersion, ",".join(validVersions))
                )
            # Check project if requested
            validProject = self.opsHelper.getValue("Pilot/Project", "")
            if validProject:
                if "ReleaseProject" not in resourceDict:
                    raise PilotVersionError(
                        "Version check requested but expected project %s not received" % validProject
                    )
                if resourceDict["ReleaseProject"] != validProject:
                    raise PilotVersionError(
                        "Version check requested but expected project %s != received %s"
                        % (validProject, resourceDict["ReleaseProject"])
                    )
>>>>>>> c5981031
<|MERGE_RESOLUTION|>--- conflicted
+++ resolved
@@ -177,77 +177,6 @@
         :param resourceDescription: a ceDict coming from a JobAgent,
                                     for example.
         :return: updated dictionary of resource description parameters
-<<<<<<< HEAD
-    """
-
-    resourceDict = {}
-    for name in singleValueDefFields:
-      if name in resourceDescription:
-        resourceDict[name] = resourceDescription[name]
-
-    for name in multiValueMatchFields:
-      if name in resourceDescription:
-        resourceDict[name] = resourceDescription[name]
-
-    if resourceDescription.get('Tag'):
-      tags = resourceDescription['Tag']
-      resourceDict['Tag'] = (tags if isinstance(tags, list) else
-                             [tag.strip("\"'") for tag in tags.strip('[]').split(',')])
-      if 'RequiredTag' in resourceDescription:
-        requiredTagsList = (
-            resourceDescription['RequiredTag'].split(',')
-            if isinstance(resourceDescription['RequiredTag'], str)
-            else resourceDescription['RequiredTag']
-        )
-        resourceDict['RequiredTag'] = requiredTagsList
-
-    if 'JobID' in resourceDescription:
-      resourceDict['JobID'] = resourceDescription['JobID']
-
-    # Convert MaxRAM and NumberOfProcessors parameters into a list of tags
-    maxRAM = resourceDescription.get('MaxRAM')
-    if maxRAM:
-      try:
-        maxRAM = int(maxRAM / 1000)
-      except ValueError:
-        maxRAM = None
-    nProcessors = resourceDescription.get('NumberOfProcessors')
-    if nProcessors:
-      try:
-        nProcessors = int(nProcessors)
-      except ValueError:
-        nProcessors = None
-    for param, key in [(maxRAM, 'GB'), (nProcessors, 'Processors')]:
-      if param and param <= 1024:
-        paramList = list(range(2, param + 1))
-        paramTags = ['%d%s' % (par, key) for par in paramList]
-        if paramTags:
-          resourceDict.setdefault("Tag", []).extend(paramTags)
-
-    # Add 'MultiProcessor' to the list of tags
-    if nProcessors and nProcessors > 1:
-      resourceDict.setdefault("Tag", []).append("MultiProcessor")
-
-    # Add 'WholeNode' to the list of tags
-    if "WholeNode" in resourceDescription:
-      resourceDict.setdefault("Tag", []).append("WholeNode")
-
-    if 'Tag' in resourceDict:
-      resourceDict['Tag'] = list(set(resourceDict['Tag']))
-    if 'RequiredTag' in resourceDict:
-      resourceDict['RequiredTag'] = list(set(resourceDict['RequiredTag']))
-
-    for k in ('DIRACVersion', 'ReleaseVersion', 'ReleaseProject',
-              'VirtualOrganization',
-              'PilotReference', 'PilotBenchmark', 'PilotInfoReportedFlag'):
-      if k in resourceDescription:
-        resourceDict[k] = resourceDescription[k]
-
-    return resourceDict
-
-  def _reportStatus(self, resourceDict, jobID):
-    """ Reports the status of the matched job in jobDB and jobLoggingDB
-=======
         """
 
         resourceDict = {}
@@ -260,9 +189,17 @@
                 resourceDict[name] = resourceDescription[name]
 
         if resourceDescription.get("Tag"):
-            resourceDict["Tag"] = resourceDescription["Tag"]
+            tags = resourceDescription["Tag"]
+            resourceDict["Tag"] = (
+                tags if isinstance(tags, list) else [tag.strip("\"'") for tag in tags.strip("[]").split(",")]
+            )
             if "RequiredTag" in resourceDescription:
-                resourceDict["RequiredTag"] = resourceDescription["RequiredTag"]
+                requiredTagsList = (
+                    resourceDescription["RequiredTag"].split(",")
+                    if isinstance(resourceDescription["RequiredTag"], str)
+                    else resourceDescription["RequiredTag"]
+                )
+                resourceDict["RequiredTag"] = requiredTagsList
 
         if "JobID" in resourceDescription:
             resourceDict["JobID"] = resourceDescription["JobID"]
@@ -297,6 +234,8 @@
 
         if "Tag" in resourceDict:
             resourceDict["Tag"] = list(set(resourceDict["Tag"]))
+        if "RequiredTag" in resourceDict:
+            resourceDict["RequiredTag"] = list(set(resourceDict["RequiredTag"]))
 
         for k in (
             "DIRACVersion",
@@ -314,7 +253,6 @@
 
     def _reportStatus(self, resourceDict, jobID):
         """Reports the status of the matched job in jobDB and jobLoggingDB
->>>>>>> c5981031
 
         Do not fail if errors happen here
         """
@@ -328,81 +266,11 @@
         else:
             self.log.verbose("Set job attributes for jobID", jobID)
 
-<<<<<<< HEAD
-        FIXME: should we move to site OR SE?
-    """
-    if 'Site' not in resourceDict:
-      self.log.error("Missing Site Name in Resource JDL")
-      raise RuntimeError("Missing Site Name in Resource JDL")
-
-    # Check if site is allowed
-    result = self.siteClient.getUsableSites(resourceDict['Site'])
-    if not result['OK']:
-      self.log.error("Internal error",
-                     "siteClient.getUsableSites: %s" % result['Message'])
-      raise RuntimeError("Internal error")
-
-    if resourceDict['Site'] not in result['Value']:
-      return False
-
-    return True
-
-  def _updatePilotInfo(self, resourceDict):
-    """ Update pilot information - do not fail if we don't manage to do it
-    """
-    pilotReference = resourceDict.get('PilotReference', '')
-    if pilotReference and pilotReference != 'Unknown':
-      gridCE = resourceDict.get('GridCE', 'Unknown')
-      site = resourceDict.get('Site', 'Unknown')
-      benchmark = resourceDict.get('PilotBenchmark', 0.0)
-      self.log.verbose('Reporting pilot info',
-                       'for %s: gridCE=%s, site=%s, benchmark=%f' % (pilotReference,
-                                                                     gridCE,
-                                                                     site,
-                                                                     benchmark))
-
-      result = self.pilotAgentsDB.setPilotStatus(pilotReference, status=PilotStatus.RUNNING, gridSite=site,
-                                                 destination=gridCE, benchmark=benchmark)
-      if not result['OK']:
-        self.log.warn("Problem updating pilot information",
-                      "; setPilotStatus. pilotReference: %s; %s" % (pilotReference, result['Message']))
-
-  def _updatePilotJobMapping(self, resourceDict, jobID):
-    """ Update pilot to job mapping information
-    """
-    pilotReference = resourceDict.get('PilotReference', '')
-    if pilotReference and pilotReference != 'Unknown':
-      result = self.pilotAgentsDB.setCurrentJobID(pilotReference, jobID)
-      if not result['OK']:
-        self.log.error("Problem updating pilot information",
-                       ";setCurrentJobID. pilotReference: %s; %s" % (pilotReference, result['Message']))
-      result = self.pilotAgentsDB.setJobForPilot(jobID, pilotReference, updateStatus=False)
-      if not result['OK']:
-        self.log.error("Problem updating pilot information",
-                       "; setJobForPilot. pilotReference: %s; %s" % (pilotReference, result['Message']))
-
-  def _checkCredentials(self, resourceDict, credDict):
-    """ Check if we can get a job given the passed credentials
-    """
-    if Properties.GENERIC_PILOT in credDict['properties']:
-      # You can only match groups in the same VO
-      if credDict['group'] == "hosts":
-        # for the host case the VirtualOrganization parameter
-        # is mandatory in resourceDict
-        vo = resourceDict.get('VirtualOrganization', '')
-      else:
-        vo = Registry.getVOForGroup(credDict['group'])
-      if 'OwnerGroup' not in resourceDict:
-        result = Registry.getGroupsForVO(vo)
-        if result['OK']:
-          resourceDict['OwnerGroup'] = result['Value']
-=======
         result = self.jlDB.addLoggingRecord(jobID, status="Matched", minorStatus="Assigned", source="Matcher")
         if not result["OK"]:
             self.log.error(
                 "Problem reporting job status", "addLoggingRecord, jobID = %s: %s" % (jobID, result["Message"])
             )
->>>>>>> c5981031
         else:
             self.log.verbose("Added logging record for jobID", jobID)
 
@@ -439,7 +307,7 @@
             )
 
             result = self.pilotAgentsDB.setPilotStatus(
-                pilotReference, status="Running", gridSite=site, destination=gridCE, benchmark=benchmark
+                pilotReference, status=PilotStatus.RUNNING, gridSite=site, destination=gridCE, benchmark=benchmark
             )
             if not result["OK"]:
                 self.log.warn(
@@ -481,52 +349,6 @@
                 else:
                     raise RuntimeError(result["Message"])
         else:
-<<<<<<< HEAD
-          pilotVersion = resourceDict['DIRACVersion']
-      else:
-        pilotVersion = resourceDict['ReleaseVersion']
-
-      validVersions = [
-          parseVersion(newStyleVersion)
-          for newStyleVersion in self.opsHelper.getValue("Pilot/Version", [])
-      ]
-      if validVersions and parseVersion(pilotVersion) not in validVersions:
-        raise PilotVersionError(
-            'Pilot version does not match the production version: %s not in ( %s )' %
-            (pilotVersion, ",".join(validVersions))
-        )
-      # Check project if requested
-      validProject = self.opsHelper.getValue("Pilot/Project", "")
-      if validProject:
-        if 'ReleaseProject' not in resourceDict:
-          raise PilotVersionError(
-              "Version check requested but expected project %s not received" % validProject
-          )
-        if resourceDict["ReleaseProject"] != validProject:
-            raise PilotVersionError(
-                "Version check requested but expected project %s != received %s"
-                % (validProject, resourceDict["ReleaseProject"])
-            )
-
-
-def parseVersion(releaseVersion):
-  """Convert the releaseVersion into a PEP-440 style string
-
-  :param str releaseVersion: The software version to use
-  """
-  VERSION_PATTERN = re.compile(r"^(?:v)?(\d+)[r\.](\d+)(?:[p\.](\d+))?(?:(?:-pre|a)?(\d+))?$")
-
-  match = VERSION_PATTERN.match(releaseVersion)
-  # If the regex fails just return the original version
-  if not match:
-    return releaseVersion
-  major, minor, patch, pre = match.groups()
-  version = major + "." + minor
-  version += "." + (patch or "0")
-  if pre:
-    version += "a" + pre
-  return version
-=======
             # If it's a private pilot, the DN has to be the same
             if Properties.PILOT in credDict["properties"]:
                 self.log.notice("Setting the resource DN to the credentials DN")
@@ -566,10 +388,12 @@
             else:
                 pilotVersion = resourceDict["ReleaseVersion"]
 
-            validVersions = self.opsHelper.getValue("Pilot/Version", [])
-            if validVersions and pilotVersion not in validVersions:
+            validVersions = [
+                parseVersion(newStyleVersion) for newStyleVersion in self.opsHelper.getValue("Pilot/Version", [])
+            ]
+            if validVersions and parseVersion(pilotVersion) not in validVersions:
                 raise PilotVersionError(
-                    "Pilot version does not match the production version %s not in ( %s )"
+                    "Pilot version does not match the production version: %s not in ( %s )"
                     % (pilotVersion, ",".join(validVersions))
                 )
             # Check project if requested
@@ -584,4 +408,22 @@
                         "Version check requested but expected project %s != received %s"
                         % (validProject, resourceDict["ReleaseProject"])
                     )
->>>>>>> c5981031
+
+
+def parseVersion(releaseVersion):
+    """Convert the releaseVersion into a PEP-440 style string
+
+    :param str releaseVersion: The software version to use
+    """
+    VERSION_PATTERN = re.compile(r"^(?:v)?(\d+)[r\.](\d+)(?:[p\.](\d+))?(?:(?:-pre|a)?(\d+))?$")
+
+    match = VERSION_PATTERN.match(releaseVersion)
+    # If the regex fails just return the original version
+    if not match:
+        return releaseVersion
+    major, minor, patch, pre = match.groups()
+    version = major + "." + minor
+    version += "." + (patch or "0")
+    if pre:
+        version += "a" + pre
+    return version