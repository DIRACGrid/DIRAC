--- conflicted
+++ resolved
@@ -139,9 +139,9 @@
             if not result["OK"]:
                 return result
 
-        gLogger.verbose("Adding logging records for %s" % self.__jid)
+        gLogger.verbose("Adding logging records", " for %s" % self.__jid)
         for record, updateTime, source in jobLog:
-            gLogger.verbose("Logging records for %s: %s %s %s" % (self.__jid, record, updateTime, source))
+            gLogger.verbose("", "Logging records for %s: %s %s %s" % (self.__jid, record, updateTime, source))
             record["date"] = updateTime
             record["source"] = source
             result = self.__retryFunction(5, JobState.__db.logDB.addLoggingRecord, (self.__jid,), record)
@@ -249,324 +249,6 @@
             result["Value"] = result["Value"]["ApplicationStatus"]
         return result
 
-<<<<<<< HEAD
-    if 'inputData' in cache:
-      result = self.__retryFunction(5, JobState.__db.jobDB.setInputData, (self.__jid, cache['inputData']))
-      if not result['OK']:
-        return result
-
-    gLogger.verbose("Adding logging records", " for %s" % self.__jid)
-    for record, updateTime, source in jobLog:
-      gLogger.verbose('', "Logging records for %s: %s %s %s" % (self.__jid, record, updateTime, source))
-      record['date'] = updateTime
-      record['source'] = source
-      result = self.__retryFunction(5, JobState.__db.logDB.addLoggingRecord, (self.__jid,), record)
-      if not result['OK']:
-        return result
-
-    gLogger.info("Job %s: Ended trace execution" % self.__jid)
-    # We return a new initial state
-    return self.getAttributes(list(initialState))
-#
-# Status
-#
-
-  def __checkType(self, value, tList, canBeNone=False):
-    """ Raise TypeError if the value does not have one of the expected types
-
-       :param value: the value to test
-       :param tList: type or tuple of types
-       :param canBeNone: boolean, since there is no type for None to be used with isinstance
-
-    """
-    if canBeNone:
-      if value is None:
-        return
-    if not isinstance(value, tList):
-      raise TypeError("%s has wrong type. Has to be one of %s" % (value, tList))
-
-  right_setStatus = RIGHT_GET_INFO
-
-  def setStatus(self, majorStatus, minorStatus=None, appStatus=None, source=None, updateTime=None):
-    try:
-      self.__checkType(majorStatus, six.string_types)
-      self.__checkType(minorStatus, six.string_types, canBeNone=True)
-      self.__checkType(appStatus, six.string_types, canBeNone=True)
-      self.__checkType(source, six.string_types, canBeNone=True)
-      self.__checkType(updateTime, datetime.datetime, canBeNone=True)
-    except TypeError as excp:
-      return S_ERROR(str(excp))
-    result = JobState.__db.jobDB.setJobStatus(self.__jid,
-                                              status=majorStatus,
-                                              minorStatus=minorStatus,
-                                              applicationStatus=appStatus)
-    if not result['OK']:
-      return result
-    # HACK: Cause joblogging is crappy
-    if not minorStatus:
-      minorStatus = 'idem'
-    if not source:
-      source = self.__source
-    return JobState.__db.logDB.addLoggingRecord(self.__jid,
-                                                status=majorStatus,
-                                                minorStatus=minorStatus,
-                                                applicationStatus=appStatus,
-                                                date=updateTime, source=source)
-
-  right_getMinorStatus = RIGHT_GET_INFO
-
-  def setMinorStatus(self, minorStatus, source=None, updateTime=None):
-    try:
-      self.__checkType(minorStatus, six.string_types)
-      self.__checkType(source, six.string_types, canBeNone=True)
-    except TypeError as excp:
-      return S_ERROR(str(excp))
-    result = JobState.__db.jobDB.setJobStatus(self.__jid, minorStatus=minorStatus)
-    if not result['OK']:
-      return result
-    if not source:
-      source = self.__source
-    return JobState.__db.logDB.addLoggingRecord(self.__jid,
-                                                minorStatus=minorStatus,
-                                                date=updateTime, source=source)
-
-  def getStatus(self):
-    result = JobState.__db.jobDB.getJobAttributes(self.__jid, ['Status', 'MinorStatus'])
-    if not result['OK']:
-      return result
-    data = result['Value']
-    if data:
-      return S_OK((data['Status'], data['MinorStatus']))
-    return S_ERROR('Job %d not found in the JobDB' % int(self.__jid))
-
-  right_setAppStatus = RIGHT_GET_INFO
-
-  def setAppStatus(self, appStatus, source=None, updateTime=None):
-    try:
-      self.__checkType(appStatus, six.string_types)
-      self.__checkType(source, six.string_types, canBeNone=True)
-    except TypeError as excp:
-      return S_ERROR(str(excp))
-    result = JobState.__db.jobDB.setJobStatus(self.__jid, applicationStatus=appStatus)
-    if not result['OK']:
-      return result
-    if not source:
-      source = self.__source
-    return JobState.__db.logDB.addLoggingRecord(self.__jid,
-                                                applicationStatus=appStatus,
-                                                date=updateTime, source=source)
-
-  right_getAppStatus = RIGHT_GET_INFO
-
-  def getAppStatus(self):
-    result = JobState.__db.jobDB.getJobAttributes(self.__jid, ['ApplicationStatus'])
-    if result['OK']:
-      result['Value'] = result['Value']['ApplicationStatus']
-    return result
-
-# Attributes
-
-  right_setAttribute = RIGHT_GET_INFO
-
-  def setAttribute(self, name, value):
-    try:
-      self.__checkType(name, six.string_types)
-      self.__checkType(value, six.string_types)
-    except TypeError as excp:
-      return S_ERROR(str(excp))
-    return JobState.__db.jobDB.setJobAttribute(self.__jid, name, value)
-
-  right_setAttributes = RIGHT_GET_INFO
-
-  def setAttributes(self, attDict):
-    try:
-      self.__checkType(attDict, dict)
-    except TypeError as excp:
-      return S_ERROR(str(excp))
-    keys = [key for key in attDict]
-    values = [attDict[key] for key in keys]
-    return JobState.__db.jobDB.setJobAttributes(self.__jid, keys, values)
-
-  right_getAttribute = RIGHT_GET_INFO
-
-  def getAttribute(self, name):
-    try:
-      self.__checkType(name, six.string_types)
-    except TypeError as excp:
-      return S_ERROR(str(excp))
-    return JobState.__db.jobDB.getJobAttribute(self.__jid, name)
-
-  right_getAttributes = RIGHT_GET_INFO
-
-  def getAttributes(self, nameList=None):
-    try:
-      self.__checkType(nameList, (list, tuple), canBeNone=True)
-    except TypeError as excp:
-      return S_ERROR(str(excp))
-    return JobState.__db.jobDB.getJobAttributes(self.__jid, nameList)
-
-# OptimizerParameters
-
-  right_setOptParameter = RIGHT_GET_INFO
-
-  def setOptParameter(self, name, value):
-    try:
-      self.__checkType(name, six.string_types)
-      self.__checkType(value, six.string_types)
-    except TypeError as excp:
-      return S_ERROR(str(excp))
-    return JobState.__db.jobDB.setJobOptParameter(self.__jid, name, value)
-
-  right_setOptParameters = RIGHT_GET_INFO
-
-  def setOptParameters(self, pDict):
-    try:
-      self.__checkType(pDict, dict)
-    except TypeError as excp:
-      return S_ERROR(str(excp))
-    for name in pDict:
-      result = JobState.__db.jobDB.setJobOptParameter(self.__jid, name, pDict[name])
-      if not result['OK']:
-        return result
-    return S_OK()
-
-  right_removeOptParameters = RIGHT_GET_INFO
-
-  def removeOptParameters(self, nameList):
-    if isinstance(nameList, six.string_types):
-      nameList = [nameList]
-    try:
-      self.__checkType(nameList, (list, tuple))
-    except TypeError as excp:
-      return S_ERROR(str(excp))
-    for name in nameList:
-      result = JobState.__db.jobDB.removeJobOptParameter(self.__jid, name)
-      if not result['OK']:
-        return result
-    return S_OK()
-
-  right_getOptParameter = RIGHT_GET_INFO
-
-  def getOptParameter(self, name):
-    try:
-      self.__checkType(name, six.string_types)
-    except TypeError as excp:
-      return S_ERROR(str(excp))
-    return JobState.__db.jobDB.getJobOptParameter(self.__jid, name)
-
-  right_getOptParameters = RIGHT_GET_INFO
-
-  def getOptParameters(self, nameList=None):
-    try:
-      self.__checkType(nameList, (list, tuple), canBeNone=True)
-    except TypeError as excp:
-      return S_ERROR(str(excp))
-    return JobState.__db.jobDB.getJobOptParameters(self.__jid, nameList)
-
-# Other
-
-  right_resetJob = RIGHT_RESCHEDULE
-
-  def rescheduleJob(self, source=""):
-    result = JobState.__db.tqDB.deleteJob(self.__jid)
-    if not result['OK']:
-      return S_ERROR("Cannot delete from TQ job %s: %s" % (self.__jid, result['Message']))
-    result = JobState.__db.jobDB.rescheduleJob(self.__jid)
-    if not result['OK']:
-      return S_ERROR("Cannot reschedule in JobDB job %s: %s" % (self.__jid, result['Message']))
-    JobState.__db.logDB.addLoggingRecord(self.__jid,
-                                         status=JobStatus.RECEIVED,
-                                         minorStatus='',
-                                         applicationStatus='',
-                                         source=source)
-    return S_OK()
-
-  right_resetJob = RIGHT_RESET
-
-  def resetJob(self, source=""):
-    result = JobState.__db.jobDB.setJobAttribute(self.__jid, "RescheduleCounter", -1)
-    if not result['OK']:
-      return S_ERROR("Cannot set the RescheduleCounter for job %s: %s" % (self.__jid, result['Message']))
-    result = JobState.__db.tqDB.deleteJob(self.__jid)
-    if not result['OK']:
-      return S_ERROR("Cannot delete from TQ job %s: %s" % (self.__jid, result['Message']))
-    result = JobState.__db.jobDB.rescheduleJob(self.__jid)
-    if not result['OK']:
-      return S_ERROR("Cannot reschedule in JobDB job %s: %s" % (self.__jid, result['Message']))
-    JobState.__db.logDB.addLoggingRecord(self.__jid,
-                                         status=JobStatus.RECEIVED,
-                                         minorStatus='',
-                                         applicationStatus='',
-                                         source=source)
-    return S_OK()
-
-  right_getInputData = RIGHT_GET_INFO
-
-  def getInputData(self):
-    return JobState.__db.jobDB.getInputData(self.__jid)
-
-  @classmethod
-  def checkInputDataStructure(cls, pDict):
-    if not isinstance(pDict, dict):
-      return S_ERROR("Input data has to be a dictionary")
-    for lfn in pDict:
-      if 'Replicas' not in pDict[lfn]:
-        return S_ERROR("Missing replicas for lfn %s" % lfn)
-        replicas = pDict[lfn]['Replicas']
-        for seName in replicas:
-          if 'SURL' not in replicas or 'Disk' not in replicas:
-            return S_ERROR("Missing SURL or Disk for %s:%s replica" % (seName, lfn))
-    return S_OK()
-
-  right_setInputData = RIGHT_GET_INFO
-
-  def set_InputData(self, lfnData):
-    result = self.checkInputDataStructure(lfnData)
-    if not result['OK']:
-      return result
-    return JobState.__db.jobDB.setInputData(self.__jid, lfnData)
-
-  right_insertIntoTQ = RIGHT_CHANGE_STATUS
-
-  def insertIntoTQ(self, manifest=None):
-    if not manifest:
-      result = self.getManifest()
-      if not result['OK']:
-        return result
-      manifest = result['Value']
-
-    reqSection = "JobRequirements"
-
-    result = manifest.getSection(reqSection)
-    if not result['OK']:
-      return S_ERROR("No %s section in the job manifest" % reqSection)
-    reqCfg = result['Value']
-
-    jobReqDict = {}
-    for name in singleValueDefFields:
-      if name in reqCfg:
-        if name == 'CPUTime':
-          jobReqDict[name] = int(reqCfg[name])
-        else:
-          jobReqDict[name] = reqCfg[name]
-
-    for name in multiValueDefFields:
-      if name in reqCfg:
-        jobReqDict[name] = reqCfg.getOption(name, [])
-
-    jobPriority = reqCfg.getOption('UserPriority', 1)
-
-    result = self.__retryFunction(2, JobState.__db.tqDB.insertJob, (self.__jid, jobReqDict, jobPriority))
-    if not result['OK']:
-      errMsg = result['Message']
-      # Force removing the job from the TQ if it was actually inserted
-      result = JobState.__db.tqDB.deleteJob(self.__jid)
-      if result['OK']:
-        if result['Value']:
-          gLogger.info("Job %s removed from the TQ" % self.__jid)
-      return S_ERROR("Cannot insert in task queue: %s" % errMsg)
-    return S_OK()
-=======
     # Attributes
 
     right_setAttribute = RIGHT_GET_INFO
@@ -764,5 +446,4 @@
                 if result["Value"]:
                     gLogger.info("Job %s removed from the TQ" % self.__jid)
             return S_ERROR("Cannot insert in task queue: %s" % errMsg)
-        return S_OK()
->>>>>>> c5981031
+        return S_OK()