--- conflicted
+++ resolved
@@ -17,109 +17,6 @@
 
 
 class JobReport(object):
-<<<<<<< HEAD
-  """
-    .. class:: JobReport
-  """
-
-  def __init__(self, jobid, source=''):
-    """ c'tor
-    """
-    self.jobStatusInfo = []  # where job status updates are cumulated
-    self.appStatusInfo = []  # where application status updates are cumulated
-    self.jobParameters = []  # where job parameters are cumulated
-    self.jobID = int(jobid)
-    self.source = source
-    if not source:
-      self.source = 'Job_%d' % self.jobID
-
-  def setJob(self, jobID):
-    """ Set the job ID for which to send reports
-    """
-    self.jobID = jobID
-
-  def setJobStatus(self, status='', minorStatus='', applicationStatus='', sendFlag=True):
-    """ Send job status information to the JobState service for jobID
-    """
-
-    timeStamp = Time.toString()
-    # add job status record
-    self.jobStatusInfo.append((status.replace("'", ''), minorStatus.replace("'", ''), timeStamp))
-    if applicationStatus:
-      self.appStatusInfo.append((applicationStatus.replace("'", ''), timeStamp))
-    if sendFlag and self.jobID:
-      # and send
-      return self.sendStoredStatusInfo()
-
-    return S_OK()
-
-  def setApplicationStatus(self, appStatus, sendFlag=True):
-    """ Send application status information to the JobState service for jobID
-    """
-    timeStamp = Time.toString()
-    # add Application status record
-    if not isinstance(appStatus, str):
-      appStatus = repr(appStatus)
-    self.appStatusInfo.append((appStatus.replace("'", ''), timeStamp))
-    if sendFlag and self.jobID:
-      # and send
-      return self.sendStoredStatusInfo()
-
-    return S_OK()
-
-  def setJobParameter(self, par_name, par_value, sendFlag=True):
-    """ Set job parameter for jobID
-    """
-    self.jobParameters.append((par_name, par_value))
-    if sendFlag and self.jobID:
-      # and send
-      return self.sendStoredJobParameters()
-
-    return S_OK()
-
-  def setJobParameters(self, parameters, sendFlag=True):
-    """ Set job parameters for jobID
-    """
-    for pname, pvalue in parameters:
-      self.jobParameters.append((pname, pvalue))
-
-    if sendFlag and self.jobID:
-      # and send
-      return self.sendStoredJobParameters()
-
-    return S_OK()
-
-  def sendStoredStatusInfo(self):
-    """ Send the job status information stored in the internal cache
-    """
-
-    statusDict = defaultdict(lambda: {'Source': self.source})
-    for status, minor, dtime in self.jobStatusInfo:
-      # No need to send empty items in dictionary
-      if status:
-        statusDict[dtime]['Status'] = status
-      if minor:
-        statusDict[dtime]['MinorStatus'] = minor
-    for appStatus, dtime in self.appStatusInfo:
-      # No need to send empty items in dictionary
-      if appStatus:
-        statusDict[dtime]['ApplicationStatus'] = appStatus
-
-    if statusDict:
-      result = JobStateUpdateClient().setJobStatusBulk(self.jobID, dict(statusDict), False)
-      if result['OK']:
-        # Empty the internal status containers
-        self.jobStatusInfo = []
-        self.appStatusInfo = []
-      return result
-
-    else:
-      return S_OK('Empty')
-
-  def sendStoredJobParameters(self):
-    """ Send the job parameters stored in the internal cache
-=======
->>>>>>> c5981031
     """
     .. class:: JobReport
     """
@@ -138,18 +35,8 @@
         """Set the job ID for which to send reports"""
         self.jobID = jobID
 
-    def setJobStatus(
-        self, status="", minorStatus="", applicationStatus="", sendFlag=True, minor=None, application=None
-    ):
+    def setJobStatus(self, status="", minorStatus="", applicationStatus="", sendFlag=True):
         """Send job status information to the JobState service for jobID"""
-        # Backward compatibility
-        # FIXME: to remove in next version
-        if minor or application:
-            gLogger.warn("Use deprecated argument to setJobStatus()", "minor=%s, application=%s" % (minor, application))
-        if minor is not None:
-            minorStatus = minor
-        if application is not None:
-            applicationStatus = application
 
         timeStamp = Time.toString()
         # add job status record
@@ -211,7 +98,7 @@
                 statusDict[dtime]["ApplicationStatus"] = appStatus
 
         if statusDict:
-            result = JobStateUpdateClient().setJobStatusBulk(self.jobID, dict(statusDict))
+            result = JobStateUpdateClient().setJobStatusBulk(self.jobID, dict(statusDict), False)
             if result["OK"]:
                 # Empty the internal status containers
                 self.jobStatusInfo = []
