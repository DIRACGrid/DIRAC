--- conflicted
+++ resolved
@@ -5,10 +5,7 @@
 from __future__ import division
 from __future__ import print_function
 
-<<<<<<< HEAD
 
-=======
->>>>>>> c5981031
 __RCSID__ = "$Id$"
 
 from DIRAC.Core.Utilities.StateMachine import State, StateMachine
@@ -17,13 +14,7 @@
 #:
 SUBMITTING = "Submitting"
 #:
-<<<<<<< HEAD
-RECEIVED = 'Received'
-=======
-SUBMITTED = "Submitted"
-#:
 RECEIVED = "Received"
->>>>>>> c5981031
 #:
 CHECKING = "Checking"
 #:
@@ -52,90 +43,8 @@
 KILLED = "Killed"
 
 #: Possible job states
-<<<<<<< HEAD
-JOB_STATES = [SUBMITTING,
-              RECEIVED,
-              CHECKING,
-              STAGING,
-              WAITING,
-              MATCHED,
-              RESCHEDULED,
-              RUNNING,
-              STALLED,
-              COMPLETING,
-              DONE,
-              COMPLETED,
-              FAILED,
-              DELETED,
-              KILLED]
-
-# Job States when the payload work has finished
-JOB_FINAL_STATES = [DONE,
-                    COMPLETED,
-                    FAILED]
-
-# WMS internal job States indicating the job object won't be updated
-JOB_REALLY_FINAL_STATES = [DELETED]
-
-
-class JobsStateMachine(StateMachine):
-  """ Jobs state machine
-  """
-
-  def __init__(self, state):
-    """ c'tor
-        Defines the state machine transactions
-    """
-    super(JobsStateMachine, self).__init__(state)
-
-    # States transitions
-    self.states = {DELETED: State(14),  # final state
-                   KILLED: State(13,
-                                 [DELETED],
-                                 defState=KILLED),
-                   FAILED: State(12,
-                                 [RESCHEDULED, DELETED],
-                                 defState=FAILED),
-                   DONE: State(11,
-                               [DELETED],
-                               defState=DONE),
-                   COMPLETED: State(10,
-                                    [DONE, FAILED],
-                                    defState=COMPLETED),
-                   COMPLETING: State(9,
-                                     [DONE, FAILED, COMPLETED],
-                                     defState=COMPLETING),
-                   STALLED: State(8,
-                                  [RUNNING, FAILED, KILLED],
-                                  defState=STALLED),
-                   RUNNING: State(7,
-                                  [STALLED, DONE, FAILED, COMPLETING, KILLED, RECEIVED],
-                                  defState=RUNNING),
-                   RESCHEDULED: State(6,
-                                      [WAITING, RECEIVED, DELETED],
-                                      defState=RESCHEDULED),
-                   MATCHED: State(5,
-                                  [RUNNING, FAILED, KILLED],
-                                  defState=MATCHED),
-                   WAITING: State(4,
-                                  [MATCHED, RESCHEDULED, DELETED],
-                                  defState=WAITING),
-                   STAGING: State(3,
-                                  [WAITING, FAILED, KILLED],
-                                  defState=STAGING),
-                   CHECKING: State(2,
-                                   [STAGING, WAITING, RESCHEDULED, FAILED, DELETED],
-                                   defState=CHECKING),
-                   RECEIVED: State(1,
-                                   [CHECKING, WAITING, FAILED, DELETED],
-                                   defState=RECEIVED),
-                   SUBMITTING: State(0,  # initial state
-                                     [RECEIVED, CHECKING, DELETED],
-                                     defState=SUBMITTING)}
-=======
 JOB_STATES = [
     SUBMITTING,
-    SUBMITTED,
     RECEIVED,
     CHECKING,
     STAGING,
@@ -152,6 +61,37 @@
     KILLED,
 ]
 
-#: Job States when the payload work has finished
+# Job States when the payload work has finished
 JOB_FINAL_STATES = [DONE, COMPLETED, FAILED]
->>>>>>> c5981031
+
+# WMS internal job States indicating the job object won't be updated
+JOB_REALLY_FINAL_STATES = [DELETED]
+
+
+class JobsStateMachine(StateMachine):
+    """Jobs state machine"""
+
+    def __init__(self, state):
+        """c'tor
+        Defines the state machine transactions
+        """
+        super(JobsStateMachine, self).__init__(state)
+
+        # States transitions
+        self.states = {
+            DELETED: State(14),  # final state
+            KILLED: State(13, [DELETED], defState=KILLED),
+            FAILED: State(12, [RESCHEDULED, DELETED], defState=FAILED),
+            DONE: State(11, [DELETED], defState=DONE),
+            COMPLETED: State(10, [DONE, FAILED], defState=COMPLETED),
+            COMPLETING: State(9, [DONE, FAILED, COMPLETED], defState=COMPLETING),
+            STALLED: State(8, [RUNNING, FAILED, KILLED], defState=STALLED),
+            RUNNING: State(7, [STALLED, DONE, FAILED, COMPLETING, KILLED, RECEIVED], defState=RUNNING),
+            RESCHEDULED: State(6, [WAITING, RECEIVED, DELETED], defState=RESCHEDULED),
+            MATCHED: State(5, [RUNNING, FAILED, KILLED], defState=MATCHED),
+            WAITING: State(4, [MATCHED, RESCHEDULED, DELETED], defState=WAITING),
+            STAGING: State(3, [WAITING, FAILED, KILLED], defState=STAGING),
+            CHECKING: State(2, [STAGING, WAITING, RESCHEDULED, FAILED, DELETED], defState=CHECKING),
+            RECEIVED: State(1, [CHECKING, WAITING, FAILED, DELETED], defState=RECEIVED),
+            SUBMITTING: State(0, [RECEIVED, CHECKING, DELETED], defState=SUBMITTING),  # initial state
+        }