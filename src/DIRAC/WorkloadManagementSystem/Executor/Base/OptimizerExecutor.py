--- conflicted
+++ resolved
@@ -120,10 +120,7 @@
         if chainLength - 1 == opIndex:
             # This is the last optimizer in the chain!
             result = jobState.setStatus(
-                self.ex_getOption("WaitingStatus", "Waiting"),
-                minorStatus=self.ex_getOption("WaitingMinorStatus", "Pilot Agent Submission"),
-                appStatus="Unknown",
-                source=opName,
+                JobStatus.WAITING, minorStatus=JobMinorStatus.PILOT_AGENT_SUBMISSION, appStatus="Unknown", source=opName
             )
             if not result["OK"]:
                 return result
@@ -152,169 +149,6 @@
             return result
         valenc = result["Value"]
         try:
-<<<<<<< HEAD
-          funcObj = getattr(self.__log, self.__funcName)
-        except AttributeError:
-          raise AttributeError("Logger does not have %s method" % self.__funcName)
-        msg = "\n".join("[JID %s] %s" % (self.__jid, line) for line in msg.split("\n"))
-        funcObj(msg, varMsg)
-
-    def __init__(self, log, jid):
-      self.__jid = jid
-      self.__log = log
-
-    def __bool__(self):
-      return True
-
-    # For Python 2 compatibility
-    __nonzero__ = __bool__
-
-    def __getattr__(self, name):
-      return self.LogWrap(self.__log, self.__jid, name)
-
-  @classmethod
-  def initialize(cls):
-    opName = cls.ex_getProperty('fullName')
-    opName = "/".join(opName.split("/")[1:])
-    if opName.find("Agent") == len(opName) - 5:
-      opName = opName[:-5]
-    cls.__optimizerName = opName
-    maxTasks = cls.ex_getOption('Tasks', 1)
-    cls.__jobData = threading.local()
-
-    cls.__jobData.jobState = None
-    cls.__jobData.jobLog = None
-    cls.ex_setProperty('optimizerName', cls.__optimizerName)
-    try:
-      result = cls.initializeOptimizer()
-      if not result['OK']:
-        return result
-    except Exception as excp:
-      cls.log.exception("Error while initializing optimizer")
-      return S_ERROR("Error initializing: %s" % str(excp))
-    cls.ex_setMind("WorkloadManagement/OptimizationMind")
-
-    return S_OK()
-
-  @classmethod
-  def ex_optimizerName(cls):
-    return cls.__optimizerName
-
-  @classmethod
-  def initializeOptimizer(cls):
-    return S_OK()
-
-  def processTask(self, jid, jobState):
-    self.__jobData.jobState = jobState
-    self.__jobData.jobLog = self.JobLog(self.log, jid)
-    try:
-      self.jobLog.info("Processing")
-      optResult = self.optimizeJob(jid, jobState)
-      # If the manifest is dirty, update it!
-      result = jobState.getManifest()
-      if not result['OK']:
-        self.jobLog.error("Failed to get job manifest", result['Message'])
-        return result
-      manifest = result['Value']
-      if manifest.isDirty():
-        jobState.setManifest(manifest)
-      # Did it go as expected? If not Failed!
-      if not optResult['OK']:
-        self.jobLog.info("Set to Failed/%s" % optResult['Message'])
-        minorStatus = "%s optimizer" % self.ex_optimizerName()
-        return jobState.setStatus("Failed", minorStatus, optResult['Message'], source=self.ex_optimizerName())
-
-      return S_OK()
-    finally:
-      self.__jobData.jobState = None
-      self.__jobData.jobLog = None
-
-  def optimizeJob(self, jid, jobState):
-    raise Exception("You need to overwrite this method to optimize the job!")
-
-  def setNextOptimizer(self, jobState=None):
-    if not jobState:
-      jobState = self.__jobData.jobState
-    result = jobState.getOptParameter('OptimizerChain')
-    if not result['OK']:
-      return result
-    opChain = List.fromChar(result['Value'], ",")
-    opName = self.__optimizerName
-    try:
-      opIndex = opChain.index(opName)
-    except ValueError:
-      return S_ERROR("Optimizer %s is not in the chain!" % opName)
-    chainLength = len(opChain)
-    if chainLength - 1 == opIndex:
-      # This is the last optimizer in the chain!
-      result = jobState.setStatus(JobStatus.WAITING,
-                                  minorStatus=JobMinorStatus.PILOT_AGENT_SUBMISSION,
-                                  appStatus='Unknown',
-                                  source=opName)
-      if not result['OK']:
-        return result
-
-      result = jobState.insertIntoTQ()
-      if not result['OK']:
-        return result
-
-      return S_OK()
-    # Keep optimizing!
-    nextOp = opChain[opIndex + 1]
-    self.jobLog.info("Set to Checking/%s" % nextOp)
-    return jobState.setStatus(JobStatus.CHECKING, nextOp, source=opName)
-
-  def storeOptimizerParam(self, name, value):
-    if not self.__jobData.jobState:
-      return S_ERROR("This function can only be called inside the optimizeJob function")
-    valenc = DEncode.encode(value)
-    return self.__jobData.jobState.setOptParameter(name, valenc)
-
-  def retrieveOptimizerParam(self, name):
-    if not self.__jobData.jobState:
-      return S_ERROR("This function can only be called inside the optimizeJob function")
-    result = self.__jobData.jobState.getOptParameter(name)
-    if not result['OK']:
-      return result
-    valenc = result['Value']
-    try:
-      value, encLength = DEncode.decode(valenc)
-      if encLength == len(valenc):
-        return S_OK(value)
-    except Exception:
-      self.jobLog.warn("Opt param %s doesn't seem to be dencoded %s" % (name, valenc))
-    return S_OK(eval(valenc))
-
-  @property
-  def jobLog(self):
-    if not self.__jobData.jobLog:
-      raise RuntimeError("jobLog can only be invoked inside the optimizeJob function")
-    return self.__jobData.jobLog
-
-  def deserializeTask(self, taskStub):
-    return CachedJobState.deserialize(taskStub)
-
-  def serializeTask(self, cjs):
-    return S_OK(cjs.serialize())
-
-  def fastTrackDispatch(self, jid, jobState):
-    result = jobState.getStatus()
-    if not result['OK']:
-      return S_ERROR("Could not retrieve job status for %s: %s" % (jid, result['Message']))
-    status, minorStatus = result['Value']
-    if status != JobStatus.CHECKING:
-      self.log.info("[JID %s] Not in checking state. Avoid fast track" % jid)
-      return S_OK()
-    result = jobState.getOptParameter("OptimizerChain")
-    if not result['OK']:
-      return S_ERROR("Could not retrieve OptimizerChain for job %s: %s" % (jid, result['Message']))
-    optChain = result['Value']
-    if minorStatus not in optChain:
-      self.log.info("[JID %s] End of chain for job" % jid)
-      return S_OK()
-    self.log.info("[JID %s] Fast track possible to %s" % (jid, minorStatus))
-    return S_OK("WorkloadManagement/%s" % minorStatus)
-=======
             value, encLength = DEncode.decode(valenc)
             if encLength == len(valenc):
                 return S_OK(value)
@@ -350,5 +184,4 @@
             self.log.info("[JID %s] End of chain for job" % jid)
             return S_OK()
         self.log.info("[JID %s] Fast track possible to %s" % (jid, minorStatus))
-        return S_OK("WorkloadManagement/%s" % minorStatus)
->>>>>>> c5981031
+        return S_OK("WorkloadManagement/%s" % minorStatus)