--- conflicted
+++ resolved
@@ -323,101 +323,12 @@
 
         return S_OK((sites, bannedSites))
 
-<<<<<<< HEAD
     def getOnlineSites(self, inputData, idSites: dict):
         """Get the list of sites that contains all the data on disk"""
         diskSites = []
         for site in idSites:
             if idSites[site]["disk"] == len(inputData):
                 diskSites.append(site)
-=======
-    def _getTagsFromManifest(self, jobManifest):
-        """helper method to add a list of tags to the TQ from the job manifest content"""
-
-        # Generate Tags from specific requirements
-        tagList = []
-
-        # sorting out the number of processors
-        nProcessors = 1
-        maxProcessors = 1
-
-        if "NumberOfProcessors" in jobManifest:  # this should be the exact number
-            nProcessors = jobManifest.getOption("NumberOfProcessors", 0)
-
-        else:  # is there a min? and in that case, is there a max?
-            if "MinNumberOfProcessors" in jobManifest:
-                nProcessors = jobManifest.getOption("MinNumberOfProcessors", 0)
-
-                if "MaxNumberOfProcessors" in jobManifest:
-                    maxProcessors = jobManifest.getOption("MaxNumberOfProcessors", 0)
-                else:
-                    maxProcessors = -1
-
-        if nProcessors and nProcessors > 1:
-            tagList.append("%dProcessors" % nProcessors)
-            tagList.append("MultiProcessor")
-        if maxProcessors == -1 or maxProcessors > 1:
-            tagList.append("MultiProcessor")
-
-        if "WholeNode" in jobManifest:
-            if jobManifest.getOption("WholeNode", "").lower() in ["1", "yes", "true", "y"]:
-                tagList.append("WholeNode")
-                tagList.append("MultiProcessor")
-
-        # sorting out the RAM (this should be probably coded ~same as number of processors)
-        if "MaxRAM" in jobManifest:
-            maxRAM = jobManifest.getOption("MaxRAM", 0)
-            if maxRAM:
-                tagList.append("%dGB" % maxRAM)
-
-        # other tags? Just add them
-        if "Tags" in jobManifest:
-            tagList.extend(jobManifest.getOption("Tags", []))
-        if "Tag" in jobManifest:
-            tagList.extend(jobManifest.getOption("Tag", []))
-
-        return tagList
-
-    def __sendToTQ(self, jobState, jobManifest, sites, bannedSites, onlineSites=None):
-        """This method sends jobs to the task queue agent and if candidate sites
-        are defined, updates job JDL accordingly.
-        """
-
-        tagList = self._getTagsFromManifest(jobManifest)
-        if tagList:
-            jobManifest.setOption("Tags", ", ".join(tagList))
-
-        reqSection = "JobRequirements"
-        if reqSection in jobManifest:
-            result = jobManifest.getSection(reqSection)
-        else:
-            result = jobManifest.createSection(reqSection)
-        if not result["OK"]:
-            self.jobLog.error("Cannot create jobManifest section", "(%s: %s)" % reqSection, result["Message"])
-            return result
-        reqCfg = result["Value"]
-
-        if sites:
-            reqCfg.setOption("Sites", ", ".join(sites))
-        if bannedSites:
-            reqCfg.setOption("BannedSites", ", ".join(bannedSites))
-
-        # Job multivalue requirement keys are specified as singles in the job descriptions
-        # but for backward compatibility can be also plurals
-        for key in ("JobType", "GridRequiredCEs", "GridCE", "Tags"):
-            reqKey = key
-            if key == "JobType":
-                reqKey = "JobTypes"
-            elif key == "GridRequiredCEs" or key == "GridCE":  # Remove obsolete GridRequiredCEs
-                reqKey = "GridCEs"
-            if key in jobManifest:
-                reqCfg.setOption(reqKey, ", ".join(jobManifest.getOption(key, [])))
-
-        result = self.__setJobSite(jobState, sites, onlineSites=onlineSites)
-        if not result["OK"]:
-            return result
->>>>>>> 85a8918d
-
         return diskSites
 
     def getBestStagingSites(self, idSites: dict):
