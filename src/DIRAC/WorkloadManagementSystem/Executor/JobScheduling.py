"""   The Job Scheduling Executor takes the information gained from all previous
      optimizers and makes a scheduling decision for the jobs.

      Subsequent to this jobs are added into a Task Queue and pilot agents can be submitted.

      All issues preventing the successful resolution of a site candidate are discovered
      here where all information is available.

      This Executor will fail affected jobs meaningfully.

"""
from __future__ import absolute_import
from __future__ import division
from __future__ import print_function

__RCSID__ = "$Id: $"

import random

from DIRAC import S_OK, S_ERROR, gConfig

from DIRAC.Core.Utilities.SiteSEMapping import getSEsForSite
from DIRAC.Core.Utilities.Time import fromString, toEpoch
from DIRAC.Core.Security import Properties
from DIRAC.ConfigurationSystem.Client.Helpers import Registry
from DIRAC.ConfigurationSystem.Client.Helpers.Path import cfgPath
from DIRAC.ConfigurationSystem.Client.Helpers.Operations import Operations
from DIRAC.DataManagementSystem.Utilities.DMSHelpers import DMSHelpers
from DIRAC.Resources.Storage.StorageElement import StorageElement
from DIRAC.ResourceStatusSystem.Client.SiteStatus import SiteStatus
from DIRAC.StorageManagementSystem.Client.StorageManagerClient import StorageManagerClient, getFilesToStage
from DIRAC.WorkloadManagementSystem.Executor.Base.OptimizerExecutor import OptimizerExecutor
from DIRAC.WorkloadManagementSystem.DB.JobDB import JobDB
from DIRAC.WorkloadManagementSystem.Client import JobStatus


class JobScheduling(OptimizerExecutor):
    """
    The specific Optimizer must provide the following methods:
    - optimizeJob() - the main method called for each job
    and it can provide:
    - initializeOptimizer() before each execution cycle
    """

    @classmethod
    def initializeOptimizer(cls):
        """Initialization of the optimizer."""
        cls.siteClient = SiteStatus()
        cls.__jobDB = JobDB()
        return S_OK()

    def optimizeJob(self, jid, jobState):
        """1. Banned sites are removed from the destination list.
        2. Get input files
        3. Production jobs are sent directly to TQ
        4. Check if staging is necessary
        """
        # Reschedule delay
        result = jobState.getAttributes(["RescheduleCounter", "RescheduleTime", "ApplicationStatus"])
        if not result["OK"]:
            return result
        attDict = result["Value"]
        try:
            reschedules = int(attDict["RescheduleCounter"])
        except (ValueError, KeyError):
            return S_ERROR("RescheduleCounter has to be an integer")
        if reschedules != 0:
            delays = self.ex_getOption("RescheduleDelays", [60, 180, 300, 600])
            delay = delays[min(reschedules, len(delays) - 1)]
            waited = toEpoch() - toEpoch(fromString(attDict["RescheduleTime"]))
            if waited < delay:
                return self.__holdJob(jobState, "On Hold: after rescheduling %s" % reschedules, delay)

        # Get the job manifest for the later checks
        result = jobState.getManifest()
        if not result["OK"]:
            self.jobLog.error("Could not retrieve job manifest", result["Message"])
            return result
        jobManifest = result["Value"]

        # Get site requirements
        result = self.__getSitesRequired(jobManifest)
        if not result["OK"]:
            return result
        userSites, userBannedSites = result["Value"]

        # Get job type
        result = jobState.getAttribute("JobType")
        if not result["OK"]:
            self.jobLog.error("Could not retrieve job type", result["Message"])
            return result
        jobType = result["Value"]

        # Get banned sites from DIRAC
        result = self.siteClient.getSites("Banned")
        if not result["OK"]:
            self.jobLog.error("Cannot retrieve banned sites", result["Message"])
            return result
        wmsBannedSites = result["Value"]

        # If the user has selected any site, filter them and hold the job if not able to run
        if userSites:
            if jobType not in self.ex_getOption("ExcludedOnHoldJobTypes", []):

                result = self.siteClient.getUsableSites(userSites)
                if not result["OK"]:
                    self.jobLog.error(
                        "Problem checking userSites for tuple of active/banned/invalid sites", result["Message"]
                    )
                    return result
                usableSites = set(result["Value"])
                bannedSites = []
                invalidSites = []
                for site in userSites:
                    if site in wmsBannedSites:
                        bannedSites.append(site)
                    elif site not in usableSites:
                        invalidSites.append(site)

                if invalidSites:
                    self.jobLog.debug("Invalid site(s) requested: %s" % ",".join(invalidSites))
                    if not self.ex_getOption("AllowInvalidSites", True):
                        return self.__holdJob(jobState, "Requested site(s) %s are invalid" % ",".join(invalidSites))
                if bannedSites:
                    self.jobLog.debug("Banned site(s) %s ignored" % ",".join(bannedSites))
                    if not usableSites:
                        return self.__holdJob(jobState, "Requested site(s) %s are inactive" % ",".join(bannedSites))

                if not usableSites:
                    return self.__holdJob(jobState, "No requested site(s) are active/valid")
                userSites = list(usableSites)

        checkPlatform = self.ex_getOption("CheckPlatform", False)
        jobPlatform = jobManifest.getOption("Platform", None)
        # First check that the platform is valid (in OSCompatibility list)
        if checkPlatform and jobPlatform:
            result = gConfig.getOptionsDict("/Resources/Computing/OSCompatibility")
            if not result["OK"]:
                self.jobLog.error("Unable to get OSCompatibility list", result["Message"])
                return result
            allPlatforms = result["Value"]
            if jobPlatform not in allPlatforms:
                self.jobLog.error("Platform not supported", jobPlatform)
                return S_ERROR("Platform is not supported")

        # Filter the userSites by the platform selection (if there is one)
        if checkPlatform and userSites:
            if jobPlatform:
                result = self.__filterByPlatform(jobPlatform, userSites)
                if not result["OK"]:
                    self.jobLog.error("Failed to filter job sites by platform", result["Message"])
                    return result
                userSites = result["Value"]
                if not userSites:
                    # No sites left after filtering -> Invalid platform/sites combination
                    self.jobLog.error("No selected sites match platform", jobPlatform)
                    return S_ERROR("No selected sites match platform '%s'" % jobPlatform)

        # Check if there is input data
        result = jobState.getInputData()
        if not result["OK"]:
            self.jobLog.error("Failed to get input data from JobDB", result["Message"])
            return result

        if not result["Value"]:
            # No input data? Just send to TQ
            return self.__sendToTQ(jobState, jobManifest, userSites, userBannedSites)

        self.jobLog.verbose("Has an input data requirement")
        inputData = result["Value"]

        # ===================================================================================
        # Production jobs are sent to TQ, but first we have to verify if staging is necessary
        # ===================================================================================
        if jobType in Operations().getValue("Transformations/DataProcessing", []):
            self.jobLog.info("Production job: sending to TQ, but first checking if staging is requested")

            res = getFilesToStage(
                inputData,
                jobState=jobState,
                checkOnlyTapeSEs=self.ex_getOption("CheckOnlyTapeSEs", True),
                jobLog=self.jobLog,
            )

            if not res["OK"]:
                return self.__holdJob(jobState, res["Message"])
            if res["Value"]["absentLFNs"]:
                # Some files do not exist at all... set the job Failed
                # Reverse errors
                reasons = {}
                for lfn, reason in res["Value"]["absentLFNs"].items():
                    reasons.setdefault(reason, []).append(lfn)
                for reason, lfns in reasons.items():
                    # Some files are missing in the FC or in SEs, fail the job
                    self.jobLog.error(reason, ",".join(lfns))
                error = ",".join(reasons)
                return S_ERROR(error)

            if res["Value"]["failedLFNs"]:
                return self.__holdJob(jobState, "Couldn't get storage metadata of some files")
            stageLFNs = res["Value"]["offlineLFNs"]
            if stageLFNs:
                res = self.__checkStageAllowed(jobState)
                if not res["OK"]:
                    return res
                if not res["Value"]:
                    return S_ERROR("Stage not allowed")
                self.__requestStaging(jobState, stageLFNs)
                return S_OK()
            else:
                # No staging required
                onlineSites = res["Value"]["onlineSites"]
                if onlineSites:
                    # Set the online site(s) first
                    userSites = set(userSites)
                    onlineSites &= userSites
                    userSites = list(onlineSites) + list(userSites - onlineSites)
                return self.__sendToTQ(jobState, jobManifest, userSites, userBannedSites, onlineSites=onlineSites)

        # ===================================================
        # From now on we know it's a user job with input data
        # ===================================================

        idAgent = self.ex_getOption("InputDataAgent", "InputData")
        result = self.retrieveOptimizerParam(idAgent)
        if not result["OK"]:
            self.jobLog.error("Could not retrieve input data info", result["Message"])
            return result
        opData = result["Value"]

        if "SiteCandidates" not in opData:
            return S_ERROR("No possible site candidates")

        # Filter input data sites with user requirement
        siteCandidates = list(opData["SiteCandidates"])
        self.jobLog.info("Site candidates are", siteCandidates)

        if userSites:
            siteCandidates = list(set(siteCandidates) & set(userSites))

        siteCandidates = self._applySiteFilter(siteCandidates, banned=userBannedSites)
        if not siteCandidates:
            return S_ERROR("Impossible InputData * Site requirements")

        idSites = {}
        for site in siteCandidates:
            idSites[site] = opData["SiteCandidates"][site]

        # Check if sites have correct count of disk+tape replicas
        numData = len(inputData)
        errorSites = set()
        for site in idSites:
            if numData != idSites[site]["disk"] + idSites[site]["tape"]:
                self.jobLog.error("Site candidate does not have all the input data", "(%s)" % site)
                errorSites.add(site)
        for site in errorSites:
            idSites.pop(site)
        if not idSites:
            return S_ERROR("Site candidates do not have all the input data")

        # Check if staging is required
        stageRequired, siteCandidates = self.__resolveStaging(inputData, idSites)
        if not siteCandidates:
            return S_ERROR("No destination sites available")

        # Is any site active?
        stageSites = self._applySiteFilter(siteCandidates, banned=wmsBannedSites)
        if not stageSites:
            return self.__holdJob(jobState, "Sites %s are inactive or banned" % ", ".join(siteCandidates))

        # If no staging is required send to TQ
        if not stageRequired:
            # Use siteCandidates and not stageSites because active and banned sites
            # will be taken into account on matching time
            return self.__sendToTQ(jobState, jobManifest, siteCandidates, userBannedSites)

        # Check if the user is allowed to stage
        if self.ex_getOption("RestrictDataStage", False):
            res = self.__checkStageAllowed(jobState)
            if not res["OK"]:
                return res
            if not res["Value"]:
                return S_ERROR("Stage not allowed")

        # Get stageSites[0] because it has already been randomized and it's as good as any in stageSites
        stageSite = stageSites[0]
        self.jobLog.verbose(" Staging site will be", stageSite)
        stageData = idSites[stageSite]
        # Set as if everything has already been staged
        stageData["disk"] += stageData["tape"]
        stageData["tape"] = 0
        # Set the site info back to the original dict to save afterwards
        opData["SiteCandidates"][stageSite] = stageData

        stageRequest = self.__preRequestStaging(jobManifest, stageSite, opData)
        if not stageRequest["OK"]:
            return stageRequest
        stageLFNs = stageRequest["Value"]
        result = self.__requestStaging(jobState, stageLFNs)
        if not result["OK"]:
            return result
        stageLFNs = result["Value"]
        self.__updateSharedSESites(jobManifest, stageSite, stageLFNs, opData)
        # Save the optimizer data again
        self.jobLog.verbose("Updating Optimizer Info", ": %s for %s" % (idAgent, opData))
        result = self.storeOptimizerParam(idAgent, opData)
        if not result["OK"]:
            return result

        return self.__setJobSite(jobState, stageSites)

    def _applySiteFilter(self, sites, banned=False):
        """Filters out banned sites"""
        if not sites:
            return sites

        filtered = set(sites)
        if banned and isinstance(banned, (list, set, dict)):
            filtered -= set(banned)
        return list(filtered)

    def __holdJob(self, jobState, holdMsg, delay=0):
        if delay:
            self.freezeTask(delay)
        else:
            self.freezeTask(self.ex_getOption("HoldTime", 300))
        self.jobLog.info("On hold", holdMsg)
        return jobState.setAppStatus(holdMsg, source=self.ex_optimizerName())

    def __getSitesRequired(self, jobManifest):
        """Returns any candidate sites specified by the job or sites that have been
        banned and could affect the scheduling decision.
        """

        bannedSites = jobManifest.getOption("BannedSites", [])
        if not bannedSites:
            bannedSites = jobManifest.getOption("BannedSite", [])
        if bannedSites:
            self.jobLog.info("Banned sites", ", ".join(bannedSites))

        sites = jobManifest.getOption("Site", [])
        # TODO: Only accept known sites after removing crap like ANY set in the original manifest
        sites = [site for site in sites if site.strip().lower() not in ("any", "")]

        if sites:
            if len(sites) == 1:
                self.jobLog.info("Single chosen site", ": %s specified" % (sites[0]))
            else:
                self.jobLog.info("Multiple sites requested", ": %s" % ",".join(sites))
            sites = self._applySiteFilter(sites, banned=bannedSites)
            if not sites:
                return S_ERROR("Impossible site requirement")

        return S_OK((sites, bannedSites))

    def __filterByPlatform(self, jobPlatform, userSites):
        """Filters out sites that have no CE with a matching platform."""
        basePath = "/Resources/Sites"
        filteredSites = set()

        # FIXME: can use Resources().getSiteCEMapping()
        for site in userSites:
            if "." not in site:
                # Invalid site name: Doesn't contain a dot!
                self.jobLog.warn("Skipped invalid site name", site)
                continue
            grid = site.split(".")[0]
            sitePath = cfgPath(basePath, grid, site, "CEs")
            result = gConfig.getSections(sitePath)
            if not result["OK"]:
                self.jobLog.info("Failed to get CEs", "at site %s" % site)
                continue
            siteCEs = result["Value"]

            for CEName in siteCEs:
                CEPlatform = gConfig.getValue(cfgPath(sitePath, CEName, "OS"))
                if jobPlatform == CEPlatform:
                    # Site has a CE with a matchin platform
                    filteredSites.add(site)

        return S_OK(list(filteredSites))

    def _getTagsFromManifest(self, jobManifest):
        """helper method to add a list of tags to the TQ from the job manifest content"""

        # Generate Tags from specific requirements
        tagList = []

        # sorting out the number of processors
        nProcessors = 1
        maxProcessors = 1

        if "NumberOfProcessors" in jobManifest:  # this should be the exact number
            nProcessors = jobManifest.getOption("NumberOfProcessors", 0)

        else:  # is there a min? and in that case, is there a max?
            if "MinNumberOfProcessors" in jobManifest:
                nProcessors = jobManifest.getOption("MinNumberOfProcessors", 0)

                if "MaxNumberOfProcessors" in jobManifest:
                    maxProcessors = jobManifest.getOption("MaxNumberOfProcessors", 0)
                else:
                    maxProcessors = -1

        if nProcessors and nProcessors > 1:
            tagList.append("%dProcessors" % nProcessors)
            tagList.append("MultiProcessor")
        if maxProcessors == -1 or maxProcessors > 1:
            tagList.append("MultiProcessor")

        if "WholeNode" in jobManifest:
            if jobManifest.getOption("WholeNode", "").lower() in ["1", "yes", "true", "y"]:
                tagList.append("WholeNode")
                tagList.append("MultiProcessor")

        # sorting out the RAM (this should be probably coded ~same as number of processors)
        if "MaxRAM" in jobManifest:
            maxRAM = jobManifest.getOption("MaxRAM", 0)
            if maxRAM:
                tagList.append("%dGB" % maxRAM)

        # other tags? Just add them
        if "Tags" in jobManifest:
            tagList.extend(jobManifest.getOption("Tags", []))
        if "Tag" in jobManifest:
            tagList.extend(jobManifest.getOption("Tag", []))

        return tagList

    def __sendToTQ(self, jobState, jobManifest, sites, bannedSites, onlineSites=None):
        """This method sends jobs to the task queue agent and if candidate sites
        are defined, updates job JDL accordingly.
        """

        tagList = self._getTagsFromManifest(jobManifest)
        if tagList:
            jobManifest.setOption("Tags", ", ".join(tagList))

        reqSection = "JobRequirements"
        if reqSection in jobManifest:
            result = jobManifest.getSection(reqSection)
        else:
<<<<<<< HEAD
          maxProcessors = -1

    if nProcessors and nProcessors > 1:
      tagList.append("%dProcessors" % nProcessors)
      tagList.append("MultiProcessor")
    if maxProcessors == -1 or maxProcessors > 1:
      tagList.append("MultiProcessor")

    if "WholeNode" in jobManifest:
      if jobManifest.getOption("WholeNode", "").lower() in ["1", "yes", "true", "y"]:
        tagList.append("WholeNode")
        tagList.append("MultiProcessor")

    # sorting out the RAM (this should be probably coded ~same as number of processors)
    if "MaxRAM" in jobManifest:
      maxRAM = jobManifest.getOption("MaxRAM", 0)
      if maxRAM:
        tagList.append("%dGB" % maxRAM)

    # other tags? Just add them
    if "Tags" in jobManifest:
      tagList.extend(jobManifest.getOption("Tags", []))
    if "Tag" in jobManifest:
      tagList.extend(jobManifest.getOption("Tag", []))

    return tagList

  def __sendToTQ(self, jobState, jobManifest, sites, bannedSites, onlineSites=None):
    """This method sends jobs to the task queue agent and if candidate sites
       are defined, updates job JDL accordingly.
    """

    tagList = self._getTagsFromManifest(jobManifest)
    if tagList:
      jobManifest.setOption("Tags", ", ".join(tagList))

    reqSection = "JobRequirements"
    if reqSection in jobManifest:
      result = jobManifest.getSection(reqSection)
    else:
      result = jobManifest.createSection(reqSection)
    if not result['OK']:
      self.jobLog.error("Cannot create jobManifest section", "(%s: %s)" % reqSection, result['Message'])
      return result
    reqCfg = result['Value']

    if sites:
      reqCfg.setOption("Sites", ", ".join(sites))
    if bannedSites:
      reqCfg.setOption("BannedSites", ", ".join(bannedSites))

    # Job multivalue requirement keys are specified as singles in the job descriptions
    # but for backward compatibility can be also plurals
    for key in ('SubmitPools', "SubmitPool",
                "JobType", "GridRequiredCEs", "GridCE", "Tags"):
      reqKey = key
      if key == "JobType":
        reqKey = "JobTypes"
      elif key == "GridRequiredCEs" or key == "GridCE":  # Remove obsolete GridRequiredCEs
        reqKey = "GridCEs"
      elif key == "SubmitPools" or key == "SubmitPool":  # Check: one of these 2 is obsolete
        reqKey = "SubmitPools"
      if key in jobManifest:
        reqCfg.setOption(reqKey, ", ".join(jobManifest.getOption(key, [])))

    result = self.__setJobSite(jobState, sites, onlineSites=onlineSites)
    if not result['OK']:
      return result

    self.jobLog.verbose("Done")
    return self.setNextOptimizer(jobState)

  def __resolveStaging(self, inputData, idSites):
    diskSites = []
    maxOnDisk = 0
    bestSites = []

    for site in idSites:
      nTape = idSites[site]['tape']
      nDisk = idSites[site]['disk']
      if nTape > 0:
        self.jobLog.debug("%s tape replicas on site %s" % (nTape, site))
      if nDisk > 0:
        self.jobLog.debug("%s disk replicas on site %s" % (nDisk, site))
        if nDisk == len(inputData):
          diskSites.append(site)
      if nDisk > maxOnDisk:
        maxOnDisk = nDisk
        bestSites = [site]
      elif nDisk == maxOnDisk:
        bestSites.append(site)

    # If there are selected sites, those are disk only sites
    if diskSites:
      self.jobLog.verbose("No staging required")
      return (False, diskSites)

    self.jobLog.verbose("Staging required")
    if len(bestSites) > 1:
      random.shuffle(bestSites)
    return (True, bestSites)

  def __preRequestStaging(self, jobManifest, stageSite, opData):

    tapeSEs = []
    diskSEs = []
    vo = jobManifest.getOption('VirtualOrganization')
    inputDataPolicy = jobManifest.getOption('InputDataPolicy', 'Protocol')
    connectionLevel = 'DOWNLOAD' if 'download' in inputDataPolicy.lower() else 'PROTOCOL'
    # Allow staging from SEs accessible by protocol
    result = DMSHelpers(vo=vo).getSEsForSite(stageSite, connectionLevel=connectionLevel)
    if not result['OK']:
      return S_ERROR('Could not determine SEs for site %s' % stageSite)
    siteSEs = result['Value']

    for seName in siteSEs:
      se = StorageElement(seName, vo=vo)
      seStatus = se.getStatus()
      if not seStatus['OK']:
        return seStatus
      seStatus = seStatus['Value']
      if seStatus['Read'] and seStatus['TapeSE']:
        tapeSEs.append(seName)
      if seStatus['Read'] and seStatus['DiskSE']:
        diskSEs.append(seName)

    if not tapeSEs:
      return S_ERROR("No Local SEs for site %s" % stageSite)

    self.jobLog.debug("Tape SEs are %s" % (", ".join(tapeSEs)))

    # I swear this is horrible DM code it's not mine.
    # Eternity of hell to the inventor of the Value of Value of Success of...
    inputData = opData['Value']['Value']['Successful']
    stageLFNs = {}
    lfnToStage = []
    for lfn in inputData:
      replicas = inputData[lfn]
      # Check SEs
      seStage = []
      for seName in replicas:
        if seName in diskSEs:
          # This lfn is in disk. Skip it
          seStage = []
          break
        if seName not in tapeSEs:
          # This lfn is not in this tape SE. Check next SE
          continue
        seStage.append(seName)
      for seName in seStage:
        if seName not in stageLFNs:
          stageLFNs[seName] = []
        stageLFNs[seName].append(lfn)
        if lfn not in lfnToStage:
          lfnToStage.append(lfn)

    if not stageLFNs:
      return S_ERROR("Cannot find tape replicas")

    # Check if any LFN is in more than one SE
    # If that's the case, try to stage from the SE that has more LFNs to stage to group the request
    # 1.- Get the SEs ordered by ascending replicas
    sortedSEs = reversed(sorted([(len(stageLFNs[seName]), seName) for seName in stageLFNs]))
    for lfn in lfnToStage:
      found = False
      # 2.- Traverse the SEs
      for _stageCount, seName in sortedSEs:
        if lfn in stageLFNs[seName]:
          # 3.- If first time found, just mark as found. Next time delete the replica from the request
          if found:
            stageLFNs[seName].remove(lfn)
          else:
            found = True
        # 4.-If empty SE, remove
        if not stageLFNs[seName]:
          stageLFNs.pop(seName)

    return S_OK(stageLFNs)

  def __requestStaging(self, jobState, stageLFNs):
    """ Actual request for staging LFNs through the StorageManagerClient
    """
    self.jobLog.debug("Stage request will be \n\t%s" % "\n\t".join(
        ["%s:%s" % (lfn, stageLFNs[lfn]) for lfn in stageLFNs]))

    stagerClient = StorageManagerClient()
    result = jobState.setStatus(JobStatus.STAGING,
                                self.ex_getOption('StagingMinorStatus', 'Request To Be Sent'),
                                appStatus="",
                                source=self.ex_optimizerName())
    if not result['OK']:
      return result

    result = stagerClient.setRequest(stageLFNs, 'WorkloadManagement',
                                     'updateJobFromStager@WorkloadManagement/JobStateUpdate',
                                     int(jobState.jid))
    if not result['OK']:
      self.jobLog.error("Could not send stage request", ": %s" % result['Message'])
      return result

    rid = str(result['Value'])
    self.jobLog.info("Stage request sent", "(%s)" % rid)
    self.storeOptimizerParam('StageRequest', rid)

    result = jobState.setStatus(JobStatus.STAGING,
                                self.ex_getOption('StagingMinorStatus', 'Request Sent'),
                                appStatus="",
                                source=self.ex_optimizerName())
    if not result['OK']:
      return result

    return S_OK(stageLFNs)

  def __updateSharedSESites(self, jobManifest, stageSite, stagedLFNs, opData):
    siteCandidates = opData['SiteCandidates']

    seStatus = {}
    vo = jobManifest.getOption('VirtualOrganization')
    for siteName in siteCandidates:
      if siteName == stageSite:
        continue
      self.jobLog.debug("Checking %s for shared SEs" % siteName)
      siteData = siteCandidates[siteName]
      result = getSEsForSite(siteName)
      if not result['OK']:
        continue
      closeSEs = result['Value']
      diskSEs = []
      for seName in closeSEs:
        # If we don't have the SE status get it and store it
        if seName not in seStatus:
          seStatus[seName] = StorageElement(seName, vo=vo).status()
        # get the SE status from mem and add it if its disk
        status = seStatus[seName]
        if status['Read'] and status['DiskSE']:
          diskSEs.append(seName)
      self.jobLog.debug("Disk SEs for %s are %s" % (siteName, ", ".join(diskSEs)))

      # Hell again to the dev of this crappy value of value of successful of ...
      lfnData = opData['Value']['Value']['Successful']
      for seName in stagedLFNs:
        # If the SE is not close then skip it
        if seName not in closeSEs:
          continue
        for lfn in stagedLFNs[seName]:
          self.jobLog.debug("Checking %s for %s" % (seName, lfn))
          # I'm pretty sure that this cannot happen :P
          if lfn not in lfnData:
            continue
          # Check if it's already on disk at the site
          onDisk = False
          for siteSE in lfnData[lfn]:
            if siteSE in diskSEs:
              self.jobLog.verbose("lfn on disk", ": %s at %s" % (lfn, siteSE))
              onDisk = True
          # If not on disk, then update!
          if not onDisk:
            self.jobLog.verbose("Setting LFN to disk", "for %s" % seName)
            siteData['disk'] += 1
            siteData['tape'] -= 1

  def __setJobSite(self, jobState, siteList, onlineSites=None):
    """ Set the site attribute
    """
    if onlineSites is None:
      onlineSites = []
    numSites = len(siteList)
    if numSites == 0:
      self.jobLog.info("Any site is candidate")
      return jobState.setAttribute("Site", "ANY")
    elif numSites == 1:
      self.jobLog.info("Only 1 site is candidate", ": %s" % siteList[0])
      return jobState.setAttribute("Site", siteList[0])

    # If the job has input data, the online sites are hosting the data
    if len(onlineSites) == 1:
      siteName = "Group.%s" % ".".join(list(onlineSites)[0].split(".")[1:])
      self.jobLog.info("Group %s is candidate" % siteName)
    elif onlineSites:
      # More than one site with input
      siteName = "MultipleInput"
      self.jobLog.info("Several input sites are candidate", ": %s" % ','.join(onlineSites))
    else:
      # No input site reported (could be a user job)
      siteName = "Multiple"
      self.jobLog.info("Multiple sites are candidate")

    return jobState.setAttribute("Site", siteName)

  def __checkStageAllowed(self, jobState):
    """Check if the job credentials allow to stage date """
    result = jobState.getAttribute("OwnerGroup")
    if not result['OK']:
      self.jobLog.error("Cannot retrieve OwnerGroup from DB", ": %s" % result['Message'])
      return result
    group = result['Value']
    return S_OK(Properties.STAGE_ALLOWED in Registry.getPropertiesForGroup(group))
=======
            result = jobManifest.createSection(reqSection)
        if not result["OK"]:
            self.jobLog.error("Cannot create jobManifest section", "(%s: %s)" % reqSection, result["Message"])
            return result
        reqCfg = result["Value"]

        if sites:
            reqCfg.setOption("Sites", ", ".join(sites))
        if bannedSites:
            reqCfg.setOption("BannedSites", ", ".join(bannedSites))

        # Job multivalue requirement keys are specified as singles in the job descriptions
        # but for backward compatibility can be also plurals
        for key in ("SubmitPools", "SubmitPool", "JobType", "GridRequiredCEs", "GridCE", "Tags"):
            reqKey = key
            if key == "JobType":
                reqKey = "JobTypes"
            elif key == "GridRequiredCEs" or key == "GridCE":  # Remove obsolete GridRequiredCEs
                reqKey = "GridCEs"
            elif key == "SubmitPools" or key == "SubmitPool":  # Check: one of these 2 is obsolete
                reqKey = "SubmitPools"
            if key in jobManifest:
                reqCfg.setOption(reqKey, ", ".join(jobManifest.getOption(key, [])))

        result = self.__setJobSite(jobState, sites, onlineSites=onlineSites)
        if not result["OK"]:
            return result

        self.jobLog.verbose("Done")
        return self.setNextOptimizer(jobState)

    def __resolveStaging(self, inputData, idSites):
        diskSites = []
        maxOnDisk = 0
        bestSites = []

        for site in idSites:
            nTape = idSites[site]["tape"]
            nDisk = idSites[site]["disk"]
            if nTape > 0:
                self.jobLog.debug("%s tape replicas on site %s" % (nTape, site))
            if nDisk > 0:
                self.jobLog.debug("%s disk replicas on site %s" % (nDisk, site))
                if nDisk == len(inputData):
                    diskSites.append(site)
            if nDisk > maxOnDisk:
                maxOnDisk = nDisk
                bestSites = [site]
            elif nDisk == maxOnDisk:
                bestSites.append(site)

        # If there are selected sites, those are disk only sites
        if diskSites:
            self.jobLog.verbose("No staging required")
            return (False, diskSites)

        self.jobLog.verbose("Staging required")
        if len(bestSites) > 1:
            random.shuffle(bestSites)
        return (True, bestSites)

    def __preRequestStaging(self, jobManifest, stageSite, opData):

        tapeSEs = []
        diskSEs = []
        vo = jobManifest.getOption("VirtualOrganization")
        inputDataPolicy = jobManifest.getOption("InputDataPolicy", "Protocol")
        connectionLevel = "DOWNLOAD" if "download" in inputDataPolicy.lower() else "PROTOCOL"
        # Allow staging from SEs accessible by protocol
        result = DMSHelpers(vo=vo).getSEsForSite(stageSite, connectionLevel=connectionLevel)
        if not result["OK"]:
            return S_ERROR("Could not determine SEs for site %s" % stageSite)
        siteSEs = result["Value"]

        for seName in siteSEs:
            se = StorageElement(seName, vo=vo)
            seStatus = se.getStatus()
            if not seStatus["OK"]:
                return seStatus
            seStatus = seStatus["Value"]
            if seStatus["Read"] and seStatus["TapeSE"]:
                tapeSEs.append(seName)
            if seStatus["Read"] and seStatus["DiskSE"]:
                diskSEs.append(seName)

        if not tapeSEs:
            return S_ERROR("No Local SEs for site %s" % stageSite)

        self.jobLog.debug("Tape SEs are %s" % (", ".join(tapeSEs)))

        # I swear this is horrible DM code it's not mine.
        # Eternity of hell to the inventor of the Value of Value of Success of...
        inputData = opData["Value"]["Value"]["Successful"]
        stageLFNs = {}
        lfnToStage = []
        for lfn in inputData:
            replicas = inputData[lfn]
            # Check SEs
            seStage = []
            for seName in replicas:
                if seName in diskSEs:
                    # This lfn is in disk. Skip it
                    seStage = []
                    break
                if seName not in tapeSEs:
                    # This lfn is not in this tape SE. Check next SE
                    continue
                seStage.append(seName)
            for seName in seStage:
                if seName not in stageLFNs:
                    stageLFNs[seName] = []
                stageLFNs[seName].append(lfn)
                if lfn not in lfnToStage:
                    lfnToStage.append(lfn)

        if not stageLFNs:
            return S_ERROR("Cannot find tape replicas")

        # Check if any LFN is in more than one SE
        # If that's the case, try to stage from the SE that has more LFNs to stage to group the request
        # 1.- Get the SEs ordered by ascending replicas
        sortedSEs = reversed(sorted([(len(stageLFNs[seName]), seName) for seName in stageLFNs]))
        for lfn in lfnToStage:
            found = False
            # 2.- Traverse the SEs
            for _stageCount, seName in sortedSEs:
                if lfn in stageLFNs[seName]:
                    # 3.- If first time found, just mark as found. Next time delete the replica from the request
                    if found:
                        stageLFNs[seName].remove(lfn)
                    else:
                        found = True
                # 4.-If empty SE, remove
                if not stageLFNs[seName]:
                    stageLFNs.pop(seName)

        return S_OK(stageLFNs)

    def __requestStaging(self, jobState, stageLFNs):
        """Actual request for staging LFNs through the StorageManagerClient"""
        self.jobLog.debug(
            "Stage request will be \n\t%s" % "\n\t".join(["%s:%s" % (lfn, stageLFNs[lfn]) for lfn in stageLFNs])
        )

        stagerClient = StorageManagerClient()
        result = jobState.setStatus(
            self.ex_getOption("StagingStatus", "Staging"),
            self.ex_getOption("StagingMinorStatus", "Request To Be Sent"),
            appStatus="",
            source=self.ex_optimizerName(),
        )
        if not result["OK"]:
            return result

        result = stagerClient.setRequest(
            stageLFNs, "WorkloadManagement", "updateJobFromStager@WorkloadManagement/JobStateUpdate", int(jobState.jid)
        )
        if not result["OK"]:
            self.jobLog.error("Could not send stage request", ": %s" % result["Message"])
            return result

        rid = str(result["Value"])
        self.jobLog.info("Stage request sent", "(%s)" % rid)
        self.storeOptimizerParam("StageRequest", rid)

        result = jobState.setStatus(
            self.ex_getOption("StagingStatus", "Staging"),
            self.ex_getOption("StagingMinorStatus", "Request Sent"),
            appStatus="",
            source=self.ex_optimizerName(),
        )
        if not result["OK"]:
            return result

        return S_OK(stageLFNs)

    def __updateSharedSESites(self, jobManifest, stageSite, stagedLFNs, opData):
        siteCandidates = opData["SiteCandidates"]

        seStatus = {}
        vo = jobManifest.getOption("VirtualOrganization")
        for siteName in siteCandidates:
            if siteName == stageSite:
                continue
            self.jobLog.debug("Checking %s for shared SEs" % siteName)
            siteData = siteCandidates[siteName]
            result = getSEsForSite(siteName)
            if not result["OK"]:
                continue
            closeSEs = result["Value"]
            diskSEs = []
            for seName in closeSEs:
                # If we don't have the SE status get it and store it
                if seName not in seStatus:
                    seStatus[seName] = StorageElement(seName, vo=vo).status()
                # get the SE status from mem and add it if its disk
                status = seStatus[seName]
                if status["Read"] and status["DiskSE"]:
                    diskSEs.append(seName)
            self.jobLog.debug("Disk SEs for %s are %s" % (siteName, ", ".join(diskSEs)))

            # Hell again to the dev of this crappy value of value of successful of ...
            lfnData = opData["Value"]["Value"]["Successful"]
            for seName in stagedLFNs:
                # If the SE is not close then skip it
                if seName not in closeSEs:
                    continue
                for lfn in stagedLFNs[seName]:
                    self.jobLog.debug("Checking %s for %s" % (seName, lfn))
                    # I'm pretty sure that this cannot happen :P
                    if lfn not in lfnData:
                        continue
                    # Check if it's already on disk at the site
                    onDisk = False
                    for siteSE in lfnData[lfn]:
                        if siteSE in diskSEs:
                            self.jobLog.verbose("lfn on disk", ": %s at %s" % (lfn, siteSE))
                            onDisk = True
                    # If not on disk, then update!
                    if not onDisk:
                        self.jobLog.verbose("Setting LFN to disk", "for %s" % seName)
                        siteData["disk"] += 1
                        siteData["tape"] -= 1

    def __setJobSite(self, jobState, siteList, onlineSites=None):
        """Set the site attribute"""
        if onlineSites is None:
            onlineSites = []
        numSites = len(siteList)
        if numSites == 0:
            self.jobLog.info("Any site is candidate")
            return jobState.setAttribute("Site", "ANY")
        elif numSites == 1:
            self.jobLog.info("Only 1 site is candidate", ": %s" % siteList[0])
            return jobState.setAttribute("Site", siteList[0])

        # If the job has input data, the online sites are hosting the data
        if len(onlineSites) == 1:
            siteName = "Group.%s" % ".".join(list(onlineSites)[0].split(".")[1:])
            self.jobLog.info("Group %s is candidate" % siteName)
        elif onlineSites:
            # More than one site with input
            siteName = "MultipleInput"
            self.jobLog.info("Several input sites are candidate", ": %s" % ",".join(onlineSites))
        else:
            # No input site reported (could be a user job)
            siteName = "Multiple"
            self.jobLog.info("Multiple sites are candidate")

        return jobState.setAttribute("Site", siteName)

    def __checkStageAllowed(self, jobState):
        """Check if the job credentials allow to stage date"""
        result = jobState.getAttribute("OwnerGroup")
        if not result["OK"]:
            self.jobLog.error("Cannot retrieve OwnerGroup from DB", ": %s" % result["Message"])
            return result
        group = result["Value"]
        return S_OK(Properties.STAGE_ALLOWED in Registry.getPropertiesForGroup(group))
>>>>>>> c5981031
<|MERGE_RESOLUTION|>--- conflicted
+++ resolved
@@ -440,305 +440,6 @@
         if reqSection in jobManifest:
             result = jobManifest.getSection(reqSection)
         else:
-<<<<<<< HEAD
-          maxProcessors = -1
-
-    if nProcessors and nProcessors > 1:
-      tagList.append("%dProcessors" % nProcessors)
-      tagList.append("MultiProcessor")
-    if maxProcessors == -1 or maxProcessors > 1:
-      tagList.append("MultiProcessor")
-
-    if "WholeNode" in jobManifest:
-      if jobManifest.getOption("WholeNode", "").lower() in ["1", "yes", "true", "y"]:
-        tagList.append("WholeNode")
-        tagList.append("MultiProcessor")
-
-    # sorting out the RAM (this should be probably coded ~same as number of processors)
-    if "MaxRAM" in jobManifest:
-      maxRAM = jobManifest.getOption("MaxRAM", 0)
-      if maxRAM:
-        tagList.append("%dGB" % maxRAM)
-
-    # other tags? Just add them
-    if "Tags" in jobManifest:
-      tagList.extend(jobManifest.getOption("Tags", []))
-    if "Tag" in jobManifest:
-      tagList.extend(jobManifest.getOption("Tag", []))
-
-    return tagList
-
-  def __sendToTQ(self, jobState, jobManifest, sites, bannedSites, onlineSites=None):
-    """This method sends jobs to the task queue agent and if candidate sites
-       are defined, updates job JDL accordingly.
-    """
-
-    tagList = self._getTagsFromManifest(jobManifest)
-    if tagList:
-      jobManifest.setOption("Tags", ", ".join(tagList))
-
-    reqSection = "JobRequirements"
-    if reqSection in jobManifest:
-      result = jobManifest.getSection(reqSection)
-    else:
-      result = jobManifest.createSection(reqSection)
-    if not result['OK']:
-      self.jobLog.error("Cannot create jobManifest section", "(%s: %s)" % reqSection, result['Message'])
-      return result
-    reqCfg = result['Value']
-
-    if sites:
-      reqCfg.setOption("Sites", ", ".join(sites))
-    if bannedSites:
-      reqCfg.setOption("BannedSites", ", ".join(bannedSites))
-
-    # Job multivalue requirement keys are specified as singles in the job descriptions
-    # but for backward compatibility can be also plurals
-    for key in ('SubmitPools', "SubmitPool",
-                "JobType", "GridRequiredCEs", "GridCE", "Tags"):
-      reqKey = key
-      if key == "JobType":
-        reqKey = "JobTypes"
-      elif key == "GridRequiredCEs" or key == "GridCE":  # Remove obsolete GridRequiredCEs
-        reqKey = "GridCEs"
-      elif key == "SubmitPools" or key == "SubmitPool":  # Check: one of these 2 is obsolete
-        reqKey = "SubmitPools"
-      if key in jobManifest:
-        reqCfg.setOption(reqKey, ", ".join(jobManifest.getOption(key, [])))
-
-    result = self.__setJobSite(jobState, sites, onlineSites=onlineSites)
-    if not result['OK']:
-      return result
-
-    self.jobLog.verbose("Done")
-    return self.setNextOptimizer(jobState)
-
-  def __resolveStaging(self, inputData, idSites):
-    diskSites = []
-    maxOnDisk = 0
-    bestSites = []
-
-    for site in idSites:
-      nTape = idSites[site]['tape']
-      nDisk = idSites[site]['disk']
-      if nTape > 0:
-        self.jobLog.debug("%s tape replicas on site %s" % (nTape, site))
-      if nDisk > 0:
-        self.jobLog.debug("%s disk replicas on site %s" % (nDisk, site))
-        if nDisk == len(inputData):
-          diskSites.append(site)
-      if nDisk > maxOnDisk:
-        maxOnDisk = nDisk
-        bestSites = [site]
-      elif nDisk == maxOnDisk:
-        bestSites.append(site)
-
-    # If there are selected sites, those are disk only sites
-    if diskSites:
-      self.jobLog.verbose("No staging required")
-      return (False, diskSites)
-
-    self.jobLog.verbose("Staging required")
-    if len(bestSites) > 1:
-      random.shuffle(bestSites)
-    return (True, bestSites)
-
-  def __preRequestStaging(self, jobManifest, stageSite, opData):
-
-    tapeSEs = []
-    diskSEs = []
-    vo = jobManifest.getOption('VirtualOrganization')
-    inputDataPolicy = jobManifest.getOption('InputDataPolicy', 'Protocol')
-    connectionLevel = 'DOWNLOAD' if 'download' in inputDataPolicy.lower() else 'PROTOCOL'
-    # Allow staging from SEs accessible by protocol
-    result = DMSHelpers(vo=vo).getSEsForSite(stageSite, connectionLevel=connectionLevel)
-    if not result['OK']:
-      return S_ERROR('Could not determine SEs for site %s' % stageSite)
-    siteSEs = result['Value']
-
-    for seName in siteSEs:
-      se = StorageElement(seName, vo=vo)
-      seStatus = se.getStatus()
-      if not seStatus['OK']:
-        return seStatus
-      seStatus = seStatus['Value']
-      if seStatus['Read'] and seStatus['TapeSE']:
-        tapeSEs.append(seName)
-      if seStatus['Read'] and seStatus['DiskSE']:
-        diskSEs.append(seName)
-
-    if not tapeSEs:
-      return S_ERROR("No Local SEs for site %s" % stageSite)
-
-    self.jobLog.debug("Tape SEs are %s" % (", ".join(tapeSEs)))
-
-    # I swear this is horrible DM code it's not mine.
-    # Eternity of hell to the inventor of the Value of Value of Success of...
-    inputData = opData['Value']['Value']['Successful']
-    stageLFNs = {}
-    lfnToStage = []
-    for lfn in inputData:
-      replicas = inputData[lfn]
-      # Check SEs
-      seStage = []
-      for seName in replicas:
-        if seName in diskSEs:
-          # This lfn is in disk. Skip it
-          seStage = []
-          break
-        if seName not in tapeSEs:
-          # This lfn is not in this tape SE. Check next SE
-          continue
-        seStage.append(seName)
-      for seName in seStage:
-        if seName not in stageLFNs:
-          stageLFNs[seName] = []
-        stageLFNs[seName].append(lfn)
-        if lfn not in lfnToStage:
-          lfnToStage.append(lfn)
-
-    if not stageLFNs:
-      return S_ERROR("Cannot find tape replicas")
-
-    # Check if any LFN is in more than one SE
-    # If that's the case, try to stage from the SE that has more LFNs to stage to group the request
-    # 1.- Get the SEs ordered by ascending replicas
-    sortedSEs = reversed(sorted([(len(stageLFNs[seName]), seName) for seName in stageLFNs]))
-    for lfn in lfnToStage:
-      found = False
-      # 2.- Traverse the SEs
-      for _stageCount, seName in sortedSEs:
-        if lfn in stageLFNs[seName]:
-          # 3.- If first time found, just mark as found. Next time delete the replica from the request
-          if found:
-            stageLFNs[seName].remove(lfn)
-          else:
-            found = True
-        # 4.-If empty SE, remove
-        if not stageLFNs[seName]:
-          stageLFNs.pop(seName)
-
-    return S_OK(stageLFNs)
-
-  def __requestStaging(self, jobState, stageLFNs):
-    """ Actual request for staging LFNs through the StorageManagerClient
-    """
-    self.jobLog.debug("Stage request will be \n\t%s" % "\n\t".join(
-        ["%s:%s" % (lfn, stageLFNs[lfn]) for lfn in stageLFNs]))
-
-    stagerClient = StorageManagerClient()
-    result = jobState.setStatus(JobStatus.STAGING,
-                                self.ex_getOption('StagingMinorStatus', 'Request To Be Sent'),
-                                appStatus="",
-                                source=self.ex_optimizerName())
-    if not result['OK']:
-      return result
-
-    result = stagerClient.setRequest(stageLFNs, 'WorkloadManagement',
-                                     'updateJobFromStager@WorkloadManagement/JobStateUpdate',
-                                     int(jobState.jid))
-    if not result['OK']:
-      self.jobLog.error("Could not send stage request", ": %s" % result['Message'])
-      return result
-
-    rid = str(result['Value'])
-    self.jobLog.info("Stage request sent", "(%s)" % rid)
-    self.storeOptimizerParam('StageRequest', rid)
-
-    result = jobState.setStatus(JobStatus.STAGING,
-                                self.ex_getOption('StagingMinorStatus', 'Request Sent'),
-                                appStatus="",
-                                source=self.ex_optimizerName())
-    if not result['OK']:
-      return result
-
-    return S_OK(stageLFNs)
-
-  def __updateSharedSESites(self, jobManifest, stageSite, stagedLFNs, opData):
-    siteCandidates = opData['SiteCandidates']
-
-    seStatus = {}
-    vo = jobManifest.getOption('VirtualOrganization')
-    for siteName in siteCandidates:
-      if siteName == stageSite:
-        continue
-      self.jobLog.debug("Checking %s for shared SEs" % siteName)
-      siteData = siteCandidates[siteName]
-      result = getSEsForSite(siteName)
-      if not result['OK']:
-        continue
-      closeSEs = result['Value']
-      diskSEs = []
-      for seName in closeSEs:
-        # If we don't have the SE status get it and store it
-        if seName not in seStatus:
-          seStatus[seName] = StorageElement(seName, vo=vo).status()
-        # get the SE status from mem and add it if its disk
-        status = seStatus[seName]
-        if status['Read'] and status['DiskSE']:
-          diskSEs.append(seName)
-      self.jobLog.debug("Disk SEs for %s are %s" % (siteName, ", ".join(diskSEs)))
-
-      # Hell again to the dev of this crappy value of value of successful of ...
-      lfnData = opData['Value']['Value']['Successful']
-      for seName in stagedLFNs:
-        # If the SE is not close then skip it
-        if seName not in closeSEs:
-          continue
-        for lfn in stagedLFNs[seName]:
-          self.jobLog.debug("Checking %s for %s" % (seName, lfn))
-          # I'm pretty sure that this cannot happen :P
-          if lfn not in lfnData:
-            continue
-          # Check if it's already on disk at the site
-          onDisk = False
-          for siteSE in lfnData[lfn]:
-            if siteSE in diskSEs:
-              self.jobLog.verbose("lfn on disk", ": %s at %s" % (lfn, siteSE))
-              onDisk = True
-          # If not on disk, then update!
-          if not onDisk:
-            self.jobLog.verbose("Setting LFN to disk", "for %s" % seName)
-            siteData['disk'] += 1
-            siteData['tape'] -= 1
-
-  def __setJobSite(self, jobState, siteList, onlineSites=None):
-    """ Set the site attribute
-    """
-    if onlineSites is None:
-      onlineSites = []
-    numSites = len(siteList)
-    if numSites == 0:
-      self.jobLog.info("Any site is candidate")
-      return jobState.setAttribute("Site", "ANY")
-    elif numSites == 1:
-      self.jobLog.info("Only 1 site is candidate", ": %s" % siteList[0])
-      return jobState.setAttribute("Site", siteList[0])
-
-    # If the job has input data, the online sites are hosting the data
-    if len(onlineSites) == 1:
-      siteName = "Group.%s" % ".".join(list(onlineSites)[0].split(".")[1:])
-      self.jobLog.info("Group %s is candidate" % siteName)
-    elif onlineSites:
-      # More than one site with input
-      siteName = "MultipleInput"
-      self.jobLog.info("Several input sites are candidate", ": %s" % ','.join(onlineSites))
-    else:
-      # No input site reported (could be a user job)
-      siteName = "Multiple"
-      self.jobLog.info("Multiple sites are candidate")
-
-    return jobState.setAttribute("Site", siteName)
-
-  def __checkStageAllowed(self, jobState):
-    """Check if the job credentials allow to stage date """
-    result = jobState.getAttribute("OwnerGroup")
-    if not result['OK']:
-      self.jobLog.error("Cannot retrieve OwnerGroup from DB", ": %s" % result['Message'])
-      return result
-    group = result['Value']
-    return S_OK(Properties.STAGE_ALLOWED in Registry.getPropertiesForGroup(group))
-=======
             result = jobManifest.createSection(reqSection)
         if not result["OK"]:
             self.jobLog.error("Cannot create jobManifest section", "(%s: %s)" % reqSection, result["Message"])
@@ -885,7 +586,7 @@
 
         stagerClient = StorageManagerClient()
         result = jobState.setStatus(
-            self.ex_getOption("StagingStatus", "Staging"),
+            JobStatus.STAGING,
             self.ex_getOption("StagingMinorStatus", "Request To Be Sent"),
             appStatus="",
             source=self.ex_optimizerName(),
@@ -905,7 +606,7 @@
         self.storeOptimizerParam("StageRequest", rid)
 
         result = jobState.setStatus(
-            self.ex_getOption("StagingStatus", "Staging"),
+            JobStatus.STAGING,
             self.ex_getOption("StagingMinorStatus", "Request Sent"),
             appStatus="",
             source=self.ex_optimizerName(),
@@ -997,5 +698,4 @@
             self.jobLog.error("Cannot retrieve OwnerGroup from DB", ": %s" % result["Message"])
             return result
         group = result["Value"]
-        return S_OK(Properties.STAGE_ALLOWED in Registry.getPropertiesForGroup(group))
->>>>>>> c5981031
+        return S_OK(Properties.STAGE_ALLOWED in Registry.getPropertiesForGroup(group))