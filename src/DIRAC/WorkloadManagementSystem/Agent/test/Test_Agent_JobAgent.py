--- conflicted
+++ resolved
@@ -69,30 +69,19 @@
 
     result = jobAgent._getJDLParameters(jdl)
 
-<<<<<<< HEAD
-  assert result['OK'], result['Message']
-  assert result['Value']['NumberOfProcessors'] == '16'
-  assert result['Value']['Tags'] == ['16Processors', 'MultiProcessor']
-=======
-    assert result["OK"]
+    assert result["OK"], result["Message"]
     assert result["Value"]["NumberOfProcessors"] == "16"
     assert result["Value"]["Tags"] == ["16Processors", "MultiProcessor"]
->>>>>>> c5981031
 
 
 @pytest.mark.parametrize(
     "mockJMInput, expected",
     [
-<<<<<<< HEAD
         ({"OK": True}, {"OK": True, "Value": "Problem Rescheduling Job"}),
         (
             {"OK": False, "Message": "Test"},
             {"OK": True, "Value": "Problem Rescheduling Job"},
         ),
-=======
-        ({"OK": True}, {"OK": True, "Value": "Job Rescheduled"}),
-        ({"OK": False, "Message": "Test"}, {"OK": True, "Value": "Problem Rescheduling Job"}),
->>>>>>> c5981031
     ],
 )
 def test__rescheduleFailedJob(mocker, mockJMInput, expected):
@@ -100,19 +89,7 @@
 
     mockJM.return_value = mockJMInput
 
-<<<<<<< HEAD
-  mocker.patch("DIRAC.WorkloadManagementSystem.Agent.JobAgent.AgentModule.__init__")
-=======
-    mocker.patch("DIRAC.WorkloadManagementSystem.Agent.JobAgent.AgentModule.__init__")
-    mocker.patch(
-        "DIRAC.WorkloadManagementSystem.Client.JobStateUpdateClient.JobStateUpdateClient.setJobStatusBulk",
-        side_effect=mockJM,
-    )
-    mocker.patch(
-        "DIRAC.WorkloadManagementSystem.Client.JobManagerClient.JobManagerClient.rescheduleJob",
-        side_effect=mockJM,
-    )
->>>>>>> c5981031
+    mocker.patch("DIRAC.WorkloadManagementSystem.Agent.JobAgent.AgentModule.__init__")
 
     jobAgent = JobAgent("Test", "Test1")
 
@@ -136,7 +113,6 @@
             {"OK": False, "Message": "Test"},
             {"OK": False, "Message": "Failed to setup proxy: Error retrieving proxy"},
         ),
-<<<<<<< HEAD
         (
             False,
             {"OK": True, "Value": "Test"},
@@ -147,10 +123,6 @@
             {"OK": False, "Message": "Test"},
             {"OK": False, "Message": "Invalid Proxy"},
         ),
-=======
-        (False, {"OK": True, "Value": "Test"}, {"OK": False, "Message": "Invalid Proxy"}),
-        (False, {"OK": False, "Message": "Test"}, {"OK": False, "Message": "Invalid Proxy"}),
->>>>>>> c5981031
     ],
 )
 def test__setupProxy(mocker, mockGCReplyInput, mockPMReplyInput, expected):
@@ -203,7 +175,6 @@
     "mockGCReplyInput, mockPMReplyInput, expected",
     [
         (True, {"OK": True, "Value": "Test"}, {"OK": True, "Value": "Test"}),
-<<<<<<< HEAD
         (
             True,
             {"OK": False, "Message": "Test"},
@@ -215,11 +186,6 @@
             {"OK": False, "Message": "Test"},
             {"OK": False, "Message": "Error retrieving proxy"},
         ),
-=======
-        (True, {"OK": False, "Message": "Test"}, {"OK": False, "Message": "Error retrieving proxy"}),
-        (False, {"OK": True, "Value": "Test"}, {"OK": True, "Value": "Test"}),
-        (False, {"OK": False, "Message": "Test"}, {"OK": False, "Message": "Error retrieving proxy"}),
->>>>>>> c5981031
     ],
 )
 def test__requestProxyFromProxyManager(mocker, mockGCReplyInput, mockPMReplyInput, expected):
@@ -264,22 +230,12 @@
 
     result = jobAgent._checkInstallSoftware(101, {}, {}, MagicMock())
 
-<<<<<<< HEAD
-  assert result['OK'], result['Message']
-  assert result['Value'] == 'Job has no software installation requirement'
-
-
-@pytest.mark.parametrize(
-    "mockJWInput, expected",
-    [({'OK': False, 'Message': 'Test'}, {'OK': False, 'Message': 'Test'})]
-=======
-    assert result["OK"]
+    assert result["OK"], result["Message"]
     assert result["Value"] == "Job has no software installation requirement"
 
 
 @pytest.mark.parametrize(
     "mockJWInput, expected", [({"OK": False, "Message": "Test"}, {"OK": False, "Message": "Test"})]
->>>>>>> c5981031
 )
 def test_submitJob(mocker, mockJWInput, expected):
     """Testing JobAgent()._submitJob()"""
