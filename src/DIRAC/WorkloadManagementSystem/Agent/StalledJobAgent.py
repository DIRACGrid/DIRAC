""" The StalledJobAgent hunts for stalled jobs in the Job database. Jobs in "running"
    state not receiving a heart beat signal for more than stalledTime
    seconds will be assigned the "Stalled" state.


.. literalinclude:: ../ConfigTemplate.cfg
  :start-after: ##BEGIN StalledJobAgent
  :end-before: ##END
  :dedent: 2
  :caption: StalledJobAgent options

"""

from __future__ import print_function
from __future__ import absolute_import
from __future__ import division

__RCSID__ = "$Id$"

import six
import concurrent.futures

from DIRAC import S_OK, S_ERROR, gConfig
from DIRAC.AccountingSystem.Client.Types.Job import Job
from DIRAC.Core.Base.AgentModule import AgentModule
from DIRAC.Core.Utilities import DErrno
from DIRAC.Core.Utilities.Time import fromString, toEpoch, dateTime, second
from DIRAC.Core.Utilities.ClassAd.ClassAdLight import ClassAd
from DIRAC.ConfigurationSystem.Client.Helpers import cfgPath
from DIRAC.ConfigurationSystem.Client.PathFinder import getSystemInstance
from DIRAC.WorkloadManagementSystem.Client.WMSClient import WMSClient
from DIRAC.WorkloadManagementSystem.Client.JobMonitoringClient import JobMonitoringClient
from DIRAC.WorkloadManagementSystem.Client.PilotManagerClient import PilotManagerClient
from DIRAC.WorkloadManagementSystem.DB.JobDB import JobDB
from DIRAC.WorkloadManagementSystem.DB.JobLoggingDB import JobLoggingDB
from DIRAC.WorkloadManagementSystem.Client import JobStatus, JobMinorStatus


class StalledJobAgent(AgentModule):
<<<<<<< HEAD
  """ Agent for setting Running jobs Stalled, and Stalled jobs Failed. And a few more.
  """

  def __init__(self, *args, **kwargs):
    """ c'tor
    """
    super(StalledJobAgent, self).__init__(*args, **kwargs)

    self.jobDB = None
    self.logDB = None
    self.matchedTime = 7200
    self.rescheduledTime = 600
    self.submittingTime = 300
    self.stalledJobsTolerantSites = []
    self.stalledJobsToRescheduleSites = []

  #############################################################################
  def initialize(self):
    """Sets default parameters
    """
    self.jobDB = JobDB()
    self.logDB = JobLoggingDB()

    # getting parameters

    if not self.am_getOption('Enable', True):
      self.log.info('Stalled Job Agent running in disabled mode')

    wms_instance = getSystemInstance('WorkloadManagement')
    if not wms_instance:
      return S_ERROR('Can not get the WorkloadManagement system instance')
    self.stalledJobsTolerantSites = self.am_getOption('StalledJobsTolerantSites', [])
    self.stalledJobsToleranceTime = self.am_getOption('StalledJobsToleranceTime', 0)

    self.stalledJobsToRescheduleSites = self.am_getOption('StalledJobsToRescheduleSites', [])

    self.submittingTime = self.am_getOption('SubmittingTime', self.submittingTime)
    self.matchedTime = self.am_getOption('MatchedTime', self.matchedTime)
    self.rescheduledTime = self.am_getOption('RescheduledTime', self.rescheduledTime)

    wrapperSection = cfgPath('Systems', 'WorkloadManagement', wms_instance, 'JobWrapper')

    failedTime = self.am_getOption('FailedTimeHours', 6)
    watchdogCycle = gConfig.getValue(cfgPath(wrapperSection, 'CheckingTime'), 30 * 60)
    watchdogCycle = max(watchdogCycle, gConfig.getValue(cfgPath(wrapperSection, 'MinCheckingTime'), 20 * 60))
    stalledTime = self.am_getOption('StalledTimeHours', 2)
    self.log.verbose('', 'StalledTime = %s cycles' % (stalledTime))
    self.stalledTime = int(watchdogCycle * (stalledTime + 0.5))
    self.log.verbose('', 'FailedTime = %s cycles' % (failedTime))

    # Add half cycle to avoid race conditions
    self.failedTime = int(watchdogCycle * (failedTime + 0.5))

    self.minorStalledStatuses = (
        JobMinorStatus.STALLED_PILOT_NOT_RUNNING,
        'Stalling for more than %d sec' % self.failedTime)

    # setting up the threading
    maxNumberOfThreads = self.am_getOption('MaxNumberOfThreads', 15)
    self.log.verbose("Multithreaded with %d threads" % maxNumberOfThreads)
    self.threadPoolExecutor = concurrent.futures.ThreadPoolExecutor(max_workers=maxNumberOfThreads)

    return S_OK()

  #############################################################################
  def execute(self):
    """ The main agent execution method
    """
    # Now we are getting what's going to be checked
    futures = []

    # 1) Queueing the jobs that might be marked Stalled
    # This is the minimum time we wait for declaring a job Stalled, therefore it is safe
    checkTime = dateTime() - self.stalledTime * second
    checkedStatuses = [JobStatus.RUNNING, JobStatus.COMPLETING]
    # Only get jobs whose HeartBeat is older than the stalledTime
    result = self.jobDB.selectJobs({'Status': checkedStatuses},
                                   older=checkTime, timeStamp='HeartBeatTime')
    if not result['OK']:
      self.log.error("Issue selecting %s jobs" % ' & '.join(checkedStatuses), result['Message'])
    if result['Value']:
      jobs = sorted(result['Value'])
      self.log.info('%s jobs will be checked for being stalled' % ' & '.join(checkedStatuses),
                    '(n=%d, heartbeat before %s)' % (len(jobs), str(checkTime)))
      for job in jobs:
        future = self.threadPoolExecutor.submit(
            self._execute, '%s:_markStalledJobs' % job)
        futures.append(future)

    # 2) fail Stalled Jobs
    result = self.jobDB.selectJobs({'Status': JobStatus.STALLED})
    if not result['OK']:
      self.log.error("Issue selecting Stalled jobs", result['Message'])
    if result['Value']:
      jobs = sorted(result['Value'])
      self.log.info('Jobs Stalled will be checked for failure', '(n=%d)' % len(jobs))
      for job in jobs:
        future = self.threadPoolExecutor.submit(
            self._execute, '%s:_failStalledJobs' % job)
        futures.append(future)

    # 3) Send accounting
    for minor in self.minorStalledStatuses:
      result = self.jobDB.selectJobs({'Status': JobStatus.FAILED, 'MinorStatus': minor, 'AccountedFlag': 'False'})
      if not result['OK']:
        self.log.error("Issue selecting jobs for accounting", result['Message'])
      if result['Value']:
        jobs = result['Value']
        self.log.info('Stalled jobs will be Accounted', '(n=%d)' % (len(jobs)))
        for job in jobs:
          future = self.threadPoolExecutor.submit(
              self._execute, '%s:_sendAccounting' % job)
          futures.append(future)

    for future in concurrent.futures.as_completed(futures):
      try:
        future.result()
      except Exception as exc:
        self.log.error('_execute generated an exception: %s' % exc)

    # From here on we don't use the threads

    # 4) Fail submitting jobs
    result = self._failSubmittingJobs()
    if not result['OK']:
      self.log.error('Failed to process jobs being submitted', result['Message'])

    # 5) Kick stuck jobs
    result = self._kickStuckJobs()
    if not result['OK']:
      self.log.error('Failed to kick stuck jobs', result['Message'])

    return S_OK()

  def finalize(self):
    """ graceful finalization
    """

    self.log.info("Wait for threads to get empty before terminating the agent")
    self.threadPoolExecutor.shutdown()
    self.log.info("Threads are empty, terminating the agent...")
    return S_OK()

  def _execute(self, job_Op):
    """
    Doing the actual job. This is run inside the threads
    """
    jobID, jobOp = job_Op.split(':')
    jobID = int(jobID)
    res = getattr(self, '%s' % jobOp)(jobID)
    if not res['OK']:
      self.log.error("Failure executing %s" % jobOp,
                     "on %d: %s" % (jobID, res['Message']))

  #############################################################################
  def _markStalledJobs(self, jobID):
    """
    Identifies if JobID is stalled:
    running or completing without update longer than stalledTime.

    Run inside thread.
    """
    delayTime = self.stalledTime
    # Add a tolerance time for some sites if required
    if self.stalledJobsTolerantSites:
      result = self.jobDB.getJobAttribute(jobID, 'site')
      if not result['OK']:
        return result
      site = result['Value']
      if site in self.stalledJobsTolerantSites:
        delayTime += self.stalledJobsToleranceTime
    # Check if the job is really stalled
    result = self._checkJobStalled(jobID, delayTime)
    if not result['OK']:
      return result
    self.log.verbose('Updating status to Stalled', 'for job %s' % (jobID))
    return self._updateJobStatus(jobID, JobStatus.STALLED)

  #############################################################################
  def _failStalledJobs(self, jobID):
    """
    Changes the Stalled status to Failed for jobs long in the Stalled status.

    Run inside thread.
    """

    setFailed = False
    # Check if the job pilot is lost
    result = self._getJobPilotStatus(jobID)
    if not result['OK']:
      self.log.error('Failed to get pilot status',
                     "for job %d: %s" % (jobID, result['Message']))
      return result
    pilotStatus = result['Value']
    if pilotStatus != "Running":
      setFailed = self.minorStalledStatuses[0]
    else:
      # Verify that there was no sign of life for long enough
      result = self._getLatestUpdateTime(jobID)
      if not result['OK']:
        self.log.error('Failed to get job update time',
                       "for job %d: %s" % (jobID, result['Message']))
        return result
      elapsedTime = toEpoch() - result['Value']
      if elapsedTime > self.failedTime:
        setFailed = self.minorStalledStatuses[1]

    # Set the jobs Failed, send them a kill signal in case they are not really dead
    # and send accounting info
    if setFailed:
      self._sendKillCommand(jobID)  # always returns None

      # For some sites we might want to reschedule rather than fail the jobs
      if self.stalledJobsToRescheduleSites:
        result = self.jobDB.getJobAttribute(jobID, 'site')
        if not result['OK']:
          return result
        site = result['Value']
        if site in self.stalledJobsToRescheduleSites:
          return self._updateJobStatus(jobID, JobStatus.RESCHEDULED, minorStatus=setFailed)

      return self._updateJobStatus(jobID, JobStatus.FAILED, minorStatus=setFailed)

    return S_OK()

  def _getJobPilotStatus(self, jobID):
    """ Get the job pilot status
    """
    result = JobMonitoringClient().getJobParameter(jobID, 'Pilot_Reference')
    if not result['OK']:
      return result
    pilotReference = result['Value'].get('Pilot_Reference', 'Unknown')
    if pilotReference == 'Unknown':
      # There is no pilot reference, hence its status is unknown
      return S_OK('NoPilot')

    result = PilotManagerClient().getPilotInfo(pilotReference)
    if not result['OK']:
      if DErrno.cmpError(result, DErrno.EWMSNOPILOT):
        self.log.warn("No pilot found", "for job %d: %s" % (jobID, result['Message']))
        return S_OK('NoPilot')
      self.log.error('Failed to get pilot information',
                     'for job %d: %s' % (jobID, result['Message']))
      return result
    pilotStatus = result['Value'][pilotReference]['Status']

    return S_OK(pilotStatus)

  #############################################################################
  def _checkJobStalled(self, job, stalledTime):
    """ Compares the most recent of LastUpdateTime and HeartBeatTime against
    the stalledTime limit.
    """
    result = self._getLatestUpdateTime(job)
    if not result['OK']:
      return result

    elapsedTime = toEpoch() - result['Value']
    self.log.debug('(CurrentTime-LastUpdate) = %s secs' % (elapsedTime))
    if elapsedTime > stalledTime:
      self.log.info('Job is identified as stalled',
                    ": jobID %d with last update > %s secs ago" % (job, elapsedTime))
      return S_OK()

    return S_ERROR('Job %s is running and will be ignored' % job)

  #############################################################################
  def _getLatestUpdateTime(self, job):
    """ Returns the most recent of HeartBeatTime and LastUpdateTime
    """
    result = self.jobDB.getJobAttributes(job, ['HeartBeatTime', 'LastUpdateTime'])
    if not result['OK'] or not result['Value']:
      self.log.error('Failed to get job attributes',
                     'for job %d: %s' % (job, result['Message'] if 'Message' in result else 'empty'))
      return S_ERROR('Could not get attributes for job')

    latestUpdate = 0
    if not result['Value']['HeartBeatTime'] or result['Value']['HeartBeatTime'] == 'None':
      self.log.verbose('HeartBeatTime is null', 'for job %s' % job)
    else:
      latestUpdate = toEpoch(fromString(result['Value']['HeartBeatTime']))

    if not result['Value']['LastUpdateTime'] or result['Value']['LastUpdateTime'] == 'None':
      self.log.verbose('LastUpdateTime is null', 'for job %s' % job)
    else:
      latestUpdate = max(latestUpdate, toEpoch(fromString(result['Value']['LastUpdateTime'])))

    if not latestUpdate:
      return S_ERROR('LastUpdate and HeartBeat times are null for job %s' % job)
    else:
      self.log.verbose('', 'Latest update time from epoch for job %s is %s' % (job, latestUpdate))
      return S_OK(latestUpdate)

  #############################################################################
  def _updateJobStatus(self, job, status, minorStatus=None):
    """ This method updates the job status in the JobDB
    """

    if not self.am_getOption('Enable', True):
      return S_OK('Disabled')

    toRet = S_OK()

    self.log.debug("self.jobDB.setJobAttribute(%s,'Status','%s',update=True)" % (job, status))
    result = self.jobDB.setJobAttribute(job, 'Status', status, update=True)
    if not result['OK']:
      self.log.error("Failed setting Status",
                     "%s for job %d: %s" % (status, job, result['Message']))
      toRet = result
    if minorStatus:
      self.log.debug("self.jobDB.setJobAttribute(%s,'MinorStatus','%s',update=True)" % (job, minorStatus))
      result = self.jobDB.setJobAttribute(job, 'MinorStatus', minorStatus, update=True)
      if not result['OK']:
        self.log.error("Failed setting MinorStatus",
                       "%s for job %d: %s" % (minorStatus, job, result['Message']))
        toRet = result

    if not minorStatus:  # Retain last minor status for stalled jobs
      result = self.jobDB.getJobAttributes(job, ['MinorStatus'])
      if result['OK']:
        minorStatus = result['Value']['MinorStatus']
      else:
        self.log.error("Failed getting MinorStatus",
                       "for job %d: %s" % (job, result['Message']))
        minorStatus = 'idem'
        toRet = result

    result = self.logDB.addLoggingRecord(job, status=status, minorStatus=minorStatus, source='StalledJobAgent')
    if not result['OK']:
      self.log.warn("Failed adding logging record", result['Message'])
      toRet = result

    return toRet

  def _getProcessingType(self, jobID):
    """ Get the Processing Type from the JDL, until it is promoted to a real Attribute
    """
    processingType = 'unknown'
    result = self.jobDB.getJobJDL(jobID, original=True)
    if not result['OK']:
      return processingType
    classAdJob = ClassAd(result['Value'])
    if classAdJob.lookupAttribute('ProcessingType'):
      processingType = classAdJob.getAttributeString('ProcessingType')
    return processingType

  def _sendAccounting(self, jobID):
    """
    Send WMS accounting data for the given job.

    Run inside thread.
    """
    try:
      accountingReport = Job()
      endTime = 'Unknown'
      lastHeartBeatTime = 'Unknown'

      result = self.jobDB.getJobAttributes(jobID)
      if not result['OK']:
        return result
      jobDict = result['Value']

      startTime, endTime = self._checkLoggingInfo(jobID, jobDict)
      lastCPUTime, lastWallTime, lastHeartBeatTime = self._checkHeartBeat(jobID, jobDict)
      lastHeartBeatTime = fromString(lastHeartBeatTime)
      if lastHeartBeatTime is not None and lastHeartBeatTime > endTime:
        endTime = lastHeartBeatTime

      result = JobMonitoringClient().getJobParameter(jobID, 'CPUNormalizationFactor')
      if not result['OK'] or not result['Value']:
        self.log.error(
            'Error getting Job Parameter CPUNormalizationFactor, setting 0',
            result.get(
                'Message',
                'No such value'))
        cpuNormalization = 0.0
      else:
        cpuNormalization = float(result['Value'].get('CPUNormalizationFactor'))

    except Exception as e:
      self.log.exception("Exception in _sendAccounting",
                         "for job=%s: endTime=%s, lastHBTime=%s" % (str(jobID), str(endTime), str(lastHeartBeatTime)),
                         lException=e)
      return S_ERROR("Exception")
    processingType = self._getProcessingType(jobID)

    accountingReport.setStartTime(startTime)
    accountingReport.setEndTime(endTime)
    # execTime = toEpoch( endTime ) - toEpoch( startTime )
    # Fill the accounting data
    acData = {'Site': jobDict['Site'],
              'User': jobDict['Owner'],
              'UserGroup': jobDict['OwnerGroup'],
              'JobGroup': jobDict['JobGroup'],
              'JobType': jobDict['JobType'],
              'JobClass': jobDict['JobSplitType'],
              'ProcessingType': processingType,
              'FinalMajorStatus': JobStatus.FAILED,
              'FinalMinorStatus': JobMinorStatus.STALLED_PILOT_NOT_RUNNING,
              'CPUTime': lastCPUTime,
              'NormCPUTime': lastCPUTime * cpuNormalization,
              'ExecTime': lastWallTime,
              'InputDataSize': 0.0,
              'OutputDataSize': 0.0,
              'InputDataFiles': 0,
              'OutputDataFiles': 0,
              'DiskSpace': 0.0,
              'InputSandBoxSize': 0.0,
              'OutputSandBoxSize': 0.0,
              'ProcessedEvents': 0
              }

    # For accidentally stopped jobs ExecTime can be not set
    if not acData['ExecTime']:
      acData['ExecTime'] = acData['CPUTime']
    elif acData['ExecTime'] < acData['CPUTime']:
      acData['ExecTime'] = acData['CPUTime']

    self.log.verbose('Accounting Report is:')
    self.log.verbose(acData)
    accountingReport.setValuesFromDict(acData)

    result = accountingReport.commit()
    if result['OK']:
      self.jobDB.setJobAttribute(jobID, 'AccountedFlag', 'True')
    else:
      self.log.error('Failed to send accounting report', 'Job: %d, Error: %s' % (int(jobID), result['Message']))
    return result

  def _checkHeartBeat(self, jobID, jobDict):
    """ Get info from HeartBeat
    """
    result = self.jobDB.getHeartBeatData(jobID)
    lastCPUTime = 0
    lastWallTime = 0
    lastHeartBeatTime = jobDict['StartExecTime']
    if lastHeartBeatTime == "None":
      lastHeartBeatTime = 0

    if result['OK']:
      for name, value, heartBeatTime in result['Value']:
        if name == 'CPUConsumed':
          try:
            value = int(float(value))
            if value > lastCPUTime:
              lastCPUTime = value
          except ValueError:
            pass
        if name == 'WallClockTime':
          try:
            value = int(float(value))
            if value > lastWallTime:
              lastWallTime = value
          except ValueError:
            pass
        if heartBeatTime > lastHeartBeatTime:
          lastHeartBeatTime = heartBeatTime

    return lastCPUTime, lastWallTime, lastHeartBeatTime

  def _checkLoggingInfo(self, jobID, jobDict):
    """ Get info from JobLogging
    """
    logList = []
    result = self.logDB.getJobLoggingInfo(jobID)
    if result['OK']:
      logList = result['Value']

    startTime = jobDict['StartExecTime']
    if not startTime or startTime == 'None':
      # status, minor, app, stime, source
      for items in logList:
        if items[0] == 'Running':
          startTime = items[3]
          break
      if not startTime or startTime == 'None':
        startTime = jobDict['SubmissionTime']

    if isinstance(startTime, six.string_types):
      startTime = fromString(startTime)
      if startTime is None:
        self.log.error('Wrong timestamp in DB', items[3])
        startTime = dateTime()

    endTime = dateTime()
    # status, minor, app, stime, source
    for items in logList:
      if items[0] == 'Stalled':
        endTime = fromString(items[3])
    if endTime is None:
      self.log.error('Wrong timestamp in DB', items[3])
      endTime = dateTime()

    return startTime, endTime

  def _kickStuckJobs(self):
    """ Reschedule jobs stuck in initialization status Rescheduled, Matched
    """

    message = ''

    checkTime = dateTime() - self.matchedTime * second
    result = self.jobDB.selectJobs({'Status': JobStatus.MATCHED}, older=checkTime)
    if not result['OK']:
      self.log.error('Failed to select jobs', result['Message'])
      return result

    jobIDs = result['Value']
    if jobIDs:
      self.log.info('Rescheduling %d jobs stuck in Matched status' % len(jobIDs))
      result = self.jobDB.rescheduleJobs(jobIDs)
      if 'FailedJobs' in result:
        message = 'Failed to reschedule %d jobs stuck in Matched status' % len(result['FailedJobs'])

    checkTime = dateTime() - self.rescheduledTime * second
    result = self.jobDB.selectJobs({'Status': 'Rescheduled'}, older=checkTime)
    if not result['OK']:
      self.log.error('Failed to select jobs', result['Message'])
      return result

    jobIDs = result['Value']
    if jobIDs:
      self.log.info('Rescheduling %d jobs stuck in Rescheduled status' % len(jobIDs))
      result = self.jobDB.rescheduleJobs(jobIDs)
      if 'FailedJobs' in result:
        if message:
          message += '\n'
        message += 'Failed to reschedule %d jobs stuck in Rescheduled status' % len(result['FailedJobs'])
=======
    """Agent for setting Running jobs Stalled, and Stalled jobs Failed. And a few more."""

    def __init__(self, *args, **kwargs):
        """c'tor"""
        super(StalledJobAgent, self).__init__(*args, **kwargs)

        self.jobDB = None
        self.logDB = None
        self.matchedTime = 7200
        self.rescheduledTime = 600
        self.submittingTime = 300
        self.stalledJobsTolerantSites = []
        self.stalledJobsToRescheduleSites = []
        self.jobsQueue = Queue()

    #############################################################################
    def initialize(self):
        """Sets default parameters"""
        self.jobDB = JobDB()
        self.logDB = JobLoggingDB()

        # getting parameters

        if not self.am_getOption("Enable", True):
            self.log.info("Stalled Job Agent running in disabled mode")

        wms_instance = getSystemInstance("WorkloadManagement")
        if not wms_instance:
            return S_ERROR("Can not get the WorkloadManagement system instance")
        self.stalledJobsTolerantSites = self.am_getOption("StalledJobsTolerantSites", [])
        self.stalledJobsToleranceTime = self.am_getOption("StalledJobsToleranceTime", 0)

        self.stalledJobsToRescheduleSites = self.am_getOption("StalledJobsToRescheduleSites", [])

        self.submittingTime = self.am_getOption("SubmittingTime", self.submittingTime)
        self.matchedTime = self.am_getOption("MatchedTime", self.matchedTime)
        self.rescheduledTime = self.am_getOption("RescheduledTime", self.rescheduledTime)

        wrapperSection = cfgPath("Systems", "WorkloadManagement", wms_instance, "JobWrapper")

        failedTime = self.am_getOption("FailedTimeHours", 6)
        watchdogCycle = gConfig.getValue(cfgPath(wrapperSection, "CheckingTime"), 30 * 60)
        watchdogCycle = max(watchdogCycle, gConfig.getValue(cfgPath(wrapperSection, "MinCheckingTime"), 20 * 60))
        stalledTime = self.am_getOption("StalledTimeHours", 2)
        self.log.verbose("", "StalledTime = %s cycles" % (stalledTime))
        self.stalledTime = int(watchdogCycle * (stalledTime + 0.5))
        self.log.verbose("", "FailedTime = %s cycles" % (failedTime))

        # Add half cycle to avoid race conditions
        self.failedTime = int(watchdogCycle * (failedTime + 0.5))

        self.minorStalledStatuses = (
            JobMinorStatus.STALLED_PILOT_NOT_RUNNING,
            "Stalling for more than %d sec" % self.failedTime,
        )

        # setting up the threading
        maxNumberOfThreads = self.am_getOption("MaxNumberOfThreads", 15)
        threadPool = ThreadPool(maxNumberOfThreads, maxNumberOfThreads)
        self.log.verbose("Multithreaded with %d threads" % maxNumberOfThreads)

        for _ in range(maxNumberOfThreads):
            threadPool.generateJobAndQueueIt(self._execute)

        return S_OK()

    #############################################################################
    def execute(self):
        """The main agent execution method"""
        # Now we are getting what's going to be checked

        # 1) Queueing the jobs that might be marked Stalled
        # This is the minimum time we wait for declaring a job Stalled, therefore it is safe
        checkTime = dateTime() - self.stalledTime * second
        checkedStatuses = [JobStatus.RUNNING, JobStatus.COMPLETING]
        # Only get jobs whose HeartBeat is older than the stalledTime
        result = self.jobDB.selectJobs({"Status": checkedStatuses}, older=checkTime, timeStamp="HeartBeatTime")
        if not result["OK"]:
            self.log.error("Issue selecting %s jobs" % " & ".join(checkedStatuses), result["Message"])
        if result["Value"]:
            jobs = sorted(result["Value"])
            self.log.info(
                "%s jobs will be checked for being stalled" % " & ".join(checkedStatuses),
                "(n=%d, heartbeat before %s)" % (len(jobs), str(checkTime)),
            )
            for job in jobs:
                self.jobsQueue.put("%s:_markStalledJobs" % job)

        # 2) Queueing the Stalled jobs that might be marked Failed
        result = self.jobDB.selectJobs({"Status": JobStatus.STALLED})
        if not result["OK"]:
            self.log.error("Issue selecting Stalled jobs", result["Message"])
        if result["Value"]:
            jobs = sorted(result["Value"])
            self.log.info("Jobs Stalled will be checked for failure", "(n=%d)" % len(jobs))
            for job in jobs:
                self.jobsQueue.put("%s:_failStalledJobs" % job)

        # 3) Send accounting
        for minor in self.minorStalledStatuses:
            result = self.jobDB.selectJobs({"Status": JobStatus.FAILED, "MinorStatus": minor, "AccountedFlag": "False"})
            if not result["OK"]:
                self.log.error("Issue selecting jobs for accounting", result["Message"])
            if result["Value"]:
                jobs = result["Value"]
                self.log.info("Stalled jobs will be Accounted", "(n=%d)" % (len(jobs)))
                for job in jobs:
                    self.jobsQueue.put("%s:_sendAccounting" % job)

        # From here on we don't use the threads

        # 4) Fail submitting jobs
        result = self._failSubmittingJobs()
        if not result["OK"]:
            self.log.error("Failed to process jobs being submitted", result["Message"])

        # 5) Kick stuck jobs
        result = self._kickStuckJobs()
        if not result["OK"]:
            self.log.error("Failed to kick stuck jobs", result["Message"])

        return S_OK()

    def _execute(self):
        """
        Doing the actual job. This is run inside the threads
        """
        while True:
            job_Op = self.jobsQueue.get()
            jobID, jobOp = job_Op.split(":")
            jobID = int(jobID)
            res = getattr(self, "%s" % jobOp)(jobID)
            if not res["OK"]:
                self.log.error("Failure executing %s" % jobOp, "on %d: %s" % (jobID, res["Message"]))

    #############################################################################
    def _markStalledJobs(self, jobID):
        """
        Identifies if JobID is stalled:
        running or completing without update longer than stalledTime.

        Run inside thread.
        """
        delayTime = self.stalledTime
        # Add a tolerance time for some sites if required
        if self.stalledJobsTolerantSites:
            result = self.jobDB.getJobAttribute(jobID, "site")
            if not result["OK"]:
                return result
            site = result["Value"]
            if site in self.stalledJobsTolerantSites:
                delayTime += self.stalledJobsToleranceTime
        # Check if the job is really stalled
        result = self._checkJobStalled(jobID, delayTime)
        if not result["OK"]:
            return result
        self.log.verbose("Updating status to Stalled", "for job %s" % (jobID))
        return self._updateJobStatus(jobID, JobStatus.STALLED)

    #############################################################################
    def _failStalledJobs(self, jobID):
        """
        Changes the Stalled status to Failed for jobs long in the Stalled status.

        Run inside thread.
        """

        setFailed = False
        # Check if the job pilot is lost
        result = self._getJobPilotStatus(jobID)
        if not result["OK"]:
            self.log.error("Failed to get pilot status", "for job %d: %s" % (jobID, result["Message"]))
            return result
        pilotStatus = result["Value"]
        if pilotStatus != "Running":
            setFailed = self.minorStalledStatuses[0]
        else:
            # Verify that there was no sign of life for long enough
            result = self._getLatestUpdateTime(jobID)
            if not result["OK"]:
                self.log.error("Failed to get job update time", "for job %d: %s" % (jobID, result["Message"]))
                return result
            elapsedTime = toEpoch() - result["Value"]
            if elapsedTime > self.failedTime:
                setFailed = self.minorStalledStatuses[1]

        # Set the jobs Failed, send them a kill signal in case they are not really dead
        # and send accounting info
        if setFailed:
            self._sendKillCommand(jobID)  # always returns None

            # For some sites we might want to reschedule rather than fail the jobs
            if self.stalledJobsToRescheduleSites:
                result = self.jobDB.getJobAttribute(jobID, "site")
                if not result["OK"]:
                    return result
                site = result["Value"]
                if site in self.stalledJobsToRescheduleSites:
                    return self._updateJobStatus(jobID, JobStatus.RESCHEDULED, minorStatus=setFailed)

            return self._updateJobStatus(jobID, JobStatus.FAILED, minorStatus=setFailed)

        return S_OK()

    def _getJobPilotStatus(self, jobID):
        """Get the job pilot status"""
        result = JobMonitoringClient().getJobParameter(jobID, "Pilot_Reference")
        if not result["OK"]:
            return result
        pilotReference = result["Value"].get("Pilot_Reference", "Unknown")
        if pilotReference == "Unknown":
            # There is no pilot reference, hence its status is unknown
            return S_OK("NoPilot")

        result = PilotManagerClient().getPilotInfo(pilotReference)
        if not result["OK"]:
            if DErrno.cmpError(result, DErrno.EWMSNOPILOT):
                self.log.warn("No pilot found", "for job %d: %s" % (jobID, result["Message"]))
                return S_OK("NoPilot")
            self.log.error("Failed to get pilot information", "for job %d: %s" % (jobID, result["Message"]))
            return result
        pilotStatus = result["Value"][pilotReference]["Status"]

        return S_OK(pilotStatus)

    #############################################################################
    def _checkJobStalled(self, job, stalledTime):
        """Compares the most recent of LastUpdateTime and HeartBeatTime against
        the stalledTime limit.
        """
        result = self._getLatestUpdateTime(job)
        if not result["OK"]:
            return result

        elapsedTime = toEpoch() - result["Value"]
        self.log.debug("(CurrentTime-LastUpdate) = %s secs" % (elapsedTime))
        if elapsedTime > stalledTime:
            self.log.info(
                "Job is identified as stalled", ": jobID %d with last update > %s secs ago" % (job, elapsedTime)
            )
            return S_OK("Stalled")

        return S_ERROR("Job %s is running and will be ignored" % job)

    #############################################################################
    def _getLatestUpdateTime(self, job):
        """Returns the most recent of HeartBeatTime and LastUpdateTime"""
        result = self.jobDB.getJobAttributes(job, ["HeartBeatTime", "LastUpdateTime"])
        if not result["OK"] or not result["Value"]:
            self.log.error(
                "Failed to get job attributes",
                "for job %d: %s" % (job, result["Message"] if "Message" in result else "empty"),
            )
            return S_ERROR("Could not get attributes for job")

        latestUpdate = 0
        if not result["Value"]["HeartBeatTime"] or result["Value"]["HeartBeatTime"] == "None":
            self.log.verbose("HeartBeatTime is null", "for job %s" % job)
        else:
            latestUpdate = toEpoch(fromString(result["Value"]["HeartBeatTime"]))

        if not result["Value"]["LastUpdateTime"] or result["Value"]["LastUpdateTime"] == "None":
            self.log.verbose("LastUpdateTime is null", "for job %s" % job)
        else:
            latestUpdate = max(latestUpdate, toEpoch(fromString(result["Value"]["LastUpdateTime"])))

        if not latestUpdate:
            return S_ERROR("LastUpdate and HeartBeat times are null for job %s" % job)
        else:
            self.log.verbose("", "Latest update time from epoch for job %s is %s" % (job, latestUpdate))
            return S_OK(latestUpdate)

    #############################################################################
    def _updateJobStatus(self, job, status, minorStatus=None):
        """This method updates the job status in the JobDB"""

        if not self.am_getOption("Enable", True):
            return S_OK("Disabled")

        toRet = S_OK()

        self.log.debug("self.jobDB.setJobAttribute(%s,'Status','%s',update=True)" % (job, status))
        result = self.jobDB.setJobAttribute(job, "Status", status, update=True)
        if not result["OK"]:
            self.log.error("Failed setting Status", "%s for job %d: %s" % (status, job, result["Message"]))
            toRet = result
        if minorStatus:
            self.log.debug("self.jobDB.setJobAttribute(%s,'MinorStatus','%s',update=True)" % (job, minorStatus))
            result = self.jobDB.setJobAttribute(job, "MinorStatus", minorStatus, update=True)
            if not result["OK"]:
                self.log.error(
                    "Failed setting MinorStatus", "%s for job %d: %s" % (minorStatus, job, result["Message"])
                )
                toRet = result

        if not minorStatus:  # Retain last minor status for stalled jobs
            result = self.jobDB.getJobAttributes(job, ["MinorStatus"])
            if result["OK"]:
                minorStatus = result["Value"]["MinorStatus"]
            else:
                self.log.error("Failed getting MinorStatus", "for job %d: %s" % (job, result["Message"]))
                minorStatus = "idem"
                toRet = result

        result = self.logDB.addLoggingRecord(job, status=status, minorStatus=minorStatus, source="StalledJobAgent")
        if not result["OK"]:
            self.log.warn("Failed adding logging record", result["Message"])
            toRet = result

        return toRet

    def _getProcessingType(self, jobID):
        """Get the Processing Type from the JDL, until it is promoted to a real Attribute"""
        processingType = "unknown"
        result = self.jobDB.getJobJDL(jobID, original=True)
        if not result["OK"]:
            return processingType
        classAdJob = ClassAd(result["Value"])
        if classAdJob.lookupAttribute("ProcessingType"):
            processingType = classAdJob.getAttributeString("ProcessingType")
        return processingType

    def _sendAccounting(self, jobID):
        """
        Send WMS accounting data for the given job.

        Run inside thread.
        """
        try:
            accountingReport = Job()
            endTime = "Unknown"
            lastHeartBeatTime = "Unknown"

            result = self.jobDB.getJobAttributes(jobID)
            if not result["OK"]:
                return result
            jobDict = result["Value"]

            startTime, endTime = self._checkLoggingInfo(jobID, jobDict)
            lastCPUTime, lastWallTime, lastHeartBeatTime = self._checkHeartBeat(jobID, jobDict)
            lastHeartBeatTime = fromString(lastHeartBeatTime)
            if lastHeartBeatTime is not None and lastHeartBeatTime > endTime:
                endTime = lastHeartBeatTime

            result = JobMonitoringClient().getJobParameter(jobID, "CPUNormalizationFactor")
            if not result["OK"] or not result["Value"]:
                self.log.error(
                    "Error getting Job Parameter CPUNormalizationFactor, setting 0",
                    result.get("Message", "No such value"),
                )
                cpuNormalization = 0.0
            else:
                cpuNormalization = float(result["Value"].get("CPUNormalizationFactor"))

        except Exception as e:
            self.log.exception(
                "Exception in _sendAccounting",
                "for job=%s: endTime=%s, lastHBTime=%s" % (str(jobID), str(endTime), str(lastHeartBeatTime)),
                lException=e,
            )
            return S_ERROR("Exception")
        processingType = self._getProcessingType(jobID)

        accountingReport.setStartTime(startTime)
        accountingReport.setEndTime(endTime)
        # execTime = toEpoch( endTime ) - toEpoch( startTime )
        # Fill the accounting data
        acData = {
            "Site": jobDict["Site"],
            "User": jobDict["Owner"],
            "UserGroup": jobDict["OwnerGroup"],
            "JobGroup": jobDict["JobGroup"],
            "JobType": jobDict["JobType"],
            "JobClass": jobDict["JobSplitType"],
            "ProcessingType": processingType,
            "FinalMajorStatus": "Failed",
            "FinalMinorStatus": "Stalled",
            "CPUTime": lastCPUTime,
            "NormCPUTime": lastCPUTime * cpuNormalization,
            "ExecTime": lastWallTime,
            "InputDataSize": 0.0,
            "OutputDataSize": 0.0,
            "InputDataFiles": 0,
            "OutputDataFiles": 0,
            "DiskSpace": 0.0,
            "InputSandBoxSize": 0.0,
            "OutputSandBoxSize": 0.0,
            "ProcessedEvents": 0,
        }

        # For accidentally stopped jobs ExecTime can be not set
        if not acData["ExecTime"]:
            acData["ExecTime"] = acData["CPUTime"]
        elif acData["ExecTime"] < acData["CPUTime"]:
            acData["ExecTime"] = acData["CPUTime"]

        self.log.verbose("Accounting Report is:")
        self.log.verbose(acData)
        accountingReport.setValuesFromDict(acData)

        result = accountingReport.commit()
        if result["OK"]:
            self.jobDB.setJobAttribute(jobID, "AccountedFlag", "True")
        else:
            self.log.error("Failed to send accounting report", "Job: %d, Error: %s" % (int(jobID), result["Message"]))
        return result
>>>>>>> c5981031

    def _checkHeartBeat(self, jobID, jobDict):
        """Get info from HeartBeat"""
        result = self.jobDB.getHeartBeatData(jobID)
        lastCPUTime = 0
        lastWallTime = 0
        lastHeartBeatTime = jobDict["StartExecTime"]
        if lastHeartBeatTime == "None":
            lastHeartBeatTime = 0

        if result["OK"]:
            for name, value, heartBeatTime in result["Value"]:
                if name == "CPUConsumed":
                    try:
                        value = int(float(value))
                        if value > lastCPUTime:
                            lastCPUTime = value
                    except ValueError:
                        pass
                if name == "WallClockTime":
                    try:
                        value = int(float(value))
                        if value > lastWallTime:
                            lastWallTime = value
                    except ValueError:
                        pass
                if heartBeatTime > lastHeartBeatTime:
                    lastHeartBeatTime = heartBeatTime

        return lastCPUTime, lastWallTime, lastHeartBeatTime

    def _checkLoggingInfo(self, jobID, jobDict):
        """Get info from JobLogging"""
        logList = []
        result = self.logDB.getJobLoggingInfo(jobID)
        if result["OK"]:
            logList = result["Value"]

        startTime = jobDict["StartExecTime"]
        if not startTime or startTime == "None":
            # status, minor, app, stime, source
            for items in logList:
                if items[0] == "Running":
                    startTime = items[3]
                    break
            if not startTime or startTime == "None":
                startTime = jobDict["SubmissionTime"]

        if isinstance(startTime, six.string_types):
            startTime = fromString(startTime)
            if startTime is None:
                self.log.error("Wrong timestamp in DB", items[3])
                startTime = dateTime()

        endTime = dateTime()
        # status, minor, app, stime, source
        for items in logList:
            if items[0] == "Stalled":
                endTime = fromString(items[3])
        if endTime is None:
            self.log.error("Wrong timestamp in DB", items[3])
            endTime = dateTime()

        return startTime, endTime

    def _kickStuckJobs(self):
        """Reschedule jobs stuck in initialization status Rescheduled, Matched"""

        message = ""

        checkTime = dateTime() - self.matchedTime * second
        result = self.jobDB.selectJobs({"Status": JobStatus.MATCHED}, older=checkTime)
        if not result["OK"]:
            self.log.error("Failed to select jobs", result["Message"])
            return result

        jobIDs = result["Value"]
        if jobIDs:
            self.log.info("Rescheduling %d jobs stuck in Matched status" % len(jobIDs))
            result = self.jobDB.rescheduleJobs(jobIDs)
            if "FailedJobs" in result:
                message = "Failed to reschedule %d jobs stuck in Matched status" % len(result["FailedJobs"])

        checkTime = dateTime() - self.rescheduledTime * second
        result = self.jobDB.selectJobs({"Status": "Rescheduled"}, older=checkTime)
        if not result["OK"]:
            self.log.error("Failed to select jobs", result["Message"])
            return result

        jobIDs = result["Value"]
        if jobIDs:
            self.log.info("Rescheduling %d jobs stuck in Rescheduled status" % len(jobIDs))
            result = self.jobDB.rescheduleJobs(jobIDs)
            if "FailedJobs" in result:
                if message:
                    message += "\n"
                message += "Failed to reschedule %d jobs stuck in Rescheduled status" % len(result["FailedJobs"])

        if message:
            return S_ERROR(message)
        return S_OK()

    def _failSubmittingJobs(self):
        """Failed Jobs stuck in Submitting Status for a long time.
        They are due to a failed bulk submission transaction.
        """

        # Get old Submitting Jobs
        checkTime = dateTime() - self.submittingTime * second
        result = self.jobDB.selectJobs({"Status": JobStatus.SUBMITTING}, older=checkTime)
        if not result["OK"]:
            self.log.error("Failed to select jobs", result["Message"])
            return result

        for jobID in result["Value"]:
            result = self._updateJobStatus(jobID, JobStatus.FAILED)
            if not result["OK"]:
                self.log.error("Failed to update job status", result["Message"])
                continue

        return S_OK()

    def _sendKillCommand(self, job):
        """Send a kill signal to the job such that it cannot continue running.

        :param int job: ID of job to send kill command
        """
        ownerDN = self.jobDB.getJobAttribute(job, "OwnerDN")
        ownerGroup = self.jobDB.getJobAttribute(job, "OwnerGroup")
        if ownerDN["OK"] and ownerGroup["OK"]:
            wmsClient = WMSClient(
                useCertificates=True, delegatedDN=ownerDN["Value"], delegatedGroup=ownerGroup["Value"]
            )
            resKill = wmsClient.killJob(job)
            if not resKill["OK"]:
                self.log.error("Failed to send kill command to job", "%s: %s" % (job, resKill["Message"]))
        else:
            self.log.error(
                "Failed to get ownerDN or Group for job:",
                "%s: %s, %s" % (job, ownerDN.get("Message", ""), ownerGroup.get("Message", "")),
            )<|MERGE_RESOLUTION|>--- conflicted
+++ resolved
@@ -37,536 +37,6 @@
 
 
 class StalledJobAgent(AgentModule):
-<<<<<<< HEAD
-  """ Agent for setting Running jobs Stalled, and Stalled jobs Failed. And a few more.
-  """
-
-  def __init__(self, *args, **kwargs):
-    """ c'tor
-    """
-    super(StalledJobAgent, self).__init__(*args, **kwargs)
-
-    self.jobDB = None
-    self.logDB = None
-    self.matchedTime = 7200
-    self.rescheduledTime = 600
-    self.submittingTime = 300
-    self.stalledJobsTolerantSites = []
-    self.stalledJobsToRescheduleSites = []
-
-  #############################################################################
-  def initialize(self):
-    """Sets default parameters
-    """
-    self.jobDB = JobDB()
-    self.logDB = JobLoggingDB()
-
-    # getting parameters
-
-    if not self.am_getOption('Enable', True):
-      self.log.info('Stalled Job Agent running in disabled mode')
-
-    wms_instance = getSystemInstance('WorkloadManagement')
-    if not wms_instance:
-      return S_ERROR('Can not get the WorkloadManagement system instance')
-    self.stalledJobsTolerantSites = self.am_getOption('StalledJobsTolerantSites', [])
-    self.stalledJobsToleranceTime = self.am_getOption('StalledJobsToleranceTime', 0)
-
-    self.stalledJobsToRescheduleSites = self.am_getOption('StalledJobsToRescheduleSites', [])
-
-    self.submittingTime = self.am_getOption('SubmittingTime', self.submittingTime)
-    self.matchedTime = self.am_getOption('MatchedTime', self.matchedTime)
-    self.rescheduledTime = self.am_getOption('RescheduledTime', self.rescheduledTime)
-
-    wrapperSection = cfgPath('Systems', 'WorkloadManagement', wms_instance, 'JobWrapper')
-
-    failedTime = self.am_getOption('FailedTimeHours', 6)
-    watchdogCycle = gConfig.getValue(cfgPath(wrapperSection, 'CheckingTime'), 30 * 60)
-    watchdogCycle = max(watchdogCycle, gConfig.getValue(cfgPath(wrapperSection, 'MinCheckingTime'), 20 * 60))
-    stalledTime = self.am_getOption('StalledTimeHours', 2)
-    self.log.verbose('', 'StalledTime = %s cycles' % (stalledTime))
-    self.stalledTime = int(watchdogCycle * (stalledTime + 0.5))
-    self.log.verbose('', 'FailedTime = %s cycles' % (failedTime))
-
-    # Add half cycle to avoid race conditions
-    self.failedTime = int(watchdogCycle * (failedTime + 0.5))
-
-    self.minorStalledStatuses = (
-        JobMinorStatus.STALLED_PILOT_NOT_RUNNING,
-        'Stalling for more than %d sec' % self.failedTime)
-
-    # setting up the threading
-    maxNumberOfThreads = self.am_getOption('MaxNumberOfThreads', 15)
-    self.log.verbose("Multithreaded with %d threads" % maxNumberOfThreads)
-    self.threadPoolExecutor = concurrent.futures.ThreadPoolExecutor(max_workers=maxNumberOfThreads)
-
-    return S_OK()
-
-  #############################################################################
-  def execute(self):
-    """ The main agent execution method
-    """
-    # Now we are getting what's going to be checked
-    futures = []
-
-    # 1) Queueing the jobs that might be marked Stalled
-    # This is the minimum time we wait for declaring a job Stalled, therefore it is safe
-    checkTime = dateTime() - self.stalledTime * second
-    checkedStatuses = [JobStatus.RUNNING, JobStatus.COMPLETING]
-    # Only get jobs whose HeartBeat is older than the stalledTime
-    result = self.jobDB.selectJobs({'Status': checkedStatuses},
-                                   older=checkTime, timeStamp='HeartBeatTime')
-    if not result['OK']:
-      self.log.error("Issue selecting %s jobs" % ' & '.join(checkedStatuses), result['Message'])
-    if result['Value']:
-      jobs = sorted(result['Value'])
-      self.log.info('%s jobs will be checked for being stalled' % ' & '.join(checkedStatuses),
-                    '(n=%d, heartbeat before %s)' % (len(jobs), str(checkTime)))
-      for job in jobs:
-        future = self.threadPoolExecutor.submit(
-            self._execute, '%s:_markStalledJobs' % job)
-        futures.append(future)
-
-    # 2) fail Stalled Jobs
-    result = self.jobDB.selectJobs({'Status': JobStatus.STALLED})
-    if not result['OK']:
-      self.log.error("Issue selecting Stalled jobs", result['Message'])
-    if result['Value']:
-      jobs = sorted(result['Value'])
-      self.log.info('Jobs Stalled will be checked for failure', '(n=%d)' % len(jobs))
-      for job in jobs:
-        future = self.threadPoolExecutor.submit(
-            self._execute, '%s:_failStalledJobs' % job)
-        futures.append(future)
-
-    # 3) Send accounting
-    for minor in self.minorStalledStatuses:
-      result = self.jobDB.selectJobs({'Status': JobStatus.FAILED, 'MinorStatus': minor, 'AccountedFlag': 'False'})
-      if not result['OK']:
-        self.log.error("Issue selecting jobs for accounting", result['Message'])
-      if result['Value']:
-        jobs = result['Value']
-        self.log.info('Stalled jobs will be Accounted', '(n=%d)' % (len(jobs)))
-        for job in jobs:
-          future = self.threadPoolExecutor.submit(
-              self._execute, '%s:_sendAccounting' % job)
-          futures.append(future)
-
-    for future in concurrent.futures.as_completed(futures):
-      try:
-        future.result()
-      except Exception as exc:
-        self.log.error('_execute generated an exception: %s' % exc)
-
-    # From here on we don't use the threads
-
-    # 4) Fail submitting jobs
-    result = self._failSubmittingJobs()
-    if not result['OK']:
-      self.log.error('Failed to process jobs being submitted', result['Message'])
-
-    # 5) Kick stuck jobs
-    result = self._kickStuckJobs()
-    if not result['OK']:
-      self.log.error('Failed to kick stuck jobs', result['Message'])
-
-    return S_OK()
-
-  def finalize(self):
-    """ graceful finalization
-    """
-
-    self.log.info("Wait for threads to get empty before terminating the agent")
-    self.threadPoolExecutor.shutdown()
-    self.log.info("Threads are empty, terminating the agent...")
-    return S_OK()
-
-  def _execute(self, job_Op):
-    """
-    Doing the actual job. This is run inside the threads
-    """
-    jobID, jobOp = job_Op.split(':')
-    jobID = int(jobID)
-    res = getattr(self, '%s' % jobOp)(jobID)
-    if not res['OK']:
-      self.log.error("Failure executing %s" % jobOp,
-                     "on %d: %s" % (jobID, res['Message']))
-
-  #############################################################################
-  def _markStalledJobs(self, jobID):
-    """
-    Identifies if JobID is stalled:
-    running or completing without update longer than stalledTime.
-
-    Run inside thread.
-    """
-    delayTime = self.stalledTime
-    # Add a tolerance time for some sites if required
-    if self.stalledJobsTolerantSites:
-      result = self.jobDB.getJobAttribute(jobID, 'site')
-      if not result['OK']:
-        return result
-      site = result['Value']
-      if site in self.stalledJobsTolerantSites:
-        delayTime += self.stalledJobsToleranceTime
-    # Check if the job is really stalled
-    result = self._checkJobStalled(jobID, delayTime)
-    if not result['OK']:
-      return result
-    self.log.verbose('Updating status to Stalled', 'for job %s' % (jobID))
-    return self._updateJobStatus(jobID, JobStatus.STALLED)
-
-  #############################################################################
-  def _failStalledJobs(self, jobID):
-    """
-    Changes the Stalled status to Failed for jobs long in the Stalled status.
-
-    Run inside thread.
-    """
-
-    setFailed = False
-    # Check if the job pilot is lost
-    result = self._getJobPilotStatus(jobID)
-    if not result['OK']:
-      self.log.error('Failed to get pilot status',
-                     "for job %d: %s" % (jobID, result['Message']))
-      return result
-    pilotStatus = result['Value']
-    if pilotStatus != "Running":
-      setFailed = self.minorStalledStatuses[0]
-    else:
-      # Verify that there was no sign of life for long enough
-      result = self._getLatestUpdateTime(jobID)
-      if not result['OK']:
-        self.log.error('Failed to get job update time',
-                       "for job %d: %s" % (jobID, result['Message']))
-        return result
-      elapsedTime = toEpoch() - result['Value']
-      if elapsedTime > self.failedTime:
-        setFailed = self.minorStalledStatuses[1]
-
-    # Set the jobs Failed, send them a kill signal in case they are not really dead
-    # and send accounting info
-    if setFailed:
-      self._sendKillCommand(jobID)  # always returns None
-
-      # For some sites we might want to reschedule rather than fail the jobs
-      if self.stalledJobsToRescheduleSites:
-        result = self.jobDB.getJobAttribute(jobID, 'site')
-        if not result['OK']:
-          return result
-        site = result['Value']
-        if site in self.stalledJobsToRescheduleSites:
-          return self._updateJobStatus(jobID, JobStatus.RESCHEDULED, minorStatus=setFailed)
-
-      return self._updateJobStatus(jobID, JobStatus.FAILED, minorStatus=setFailed)
-
-    return S_OK()
-
-  def _getJobPilotStatus(self, jobID):
-    """ Get the job pilot status
-    """
-    result = JobMonitoringClient().getJobParameter(jobID, 'Pilot_Reference')
-    if not result['OK']:
-      return result
-    pilotReference = result['Value'].get('Pilot_Reference', 'Unknown')
-    if pilotReference == 'Unknown':
-      # There is no pilot reference, hence its status is unknown
-      return S_OK('NoPilot')
-
-    result = PilotManagerClient().getPilotInfo(pilotReference)
-    if not result['OK']:
-      if DErrno.cmpError(result, DErrno.EWMSNOPILOT):
-        self.log.warn("No pilot found", "for job %d: %s" % (jobID, result['Message']))
-        return S_OK('NoPilot')
-      self.log.error('Failed to get pilot information',
-                     'for job %d: %s' % (jobID, result['Message']))
-      return result
-    pilotStatus = result['Value'][pilotReference]['Status']
-
-    return S_OK(pilotStatus)
-
-  #############################################################################
-  def _checkJobStalled(self, job, stalledTime):
-    """ Compares the most recent of LastUpdateTime and HeartBeatTime against
-    the stalledTime limit.
-    """
-    result = self._getLatestUpdateTime(job)
-    if not result['OK']:
-      return result
-
-    elapsedTime = toEpoch() - result['Value']
-    self.log.debug('(CurrentTime-LastUpdate) = %s secs' % (elapsedTime))
-    if elapsedTime > stalledTime:
-      self.log.info('Job is identified as stalled',
-                    ": jobID %d with last update > %s secs ago" % (job, elapsedTime))
-      return S_OK()
-
-    return S_ERROR('Job %s is running and will be ignored' % job)
-
-  #############################################################################
-  def _getLatestUpdateTime(self, job):
-    """ Returns the most recent of HeartBeatTime and LastUpdateTime
-    """
-    result = self.jobDB.getJobAttributes(job, ['HeartBeatTime', 'LastUpdateTime'])
-    if not result['OK'] or not result['Value']:
-      self.log.error('Failed to get job attributes',
-                     'for job %d: %s' % (job, result['Message'] if 'Message' in result else 'empty'))
-      return S_ERROR('Could not get attributes for job')
-
-    latestUpdate = 0
-    if not result['Value']['HeartBeatTime'] or result['Value']['HeartBeatTime'] == 'None':
-      self.log.verbose('HeartBeatTime is null', 'for job %s' % job)
-    else:
-      latestUpdate = toEpoch(fromString(result['Value']['HeartBeatTime']))
-
-    if not result['Value']['LastUpdateTime'] or result['Value']['LastUpdateTime'] == 'None':
-      self.log.verbose('LastUpdateTime is null', 'for job %s' % job)
-    else:
-      latestUpdate = max(latestUpdate, toEpoch(fromString(result['Value']['LastUpdateTime'])))
-
-    if not latestUpdate:
-      return S_ERROR('LastUpdate and HeartBeat times are null for job %s' % job)
-    else:
-      self.log.verbose('', 'Latest update time from epoch for job %s is %s' % (job, latestUpdate))
-      return S_OK(latestUpdate)
-
-  #############################################################################
-  def _updateJobStatus(self, job, status, minorStatus=None):
-    """ This method updates the job status in the JobDB
-    """
-
-    if not self.am_getOption('Enable', True):
-      return S_OK('Disabled')
-
-    toRet = S_OK()
-
-    self.log.debug("self.jobDB.setJobAttribute(%s,'Status','%s',update=True)" % (job, status))
-    result = self.jobDB.setJobAttribute(job, 'Status', status, update=True)
-    if not result['OK']:
-      self.log.error("Failed setting Status",
-                     "%s for job %d: %s" % (status, job, result['Message']))
-      toRet = result
-    if minorStatus:
-      self.log.debug("self.jobDB.setJobAttribute(%s,'MinorStatus','%s',update=True)" % (job, minorStatus))
-      result = self.jobDB.setJobAttribute(job, 'MinorStatus', minorStatus, update=True)
-      if not result['OK']:
-        self.log.error("Failed setting MinorStatus",
-                       "%s for job %d: %s" % (minorStatus, job, result['Message']))
-        toRet = result
-
-    if not minorStatus:  # Retain last minor status for stalled jobs
-      result = self.jobDB.getJobAttributes(job, ['MinorStatus'])
-      if result['OK']:
-        minorStatus = result['Value']['MinorStatus']
-      else:
-        self.log.error("Failed getting MinorStatus",
-                       "for job %d: %s" % (job, result['Message']))
-        minorStatus = 'idem'
-        toRet = result
-
-    result = self.logDB.addLoggingRecord(job, status=status, minorStatus=minorStatus, source='StalledJobAgent')
-    if not result['OK']:
-      self.log.warn("Failed adding logging record", result['Message'])
-      toRet = result
-
-    return toRet
-
-  def _getProcessingType(self, jobID):
-    """ Get the Processing Type from the JDL, until it is promoted to a real Attribute
-    """
-    processingType = 'unknown'
-    result = self.jobDB.getJobJDL(jobID, original=True)
-    if not result['OK']:
-      return processingType
-    classAdJob = ClassAd(result['Value'])
-    if classAdJob.lookupAttribute('ProcessingType'):
-      processingType = classAdJob.getAttributeString('ProcessingType')
-    return processingType
-
-  def _sendAccounting(self, jobID):
-    """
-    Send WMS accounting data for the given job.
-
-    Run inside thread.
-    """
-    try:
-      accountingReport = Job()
-      endTime = 'Unknown'
-      lastHeartBeatTime = 'Unknown'
-
-      result = self.jobDB.getJobAttributes(jobID)
-      if not result['OK']:
-        return result
-      jobDict = result['Value']
-
-      startTime, endTime = self._checkLoggingInfo(jobID, jobDict)
-      lastCPUTime, lastWallTime, lastHeartBeatTime = self._checkHeartBeat(jobID, jobDict)
-      lastHeartBeatTime = fromString(lastHeartBeatTime)
-      if lastHeartBeatTime is not None and lastHeartBeatTime > endTime:
-        endTime = lastHeartBeatTime
-
-      result = JobMonitoringClient().getJobParameter(jobID, 'CPUNormalizationFactor')
-      if not result['OK'] or not result['Value']:
-        self.log.error(
-            'Error getting Job Parameter CPUNormalizationFactor, setting 0',
-            result.get(
-                'Message',
-                'No such value'))
-        cpuNormalization = 0.0
-      else:
-        cpuNormalization = float(result['Value'].get('CPUNormalizationFactor'))
-
-    except Exception as e:
-      self.log.exception("Exception in _sendAccounting",
-                         "for job=%s: endTime=%s, lastHBTime=%s" % (str(jobID), str(endTime), str(lastHeartBeatTime)),
-                         lException=e)
-      return S_ERROR("Exception")
-    processingType = self._getProcessingType(jobID)
-
-    accountingReport.setStartTime(startTime)
-    accountingReport.setEndTime(endTime)
-    # execTime = toEpoch( endTime ) - toEpoch( startTime )
-    # Fill the accounting data
-    acData = {'Site': jobDict['Site'],
-              'User': jobDict['Owner'],
-              'UserGroup': jobDict['OwnerGroup'],
-              'JobGroup': jobDict['JobGroup'],
-              'JobType': jobDict['JobType'],
-              'JobClass': jobDict['JobSplitType'],
-              'ProcessingType': processingType,
-              'FinalMajorStatus': JobStatus.FAILED,
-              'FinalMinorStatus': JobMinorStatus.STALLED_PILOT_NOT_RUNNING,
-              'CPUTime': lastCPUTime,
-              'NormCPUTime': lastCPUTime * cpuNormalization,
-              'ExecTime': lastWallTime,
-              'InputDataSize': 0.0,
-              'OutputDataSize': 0.0,
-              'InputDataFiles': 0,
-              'OutputDataFiles': 0,
-              'DiskSpace': 0.0,
-              'InputSandBoxSize': 0.0,
-              'OutputSandBoxSize': 0.0,
-              'ProcessedEvents': 0
-              }
-
-    # For accidentally stopped jobs ExecTime can be not set
-    if not acData['ExecTime']:
-      acData['ExecTime'] = acData['CPUTime']
-    elif acData['ExecTime'] < acData['CPUTime']:
-      acData['ExecTime'] = acData['CPUTime']
-
-    self.log.verbose('Accounting Report is:')
-    self.log.verbose(acData)
-    accountingReport.setValuesFromDict(acData)
-
-    result = accountingReport.commit()
-    if result['OK']:
-      self.jobDB.setJobAttribute(jobID, 'AccountedFlag', 'True')
-    else:
-      self.log.error('Failed to send accounting report', 'Job: %d, Error: %s' % (int(jobID), result['Message']))
-    return result
-
-  def _checkHeartBeat(self, jobID, jobDict):
-    """ Get info from HeartBeat
-    """
-    result = self.jobDB.getHeartBeatData(jobID)
-    lastCPUTime = 0
-    lastWallTime = 0
-    lastHeartBeatTime = jobDict['StartExecTime']
-    if lastHeartBeatTime == "None":
-      lastHeartBeatTime = 0
-
-    if result['OK']:
-      for name, value, heartBeatTime in result['Value']:
-        if name == 'CPUConsumed':
-          try:
-            value = int(float(value))
-            if value > lastCPUTime:
-              lastCPUTime = value
-          except ValueError:
-            pass
-        if name == 'WallClockTime':
-          try:
-            value = int(float(value))
-            if value > lastWallTime:
-              lastWallTime = value
-          except ValueError:
-            pass
-        if heartBeatTime > lastHeartBeatTime:
-          lastHeartBeatTime = heartBeatTime
-
-    return lastCPUTime, lastWallTime, lastHeartBeatTime
-
-  def _checkLoggingInfo(self, jobID, jobDict):
-    """ Get info from JobLogging
-    """
-    logList = []
-    result = self.logDB.getJobLoggingInfo(jobID)
-    if result['OK']:
-      logList = result['Value']
-
-    startTime = jobDict['StartExecTime']
-    if not startTime or startTime == 'None':
-      # status, minor, app, stime, source
-      for items in logList:
-        if items[0] == 'Running':
-          startTime = items[3]
-          break
-      if not startTime or startTime == 'None':
-        startTime = jobDict['SubmissionTime']
-
-    if isinstance(startTime, six.string_types):
-      startTime = fromString(startTime)
-      if startTime is None:
-        self.log.error('Wrong timestamp in DB', items[3])
-        startTime = dateTime()
-
-    endTime = dateTime()
-    # status, minor, app, stime, source
-    for items in logList:
-      if items[0] == 'Stalled':
-        endTime = fromString(items[3])
-    if endTime is None:
-      self.log.error('Wrong timestamp in DB', items[3])
-      endTime = dateTime()
-
-    return startTime, endTime
-
-  def _kickStuckJobs(self):
-    """ Reschedule jobs stuck in initialization status Rescheduled, Matched
-    """
-
-    message = ''
-
-    checkTime = dateTime() - self.matchedTime * second
-    result = self.jobDB.selectJobs({'Status': JobStatus.MATCHED}, older=checkTime)
-    if not result['OK']:
-      self.log.error('Failed to select jobs', result['Message'])
-      return result
-
-    jobIDs = result['Value']
-    if jobIDs:
-      self.log.info('Rescheduling %d jobs stuck in Matched status' % len(jobIDs))
-      result = self.jobDB.rescheduleJobs(jobIDs)
-      if 'FailedJobs' in result:
-        message = 'Failed to reschedule %d jobs stuck in Matched status' % len(result['FailedJobs'])
-
-    checkTime = dateTime() - self.rescheduledTime * second
-    result = self.jobDB.selectJobs({'Status': 'Rescheduled'}, older=checkTime)
-    if not result['OK']:
-      self.log.error('Failed to select jobs', result['Message'])
-      return result
-
-    jobIDs = result['Value']
-    if jobIDs:
-      self.log.info('Rescheduling %d jobs stuck in Rescheduled status' % len(jobIDs))
-      result = self.jobDB.rescheduleJobs(jobIDs)
-      if 'FailedJobs' in result:
-        if message:
-          message += '\n'
-        message += 'Failed to reschedule %d jobs stuck in Rescheduled status' % len(result['FailedJobs'])
-=======
     """Agent for setting Running jobs Stalled, and Stalled jobs Failed. And a few more."""
 
     def __init__(self, *args, **kwargs):
@@ -580,7 +50,6 @@
         self.submittingTime = 300
         self.stalledJobsTolerantSites = []
         self.stalledJobsToRescheduleSites = []
-        self.jobsQueue = Queue()
 
     #############################################################################
     def initialize(self):
@@ -625,11 +94,8 @@
 
         # setting up the threading
         maxNumberOfThreads = self.am_getOption("MaxNumberOfThreads", 15)
-        threadPool = ThreadPool(maxNumberOfThreads, maxNumberOfThreads)
         self.log.verbose("Multithreaded with %d threads" % maxNumberOfThreads)
-
-        for _ in range(maxNumberOfThreads):
-            threadPool.generateJobAndQueueIt(self._execute)
+        self.threadPoolExecutor = concurrent.futures.ThreadPoolExecutor(max_workers=maxNumberOfThreads)
 
         return S_OK()
 
@@ -637,6 +103,7 @@
     def execute(self):
         """The main agent execution method"""
         # Now we are getting what's going to be checked
+        futures = []
 
         # 1) Queueing the jobs that might be marked Stalled
         # This is the minimum time we wait for declaring a job Stalled, therefore it is safe
@@ -653,9 +120,10 @@
                 "(n=%d, heartbeat before %s)" % (len(jobs), str(checkTime)),
             )
             for job in jobs:
-                self.jobsQueue.put("%s:_markStalledJobs" % job)
-
-        # 2) Queueing the Stalled jobs that might be marked Failed
+                future = self.threadPoolExecutor.submit(self._execute, "%s:_markStalledJobs" % job)
+                futures.append(future)
+
+        # 2) fail Stalled Jobs
         result = self.jobDB.selectJobs({"Status": JobStatus.STALLED})
         if not result["OK"]:
             self.log.error("Issue selecting Stalled jobs", result["Message"])
@@ -663,7 +131,8 @@
             jobs = sorted(result["Value"])
             self.log.info("Jobs Stalled will be checked for failure", "(n=%d)" % len(jobs))
             for job in jobs:
-                self.jobsQueue.put("%s:_failStalledJobs" % job)
+                future = self.threadPoolExecutor.submit(self._execute, "%s:_failStalledJobs" % job)
+                futures.append(future)
 
         # 3) Send accounting
         for minor in self.minorStalledStatuses:
@@ -674,7 +143,14 @@
                 jobs = result["Value"]
                 self.log.info("Stalled jobs will be Accounted", "(n=%d)" % (len(jobs)))
                 for job in jobs:
-                    self.jobsQueue.put("%s:_sendAccounting" % job)
+                    future = self.threadPoolExecutor.submit(self._execute, "%s:_sendAccounting" % job)
+                    futures.append(future)
+
+        for future in concurrent.futures.as_completed(futures):
+            try:
+                future.result()
+            except Exception as exc:
+                self.log.error("_execute generated an exception: %s" % exc)
 
         # From here on we don't use the threads
 
@@ -690,17 +166,23 @@
 
         return S_OK()
 
-    def _execute(self):
+    def finalize(self):
+        """graceful finalization"""
+
+        self.log.info("Wait for threads to get empty before terminating the agent")
+        self.threadPoolExecutor.shutdown()
+        self.log.info("Threads are empty, terminating the agent...")
+        return S_OK()
+
+    def _execute(self, job_Op):
         """
         Doing the actual job. This is run inside the threads
         """
-        while True:
-            job_Op = self.jobsQueue.get()
-            jobID, jobOp = job_Op.split(":")
-            jobID = int(jobID)
-            res = getattr(self, "%s" % jobOp)(jobID)
-            if not res["OK"]:
-                self.log.error("Failure executing %s" % jobOp, "on %d: %s" % (jobID, res["Message"]))
+        jobID, jobOp = job_Op.split(":")
+        jobID = int(jobID)
+        res = getattr(self, "%s" % jobOp)(jobID)
+        if not res["OK"]:
+            self.log.error("Failure executing %s" % jobOp, "on %d: %s" % (jobID, res["Message"]))
 
     #############################################################################
     def _markStalledJobs(self, jobID):
@@ -807,7 +289,7 @@
             self.log.info(
                 "Job is identified as stalled", ": jobID %d with last update > %s secs ago" % (job, elapsedTime)
             )
-            return S_OK("Stalled")
+            return S_OK()
 
         return S_ERROR("Job %s is running and will be ignored" % job)
 
@@ -942,8 +424,8 @@
             "JobType": jobDict["JobType"],
             "JobClass": jobDict["JobSplitType"],
             "ProcessingType": processingType,
-            "FinalMajorStatus": "Failed",
-            "FinalMinorStatus": "Stalled",
+            "FinalMajorStatus": JobStatus.FAILED,
+            "FinalMinorStatus": JobMinorStatus.STALLED_PILOT_NOT_RUNNING,
             "CPUTime": lastCPUTime,
             "NormCPUTime": lastCPUTime * cpuNormalization,
             "ExecTime": lastWallTime,
@@ -973,7 +455,6 @@
         else:
             self.log.error("Failed to send accounting report", "Job: %d, Error: %s" % (int(jobID), result["Message"]))
         return result
->>>>>>> c5981031
 
     def _checkHeartBeat(self, jobID, jobDict):
         """Get info from HeartBeat"""
