""" The Job Cleaning Agent controls removing jobs from the WMS in the end of their life cycle.

    This agent will take care of removing user jobs, while production jobs should be removed through the
    :mod:`~DIRAC.TransformationSystem.Agent.TransformationCleaningAgent`.

.. literalinclude:: ../ConfigTemplate.cfg
  :start-after: ##BEGIN JobCleaningAgent
  :end-before: ##END
  :dedent: 2
  :caption: JobCleaningAgent options


Cleaning HeartBeatLoggingInfo
-----------------------------

If the HeartBeatLoggingInfo table of the JobDB is too large, the information for finished jobs can be removed
(including for transformation related jobs).
In vanilla DIRAC the HeartBeatLoggingInfo is only used by the StalledJobAgent. For
this purpose the options MaxHBJobsAtOnce and RemoveStatusDelayHB/[Done|Killed|Failed] should be set to values larger
than 0.

"""

from __future__ import absolute_import
from __future__ import division
from __future__ import print_function

__RCSID__ = "$Id$"

import os

from DIRAC import S_OK, S_ERROR
from DIRAC.Core.Base.AgentModule import AgentModule
from DIRAC.ConfigurationSystem.Client.Helpers.Operations import Operations
from DIRAC.RequestManagementSystem.Client.Request import Request
from DIRAC.RequestManagementSystem.Client.Operation import Operation
from DIRAC.RequestManagementSystem.Client.File import File
from DIRAC.RequestManagementSystem.Client.ReqClient import ReqClient
from DIRAC.WorkloadManagementSystem.Client import JobStatus
from DIRAC.WorkloadManagementSystem.DB.JobDB import JobDB
from DIRAC.WorkloadManagementSystem.Client.SandboxStoreClient import SandboxStoreClient
from DIRAC.WorkloadManagementSystem.Client.JobMonitoringClient import JobMonitoringClient
from DIRAC.WorkloadManagementSystem.Client.WMSClient import WMSClient

import DIRAC.Core.Utilities.Time as Time


class JobCleaningAgent(AgentModule):
    """
    Agent for removing jobs in status "Deleted", and not only
    """

    def __init__(self, *args, **kwargs):
        """c'tor"""
        AgentModule.__init__(self, *args, **kwargs)

        # clients
        self.jobDB = None

<<<<<<< HEAD
    self.removeStatusDelay[JobStatus.DONE] = self.am_getOption('RemoveStatusDelay/Done', 7)
    self.removeStatusDelay[JobStatus.KILLED] = self.am_getOption('RemoveStatusDelay/Killed', 7)
    self.removeStatusDelay[JobStatus.FAILED] = self.am_getOption('RemoveStatusDelay/Failed', 7)
    self.removeStatusDelay['Any'] = self.am_getOption('RemoveStatusDelay/Any', -1)

    self.removeStatusDelayHB[JobStatus.DONE] = self.am_getOption('RemoveStatusDelayHB/Done', -1)
    self.removeStatusDelayHB[JobStatus.KILLED] = self.am_getOption('RemoveStatusDelayHB/Killed', -1)
    self.removeStatusDelayHB[JobStatus.FAILED] = self.am_getOption('RemoveStatusDelayHB/Failed', -1)
    self.maxHBJobsAtOnce = self.am_getOption('MaxHBJobsAtOnce', 0)

    return S_OK()

  def _getAllowedJobTypes(self):
    """ Get valid jobTypes
    """
    result = self.jobDB.getDistinctJobAttributes('JobType')
    if not result['OK']:
      return result
    cleanJobTypes = []
    for jobType in result['Value']:
      if jobType not in self.prodTypes:
        cleanJobTypes.append(jobType)
    self.log.notice("JobTypes to clean %s" % cleanJobTypes)
    return S_OK(cleanJobTypes)

  def execute(self):
    """ Remove or delete jobs in various status
    """
=======
        self.maxJobsAtOnce = 500
        self.prodTypes = []
        self.removeStatusDelay = {}
        self.removeStatusDelayHB = {}

    #############################################################################
    def initialize(self):
        """Sets defaults"""
>>>>>>> c5981031

        self.jobDB = JobDB()

        agentTSTypes = self.am_getOption("ProductionTypes", [])
        if agentTSTypes:
            self.prodTypes = agentTSTypes
        else:
<<<<<<< HEAD
          # Remove the request, if failed, keep the job
          res1 = reqClient.deleteRequest(reqID)
          if not res1['OK']:
            notFinal.add(job)
      if notFinal:
        self.log.info("Some jobs won't be removed, as still having Requests not in final status",
                      "(n=%d)" % len(notFinal))
        jobList = list(set(jobList) - notFinal)
    if not jobList:
      return S_OK()

    ownerJobsDict = self._getOwnerJobsDict(jobList)

    fail = False
    for owner, jobsList in ownerJobsDict.items():
      ownerDN = owner.split(';')[0]
      ownerGroup = owner.split(';')[1]
      self.log.verbose(
          "Attempting to remove jobs",
          "(n=%d) for %s : %s" % (len(jobsList), ownerDN, ownerGroup))
      wmsClient = WMSClient(useCertificates=True, delegatedDN=ownerDN, delegatedGroup=ownerGroup)
      result = wmsClient.removeJob(jobsList)
      if not result['OK']:
        self.log.error(
            "Could not remove jobs",
            "for %s : %s (n=%d) : %s" % (ownerDN, ownerGroup, len(jobsList), result['Message']))
        fail = True

    if fail:
      return S_ERROR()

    return S_OK()

  def deleteJobsByStatus(self, condDict, delay=False):
    """ Sets the job status to "DELETED" for jobs in condDict.

    :param dict condDict: a dict like {'JobType': 'User', 'Status': 'Killed'}
    :param int delay: days of delay
    :returns: S_OK/S_ERROR
    """

    res = self._getJobsList(condDict, delay)
    if not res['OK']:
      return res
    jobList = res['Value']
    if not jobList:
      return S_OK()

    self.log.notice("Attempting to delete jobs", "(%d for %s)" % (len(jobList), condDict))


    result = self.deleteJobOversizedSandbox(jobList)  # This might set a request
    if not result['OK']:
      self.log.error(
          "Cannot schedule removal of oversized sandboxes", result['Message'])
      return result

    failedJobs = result['Value'][JobStatus.FAILED]
    for job in failedJobs:
      jobList.pop(jobList.index(job))
    if not jobList:
      return S_OK()

    ownerJobsDict = self._getOwnerJobsDict(jobList)

    fail = False
    for owner, jobsList in ownerJobsDict.items():
      ownerDN = owner.split(';')[0]
      ownerGroup = owner.split(';')[1]
      self.log.verbose(
          "Attempting to delete jobs",
          "(n=%d) for %s : %s" % (len(jobsList), ownerDN, ownerGroup))
      wmsClient = WMSClient(useCertificates=True, delegatedDN=ownerDN, delegatedGroup=ownerGroup)
      result = wmsClient.deleteJob(jobsList)
      if not result['OK']:
        self.log.error(
            "Could not delete jobs",
            "for %s : %s (n=%d) : %s" % (ownerDN, ownerGroup, len(jobsList), result['Message']))
        fail = True

    if fail:
      return S_ERROR()

    return S_OK()

  def _getJobsList(self, condDict, delay=None):
    """ Get jobs list according to conditions

    :param dict condDict: a dict like {'JobType': 'User', 'Status': 'Killed'}
    :param int delay: days of delay
    :returns: S_OK with jobsList
    """
    jobIDsS = set()
    delayStr = "and older than %s day(s)" % delay if delay else ""
    self.log.info("Get jobs with %s %s" % (str(condDict), delayStr))
    for order in ['JobID:ASC', 'JobID:DESC']:
      result = self.jobDB.selectJobs(condDict, older=delay, orderAttribute=order, limit=self.maxJobsAtOnce)
      if not result['OK']:
        return result
      jobIDsS = jobIDsS.union({int(jID) for jID in result['Value']})

    return S_OK(list(jobIDsS))

  def _getOwnerJobsDict(self, jobList):
    """
    gets in input a list of int(JobID) and return a dict with a grouping of them by owner, e.g.
    {'dn;group': [1, 3, 4], 'dn;group_1': [5], 'dn_1;group': [2]}
    """
    res = self.jobDB.getJobsAttributes(jobList, ['OwnerDN', 'OwnerGroup'])
    if not res['OK']:
      self.log.error("Could not get the jobs attributes", res['Message'])
      return res
    jobsDictAttribs = res['Value']

    ownerJobsDict = {}
    for jobID, jobDict in jobsDictAttribs.items():
      ownerJobsDict.setdefault(';'.join(jobDict.values()), []).append(jobID)
    return ownerJobsDict

  def deleteJobOversizedSandbox(self, jobIDList):
    """
    Deletes the job oversized sandbox files from storage elements.
    Creates a request in RMS if not immediately possible.

    :param list jobIDList: list of job IDs
    :returns: S_OK/S_ERROR
    """

    failed = {}
    successful = {}

    result = JobMonitoringClient().getJobParameters(jobIDList, ['OutputSandboxLFN'])
    if not result['OK']:
      return result
    osLFNDict = result['Value']
    if not osLFNDict:
      return S_OK({'Successful': successful, 'Failed': failed})
    osLFNDict = dict(osLFN for osLFN in osLFNDict.items() if osLFN[1])

    self.log.verbose("Deleting oversized sandboxes", osLFNDict)
    # Schedule removal of the LFNs now
    for jobID, outputSandboxLFNdict in osLFNDict.items():  # can be an iterator
      lfn = outputSandboxLFNdict['OutputSandboxLFN']
      result = self.jobDB.getJobAttributes(jobID, ['OwnerDN', 'OwnerGroup'])
      if not result['OK']:
        failed[jobID] = lfn
        continue
      if not result['Value']:
        failed[jobID] = lfn
        continue

      ownerDN = result['Value']['OwnerDN']
      ownerGroup = result['Value']['OwnerGroup']
      result = self.__setRemovalRequest(lfn, ownerDN, ownerGroup)
      if not result['OK']:
        failed[jobID] = lfn
      else:
        successful[jobID] = lfn

    result = {'Successful': successful, 'Failed': failed}
    return S_OK(result)

  def __setRemovalRequest(self, lfn, ownerDN, ownerGroup):
    """ Set removal request with the given credentials
    """
    oRequest = Request()
    oRequest.OwnerDN = ownerDN
    oRequest.OwnerGroup = ownerGroup
    oRequest.RequestName = os.path.basename(lfn).strip() + '_removal_request.xml'
    oRequest.SourceComponent = 'JobCleaningAgent'

    removeFile = Operation()
    removeFile.Type = 'RemoveFile'

    removedFile = File()
    removedFile.LFN = lfn

    removeFile.addFile(removedFile)
    oRequest.addOperation(removeFile)

    # put the request with the owner certificate to make sure it's still a valid DN
    return ReqClient(useCertificates=True, delegatedDN=ownerDN, delegatedGroup=ownerGroup).putRequest(oRequest)

  def removeHeartBeatLoggingInfo(self, status, delayDays):
    """Remove HeartBeatLoggingInfo for jobs with given status after given number of days.

    :param str status: Job Status
    :param int delayDays: number of days after which information is removed
    :returns: None
    """
    self.log.info("Removing HeartBeatLoggingInfo for Jobs with %s and older than %s day(s)" % (status, delayDays))
    delTime = str(Time.dateTime() - delayDays * Time.day)
    result = self.jobDB.removeInfoFromHeartBeatLogging(status, delTime, self.maxHBJobsAtOnce)
    if not result['OK']:
      self.log.error('Failed to delete from HeartBeatLoggingInfo', result['Message'])
    else:
      self.log.info('Deleted HeartBeatLogging info')
    return
=======
            self.prodTypes = Operations().getValue("Transformations/DataProcessing", ["MCSimulation", "Merge"])
        self.log.info("Will exclude the following Production types from cleaning %s" % (", ".join(self.prodTypes)))
        self.maxJobsAtOnce = self.am_getOption("MaxJobsAtOnce", self.maxJobsAtOnce)

        self.removeStatusDelay["Done"] = self.am_getOption("RemoveStatusDelay/Done", 7)
        self.removeStatusDelay["Killed"] = self.am_getOption("RemoveStatusDelay/Killed", 7)
        self.removeStatusDelay["Failed"] = self.am_getOption("RemoveStatusDelay/Failed", 7)
        self.removeStatusDelay["Any"] = self.am_getOption("RemoveStatusDelay/Any", -1)

        self.removeStatusDelayHB["Done"] = self.am_getOption("RemoveStatusDelayHB/Done", -1)
        self.removeStatusDelayHB["Killed"] = self.am_getOption("RemoveStatusDelayHB/Killed", -1)
        self.removeStatusDelayHB["Failed"] = self.am_getOption("RemoveStatusDelayHB/Failed", -1)
        self.maxHBJobsAtOnce = self.am_getOption("MaxHBJobsAtOnce", 0)

        return S_OK()

    def _getAllowedJobTypes(self):
        """Get valid jobTypes"""
        result = self.jobDB.getDistinctJobAttributes("JobType")
        if not result["OK"]:
            return result
        cleanJobTypes = []
        for jobType in result["Value"]:
            if jobType not in self.prodTypes:
                cleanJobTypes.append(jobType)
        self.log.notice("JobTypes to clean %s" % cleanJobTypes)
        return S_OK(cleanJobTypes)

    def execute(self):
        """Remove or delete jobs in various status"""

        # TODO: check the WMS SM before calling the functions below (v7r3)

        # First, fully remove jobs in JobStatus.DELETED state
        result = self.removeDeletedJobs()
        if not result["OK"]:
            self.log.error("Failed to remove jobs with status %s" % JobStatus.DELETED)

        # Second: set the status to JobStatus.DELETED for certain jobs

        # Get all the Job types for which we can set the status to JobStatus.DELETED
        result = self._getAllowedJobTypes()
        if not result["OK"]:
            return result

        # No jobs in the system subject to deletion
        if not result["Value"]:
            return S_OK()

        baseCond = {"JobType": result["Value"]}
        # Delete jobs with final status
        for status in self.removeStatusDelay:
            delay = self.removeStatusDelay[status]
            if delay < 0:
                # Negative delay means don't delete anything...
                continue
            condDict = dict(baseCond)
            if status != "Any":
                condDict["Status"] = status
            delTime = str(Time.dateTime() - delay * Time.day)
            result = self.deleteJobsByStatus(condDict, delTime)
            if not result["OK"]:
                self.log.error("Failed to delete jobs", "with condDict %s" % condDict)

        if self.maxHBJobsAtOnce > 0:
            for status, delay in self.removeStatusDelayHB.items():
                if delay > 0:
                    self.removeHeartBeatLoggingInfo(status, delay)

        return S_OK()

    def removeDeletedJobs(self, delay=False):
        """Fully remove jobs that are already in status "DELETED", unless there are still requests.

        :param int delay: days of delay
        :returns: S_OK/S_ERROR
        """

        res = self._getJobsList({"Status": JobStatus.DELETED}, delay)
        if not res["OK"]:
            return res
        jobList = res["Value"]
        if not jobList:
            self.log.info("No jobs to remove")
            return S_OK()

        self.log.info("Unassigning sandboxes from soon to be deleted jobs", "(%d)" % len(jobList))
        result = SandboxStoreClient(useCertificates=True).unassignJobs(jobList)
        if not result["OK"]:
            self.log.error("Cannot unassign jobs to sandboxes", result["Message"])
            return result

        self.log.info("Attempting to remove deleted jobs", "(%d)" % len(jobList))

        # remove from jobList those that have still Operations to do in RMS
        reqClient = ReqClient()
        res = reqClient.getRequestIDsForJobs(jobList)
        if not res["OK"]:
            return res
        if res["Value"]["Successful"]:
            notFinal = set()
            # Check whether these requests are in a final status
            for job, reqID in res["Value"]["Successful"].items():
                # If not, remove job from list to remove
                if reqClient.getRequestStatus(reqID).get("Value") not in Request.FINAL_STATES:
                    # Keep that job
                    notFinal.add(job)
                else:
                    # Remove the request, if failed, keep the job
                    res1 = reqClient.deleteRequest(reqID)
                    if not res1["OK"]:
                        notFinal.add(job)
            if notFinal:
                self.log.info(
                    "Some jobs won't be removed, as still having Requests not in final status", "(n=%d)" % len(notFinal)
                )
                jobList = list(set(jobList) - notFinal)
        if not jobList:
            return S_OK()

        ownerJobsDict = self._getOwnerJobsDict(jobList)

        fail = False
        for owner, jobsList in ownerJobsDict.items():
            ownerDN = owner.split(";")[0]
            ownerGroup = owner.split(";")[1]
            self.log.verbose("Attempting to remove jobs", "(n=%d) for %s : %s" % (len(jobsList), ownerDN, ownerGroup))
            wmsClient = WMSClient(useCertificates=True, delegatedDN=ownerDN, delegatedGroup=ownerGroup)
            result = wmsClient.removeJob(jobsList)
            if not result["OK"]:
                self.log.error(
                    "Could not remove jobs",
                    "for %s : %s (n=%d) : %s" % (ownerDN, ownerGroup, len(jobsList), result["Message"]),
                )
                fail = True

        if fail:
            return S_ERROR()

        return S_OK()

    def deleteJobsByStatus(self, condDict, delay=False):
        """Sets the job status to "DELETED" for jobs in condDict.

        :param dict condDict: a dict like {'JobType': 'User', 'Status': 'Killed'}
        :param int delay: days of delay
        :returns: S_OK/S_ERROR
        """

        res = self._getJobsList(condDict, delay)
        if not res["OK"]:
            return res
        jobList = res["Value"]
        if not jobList:
            return S_OK()

        self.log.notice("Attempting to delete jobs", "(%d for %s)" % (len(jobList), condDict))

        result = self.deleteJobOversizedSandbox(jobList)  # This might set a request
        if not result["OK"]:
            self.log.error("Cannot schedule removal of oversized sandboxes", result["Message"])
            return result

        failedJobs = result["Value"]["Failed"]
        for job in failedJobs:
            jobList.pop(jobList.index(job))
        if not jobList:
            return S_OK()

        ownerJobsDict = self._getOwnerJobsDict(jobList)

        fail = False
        for owner, jobsList in ownerJobsDict.items():
            ownerDN = owner.split(";")[0]
            ownerGroup = owner.split(";")[1]
            self.log.verbose("Attempting to delete jobs", "(n=%d) for %s : %s" % (len(jobsList), ownerDN, ownerGroup))
            wmsClient = WMSClient(useCertificates=True, delegatedDN=ownerDN, delegatedGroup=ownerGroup)
            result = wmsClient.deleteJob(jobsList)
            if not result["OK"]:
                self.log.error(
                    "Could not delete jobs",
                    "for %s : %s (n=%d) : %s" % (ownerDN, ownerGroup, len(jobsList), result["Message"]),
                )
                fail = True

        if fail:
            return S_ERROR()

        return S_OK()

    def _getJobsList(self, condDict, delay=None):
        """Get jobs list according to conditions

        :param dict condDict: a dict like {'JobType': 'User', 'Status': 'Killed'}
        :param int delay: days of delay
        :returns: S_OK with jobsList
        """
        jobIDsS = set()
        delayStr = "and older than %s day(s)" % delay if delay else ""
        self.log.info("Get jobs with %s %s" % (str(condDict), delayStr))
        for order in ["JobID:ASC", "JobID:DESC"]:
            result = self.jobDB.selectJobs(condDict, older=delay, orderAttribute=order, limit=self.maxJobsAtOnce)
            if not result["OK"]:
                return result
            jobIDsS = jobIDsS.union({int(jID) for jID in result["Value"]})

        return S_OK(list(jobIDsS))

    def _getOwnerJobsDict(self, jobList):
        """
        gets in input a list of int(JobID) and return a dict with a grouping of them by owner, e.g.
        {'dn;group': [1, 3, 4], 'dn;group_1': [5], 'dn_1;group': [2]}
        """
        res = self.jobDB.getJobsAttributes(jobList, ["OwnerDN", "OwnerGroup"])
        if not res["OK"]:
            self.log.error("Could not get the jobs attributes", res["Message"])
            return res
        jobsDictAttribs = res["Value"]

        ownerJobsDict = {}
        for jobID, jobDict in jobsDictAttribs.items():
            ownerJobsDict.setdefault(";".join(jobDict.values()), []).append(jobID)
        return ownerJobsDict

    def deleteJobOversizedSandbox(self, jobIDList):
        """
        Deletes the job oversized sandbox files from storage elements.
        Creates a request in RMS if not immediately possible.

        :param list jobIDList: list of job IDs
        :returns: S_OK/S_ERROR
        """

        failed = {}
        successful = {}

        result = JobMonitoringClient().getJobParameters(jobIDList, ["OutputSandboxLFN"])
        if not result["OK"]:
            return result
        osLFNDict = result["Value"]
        if not osLFNDict:
            return S_OK({"Successful": successful, "Failed": failed})
        osLFNDict = dict(osLFN for osLFN in osLFNDict.items() if osLFN[1])

        self.log.verbose("Deleting oversized sandboxes", osLFNDict)
        # Schedule removal of the LFNs now
        for jobID, outputSandboxLFNdict in osLFNDict.items():  # can be an iterator
            lfn = outputSandboxLFNdict["OutputSandboxLFN"]
            result = self.jobDB.getJobAttributes(jobID, ["OwnerDN", "OwnerGroup"])
            if not result["OK"]:
                failed[jobID] = lfn
                continue
            if not result["Value"]:
                failed[jobID] = lfn
                continue

            ownerDN = result["Value"]["OwnerDN"]
            ownerGroup = result["Value"]["OwnerGroup"]
            result = self.__setRemovalRequest(lfn, ownerDN, ownerGroup)
            if not result["OK"]:
                failed[jobID] = lfn
            else:
                successful[jobID] = lfn

        result = {"Successful": successful, "Failed": failed}
        return S_OK(result)

    def __setRemovalRequest(self, lfn, ownerDN, ownerGroup):
        """Set removal request with the given credentials"""
        oRequest = Request()
        oRequest.OwnerDN = ownerDN
        oRequest.OwnerGroup = ownerGroup
        oRequest.RequestName = os.path.basename(lfn).strip() + "_removal_request.xml"
        oRequest.SourceComponent = "JobCleaningAgent"

        removeFile = Operation()
        removeFile.Type = "RemoveFile"

        removedFile = File()
        removedFile.LFN = lfn

        removeFile.addFile(removedFile)
        oRequest.addOperation(removeFile)

        # put the request with the owner certificate to make sure it's still a valid DN
        return ReqClient(useCertificates=True, delegatedDN=ownerDN, delegatedGroup=ownerGroup).putRequest(oRequest)

    def removeHeartBeatLoggingInfo(self, status, delayDays):
        """Remove HeartBeatLoggingInfo for jobs with given status after given number of days.

        :param str status: Job Status
        :param int delayDays: number of days after which information is removed
        :returns: None
        """
        self.log.info("Removing HeartBeatLoggingInfo for Jobs with %s and older than %s day(s)" % (status, delayDays))
        delTime = str(Time.dateTime() - delayDays * Time.day)
        result = self.jobDB.removeInfoFromHeartBeatLogging(status, delTime, self.maxHBJobsAtOnce)
        if not result["OK"]:
            self.log.error("Failed to delete from HeartBeatLoggingInfo", result["Message"])
        else:
            self.log.info("Deleted HeartBeatLogging info")
        return
>>>>>>> c5981031
<|MERGE_RESOLUTION|>--- conflicted
+++ resolved
@@ -57,36 +57,6 @@
         # clients
         self.jobDB = None
 
-<<<<<<< HEAD
-    self.removeStatusDelay[JobStatus.DONE] = self.am_getOption('RemoveStatusDelay/Done', 7)
-    self.removeStatusDelay[JobStatus.KILLED] = self.am_getOption('RemoveStatusDelay/Killed', 7)
-    self.removeStatusDelay[JobStatus.FAILED] = self.am_getOption('RemoveStatusDelay/Failed', 7)
-    self.removeStatusDelay['Any'] = self.am_getOption('RemoveStatusDelay/Any', -1)
-
-    self.removeStatusDelayHB[JobStatus.DONE] = self.am_getOption('RemoveStatusDelayHB/Done', -1)
-    self.removeStatusDelayHB[JobStatus.KILLED] = self.am_getOption('RemoveStatusDelayHB/Killed', -1)
-    self.removeStatusDelayHB[JobStatus.FAILED] = self.am_getOption('RemoveStatusDelayHB/Failed', -1)
-    self.maxHBJobsAtOnce = self.am_getOption('MaxHBJobsAtOnce', 0)
-
-    return S_OK()
-
-  def _getAllowedJobTypes(self):
-    """ Get valid jobTypes
-    """
-    result = self.jobDB.getDistinctJobAttributes('JobType')
-    if not result['OK']:
-      return result
-    cleanJobTypes = []
-    for jobType in result['Value']:
-      if jobType not in self.prodTypes:
-        cleanJobTypes.append(jobType)
-    self.log.notice("JobTypes to clean %s" % cleanJobTypes)
-    return S_OK(cleanJobTypes)
-
-  def execute(self):
-    """ Remove or delete jobs in various status
-    """
-=======
         self.maxJobsAtOnce = 500
         self.prodTypes = []
         self.removeStatusDelay = {}
@@ -95,7 +65,6 @@
     #############################################################################
     def initialize(self):
         """Sets defaults"""
->>>>>>> c5981031
 
         self.jobDB = JobDB()
 
@@ -103,218 +72,18 @@
         if agentTSTypes:
             self.prodTypes = agentTSTypes
         else:
-<<<<<<< HEAD
-          # Remove the request, if failed, keep the job
-          res1 = reqClient.deleteRequest(reqID)
-          if not res1['OK']:
-            notFinal.add(job)
-      if notFinal:
-        self.log.info("Some jobs won't be removed, as still having Requests not in final status",
-                      "(n=%d)" % len(notFinal))
-        jobList = list(set(jobList) - notFinal)
-    if not jobList:
-      return S_OK()
-
-    ownerJobsDict = self._getOwnerJobsDict(jobList)
-
-    fail = False
-    for owner, jobsList in ownerJobsDict.items():
-      ownerDN = owner.split(';')[0]
-      ownerGroup = owner.split(';')[1]
-      self.log.verbose(
-          "Attempting to remove jobs",
-          "(n=%d) for %s : %s" % (len(jobsList), ownerDN, ownerGroup))
-      wmsClient = WMSClient(useCertificates=True, delegatedDN=ownerDN, delegatedGroup=ownerGroup)
-      result = wmsClient.removeJob(jobsList)
-      if not result['OK']:
-        self.log.error(
-            "Could not remove jobs",
-            "for %s : %s (n=%d) : %s" % (ownerDN, ownerGroup, len(jobsList), result['Message']))
-        fail = True
-
-    if fail:
-      return S_ERROR()
-
-    return S_OK()
-
-  def deleteJobsByStatus(self, condDict, delay=False):
-    """ Sets the job status to "DELETED" for jobs in condDict.
-
-    :param dict condDict: a dict like {'JobType': 'User', 'Status': 'Killed'}
-    :param int delay: days of delay
-    :returns: S_OK/S_ERROR
-    """
-
-    res = self._getJobsList(condDict, delay)
-    if not res['OK']:
-      return res
-    jobList = res['Value']
-    if not jobList:
-      return S_OK()
-
-    self.log.notice("Attempting to delete jobs", "(%d for %s)" % (len(jobList), condDict))
-
-
-    result = self.deleteJobOversizedSandbox(jobList)  # This might set a request
-    if not result['OK']:
-      self.log.error(
-          "Cannot schedule removal of oversized sandboxes", result['Message'])
-      return result
-
-    failedJobs = result['Value'][JobStatus.FAILED]
-    for job in failedJobs:
-      jobList.pop(jobList.index(job))
-    if not jobList:
-      return S_OK()
-
-    ownerJobsDict = self._getOwnerJobsDict(jobList)
-
-    fail = False
-    for owner, jobsList in ownerJobsDict.items():
-      ownerDN = owner.split(';')[0]
-      ownerGroup = owner.split(';')[1]
-      self.log.verbose(
-          "Attempting to delete jobs",
-          "(n=%d) for %s : %s" % (len(jobsList), ownerDN, ownerGroup))
-      wmsClient = WMSClient(useCertificates=True, delegatedDN=ownerDN, delegatedGroup=ownerGroup)
-      result = wmsClient.deleteJob(jobsList)
-      if not result['OK']:
-        self.log.error(
-            "Could not delete jobs",
-            "for %s : %s (n=%d) : %s" % (ownerDN, ownerGroup, len(jobsList), result['Message']))
-        fail = True
-
-    if fail:
-      return S_ERROR()
-
-    return S_OK()
-
-  def _getJobsList(self, condDict, delay=None):
-    """ Get jobs list according to conditions
-
-    :param dict condDict: a dict like {'JobType': 'User', 'Status': 'Killed'}
-    :param int delay: days of delay
-    :returns: S_OK with jobsList
-    """
-    jobIDsS = set()
-    delayStr = "and older than %s day(s)" % delay if delay else ""
-    self.log.info("Get jobs with %s %s" % (str(condDict), delayStr))
-    for order in ['JobID:ASC', 'JobID:DESC']:
-      result = self.jobDB.selectJobs(condDict, older=delay, orderAttribute=order, limit=self.maxJobsAtOnce)
-      if not result['OK']:
-        return result
-      jobIDsS = jobIDsS.union({int(jID) for jID in result['Value']})
-
-    return S_OK(list(jobIDsS))
-
-  def _getOwnerJobsDict(self, jobList):
-    """
-    gets in input a list of int(JobID) and return a dict with a grouping of them by owner, e.g.
-    {'dn;group': [1, 3, 4], 'dn;group_1': [5], 'dn_1;group': [2]}
-    """
-    res = self.jobDB.getJobsAttributes(jobList, ['OwnerDN', 'OwnerGroup'])
-    if not res['OK']:
-      self.log.error("Could not get the jobs attributes", res['Message'])
-      return res
-    jobsDictAttribs = res['Value']
-
-    ownerJobsDict = {}
-    for jobID, jobDict in jobsDictAttribs.items():
-      ownerJobsDict.setdefault(';'.join(jobDict.values()), []).append(jobID)
-    return ownerJobsDict
-
-  def deleteJobOversizedSandbox(self, jobIDList):
-    """
-    Deletes the job oversized sandbox files from storage elements.
-    Creates a request in RMS if not immediately possible.
-
-    :param list jobIDList: list of job IDs
-    :returns: S_OK/S_ERROR
-    """
-
-    failed = {}
-    successful = {}
-
-    result = JobMonitoringClient().getJobParameters(jobIDList, ['OutputSandboxLFN'])
-    if not result['OK']:
-      return result
-    osLFNDict = result['Value']
-    if not osLFNDict:
-      return S_OK({'Successful': successful, 'Failed': failed})
-    osLFNDict = dict(osLFN for osLFN in osLFNDict.items() if osLFN[1])
-
-    self.log.verbose("Deleting oversized sandboxes", osLFNDict)
-    # Schedule removal of the LFNs now
-    for jobID, outputSandboxLFNdict in osLFNDict.items():  # can be an iterator
-      lfn = outputSandboxLFNdict['OutputSandboxLFN']
-      result = self.jobDB.getJobAttributes(jobID, ['OwnerDN', 'OwnerGroup'])
-      if not result['OK']:
-        failed[jobID] = lfn
-        continue
-      if not result['Value']:
-        failed[jobID] = lfn
-        continue
-
-      ownerDN = result['Value']['OwnerDN']
-      ownerGroup = result['Value']['OwnerGroup']
-      result = self.__setRemovalRequest(lfn, ownerDN, ownerGroup)
-      if not result['OK']:
-        failed[jobID] = lfn
-      else:
-        successful[jobID] = lfn
-
-    result = {'Successful': successful, 'Failed': failed}
-    return S_OK(result)
-
-  def __setRemovalRequest(self, lfn, ownerDN, ownerGroup):
-    """ Set removal request with the given credentials
-    """
-    oRequest = Request()
-    oRequest.OwnerDN = ownerDN
-    oRequest.OwnerGroup = ownerGroup
-    oRequest.RequestName = os.path.basename(lfn).strip() + '_removal_request.xml'
-    oRequest.SourceComponent = 'JobCleaningAgent'
-
-    removeFile = Operation()
-    removeFile.Type = 'RemoveFile'
-
-    removedFile = File()
-    removedFile.LFN = lfn
-
-    removeFile.addFile(removedFile)
-    oRequest.addOperation(removeFile)
-
-    # put the request with the owner certificate to make sure it's still a valid DN
-    return ReqClient(useCertificates=True, delegatedDN=ownerDN, delegatedGroup=ownerGroup).putRequest(oRequest)
-
-  def removeHeartBeatLoggingInfo(self, status, delayDays):
-    """Remove HeartBeatLoggingInfo for jobs with given status after given number of days.
-
-    :param str status: Job Status
-    :param int delayDays: number of days after which information is removed
-    :returns: None
-    """
-    self.log.info("Removing HeartBeatLoggingInfo for Jobs with %s and older than %s day(s)" % (status, delayDays))
-    delTime = str(Time.dateTime() - delayDays * Time.day)
-    result = self.jobDB.removeInfoFromHeartBeatLogging(status, delTime, self.maxHBJobsAtOnce)
-    if not result['OK']:
-      self.log.error('Failed to delete from HeartBeatLoggingInfo', result['Message'])
-    else:
-      self.log.info('Deleted HeartBeatLogging info')
-    return
-=======
             self.prodTypes = Operations().getValue("Transformations/DataProcessing", ["MCSimulation", "Merge"])
         self.log.info("Will exclude the following Production types from cleaning %s" % (", ".join(self.prodTypes)))
         self.maxJobsAtOnce = self.am_getOption("MaxJobsAtOnce", self.maxJobsAtOnce)
 
-        self.removeStatusDelay["Done"] = self.am_getOption("RemoveStatusDelay/Done", 7)
-        self.removeStatusDelay["Killed"] = self.am_getOption("RemoveStatusDelay/Killed", 7)
-        self.removeStatusDelay["Failed"] = self.am_getOption("RemoveStatusDelay/Failed", 7)
+        self.removeStatusDelay[JobStatus.DONE] = self.am_getOption("RemoveStatusDelay/Done", 7)
+        self.removeStatusDelay[JobStatus.KILLED] = self.am_getOption("RemoveStatusDelay/Killed", 7)
+        self.removeStatusDelay[JobStatus.FAILED] = self.am_getOption("RemoveStatusDelay/Failed", 7)
         self.removeStatusDelay["Any"] = self.am_getOption("RemoveStatusDelay/Any", -1)
 
-        self.removeStatusDelayHB["Done"] = self.am_getOption("RemoveStatusDelayHB/Done", -1)
-        self.removeStatusDelayHB["Killed"] = self.am_getOption("RemoveStatusDelayHB/Killed", -1)
-        self.removeStatusDelayHB["Failed"] = self.am_getOption("RemoveStatusDelayHB/Failed", -1)
+        self.removeStatusDelayHB[JobStatus.DONE] = self.am_getOption("RemoveStatusDelayHB/Done", -1)
+        self.removeStatusDelayHB[JobStatus.KILLED] = self.am_getOption("RemoveStatusDelayHB/Killed", -1)
+        self.removeStatusDelayHB[JobStatus.FAILED] = self.am_getOption("RemoveStatusDelayHB/Failed", -1)
         self.maxHBJobsAtOnce = self.am_getOption("MaxHBJobsAtOnce", 0)
 
         return S_OK()
@@ -466,7 +235,7 @@
             self.log.error("Cannot schedule removal of oversized sandboxes", result["Message"])
             return result
 
-        failedJobs = result["Value"]["Failed"]
+        failedJobs = result["Value"][JobStatus.FAILED]
         for job in failedJobs:
             jobList.pop(jobList.index(job))
         if not jobList:
@@ -604,5 +373,4 @@
             self.log.error("Failed to delete from HeartBeatLoggingInfo", result["Message"])
         else:
             self.log.info("Deleted HeartBeatLogging info")
-        return
->>>>>>> c5981031
+        return