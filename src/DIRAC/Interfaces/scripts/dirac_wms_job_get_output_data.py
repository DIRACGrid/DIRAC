#!/usr/bin/env python
########################################################################
# File :    dirac-wms-job-get-output-data
# Author :  Stuart Paterson
########################################################################
"""
Retrieve the output data files of a DIRAC job
"""
from __future__ import print_function
from __future__ import absolute_import
from __future__ import division

__RCSID__ = "$Id$"

import DIRAC
from DIRAC.Core.Utilities.DIRACScript import DIRACScript as Script


@Script()
def main():
<<<<<<< HEAD
  Script.registerSwitch("D:", "Dir=", "Store the output in this directory")
  # Registering arguments will automatically add their description to the help menu
  Script.registerArgument(["JobID:    DIRAC Job ID"])
  sws, args = Script.parseCommandLine(ignoreErrors=True)
=======
    Script.registerSwitch("D:", "Dir=", "Store the output in this directory")
    Script.parseCommandLine(ignoreErrors=True)
    args = Script.getPositionalArgs()

    if len(args) < 1:
        Script.showHelp(exitCode=1)
>>>>>>> c5981031

    from DIRAC.Interfaces.API.Dirac import Dirac, parseArguments

<<<<<<< HEAD
  outputDir = ''
  for sw, v in sws:
    if sw in ('D', 'Dir'):
      outputDir = v
=======
    dirac = Dirac()
    exitCode = 0
    errorList = []
>>>>>>> c5981031

    outputDir = ""
    for sw, v in Script.getUnprocessedSwitches():
        if sw in ("D", "Dir"):
            outputDir = v

    for job in parseArguments(args):

        result = dirac.getJobOutputData(job, destinationDir=outputDir)
        if result["OK"]:
            print("Job %s output data retrieved" % (job))
        else:
            errorList.append((job, result["Message"]))
            exitCode = 2

    for error in errorList:
        print("ERROR %s: %s" % error)

    DIRAC.exit(exitCode)


if __name__ == "__main__":
    main()<|MERGE_RESOLUTION|>--- conflicted
+++ resolved
@@ -18,35 +18,19 @@
 
 @Script()
 def main():
-<<<<<<< HEAD
-  Script.registerSwitch("D:", "Dir=", "Store the output in this directory")
-  # Registering arguments will automatically add their description to the help menu
-  Script.registerArgument(["JobID:    DIRAC Job ID"])
-  sws, args = Script.parseCommandLine(ignoreErrors=True)
-=======
     Script.registerSwitch("D:", "Dir=", "Store the output in this directory")
-    Script.parseCommandLine(ignoreErrors=True)
-    args = Script.getPositionalArgs()
-
-    if len(args) < 1:
-        Script.showHelp(exitCode=1)
->>>>>>> c5981031
+    # Registering arguments will automatically add their description to the help menu
+    Script.registerArgument(["JobID:    DIRAC Job ID"])
+    sws, args = Script.parseCommandLine(ignoreErrors=True)
 
     from DIRAC.Interfaces.API.Dirac import Dirac, parseArguments
 
-<<<<<<< HEAD
-  outputDir = ''
-  for sw, v in sws:
-    if sw in ('D', 'Dir'):
-      outputDir = v
-=======
     dirac = Dirac()
     exitCode = 0
     errorList = []
->>>>>>> c5981031
 
     outputDir = ""
-    for sw, v in Script.getUnprocessedSwitches():
+    for sw, v in sws:
         if sw in ("D", "Dir"):
             outputDir = v
 
