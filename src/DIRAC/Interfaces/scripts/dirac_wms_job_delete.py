#!/usr/bin/env python
########################################################################
# File : dirac-wms-job-delete
# Author : Stuart Paterson
########################################################################
"""
Delete DIRAC job from WMS, if running it will be killed

Example:
  $ dirac-wms-job-delete 12
  Deleted job 12
"""
from __future__ import print_function
from __future__ import absolute_import
from __future__ import division

__RCSID__ = "$Id$"

import os.path

from DIRAC.Core.Utilities.DIRACScript import DIRACScript as Script


@Script()
def main():
<<<<<<< HEAD
  Script.registerSwitch("f:", "File=", "Get output for jobs with IDs from the file")
  Script.registerSwitch("g:", "JobGroup=", "Get output for jobs in the given group")
  # Registering arguments will automatically add their description to the help menu
  Script.registerArgument(["JobID:    DIRAC Job ID"], mandatory=False)
  sws, args = Script.parseCommandLine(ignoreErrors=True)

  import DIRAC
  from DIRAC.Interfaces.API.Dirac import Dirac, parseArguments
  from DIRAC.Core.Utilities.Time import toString, date, day
  dirac = Dirac()

  jobs = []
  for sw, value in sws:
    if sw.lower() in ('f', 'file'):
      if os.path.exists(value):
        jFile = open(value)
        jobs += jFile.read().split()
        jFile.close()
    elif sw.lower() in ('g', 'jobgroup'):
      group = value
      jobDate = toString(date() - 30 * day)
      result = dirac.selectJobs(jobGroup=value, date=jobDate)
      if not result['OK']:
        if "No jobs selected" not in result['Message']:
          print("Error:", result['Message'])
          DIRAC.exit(-1)
      else:
        jobs += result['Value']

  for arg in parseArguments(args):
    jobs.append(arg)

  if not jobs:
    print("Warning: no jobs selected")
    Script.showHelp()
    DIRAC.exit(0)

  result = dirac.deleteJob(jobs)
  if result['OK']:
    print('Deleted jobs %s' % ','.join([str(j) for j in result['Value']]))
    exitCode = 0
  else:
    print(result['Message'])
    exitCode = 2

  DIRAC.exit(exitCode)
=======
    Script.registerSwitch("f:", "File=", "Get output for jobs with IDs from the file")
    Script.registerSwitch("g:", "JobGroup=", "Get output for jobs in the given group")

    Script.parseCommandLine(ignoreErrors=True)
    args = Script.getPositionalArgs()

    import DIRAC
    from DIRAC.Interfaces.API.Dirac import Dirac, parseArguments
    from DIRAC.Core.Utilities.Time import toString, date, day

    dirac = Dirac()

    jobs = []
    for sw, value in Script.getUnprocessedSwitches():
        if sw.lower() in ("f", "file"):
            if os.path.exists(value):
                jFile = open(value)
                jobs += jFile.read().split()
                jFile.close()
        elif sw.lower() in ("g", "jobgroup"):
            group = value
            jobDate = toString(date() - 30 * day)
            result = dirac.selectJobs(jobGroup=value, date=jobDate)
            if not result["OK"]:
                if "No jobs selected" not in result["Message"]:
                    print("Error:", result["Message"])
                    DIRAC.exit(-1)
            else:
                jobs += result["Value"]

    for arg in parseArguments(args):
        jobs.append(arg)

    if not jobs:
        print("Warning: no jobs selected")
        Script.showHelp()
        DIRAC.exit(0)

    result = dirac.deleteJob(jobs)
    if result["OK"]:
        print("Deleted jobs %s" % ",".join([str(j) for j in result["Value"]]))
        exitCode = 0
    else:
        print(result["Message"])
        exitCode = 2

    DIRAC.exit(exitCode)
>>>>>>> c5981031


if __name__ == "__main__":
    main()<|MERGE_RESOLUTION|>--- conflicted
+++ resolved
@@ -23,59 +23,11 @@
 
 @Script()
 def main():
-<<<<<<< HEAD
-  Script.registerSwitch("f:", "File=", "Get output for jobs with IDs from the file")
-  Script.registerSwitch("g:", "JobGroup=", "Get output for jobs in the given group")
-  # Registering arguments will automatically add their description to the help menu
-  Script.registerArgument(["JobID:    DIRAC Job ID"], mandatory=False)
-  sws, args = Script.parseCommandLine(ignoreErrors=True)
-
-  import DIRAC
-  from DIRAC.Interfaces.API.Dirac import Dirac, parseArguments
-  from DIRAC.Core.Utilities.Time import toString, date, day
-  dirac = Dirac()
-
-  jobs = []
-  for sw, value in sws:
-    if sw.lower() in ('f', 'file'):
-      if os.path.exists(value):
-        jFile = open(value)
-        jobs += jFile.read().split()
-        jFile.close()
-    elif sw.lower() in ('g', 'jobgroup'):
-      group = value
-      jobDate = toString(date() - 30 * day)
-      result = dirac.selectJobs(jobGroup=value, date=jobDate)
-      if not result['OK']:
-        if "No jobs selected" not in result['Message']:
-          print("Error:", result['Message'])
-          DIRAC.exit(-1)
-      else:
-        jobs += result['Value']
-
-  for arg in parseArguments(args):
-    jobs.append(arg)
-
-  if not jobs:
-    print("Warning: no jobs selected")
-    Script.showHelp()
-    DIRAC.exit(0)
-
-  result = dirac.deleteJob(jobs)
-  if result['OK']:
-    print('Deleted jobs %s' % ','.join([str(j) for j in result['Value']]))
-    exitCode = 0
-  else:
-    print(result['Message'])
-    exitCode = 2
-
-  DIRAC.exit(exitCode)
-=======
     Script.registerSwitch("f:", "File=", "Get output for jobs with IDs from the file")
     Script.registerSwitch("g:", "JobGroup=", "Get output for jobs in the given group")
-
-    Script.parseCommandLine(ignoreErrors=True)
-    args = Script.getPositionalArgs()
+    # Registering arguments will automatically add their description to the help menu
+    Script.registerArgument(["JobID:    DIRAC Job ID"], mandatory=False)
+    sws, args = Script.parseCommandLine(ignoreErrors=True)
 
     import DIRAC
     from DIRAC.Interfaces.API.Dirac import Dirac, parseArguments
@@ -84,7 +36,7 @@
     dirac = Dirac()
 
     jobs = []
-    for sw, value in Script.getUnprocessedSwitches():
+    for sw, value in sws:
         if sw.lower() in ("f", "file"):
             if os.path.exists(value):
                 jFile = open(value)
@@ -118,7 +70,6 @@
         exitCode = 2
 
     DIRAC.exit(exitCode)
->>>>>>> c5981031
 
 
 if __name__ == "__main__":
