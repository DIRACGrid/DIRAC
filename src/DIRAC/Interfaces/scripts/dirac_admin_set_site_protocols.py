#! /usr/bin/env python
########################################################################
# File :    dirac-admin-set-site-protocols
# Author :  Stuart Paterson
########################################################################
"""
Defined protocols for each SE for a given site.

Example:
  $ dirac-admin-set-site-protocols --Site=LCG.IN2P3.fr SRM2
"""
from __future__ import print_function
from __future__ import absolute_import
from __future__ import division

__RCSID__ = "$Id$"

import DIRAC
from DIRAC.Core.Utilities.DIRACScript import DIRACScript as Script


@Script()
def main():
<<<<<<< HEAD
  Script.registerSwitch("", "Site=", "Site for which protocols are to be set (mandatory)")
  # Registering arguments will automatically add their description to the help menu
  Script.registerArgument(["Protocol: SE access protocol"], mandatory=False)
  switches, args = Script.parseCommandLine(ignoreErrors=True)

  site = None
  for switch in switches:
    if switch[0].lower() == "site":
      site = switch[1]

  if not site or not args:
    Script.showHelp(exitCode=1)
=======
    Script.registerSwitch("", "Site=", "Site for which protocols are to be set (mandatory)")
    Script.parseCommandLine(ignoreErrors=True)

    site = None
    for switch in Script.getUnprocessedSwitches():
        if switch[0].lower() == "site":
            site = switch[1]

    args = Script.getPositionalArgs()

    if not site or not args:
        Script.showHelp(exitCode=1)
>>>>>>> c5981031

    from DIRAC.Interfaces.API.DiracAdmin import DiracAdmin

    diracAdmin = DiracAdmin()
    exitCode = 0
    result = diracAdmin.setSiteProtocols(site, args, printOutput=True)
    if not result["OK"]:
        print("ERROR: %s" % result["Message"])
        exitCode = 2

    DIRAC.exit(exitCode)


if __name__ == "__main__":
    main()<|MERGE_RESOLUTION|>--- conflicted
+++ resolved
@@ -21,33 +21,18 @@
 
 @Script()
 def main():
-<<<<<<< HEAD
-  Script.registerSwitch("", "Site=", "Site for which protocols are to be set (mandatory)")
-  # Registering arguments will automatically add their description to the help menu
-  Script.registerArgument(["Protocol: SE access protocol"], mandatory=False)
-  switches, args = Script.parseCommandLine(ignoreErrors=True)
-
-  site = None
-  for switch in switches:
-    if switch[0].lower() == "site":
-      site = switch[1]
-
-  if not site or not args:
-    Script.showHelp(exitCode=1)
-=======
     Script.registerSwitch("", "Site=", "Site for which protocols are to be set (mandatory)")
-    Script.parseCommandLine(ignoreErrors=True)
+    # Registering arguments will automatically add their description to the help menu
+    Script.registerArgument(["Protocol: SE access protocol"], mandatory=False)
+    switches, args = Script.parseCommandLine(ignoreErrors=True)
 
     site = None
-    for switch in Script.getUnprocessedSwitches():
+    for switch in switches:
         if switch[0].lower() == "site":
             site = switch[1]
 
-    args = Script.getPositionalArgs()
-
     if not site or not args:
         Script.showHelp(exitCode=1)
->>>>>>> c5981031
 
     from DIRAC.Interfaces.API.DiracAdmin import DiracAdmin
 
