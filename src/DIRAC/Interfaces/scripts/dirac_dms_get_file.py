--- conflicted
+++ resolved
@@ -23,15 +23,10 @@
 
 @Script()
 def main():
-<<<<<<< HEAD
-  # Registering arguments will automatically add their description to the help menu
-  Script.registerArgument(["LFN:      Logical File Name or file containing LFNs"])
-  Script.parseCommandLine(ignoreErrors=True)
-  lfns = Script.getPositionalArgs()
-=======
+    # Registering arguments will automatically add their description to the help menu
+    Script.registerArgument(["LFN:      Logical File Name or file containing LFNs"])
     Script.parseCommandLine(ignoreErrors=True)
     lfns = Script.getPositionalArgs()
->>>>>>> c5981031
 
     if len(lfns) < 1:
         Script.showHelp()
