--- conflicted
+++ resolved
@@ -22,33 +22,17 @@
 
 @Script()
 def main():
-<<<<<<< HEAD
-  # Registering arguments will automatically add their description to the help menu
-  Script.registerArgument(["User:     User name"])
-  # parseCommandLine show help when mandatory arguments are not specified or incorrect argument
-  _, args = Script.parseCommandLine(ignoreErrors=True)
-=======
-    Script.parseCommandLine(ignoreErrors=True)
-    args = Script.getPositionalArgs()
->>>>>>> c5981031
+    # Registering arguments will automatically add their description to the help menu
+    Script.registerArgument(["User:     User name"])
+    # parseCommandLine show help when mandatory arguments are not specified or incorrect argument
+    _, args = Script.parseCommandLine(ignoreErrors=True)
 
     from DIRAC import exit as DIRACExit
     from DIRAC.Interfaces.API.DiracAdmin import DiracAdmin
 
-<<<<<<< HEAD
-  choice = six.moves.input("Are you sure you want to delete user/s %s? yes/no [no]: " % ", ".join(args))
-  choice = choice.lower()
-  if choice not in ("yes", "y"):
-    print("Delete aborted")
-    DIRACExit(0)
-=======
     diracAdmin = DiracAdmin()
     exitCode = 0
     errorList = []
-
-    if len(args) < 1:
-        Script.showHelp()
->>>>>>> c5981031
 
     choice = six.moves.input("Are you sure you want to delete user/s %s? yes/no [no]: " % ", ".join(args))
     choice = choice.lower()
