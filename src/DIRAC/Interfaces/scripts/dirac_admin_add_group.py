#!/usr/bin/env python
"""
Add or Modify a Group info in DIRAC

Example:
  $ dirac-admin-add-group -G dirac_test
"""
from __future__ import absolute_import
from __future__ import division
from __future__ import print_function

__RCSID__ = "$Id$"

# pylint: disable=wrong-import-position

import DIRAC
from DIRAC import gLogger
from DIRAC.Core.Utilities.DIRACScript import DIRACScript as Script

groupName = None
groupProperties = []
userNames = []


def setGroupName(arg):
    global groupName
    if groupName or not arg:
        Script.showHelp(exitCode=1)
    groupName = arg


def addUserName(arg):
    global userNames
    if not arg:
        Script.showHelp(exitCode=1)
    if arg not in userNames:
        userNames.append(arg)


def addProperty(arg):
    global groupProperties
    if not arg:
        Script.showHelp(exitCode=1)
    if arg not in groupProperties:
        groupProperties.append(arg)


@Script()
def main():
<<<<<<< HEAD
  global groupName
  global groupProperties
  global userNames
  Script.registerSwitch('G:', 'GroupName:', 'Name of the Group (Mandatory)', setGroupName)
  Script.registerSwitch(
      'U:',
      'UserName:',
      'Short Name of user to be added to the Group (Allow Multiple instances or None)',
      addUserName)
  Script.registerSwitch(
      'P:',
      'Property:',
      'Property to be added to the Group (Allow Multiple instances or None)',
      addProperty)
  # Registering arguments will automatically add their description to the help menu
  Script.registerArgument(["Property=<Value>: Other properties to be added to the Group like (VOMSRole=XXXX)"],
                          mandatory=False)

  _, args = Script.parseCommandLine(ignoreErrors=True)

  if groupName is None:
    Script.showHelp(exitCode=1)

  from DIRAC.Interfaces.API.DiracAdmin import DiracAdmin
  diracAdmin = DiracAdmin()
  exitCode = 0
  errorList = []

  groupProps = {}
  if userNames:
    groupProps['Users'] = ', '.join(userNames)
  if groupProperties:
    groupProps['Properties'] = ', '.join(groupProperties)

  for prop in args:
    pl = prop.split("=")
    if len(pl) < 2:
      errorList.append(("in arguments", "Property %s has to include a '=' to separate name from value" % prop))
      exitCode = 255
    else:
      pName = pl[0]
      pValue = "=".join(pl[1:])
      gLogger.info("Setting property %s to %s" % (pName, pValue))
      groupProps[pName] = pValue
=======
    global groupName
    global groupProperties
    global userNames
    Script.registerSwitch("G:", "GroupName:", "Name of the Group (Mandatory)", setGroupName)
    Script.registerSwitch(
        "U:", "UserName:", "Short Name of user to be added to the Group (Allow Multiple instances or None)", addUserName
    )
    Script.registerSwitch(
        "P:", "Property:", "Property to be added to the Group (Allow Multiple instances or None)", addProperty
    )

    Script.parseCommandLine(ignoreErrors=True)

    if groupName is None:
        Script.showHelp(exitCode=1)

    args = Script.getPositionalArgs()

    from DIRAC.Interfaces.API.DiracAdmin import DiracAdmin

    diracAdmin = DiracAdmin()
    exitCode = 0
    errorList = []

    groupProps = {}
    if userNames:
        groupProps["Users"] = ", ".join(userNames)
    if groupProperties:
        groupProps["Properties"] = ", ".join(groupProperties)

    for prop in args:
        pl = prop.split("=")
        if len(pl) < 2:
            errorList.append(("in arguments", "Property %s has to include a '=' to separate name from value" % prop))
            exitCode = 255
        else:
            pName = pl[0]
            pValue = "=".join(pl[1:])
            Script.gLogger.info("Setting property %s to %s" % (pName, pValue))
            groupProps[pName] = pValue

    if not diracAdmin.csModifyGroup(groupName, groupProps, createIfNonExistant=True)["OK"]:
        errorList.append(("add group", "Cannot register group %s" % groupName))
        exitCode = 255
    else:
        result = diracAdmin.csCommitChanges()
        if not result["OK"]:
            errorList.append(("commit", result["Message"]))
            exitCode = 255
>>>>>>> c5981031

    for error in errorList:
        Script.gLogger.error("%s: %s" % error)

<<<<<<< HEAD
  for error in errorList:
    gLogger.error("%s: %s" % error)

  DIRAC.exit(exitCode)
=======
    DIRAC.exit(exitCode)
>>>>>>> c5981031


if __name__ == "__main__":
    main()<|MERGE_RESOLUTION|>--- conflicted
+++ resolved
@@ -47,52 +47,6 @@
 
 @Script()
 def main():
-<<<<<<< HEAD
-  global groupName
-  global groupProperties
-  global userNames
-  Script.registerSwitch('G:', 'GroupName:', 'Name of the Group (Mandatory)', setGroupName)
-  Script.registerSwitch(
-      'U:',
-      'UserName:',
-      'Short Name of user to be added to the Group (Allow Multiple instances or None)',
-      addUserName)
-  Script.registerSwitch(
-      'P:',
-      'Property:',
-      'Property to be added to the Group (Allow Multiple instances or None)',
-      addProperty)
-  # Registering arguments will automatically add their description to the help menu
-  Script.registerArgument(["Property=<Value>: Other properties to be added to the Group like (VOMSRole=XXXX)"],
-                          mandatory=False)
-
-  _, args = Script.parseCommandLine(ignoreErrors=True)
-
-  if groupName is None:
-    Script.showHelp(exitCode=1)
-
-  from DIRAC.Interfaces.API.DiracAdmin import DiracAdmin
-  diracAdmin = DiracAdmin()
-  exitCode = 0
-  errorList = []
-
-  groupProps = {}
-  if userNames:
-    groupProps['Users'] = ', '.join(userNames)
-  if groupProperties:
-    groupProps['Properties'] = ', '.join(groupProperties)
-
-  for prop in args:
-    pl = prop.split("=")
-    if len(pl) < 2:
-      errorList.append(("in arguments", "Property %s has to include a '=' to separate name from value" % prop))
-      exitCode = 255
-    else:
-      pName = pl[0]
-      pValue = "=".join(pl[1:])
-      gLogger.info("Setting property %s to %s" % (pName, pValue))
-      groupProps[pName] = pValue
-=======
     global groupName
     global groupProperties
     global userNames
@@ -103,13 +57,15 @@
     Script.registerSwitch(
         "P:", "Property:", "Property to be added to the Group (Allow Multiple instances or None)", addProperty
     )
+    # Registering arguments will automatically add their description to the help menu
+    Script.registerArgument(
+        ["Property=<Value>: Other properties to be added to the Group like (VOMSRole=XXXX)"], mandatory=False
+    )
 
-    Script.parseCommandLine(ignoreErrors=True)
+    _, args = Script.parseCommandLine(ignoreErrors=True)
 
     if groupName is None:
         Script.showHelp(exitCode=1)
-
-    args = Script.getPositionalArgs()
 
     from DIRAC.Interfaces.API.DiracAdmin import DiracAdmin
 
@@ -131,7 +87,7 @@
         else:
             pName = pl[0]
             pValue = "=".join(pl[1:])
-            Script.gLogger.info("Setting property %s to %s" % (pName, pValue))
+            gLogger.info("Setting property %s to %s" % (pName, pValue))
             groupProps[pName] = pValue
 
     if not diracAdmin.csModifyGroup(groupName, groupProps, createIfNonExistant=True)["OK"]:
@@ -142,19 +98,11 @@
         if not result["OK"]:
             errorList.append(("commit", result["Message"]))
             exitCode = 255
->>>>>>> c5981031
 
     for error in errorList:
-        Script.gLogger.error("%s: %s" % error)
+        gLogger.error("%s: %s" % error)
 
-<<<<<<< HEAD
-  for error in errorList:
-    gLogger.error("%s: %s" % error)
-
-  DIRAC.exit(exitCode)
-=======
     DIRAC.exit(exitCode)
->>>>>>> c5981031
 
 
 if __name__ == "__main__":
