#!/usr/bin/env python
########################################################################
# File :    dirac-dms-lfn-accessURL
# Author :  Stuart Paterson
########################################################################
"""
Retrieve an access URL for an LFN replica given a valid DIRAC SE.

Example:
  $ dirac-dms-lfn-accessURL /formation/user/v/vhamar/Example.txt DIRAC-USER
  {'Failed': {},
   'Successful': {'/formation/user/v/vhamar/Example.txt': 'dips://dirac.in2p3.fr:9148/DataManagement/StorageElement\
   /formation/user/v/vhamar/Example.txt'}}
"""
from __future__ import print_function
from __future__ import absolute_import
from __future__ import division

__RCSID__ = "$Id$"

import DIRAC
from DIRAC.Core.Utilities.DIRACScript import DIRACScript as Script


@Script()
def main():
<<<<<<< HEAD
  # Registering arguments will automatically add their description to the help menu
  Script.registerArgument("LFN:      Logical File Name or file containing LFNs")
  Script.registerArgument("SE:       Valid DIRAC SE")
  Script.registerArgument("PROTO:    Optional protocol for accessURL", default=False, mandatory=False)
  _, args = Script.parseCommandLine(ignoreErrors=True)
  lfn, seName, proto = Script.getPositionalArgs(group=True)
=======
    Script.parseCommandLine(ignoreErrors=True)
    args = Script.getPositionalArgs()
>>>>>>> c5981031

    # pylint: disable=wrong-import-position
    from DIRAC.Interfaces.API.Dirac import Dirac

<<<<<<< HEAD
  if len(args) > 3:
    print('Only one LFN SE pair will be considered')
=======
    if len(args) < 2:
        Script.showHelp(exitCode=1)

    if len(args) > 3:
        print("Only one LFN SE pair will be considered")
>>>>>>> c5981031

    dirac = Dirac()
    exitCode = 0

<<<<<<< HEAD
  try:
    with open(lfn, 'r') as f:
      lfns = f.read().splitlines()
  except IOError:
    lfns = [lfn]
=======
    lfn = args[0]
    seName = args[1]
    proto = False
    if len(args) > 2:
        proto = args[2]

    try:
        with open(lfn, "r") as f:
            lfns = f.read().splitlines()
    except IOError:
        lfns = [lfn]
>>>>>>> c5981031

    for lfn in lfns:
        result = dirac.getAccessURL(lfn, seName, protocol=proto, printOutput=True)
        if not result["OK"]:
            print("ERROR: ", result["Message"])
            exitCode = 2

    DIRAC.exit(exitCode)


if __name__ == "__main__":
    main()<|MERGE_RESOLUTION|>--- conflicted
+++ resolved
@@ -24,54 +24,27 @@
 
 @Script()
 def main():
-<<<<<<< HEAD
-  # Registering arguments will automatically add their description to the help menu
-  Script.registerArgument("LFN:      Logical File Name or file containing LFNs")
-  Script.registerArgument("SE:       Valid DIRAC SE")
-  Script.registerArgument("PROTO:    Optional protocol for accessURL", default=False, mandatory=False)
-  _, args = Script.parseCommandLine(ignoreErrors=True)
-  lfn, seName, proto = Script.getPositionalArgs(group=True)
-=======
-    Script.parseCommandLine(ignoreErrors=True)
-    args = Script.getPositionalArgs()
->>>>>>> c5981031
+    # Registering arguments will automatically add their description to the help menu
+    Script.registerArgument("LFN:      Logical File Name or file containing LFNs")
+    Script.registerArgument("SE:       Valid DIRAC SE")
+    Script.registerArgument("PROTO:    Optional protocol for accessURL", default=False, mandatory=False)
+    _, args = Script.parseCommandLine(ignoreErrors=True)
+    lfn, seName, proto = Script.getPositionalArgs(group=True)
 
     # pylint: disable=wrong-import-position
     from DIRAC.Interfaces.API.Dirac import Dirac
 
-<<<<<<< HEAD
-  if len(args) > 3:
-    print('Only one LFN SE pair will be considered')
-=======
-    if len(args) < 2:
-        Script.showHelp(exitCode=1)
-
     if len(args) > 3:
         print("Only one LFN SE pair will be considered")
->>>>>>> c5981031
 
     dirac = Dirac()
     exitCode = 0
-
-<<<<<<< HEAD
-  try:
-    with open(lfn, 'r') as f:
-      lfns = f.read().splitlines()
-  except IOError:
-    lfns = [lfn]
-=======
-    lfn = args[0]
-    seName = args[1]
-    proto = False
-    if len(args) > 2:
-        proto = args[2]
 
     try:
         with open(lfn, "r") as f:
             lfns = f.read().splitlines()
     except IOError:
         lfns = [lfn]
->>>>>>> c5981031
 
     for lfn in lfns:
         result = dirac.getAccessURL(lfn, seName, protocol=proto, printOutput=True)
