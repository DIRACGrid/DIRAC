--- conflicted
+++ resolved
@@ -21,87 +21,6 @@
 
 @Script()
 def main():
-<<<<<<< HEAD
-  Script.registerSwitch("", "Status=", "Primary status")
-  Script.registerSwitch("", "MinorStatus=", "Secondary status")
-  Script.registerSwitch("", "ApplicationStatus=", "Application status")
-  Script.registerSwitch("", "Site=", "Execution site")
-  Script.registerSwitch("", "Owner=", "Owner (DIRAC nickname)")
-  Script.registerSwitch("", "JobGroup=", "Select jobs for specified job group")
-  Script.registerSwitch("", "Date=", "Date in YYYY-MM-DD format, if not specified default is today")
-  Script.registerSwitch("", "File=", "File name,if not specified default is std.out ")
-  # Registering arguments will automatically add their description to the help menu
-  Script.registerArgument("String: string to search for")
-  _, args = Script.parseCommandLine(ignoreErrors=True)
-
-  # Default values
-  status = None
-  minorStatus = None
-  appStatus = None
-  site = None
-  owner = None
-  jobGroup = None
-  date = None
-  filename = 'std.out'
-
-  if len(args) != 1:
-    Script.showHelp()
-
-  searchstring = str(args[0])
-
-  for switch in Script.getUnprocessedSwitches():
-    if switch[0].lower() == "status":
-      status = switch[1]
-    elif switch[0].lower() == "minorstatus":
-      minorStatus = switch[1]
-    elif switch[0].lower() == "applicationstatus":
-      appStatus = switch[1]
-    elif switch[0].lower() == "site":
-      site = switch[1]
-    elif switch[0].lower() == "owner":
-      owner = switch[1]
-    elif switch[0].lower() == "jobgroup":
-      jobGroup = switch[1]
-    elif switch[0].lower() == "date":
-      date = switch[1]
-    elif switch[0].lower() == "file":
-      filename = switch[1]
-
-  selDate = date
-  if not date:
-    selDate = 'Today'
-
-  from DIRAC.Interfaces.API.Dirac import Dirac
-
-  dirac = Dirac()
-  exitCode = 0
-  errorList = []
-  resultDict = {}
-
-  result = dirac.selectJobs(status=status, minorStatus=minorStatus, applicationStatus=appStatus,
-                            site=site, owner=owner, jobGroup=jobGroup, date=date)
-  if result['OK']:
-    jobs = result['Value']
-  else:
-    print("Error in selectJob", result['Message'])
-    DIRAC.exit(2)
-
-  for job in jobs:
-
-    result = dirac.getOutputSandbox(job)
-    if result['OK']:
-      if os.path.exists('%s' % job):
-
-        lines = []
-        try:
-          lines = open(os.path.join(job, filename)).readlines()
-        except Exception as x:
-          errorList.append((job, x))
-        for line in lines:
-          if line.count(searchstring):
-            resultDict[job] = line
-        rmtree("%s" % (job))
-=======
     Script.registerSwitch("", "Status=", "Primary status")
     Script.registerSwitch("", "MinorStatus=", "Secondary status")
     Script.registerSwitch("", "ApplicationStatus=", "Application status")
@@ -110,8 +29,9 @@
     Script.registerSwitch("", "JobGroup=", "Select jobs for specified job group")
     Script.registerSwitch("", "Date=", "Date in YYYY-MM-DD format, if not specified default is today")
     Script.registerSwitch("", "File=", "File name,if not specified default is std.out ")
-    Script.parseCommandLine(ignoreErrors=True)
-    args = Script.getPositionalArgs()
+    # Registering arguments will automatically add their description to the help menu
+    Script.registerArgument("String: string to search for")
+    _, args = Script.parseCommandLine(ignoreErrors=True)
 
     # Default values
     status = None
@@ -168,7 +88,6 @@
     )
     if result["OK"]:
         jobs = result["Value"]
->>>>>>> c5981031
     else:
         print("Error in selectJob", result["Message"])
         DIRAC.exit(2)
