--- conflicted
+++ resolved
@@ -25,69 +25,12 @@
 
 @Script()
 def main():
-<<<<<<< HEAD
-  Script.registerSwitch("D:", "Dir=", "Store the output in this directory")
-  Script.registerSwitch("f:", "File=", "Get output for jobs with IDs from the file")
-  Script.registerSwitch("g:", "JobGroup=", "Get output for jobs in the given group")
-  # Registering arguments will automatically add their description to the help menu
-  Script.registerArgument(["JobID: DIRAC Job ID or a name of the file with JobID per line"], mandatory=False)
-  sws, args = Script.parseCommandLine(ignoreErrors=True)
-
-  from DIRAC.Interfaces.API.Dirac import Dirac, parseArguments
-  from DIRAC.Core.Utilities.Time import toString, date, day
-  from DIRAC.Core.Utilities.File import mkDir
-
-  dirac = Dirac()
-  exitCode = 0
-  errorList = []
-
-  outputDir = None
-  group = None
-  jobs = []
-  for sw, value in sws:
-    if sw in ('D', 'Dir'):
-      outputDir = value
-    elif sw.lower() in ('f', 'file'):
-      if os.path.exists(value):
-        jFile = open(value)
-        jobs += jFile.read().split()
-        jFile.close()
-    elif sw.lower() in ('g', 'jobgroup'):
-      group = value
-      jobDate = toString(date() - 30 * day)
-
-      # Choose jobs in final state, no more than 30 days old
-      result = dirac.selectJobs(jobGroup=value, date=jobDate, status='Done')
-      if not result['OK']:
-        if "No jobs selected" not in result['Message']:
-          print("Error:", result['Message'])
-          DIRAC.exit(-1)
-      else:
-        jobs += result['Value']
-      result = dirac.selectJobs(jobGroup=value, date=jobDate, status='Failed')
-      if not result['OK']:
-        if "No jobs selected" not in result['Message']:
-          print("Error:", result['Message'])
-          DIRAC.exit(-1)
-      else:
-        jobs += result['Value']
-
-  for arg in parseArguments(args):
-    if os.path.isdir(arg):
-      print("Output for job %s already retrieved, remove the output directory to redownload" % arg)
-    else:
-      jobs.append(arg)
-
-  if not jobs:
-    print("No jobs selected")
-    DIRAC.exit(0)
-=======
     Script.registerSwitch("D:", "Dir=", "Store the output in this directory")
     Script.registerSwitch("f:", "File=", "Get output for jobs with IDs from the file")
     Script.registerSwitch("g:", "JobGroup=", "Get output for jobs in the given group")
-
-    Script.parseCommandLine(ignoreErrors=True)
-    args = Script.getPositionalArgs()
+    # Registering arguments will automatically add their description to the help menu
+    Script.registerArgument(["JobID: DIRAC Job ID or a name of the file with JobID per line"], mandatory=False)
+    sws, args = Script.parseCommandLine(ignoreErrors=True)
 
     from DIRAC.Interfaces.API.Dirac import Dirac, parseArguments
     from DIRAC.Core.Utilities.Time import toString, date, day
@@ -100,7 +43,7 @@
     outputDir = None
     group = None
     jobs = []
-    for sw, value in Script.getUnprocessedSwitches():
+    for sw, value in sws:
         if sw in ("D", "Dir"):
             outputDir = value
         elif sw.lower() in ("f", "file"):
@@ -143,7 +86,6 @@
             outputDir = os.path.join(outputDir, group)
         else:
             outputDir = group
->>>>>>> c5981031
 
     if outputDir:
         mkDir(outputDir)
