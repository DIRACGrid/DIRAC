#!/usr/bin/env python
########################################################################
# File :    dirac-dms-pfn-accessURL
# Author  : Stuart Paterson
########################################################################
"""
Retrieve an access URL for a PFN given a valid DIRAC SE
"""
from __future__ import print_function
from __future__ import absolute_import
from __future__ import division

__RCSID__ = "$Id$"

import DIRAC
from DIRAC.Core.Utilities.DIRACScript import DIRACScript as Script


@Script()
def main():
<<<<<<< HEAD
  # Registering arguments will automatically add their description to the help menu
  Script.registerArgument("PFN:      Physical File Name or file containing PFNs")
  Script.registerArgument("SE:       Valid DIRAC SE")
  _, args = Script.parseCommandLine(ignoreErrors=True)
=======
    Script.parseCommandLine(ignoreErrors=True)
    args = Script.getPositionalArgs()

    if len(args) < 2:
        Script.showHelp(exitCode=1)
>>>>>>> c5981031

    if len(args) > 2:
        print("Only one PFN SE pair will be considered")

    from DIRAC.Interfaces.API.Dirac import Dirac

<<<<<<< HEAD
  pfn = args[0]
  seName = args[1]
  try:
    with open(pfn, 'r') as f:
      pfns = f.read().splitlines()
  except Exception:
    pfns = [pfn]
=======
    dirac = Dirac()
    exitCode = 0
>>>>>>> c5981031

    pfn = args[0]
    seName = args[1]
    try:
        with open(pfn, "r") as f:
            pfns = f.read().splitlines()
    except BaseException:
        pfns = [pfn]

    for pfn in pfns:
        result = dirac.getPhysicalFileAccessURL(pfn, seName, printOutput=True)
        if not result["OK"]:
            print("ERROR: ", result["Message"])
            exitCode = 2

    DIRAC.exit(exitCode)


if __name__ == "__main__":
    main()<|MERGE_RESOLUTION|>--- conflicted
+++ resolved
@@ -18,43 +18,25 @@
 
 @Script()
 def main():
-<<<<<<< HEAD
-  # Registering arguments will automatically add their description to the help menu
-  Script.registerArgument("PFN:      Physical File Name or file containing PFNs")
-  Script.registerArgument("SE:       Valid DIRAC SE")
-  _, args = Script.parseCommandLine(ignoreErrors=True)
-=======
-    Script.parseCommandLine(ignoreErrors=True)
-    args = Script.getPositionalArgs()
-
-    if len(args) < 2:
-        Script.showHelp(exitCode=1)
->>>>>>> c5981031
+    # Registering arguments will automatically add their description to the help menu
+    Script.registerArgument("PFN:      Physical File Name or file containing PFNs")
+    Script.registerArgument("SE:       Valid DIRAC SE")
+    _, args = Script.parseCommandLine(ignoreErrors=True)
 
     if len(args) > 2:
         print("Only one PFN SE pair will be considered")
 
     from DIRAC.Interfaces.API.Dirac import Dirac
 
-<<<<<<< HEAD
-  pfn = args[0]
-  seName = args[1]
-  try:
-    with open(pfn, 'r') as f:
-      pfns = f.read().splitlines()
-  except Exception:
-    pfns = [pfn]
-=======
     dirac = Dirac()
     exitCode = 0
->>>>>>> c5981031
 
     pfn = args[0]
     seName = args[1]
     try:
         with open(pfn, "r") as f:
             pfns = f.read().splitlines()
-    except BaseException:
+    except Exception:
         pfns = [pfn]
 
     for pfn in pfns:
