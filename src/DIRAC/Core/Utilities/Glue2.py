"""Module collecting functions dealing with the GLUE2 information schema

:author: A.Sailer

Known problems:

 * ARC CEs do not seem to publish wall or CPU time per queue anywhere
 * There is no consistency between which memory information is provided where,
   execution environment vs. information for a share
 * Some execution environment IDs are used more than once

Print outs with "SCHEMA PROBLEM" point -- in my opinion -- to errors in the
published information, like a foreign key pointing to non-existent entry.

"""
from __future__ import absolute_import
from __future__ import division
from __future__ import print_function

import six
from pprint import pformat

from DIRAC import gLogger, gConfig
from DIRAC.ConfigurationSystem.Client.Helpers.Resources import getCESiteMapping, getGOCSiteName
from DIRAC.Core.Utilities.ReturnValues import S_OK, S_ERROR
from DIRAC.Core.Utilities.List import breakListIntoChunks
from DIRAC.Core.Utilities.Grid import ldapsearchBDII

__RCSID__ = "$Id$"


sLog = gLogger.getSubLogger(__name__)


<<<<<<< HEAD
def getGlue2CEInfo(vo, host=None):
  """ call ldap for GLUE2 and get information

  :param str vo: Virtual Organisation
  :param str host: host to query for information
  :returns: result structure with result['Value'][siteID]['CEs'][ceID]['Queues'][queueName]. For
               each siteID, ceID, queueName all the GLUE2 parameters are retrieved
  """

  # get all Policies allowing given VO
  filt = "(&(objectClass=GLUE2Policy)(|(GLUE2PolicyRule=VO:%s)(GLUE2PolicyRule=vo:%s)))" % (vo, vo)
  polRes = ldapsearchBDII(filt=filt, attr=None, host=host, base="o=glue", selectionString="GLUE2")

  if not polRes['OK']:
    return S_ERROR("Failed to get policies for this VO")
  polRes = polRes['Value']

  sLog.notice("Found %s policies for this VO %s" % (len(polRes), vo))
  # get all shares for this policy
  # create an or'ed list of all the shares and then call the search
  listOfSitesWithPolicies = set()
  shareFilter = ''
  for policyValues in polRes:
    # skip entries without GLUE2DomainID in the DN because we cannot associate them to a site
    if 'GLUE2DomainID' not in policyValues['attr']['dn']:
      continue
    shareID = policyValues['attr'].get('GLUE2MappingPolicyShareForeignKey', None)
    policyID = policyValues['attr']['GLUE2PolicyID']
    siteName = policyValues['attr']['dn'].split('GLUE2DomainID=')[1].split(',', 1)[0]
    listOfSitesWithPolicies.add(siteName)
    if shareID is None:  # policy not pointing to ComputingInformation
      sLog.debug("Policy %s does not point to computing information" % (policyID,))
      continue
    sLog.verbose("%s policy %s pointing to %s " % (siteName, policyID, shareID))
    sLog.debug("Policy values:\n%s" % pformat(policyValues))
    shareFilter += '(GLUE2ShareID=%s)' % shareID

  filt = '(&(objectClass=GLUE2Share)(|%s))' % shareFilter
  shareRes = ldapsearchBDII(filt=filt, attr=None, host=host, base="o=glue", selectionString="GLUE2")
  if not shareRes['OK']:
    sLog.error("Could not get share information", shareRes['Message'])
    return shareRes
  shareInfoLists = {}
  for shareInfo in shareRes['Value']:
    if 'GLUE2DomainID' not in shareInfo['attr']['dn']:
      continue
    if 'GLUE2ComputingShare' not in shareInfo['objectClass']:
      sLog.debug('Share %r is not a ComputingShare: \n%s' % (shareID, pformat(shareInfo)))
      continue
    sLog.debug("Found computing share:\n%s" % pformat(shareInfo))
    siteName = shareInfo['attr']['dn'].split('GLUE2DomainID=')[1].split(',', 1)[0]
    shareInfoLists.setdefault(siteName, []).append(shareInfo['attr'])

  siteInfo = __getGlue2ShareInfo(host, shareInfoLists)
  if not siteInfo['OK']:
    sLog.error("Could not get CE info for", "%s: %s" % (shareID, siteInfo['Message']))
    return siteInfo
  siteDict = siteInfo['Value']
  sLog.debug("Found Sites:\n%s" % pformat(siteDict))
  sitesWithoutShares = set(siteDict) - listOfSitesWithPolicies
  if sitesWithoutShares:
    sLog.error("Found some sites without any shares", pformat(sitesWithoutShares))
  else:
    sLog.notice("Found information for all known sites")

  # remap siteDict to assign CEs to known sites,
  # in case their names differ from the "gocdb name" in the CS.
  newSiteDict = {}
  ceSiteMapping = getCESiteMapping().get('Value', {})
  # pylint thinks siteDict is a tuple, so we cast
  for siteName, infoDict in dict(siteDict).items():
    for ce, ceInfo in infoDict.get('CEs', {}).items():
      ceSiteName = ceSiteMapping.get(ce, siteName)
      gocSiteName = getGOCSiteName(ceSiteName).get('Value', siteName)
      newSiteDict.setdefault(gocSiteName, {}).setdefault('CEs', {})[ce] = ceInfo

  return S_OK(newSiteDict)
=======
def __ldapsearchBDII(*args, **kwargs):
    """wrap `DIRAC.Core.Utilities.Grid.ldapsearchBDII` to avoid circular import"""
    from DIRAC.Core.Utilities.Grid import ldapsearchBDII

    return ldapsearchBDII(*args, **kwargs)


def getGlue2CEInfo(vo, host):
    """call ldap for GLUE2 and get information

    :param str vo: Virtual Organisation
    :param str host: host to query for information
    :returns: result structure with result['Value'][siteID]['CEs'][ceID]['Queues'][queueName]. For
                 each siteID, ceID, queueName all the GLUE2 parameters are retrieved
    """

    # get all Policies allowing given VO
    filt = "(&(objectClass=GLUE2Policy)(|(GLUE2PolicyRule=VO:%s)(GLUE2PolicyRule=vo:%s)))" % (vo, vo)
    polRes = __ldapsearchBDII(filt=filt, attr=None, host=host, base="o=glue", selectionString="GLUE2")

    if not polRes["OK"]:
        return S_ERROR("Failed to get policies for this VO")
    polRes = polRes["Value"]

    sLog.notice("Found %s policies for this VO %s" % (len(polRes), vo))
    # get all shares for this policy
    # create an or'ed list of all the shares and then call the search
    listOfSitesWithPolicies = set()
    shareFilter = ""
    for policyValues in polRes:
        # skip entries without GLUE2DomainID in the DN because we cannot associate them to a site
        if "GLUE2DomainID" not in policyValues["attr"]["dn"]:
            continue
        shareID = policyValues["attr"].get("GLUE2MappingPolicyShareForeignKey", None)
        policyID = policyValues["attr"]["GLUE2PolicyID"]
        siteName = policyValues["attr"]["dn"].split("GLUE2DomainID=")[1].split(",", 1)[0]
        listOfSitesWithPolicies.add(siteName)
        if shareID is None:  # policy not pointing to ComputingInformation
            sLog.debug("Policy %s does not point to computing information" % (policyID,))
            continue
        sLog.verbose("%s policy %s pointing to %s " % (siteName, policyID, shareID))
        sLog.debug("Policy values:\n%s" % pformat(policyValues))
        shareFilter += "(GLUE2ShareID=%s)" % shareID

    filt = "(&(objectClass=GLUE2Share)(|%s))" % shareFilter
    shareRes = __ldapsearchBDII(filt=filt, attr=None, host=host, base="o=glue", selectionString="GLUE2")
    if not shareRes["OK"]:
        sLog.error("Could not get share information", shareRes["Message"])
        return shareRes
    shareInfoLists = {}
    for shareInfo in shareRes["Value"]:
        if "GLUE2DomainID" not in shareInfo["attr"]["dn"]:
            continue
        if "GLUE2ComputingShare" not in shareInfo["objectClass"]:
            sLog.debug("Share %r is not a ComputingShare: \n%s" % (shareID, pformat(shareInfo)))
            continue
        sLog.debug("Found computing share:\n%s" % pformat(shareInfo))
        siteName = shareInfo["attr"]["dn"].split("GLUE2DomainID=")[1].split(",", 1)[0]
        shareInfoLists.setdefault(siteName, []).append(shareInfo["attr"])

    siteInfo = __getGlue2ShareInfo(host, shareInfoLists)
    if not siteInfo["OK"]:
        sLog.error("Could not get CE info for", "%s: %s" % (shareID, siteInfo["Message"]))
        return siteInfo
    siteDict = siteInfo["Value"]
    sLog.debug("Found Sites:\n%s" % pformat(siteDict))
    sitesWithoutShares = set(siteDict) - listOfSitesWithPolicies
    if sitesWithoutShares:
        sLog.error("Found some sites without any shares", pformat(sitesWithoutShares))
    else:
        sLog.notice("Found information for all known sites")

    # remap siteDict to assign CEs to known sites, in case their names differ from the "gocdb name" in
    # the CS.
    newSiteDict = {}
    ceSiteMapping = getCESiteMapping().get("Value", {})
    # FIXME: pylint thinks siteDict is a tuple, so we cast
    for siteName, infoDict in dict(siteDict).items():
        for ce, ceInfo in infoDict.get("CEs", {}).items():
            ceSiteName = ceSiteMapping.get(ce, siteName)
            gocSiteName = getGOCSiteName(ceSiteName).get("Value", siteName)
            newSiteDict.setdefault(gocSiteName, {}).setdefault("CEs", {})[ce] = ceInfo

    return S_OK(newSiteDict)
>>>>>>> c5981031


def __getGlue2ShareInfo(host, shareInfoLists):
    """get information from endpoints, which are the CE at a Site

    :param str host: BDII host to query
    :param dict shareInfoDict: dictionary of GLUE2 parameters belonging to the ComputingShare
    :returns: result structure S_OK/S_ERROR
    """
    executionEnvironments = []
    for _siteName, shareInfoDicts in shareInfoLists.items():
        for shareInfoDict in shareInfoDicts:
            executionEnvironment = shareInfoDict.get("GLUE2ComputingShareExecutionEnvironmentForeignKey", [])
            if not executionEnvironment:
                sLog.error("No entry for GLUE2ComputingShareExecutionEnvironmentForeignKey", pformat(shareInfoDict))
                continue
            if isinstance(executionEnvironment, six.string_types):
                executionEnvironment = [executionEnvironment]
            executionEnvironments.extend(executionEnvironment)
    resExeInfo = __getGlue2ExecutionEnvironmentInfo(host, executionEnvironments)
    if not resExeInfo["OK"]:
        sLog.error(
            "Cannot get execution environment info for:",
            str(executionEnvironments)[:100] + "  " + resExeInfo["Message"],
        )
        return resExeInfo
    exeInfos = resExeInfo["Value"]

    siteDict = {}
    for siteName, shareInfoDicts in shareInfoLists.items():
        siteDict[siteName] = {"CEs": {}}
        cesDict = siteDict[siteName]["CEs"]
        for shareInfoDict in shareInfoDicts:
            ceInfo = {}
            ceInfo["MaxWaitingJobs"] = shareInfoDict.get("GLUE2ComputingShareMaxWaitingJobs", "-1")  # This is not used
            ceInfo["Queues"] = {}
            queueInfo = {}
            queueInfo["GlueCEStateStatus"] = shareInfoDict["GLUE2ComputingShareServingState"]
            queueInfo["GlueCEPolicyMaxCPUTime"] = str(
                int(int(shareInfoDict.get("GLUE2ComputingShareMaxCPUTime", 86400)) / 60)
            )
            queueInfo["GlueCEPolicyMaxWallClockTime"] = str(
                int(int(shareInfoDict.get("GLUE2ComputingShareMaxWallTime", 86400)) / 60)
            )
            queueInfo["GlueCEInfoTotalCPUs"] = shareInfoDict.get("GLUE2ComputingShareMaxRunningJobs", "10000")
            queueInfo["GlueCECapability"] = ["CPUScalingReferenceSI00=2552"]

            try:
                maxNOPfromCS = gConfig.getValue(
                    "/Resources/Computing/CEDefaults/GLUE2ComputingShareMaxSlotsPerJob_limit", 8
                )
                maxNOPfromGLUE = int(shareInfoDict.get("GLUE2ComputingShareMaxSlotsPerJob", 1))
                numberOfProcs = min(maxNOPfromGLUE, maxNOPfromCS)
                queueInfo["NumberOfProcessors"] = numberOfProcs
                if numberOfProcs != maxNOPfromGLUE:
                    sLog.info(
                        "Limited NumberOfProcessors for", "%s from %s to %s" % (siteName, maxNOPfromGLUE, numberOfProcs)
                    )
            except ValueError:
                sLog.error(
                    "Bad content for GLUE2ComputingShareMaxSlotsPerJob:",
                    siteName + " " + shareInfoDict.get("GLUE2ComputingShareMaxSlotsPerJob"),
                )
                queueInfo["NumberOfProcessors"] = 1

            executionEnvironment = shareInfoDict.get("GLUE2ComputingShareExecutionEnvironmentForeignKey", [])
            if isinstance(executionEnvironment, six.string_types):
                executionEnvironment = [executionEnvironment]
            resExeInfo = __getGlue2ExecutionEnvironmentInfoForSite(siteName, executionEnvironment, exeInfos)
            if not resExeInfo["OK"]:
                continue

            exeInfo = resExeInfo.get("Value")
            if not exeInfo:
                sLog.error("Using dummy values. Did not find information for execution environment", siteName)
                exeInfo = {
                    "GlueHostMainMemoryRAMSize": "1999",  # intentionally identifiably dummy value
                    "GlueHostOperatingSystemVersion": "",
                    "GlueHostOperatingSystemName": "",
                    "GlueHostOperatingSystemRelease": "",
                    "GlueHostArchitecturePlatformType": "x86_64",
                    "GlueHostBenchmarkSI00": "2500",  # needed for the queue to be used by the sitedirector
                    "MANAGER": "manager:unknownBatchSystem",  # need some value for ARC
                }
            else:
                sLog.info("Found information for execution environment for", siteName)

            # sometimes the time is still in hours
            maxCPUTime = int(queueInfo["GlueCEPolicyMaxCPUTime"])
            if maxCPUTime in [12, 24, 36, 48, 168]:
                queueInfo["GlueCEPolicyMaxCPUTime"] = str(maxCPUTime * 60)
                queueInfo["GlueCEPolicyMaxWallClockTime"] = str(int(queueInfo["GlueCEPolicyMaxWallClockTime"]) * 60)

            ceInfo.update(exeInfo)
            shareEndpoints = shareInfoDict.get("GLUE2ShareEndpointForeignKey", [])
            if isinstance(shareEndpoints, six.string_types):
                shareEndpoints = [shareEndpoints]
            for endpoint in shareEndpoints:
                ceType = endpoint.rsplit(".", 1)[1]
                # get queue Name, in CREAM this is behind GLUE2entityOtherInfo...
                if ceType == "CREAM":
                    for otherInfo in shareInfoDict["GLUE2EntityOtherInfo"]:
                        if otherInfo.startswith("CREAMCEId"):
                            queueName = otherInfo.split("/", 1)[1]
                            # creamCEs are EOL soon, ignore any info they have
                            if queueInfo.pop("NumberOfProcessors", 1) != 1:
                                sLog.verbose("Ignoring MaxSlotsPerJob option for CreamCE", endpoint)

                # HTCondorCE, htcondorce
                elif ceType.lower().endswith("htcondorce"):
                    ceType = "HTCondorCE"
                    queueName = "condor"

                else:
                    sLog.error("Unknown CE Type, please check the available information", ceType)
                    continue

                queueInfo["GlueCEImplementationName"] = ceType
                ceName = endpoint.split("_", 1)[0]
                cesDict.setdefault(ceName, {})
                existingQueues = dict(cesDict[ceName].get("Queues", {}))
                existingQueues[queueName] = queueInfo
                ceInfo["Queues"] = existingQueues
                cesDict[ceName].update(ceInfo)

            # ARC CEs do not have endpoints, we have to try something else to get the information about the queue etc.
            try:
                if not shareEndpoints and shareInfoDict["GLUE2ShareID"].startswith("urn:ogf"):
                    exeInfo = dict(exeInfo)  # silence pylint about tuples
                    queueInfo["GlueCEImplementationName"] = "ARC"
                    managerName = exeInfo.pop("MANAGER", "").split(" ", 1)[0].rsplit(":", 1)[1]
                    managerName = managerName.capitalize() if managerName == "condor" else managerName
                    queueName = "nordugrid-%s-%s" % (managerName, shareInfoDict["GLUE2ComputingShareMappingQueue"])
                    ceName = shareInfoDict["GLUE2ShareID"].split("ComputingShare:")[1].split(":")[0]
                    cesDict.setdefault(ceName, {})
                    existingQueues = dict(cesDict[ceName].get("Queues", {}))
                    existingQueues[queueName] = queueInfo
                    ceInfo["Queues"] = existingQueues
                    cesDict[ceName].update(ceInfo)
            except Exception:
                sLog.error("Exception in ARC part for site:", siteName)

    return S_OK(siteDict)


def __getGlue2ExecutionEnvironmentInfo(host, executionEnvironments):
<<<<<<< HEAD
  """Find all the executionEnvironments.

  :param str host: BDII host to query
  :param list executionEnvironments: list of the execution environments to get some information from
  :returns: result of the ldapsearch for all executionEnvironments, Glue2 schema
  """
  listOfValues = []
  # break up to avoid argument list too long, it started failing at about 1900 entries
  for exeEnvs in breakListIntoChunks(executionEnvironments, 1000):
    exeFilter = ''
    for execEnv in exeEnvs:
      exeFilter += '(GLUE2ResourceID=%s)' % execEnv
    filt = "(&(objectClass=GLUE2ExecutionEnvironment)(|%s))" % exeFilter
    response = ldapsearchBDII(filt=filt, attr=None, host=host, base="o=glue", selectionString="GLUE2")
    if not response['OK']:
      return response
    if not response['Value']:
      sLog.error("No information found for %s" % executionEnvironments)
      continue
    listOfValues += response['Value']
  if not listOfValues:
    return S_ERROR("No information found for executionEnvironments")
  return S_OK(listOfValues)
=======
    """Find all the executionEnvironments.

    :param str host: BDII host to query
    :param list executionEnvironments: list of the execution environments to get some information from
    :returns: result of the ldapsearch for all executionEnvironments, Glue2 schema
    """
    listOfValues = []
    # break up to avoid argument list too long, it started failing at about 1900 entries
    for exeEnvs in breakListIntoChunks(executionEnvironments, 1000):
        exeFilter = ""
        for execEnv in exeEnvs:
            exeFilter += "(GLUE2ResourceID=%s)" % execEnv
        filt = "(&(objectClass=GLUE2ExecutionEnvironment)(|%s))" % exeFilter
        response = __ldapsearchBDII(filt=filt, attr=None, host=host, base="o=glue", selectionString="GLUE2")
        if not response["OK"]:
            return response
        if not response["Value"]:
            sLog.error("No information found for %s" % executionEnvironments)
            continue
        listOfValues += response["Value"]
    if not listOfValues:
        return S_ERROR("No information found for executionEnvironments")
    return S_OK(listOfValues)
>>>>>>> c5981031


def __getGlue2ExecutionEnvironmentInfoForSite(sitename, foreignKeys, exeInfos):
    """Get the information about the execution environment for a specific site or ce or something.

    :param str sitename: Name of the site we are looking at
    :param list foreignKeys: list of ExecutionEnvironmentForeignkeys linked by the site
    :param list exeInfos: bdii list of dictionaries containing all the ExecutionEnvironment information for all sites
    :return: Dictionary with the information as required by the Bdii2CSagent for this site
    """
    # filter those that we want
    exeInfos = [exeInfo for exeInfo in exeInfos if exeInfo["attr"]["GLUE2ResourceID"] in foreignKeys]
    # take the CE with the lowest MainMemory
    exeInfo = sorted(exeInfos, key=lambda k: int(k["attr"]["GLUE2ExecutionEnvironmentMainMemorySize"]))
    if not exeInfo:
        sLog.error(
            "SCHEMA PROBLEM: Did not find execution info for site", sitename + " and keys: " + " ".join(foreignKeys)
        )
        return S_OK()
    sLog.debug("Found ExecutionEnvironments", pformat(exeInfo[0]))
    exeInfo = exeInfo[0]["attr"]  # pylint: disable=unsubscriptable-object
    maxRam = exeInfo.get("GLUE2ExecutionEnvironmentMainMemorySize", "")
    architecture = exeInfo.get("GLUE2ExecutionEnvironmentPlatform", "")
    architecture = "x86_64" if architecture == "amd64" else architecture
    architecture = "x86_64" if architecture == "UNDEFINEDVALUE" else architecture
    architecture = "x86_64" if "Intel(R) Xeon(R)" in architecture else architecture
    osFamily = exeInfo.get("GLUE2ExecutionEnvironmentOSFamily", "")  # e.g. linux
    osName = exeInfo.get("GLUE2ExecutionEnvironmentOSName", "")
    osVersion = exeInfo.get("GLUE2ExecutionEnvironmentOSVersion", "")
    manager = exeInfo.get("GLUE2ExecutionEnvironmentComputingManagerForeignKey", "manager:unknownBatchSystem")
    # translate to Glue1 like keys, because that is used later on
    infoDict = {
        "GlueHostMainMemoryRAMSize": maxRam,
        "GlueHostOperatingSystemVersion": osName,
        "GlueHostOperatingSystemName": osFamily,
        "GlueHostOperatingSystemRelease": osVersion,
        "GlueHostArchitecturePlatformType": architecture.lower(),
        "GlueHostBenchmarkSI00": "2500",  # needed for the queue to be used by the sitedirector
        "MANAGER": manager,  # to create the ARC QueueName mostly
    }

    return S_OK(infoDict)<|MERGE_RESOLUTION|>--- conflicted
+++ resolved
@@ -32,93 +32,7 @@
 sLog = gLogger.getSubLogger(__name__)
 
 
-<<<<<<< HEAD
 def getGlue2CEInfo(vo, host=None):
-  """ call ldap for GLUE2 and get information
-
-  :param str vo: Virtual Organisation
-  :param str host: host to query for information
-  :returns: result structure with result['Value'][siteID]['CEs'][ceID]['Queues'][queueName]. For
-               each siteID, ceID, queueName all the GLUE2 parameters are retrieved
-  """
-
-  # get all Policies allowing given VO
-  filt = "(&(objectClass=GLUE2Policy)(|(GLUE2PolicyRule=VO:%s)(GLUE2PolicyRule=vo:%s)))" % (vo, vo)
-  polRes = ldapsearchBDII(filt=filt, attr=None, host=host, base="o=glue", selectionString="GLUE2")
-
-  if not polRes['OK']:
-    return S_ERROR("Failed to get policies for this VO")
-  polRes = polRes['Value']
-
-  sLog.notice("Found %s policies for this VO %s" % (len(polRes), vo))
-  # get all shares for this policy
-  # create an or'ed list of all the shares and then call the search
-  listOfSitesWithPolicies = set()
-  shareFilter = ''
-  for policyValues in polRes:
-    # skip entries without GLUE2DomainID in the DN because we cannot associate them to a site
-    if 'GLUE2DomainID' not in policyValues['attr']['dn']:
-      continue
-    shareID = policyValues['attr'].get('GLUE2MappingPolicyShareForeignKey', None)
-    policyID = policyValues['attr']['GLUE2PolicyID']
-    siteName = policyValues['attr']['dn'].split('GLUE2DomainID=')[1].split(',', 1)[0]
-    listOfSitesWithPolicies.add(siteName)
-    if shareID is None:  # policy not pointing to ComputingInformation
-      sLog.debug("Policy %s does not point to computing information" % (policyID,))
-      continue
-    sLog.verbose("%s policy %s pointing to %s " % (siteName, policyID, shareID))
-    sLog.debug("Policy values:\n%s" % pformat(policyValues))
-    shareFilter += '(GLUE2ShareID=%s)' % shareID
-
-  filt = '(&(objectClass=GLUE2Share)(|%s))' % shareFilter
-  shareRes = ldapsearchBDII(filt=filt, attr=None, host=host, base="o=glue", selectionString="GLUE2")
-  if not shareRes['OK']:
-    sLog.error("Could not get share information", shareRes['Message'])
-    return shareRes
-  shareInfoLists = {}
-  for shareInfo in shareRes['Value']:
-    if 'GLUE2DomainID' not in shareInfo['attr']['dn']:
-      continue
-    if 'GLUE2ComputingShare' not in shareInfo['objectClass']:
-      sLog.debug('Share %r is not a ComputingShare: \n%s' % (shareID, pformat(shareInfo)))
-      continue
-    sLog.debug("Found computing share:\n%s" % pformat(shareInfo))
-    siteName = shareInfo['attr']['dn'].split('GLUE2DomainID=')[1].split(',', 1)[0]
-    shareInfoLists.setdefault(siteName, []).append(shareInfo['attr'])
-
-  siteInfo = __getGlue2ShareInfo(host, shareInfoLists)
-  if not siteInfo['OK']:
-    sLog.error("Could not get CE info for", "%s: %s" % (shareID, siteInfo['Message']))
-    return siteInfo
-  siteDict = siteInfo['Value']
-  sLog.debug("Found Sites:\n%s" % pformat(siteDict))
-  sitesWithoutShares = set(siteDict) - listOfSitesWithPolicies
-  if sitesWithoutShares:
-    sLog.error("Found some sites without any shares", pformat(sitesWithoutShares))
-  else:
-    sLog.notice("Found information for all known sites")
-
-  # remap siteDict to assign CEs to known sites,
-  # in case their names differ from the "gocdb name" in the CS.
-  newSiteDict = {}
-  ceSiteMapping = getCESiteMapping().get('Value', {})
-  # pylint thinks siteDict is a tuple, so we cast
-  for siteName, infoDict in dict(siteDict).items():
-    for ce, ceInfo in infoDict.get('CEs', {}).items():
-      ceSiteName = ceSiteMapping.get(ce, siteName)
-      gocSiteName = getGOCSiteName(ceSiteName).get('Value', siteName)
-      newSiteDict.setdefault(gocSiteName, {}).setdefault('CEs', {})[ce] = ceInfo
-
-  return S_OK(newSiteDict)
-=======
-def __ldapsearchBDII(*args, **kwargs):
-    """wrap `DIRAC.Core.Utilities.Grid.ldapsearchBDII` to avoid circular import"""
-    from DIRAC.Core.Utilities.Grid import ldapsearchBDII
-
-    return ldapsearchBDII(*args, **kwargs)
-
-
-def getGlue2CEInfo(vo, host):
     """call ldap for GLUE2 and get information
 
     :param str vo: Virtual Organisation
@@ -129,7 +43,7 @@
 
     # get all Policies allowing given VO
     filt = "(&(objectClass=GLUE2Policy)(|(GLUE2PolicyRule=VO:%s)(GLUE2PolicyRule=vo:%s)))" % (vo, vo)
-    polRes = __ldapsearchBDII(filt=filt, attr=None, host=host, base="o=glue", selectionString="GLUE2")
+    polRes = ldapsearchBDII(filt=filt, attr=None, host=host, base="o=glue", selectionString="GLUE2")
 
     if not polRes["OK"]:
         return S_ERROR("Failed to get policies for this VO")
@@ -156,7 +70,7 @@
         shareFilter += "(GLUE2ShareID=%s)" % shareID
 
     filt = "(&(objectClass=GLUE2Share)(|%s))" % shareFilter
-    shareRes = __ldapsearchBDII(filt=filt, attr=None, host=host, base="o=glue", selectionString="GLUE2")
+    shareRes = ldapsearchBDII(filt=filt, attr=None, host=host, base="o=glue", selectionString="GLUE2")
     if not shareRes["OK"]:
         sLog.error("Could not get share information", shareRes["Message"])
         return shareRes
@@ -183,11 +97,11 @@
     else:
         sLog.notice("Found information for all known sites")
 
-    # remap siteDict to assign CEs to known sites, in case their names differ from the "gocdb name" in
-    # the CS.
+    # remap siteDict to assign CEs to known sites,
+    # in case their names differ from the "gocdb name" in the CS.
     newSiteDict = {}
     ceSiteMapping = getCESiteMapping().get("Value", {})
-    # FIXME: pylint thinks siteDict is a tuple, so we cast
+    # pylint thinks siteDict is a tuple, so we cast
     for siteName, infoDict in dict(siteDict).items():
         for ce, ceInfo in infoDict.get("CEs", {}).items():
             ceSiteName = ceSiteMapping.get(ce, siteName)
@@ -195,7 +109,6 @@
             newSiteDict.setdefault(gocSiteName, {}).setdefault("CEs", {})[ce] = ceInfo
 
     return S_OK(newSiteDict)
->>>>>>> c5981031
 
 
 def __getGlue2ShareInfo(host, shareInfoLists):
@@ -342,31 +255,6 @@
 
 
 def __getGlue2ExecutionEnvironmentInfo(host, executionEnvironments):
-<<<<<<< HEAD
-  """Find all the executionEnvironments.
-
-  :param str host: BDII host to query
-  :param list executionEnvironments: list of the execution environments to get some information from
-  :returns: result of the ldapsearch for all executionEnvironments, Glue2 schema
-  """
-  listOfValues = []
-  # break up to avoid argument list too long, it started failing at about 1900 entries
-  for exeEnvs in breakListIntoChunks(executionEnvironments, 1000):
-    exeFilter = ''
-    for execEnv in exeEnvs:
-      exeFilter += '(GLUE2ResourceID=%s)' % execEnv
-    filt = "(&(objectClass=GLUE2ExecutionEnvironment)(|%s))" % exeFilter
-    response = ldapsearchBDII(filt=filt, attr=None, host=host, base="o=glue", selectionString="GLUE2")
-    if not response['OK']:
-      return response
-    if not response['Value']:
-      sLog.error("No information found for %s" % executionEnvironments)
-      continue
-    listOfValues += response['Value']
-  if not listOfValues:
-    return S_ERROR("No information found for executionEnvironments")
-  return S_OK(listOfValues)
-=======
     """Find all the executionEnvironments.
 
     :param str host: BDII host to query
@@ -380,7 +268,7 @@
         for execEnv in exeEnvs:
             exeFilter += "(GLUE2ResourceID=%s)" % execEnv
         filt = "(&(objectClass=GLUE2ExecutionEnvironment)(|%s))" % exeFilter
-        response = __ldapsearchBDII(filt=filt, attr=None, host=host, base="o=glue", selectionString="GLUE2")
+        response = ldapsearchBDII(filt=filt, attr=None, host=host, base="o=glue", selectionString="GLUE2")
         if not response["OK"]:
             return response
         if not response["Value"]:
@@ -390,7 +278,6 @@
     if not listOfValues:
         return S_ERROR("No information found for executionEnvironments")
     return S_OK(listOfValues)
->>>>>>> c5981031
 
 
 def __getGlue2ExecutionEnvironmentInfoForSite(sitename, foreignKeys, exeInfos):
