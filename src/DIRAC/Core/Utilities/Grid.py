"""
The Grid module contains several utilities for grid operations
"""
from __future__ import absolute_import
from __future__ import division
from __future__ import print_function

import six
import os
import re

from DIRAC.Core.Utilities.Os import sourceEnv
from DIRAC.FrameworkSystem.Client.ProxyManagerClient import gProxyManager
from DIRAC.Core.Security.ProxyInfo import getProxyInfo
from DIRAC.ConfigurationSystem.Client.Helpers import Local
from DIRAC.Core.Utilities.ReturnValues import S_OK, S_ERROR
from DIRAC.Core.Utilities.Subprocess import systemCall, shellCall

__RCSID__ = "$Id$"


def executeGridCommand(proxy, cmd, gridEnvScript=None):
    """
    Execute cmd tuple after sourcing GridEnv
    """
    currentEnv = dict(os.environ)

    if not gridEnvScript:
        # if not passed as argument, use default from CS Helpers
        gridEnvScript = Local.gridEnv()

    if gridEnvScript:
        command = gridEnvScript.split()
        ret = sourceEnv(10, command)
        if not ret["OK"]:
            return S_ERROR("Failed sourcing GridEnv: %s" % ret["Message"])
        gridEnv = ret["outputEnv"]
        #
        # Preserve some current settings if they are there
        #
        if "X509_VOMS_DIR" in currentEnv:
            gridEnv["X509_VOMS_DIR"] = currentEnv["X509_VOMS_DIR"]
        if "X509_CERT_DIR" in currentEnv:
            gridEnv["X509_CERT_DIR"] = currentEnv["X509_CERT_DIR"]
    else:
        gridEnv = currentEnv

    if not proxy:
        res = getProxyInfo()
        if not res["OK"]:
            return res
        gridEnv["X509_USER_PROXY"] = res["Value"]["path"]
    elif isinstance(proxy, six.string_types):
        if os.path.exists(proxy):
            gridEnv["X509_USER_PROXY"] = proxy
        else:
            return S_ERROR("Can not treat proxy passed as a string")
    else:
        ret = gProxyManager.dumpProxyToFile(proxy)
        if not ret["OK"]:
            return ret
        gridEnv["X509_USER_PROXY"] = ret["Value"]

    result = systemCall(120, cmd, env=gridEnv)
    return result


<<<<<<< HEAD
  lines = []
  for line in stdout.split("\n"):
    if line.find(" ") == 0:
      lines[-1] += line.strip()
    else:
      lines.append(line.strip())

  record = None
  for line in lines:
    if line.find('dn:') == 0:
      record = {'dn': line.replace('dn:', '').strip(),
                'objectClass': [],
                'attr': {'dn': line.replace('dn:', '').strip()}}
      response.append(record)
      continue
    if record:
      if line.find('objectClass:') == 0:
        record['objectClass'].append(line.replace('objectClass:', '').strip())
        continue
      if line.find(selectionString) == 0:
        index = line.find(':')
        if index > 0:
          attr = line[:index]
          value = line[index + 1:].strip()
          if attr in record['attr']:
            if isinstance(record['attr'][attr], list):
              record['attr'][attr].append(value)
            else:
              record['attr'][attr] = [record['attr'][attr], value]
          else:
            record['attr'][attr] = value

  return S_OK(response)
=======
def ldapsearchBDII(filt=None, attr=None, host=None, base=None, selectionString="Glue"):
    """Python wrapper for ldapserch at bdii.

    :param  filt: Filter used to search ldap, default = '', means select all
    :param  attr: Attributes returned by ldapsearch, default = '*', means return all
    :param  host: Host used for ldapsearch, default = 'cclcgtopbdii01.in2p3.fr:2170', can be changed by $LCG_GFAL_INFOSYS

    :return: standard DIRAC answer with Value equals to list of ldapsearch responses

    Each element of list is dictionary with keys:

      'dn':                 Distinguished name of ldapsearch response
      'objectClass':        List of classes in response
      'attr':               Dictionary of attributes
    """

    if filt is None:
        filt = ""
    if attr is None:
        attr = ""
    if host is None:
        host = "cclcgtopbdii01.in2p3.fr:2170"
    if base is None:
        base = "Mds-Vo-name=local,o=grid"

    if isinstance(attr, list):
        attr = " ".join(attr)

    cmd = 'ldapsearch -x -LLL -o ldif-wrap=no -h %s -b %s "%s" %s' % (host, base, filt, attr)
    result = shellCall(0, cmd)

    response = []

    if not result["OK"]:
        return result

    status = result["Value"][0]
    stdout = result["Value"][1]
    stderr = result["Value"][2]

    if status != 0:
        return S_ERROR(stderr)

    lines = []
    for line in stdout.split("\n"):
        if line.find(" ") == 0:
            lines[-1] += line.strip()
        else:
            lines.append(line.strip())

    record = None
    for line in lines:
        if line.find("dn:") == 0:
            record = {
                "dn": line.replace("dn:", "").strip(),
                "objectClass": [],
                "attr": {"dn": line.replace("dn:", "").strip()},
            }
            response.append(record)
            continue
        if record:
            if line.find("objectClass:") == 0:
                record["objectClass"].append(line.replace("objectClass:", "").strip())
                continue
            if line.find(selectionString) == 0:
                index = line.find(":")
                if index > 0:
                    attr = line[:index]
                    value = line[index + 1 :].strip()
                    if attr in record["attr"]:
                        if isinstance(record["attr"][attr], list):
                            record["attr"][attr].append(value)
                        else:
                            record["attr"][attr] = [record["attr"][attr], value]
                    else:
                        record["attr"][attr] = value

    return S_OK(response)


def ldapSite(site, attr=None, host=None):
    """Site information from bdii.

    :param  site: Site as it defined in GOCDB or part of it with globing, for example: UKI-*
    :return: standard DIRAC answer with Value equals to list of sites.

    Each site is dictionary which contains attributes of site.
    For example result['Value'][0]['GlueSiteLocation']
    """
    filt = "(GlueSiteUniqueID=%s)" % site

    result = ldapsearchBDII(filt, attr, host)

    if not result["OK"]:
        return result

    sites = []
    for value in result["Value"]:
        sites.append(value["attr"])

    return S_OK(sites)


def ldapCluster(ce, attr=None, host=None):
    """CE (really SubCluster in definition of bdii) information from bdii.
    It contains by the way host information for ce.

    :param  ce: ce or part of it with globing, for example, "ce0?.tier2.hep.manchester*"
    :return: standard DIRAC answer with Value equals to list of clusters.

    Each cluster is dictionary which contains attributes of ce.
    For example result['Value'][0]['GlueHostBenchmarkSI00']
    """
    filt = "(GlueClusterUniqueID=%s)" % ce

    result = ldapsearchBDII(filt, attr, host)

    if not result["OK"]:
        return result

    clusters = []
    for value in result["Value"]:
        clusters.append(value["attr"])

    return S_OK(clusters)


def ldapCE(ce, attr=None, host=None):
    """CE (really SubCluster in definition of bdii) information from bdii.
    It contains by the way host information for ce.

    :param  ce: ce or part of it with globing, for example, "ce0?.tier2.hep.manchester*"
    :return: standard DIRAC answer with Value equals to list of clusters.

    Each cluster is dictionary which contains attributes of ce.
    For example result['Value'][0]['GlueHostBenchmarkSI00']
    """
    filt = "(GlueChunkKey=GlueClusterUniqueID=%s)" % ce

    result = ldapsearchBDII(filt, attr, host)

    if not result["OK"]:
        return result

    ces = []
    for value in result["Value"]:
        ces.append(value["attr"])

    return S_OK(ces)


def ldapCEState(ce, vo, attr=None, host=None):
    """CEState information from bdii. Only CE with CEAccessControlBaseRule=VO:lhcb are selected.

    :param  ce: ce or part of it with globing, for example, "ce0?.tier2.hep.manchester*"
    :return: standard DIRAC answer with Value equals to list of ceStates.

    Each ceState is dictionary which contains attributes of ce.
    For example result['Value'][0]['GlueCEStateStatus']
    """
    voFilters = "(GlueCEAccessControlBaseRule=VOMS:/%s/*)" % vo
    voFilters += "(GlueCEAccessControlBaseRule=VOMS:/%s)" % vo
    voFilters += "(GlueCEAccessControlBaseRule=VO:%s)" % vo
    filt = "(&(GlueCEUniqueID=%s*)(|%s))" % (ce, voFilters)

    result = ldapsearchBDII(filt, attr, host)

    if not result["OK"]:
        return result

    states = []
    for value in result["Value"]:
        states.append(value["attr"])

    return S_OK(states)


def ldapCEVOView(ce, vo, attr=None, host=None):
    """CEVOView information from bdii. Only CE with CEAccessControlBaseRule=VO:lhcb are selected.

    :param  ce: ce or part of it with globing, for example, "ce0?.tier2.hep.manchester*"
    :return: standard DIRAC answer with Value equals to list of ceVOViews.

    Each ceVOView is dictionary which contains attributes of ce.
    For example result['Value'][0]['GlueCEStateRunningJobs']
    """

    voFilters = "(GlueCEAccessControlBaseRule=VOMS:/%s/*)" % vo
    voFilters += "(GlueCEAccessControlBaseRule=VOMS:/%s)" % vo
    voFilters += "(GlueCEAccessControlBaseRule=VO:%s)" % vo
    filt = "(&(GlueCEUniqueID=%s*)(|%s))" % (ce, voFilters)

    result = ldapsearchBDII(filt, attr, host)

    if not result["OK"]:
        return result

    ces = result["Value"]

    filt = "(&(objectClass=GlueVOView)(|%s))" % (voFilters)
    views = []

    for ce in ces:
        dn = ce["dn"]
        result = ldapsearchBDII(filt, attr, host, base=dn)
        if result["OK"]:
            views.append(result["Value"][0]["attr"])  # pylint: disable=unsubscriptable-object

    return S_OK(views)


def ldapService(serviceID="*", serviceType="*", vo="*", attr=None, host=None):
    """Service BDII info for a given VO

    :param  service: service type, e.g. SRM
    :return: standard DIRAC answer with Value equals to list of services
    """
    voFilters = "(GlueServiceAccessControlBaseRule=VOMS:/%s/*)" % vo
    voFilters += "(GlueServiceAccessControlBaseRule=VOMS:/%s)" % vo
    voFilters += "(GlueServiceAccessControlBaseRule=VO:%s)" % vo
    filt = "(&(GlueServiceType=%s)(GlueServiceUniqueID=%s)(|%s))" % (serviceType, serviceID, voFilters)

    result = ldapsearchBDII(filt, attr, host)

    if not result["OK"]:
        return result

    services = []
    for value in result["Value"]:
        services.append(value["attr"])

    return S_OK(services)


def getBdiiCEInfo(vo, host=None, glue2=False):
    """Get information for all the CEs/queues for a given VO

    :param str vo: BDII VO name
    :param str host: url to query for information
    :param bool glue2: if True query the GLUE2 information schema
    :return: result structure: result['Value'][siteID]['CEs'][ceID]['Queues'][queueName]. For
                 each siteID, ceID, queueName all the BDII/Glue parameters are retrieved
    """
    if glue2:
        return Glue2.getGlue2CEInfo(vo, host=host)

    result = ldapCEState("", vo, host=host)
    if not result["OK"]:
        return result

    siteDict = {}
    ceDict = {}
    queueDict = {}

    for queue in result["Value"]:
        queue = dict(queue)
        clusterID = queue.get("GlueForeignKey", "").replace("GlueClusterUniqueID=", "")
        ceID = queue.get("GlueCEUniqueID", "").split(":")[0]
        queueDict[queue["GlueCEUniqueID"]] = queue
        queueDict[queue["GlueCEUniqueID"]]["CE"] = ceID
        if ceID not in ceDict:
            result = ldapCluster(clusterID, host=host)
            if not result["OK"]:
                continue
            if not result["Value"]:
                continue

            ce = result["Value"][0]
            ceDict[ceID] = ce

            fKey = ce["GlueForeignKey"]  # pylint: disable=unsubscriptable-object
            siteID = ""
            for key in fKey:
                if key.startswith("GlueSiteUniqueID"):
                    siteID = key.replace("GlueSiteUniqueID=", "")
            ceDict[ceID]["Site"] = siteID

            result = ldapCE(clusterID, host=host)
            ce = {}
            if result["OK"] and result["Value"]:
                ce = result["Value"][0]
            ceDict[ceID].update(ce)

            if siteID not in siteDict:
                site = {}
                result = ldapSite(siteID, host=host)
                if result["OK"] and result["Value"]:
                    site = result["Value"][0]
                siteDict[siteID] = site

    for ceID in ceDict:
        siteID = ceDict[ceID]["Site"]
        if siteID in siteDict:
            siteDict[siteID].setdefault("CEs", {})
            siteDict[siteID]["CEs"][ceID] = ceDict[ceID]

    for queueID in queueDict:
        ceID = queueDict[queueID]["CE"]
        siteID = ceDict[ceID]["Site"]
        siteDict[siteID]["CEs"][ceID].setdefault("Queues", {})
        queueName = re.split(r":\d+/", queueDict[queueID]["GlueCEUniqueID"])[1]
        siteDict[siteID]["CEs"][ceID]["Queues"][queueName] = queueDict[queueID]

    return S_OK(siteDict)
>>>>>>> c5981031
<|MERGE_RESOLUTION|>--- conflicted
+++ resolved
@@ -65,41 +65,6 @@
     return result
 
 
-<<<<<<< HEAD
-  lines = []
-  for line in stdout.split("\n"):
-    if line.find(" ") == 0:
-      lines[-1] += line.strip()
-    else:
-      lines.append(line.strip())
-
-  record = None
-  for line in lines:
-    if line.find('dn:') == 0:
-      record = {'dn': line.replace('dn:', '').strip(),
-                'objectClass': [],
-                'attr': {'dn': line.replace('dn:', '').strip()}}
-      response.append(record)
-      continue
-    if record:
-      if line.find('objectClass:') == 0:
-        record['objectClass'].append(line.replace('objectClass:', '').strip())
-        continue
-      if line.find(selectionString) == 0:
-        index = line.find(':')
-        if index > 0:
-          attr = line[:index]
-          value = line[index + 1:].strip()
-          if attr in record['attr']:
-            if isinstance(record['attr'][attr], list):
-              record['attr'][attr].append(value)
-            else:
-              record['attr'][attr] = [record['attr'][attr], value]
-          else:
-            record['attr'][attr] = value
-
-  return S_OK(response)
-=======
 def ldapsearchBDII(filt=None, attr=None, host=None, base=None, selectionString="Glue"):
     """Python wrapper for ldapserch at bdii.
 
@@ -177,231 +142,4 @@
                     else:
                         record["attr"][attr] = value
 
-    return S_OK(response)
-
-
-def ldapSite(site, attr=None, host=None):
-    """Site information from bdii.
-
-    :param  site: Site as it defined in GOCDB or part of it with globing, for example: UKI-*
-    :return: standard DIRAC answer with Value equals to list of sites.
-
-    Each site is dictionary which contains attributes of site.
-    For example result['Value'][0]['GlueSiteLocation']
-    """
-    filt = "(GlueSiteUniqueID=%s)" % site
-
-    result = ldapsearchBDII(filt, attr, host)
-
-    if not result["OK"]:
-        return result
-
-    sites = []
-    for value in result["Value"]:
-        sites.append(value["attr"])
-
-    return S_OK(sites)
-
-
-def ldapCluster(ce, attr=None, host=None):
-    """CE (really SubCluster in definition of bdii) information from bdii.
-    It contains by the way host information for ce.
-
-    :param  ce: ce or part of it with globing, for example, "ce0?.tier2.hep.manchester*"
-    :return: standard DIRAC answer with Value equals to list of clusters.
-
-    Each cluster is dictionary which contains attributes of ce.
-    For example result['Value'][0]['GlueHostBenchmarkSI00']
-    """
-    filt = "(GlueClusterUniqueID=%s)" % ce
-
-    result = ldapsearchBDII(filt, attr, host)
-
-    if not result["OK"]:
-        return result
-
-    clusters = []
-    for value in result["Value"]:
-        clusters.append(value["attr"])
-
-    return S_OK(clusters)
-
-
-def ldapCE(ce, attr=None, host=None):
-    """CE (really SubCluster in definition of bdii) information from bdii.
-    It contains by the way host information for ce.
-
-    :param  ce: ce or part of it with globing, for example, "ce0?.tier2.hep.manchester*"
-    :return: standard DIRAC answer with Value equals to list of clusters.
-
-    Each cluster is dictionary which contains attributes of ce.
-    For example result['Value'][0]['GlueHostBenchmarkSI00']
-    """
-    filt = "(GlueChunkKey=GlueClusterUniqueID=%s)" % ce
-
-    result = ldapsearchBDII(filt, attr, host)
-
-    if not result["OK"]:
-        return result
-
-    ces = []
-    for value in result["Value"]:
-        ces.append(value["attr"])
-
-    return S_OK(ces)
-
-
-def ldapCEState(ce, vo, attr=None, host=None):
-    """CEState information from bdii. Only CE with CEAccessControlBaseRule=VO:lhcb are selected.
-
-    :param  ce: ce or part of it with globing, for example, "ce0?.tier2.hep.manchester*"
-    :return: standard DIRAC answer with Value equals to list of ceStates.
-
-    Each ceState is dictionary which contains attributes of ce.
-    For example result['Value'][0]['GlueCEStateStatus']
-    """
-    voFilters = "(GlueCEAccessControlBaseRule=VOMS:/%s/*)" % vo
-    voFilters += "(GlueCEAccessControlBaseRule=VOMS:/%s)" % vo
-    voFilters += "(GlueCEAccessControlBaseRule=VO:%s)" % vo
-    filt = "(&(GlueCEUniqueID=%s*)(|%s))" % (ce, voFilters)
-
-    result = ldapsearchBDII(filt, attr, host)
-
-    if not result["OK"]:
-        return result
-
-    states = []
-    for value in result["Value"]:
-        states.append(value["attr"])
-
-    return S_OK(states)
-
-
-def ldapCEVOView(ce, vo, attr=None, host=None):
-    """CEVOView information from bdii. Only CE with CEAccessControlBaseRule=VO:lhcb are selected.
-
-    :param  ce: ce or part of it with globing, for example, "ce0?.tier2.hep.manchester*"
-    :return: standard DIRAC answer with Value equals to list of ceVOViews.
-
-    Each ceVOView is dictionary which contains attributes of ce.
-    For example result['Value'][0]['GlueCEStateRunningJobs']
-    """
-
-    voFilters = "(GlueCEAccessControlBaseRule=VOMS:/%s/*)" % vo
-    voFilters += "(GlueCEAccessControlBaseRule=VOMS:/%s)" % vo
-    voFilters += "(GlueCEAccessControlBaseRule=VO:%s)" % vo
-    filt = "(&(GlueCEUniqueID=%s*)(|%s))" % (ce, voFilters)
-
-    result = ldapsearchBDII(filt, attr, host)
-
-    if not result["OK"]:
-        return result
-
-    ces = result["Value"]
-
-    filt = "(&(objectClass=GlueVOView)(|%s))" % (voFilters)
-    views = []
-
-    for ce in ces:
-        dn = ce["dn"]
-        result = ldapsearchBDII(filt, attr, host, base=dn)
-        if result["OK"]:
-            views.append(result["Value"][0]["attr"])  # pylint: disable=unsubscriptable-object
-
-    return S_OK(views)
-
-
-def ldapService(serviceID="*", serviceType="*", vo="*", attr=None, host=None):
-    """Service BDII info for a given VO
-
-    :param  service: service type, e.g. SRM
-    :return: standard DIRAC answer with Value equals to list of services
-    """
-    voFilters = "(GlueServiceAccessControlBaseRule=VOMS:/%s/*)" % vo
-    voFilters += "(GlueServiceAccessControlBaseRule=VOMS:/%s)" % vo
-    voFilters += "(GlueServiceAccessControlBaseRule=VO:%s)" % vo
-    filt = "(&(GlueServiceType=%s)(GlueServiceUniqueID=%s)(|%s))" % (serviceType, serviceID, voFilters)
-
-    result = ldapsearchBDII(filt, attr, host)
-
-    if not result["OK"]:
-        return result
-
-    services = []
-    for value in result["Value"]:
-        services.append(value["attr"])
-
-    return S_OK(services)
-
-
-def getBdiiCEInfo(vo, host=None, glue2=False):
-    """Get information for all the CEs/queues for a given VO
-
-    :param str vo: BDII VO name
-    :param str host: url to query for information
-    :param bool glue2: if True query the GLUE2 information schema
-    :return: result structure: result['Value'][siteID]['CEs'][ceID]['Queues'][queueName]. For
-                 each siteID, ceID, queueName all the BDII/Glue parameters are retrieved
-    """
-    if glue2:
-        return Glue2.getGlue2CEInfo(vo, host=host)
-
-    result = ldapCEState("", vo, host=host)
-    if not result["OK"]:
-        return result
-
-    siteDict = {}
-    ceDict = {}
-    queueDict = {}
-
-    for queue in result["Value"]:
-        queue = dict(queue)
-        clusterID = queue.get("GlueForeignKey", "").replace("GlueClusterUniqueID=", "")
-        ceID = queue.get("GlueCEUniqueID", "").split(":")[0]
-        queueDict[queue["GlueCEUniqueID"]] = queue
-        queueDict[queue["GlueCEUniqueID"]]["CE"] = ceID
-        if ceID not in ceDict:
-            result = ldapCluster(clusterID, host=host)
-            if not result["OK"]:
-                continue
-            if not result["Value"]:
-                continue
-
-            ce = result["Value"][0]
-            ceDict[ceID] = ce
-
-            fKey = ce["GlueForeignKey"]  # pylint: disable=unsubscriptable-object
-            siteID = ""
-            for key in fKey:
-                if key.startswith("GlueSiteUniqueID"):
-                    siteID = key.replace("GlueSiteUniqueID=", "")
-            ceDict[ceID]["Site"] = siteID
-
-            result = ldapCE(clusterID, host=host)
-            ce = {}
-            if result["OK"] and result["Value"]:
-                ce = result["Value"][0]
-            ceDict[ceID].update(ce)
-
-            if siteID not in siteDict:
-                site = {}
-                result = ldapSite(siteID, host=host)
-                if result["OK"] and result["Value"]:
-                    site = result["Value"][0]
-                siteDict[siteID] = site
-
-    for ceID in ceDict:
-        siteID = ceDict[ceID]["Site"]
-        if siteID in siteDict:
-            siteDict[siteID].setdefault("CEs", {})
-            siteDict[siteID]["CEs"][ceID] = ceDict[ceID]
-
-    for queueID in queueDict:
-        ceID = queueDict[queueID]["CE"]
-        siteID = ceDict[ceID]["Site"]
-        siteDict[siteID]["CEs"][ceID].setdefault("Queues", {})
-        queueName = re.split(r":\d+/", queueDict[queueID]["GlueCEUniqueID"])[1]
-        siteDict[siteID]["CEs"][ceID]["Queues"][queueName] = queueDict[queueID]
-
-    return S_OK(siteDict)
->>>>>>> c5981031
+    return S_OK(response)