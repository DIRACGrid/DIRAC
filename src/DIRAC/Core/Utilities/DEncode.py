"""
Encoding and decoding for dirac, Ids:
 i -> int
 I -> long
 f -> float
 b -> bool
 s -> string
 z -> datetime
 n -> none
 l -> list
 t -> tuple
 d -> dictionary
"""
from __future__ import print_function
from __future__ import absolute_import
from __future__ import division

__RCSID__ = "$Id$"

from past.builtins import long
import six
import datetime
import os

import functools
import inspect
import traceback

from collections import defaultdict
from pprint import pprint


def _ord(char):
    """Convert a single character string to it's byte value

    In Python 2 a single byte is represented as a string whereas in Python 3
    it is an integer. This function converts it as appropriate.
    """
    if six.PY2:
        return char
    else:
        return ord(char)


# This is a hack for Python 3 to make it possible to import DEncode
# There is not point in porting DEncode to Python 3 as it will be removed as
# part of the HTTPS transition.
class types(object):
    IntType = int
    LongType = long if six.PY2 else int
    FloatType = float
    BooleanType = bool
    StringType = str
    UnicodeType = type(u"")
    NoneType = type(None)
    ListType = list
    TupleType = tuple
    DictType = dict


# Setting this environment variable to any value will enable the dump of the debugging
# call stack
DIRAC_DEBUG_DENCODE_CALLSTACK = bool(os.environ.get("DIRAC_DEBUG_DENCODE_CALLSTACK", False))

# This global dictionary contains
# {<method name> : set (<class names)}
# (a method name can be reused in other classes)
# DO NOT EDIT BY HAND, use ignoreEncodeWarning decorator
DENCODE_WARNING_IGNORED_METHODS = defaultdict(set)

# Depth of the stack to look for with inspect
CONTEXT_DEPTH = 100


def ignoreEncodeWarning(meth):
    """Decorator to put around method that should not anymore throw warnings

    :warning: do not use around functions

    :warning: for a class method, put it after the @classmethod decorator

    :param meth: decorated method
    """

    @functools.wraps(meth)
    def inner(*args, **kwargs):
        """Add the method and the class name to the DENCODE_WARNING_IGNORED_METHODS dict"""

        # The first parameter in args is "self"
        # Find out the class Name
        objInst = args[0]
        className = objInst.__class__.__name__
        if className == "type":  # This happens for class method
            className = objInst.__name__

        # if the decorated method is an exported method, just remove the 'export_' bit
        methName = meth.__name__.replace("export_", "")

        # Add the method name and the object name to the dictionary
        DENCODE_WARNING_IGNORED_METHODS[methName].add(className)
        return meth(*args, **kwargs)

    return inner


def printDebugCallstack(headerMessage):
    """Prints information about the current stack as well as the caller parameters.
    The purpose of this method is to track down all the places in DIRAC that might
    not survive the change to JSON encoding.

    Some methods are ignored:

    * all the AccountingDB method: https://github.com/DIRACGrid/DIRAC/issues/4319
    * all the method in DENCODE_WARNING_IGNORED_METHODS (see ignoreEncodeWarning)

    :param headerMessage: message to be displayed first
    :returns: None

    """

    def stripArgs(frame):
        """Keeps only the parameters and their values from a frame

        :param frame: frame object

        :returns: dict {param name: value}
        """
        # Get all the arguments of the call
        allArgs = inspect.getargvalues(frame)
        # Keep only the arguments that are parameters of the call, as well as their value
        return dict([(argName, allArgs.locals[argName]) for argName in allArgs.args])

    tb = traceback.format_stack()
    frames = inspect.stack(context=CONTEXT_DEPTH)

    # Flag set to true only if we figure it's an RPC call
    # In that case, we display more info
    isRPCCall = False

    # For each entry in the stack, check if the method name is in the list of method to be ignored
    for frameRecord in reversed(frames):
        frameFuncName = frameRecord[3]
        # If the method is in the list of ignored method,
        # check that the method is from the good class
        if frameFuncName in DENCODE_WARNING_IGNORED_METHODS:
            try:
                # Take the frame object https://docs.python.org/2.7/reference/datamodel.html
                frameObj = frameRecord[0]
                # Check that the self attribute of the function points to a class which is listed
                # as to be ignored
                className = frameObj.f_locals["self"].__class__.__name__
                # if that is the case, then we return
                if className in DENCODE_WARNING_IGNORED_METHODS[frameFuncName]:
                    return
            # Exception may be thrown when trying to get the className
            except (KeyError, AttributeError):
                pass

        # Else, if we are answering an RPC call
        elif frameFuncName == "_executeAction":
            # This requires special handling because the only way to know
            # which method was called server side is to check at the proposalTuple

            frameObj = frameRecord[0]

            # The _executeAction method takes as parameter the handlerObj and the proposalTuple

            # Extract the method name from the proposalTuple
            funcName = frameObj.f_locals["proposalTuple"][1][1]

            # Extract the class name from the handlerObj
            className = frameObj.f_locals["handlerObj"].__class__.__name__

            if funcName in DENCODE_WARNING_IGNORED_METHODS and className in DENCODE_WARNING_IGNORED_METHODS[funcName]:
                return
            else:
                # If it is not to be ignored, save the parameters to display them
                isRPCCall = True
                rpcDetails = "RPC call service %s method %s" % (className, funcName)
                break

    # The datetime are encoded as tuple. Since datetime are taken care of
    # in JSerializer, just don't print a warning here
    # Note: -3 because we have to go past (de/encodeTuple and the Traceback module)
    if "encodeDateTime" in tb[-3] or "decodeDateTime" in tb[-3]:
        return

    # The accountingDB stores a encoding of the bucketsLength
    # this is ok for now, so silent all the AccountingDB error
    if any(["AccountingDB" in tr for tr in reversed(tb)]):
        return

    print("=" * 45, headerMessage, "=" * 45)
    # print the traceback that leads us here
    # remove the last element which is the traceback module call
    for line in tb[:-1]:
        print(line)

    # Now we try to navigate up to the caller of dEncode.
    # For this, we find the frame in which we enter dEncode.
    # We keep the parameters to display it.
    # Then we navigate to the parent frame, and we display the file
    # and line number where this call was done
    try:
        framesIter = iter(frames)
        for frame in framesIter:
            # First check that we are using either 'encode' or 'decode' function
            if frame[3] in ("encode", "decode"):
                # Then check it is the good file
                if frame[1].endswith("DIRAC/Core/Utilities/DEncode.py"):
                    # Keep the arguments of the DEncode call
                    dencArgs = stripArgs(frame[0])
                    # Take the calling frame
                    frame = next(framesIter)
                    print("Calling frame: %s" % (frame[1:3],))
                    if isRPCCall:
                        print(rpcDetails)
                    print("With arguments ", end=" ")
                    pprint(dencArgs)
                    break
    except Exception:
        pass
    print("=" * 100)
    print()
    print()


_dateTimeObject = datetime.datetime.utcnow()
_dateTimeType = type(_dateTimeObject)
_dateType = type(_dateTimeObject.date())
_timeType = type(_dateTimeObject.time())

g_dEncodeFunctions = {}
g_dDecodeFunctions = {}


def encodeInt(iValue, eList):
    """Encoding ints"""

    eList.extend((b"i", str(iValue).encode(), b"e"))


def decodeInt(data, i):
    """Decoding ints"""

    i += 1
    end = data.index(b"e", i)
    value = int(data[i:end])
    return (value, end + 1)


g_dEncodeFunctions[types.IntType] = encodeInt
g_dDecodeFunctions[_ord("i")] = decodeInt


def encodeLong(iValue, eList):
    """Encoding longs"""

    # corrected by KGG   eList.extend( ( "l", str( iValue ), "e" ) )
    eList.extend((b"I", str(iValue).encode(), b"e"))


def decodeLong(data, i):
    """Decoding longs"""

    i += 1
    end = data.index(_ord("e"), i)
    value = long(data[i:end])
    return (value, end + 1)


if not six.PY3:
    g_dEncodeFunctions[types.LongType] = encodeLong
g_dDecodeFunctions[_ord("I")] = decodeLong


def encodeFloat(iValue, eList):
    """Encoding floats"""

    eList.extend((b"f", str(iValue).encode(), b"e"))


def decodeFloat(data, i):
    """Decoding floats"""

    i += 1
    end = data.index(b"e", i)
    if end + 1 < len(data) and data[end + 1] in (_ord("+"), _ord("-")):
        eI = end
        end = data.index(b"e", end + 1)
        value = float(data[i:eI].decode()) * 10 ** int(data[eI + 1 : end].decode())
    else:
        value = float(data[i:end].decode())
    return (value, end + 1)


g_dEncodeFunctions[types.FloatType] = encodeFloat
g_dDecodeFunctions[_ord("f")] = decodeFloat


def encodeBool(bValue, eList):
    """Encoding booleans"""

    if bValue:
        eList.append(b"b1")
    else:
        eList.append(b"b0")


def decodeBool(data, i):
    """Decoding booleans"""

    if data[i + 1] == _ord("0"):
        return (False, i + 2)
    else:
        return (True, i + 2)


g_dEncodeFunctions[types.BooleanType] = encodeBool
g_dDecodeFunctions[_ord("b")] = decodeBool


def encodeString(sValue, eList):
    """Encoding strings"""
    if six.PY3 and not isinstance(sValue, bytes):
        sValue = sValue.encode()
    eList.extend((b"s", str(len(sValue)).encode(), b":", sValue))


def decodeString(data, i):
    """Decoding strings"""
    i += 1
    colon = data.index(b":", i)
    value = int(data[i:colon].decode())
    colon += 1
    end = colon + value
    retVal = data[colon:end]
    if six.PY3:
        retVal = retVal.decode(errors="surrogateescape")
    return (retVal, end)


g_dEncodeFunctions[types.StringType] = encodeString
g_dEncodeFunctions[bytes] = encodeString
g_dDecodeFunctions[_ord("s")] = decodeString


def encodeUnicode(sValue, eList):
    """Encoding unicode strings"""
    valueStr = sValue.encode("utf-8")
    eList.extend((b"u", str(len(valueStr)).encode(), b":", valueStr))


def decodeUnicode(data, i):
    """Decoding unicode strings"""

    i += 1
    colon = data.index(b":", i)
    value = int(data[i:colon])
    colon += 1
    end = colon + value
    return (six.text_type(data[colon:end].decode("utf-8")), end)


if six.PY2:
    g_dEncodeFunctions[types.UnicodeType] = encodeUnicode
    g_dDecodeFunctions[_ord("u")] = decodeUnicode
else:
    g_dDecodeFunctions[_ord("u")] = decodeString


def encodeDateTime(oValue, eList):
    """Encoding datetime"""

    if isinstance(oValue, _dateTimeType):
        tDateTime = (
            oValue.year,
            oValue.month,
            oValue.day,
            oValue.hour,
            oValue.minute,
            oValue.second,
            oValue.microsecond,
            oValue.tzinfo,
        )
        eList.append(b"za")
        # corrected by KGG encode( tDateTime, eList )
        g_dEncodeFunctions[type(tDateTime)](tDateTime, eList)
    elif isinstance(oValue, _dateType):
        tData = (oValue.year, oValue.month, oValue.day)
        eList.append(b"zd")
        # corrected by KGG encode( tData, eList )
        g_dEncodeFunctions[type(tData)](tData, eList)
    elif isinstance(oValue, _timeType):
        tTime = (oValue.hour, oValue.minute, oValue.second, oValue.microsecond, oValue.tzinfo)
        eList.append(b"zt")
        # corrected by KGG encode( tTime, eList )
        g_dEncodeFunctions[type(tTime)](tTime, eList)
    else:
        raise Exception("Unexpected type %s while encoding a datetime object" % str(type(oValue)))


def decodeDateTime(data, i):
    """Decoding datetime"""

    i += 1
    dataType = data[i]
    # corrected by KGG tupleObject, i = decode( data, i + 1 )
    tupleObject, i = g_dDecodeFunctions[data[i + 1]](data, i + 1)
    if dataType == _ord("a"):
        dtObject = datetime.datetime(*tupleObject)
    elif dataType == _ord("d"):
        dtObject = datetime.date(*tupleObject)
    elif dataType == _ord("t"):
        dtObject = datetime.time(*tupleObject)
    else:
        raise Exception("Unexpected type %s while decoding a datetime object" % dataType)
    return (dtObject, i)


g_dEncodeFunctions[_dateTimeType] = encodeDateTime
g_dEncodeFunctions[_dateType] = encodeDateTime
g_dEncodeFunctions[_timeType] = encodeDateTime
g_dDecodeFunctions[_ord("z")] = decodeDateTime


def encodeNone(_oValue, eList):
    """Encoding None"""

    eList.append(b"n")


def decodeNone(_data, i):
    """Decoding None"""

    return (None, i + 1)


g_dEncodeFunctions[types.NoneType] = encodeNone
g_dDecodeFunctions[_ord("n")] = decodeNone


def encodeList(lValue, eList):
    """Encoding list"""

    eList.append(b"l")
    for uObject in lValue:
        g_dEncodeFunctions[type(uObject)](uObject, eList)
    eList.append(b"e")


def decodeList(data, i):
    """Decoding list"""

    oL = []
    i += 1
    while data[i] != _ord("e"):
        ob, i = g_dDecodeFunctions[data[i]](data, i)
        oL.append(ob)
    return (oL, i + 1)


g_dEncodeFunctions[types.ListType] = encodeList
g_dDecodeFunctions[_ord("l")] = decodeList


def encodeTuple(lValue, eList):
    """Encoding tuple"""

    if DIRAC_DEBUG_DENCODE_CALLSTACK:
        printDebugCallstack("Encoding tuples")

    eList.append(b"t")
    for uObject in lValue:
        g_dEncodeFunctions[type(uObject)](uObject, eList)
    eList.append(b"e")


def decodeTuple(data, i):
    """Decoding tuple"""

    if DIRAC_DEBUG_DENCODE_CALLSTACK:
        printDebugCallstack("Decoding tuples")

    oL, i = decodeList(data, i)
    return (tuple(oL), i)


g_dEncodeFunctions[types.TupleType] = encodeTuple
g_dDecodeFunctions[_ord("t")] = decodeTuple


def encodeDict(dValue, eList):
    """Encoding dictionary"""

    if DIRAC_DEBUG_DENCODE_CALLSTACK:
        # If we have numbers as keys
        if any([isinstance(x, six.integer_types + (float,)) for x in dValue]):
            printDebugCallstack("Encoding dict with numeric keys")

    eList.append(b"d")
    for key in sorted(dValue):
        g_dEncodeFunctions[type(key)](key, eList)
        g_dEncodeFunctions[type(dValue[key])](dValue[key], eList)
    eList.append(b"e")


def decodeDict(data, i):
    """Decoding dictionary"""

    oD = {}
    i += 1
    while data[i] != _ord("e"):

        if DIRAC_DEBUG_DENCODE_CALLSTACK:
            # If we have numbers as keys
            if data[i] in (_ord("i"), _ord("I"), _ord("f")):
                printDebugCallstack("Decoding dict with numeric keys")

        k, i = g_dDecodeFunctions[data[i]](data, i)
        oD[k], i = g_dDecodeFunctions[data[i]](data, i)
    return (oD, i + 1)


g_dEncodeFunctions[types.DictType] = encodeDict
g_dDecodeFunctions[_ord("d")] = decodeDict


# Encode function
def encode(uObject):
    """Generic encoding function"""
    eList = []
    # print("ENCODE FUNCTION : %s" % g_dEncodeFunctions[ type( uObject ) ])
    g_dEncodeFunctions[type(uObject)](uObject, eList)
    return b"".join(eList)


def decode(data):
<<<<<<< HEAD
  """ Generic decoding function """
  if not data:
    return data
  # print("DECODE FUNCTION : %s" % g_dDecodeFunctions[ sStream [ iIndex ] ])
  if not isinstance(data, bytes):
    raise NotImplementedError("This should never happen")
  return g_dDecodeFunctions[data[0]](data, 0)
=======
    """Generic decoding function"""
    if not data:
        return data
    # print("DECODE FUNCTION : %s" % g_dDecodeFunctions[ sStream [ iIndex ] ])
    return g_dDecodeFunctions[data[0]](data, 0)
>>>>>>> c5981031


if __name__ == "__main__":
    gObject = {2: "3", True: (3, None), 2.0 * 10 ** 20: 2.0 * 10 ** -10}
    print("Initial: %s" % gObject)
    gData = encode(gObject)
    print("Encoded: %s" % gData)
    print("Decoded: %s, [%s]" % decode(gData))<|MERGE_RESOLUTION|>--- conflicted
+++ resolved
@@ -536,21 +536,13 @@
 
 
 def decode(data):
-<<<<<<< HEAD
-  """ Generic decoding function """
-  if not data:
-    return data
-  # print("DECODE FUNCTION : %s" % g_dDecodeFunctions[ sStream [ iIndex ] ])
-  if not isinstance(data, bytes):
-    raise NotImplementedError("This should never happen")
-  return g_dDecodeFunctions[data[0]](data, 0)
-=======
     """Generic decoding function"""
     if not data:
         return data
     # print("DECODE FUNCTION : %s" % g_dDecodeFunctions[ sStream [ iIndex ] ])
+    if not isinstance(data, bytes):
+        raise NotImplementedError("This should never happen")
     return g_dDecodeFunctions[data[0]](data, 0)
->>>>>>> c5981031
 
 
 if __name__ == "__main__":
