""" DIRAC script """
from __future__ import absolute_import
from __future__ import division
from __future__ import print_function

__RCSID__ = "$Id$"

import functools
import os.path
import sys
from importlib import metadata

from DIRAC.Core.Utilities.DErrno import includeExtensionErrors
from DIRAC.FrameworkSystem.Client.Logger import gLogger
from DIRAC.FrameworkSystem.Client.MonitoringClient import gMonitor
from DIRAC.ConfigurationSystem.Client.LocalConfiguration import LocalConfiguration

<<<<<<< HEAD
from DIRAC.Core.Utilities.Extensions import entrypointToExtension, extensionsByPriority
=======
if six.PY3:
    from DIRAC.Core.Utilities.Extensions import entrypointToExtension, extensionsByPriority
>>>>>>> 45ddde11


class DIRACScript(object):
    """Decorator for providing command line executables

    All console-scripts entrypoints in DIRAC and downstream extensions should be
    wrapped in this decorator to allow extensions to override any entry_point.
    """
<<<<<<< HEAD
    # If func is provided then the decorator is being applied to a function
    if func is not None:
      self._func = func
      # Find the name of the command and its documentation
      DIRACScript.localCfg.setUsageMessage(func.__globals__['__doc__'])
      DIRACScript.scriptName = os.path.basename(func.__globals__['__file__'])[:-3].replace('_', '-')
      return functools.wraps(func)(self)

    # Iterate through all known entry_points looking for self.scriptName
    matches = [ep for ep in metadata.entry_points()['console_scripts'] if ep.name == self.scriptName]
    if not matches:
      raise NotImplementedError("Something is very wrong")

    # Call the entry_point from the extension with the highest priority
    rankedExtensions = extensionsByPriority()
    entrypoint = max(matches, key=lambda e: rankedExtensions.index(entrypointToExtension(e)),)
    entrypointFunc = entrypoint.load()

    # Check if entrypoint is DIRACScript
    if not isinstance(entrypointFunc, DIRACScript):
      raise ImportError(
          "Invalid dirac- console_scripts entry_point: " + repr(entrypoint) + "\n" +
          "All dirac- console_scripts should be wrapped in the DiracScript " +
          "decorator to ensure extension overlays are applied correctly."
      )
    return entrypointFunc._func()

  @classmethod
  def parseCommandLine(cls, script=False, ignoreErrors=False, initializeMonitor=False):
    """ Parse command line
=======

    scriptName = None
    alreadyInitialized = False
    localCfg = LocalConfiguration()

    def __call__(self, func=None):
        """Set the wrapped function or call the script

        This function is either called with a decorator or directly to call the
        underlying function. When running with Python 2 the raw function will always
        be called however in Python 3 the priorities will be applied from the
        dirac.extension_metadata entry_point.
        """
        # If func is provided then the decorator is being applied to a function
        if func is not None:
            self._func = func
            # Find the name of the command and its documentation
            DIRACScript.localCfg.setUsageMessage(func.__globals__["__doc__"])
            DIRACScript.scriptName = os.path.basename(func.__globals__["__file__"])[:-3].replace("_", "-")
            return functools.wraps(func)(self)

        # Setuptools based installations aren't supported with Python 2
        if six.PY2:
            return self._func()  # pylint: disable=not-callable

        # This is only available in Python 3.8+ so it has to be here for now
        from importlib import metadata  # pylint: disable=no-name-in-module

        # Iterate through all known entry_points looking for self.scriptName
        matches = [ep for ep in metadata.entry_points()["console_scripts"] if ep.name == self.scriptName]
        if not matches:
            # TODO: This should an error once the integration tests modified to use pip install
            return self._func()  # pylint: disable=not-callable
            # raise NotImplementedError("Something is very wrong")

        # Call the entry_point from the extension with the highest priority
        rankedExtensions = extensionsByPriority()
        entrypoint = max(
            matches,
            key=lambda e: rankedExtensions.index(entrypointToExtension(e)),
        )
        entrypointFunc = entrypoint.load()

        # Check if entrypoint is DIRACScript
        if not isinstance(entrypointFunc, DIRACScript):
            raise ImportError(
                "Invalid dirac- console_scripts entry_point: "
                + repr(entrypoint)
                + "\n"
                + "All dirac- console_scripts should be wrapped in the DiracScript "
                + "decorator to ensure extension overlays are applied correctly."
            )
        return entrypointFunc._func()

    @classmethod
    def parseCommandLine(cls, script=False, ignoreErrors=False, initializeMonitor=False):
        """Parse command line
>>>>>>> 45ddde11

        :param str script: script name
        :param bool ignoreErrors: ignore errors when loading configuration
        :param bool initializeMonitor: to use monitoring
        """
        if not cls.alreadyInitialized:
            gLogger.showHeaders(False)
            cls.initialize(script, ignoreErrors, initializeMonitor, True)

        return (cls.localCfg.getUnprocessedSwitches(), cls.localCfg.getPositionalArguments())

    @classmethod
    def initialize(cls, script=False, ignoreErrors=False, initializeMonitor=False, enableCommandLine=False):
        """initialization

        :param str script: script name
        :param bool ignoreErrors: ignore errors when loading configuration
        :param bool initializeMonitor: to use monitoring
        :param bool enableCommandLine: enable parse command line
        """
        # Please do not call initialize in every file
        if cls.alreadyInitialized:
            return False
        userDisabled = not cls.localCfg.isCSEnabled()
        cls.alreadyInitialized = True
        if not userDisabled:
            cls.localCfg.disableCS()

        if not enableCommandLine:
            cls.localCfg.disableParsingCommandLine()

        if script:
            cls.scriptName = script
        cls.localCfg.setConfigurationForScript(cls.scriptName)

        if not ignoreErrors:
            cls.localCfg.addMandatoryEntry("/DIRAC/Setup")
        resultDict = cls.localCfg.loadUserData()
        if not ignoreErrors and not resultDict["OK"]:
            gLogger.error("There were errors when loading configuration", resultDict["Message"])
            sys.exit(1)
        if not userDisabled:
            cls.localCfg.enableCS()
        if initializeMonitor:
            gMonitor.setComponentType(gMonitor.COMPONENT_SCRIPT)
            gMonitor.setComponentName(cls.scriptName)
            gMonitor.setComponentLocation("script")
            gMonitor.initialize()
        else:
            gMonitor.disable()
        includeExtensionErrors()
        return True

    @classmethod
    def showHelp(cls, dummy=False, exitCode=0):
        """See :func:`~DIRAC.ConfigurationSystem.Client.LocalConfiguration.LocalConfiguration.showHelp`."""
        return cls.localCfg.showHelp(dummy=dummy, exitCode=exitCode)

    @classmethod
    def registerSwitches(cls, switches):
        """Register switches

        :param list switches: switches
        """
        for switch in switches:
            cls.registerSwitch(*switch)

    @classmethod
    def registerSwitch(cls, showKey, longKey, helpString, callback=False):
        """See :func:`~DIRAC.ConfigurationSystem.Client.LocalConfiguration.LocalConfiguration.registerCmdOpt`."""
        cls.localCfg.registerCmdOpt(showKey, longKey, helpString, callback)

    @classmethod
    def registerArgument(cls, description, mandatory=True, values=None, default=None):
        """See :func:`~DIRAC.ConfigurationSystem.Client.LocalConfiguration.LocalConfiguration.registerCmdArg`."""
        cls.localCfg.registerCmdArg(description, mandatory, values, default)

    @classmethod
    def getPositionalArgs(cls, group=False):
        """See :func:`~DIRAC.ConfigurationSystem.Client.LocalConfiguration.LocalConfiguration.getPositionalArguments`."""
        return cls.localCfg.getPositionalArguments(group)

    @classmethod
    def getExtraCLICFGFiles(cls):
        """See :func:`~DIRAC.ConfigurationSystem.Client.LocalConfiguration.LocalConfiguration.getExtraCLICFGFiles`."""
        return cls.localCfg.getExtraCLICFGFiles()

    @classmethod
    def getUnprocessedSwitches(cls):
        """See :func:`~DIRAC.ConfigurationSystem.Client.LocalConfiguration.LocalConfiguration.getUnprocessedSwitches`."""
        return cls.localCfg.getUnprocessedSwitches()

    @classmethod
    def addDefaultOptionValue(cls, option, value):
        """See :func:`~DIRAC.ConfigurationSystem.Client.LocalConfiguration.LocalConfiguration.addDefaultEntry`."""
        cls.localCfg.addDefaultEntry(option, value)

    @classmethod
    def setUsageMessage(cls, usageMessage):
        """See :func:`~DIRAC.ConfigurationSystem.Client.LocalConfiguration.LocalConfiguration.setUsageMessage`."""
        cls.localCfg.setUsageMessage(usageMessage)

    @classmethod
    def disableCS(cls):
        """See :func:`~DIRAC.ConfigurationSystem.Client.LocalConfiguration.LocalConfiguration.disableCS`."""
        cls.localCfg.disableCS()

    @classmethod
    def enableCS(cls):
        """See :func:`~DIRAC.ConfigurationSystem.Client.LocalConfiguration.LocalConfiguration.enableCS`."""
        return cls.localCfg.enableCS()<|MERGE_RESOLUTION|>--- conflicted
+++ resolved
@@ -15,12 +15,7 @@
 from DIRAC.FrameworkSystem.Client.MonitoringClient import gMonitor
 from DIRAC.ConfigurationSystem.Client.LocalConfiguration import LocalConfiguration
 
-<<<<<<< HEAD
 from DIRAC.Core.Utilities.Extensions import entrypointToExtension, extensionsByPriority
-=======
-if six.PY3:
-    from DIRAC.Core.Utilities.Extensions import entrypointToExtension, extensionsByPriority
->>>>>>> 45ddde11
 
 
 class DIRACScript(object):
@@ -29,38 +24,6 @@
     All console-scripts entrypoints in DIRAC and downstream extensions should be
     wrapped in this decorator to allow extensions to override any entry_point.
     """
-<<<<<<< HEAD
-    # If func is provided then the decorator is being applied to a function
-    if func is not None:
-      self._func = func
-      # Find the name of the command and its documentation
-      DIRACScript.localCfg.setUsageMessage(func.__globals__['__doc__'])
-      DIRACScript.scriptName = os.path.basename(func.__globals__['__file__'])[:-3].replace('_', '-')
-      return functools.wraps(func)(self)
-
-    # Iterate through all known entry_points looking for self.scriptName
-    matches = [ep for ep in metadata.entry_points()['console_scripts'] if ep.name == self.scriptName]
-    if not matches:
-      raise NotImplementedError("Something is very wrong")
-
-    # Call the entry_point from the extension with the highest priority
-    rankedExtensions = extensionsByPriority()
-    entrypoint = max(matches, key=lambda e: rankedExtensions.index(entrypointToExtension(e)),)
-    entrypointFunc = entrypoint.load()
-
-    # Check if entrypoint is DIRACScript
-    if not isinstance(entrypointFunc, DIRACScript):
-      raise ImportError(
-          "Invalid dirac- console_scripts entry_point: " + repr(entrypoint) + "\n" +
-          "All dirac- console_scripts should be wrapped in the DiracScript " +
-          "decorator to ensure extension overlays are applied correctly."
-      )
-    return entrypointFunc._func()
-
-  @classmethod
-  def parseCommandLine(cls, script=False, ignoreErrors=False, initializeMonitor=False):
-    """ Parse command line
-=======
 
     scriptName = None
     alreadyInitialized = False
@@ -82,19 +45,10 @@
             DIRACScript.scriptName = os.path.basename(func.__globals__["__file__"])[:-3].replace("_", "-")
             return functools.wraps(func)(self)
 
-        # Setuptools based installations aren't supported with Python 2
-        if six.PY2:
-            return self._func()  # pylint: disable=not-callable
-
-        # This is only available in Python 3.8+ so it has to be here for now
-        from importlib import metadata  # pylint: disable=no-name-in-module
-
         # Iterate through all known entry_points looking for self.scriptName
         matches = [ep for ep in metadata.entry_points()["console_scripts"] if ep.name == self.scriptName]
         if not matches:
-            # TODO: This should an error once the integration tests modified to use pip install
-            return self._func()  # pylint: disable=not-callable
-            # raise NotImplementedError("Something is very wrong")
+            raise NotImplementedError("Something is very wrong")
 
         # Call the entry_point from the extension with the highest priority
         rankedExtensions = extensionsByPriority()
@@ -118,7 +72,6 @@
     @classmethod
     def parseCommandLine(cls, script=False, ignoreErrors=False, initializeMonitor=False):
         """Parse command line
->>>>>>> 45ddde11
 
         :param str script: script name
         :param bool ignoreErrors: ignore errors when loading configuration
