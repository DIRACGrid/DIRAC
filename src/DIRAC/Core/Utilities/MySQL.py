--- conflicted
+++ resolved
@@ -374,64 +374,12 @@
 
     __initialized = False
 
-<<<<<<< HEAD
-  def __escapeString(self, myString, connection=None):
-    """
-    To be used for escaping any MySQL string before passing it to the DB
-    this should prevent passing non-MySQL accepted characters to the DB
-    It also includes quotation marks " around the given string
-    """
-    if connection is None:
-      retDict = self._getConnection()
-      if not retDict['OK']:
-        return retDict
-      connection = retDict['Value']
-
-    if isinstance(myString, bytes):
-      myString = myString.decode()
-    try:
-      myString = str(myString)
-    except ValueError:
-      return S_ERROR(DErrno.EMYSQL, "Cannot escape value!")
-=======
     __connectionPools = {}
->>>>>>> 45ddde11
 
     def __init__(self, hostName="localhost", userName="dirac", passwd="dirac", dbName="", port=3306, debug=False):
         """
         set MySQL connection parameters and try to connect
 
-<<<<<<< HEAD
-    try:
-      # Check datetime functions first
-      if myString.strip() == 'UTC_TIMESTAMP()':
-        return S_OK(myString)
-
-      for func in ['TIMESTAMPDIFF', 'TIMESTAMPADD']:
-        if myString.strip().startswith('%s(' % func) and myString.strip().endswith(')'):
-          args = myString.strip()[:-1].replace('%s(' % func, '').strip().split(',')
-          arg1, arg2, arg3 = [x.strip() for x in args]
-          if arg1 in timeUnits:
-            if self.__isDateTime(arg2) or arg2.isalnum():
-              if self.__isDateTime(arg3) or arg3.isalnum():
-                return S_OK(myString)
-          # self.log.debug('__escape_string: Could not escape string', '"%s"' % myString)
-          return S_ERROR(DErrno.EMYSQL, '__escape_string: Could not escape string')
-
-      escape_string = connection.escape_string(myString.encode()).decode()
-      # self.log.debug('__escape_string: returns', '"%s"' % escape_string)
-      return S_OK('"%s"' % escape_string)
-    except Exception as x:
-      return self._except('__escape_string', x, 'Could not escape string', myString)
-
-  def __checkTable(self, tableName, force=False):
-    """ Check if a table exists by issuing 'SHOW TABLES'
-
-    :param str tableName: table name in check
-    :param bool force: force or not the re-creation (would drop the previous one)
-    :returns: S_OK/S_ERROR
-    """
-=======
         :param debug: unused
         """
         global gInstancesCount
@@ -468,7 +416,6 @@
             gInstancesCount -= 1
         except Exception:
             pass
->>>>>>> 45ddde11
 
     def _except(self, methodName, x, err, cmd=""):
         """
@@ -510,7 +457,7 @@
                 return retDict
             connection = retDict["Value"]
 
-        if six.PY3 and isinstance(myString, bytes):
+        if isinstance(myString, bytes):
             myString = myString.decode()
         try:
             myString = str(myString)
@@ -535,10 +482,7 @@
                     # self.log.debug('__escape_string: Could not escape string', '"%s"' % myString)
                     return S_ERROR(DErrno.EMYSQL, "__escape_string: Could not escape string")
 
-            if six.PY3:
-                escape_string = connection.escape_string(myString.encode()).decode()
-            else:
-                escape_string = connection.escape_string(myString)
+            escape_string = connection.escape_string(myString.encode()).decode()
             # self.log.debug('__escape_string: returns', '"%s"' % escape_string)
             return S_OK('"%s"' % escape_string)
         except Exception as x:
@@ -560,25 +504,6 @@
         retDict = self._query(cmd)
         if not retDict["OK"]:
             return retDict
-<<<<<<< HEAD
-          tupleValues.append(retDict['Value'])
-        inEscapeValues.append('(' + ', '.join(tupleValues) + ')')
-      elif isinstance(value, bool):
-        inEscapeValues = [str(value)]
-      else:
-        if isinstance(value, bytes):
-          value = value.decode()
-        retDict = self.__escapeString(str(value), connection=connection)
-        if not retDict['OK']:
-          return retDict
-        inEscapeValues.append(retDict['Value'])
-    return S_OK(inEscapeValues)
-
-  def _safeCmd(self, command):
-    """ Just replaces password, if visible, with *********
-    """
-    return command.replace(self.__passwd, '**********')
-=======
         if (tableName,) in retDict["Value"]:
             if not force:
                 # the requested exist and table creation is not force, return with error
@@ -631,7 +556,7 @@
             elif isinstance(value, bool):
                 inEscapeValues = [str(value)]
             else:
-                if six.PY3 and isinstance(value, bytes):
+                if isinstance(value, bytes):
                     value = value.decode()
                 retDict = self.__escapeString(str(value), connection=connection)
                 if not retDict["OK"]:
@@ -664,7 +589,6 @@
             return retDict
         self._connected = True
         return S_OK()
->>>>>>> 45ddde11
 
     def _query(self, cmd, conn=None, debug=False):
         """
