""" An utility to load modules and objects in DIRAC and extensions, being sure that the extensions are considered
"""
from __future__ import absolute_import
from __future__ import division
from __future__ import print_function

__RCSID__ = "$Id$"

import collections
import os
import re

import pkgutil
import six

import DIRAC
from DIRAC import gLogger, S_OK, S_ERROR
from DIRAC.Core.Utilities import List
from DIRAC.Core.Utilities import DErrno
from DIRAC.Core.Utilities import DIRACSingleton
from DIRAC.Core.Utilities.Extensions import extensionsByPriority, recurseImport


@six.add_metaclass(DIRACSingleton.DIRACSingleton)
class ObjectLoader(object):
    """Class for loading objects. Example:

    from DIRAC.Core.Utilities.ObjectLoader import ObjectLoader
    ol = ObjectLoader()
    ol.loadObject('TransformationSystem.Client.TransformationClient')
    """

    def __init__(self, baseModules=False):
        """init"""
        # We save the original arguments in case
        # we need to reinitialize the rootModules
        # CAUTION: we cant do it after doing
        # baseModules = ['DIRAC']
        # because then baseModules, self.baseModules, and __rootModules
        # are the same and edited in place by __generateRootModules !!
        # (Think of it, it's a binding to a list)
        self.originalBaseModules = baseModules
        self._init(baseModules)

    def _init(self, baseModules):
        """Actually performs the initialization"""
        if not baseModules:
            baseModules = ["DIRAC"]
        self.__rootModules = baseModules
        self.__objs = {}
        self.__generateRootModules(baseModules)

    def reloadRootModules(self):
        """Retrigger the initialization of the rootModules.

        This should be used with care.
        Currently, its only use is (and should stay) to retrigger
        the initialization after the CS has been fully initialized in
        LocalConfiguration.enableCS
<<<<<<< HEAD
    """
    # Load the original baseModule argument that was given
    # to the constructor
    baseModules = self.originalBaseModules
    # and replay the init sequence
    self._init(baseModules)

  def __rootImport(self, modName, hideExceptions=False):
    """ Auto search which root module has to be used
    """
    for rootModule in self.__rootModules:
      impName = modName
      if rootModule:
        impName = "%s.%s" % (rootModule, impName)
      gLogger.debug("Trying to load %s" % impName)
      result = recurseImport(impName, hideExceptions=hideExceptions)
      if not result['OK']:
        return result
      if result['Value']:
        return S_OK((impName, result['Value']))
    return S_OK()

  def __generateRootModules(self, baseModules):
    """ Iterate over all the possible root modules
    """
    self.__rootModules = baseModules
    for rootModule in reversed(extensionsByPriority()):
      if rootModule not in self.__rootModules:
        self.__rootModules.append(rootModule)
    self.__rootModules.append("")

    # Reversing the order because we want first to look in the extension(s)
    self.__rootModules.reverse()
=======
        """
        # Load the original baseModule argument that was given
        # to the constructor
        baseModules = self.originalBaseModules
        # and replay the init sequence
        self._init(baseModules)

    def __rootImport(self, modName, hideExceptions=False):
        """Auto search which root module has to be used"""
        for rootModule in self.__rootModules:
            impName = modName
            if rootModule:
                impName = "%s.%s" % (rootModule, impName)
            gLogger.debug("Trying to load %s" % impName)
            result = recurseImport(impName, hideExceptions=hideExceptions)
            # Error. Something cannot be imported. Return error
            if not result["OK"]:
                return result
            # Huge success!
            if result["Value"]:
                return S_OK((impName, result["Value"]))
            # Nothing found, continue
        # Return nothing found
        return S_OK()

    def __generateRootModules(self, baseModules):
        """Iterate over all the possible root modules"""
        self.__rootModules = baseModules
        for rootModule in reversed(CSGlobals.getCSExtensions()):
            if not rootModule.endswith("DIRAC") and rootModule not in self.__rootModules:
                self.__rootModules.append("%sDIRAC" % rootModule)
        self.__rootModules.append("")

        # Reversing the order because we want first to look in the extension(s)
        self.__rootModules.reverse()

    def loadModule(self, importString, hideExceptions=False):
        """Load a module from an import string"""
        result = self.__rootImport(importString, hideExceptions=hideExceptions)
        if not result["OK"]:
            return result
        if not result["Value"]:
            return S_ERROR(DErrno.EIMPERR, "No module %s found" % importString)
        return S_OK(result["Value"][1])

    def loadObject(self, importString, objName=False, hideExceptions=False):
        """Load an object from inside a module"""
        if not objName:
            objName = importString.split(".")[-1]

        result = self.loadModule(importString, hideExceptions=hideExceptions)
        if not result["OK"]:
            return result
        modObj = result["Value"]
        try:
            result = S_OK(getattr(modObj, objName))
            result["ModuleFile"] = modObj.__file__
            return result
        except AttributeError:
            return S_ERROR(DErrno.EIMPERR, "%s does not contain a %s object" % (importString, objName))
>>>>>>> c5981031

    def getObjects(self, modulePath, reFilter=None, parentClass=None, recurse=False, continueOnError=False):
        """Search for modules under a certain path

        modulePath is the import string needed to access the parent module.
        Root modules will be included automatically (like DIRAC). For instance "ConfigurationSystem.Service"

        reFilter is a regular expression to filter what to load. For instance ".*Handler"
        parentClass is a class object from which the loaded modules have to import from. For instance RequestHandler

        :param continueOnError: if True, continue loading further module even if one fails
<<<<<<< HEAD
    """
    modules = collections.OrderedDict()
    if isinstance(reFilter, six.string_types):
      reFilter = re.compile(reFilter)

    for rootModule in self.__rootModules:
      impPath = modulePath
      if rootModule:
        impPath = "%s.%s" % (rootModule, impPath)
      gLogger.debug("Trying to load %s" % impPath)

      result = recurseImport(impPath)
      if not result['OK']:
        return result
      if not result['Value']:
        continue
      parentModule = result['Value']
      gLogger.verbose("Loaded module %s at %s" % (impPath, parentModule.__path__))

      for _modLoader, modName, isPkg in pkgutil.walk_packages(parentModule.__path__):
        if reFilter and not reFilter.match(modName):
          continue
        if isPkg:
          if recurse:
            result = self.getObjects("%s.%s" % (modulePath, modName), reFilter=reFilter,
                                     parentClass=parentClass, recurse=recurse)
            if not result['OK']:
              return result
            modules.update(result['Value'])
          continue
        modKeyName = "%s.%s" % (modulePath, modName)
        if modKeyName in modules:
          continue
        fullName = "%s.%s" % (impPath, modName)
        result = recurseImport(fullName)
        if not result['OK']:
          if continueOnError:
            gLogger.error("Error loading module but continueOnError is true", "module %s error %s" % (fullName, result))
            continue
          return result
        if not result['Value']:
          continue

        modClass = getattr(result['Value'], modName, None)
        if not modClass:
          gLogger.warn("%s does not contain a %s object" % (fullName, modName))
          continue

        if parentClass and not issubclass(modClass, parentClass):
          continue

        modules[modKeyName] = modClass

    return S_OK(modules)


def loadObjects(path, reFilter=None, parentClass=None):
  """
  :param str path: the path to the syetem for example: DIRAC/AccountingSystem
  :param object reFilter: regular expression used to found the class
  :param object parentClass: class instance
  :return: dictionary containing the name of the class and its instance
  """
  if not reFilter:
    reFilter = re.compile(r".*[a-z1-9]\.py$")
  pathList = List.fromChar(path, "/")

  objectsToLoad = {}
  # Find which object files match
  for parentModule in extensionsByPriority():
    if six.PY3:
      objDir = os.path.join(os.path.dirname(os.path.dirname(DIRAC.__file__)), parentModule, *pathList)
    else:
      objDir = os.path.join(DIRAC.rootPath, parentModule, *pathList)
    if not os.path.isdir(objDir):
      continue
    for objFile in os.listdir(objDir):
      if reFilter.match(objFile):
        pythonClassName = objFile[:-3]
        if pythonClassName not in objectsToLoad:
          gLogger.info("Adding to load queue %s/%s/%s" % (parentModule, path, pythonClassName))
          objectsToLoad[pythonClassName] = parentModule

  # Load them!
  loadedObjects = {}

  for pythonClassName in objectsToLoad:
    parentModule = objectsToLoad[pythonClassName]
    try:
      # Where parentModule can be DIRAC, pathList is something like [ "AccountingSystem", "Client", "Types" ]
      # And the python class name is.. well, the python class name
      objPythonPath = "%s.%s.%s" % (parentModule, ".".join(pathList), pythonClassName)
      objModule = __import__(objPythonPath,
                             globals(),
                             locals(), pythonClassName)
      objClass = getattr(objModule, pythonClassName)
    except Exception as e:
      gLogger.error("Can't load type", "%s/%s: %s" % (parentModule, pythonClassName, str(e)))
      continue
    if parentClass == objClass:
      continue
    if parentClass and not issubclass(objClass, parentClass):
      gLogger.warn("%s is not a subclass of %s. Skipping" % (objClass, parentClass))
      continue
    gLogger.info("Loaded %s" % objPythonPath)
    loadedObjects[pythonClassName] = objClass

  return loadedObjects
=======
        """

        if "OrderedDict" in dir(collections):
            modules = collections.OrderedDict()
        else:
            modules = {}

        if isinstance(reFilter, six.string_types):
            reFilter = re.compile(reFilter)

        for rootModule in self.__rootModules:
            if rootModule:
                impPath = "%s.%s" % (rootModule, modulePath)
            else:
                impPath = modulePath
            gLogger.debug("Trying to load %s" % impPath)

            result = recurseImport(impPath)
            if not result["OK"]:
                return result
            if not result["Value"]:
                continue

            parentModule = result["Value"]
            fsPath = parentModule.__path__[0]
            gLogger.verbose("Loaded module %s at %s" % (impPath, fsPath))

            for _modLoader, modName, isPkg in pkgutil.walk_packages(parentModule.__path__):
                if reFilter and not reFilter.match(modName):
                    continue
                if isPkg:
                    if recurse:
                        result = self.getObjects(
                            "%s.%s" % (modulePath, modName), reFilter=reFilter, parentClass=parentClass, recurse=recurse
                        )
                        if not result["OK"]:
                            return result
                        modules.update(result["Value"])
                    continue
                modKeyName = "%s.%s" % (modulePath, modName)
                if modKeyName in modules:
                    continue
                fullName = "%s.%s" % (impPath, modName)
                result = recurseImport(fullName)
                if not result["OK"]:
                    if continueOnError:
                        gLogger.error(
                            "Error loading module but continueOnError is true",
                            "module %s error %s" % (fullName, result),
                        )
                        continue
                    return result
                if not result["Value"]:
                    continue
                modObj = result["Value"]

                try:
                    modClass = getattr(modObj, modName)
                except AttributeError:
                    gLogger.warn("%s does not contain a %s object" % (fullName, modName))
                    continue

                if parentClass and not issubclass(modClass, parentClass):
                    continue

                # Huge success!
                modules[modKeyName] = modClass

        return S_OK(modules)
>>>>>>> c5981031
<|MERGE_RESOLUTION|>--- conflicted
+++ resolved
@@ -57,41 +57,6 @@
         Currently, its only use is (and should stay) to retrigger
         the initialization after the CS has been fully initialized in
         LocalConfiguration.enableCS
-<<<<<<< HEAD
-    """
-    # Load the original baseModule argument that was given
-    # to the constructor
-    baseModules = self.originalBaseModules
-    # and replay the init sequence
-    self._init(baseModules)
-
-  def __rootImport(self, modName, hideExceptions=False):
-    """ Auto search which root module has to be used
-    """
-    for rootModule in self.__rootModules:
-      impName = modName
-      if rootModule:
-        impName = "%s.%s" % (rootModule, impName)
-      gLogger.debug("Trying to load %s" % impName)
-      result = recurseImport(impName, hideExceptions=hideExceptions)
-      if not result['OK']:
-        return result
-      if result['Value']:
-        return S_OK((impName, result['Value']))
-    return S_OK()
-
-  def __generateRootModules(self, baseModules):
-    """ Iterate over all the possible root modules
-    """
-    self.__rootModules = baseModules
-    for rootModule in reversed(extensionsByPriority()):
-      if rootModule not in self.__rootModules:
-        self.__rootModules.append(rootModule)
-    self.__rootModules.append("")
-
-    # Reversing the order because we want first to look in the extension(s)
-    self.__rootModules.reverse()
-=======
         """
         # Load the original baseModule argument that was given
         # to the constructor
@@ -107,22 +72,18 @@
                 impName = "%s.%s" % (rootModule, impName)
             gLogger.debug("Trying to load %s" % impName)
             result = recurseImport(impName, hideExceptions=hideExceptions)
-            # Error. Something cannot be imported. Return error
             if not result["OK"]:
                 return result
-            # Huge success!
             if result["Value"]:
                 return S_OK((impName, result["Value"]))
-            # Nothing found, continue
-        # Return nothing found
         return S_OK()
 
     def __generateRootModules(self, baseModules):
         """Iterate over all the possible root modules"""
         self.__rootModules = baseModules
-        for rootModule in reversed(CSGlobals.getCSExtensions()):
-            if not rootModule.endswith("DIRAC") and rootModule not in self.__rootModules:
-                self.__rootModules.append("%sDIRAC" % rootModule)
+        for rootModule in reversed(extensionsByPriority()):
+            if rootModule not in self.__rootModules:
+                self.__rootModules.append(rootModule)
         self.__rootModules.append("")
 
         # Reversing the order because we want first to look in the extension(s)
@@ -152,7 +113,6 @@
             return result
         except AttributeError:
             return S_ERROR(DErrno.EIMPERR, "%s does not contain a %s object" % (importString, objName))
->>>>>>> c5981031
 
     def getObjects(self, modulePath, reFilter=None, parentClass=None, recurse=False, continueOnError=False):
         """Search for modules under a certain path
@@ -164,131 +124,15 @@
         parentClass is a class object from which the loaded modules have to import from. For instance RequestHandler
 
         :param continueOnError: if True, continue loading further module even if one fails
-<<<<<<< HEAD
-    """
-    modules = collections.OrderedDict()
-    if isinstance(reFilter, six.string_types):
-      reFilter = re.compile(reFilter)
-
-    for rootModule in self.__rootModules:
-      impPath = modulePath
-      if rootModule:
-        impPath = "%s.%s" % (rootModule, impPath)
-      gLogger.debug("Trying to load %s" % impPath)
-
-      result = recurseImport(impPath)
-      if not result['OK']:
-        return result
-      if not result['Value']:
-        continue
-      parentModule = result['Value']
-      gLogger.verbose("Loaded module %s at %s" % (impPath, parentModule.__path__))
-
-      for _modLoader, modName, isPkg in pkgutil.walk_packages(parentModule.__path__):
-        if reFilter and not reFilter.match(modName):
-          continue
-        if isPkg:
-          if recurse:
-            result = self.getObjects("%s.%s" % (modulePath, modName), reFilter=reFilter,
-                                     parentClass=parentClass, recurse=recurse)
-            if not result['OK']:
-              return result
-            modules.update(result['Value'])
-          continue
-        modKeyName = "%s.%s" % (modulePath, modName)
-        if modKeyName in modules:
-          continue
-        fullName = "%s.%s" % (impPath, modName)
-        result = recurseImport(fullName)
-        if not result['OK']:
-          if continueOnError:
-            gLogger.error("Error loading module but continueOnError is true", "module %s error %s" % (fullName, result))
-            continue
-          return result
-        if not result['Value']:
-          continue
-
-        modClass = getattr(result['Value'], modName, None)
-        if not modClass:
-          gLogger.warn("%s does not contain a %s object" % (fullName, modName))
-          continue
-
-        if parentClass and not issubclass(modClass, parentClass):
-          continue
-
-        modules[modKeyName] = modClass
-
-    return S_OK(modules)
-
-
-def loadObjects(path, reFilter=None, parentClass=None):
-  """
-  :param str path: the path to the syetem for example: DIRAC/AccountingSystem
-  :param object reFilter: regular expression used to found the class
-  :param object parentClass: class instance
-  :return: dictionary containing the name of the class and its instance
-  """
-  if not reFilter:
-    reFilter = re.compile(r".*[a-z1-9]\.py$")
-  pathList = List.fromChar(path, "/")
-
-  objectsToLoad = {}
-  # Find which object files match
-  for parentModule in extensionsByPriority():
-    if six.PY3:
-      objDir = os.path.join(os.path.dirname(os.path.dirname(DIRAC.__file__)), parentModule, *pathList)
-    else:
-      objDir = os.path.join(DIRAC.rootPath, parentModule, *pathList)
-    if not os.path.isdir(objDir):
-      continue
-    for objFile in os.listdir(objDir):
-      if reFilter.match(objFile):
-        pythonClassName = objFile[:-3]
-        if pythonClassName not in objectsToLoad:
-          gLogger.info("Adding to load queue %s/%s/%s" % (parentModule, path, pythonClassName))
-          objectsToLoad[pythonClassName] = parentModule
-
-  # Load them!
-  loadedObjects = {}
-
-  for pythonClassName in objectsToLoad:
-    parentModule = objectsToLoad[pythonClassName]
-    try:
-      # Where parentModule can be DIRAC, pathList is something like [ "AccountingSystem", "Client", "Types" ]
-      # And the python class name is.. well, the python class name
-      objPythonPath = "%s.%s.%s" % (parentModule, ".".join(pathList), pythonClassName)
-      objModule = __import__(objPythonPath,
-                             globals(),
-                             locals(), pythonClassName)
-      objClass = getattr(objModule, pythonClassName)
-    except Exception as e:
-      gLogger.error("Can't load type", "%s/%s: %s" % (parentModule, pythonClassName, str(e)))
-      continue
-    if parentClass == objClass:
-      continue
-    if parentClass and not issubclass(objClass, parentClass):
-      gLogger.warn("%s is not a subclass of %s. Skipping" % (objClass, parentClass))
-      continue
-    gLogger.info("Loaded %s" % objPythonPath)
-    loadedObjects[pythonClassName] = objClass
-
-  return loadedObjects
-=======
         """
-
-        if "OrderedDict" in dir(collections):
-            modules = collections.OrderedDict()
-        else:
-            modules = {}
-
+        modules = collections.OrderedDict()
         if isinstance(reFilter, six.string_types):
             reFilter = re.compile(reFilter)
 
         for rootModule in self.__rootModules:
+            impPath = modulePath
             if rootModule:
-                impPath = "%s.%s" % (rootModule, modulePath)
-            else:
-                impPath = modulePath
+                impPath = "%s.%s" % (rootModule, impPath)
             gLogger.debug("Trying to load %s" % impPath)
 
             result = recurseImport(impPath)
@@ -296,10 +140,8 @@
                 return result
             if not result["Value"]:
                 continue
-
             parentModule = result["Value"]
-            fsPath = parentModule.__path__[0]
-            gLogger.verbose("Loaded module %s at %s" % (impPath, fsPath))
+            gLogger.verbose("Loaded module %s at %s" % (impPath, parentModule.__path__))
 
             for _modLoader, modName, isPkg in pkgutil.walk_packages(parentModule.__path__):
                 if reFilter and not reFilter.match(modName):
@@ -328,19 +170,67 @@
                     return result
                 if not result["Value"]:
                     continue
-                modObj = result["Value"]
-
-                try:
-                    modClass = getattr(modObj, modName)
-                except AttributeError:
+
+                modClass = getattr(result["Value"], modName, None)
+                if not modClass:
                     gLogger.warn("%s does not contain a %s object" % (fullName, modName))
                     continue
 
                 if parentClass and not issubclass(modClass, parentClass):
                     continue
 
-                # Huge success!
                 modules[modKeyName] = modClass
 
         return S_OK(modules)
->>>>>>> c5981031
+
+
+def loadObjects(path, reFilter=None, parentClass=None):
+    """
+    :param str path: the path to the syetem for example: DIRAC/AccountingSystem
+    :param object reFilter: regular expression used to found the class
+    :param object parentClass: class instance
+    :return: dictionary containing the name of the class and its instance
+    """
+    if not reFilter:
+        reFilter = re.compile(r".*[a-z1-9]\.py$")
+    pathList = List.fromChar(path, "/")
+
+    objectsToLoad = {}
+    # Find which object files match
+    for parentModule in extensionsByPriority():
+        if six.PY3:
+            objDir = os.path.join(os.path.dirname(os.path.dirname(DIRAC.__file__)), parentModule, *pathList)
+        else:
+            objDir = os.path.join(DIRAC.rootPath, parentModule, *pathList)
+        if not os.path.isdir(objDir):
+            continue
+        for objFile in os.listdir(objDir):
+            if reFilter.match(objFile):
+                pythonClassName = objFile[:-3]
+                if pythonClassName not in objectsToLoad:
+                    gLogger.info("Adding to load queue %s/%s/%s" % (parentModule, path, pythonClassName))
+                    objectsToLoad[pythonClassName] = parentModule
+
+    # Load them!
+    loadedObjects = {}
+
+    for pythonClassName in objectsToLoad:
+        parentModule = objectsToLoad[pythonClassName]
+        try:
+            # Where parentModule can be DIRAC, pathList is something like [ "AccountingSystem", "Client", "Types" ]
+            # And the python class name is.. well, the python class name
+            objPythonPath = "%s.%s.%s" % (parentModule, ".".join(pathList), pythonClassName)
+            objModule = __import__(objPythonPath, globals(), locals(), pythonClassName)
+            objClass = getattr(objModule, pythonClassName)
+        except Exception as e:
+            gLogger.error("Can't load type", "%s/%s: %s" % (parentModule, pythonClassName, str(e)))
+            continue
+        if parentClass == objClass:
+            continue
+        if parentClass and not issubclass(objClass, parentClass):
+            gLogger.warn("%s is not a subclass of %s. Skipping" % (objClass, parentClass))
+            continue
+        gLogger.info("Loaded %s" % objPythonPath)
+        loadedObjects[pythonClassName] = objClass
+
+    return loadedObjects