--- conflicted
+++ resolved
@@ -187,63 +187,8 @@
 
 
 def fromString(myDate=None):
-<<<<<<< HEAD
-  """
-  Convert date/time/datetime String back to appropriated objects
-
-  The format of the string it is assume to be that returned by toString method.
-  See notice on toString method
-  On Error, return None
-  """
-  if isinstance(myDate, six.string_types):
-    if myDate.find(" ") > 0:
-      dateTimeTuple = myDate.split(" ")
-      dateTuple = dateTimeTuple[0].split("-")
-      try:
-        return datetime.datetime(
-            year=dateTuple[0], month=dateTuple[1], day=dateTuple[2]
-        ) + fromString(dateTimeTuple[1])
-        # return dt.combine( fromString( dateTimeTuple[0] ),
-        #                                   fromString( dateTimeTuple[1] ) )
-      except Exception:
-        try:
-          return datetime.datetime(
-              year=int(dateTuple[0]), month=int(dateTuple[1]), day=int(dateTuple[2])
-          ) + fromString(dateTimeTuple[1])
-        except ValueError:
-          return None
-        # return dt.combine( fromString( dateTimeTuple[0] ),
-        #                                   fromString( dateTimeTuple[1] ) )
-    elif myDate.find(':') > 0:
-      timeTuple = myDate.replace('.', ':').split(':')
-      try:
-        if len(timeTuple) == 4:
-          return datetime.timedelta(hours=int(timeTuple[0]),
-                                    minutes=int(timeTuple[1]),
-                                    seconds=int(timeTuple[2]),
-                                    microseconds=int(timeTuple[3]))
-        elif len(timeTuple) == 3:
-          try:
-            return datetime.timedelta(hours=int(timeTuple[0]),
-                                      minutes=int(timeTuple[1]),
-                                      seconds=int(timeTuple[2]),
-                                      microseconds=0)
-          except ValueError:
-            return None
-        else:
-          return None
-      except Exception:
-        return None
-    elif myDate.find('-') > 0:
-      dateTuple = myDate.split('-')
-      try:
-        return datetime.date(int(dateTuple[0]), int(dateTuple[1]), int(dateTuple[2]))
-      except Exception:
-        return None
-=======
     """
     Convert date/time/datetime String back to appropriated objects
->>>>>>> c5981031
 
     The format of the string it is assume to be that returned by toString method.
     See notice on toString method
@@ -259,7 +204,7 @@
                 )
                 # return dt.combine( fromString( dateTimeTuple[0] ),
                 #                                   fromString( dateTimeTuple[1] ) )
-            except BaseException:
+            except Exception:
                 try:
                     return datetime.datetime(
                         year=int(dateTuple[0]), month=int(dateTuple[1]), day=int(dateTuple[2])
@@ -290,13 +235,13 @@
                         return None
                 else:
                     return None
-            except BaseException:
+            except Exception:
                 return None
         elif myDate.find("-") > 0:
             dateTuple = myDate.split("-")
             try:
                 return datetime.date(int(dateTuple[0]), int(dateTuple[1]), int(dateTuple[2]))
-            except BaseException:
+            except Exception:
                 return None
 
     return None
