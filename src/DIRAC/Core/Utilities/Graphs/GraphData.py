--- conflicted
+++ resolved
@@ -42,7 +42,7 @@
         if num_type:
             try:
                 num_data = float(key)
-            except BaseException:
+            except Exception:
                 num_type = False
         if not isinstance(key, six.string_types):
             string_type = False
@@ -51,26 +51,9 @@
     if string_type:
         key_type = "string"
     if num_type:
-<<<<<<< HEAD
-      try:
-        num_data = float(key)
-      except Exception:
-        num_type = False
-    if not isinstance(key, six.string_types):
-      string_type = False
-
-  # Take the most restrictive type
-  if string_type:
-    key_type = "string"
-  if num_type:
-    key_type = "numeric"
-  if time_type:
-    key_type = "time"
-=======
         key_type = "numeric"
     if time_type:
         key_type = "time"
->>>>>>> c5981031
 
     return key_type
 
@@ -326,62 +309,6 @@
 
         other_data = {}
         for key in self.all_keys:
-<<<<<<< HEAD
-          if key in self.subplots[label].parsed_data:
-            other_data[key] += self.subplots[label].parsed_data[key]
-    self.otherPlot = PlotData(other_data)
-
-  def getStats(self):
-    """ Get statistics of the graph data
-    """
-
-    numData = self.getPlotNumData(zipFlag=False)
-    if not len(numData):  # pylint: disable=len-as-condition
-      return 0, 0, 0, 0
-
-    numData = numpy.array(numData)
-    min_value = numData.min()
-    max_value = numData.max()
-    average = float(numData.sum()) / len(numData)
-    current = numData[-1]
-    return min_value, max_value, average, current
-
-  def getStatString(self, unit=None):
-    """  Get a string summarizing the graph data statistics
-    """
-    min_value, max_value, average, current = self.getStats()
-    tmpList = []
-    unitString = ''
-    if unit:
-      unitString = str(unit)
-    if max_value:
-      try:
-        s = "Max: " + pretty_float(max_value) + " " + unitString
-        tmpList.append(s.strip())
-      except Exception:
-        pass
-    if min_value:
-      try:
-        s = "Min: " + pretty_float(min_value) + " " + unitString
-        tmpList.append(s.strip())
-      except Exception:
-        pass
-    if average:
-      try:
-        s = "Average: " + pretty_float(average) + " " + unitString
-        tmpList.append(s.strip())
-      except Exception:
-        pass
-    if current:
-      try:
-        s = "Current: " + pretty_float(current) + " " + unitString
-        tmpList.append(s.strip())
-      except Exception:
-        pass
-
-    resultString = ', '.join(tmpList)
-    return resultString
-=======
             other_data[key] = 0.0
         for label in self.labels:
             if label not in new_labels:
@@ -415,30 +342,29 @@
             try:
                 s = "Max: " + pretty_float(max_value) + " " + unitString
                 tmpList.append(s.strip())
-            except BaseException:
+            except Exception:
                 pass
         if min_value:
             try:
                 s = "Min: " + pretty_float(min_value) + " " + unitString
                 tmpList.append(s.strip())
-            except BaseException:
+            except Exception:
                 pass
         if average:
             try:
                 s = "Average: " + pretty_float(average) + " " + unitString
                 tmpList.append(s.strip())
-            except BaseException:
+            except Exception:
                 pass
         if current:
             try:
                 s = "Current: " + pretty_float(current) + " " + unitString
                 tmpList.append(s.strip())
-            except BaseException:
+            except Exception:
                 pass
 
         resultString = ", ".join(tmpList)
         return resultString
->>>>>>> c5981031
 
 
 class PlotData(object):
@@ -530,139 +456,6 @@
         """Sort keys according to the specified method :
         alpha - sort in alphabetic order
         weight - sort in the order of values
-<<<<<<< HEAD
-    """
-
-    if self.sorted_keys:
-      return self.sorted_keys
-    if sort_type == 'weight':
-      pairs = list(zip(list(self.parsed_data), self.parsed_data.values()))
-      pairs.sort(key=lambda x: x[1], reverse=True)
-      self.sorted_keys = [x[0] for x in pairs]
-    elif sort_type == 'alpha':
-      self.sorted_keys = list(self.keys)
-      self.sorted_keys.sort()
-    else:
-      print("Unknown sorting type:", sort_type)
-
-    return self.sorted_keys
-
-  def __data_size(self, item):
-    """
-    Determine a numerical size for the data; this is used to
-    sort the keys of the graph.
-
-    If the item is a tuple, take the absolute value of the first entry.
-    Otherwise, attempt to take the absolute value of that item.  If that
-    fails, just return -1.
-    """
-    if isinstance(item, tuple):
-      return abs(item[0])
-    try:
-      return abs(item)
-    except TypeError:
-      return - 1
-
-  def parseKey(self, key):
-    """
-    Parse the name of the pivot; this is the identity function.
-    """
-
-    if self.key_type == "time":
-      return to_timestamp(key)
-    else:
-      return key
-
-  def parseDatum(self, data):
-    """
-    Parse the specific data value; this is the identity.
-    """
-
-    if isinstance(data, six.string_types) and "::" in data:
-      datum, error = data.split("::")
-    elif isinstance(data, tuple):
-      datum, error = data
-    else:
-      error = 0.
-      datum = data
-
-    try:
-      resultD = float(datum)
-    except Exception:
-      resultD = None
-    try:
-      resultE = float(error)
-    except Exception:
-      resultE = None
-
-    return (resultD, resultE)
-
-  def parseData(self, key_type=None):
-    """
-    Parse all the data values passed to the graph.  For this super class,
-    basically does nothing except loop through all the data.  A sub-class
-    should override the parseDatum and parse_pivot functions rather than
-    this one.
-    """
-    if key_type:
-      self.key_type = key_type
-    else:
-      self.key_type = get_key_type(list(self.data))
-    new_parsed_data = {}
-    new_passed_errors = {}
-    for key, data in self.data.items():
-      new_key = self.parseKey(key)
-      data, error = self.parseDatum(data)
-      # if data != None:
-      new_parsed_data[new_key] = data
-      new_passed_errors[new_key] = error
-    self.parsed_data = new_parsed_data
-    self.parsed_errors = new_passed_errors
-
-    self.keys = list(self.parsed_data)
-
-  def makeCumulativePlot(self):
-
-    if not self.sorted_keys:
-      self.sortKeys()
-
-    cum_values = []
-    if self.values[0] is None:
-      cum_values.append(0.)
-    else:
-      cum_values.append(self.values[0])
-    for i in range(1, len(self.values)):
-      if self.values[i] is None:
-        cum_values.append(cum_values[i - 1])
-      else:
-        cum_values.append(cum_values[i - 1] + self.values[i])
-
-    self.values = cum_values
-    self.last_value = float(self.values[-1])
-
-  def getPlotData(self):
-
-    return self.parsed_data
-
-  def getPlotErrors(self):
-
-    return self.parsed_errors
-
-  def getPlotNumData(self):
-
-    return zip(self.num_keys, self.values, self.errors)
-
-  def getPlotDataForKeys(self, keys):
-
-    result_pairs = []
-    for key in keys:
-      if key in self.parsed_data:
-        result_pairs.append(key, self.parsed_data[key], self.parsed_errors[key])
-      else:
-        result_pairs.append(key, None, 0.)
-
-    return result_pairs
-=======
         """
 
         if self.sorted_keys:
@@ -704,7 +497,6 @@
             return to_timestamp(key)
         else:
             return key
->>>>>>> c5981031
 
     def parseDatum(self, data):
         """
@@ -721,11 +513,11 @@
 
         try:
             resultD = float(datum)
-        except BaseException:
+        except Exception:
             resultD = None
         try:
             resultE = float(error)
-        except BaseException:
+        except Exception:
             resultE = None
 
         return (resultD, resultE)
