"""
   Collection of DIRAC useful network related modules
   by default on Error they return None
"""
from __future__ import absolute_import
from __future__ import division
from __future__ import print_function

__RCSID__ = "$Id$"

import socket
import six
from six.moves.urllib import parse as urlparse
import os
import struct
import array
import fcntl
import platform

from DIRAC.Core.Utilities.ReturnValues import S_OK, S_ERROR


def discoverInterfaces():
    max_possible = 128
    maxBytes = max_possible * 32
    mySocket = socket.socket(socket.AF_INET, socket.SOCK_DGRAM)
    names = array.array("B", b"\0" * maxBytes)
    # 0x8912 SICGIFCONF
    fcntlOut = fcntl.ioctl(mySocket.fileno(), 0x8912, struct.pack("iL", maxBytes, names.buffer_info()[0]))
    outbytes = struct.unpack("iL", fcntlOut)[0]
    namestr = names.tobytes() if six.PY3 else names.tostring()  # pylint: disable=no-member

    if "32" in platform.architecture()[0]:
        step = 32
        offset = 32
    else:
        step = 40
        offset = 16

    ifaces = {}
    for i in range(0, outbytes, step):
        name = namestr[i : i + offset].split(b"\0", 1)[0].decode()
        ip = namestr[i + 20 : i + 24]
        ifaces[name] = {"ip": socket.inet_ntoa(ip), "mac": getMACFromInterface(name)}
    return ifaces


def getMACFromInterface(ifname):
    mySocket = socket.socket(socket.AF_INET, socket.SOCK_DGRAM)
    # bytearray is only needed here for Python 2
    info = bytearray(fcntl.ioctl(mySocket.fileno(), 0x8927, struct.pack("256s", ifname[:15].encode())))
    return "".join(["%02x:" % char for char in info[18:24]])[:-1]


def getFQDN():
    sFQDN = socket.getfqdn()
    if sFQDN.find("localhost") > -1:
        sFQDN = os.uname()[1]
        socket.getfqdn(sFQDN)
    return sFQDN


def splitURL(url):
    o = urlparse.urlparse(url)
    if o.scheme == "":
        return S_ERROR("'%s' URL is missing protocol" % url)
    path = o.path
    path = path.lstrip("/")
    return S_OK((o.scheme, o.hostname or "", o.port or 0, path))


def getIPsForHostName(hostName):
<<<<<<< HEAD
  try:
    ips = [t[4][0] for t in socket.getaddrinfo(hostName, 0)]
  except Exception as e:
    return S_ERROR("Can't get info for host %s: %s" % (hostName, str(e)))
  uniqueIPs = []
  for ip in ips:
    if ip not in uniqueIPs:
      uniqueIPs.append(ip)
  return S_OK(uniqueIPs)
=======
    try:
        ips = [t[4][0] for t in socket.getaddrinfo(hostName, 0)]
    except BaseException as e:
        return S_ERROR("Can't get info for host %s: %s" % (hostName, str(e)))
    uniqueIPs = []
    for ip in ips:
        if ip not in uniqueIPs:
            uniqueIPs.append(ip)
    return S_OK(uniqueIPs)
>>>>>>> c5981031


def checkHostsMatch(host1, host2):
    ipLists = []
    for host in (host1, host2):
        result = getIPsForHostName(host)
        if not result["OK"]:
            return result
        ipLists.append(result["Value"])
    # Check
    for ip1 in ipLists[0]:
        if ip1 in ipLists[1]:
            return S_OK(True)
    return S_OK(False)<|MERGE_RESOLUTION|>--- conflicted
+++ resolved
@@ -70,27 +70,15 @@
 
 
 def getIPsForHostName(hostName):
-<<<<<<< HEAD
-  try:
-    ips = [t[4][0] for t in socket.getaddrinfo(hostName, 0)]
-  except Exception as e:
-    return S_ERROR("Can't get info for host %s: %s" % (hostName, str(e)))
-  uniqueIPs = []
-  for ip in ips:
-    if ip not in uniqueIPs:
-      uniqueIPs.append(ip)
-  return S_OK(uniqueIPs)
-=======
     try:
         ips = [t[4][0] for t in socket.getaddrinfo(hostName, 0)]
-    except BaseException as e:
+    except Exception as e:
         return S_ERROR("Can't get info for host %s: %s" % (hostName, str(e)))
     uniqueIPs = []
     for ip in ips:
         if ip not in uniqueIPs:
             uniqueIPs.append(ip)
     return S_OK(uniqueIPs)
->>>>>>> c5981031
 
 
 def checkHostsMatch(host1, host2):
