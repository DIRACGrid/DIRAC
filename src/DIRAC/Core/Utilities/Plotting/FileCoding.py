--- conflicted
+++ resolved
@@ -42,47 +42,13 @@
 
 
 def extractRequestFromFileId(fileId):
-<<<<<<< HEAD
-  stub = fileId[2:]
-  compressType = fileId[0]
-  if compressType == 'Z':
-    gLogger.info("Compressed request, uncompressing")
-    try:
-      # Encoding is only required for Python 2 and can be removed when Python 2 support is no longer needed
-      stub = base64.urlsafe_b64decode(stub.encode())
-    except Exception as e:
-      gLogger.error("Oops! Plot request is not properly encoded!", str(e))
-      return S_ERROR("Oops! Plot request is not properly encoded!: %s" % str(e))
-    try:
-      stub = zlib.decompress(stub)
-    except Exception as e:
-      gLogger.error("Oops! Plot request is invalid!", str(e))
-      return S_ERROR("Oops! Plot request is invalid!: %s" % str(e))
-  elif compressType == 'S':
-    gLogger.info("Base64 request, decoding")
-    try:
-      stub = base64.urlsafe_b64decode(stub)
-    except Exception as e:
-      gLogger.error("Oops! Plot request is not properly encoded!", str(e))
-      return S_ERROR("Oops! Plot request is not properly encoded!: %s" % str(e))
-  elif compressType == 'R':
-    # Do nothing, it's already uncompressed
-    pass
-  else:
-    gLogger.error("Oops! Stub type is unknown", compressType)
-    return S_ERROR("Oops! Stub type '%s' is unknown :P" % compressType)
-  plotRequest, stubLength = DEncode.decode(stub)
-  if len(stub) != stubLength:
-    gLogger.error("Oops! The stub is longer than the data :P")
-    return S_ERROR("Oops! The stub is longer than the data :P")
-  return S_OK(plotRequest)
-=======
     stub = fileId[2:]
     compressType = fileId[0]
     if compressType == "Z":
         gLogger.info("Compressed request, uncompressing")
         try:
-            stub = base64.urlsafe_b64decode(stub)
+            # Encoding is only required for Python 2 and can be removed when Python 2 support is no longer needed
+            stub = base64.urlsafe_b64decode(stub.encode())
         except Exception as e:
             gLogger.error("Oops! Plot request is not properly encoded!", str(e))
             return S_ERROR("Oops! Plot request is not properly encoded!: %s" % str(e))
@@ -108,5 +74,4 @@
     if len(stub) != stubLength:
         gLogger.error("Oops! The stub is longer than the data :P")
         return S_ERROR("Oops! The stub is longer than the data :P")
-    return S_OK(plotRequest)
->>>>>>> c5981031
+    return S_OK(plotRequest)