""" Here, we need some documentation...
"""
from __future__ import absolute_import
from __future__ import division
from __future__ import print_function

import sys
import os
import types
import threading
import time
import six
from DIRAC import gLogger
from DIRAC.Core.Utilities.DIRACSingleton import DIRACSingleton


@six.add_metaclass(DIRACSingleton)
class Devloader(object):
    def __init__(self):
        self.__log = gLogger.getSubLogger("Devloader")
        self.__reloaded = False
        self.__enabled = True
        self.__reloadTask = False
        self.__stuffToClose = []
        self.__watchedFiles = []
        self.__modifyTimes = {}

    def addStuffToClose(self, stuff):
        self.__stuffToClose.append(stuff)

    @property
    def enabled(self):
        return self.__enabled

    def watchFile(self, fp):
        if os.path.isfile(fp):
            self.__watchedFiles.append(fp)
            return True
        return False

    def __restart(self):
        self.__reloaded = True

<<<<<<< HEAD
    for stuff in self.__stuffToClose:
      try:
        self.__log.always("Closing %s" % stuff)
        sys.stdout.flush()
        stuff.close()
      except Exception:
        gLogger.exception("Could not close %s" % stuff)
=======
        for stuff in self.__stuffToClose:
            try:
                self.__log.always("Closing %s" % stuff)
                sys.stdout.flush()
                stuff.close()
            except BaseException:
                gLogger.exception("Could not close %s" % stuff)
>>>>>>> c5981031

        python = sys.executable
        os.execl(python, python, *sys.argv)

    def bootstrap(self):
        if not self.__enabled:
            return False
        if self.__reloadTask:
            return True

        self.__reloadTask = threading.Thread(target=self.__reloadOnUpdate)
        self.__reloadTask.setDaemon(1)
        self.__reloadTask.start()

    def __reloadOnUpdate(self):
        while True:
            time.sleep(1)
            if self.__reloaded:
                return
            for modName in sys.modules:
                modObj = sys.modules[modName]
                if not isinstance(modObj, types.ModuleType):
                    continue
                path = getattr(modObj, "__file__", None)
                if not path:
                    continue
                if path.endswith(".pyc") or path.endswith(".pyo"):
                    path = path[:-1]
                self.__checkFile(path)
            for path in self.__watchedFiles:
                self.__checkFile(path)

    def __checkFile(self, path):
        try:
            modified = os.stat(path).st_mtime
        except Exception:
            return
        if path not in self.__modifyTimes:
            self.__modifyTimes[path] = modified
            return
        if self.__modifyTimes[path] != modified:
            self.__log.always("File system changed (%s). Restarting..." % (path))
            self.__restart()<|MERGE_RESOLUTION|>--- conflicted
+++ resolved
@@ -41,23 +41,13 @@
     def __restart(self):
         self.__reloaded = True
 
-<<<<<<< HEAD
-    for stuff in self.__stuffToClose:
-      try:
-        self.__log.always("Closing %s" % stuff)
-        sys.stdout.flush()
-        stuff.close()
-      except Exception:
-        gLogger.exception("Could not close %s" % stuff)
-=======
         for stuff in self.__stuffToClose:
             try:
                 self.__log.always("Closing %s" % stuff)
                 sys.stdout.flush()
                 stuff.close()
-            except BaseException:
+            except Exception:
                 gLogger.exception("Could not close %s" % stuff)
->>>>>>> c5981031
 
         python = sys.executable
         os.execl(python, python, *sys.argv)
