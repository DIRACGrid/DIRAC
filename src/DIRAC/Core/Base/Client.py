--- conflicted
+++ resolved
@@ -133,76 +133,6 @@
 
 
 def createClient(serviceName):
-<<<<<<< HEAD
-  """Decorator to expose the service functions automatically in the Client.
-
-  :param str serviceName: system/service. e.g. WorkloadManagement/JobMonitoring
-  """
-  systemName, handlerName = serviceName.split('/')
-  handlerModuleName = handlerName + 'Handler'
-  # by convention they are the same
-  handlerClassName = handlerModuleName
-  handlerClassPath = '%sSystem.Service.%s.%s' % (systemName, handlerModuleName, handlerClassName)
-
-  def genFunc(funcName, arguments, handlerClassPath, doc):
-    """Create a function with *funcName* taking *arguments*."""
-    doc = '' if doc is None else doc
-    funcDocString = '%s(%s, **kwargs)\n' % (funcName, ', '.join(arguments))
-    # do not describe self or cls in the parameter description
-    if arguments and arguments[0] in ('self', 'cls'):
-      arguments = arguments[1:]
-
-    # Create the actual functions, with or without arguments, **kwargs can be: rpc, timeout, url
-    func = partialmethodWithDoc(Client.executeRPC, call=funcName)
-    func.__doc__ = funcDocString + doc
-    func.__doc__ += "\n\nAutomatically created for the service function "
-    func.__doc__ += ":func:`~%s.export_%s`" % (handlerClassPath, funcName)
-    # add description for parameters, if that is not already done for the docstring of function in the service
-    if arguments and ":param " not in doc:
-      func.__doc__ += "\n\n"
-      func.__doc__ += "\n".join(":param %s: %s" % (par, par) for par in arguments)
-    return func
-
-  def addFunctions(clientCls):
-    """Add the functions to the decorated class."""
-    attrDict = dict(clientCls.__dict__)
-    for extension in extensionsByPriority():
-      try:
-        path = importlib_resources.path(
-            "%s.%sSystem.Service" % (extension, systemName),
-            "%s.py" % handlerModuleName,
-        )
-        fullHandlerClassPath = '%s.%s' % (extension, handlerClassPath)
-        with path as fp:
-          handlerAst = ast.parse(fp.read_text(), str(path))
-      except (ImportError, OSError):
-        continue
-
-      # loop over all the nodes (classes, functions, imports) in the handlerModule
-      for node in ast.iter_child_nodes(handlerAst):
-        # find only a class with the name of the handlerClass
-        if not (isinstance(node, ast.ClassDef) and node.name == handlerClassName):
-          continue
-        for member in ast.iter_child_nodes(node):
-          # only look at functions
-          if not isinstance(member, ast.FunctionDef):
-            continue
-          if not member.name.startswith('export_'):
-            continue
-          funcName = member.name[len('export_'):]
-          if funcName in attrDict:
-            continue
-          if six.PY2:
-            arguments = [a.id for a in member.args.args]
-          else:
-            arguments = [a.arg for a in member.args.args]
-          # add the implementation of the function to the class attributes
-          attrDict[funcName] = genFunc(funcName, arguments, fullHandlerClassPath, ast.get_docstring(member))
-
-    return type(clientCls.__name__, clientCls.__bases__, attrDict)
-
-  return addFunctions
-=======
     """Decorator to expose the service functions automatically in the Client.
 
     :param str serviceName: system/service. e.g. WorkloadManagement/JobMonitoring
@@ -235,7 +165,7 @@
     def addFunctions(clientCls):
         """Add the functions to the decorated class."""
         attrDict = dict(clientCls.__dict__)
-        for extension in extensionsByPriority()[::-1]:
+        for extension in extensionsByPriority():
             try:
                 path = importlib_resources.path(
                     "%s.%sSystem.Service" % (extension, systemName),
@@ -270,5 +200,4 @@
 
         return type(clientCls.__name__, clientCls.__bases__, attrDict)
 
-    return addFunctions
->>>>>>> c5981031
+    return addFunctions