--- conflicted
+++ resolved
@@ -60,13 +60,8 @@
 
     gLogger.initialize("Tornado", "/")
 
-<<<<<<< HEAD
-  serverToLaunch = TornadoServer(endpoints=True)
-  serverToLaunch.startTornado()
-=======
-    serverToLaunch = TornadoServer()
+    serverToLaunch = TornadoServer(endpoints=True)
     serverToLaunch.startTornado()
->>>>>>> 45ddde11
 
 
 if __name__ == "__main__":
