#!/usr/bin/env python
########################################################################
# File :   tornado-start-CS
# Author : Louis MARTIN
########################################################################
# Just run this script to start Tornado and CS service
# Use dirac.cfg (or other cfg given in the command line) to change port

from __future__ import absolute_import
from __future__ import division
from __future__ import print_function

__RCSID__ = "$Id$"

import os
import sys
from DIRAC.Core.Utilities.DIRACScript import DIRACScript as Script


@Script()
def main():

    if os.environ.get("DIRAC_USE_TORNADO_IOLOOP", "false").lower() not in ("yes", "true"):
        raise RuntimeError(
            "DIRAC_USE_TORNADO_IOLOOP is not defined in the environment."
            + "\n"
            + "It is necessary to run with Tornado."
            + "\n"
            + "https://dirac.readthedocs.io/en/latest/DeveloperGuide/TornadoServices/index.html"
        )

<<<<<<< HEAD
  from DIRAC.ConfigurationSystem.Client.PathFinder import getServiceSection
  from DIRAC.ConfigurationSystem.Client.ConfigurationData import gConfigurationData
  from DIRAC.ConfigurationSystem.private.Refresher import gRefresher
  from DIRAC.Core.Utilities.DErrno import includeExtensionErrors
  from DIRAC.Core.Tornado.Server.TornadoServer import TornadoServer
  from DIRAC.FrameworkSystem.Client.Logger import gLogger
=======
    from DIRAC.ConfigurationSystem.Client.PathFinder import getServiceSection
    from DIRAC.ConfigurationSystem.Client.ConfigurationData import gConfigurationData
    from DIRAC.ConfigurationSystem.Client.LocalConfiguration import LocalConfiguration
    from DIRAC.ConfigurationSystem.private.Refresher import gRefresher
    from DIRAC.Core.Utilities.DErrno import includeExtensionErrors
    from DIRAC.Core.Tornado.Server.TornadoServer import TornadoServer
    from DIRAC.FrameworkSystem.Client.Logger import gLogger
>>>>>>> c5981031

    if gConfigurationData.isMaster():
        gRefresher.disable()

<<<<<<< HEAD
  localCfg = Script.localCfg
  localCfg.addMandatoryEntry("/DIRAC/Setup")
  localCfg.addDefaultEntry("/DIRAC/Security/UseServerCertificate", "yes")
  localCfg.addDefaultEntry("LogLevel", "INFO")
  localCfg.addDefaultEntry("LogColor", True)
  resultDict = localCfg.loadUserData()
  if not resultDict['OK']:
    gLogger.initialize("Tornado-CS", "/")
    gLogger.error("There were errors when loading configuration", resultDict['Message'])
    sys.exit(1)
=======
    localCfg = LocalConfiguration()
    localCfg.addMandatoryEntry("/DIRAC/Setup")
    localCfg.addDefaultEntry("/DIRAC/Security/UseServerCertificate", "yes")
    localCfg.addDefaultEntry("LogLevel", "INFO")
    localCfg.addDefaultEntry("LogColor", True)
    resultDict = localCfg.loadUserData()
    if not resultDict["OK"]:
        gLogger.initialize("Tornado-CS", "/")
        gLogger.error("There were errors when loading configuration", resultDict["Message"])
        sys.exit(1)
>>>>>>> c5981031

    includeExtensionErrors()

    gLogger.initialize("Tornado-CS", "/")

    # get the specific master CS port
    try:
        csPort = int(gConfigurationData.extractOptionFromCFG("%s/Port" % getServiceSection("Configuration/Server")))
    except TypeError:
        csPort = None

    serverToLaunch = TornadoServer(services="Configuration/Server", port=csPort)
    serverToLaunch.startTornado()


if __name__ == "__main__":
    main()<|MERGE_RESOLUTION|>--- conflicted
+++ resolved
@@ -29,39 +29,17 @@
             + "https://dirac.readthedocs.io/en/latest/DeveloperGuide/TornadoServices/index.html"
         )
 
-<<<<<<< HEAD
-  from DIRAC.ConfigurationSystem.Client.PathFinder import getServiceSection
-  from DIRAC.ConfigurationSystem.Client.ConfigurationData import gConfigurationData
-  from DIRAC.ConfigurationSystem.private.Refresher import gRefresher
-  from DIRAC.Core.Utilities.DErrno import includeExtensionErrors
-  from DIRAC.Core.Tornado.Server.TornadoServer import TornadoServer
-  from DIRAC.FrameworkSystem.Client.Logger import gLogger
-=======
     from DIRAC.ConfigurationSystem.Client.PathFinder import getServiceSection
     from DIRAC.ConfigurationSystem.Client.ConfigurationData import gConfigurationData
-    from DIRAC.ConfigurationSystem.Client.LocalConfiguration import LocalConfiguration
     from DIRAC.ConfigurationSystem.private.Refresher import gRefresher
     from DIRAC.Core.Utilities.DErrno import includeExtensionErrors
     from DIRAC.Core.Tornado.Server.TornadoServer import TornadoServer
     from DIRAC.FrameworkSystem.Client.Logger import gLogger
->>>>>>> c5981031
 
     if gConfigurationData.isMaster():
         gRefresher.disable()
 
-<<<<<<< HEAD
-  localCfg = Script.localCfg
-  localCfg.addMandatoryEntry("/DIRAC/Setup")
-  localCfg.addDefaultEntry("/DIRAC/Security/UseServerCertificate", "yes")
-  localCfg.addDefaultEntry("LogLevel", "INFO")
-  localCfg.addDefaultEntry("LogColor", True)
-  resultDict = localCfg.loadUserData()
-  if not resultDict['OK']:
-    gLogger.initialize("Tornado-CS", "/")
-    gLogger.error("There were errors when loading configuration", resultDict['Message'])
-    sys.exit(1)
-=======
-    localCfg = LocalConfiguration()
+    localCfg = Script.localCfg
     localCfg.addMandatoryEntry("/DIRAC/Setup")
     localCfg.addDefaultEntry("/DIRAC/Security/UseServerCertificate", "yes")
     localCfg.addDefaultEntry("LogLevel", "INFO")
@@ -71,7 +49,6 @@
         gLogger.initialize("Tornado-CS", "/")
         gLogger.error("There were errors when loading configuration", resultDict["Message"])
         sys.exit(1)
->>>>>>> c5981031
 
     includeExtensionErrors()
 
