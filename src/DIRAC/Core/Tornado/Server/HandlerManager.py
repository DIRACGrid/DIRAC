--- conflicted
+++ resolved
@@ -50,357 +50,227 @@
     * Directly specified as ``LOCATION`` in the handler module
     * automatically deduced from the module name, of the form
       ``System/Component`` (e.g. ``DataManagement/FileCatalog``)
-<<<<<<< HEAD
-  """
-
-  def __init__(self, services, endpoints):
-    """
-      Initialization function, you can set False for both arguments to prevent automatic
-      discovery of handlers and use `loadServicesHandlers()` to
-      load your handlers or `loadEndpointsHandlers()`
-
-      :param services: List of service handlers to load.
-          If ``True``, loads all services from CS
-      :type services: bool or list
-      :param endpoints: List of endpoint handlers to load.
-          If ``True``, loads all endpoints from CS
-      :type endpoints: bool or list
-    """
-    self.loader = None
-    self.__handlers = {}
-    self.__services = services
-    self.__endpoints = endpoints
-    self.__objectLoader = ObjectLoader()
-
-  def __addHandler(self, handlerPath, handler, urls=None, port=None):
-    """
-      Function which add handler to list of known handlers
-
-      :param str handlerPath: module name, e.g.: `Framework/Auth`
-      :param object handler: handler class
-      :param list urls: request path
-      :param int port: port
-
-      :return: S_OK()/S_ERROR()
-    """
-    # First of all check if we can find route
-    # If urls is not given, try to discover it
-    if urls is None:
-      # FIRST TRY: Url is hardcoded
-      try:
-        urls = handler.LOCATION
-      # SECOND TRY: URL can be deduced from path
-      except AttributeError:
-        gLogger.debug("No location defined for %s try to get it from path" % handlerPath)
-        urls = urlFinder(handlerPath)
-
-    if not urls:
-      gLogger.warn("URL not found for %s" % (handlerPath))
-      return S_ERROR("URL not found for %s" % (handlerPath))
-
-    for url in urls if isinstance(urls, (list, tuple)) else [urls]:
-      # We add "/" if missing at begin, e.g. we found "Framework/Service"
-      # URL can't be relative in Tornado
-      if url and not url.startswith('/'):
-        url = "/%s" % url
-
-      # Some new handler
-      if handlerPath not in self.__handlers:
-        gLogger.debug("Add new handler %s with port %s" % (handlerPath, port))
-        self.__handlers[handlerPath] = {'URLs': [], 'Port': port}
-
-      # Check if URL already loaded
-      if (url, handler) in self.__handlers[handlerPath]['URLs']:
-        gLogger.debug("URL: %s already loaded for %s " % (url, handlerPath))
-        continue
-
-      # Finally add the URL to handlers
-      gLogger.info("Add new URL %s to %s handler" % (url, handlerPath))
-      self.__handlers[handlerPath]['URLs'].append((url, handler))
-
-    return S_OK()
-
-  def discoverHandlers(self, handlerInstance):
-    """
-      Force the discovery of URL, automatic call when we try to get handlers for the first time.
-      You can disable the automatic call with autoDiscovery=False at initialization
-
-      :param str handlerInstance: handler instance, the name of the section in some system section e.g.:: Services, APIs
-
-      :return: list
-    """
-    urls = []
-    gLogger.debug("Trying to auto-discover the %s handlers for Tornado" % handlerInstance)
-
-    # Look in config
-    diracSystems = gConfig.getSections('/Systems')
-    if diracSystems['OK']:
-      for system in diracSystems['Value']:
-        try:
-          sysInstance = PathFinder.getSystemInstance(system)
-          result = gConfig.getSections('/Systems/%s/%s/%s' % (system, sysInstance, handlerInstance))
-          if result['OK']:
-            for instName in result['Value']:
-              newInst = ("%s/%s" % (system, instName))
-              port = gConfig.getValue('/Systems/%s/%s/%s/%s/Port' % (system, sysInstance,
-                                                                     handlerInstance, instName))
-              if port:
-                newInst += ':%s' % port
-
-              if handlerInstance == 'Services':
-                # We search in the CS all handlers which used HTTPS as protocol
-                isHTTPS = gConfig.getValue('/Systems/%s/%s/%s/%s/Protocol' % (system, sysInstance,
-                                                                              handlerInstance, instName))
-                if isHTTPS and isHTTPS.lower() == 'https':
-                  urls.append(newInst)
-              else:
-                urls.append(newInst)
-        # On systems sometime you have things not related to services...
-        except RuntimeError:
-          pass
-    return urls
-
-  def loadServicesHandlers(self, services=None):
-    """
-      Load a list of handler from list of service using DIRAC moduleLoader
-      Use :py:class:`DIRAC.Core.Base.private.ModuleLoader`
-
-      :param services: List of service handlers to load. Default value set at initialization
-          If ``True``, loads all services from CS
-      :type services: bool or list
-
-      :return: S_OK()/S_ERROR()
-    """
-    # list of services, e.g. ['Framework/Hello', 'Configuration/Server']
-    if isinstance(services, string_types):
-      services = [services]
-    # list of services
-    self.__services = self.__services if services is None else services if services else []
-
-    if self.__services is True:
-      self.__services = self.discoverHandlers('Services')
-
-    if self.__services:
-      # Extract ports
-      ports, self.__services = self.__extractPorts(self.__services)
-
-      self.loader = ModuleLoader("Service", PathFinder.getServiceSection, RequestHandler, moduleSuffix="Handler")
-
-      # Use DIRAC system to load: search in CS if path is given and if not defined
-      # it search in place it should be (e.g. in DIRAC/FrameworkSystem/Service)
-      load = self.loader.loadModules(self.__services)
-      if not load['OK']:
-        return load
-      for module in self.loader.getModules().values():
-        url = module['loadName']
-
-        # URL can be like https://domain:port/service/name or just service/name
-        # Here we just want the service name, for tornado
-        serviceTuple = url.replace('https://', '').split('/')[-2:]
-        url = "%s/%s" % (serviceTuple[0], serviceTuple[1])
-        self.__addHandler(module['loadName'], module['classObj'], url, ports.get(module['modName']))
-    return S_OK()
-
-  def __extractPorts(self, serviceURIs):
-    """ Extract ports from serviceURIs
-
-        :param list serviceURIs: list of uri that can contain port, .e.g:: System/Service:port
-
-        :return: (dict, list)
-    """
-    portMapping = {}
-    newURLs = []
-    for _url in serviceURIs:
-      if ':' in _url:
-        urlTuple = _url.split(':')
-        if urlTuple[0] not in portMapping:
-          portMapping[urlTuple[0]] = urlTuple[1]
-        newURLs.append(urlTuple[0])
-      else:
-        newURLs.append(_url)
-    return (portMapping, newURLs)
-
-  def loadEndpointsHandlers(self, endpoints=None):
-    """
-      Load a list of handler from list of endpoints using DIRAC moduleLoader
-      Use :py:class:`DIRAC.Core.Base.private.ModuleLoader`
-
-      :param endpoints: List of endpoint handlers to load. Default value set at initialization
-          If ``True``, loads all endpoints from CS
-      :type endpoints: bool or list
-
-      :return: S_OK()/S_ERROR()
-    """
-    # list of endpoints, e.g. ['Framework/Auth', ...]
-    if isinstance(endpoints, string_types):
-      endpoints = [endpoints]
-    # list of endpoints. If __endpoints is ``True`` then list of endpoints will dicover from CS
-    self.__endpoints = self.__endpoints if endpoints is None else endpoints if endpoints else []
-
-    if self.__endpoints is True:
-      self.__endpoints = self.discoverHandlers('APIs')
-
-    if self.__endpoints:
-      # Extract ports
-      ports, self.__endpoints = self.__extractPorts(self.__endpoints)
-
-      self.loader = ModuleLoader("API", PathFinder.getAPISection, RequestHandler, moduleSuffix="Handler")
-
-      # Use DIRAC system to load: search in CS if path is given and if not defined
-      # it search in place it should be (e.g. in DIRAC/FrameworkSystem/API)
-      load = self.loader.loadModules(self.__endpoints)
-      if not load['OK']:
-        return load
-      for module in self.loader.getModules().values():
-        handler = module['classObj']
-        if not handler.LOCATION:
-          handler.LOCATION = urlFinder(module['loadName'])
-        urls = []
-        # Look for methods that are exported
-        for mName, mObj in inspect.getmembers(handler):
-          if inspect.isroutine(mObj) and mName.find(handler.METHOD_PREFIX) == 0:
-            methodName = mName[len(handler.METHOD_PREFIX):]
-            args = getattr(handler, 'path_%s' % methodName, [])
-            gLogger.debug(" - Route %s/%s ->  %s %s" % (handler.LOCATION, methodName, module['loadName'], mName))
-            url = "%s%s" % (handler.LOCATION, '' if methodName == 'index' else ('/%s' % methodName))
-            if args:
-              url += r'[\/]?%s' % '/'.join(args)
-            urls.append(url)
-            gLogger.debug("  * %s" % url)
-        self.__addHandler(module['loadName'], handler, urls, ports.get(module['modName']))
-    return S_OK()
-
-  def getHandlersURLs(self):
-    """
-      Get all handler for usage in Tornado, as a list of tornado.web.url
-      If there is no handler found before, it try to find them
-
-      :returns: a list of URL (not the string with "https://..." but the tornado object)
-                see http://www.tornadoweb.org/en/stable/web.html#tornado.web.URLSpec
-    """
-    urls = []
-    for handlerData in self.__handlers.values():
-      for url in handlerData['URLs']:
-        urls.append(TornadoURL(*url))
-    return urls
-
-  def getHandlersDict(self):
-    """
-      Return all handler dictionary
-
-      :returns: dictionary with service name as key ("System/Service")
-                and tornado.web.url objects as value for 'URLs' key
-                and port as value for 'Port' key
-    """
-    return self.__handlers
-=======
-    """
-
-    def __init__(self, autoDiscovery=True):
-        """
-        Initialization function, you can set autoDiscovery=False to prevent automatic
-        discovery of handler. If disabled you can use loadHandlersByServiceName() to
-        load your handlers or loadHandlerInHandlerManager()
-
-        :param autoDiscovery: (default True) Disable the automatic discovery,
-            can be used to choose service we want to load.
-        """
+    """
+
+    def __init__(self, services, endpoints):
+        """
+        Initialization function, you can set False for both arguments to prevent automatic
+        discovery of handlers and use `loadServicesHandlers()` to
+        load your handlers or `loadEndpointsHandlers()`
+
+        :param services: List of service handlers to load.
+            If ``True``, loads all services from CS
+        :type services: bool or list
+        :param endpoints: List of endpoint handlers to load.
+            If ``True``, loads all endpoints from CS
+        :type endpoints: bool or list
+        """
+        self.loader = None
         self.__handlers = {}
+        self.__services = services
+        self.__endpoints = endpoints
         self.__objectLoader = ObjectLoader()
-        self.__autoDiscovery = autoDiscovery
-        self.loader = ModuleLoader("Service", PathFinder.getServiceSection, RequestHandler, moduleSuffix="Handler")
-
-    def __addHandler(self, handlerTuple, url=None):
+
+    def __addHandler(self, handlerPath, handler, urls=None, port=None):
         """
         Function which add handler to list of known handlers
 
-
-        :param handlerTuple: (path, class)
-        """
-        # Check if handler not already loaded
-        if not url or url not in self.__handlers:
-            gLogger.debug("Find new handler %s" % (handlerTuple[0]))
-
-            # If url is not given, try to discover it
-            if url is None:
-                # FIRST TRY: Url is hardcoded
-                try:
-                    url = handlerTuple[1].LOCATION
-                # SECOND TRY: URL can be deduced from path
-                except AttributeError:
-                    gLogger.debug("No location defined for %s try to get it from path" % handlerTuple[0])
-                    url = urlFinder(handlerTuple[0])
-
+        :param str handlerPath: module name, e.g.: `Framework/Auth`
+        :param object handler: handler class
+        :param list urls: request path
+        :param int port: port
+
+        :return: S_OK()/S_ERROR()
+        """
+        # First of all check if we can find route
+        # If urls is not given, try to discover it
+        if urls is None:
+            # FIRST TRY: Url is hardcoded
+            try:
+                urls = handler.LOCATION
+            # SECOND TRY: URL can be deduced from path
+            except AttributeError:
+                gLogger.debug("No location defined for %s try to get it from path" % handlerPath)
+                urls = urlFinder(handlerPath)
+
+        if not urls:
+            gLogger.warn("URL not found for %s" % (handlerPath))
+            return S_ERROR("URL not found for %s" % (handlerPath))
+
+        for url in urls if isinstance(urls, (list, tuple)) else [urls]:
             # We add "/" if missing at begin, e.g. we found "Framework/Service"
             # URL can't be relative in Tornado
             if url and not url.startswith("/"):
                 url = "/%s" % url
-            elif not url:
-                gLogger.warn("URL not found for %s" % (handlerTuple[0]))
-                return S_ERROR("URL not found for %s" % (handlerTuple[0]))
+
+            # Some new handler
+            if handlerPath not in self.__handlers:
+                gLogger.debug("Add new handler %s with port %s" % (handlerPath, port))
+                self.__handlers[handlerPath] = {"URLs": [], "Port": port}
+
+            # Check if URL already loaded
+            if (url, handler) in self.__handlers[handlerPath]["URLs"]:
+                gLogger.debug("URL: %s already loaded for %s " % (url, handlerPath))
+                continue
 
             # Finally add the URL to handlers
-            if url not in self.__handlers:
-                self.__handlers[url] = handlerTuple[1]
-                gLogger.info("New handler: %s with URL %s" % (handlerTuple[0], url))
-        else:
-            gLogger.debug("Handler already loaded %s" % (handlerTuple[0]))
+            gLogger.info("Add new URL %s to %s handler" % (url, handlerPath))
+            self.__handlers[handlerPath]["URLs"].append((url, handler))
+
         return S_OK()
 
-    def discoverHandlers(self):
+    def discoverHandlers(self, handlerInstance):
         """
         Force the discovery of URL, automatic call when we try to get handlers for the first time.
         You can disable the automatic call with autoDiscovery=False at initialization
-        """
-        gLogger.debug("Trying to auto-discover the handlers for Tornado")
+
+        :param str handlerInstance: handler instance, the name of the section in some system section e.g.:: Services, APIs
+
+        :return: list
+        """
+        urls = []
+        gLogger.debug("Trying to auto-discover the %s handlers for Tornado" % handlerInstance)
 
         # Look in config
         diracSystems = gConfig.getSections("/Systems")
-        serviceList = []
         if diracSystems["OK"]:
             for system in diracSystems["Value"]:
                 try:
-                    instance = PathFinder.getSystemInstance(system)
-                    services = gConfig.getSections("/Systems/%s/%s/Services" % (system, instance))
-                    if services["OK"]:
-                        for service in services["Value"]:
-                            newservice = "%s/%s" % (system, service)
-
-                            # We search in the CS all handlers which used HTTPS as protocol
-                            isHTTPS = gConfig.getValue(
-                                "/Systems/%s/%s/Services/%s/Protocol" % (system, instance, service)
+                    sysInstance = PathFinder.getSystemInstance(system)
+                    result = gConfig.getSections("/Systems/%s/%s/%s" % (system, sysInstance, handlerInstance))
+                    if result["OK"]:
+                        for instName in result["Value"]:
+                            newInst = "%s/%s" % (system, instName)
+                            port = gConfig.getValue(
+                                "/Systems/%s/%s/%s/%s/Port" % (system, sysInstance, handlerInstance, instName)
                             )
-                            if isHTTPS and isHTTPS.lower() == "https":
-                                serviceList.append(newservice)
+                            if port:
+                                newInst += ":%s" % port
+
+                            if handlerInstance == "Services":
+                                # We search in the CS all handlers which used HTTPS as protocol
+                                isHTTPS = gConfig.getValue(
+                                    "/Systems/%s/%s/%s/%s/Protocol" % (system, sysInstance, handlerInstance, instName)
+                                )
+                                if isHTTPS and isHTTPS.lower() == "https":
+                                    urls.append(newInst)
+                            else:
+                                urls.append(newInst)
                 # On systems sometime you have things not related to services...
                 except RuntimeError:
                     pass
-        return self.loadHandlersByServiceName(serviceList)
-
-    def loadHandlersByServiceName(self, servicesNames):
+        return urls
+
+    def loadServicesHandlers(self, services=None):
         """
         Load a list of handler from list of service using DIRAC moduleLoader
         Use :py:class:`DIRAC.Core.Base.private.ModuleLoader`
 
-        :param servicesNames: list of service, e.g. ['Framework/Hello', 'Configuration/Server']
-        """
-
-        # Use DIRAC system to load: search in CS if path is given and if not defined
-        # it search in place it should be (e.g. in DIRAC/FrameworkSystem/Service)
-        if not isinstance(servicesNames, list):
-            servicesNames = [servicesNames]
-
-        load = self.loader.loadModules(servicesNames)
-        if not load["OK"]:
-            return load
-        for module in self.loader.getModules().values():
-            url = module["loadName"]
-
-            # URL can be like https://domain:port/service/name or just service/name
-            # Here we just want the service name, for tornado
-            serviceTuple = url.replace("https://", "").split("/")[-2:]
-            url = "%s/%s" % (serviceTuple[0], serviceTuple[1])
-            self.__addHandler((module["loadName"], module["classObj"]), url)
+        :param services: List of service handlers to load. Default value set at initialization
+            If ``True``, loads all services from CS
+        :type services: bool or list
+
+        :return: S_OK()/S_ERROR()
+        """
+        # list of services, e.g. ['Framework/Hello', 'Configuration/Server']
+        if isinstance(services, string_types):
+            services = [services]
+        # list of services
+        self.__services = self.__services if services is None else services if services else []
+
+        if self.__services is True:
+            self.__services = self.discoverHandlers("Services")
+
+        if self.__services:
+            # Extract ports
+            ports, self.__services = self.__extractPorts(self.__services)
+
+            self.loader = ModuleLoader("Service", PathFinder.getServiceSection, RequestHandler, moduleSuffix="Handler")
+
+            # Use DIRAC system to load: search in CS if path is given and if not defined
+            # it search in place it should be (e.g. in DIRAC/FrameworkSystem/Service)
+            load = self.loader.loadModules(self.__services)
+            if not load["OK"]:
+                return load
+            for module in self.loader.getModules().values():
+                url = module["loadName"]
+
+                # URL can be like https://domain:port/service/name or just service/name
+                # Here we just want the service name, for tornado
+                serviceTuple = url.replace("https://", "").split("/")[-2:]
+                url = "%s/%s" % (serviceTuple[0], serviceTuple[1])
+                self.__addHandler(module["loadName"], module["classObj"], url, ports.get(module["modName"]))
+        return S_OK()
+
+    def __extractPorts(self, serviceURIs):
+        """Extract ports from serviceURIs
+
+        :param list serviceURIs: list of uri that can contain port, .e.g:: System/Service:port
+
+        :return: (dict, list)
+        """
+        portMapping = {}
+        newURLs = []
+        for _url in serviceURIs:
+            if ":" in _url:
+                urlTuple = _url.split(":")
+                if urlTuple[0] not in portMapping:
+                    portMapping[urlTuple[0]] = urlTuple[1]
+                newURLs.append(urlTuple[0])
+            else:
+                newURLs.append(_url)
+        return (portMapping, newURLs)
+
+    def loadEndpointsHandlers(self, endpoints=None):
+        """
+        Load a list of handler from list of endpoints using DIRAC moduleLoader
+        Use :py:class:`DIRAC.Core.Base.private.ModuleLoader`
+
+        :param endpoints: List of endpoint handlers to load. Default value set at initialization
+            If ``True``, loads all endpoints from CS
+        :type endpoints: bool or list
+
+        :return: S_OK()/S_ERROR()
+        """
+        # list of endpoints, e.g. ['Framework/Auth', ...]
+        if isinstance(endpoints, string_types):
+            endpoints = [endpoints]
+        # list of endpoints. If __endpoints is ``True`` then list of endpoints will dicover from CS
+        self.__endpoints = self.__endpoints if endpoints is None else endpoints if endpoints else []
+
+        if self.__endpoints is True:
+            self.__endpoints = self.discoverHandlers("APIs")
+
+        if self.__endpoints:
+            # Extract ports
+            ports, self.__endpoints = self.__extractPorts(self.__endpoints)
+
+            self.loader = ModuleLoader("API", PathFinder.getAPISection, RequestHandler, moduleSuffix="Handler")
+
+            # Use DIRAC system to load: search in CS if path is given and if not defined
+            # it search in place it should be (e.g. in DIRAC/FrameworkSystem/API)
+            load = self.loader.loadModules(self.__endpoints)
+            if not load["OK"]:
+                return load
+            for module in self.loader.getModules().values():
+                handler = module["classObj"]
+                if not handler.LOCATION:
+                    handler.LOCATION = urlFinder(module["loadName"])
+                urls = []
+                # Look for methods that are exported
+                for mName, mObj in inspect.getmembers(handler):
+                    if inspect.isroutine(mObj) and mName.find(handler.METHOD_PREFIX) == 0:
+                        methodName = mName[len(handler.METHOD_PREFIX) :]
+                        args = getattr(handler, "path_%s" % methodName, [])
+                        gLogger.debug(
+                            " - Route %s/%s ->  %s %s" % (handler.LOCATION, methodName, module["loadName"], mName)
+                        )
+                        url = "%s%s" % (handler.LOCATION, "" if methodName == "index" else ("/%s" % methodName))
+                        if args:
+                            url += r"[\/]?%s" % "/".join(args)
+                        urls.append(url)
+                        gLogger.debug("  * %s" % url)
+                self.__addHandler(module["loadName"], handler, urls, ports.get(module["modName"]))
         return S_OK()
 
     def getHandlersURLs(self):
@@ -411,25 +281,18 @@
         :returns: a list of URL (not the string with "https://..." but the tornado object)
                   see http://www.tornadoweb.org/en/stable/web.html#tornado.web.URLSpec
         """
-        if not self.__handlers and self.__autoDiscovery:
-            self.__autoDiscovery = False
-            self.discoverHandlers()
         urls = []
-        for key in self.__handlers:
-            urls.append(TornadoURL(key, self.__handlers[key]))
+        for handlerData in self.__handlers.values():
+            for url in handlerData["URLs"]:
+                urls.append(TornadoURL(*url))
         return urls
 
     def getHandlersDict(self):
         """
         Return all handler dictionary
 
-        :returns: dictionary with absolute url as key ("/System/Service")
-                  and tornado.web.url object as value
-        """
-        if not self.__handlers and self.__autoDiscovery:
-            self.__autoDiscovery = False
-            res = self.discoverHandlers()
-            if not res["OK"]:
-                gLogger.error("Could not load handlers", res)
-        return self.__handlers
->>>>>>> 45ddde11
+        :returns: dictionary with service name as key ("System/Service")
+                  and tornado.web.url objects as value for 'URLs' key
+                  and port as value for 'Port' key
+        """
+        return self.__handlers