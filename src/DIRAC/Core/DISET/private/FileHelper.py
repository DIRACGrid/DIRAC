--- conflicted
+++ resolved
@@ -29,190 +29,6 @@
 
 class FileHelper(object):
 
-<<<<<<< HEAD
-  __validDirections = ("toClient", "fromClient", 'receive', 'send')
-  __directionsMapping = {'toClient': 'send', 'fromClient': 'receive'}
-
-  def __init__(self, oTransport=None, checkSum=True):
-    self.oTransport = oTransport
-    self.__checkMD5 = checkSum
-    self.__oMD5 = hashlib.md5()
-    self.bFinishedTransmission = False
-    self.bReceivedEOF = False
-    self.direction = False
-    self.packetSize = 1048576
-    self.__fileBytes = 0
-    self.__log = gLogger.getSubLogger("FileHelper")
-
-  def disableCheckSum(self):
-    self.__checkMD5 = False
-
-  def enableCheckSum(self):
-    self.__checkMD5 = True
-
-  def setTransport(self, oTransport):
-    self.oTransport = oTransport
-
-  def setDirection(self, direction):
-    if direction in FileHelper.__validDirections:
-      if direction in FileHelper.__directionsMapping:
-        self.direction = FileHelper.__directionsMapping[direction]
-      else:
-        self.direction = direction
-
-  def getHash(self):
-    return self.__oMD5.hexdigest()
-
-  def getTransferedBytes(self):
-    return self.__fileBytes
-
-  def sendData(self, sBuffer):
-    if isinstance(sBuffer, str):
-      sBuffer = sBuffer.encode(errors="surrogateescape")
-    if self.__checkMD5:
-      self.__oMD5.update(sBuffer)
-    retVal = self.oTransport.sendData(S_OK([True, sBuffer]))
-    if not retVal['OK']:
-      return retVal
-    retVal = self.oTransport.receiveData()
-    return retVal
-
-  def sendEOF(self):
-    retVal = self.oTransport.sendData(S_OK([False, self.__oMD5.hexdigest()]))
-    if not retVal['OK']:
-      return retVal
-    self.__finishedTransmission()
-    return S_OK()
-
-  def sendError(self, errorMsg):
-    retVal = self.oTransport.sendData(S_ERROR(errorMsg))
-    if not retVal['OK']:
-      return retVal
-    self.__finishedTransmission()
-    return S_OK()
-
-  def receiveData(self, maxBufferSize=0):
-    retVal = self.oTransport.receiveData(maxBufferSize=maxBufferSize)
-    if 'AbortTransfer' in retVal and retVal['AbortTransfer']:
-      self.oTransport.sendData(S_OK())
-      self.__finishedTransmission()
-      self.bReceivedEOF = True
-      return S_OK('')
-    if not retVal['OK']:
-      return retVal
-    stBuffer = retVal['Value']
-    if stBuffer[0]:
-      if isinstance(stBuffer[1], str):
-        stBuffer[1] = stBuffer[1].encode(errors="surrogateescape")
-      if self.__checkMD5:
-        self.__oMD5.update(stBuffer[1])
-      self.oTransport.sendData(S_OK())
-    else:
-      self.bReceivedEOF = True
-      if self.__checkMD5 and not self.__oMD5.hexdigest() == stBuffer[1]:
-        self.bErrorInMD5 = True
-      self.__finishedTransmission()
-      return S_OK("")
-    return S_OK(stBuffer[1])
-
-  def receivedEOF(self):
-    return self.bReceivedEOF
-
-  def markAsTransferred(self):
-    if not self.bFinishedTransmission:
-      if self.direction == "receive":
-        self.oTransport.receiveData()
-        abortTrans = S_OK()
-        abortTrans['AbortTransfer'] = True
-        self.oTransport.sendData(abortTrans)
-      else:
-        abortTrans = S_OK([False, ""])
-        abortTrans['AbortTransfer'] = True
-        retVal = self.oTransport.sendData(abortTrans)
-        if not retVal['OK']:
-          return retVal
-        self.oTransport.receiveData()
-    self.__finishedTransmission()
-
-  def __finishedTransmission(self):
-    self.bFinishedTransmission = True
-
-  def finishedTransmission(self):
-    return self.bFinishedTransmission
-
-  def errorInTransmission(self):
-    return self.bErrorInMD5
-
-  def networkToString(self, maxFileSize=0):
-    """ Receive the input from a DISET client and return it as a string
-    """
-
-    stringIO = StringIO()
-    result = self.networkToDataSink(stringIO, maxFileSize=maxFileSize)
-    if not result['OK']:
-      return result
-    return S_OK(stringIO.getvalue())
-
-  def networkToFD(self, iFD, maxFileSize=0):
-    dataSink = os.fdopen(iFD, "w")
-    try:
-      return self.networkToDataSink(dataSink, maxFileSize=maxFileSize)
-    finally:
-      try:
-        dataSink.close()
-      except Exception as e:
-        pass
-
-  def networkToDataSink(self, dataSink, maxFileSize=0):
-    if "write" not in dir(dataSink):
-      return S_ERROR("%s data sink object does not have a write method" % str(dataSink))
-    self.__oMD5 = hashlib.md5()
-    self.bReceivedEOF = False
-    self.bErrorInMD5 = False
-    receivedBytes = 0
-    # try:
-    result = self.receiveData(maxBufferSize=maxFileSize)
-    if not result['OK']:
-      return result
-    strBuffer = result['Value']
-    if isinstance(strBuffer, str):
-      strBuffer = strBuffer.encode(errors="surrogateescape")
-    receivedBytes += len(strBuffer)
-    while not self.receivedEOF():
-      if maxFileSize > 0 and receivedBytes > maxFileSize:
-        self.sendError("Exceeded maximum file size")
-        return S_ERROR("Received file exceeded maximum size of %s bytes" % (maxFileSize))
-      dataSink.write(strBuffer)
-      result = self.receiveData(maxBufferSize=(maxFileSize - len(strBuffer)))
-      if not result['OK']:
-        return result
-      strBuffer = result['Value']
-      if isinstance(strBuffer, str):
-        strBuffer = strBuffer.encode(errors="surrogateescape")
-      receivedBytes += len(strBuffer)
-    if strBuffer:
-      dataSink.write(strBuffer)
-    # except Exception as e:
-    #   return S_ERROR("Error while receiving file, %s" % str(e))
-    if self.errorInTransmission():
-      return S_ERROR("Error in the file CRC")
-    self.__fileBytes = receivedBytes
-    return S_OK()
-
-  def stringToNetwork(self, stringVal):
-    """ Send a given string to the DISET client over the network
-    """
-
-    stringIO = StringIO(stringVal)
-
-    iPacketSize = self.packetSize
-    ioffset = 0
-    strlen = len(stringVal)
-    try:
-      while (ioffset) < strlen:
-        if (ioffset + iPacketSize) < strlen:
-          result = self.sendData(stringVal[ioffset:ioffset + iPacketSize])
-=======
     __validDirections = ("toClient", "fromClient", "receive", "send")
     __directionsMapping = {"toClient": "send", "fromClient": "receive"}
 
@@ -250,7 +66,7 @@
         return self.__fileBytes
 
     def sendData(self, sBuffer):
-        if six.PY3 and isinstance(sBuffer, str):
+        if isinstance(sBuffer, str):
             sBuffer = sBuffer.encode(errors="surrogateescape")
         if self.__checkMD5:
             self.__oMD5.update(sBuffer)
@@ -285,7 +101,7 @@
             return retVal
         stBuffer = retVal["Value"]
         if stBuffer[0]:
-            if six.PY3 and isinstance(stBuffer[1], str):
+            if isinstance(stBuffer[1], str):
                 stBuffer[1] = stBuffer[1].encode(errors="surrogateescape")
             if self.__checkMD5:
                 self.__oMD5.update(stBuffer[1])
@@ -357,7 +173,7 @@
         if not result["OK"]:
             return result
         strBuffer = result["Value"]
-        if six.PY3 and isinstance(strBuffer, str):
+        if isinstance(strBuffer, str):
             strBuffer = strBuffer.encode(errors="surrogateescape")
         receivedBytes += len(strBuffer)
         while not self.receivedEOF():
@@ -369,7 +185,7 @@
             if not result["OK"]:
                 return result
             strBuffer = result["Value"]
-            if six.PY3 and isinstance(strBuffer, str):
+            if isinstance(strBuffer, str):
                 strBuffer = strBuffer.encode(errors="surrogateescape")
             receivedBytes += len(strBuffer)
         if strBuffer:
@@ -542,7 +358,6 @@
             except Exception:
                 pass
             return result
->>>>>>> 45ddde11
         else:
             rPipe, wPipe = os.pipe()
             thrd = threading.Thread(target=self.__createTar, args=(fileList, wPipe, compress))
