""" Base class for all services
"""
from __future__ import absolute_import
from __future__ import division
from __future__ import print_function

__RCSID__ = "$Id$"

import os
import six
import time
import psutil

import DIRAC

from DIRAC.Core.DISET.private.FileHelper import FileHelper
from DIRAC.Core.Utilities.ReturnValues import S_OK, S_ERROR, isReturnStructure
from DIRAC.Core.Utilities import Time
from DIRAC.ConfigurationSystem.Client.Config import gConfig
from DIRAC.FrameworkSystem.Client.Logger import gLogger
from DIRAC.Core.Security.Properties import CS_ADMINISTRATOR


def getServiceOption(serviceInfo, optionName, defaultValue):
    """Get service option resolving default values from the master service"""
    if optionName[0] == "/":
        return gConfig.getValue(optionName, defaultValue)
    for csPath in serviceInfo["csPaths"]:
        result = gConfig.getOption(
            "%s/%s"
            % (
                csPath,
                optionName,
            ),
            defaultValue,
        )
        if result["OK"]:
            return result["Value"]
    return defaultValue


class ConnectionError(Exception):
    def __init__(self, msg):
        self.__msg = msg

    def __str__(self):
        return "ConnectionError: %s" % self.__msg


class RequestHandler(object):
<<<<<<< HEAD

  def __init__(self, handlerInitDict, trid):
    """
    Constructor

    :type handlerInitDict: dictionary
    :param handlerInitDict: Information vars for the service

    :type trid: object
    :param trid: Transport to use
    """
    # Initially serviceInfoDict is the one base to the RequestHandler
    # the one created in _rh_initializeClass
    # FSM help me for I have made a complex stuff that I will forget in 5 mins :P
    handlerInitDict.update(self.__srvInfoDict)
    self.serviceInfoDict = handlerInitDict
    self.__trid = trid

  def initialize(self):
    """Initialize this instance of the handler (to be overwritten)
    """
    pass

  @classmethod
  def _rh__initializeClass(cls, serviceInfoDict, lockManager, msgBroker, monitor):
    """
    Class initialization (not to be called by hand or overwritten!!)

    :type serviceInfoDict: dictionary
    :param serviceInfoDict: Information vars for the service
    :type msgBroker: object
    :param msgBroker: Message delivery
    :type lockManager: object
    :param lockManager: Lock manager to use
    """
    cls.__srvInfoDict = serviceInfoDict
    cls.__svcName = cls.__srvInfoDict['serviceName']
    cls.__lockManager = lockManager
    cls.__msgBroker = msgBroker
    cls.__trPool = msgBroker.getTransportPool()
    cls.__monitor = monitor
    cls.log = gLogger

  def getRemoteAddress(self):
    """
    Get the address of the remote peer.

    :return: Address of remote peer.
    """
    return self.__trPool.get(self.__trid).getRemoteAddress()

  def getRemoteCredentials(self):
    """
    Get the credentials of the remote peer.

    :return: Credentials dictionary of remote peer.
    """
    return self.__trPool.get(self.__trid).getConnectingCredentials()

  @classmethod
  def getCSOption(cls, optionName, defaultValue=False):
    """
    Get an option from the CS section of the services

    :return: Value for serviceSection/optionName in the CS being defaultValue the default
    """
    return cls.srv_getCSOption(optionName, defaultValue)

  def _rh_executeAction(self, proposalTuple):
    """
    Execute an action.

    :type proposalTuple: tuple
    :param proposalTuple: Type of action to execute. First position of the tuple must be the type
                        of action to execute. The second position is the action itself.
    """
    actionTuple = proposalTuple[1]
    gLogger.debug("Executing %s:%s action" % tuple(actionTuple))
    startTime = time.time()
    actionType = actionTuple[0]
    self.serviceInfoDict['actionTuple'] = actionTuple
    try:
      if actionType == "RPC":
        retVal = self.__doRPC(actionTuple[1])
      elif actionType == "FileTransfer":
        retVal = self.__doFileTransfer(actionTuple[1])
      elif actionType == "Connection":
        retVal = self.__doConnection(actionTuple[1])
      else:
        return S_ERROR("Unknown action %s" % actionType)
    except ConnectionError as excp:
      gLogger.error("ConnectionError", str(excp))
      return S_ERROR(excp)
    if not isReturnStructure(retVal):
      message = "Method %s for action %s does not return a S_OK/S_ERROR!" % (actionTuple[1], actionTuple[0])
      gLogger.error(message)
      retVal = S_ERROR(message)
    elapsedTime = time.time() - startTime
    self.__logRemoteQueryResponse(retVal, elapsedTime)
    # Strip the exception/callstack info from S_ERROR responses
    if isinstance(retVal, dict):
      # ExecInfo comes from the exception
      if "ExecInfo" in retVal:
        del retVal["ExecInfo"]
      # CallStack comes from the S_ERROR construction
      if "CallStack" in retVal:
        del retVal["CallStack"]
    result = self.__trPool.send(self.__trid, retVal)  # this will delete the value from the S_OK(value)
    del retVal
    return S_OK([result, elapsedTime])

#####
#
# File to/from Server Methods
#
#####

  def __doFileTransfer(self, sDirection):
    """
    Execute a file transfer action

    :type sDirection: string
    :param sDirection: Direction of the transfer
    :return: S_OK/S_ERROR
    """
    retVal = self.__trPool.receive(self.__trid)
    if not retVal['OK']:
      raise ConnectionError("Error while receiving file description %s %s" %
                            (self.srv_getFormattedRemoteCredentials(), retVal['Message']))

    # Reconvert to tuple
    fileInfo = tuple(retVal['Value'])
    sDirection = "%s%s" % (sDirection[0].lower(), sDirection[1:])
    if "transfer_%s" % sDirection not in dir(self):
      self.__trPool.send(self.__trid, S_ERROR("Service can't transfer files %s" % sDirection))
      return
    retVal = self.__trPool.send(self.__trid, S_OK("Accepted"))
    if not retVal['OK']:
      return retVal
    self.__logRemoteQuery("FileTransfer/%s" % sDirection, fileInfo)

    self.__lockManager.lock("FileTransfer/%s" % sDirection)
    try:
      try:
        fileHelper = FileHelper(self.__trPool.get(self.__trid))
        if sDirection == "fromClient":
          fileHelper.setDirection("fromClient")
          uRetVal = self.transfer_fromClient(fileInfo[0], fileInfo[1], fileInfo[2], fileHelper)
        elif sDirection == "toClient":
          fileHelper.setDirection("toClient")
          uRetVal = self.transfer_toClient(fileInfo[0], fileInfo[1], fileHelper)
        elif sDirection == "bulkFromClient":
          fileHelper.setDirection("fromClient")
          uRetVal = self.transfer_bulkFromClient(fileInfo[0], fileInfo[1], fileInfo[2], fileHelper)
        elif sDirection == "bulkToClient":
          fileHelper.setDirection("toClient")
          uRetVal = self.transfer_bulkToClient(fileInfo[0], fileInfo[1], fileHelper)
        elif sDirection == "listBulk":
          fileHelper.setDirection("toClient")
          uRetVal = self.transfer_listBulk(fileInfo[0], fileInfo[1], fileHelper)
        else:
          return S_ERROR("Direction %s does not exist!!!" % sDirection)
        if uRetVal['OK'] and not fileHelper.finishedTransmission():
          gLogger.error("You haven't finished receiving/sending the file", str(fileInfo))
          return S_ERROR("Incomplete transfer")
        del fileHelper
        return uRetVal
      finally:
        self.__lockManager.unlock("FileTransfer/%s" % sDirection)

    except Exception as e:  # pylint: disable=broad-except
      gLogger.exception("Uncaught exception when serving Transfer", "%s" % sDirection, lException=e)
      return S_ERROR("Server error while serving %s: %s" % (sDirection, repr(e)))

  def transfer_fromClient(self, fileId, token, fileSize, fileHelper):  # pylint: disable=unused-argument
    return S_ERROR("This server does no allow receiving files")

  def transfer_toClient(self, fileId, token, fileHelper):  # pylint: disable=unused-argument
    return S_ERROR("This server does no allow sending files")

  def transfer_bulkFromClient(self, bulkId, token, bulkSize, fileHelper):  # pylint: disable=unused-argument
    return S_ERROR("This server does no allow bulk receiving")

  def transfer_bulkToClient(self, bulkId, token, fileHelper):  # pylint: disable=unused-argument
    return S_ERROR("This server does no allow bulk sending")

  def transfer_listBulk(self, bulkId, token, fileHelper):  # pylint: disable=unused-argument
    return S_ERROR("This server does no allow bulk listing")

#####
#
# RPC Methods
#
#####

  def __doRPC(self, method):
    """
    Execute an RPC action

    :type method: string
    :param method: Method to execute
    :return: S_OK/S_ERROR
    """
    retVal = self.__trPool.receive(self.__trid)
    if not retVal['OK']:
      raise ConnectionError("Error while receiving arguments %s %s" %
                            (self.srv_getFormattedRemoteCredentials(), retVal['Message']))
    args = retVal['Value']
    self.__logRemoteQuery("RPC/%s" % method, args)
    return self.__RPCCallFunction(method, args)

  def __RPCCallFunction(self, method, args):
    """
      Check the arguments then call the RPC function

      :type method: string
      :param method: arguments sended by remote client

      :return: S_OK/S_ERROR
    """
    realMethod = "export_%s" % method
    gLogger.debug("RPC to %s" % realMethod)
    try:
      # Get the method we are trying to call
      oMethod = getattr(self, realMethod)
    except Exception:
      return S_ERROR("Unknown method %s" % method)
    # Check if the client sends correct arguments
    dRetVal = self.__checkExpectedArgumentTypes(method, args)
    if not dRetVal['OK']:
      return dRetVal
    # Lock the method with Semaphore to avoid too many calls at the same time
    self.__lockManager.lock("RPC/%s" % method)
    # 18.02.19 WARNING CHRIS
    # The line bellow adds the current transportID to the message broker
    # First of all, I do not see why it is doing so.
    # Second, this affects only one every other socket, since the
    # message broker selects on that one, and in the meantime, many sockets
    # are added and removed, without even being seen by the message broker.
    # Finally, there seem to be a double read on the socket: from the message broker
    # and from the ServiceReactor, resulting in conflict.
    # This is warned in the man page of "select".
    # it has been exhibited when testing M2Crypto.
    # I will comment it out, and try to put it in a separate commit when merging
    # self.__msgBroker.addTransportId(self.__trid,
    #                                 self.serviceInfoDict['serviceName'],
    #                                 idleRead=True)
    try:
      try:
        # Trying to execute the method
        uReturnValue = oMethod(*args)
        return uReturnValue
      finally:
        # Unlock method
        self.__lockManager.unlock("RPC/%s" % method)
        # 18.02.19 WARNING CHRIS
        # See comment above
        # self.__msgBroker.removeTransport(self.__trid, closeTransport=False)
    except Exception as e:
      gLogger.exception("Uncaught exception when serving RPC", "Function %s" % method, lException=e)
      return S_ERROR("Server error while serving %s: %s" % (method, str(e)))

  def __checkExpectedArgumentTypes(self, method, args):
    """
    Check that the arguments received match the ones expected

    :type method: string
    :param method: Method to check against
    :type args: tuple
    :param args: Arguments to check
    :return: S_OK/S_ERROR
    """
    sListName = "types_%s" % method
    try:
      oTypesList = getattr(self, sListName)
    except Exception:
      gLogger.error("There's no types info for method", "export_%s" % method)
      return S_ERROR("Handler error for server %s while processing method %s" % (self.serviceInfoDict['serviceName'],
                                                                                 method))
    try:
      mismatch = False
      for iIndex in range(min(len(oTypesList), len(args))):
        # If None skip the parameter
        if oTypesList[iIndex] is None:
          continue
        # If parameter is a list or a tuple check types inside
        elif isinstance(oTypesList[iIndex], (tuple, list)):
          if not isinstance(args[iIndex], tuple(oTypesList[iIndex])):
            mismatch = True
        # else check the parameter
        elif not isinstance(args[iIndex], oTypesList[iIndex]):
          mismatch = True
        # Has there been a mismatch?
        if mismatch:
          sError = "Type mismatch in parameter %d (starting with param 0) Received %s, expected %s" % (
              iIndex, type(args[iIndex]), str(oTypesList[iIndex]))
          return S_ERROR(sError)
      if len(args) < len(oTypesList):
        return S_ERROR("Function %s expects at least %s arguments" % (method, len(oTypesList)))
    except Exception as v:
      sError = "Error in parameter check: %s" % str(v)
      gLogger.exception(sError)
      return S_ERROR(sError)
    return S_OK()

####
#
#  Connection methods
#
####

  __connectionCallbackTypes = {'new': [six.string_types, dict],
                               'connected': [],
                               'drop': []}

  def __doConnection(self, methodName):
    """
    Connection callbacks
    """
    retVal = self.__trPool.receive(self.__trid)
    if not retVal['OK']:
      raise ConnectionError(
          "Error while receiving arguments %s %s" % (self.srv_getFormattedRemoteCredentials(), retVal['Message']))
    args = retVal['Value']
    return self._rh_executeConnectionCallback(methodName, args)

  def _rh_executeConnectionCallback(self, methodName, args=False):
    self.__logRemoteQuery("Connection/%s" % methodName, args)
    if methodName not in RequestHandler.__connectionCallbackTypes:
      return S_ERROR("Invalid connection method %s" % methodName)
    cbTypes = RequestHandler.__connectionCallbackTypes[methodName]
    if args:
      if len(args) != len(cbTypes):
        return S_ERROR("Expected %s arguments" % len(cbTypes))
      for i in range(len(cbTypes)):
        if not isinstance(args[i], cbTypes[i]):
          return S_ERROR("Invalid type for argument %s" % i)
      self.__trPool.associateData(self.__trid, "connectData", args)

    if not args:
      args = self.__trPool.getAssociatedData(self.__trid, "connectData")

    realMethod = "conn_%s" % methodName
    gLogger.debug("Callback to %s" % realMethod)
    try:
      oMethod = getattr(self, realMethod)
    except Exception:
      # No callback defined by handler
      return S_OK()
    try:
      if args:
        uReturnValue = oMethod(self.__trid, *args)
      else:
        uReturnValue = oMethod(self.__trid)
      return uReturnValue
    except Exception as e:
      gLogger.exception("Uncaught exception when serving Connect", "Function %s" % realMethod, lException=e)
      return S_ERROR("Server error while serving %s: %s" % (methodName, str(e)))

  def _rh_executeMessageCallback(self, msgObj):
    msgName = msgObj.getName()
    if not self.__msgBroker.getMsgFactory().messageExists(self.__svcName, msgName):
      return S_ERROR("Unknown message %s" % msgName)
    methodName = "msg_%s" % msgName
    self.__logRemoteQuery("Message/%s" % methodName, msgObj.dumpAttrs())
    startTime = time.time()
    try:
      oMethod = getattr(self, methodName)
    except Exception:
      return S_ERROR("Handler function for message %s does not exist!" % msgName)
    self.__lockManager.lock(methodName)
    try:
      try:
        uReturnValue = oMethod(msgObj)
      except Exception as e:
        gLogger.exception("Uncaught exception when serving message", methodName, lException=e)
        return S_ERROR("Server error while serving %s: %s" % (msgName, str(e)))
    finally:
      self.__lockManager.unlock(methodName)
    if not isReturnStructure(uReturnValue):
      gLogger.error("Message does not return a S_OK/S_ERROR", msgName)
      uReturnValue = S_ERROR("Message %s does not return a S_OK/S_ERROR" % msgName)
    elapsedTime = time.time() - startTime
    self.__logRemoteQueryResponse(uReturnValue, elapsedTime)
    return S_OK([uReturnValue, elapsedTime])

####
#
#  Auth methods
#
####

  # @classmethod
  # def __authQuery( cls, method ):
  #  """
  #  Check if connecting user is allowed to perform an action
  #
  #  :type method: string
  #  :param method: Method to check
  #  :return: S_OK/S_ERROR
  #  """
  #  return cls.__srvInfoDict[ 'authManager' ].authQuery( method, cls.getRemoteCredentials() )

  def __logRemoteQuery(self, method, args):
    """
    Log the contents of a remote query

    :type method: string
    :param method: Method to log
    :type args: tuple
    :param args: Arguments of the method called
    """
    if self.srv_getCSOption("MaskRequestParams", True):
      argsString = "<masked>"
    else:
      argsString = "\n\t%s\n" % ",\n\t".join([str(arg)[:50] for arg in args])
    gLogger.notice("Executing action", "%s %s(%s)" % (self.srv_getFormattedRemoteCredentials(),
                                                      method,
                                                      argsString))

  def __logRemoteQueryResponse(self, retVal, elapsedTime):
    """
    Log the result of a query

    :type retVal: dictionary
    :param retVal: Return value of the query
    """
    if retVal['OK']:
      argsString = "OK"
    else:
      argsString = "ERROR: %s" % retVal['Message']
    gLogger.notice("Returning response", "%s (%.2f secs) %s" % (self.srv_getFormattedRemoteCredentials(),
                                                                elapsedTime, argsString))

####
#
#  Default ping method
#
####

  types_ping = []
  auth_ping = ['all']

  def export_ping(self):
    dInfo = {}
    dInfo['version'] = DIRAC.version
    dInfo['time'] = Time.dateTime()
    # Uptime
    dInfo['host uptime'] = int(time.time() - psutil.boot_time())
    startTime = self.serviceInfoDict['serviceStartTime']
    dInfo['service start time'] = self.serviceInfoDict['serviceStartTime']
    serviceUptime = Time.dateTime() - startTime
    dInfo['service uptime'] = serviceUptime.days * 3600 + serviceUptime.seconds
    # Load average
    dInfo['load'] = " ".join([str(lx) for lx in os.getloadavg()])
    dInfo['name'] = self.serviceInfoDict['serviceName']
    stTimes = os.times()
    dInfo['cpu times'] = {'user time': stTimes[0],
                          'system time': stTimes[1],
                          'children user time': stTimes[2],
                          'children system time': stTimes[3],
                          'elapsed real time': stTimes[4]
                          }

    return S_OK(dInfo)

  types_whoami = []
  auth_whoami = ['all']

  def export_whoami(self):
    """
      A simple whoami, returns all credential dictionary, except certificate chain object.
    """
    credDict = self.srv_getRemoteCredentials()
    if 'x509Chain' in credDict:
      del credDict['x509Chain']
    return S_OK(credDict)

  types_echo = [six.string_types]

  @staticmethod
  def export_echo(data):
    """
    This method is used for testing performance of the service

    :param str data: data to be sent back to the caller

    :return: S_OK, Value is the input data
    """
    return S_OK(data)

  types_refreshConfiguration = [bool]
  auth_refreshConfiguration = [CS_ADMINISTRATOR]

  @staticmethod
  def export_refreshConfiguration(fromMaster):
    """
    Force refreshing the configuration data

    :param bool fromMaster: flag to refresh from the master configuration service
    """
    return gConfig.forceRefresh(fromMaster=fromMaster)

####
#
#  Utilities methods
#
####

  def srv_getRemoteAddress(self):
    """
    Get the address of the remote peer.

    :return: Address of remote peer.
    """
    return self.__trPool.get(self.__trid).getRemoteAddress()

  def srv_getRemoteCredentials(self):
    """
    Get the credentials of the remote peer.

    :return: Credentials dictionary of remote peer.
    """
    return self.__trPool.get(self.__trid).getConnectingCredentials()

  def srv_getFormattedRemoteCredentials(self):
    tr = self.__trPool.get(self.__trid)
    if tr:
      return tr.getFormattedCredentials()
    return "unknown"

  @classmethod
  def srv_getCSOption(cls, optionName, defaultValue=False):
    """
    Get an option from the CS section of the services

    :return: Value for serviceSection/optionName in the CS being defaultValue the default
    """
    if optionName[0] == "/":
      return gConfig.getValue(optionName, defaultValue)
    for csPath in cls.__srvInfoDict['csPaths']:
      result = gConfig.getOption("%s/%s" % (csPath, optionName, ), defaultValue)
      if result['OK']:
        return result['Value']
    return defaultValue

  def srv_getTransportID(self):
    return self.__trid

  def srv_getClientSetup(self):
    return self.serviceInfoDict['clientSetup']

  def srv_getClientVO(self):
    return self.serviceInfoDict['clientVO']

  def srv_getActionTuple(self):
    if 'actionTuple' not in self.serviceInfoDict:
      return ('Unknown yet', )
    return self.serviceInfoDict['actionTuple']

  def srv_getClientVersion(self):
    return self.serviceInfoDict.get("clientVersion")

  @classmethod
  def srv_getURL(cls):
    return cls.__srvInfoDict['URL']

  @classmethod
  def srv_getServiceName(cls):
    return cls.__srvInfoDict['serviceName']

  @classmethod
  def srv_getMonitor(cls):
    return cls.__monitor

  def srv_msgReply(self, msgObj):
    return self.__msgBroker.sendMessage(self.__trid, msgObj)

  @classmethod
  def srv_msgSend(cls, trid, msgObj):
    return cls.__msgBroker.sendMessage(trid, msgObj)

  @classmethod
  def srv_msgCreate(cls, msgName):
    return cls.__msgBroker.getMsgFactory().createMessage(cls.__svcName, msgName)

  @classmethod
  def srv_disconnectClient(cls, trid):
    return cls.__msgBroker.removeTransport(trid)

  def srv_disconnect(self, trid=None):
    if not trid:
      trid = self.srv_getTransportID()
    return self.__msgBroker.removeTransport(trid)
=======
    def __init__(self, handlerInitDict, trid):
        """
        Constructor

        :type handlerInitDict: dictionary
        :param handlerInitDict: Information vars for the service

        :type trid: object
        :param trid: Transport to use
        """
        # Initially serviceInfoDict is the one base to the RequestHandler
        # the one created in _rh_initializeClass
        # FSM help me for I have made a complex stuff that I will forget in 5 mins :P
        handlerInitDict.update(self.__srvInfoDict)
        self.serviceInfoDict = handlerInitDict
        self.__trid = trid

    def initialize(self):
        """Initialize this instance of the handler (to be overwritten)"""
        pass

    @classmethod
    def _rh__initializeClass(cls, serviceInfoDict, lockManager, msgBroker, monitor):
        """
        Class initialization (not to be called by hand or overwritten!!)

        :type serviceInfoDict: dictionary
        :param serviceInfoDict: Information vars for the service
        :type msgBroker: object
        :param msgBroker: Message delivery
        :type lockManager: object
        :param lockManager: Lock manager to use
        """
        cls.__srvInfoDict = serviceInfoDict
        cls.__svcName = cls.__srvInfoDict["serviceName"]
        cls.__lockManager = lockManager
        cls.__msgBroker = msgBroker
        cls.__trPool = msgBroker.getTransportPool()
        cls.__monitor = monitor
        cls.log = gLogger

    def getRemoteAddress(self):
        """
        Get the address of the remote peer.

        :return: Address of remote peer.
        """
        return self.__trPool.get(self.__trid).getRemoteAddress()

    def getRemoteCredentials(self):
        """
        Get the credentials of the remote peer.

        :return: Credentials dictionary of remote peer.
        """
        return self.__trPool.get(self.__trid).getConnectingCredentials()

    @classmethod
    def getCSOption(cls, optionName, defaultValue=False):
        """
        Get an option from the CS section of the services

        :return: Value for serviceSection/optionName in the CS being defaultValue the default
        """
        return cls.srv_getCSOption(optionName, defaultValue)

    def _rh_executeAction(self, proposalTuple):
        """
        Execute an action.

        :type proposalTuple: tuple
        :param proposalTuple: Type of action to execute. First position of the tuple must be the type
                            of action to execute. The second position is the action itself.
        """
        actionTuple = proposalTuple[1]
        gLogger.debug("Executing %s:%s action" % tuple(actionTuple))
        startTime = time.time()
        actionType = actionTuple[0]
        self.serviceInfoDict["actionTuple"] = actionTuple
        try:
            if actionType == "RPC":
                retVal = self.__doRPC(actionTuple[1])
            elif actionType == "FileTransfer":
                retVal = self.__doFileTransfer(actionTuple[1])
            elif actionType == "Connection":
                retVal = self.__doConnection(actionTuple[1])
            else:
                return S_ERROR("Unknown action %s" % actionType)
        except ConnectionError as excp:
            gLogger.error("ConnectionError", str(excp))
            return S_ERROR(excp)
        if not isReturnStructure(retVal):
            message = "Method %s for action %s does not return a S_OK/S_ERROR!" % (actionTuple[1], actionTuple[0])
            gLogger.error(message)
            retVal = S_ERROR(message)
        elapsedTime = time.time() - startTime
        self.__logRemoteQueryResponse(retVal, elapsedTime)
        # Strip the exception/callstack info from S_ERROR responses
        if isinstance(retVal, dict):
            # ExecInfo comes from the exception
            if "ExecInfo" in retVal:
                del retVal["ExecInfo"]
            # CallStack comes from the S_ERROR construction
            if "CallStack" in retVal:
                del retVal["CallStack"]
        result = self.__trPool.send(self.__trid, retVal)  # this will delete the value from the S_OK(value)
        del retVal
        return S_OK([result, elapsedTime])

    #####
    #
    # File to/from Server Methods
    #
    #####

    def __doFileTransfer(self, sDirection):
        """
        Execute a file transfer action

        :type sDirection: string
        :param sDirection: Direction of the transfer
        :return: S_OK/S_ERROR
        """
        retVal = self.__trPool.receive(self.__trid)
        if not retVal["OK"]:
            raise ConnectionError(
                "Error while receiving file description %s %s"
                % (self.srv_getFormattedRemoteCredentials(), retVal["Message"])
            )

        # Reconvert to tuple
        fileInfo = tuple(retVal["Value"])
        sDirection = "%s%s" % (sDirection[0].lower(), sDirection[1:])
        if "transfer_%s" % sDirection not in dir(self):
            self.__trPool.send(self.__trid, S_ERROR("Service can't transfer files %s" % sDirection))
            return
        retVal = self.__trPool.send(self.__trid, S_OK("Accepted"))
        if not retVal["OK"]:
            return retVal
        self.__logRemoteQuery("FileTransfer/%s" % sDirection, fileInfo)

        self.__lockManager.lock("FileTransfer/%s" % sDirection)
        try:
            try:
                fileHelper = FileHelper(self.__trPool.get(self.__trid))
                if sDirection == "fromClient":
                    fileHelper.setDirection("fromClient")
                    uRetVal = self.transfer_fromClient(fileInfo[0], fileInfo[1], fileInfo[2], fileHelper)
                elif sDirection == "toClient":
                    fileHelper.setDirection("toClient")
                    uRetVal = self.transfer_toClient(fileInfo[0], fileInfo[1], fileHelper)
                elif sDirection == "bulkFromClient":
                    fileHelper.setDirection("fromClient")
                    uRetVal = self.transfer_bulkFromClient(fileInfo[0], fileInfo[1], fileInfo[2], fileHelper)
                elif sDirection == "bulkToClient":
                    fileHelper.setDirection("toClient")
                    uRetVal = self.transfer_bulkToClient(fileInfo[0], fileInfo[1], fileHelper)
                elif sDirection == "listBulk":
                    fileHelper.setDirection("toClient")
                    uRetVal = self.transfer_listBulk(fileInfo[0], fileInfo[1], fileHelper)
                else:
                    return S_ERROR("Direction %s does not exist!!!" % sDirection)
                if uRetVal["OK"] and not fileHelper.finishedTransmission():
                    gLogger.error("You haven't finished receiving/sending the file", str(fileInfo))
                    return S_ERROR("Incomplete transfer")
                del fileHelper
                return uRetVal
            finally:
                self.__lockManager.unlock("FileTransfer/%s" % sDirection)

        except Exception as e:  # pylint: disable=broad-except
            gLogger.exception("Uncaught exception when serving Transfer", "%s" % sDirection, lException=e)
            return S_ERROR("Server error while serving %s: %s" % (sDirection, repr(e)))

    def transfer_fromClient(self, fileId, token, fileSize, fileHelper):  # pylint: disable=unused-argument
        return S_ERROR("This server does no allow receiving files")

    def transfer_toClient(self, fileId, token, fileHelper):  # pylint: disable=unused-argument
        return S_ERROR("This server does no allow sending files")

    def transfer_bulkFromClient(self, bulkId, token, bulkSize, fileHelper):  # pylint: disable=unused-argument
        return S_ERROR("This server does no allow bulk receiving")

    def transfer_bulkToClient(self, bulkId, token, fileHelper):  # pylint: disable=unused-argument
        return S_ERROR("This server does no allow bulk sending")

    def transfer_listBulk(self, bulkId, token, fileHelper):  # pylint: disable=unused-argument
        return S_ERROR("This server does no allow bulk listing")

    #####
    #
    # RPC Methods
    #
    #####

    def __doRPC(self, method):
        """
        Execute an RPC action

        :type method: string
        :param method: Method to execute
        :return: S_OK/S_ERROR
        """
        retVal = self.__trPool.receive(self.__trid)
        if not retVal["OK"]:
            raise ConnectionError(
                "Error while receiving arguments %s %s" % (self.srv_getFormattedRemoteCredentials(), retVal["Message"])
            )
        args = retVal["Value"]
        self.__logRemoteQuery("RPC/%s" % method, args)
        return self.__RPCCallFunction(method, args)

    def __RPCCallFunction(self, method, args):
        """
        Check the arguments then call the RPC function

        :type method: string
        :param method: arguments sended by remote client

        :return: S_OK/S_ERROR
        """
        realMethod = "export_%s" % method
        gLogger.debug("RPC to %s" % realMethod)
        try:
            # Get the method we are trying to call
            oMethod = getattr(self, realMethod)
        except BaseException:
            return S_ERROR("Unknown method %s" % method)
        # Check if the client sends correct arguments
        dRetVal = self.__checkExpectedArgumentTypes(method, args)
        if not dRetVal["OK"]:
            return dRetVal
        # Lock the method with Semaphore to avoid too many calls at the same time
        self.__lockManager.lock("RPC/%s" % method)
        # 18.02.19 WARNING CHRIS
        # The line bellow adds the current transportID to the message broker
        # First of all, I do not see why it is doing so.
        # Second, this affects only one every other socket, since the
        # message broker selects on that one, and in the meantime, many sockets
        # are added and removed, without even being seen by the message broker.
        # Finally, there seem to be a double read on the socket: from the message broker
        # and from the ServiceReactor, resulting in conflict.
        # This is warned in the man page of "select".
        # it has been exhibited when testing M2Crypto.
        # I will comment it out, and try to put it in a separate commit when merging
        # self.__msgBroker.addTransportId(self.__trid,
        #                                 self.serviceInfoDict['serviceName'],
        #                                 idleRead=True)
        try:
            try:
                # Trying to execute the method
                uReturnValue = oMethod(*args)
                return uReturnValue
            finally:
                # Unlock method
                self.__lockManager.unlock("RPC/%s" % method)
                # 18.02.19 WARNING CHRIS
                # See comment above
                # self.__msgBroker.removeTransport(self.__trid, closeTransport=False)
        except Exception as e:
            gLogger.exception("Uncaught exception when serving RPC", "Function %s" % method, lException=e)
            return S_ERROR("Server error while serving %s: %s" % (method, str(e)))

    def __checkExpectedArgumentTypes(self, method, args):
        """
        Check that the arguments received match the ones expected

        :type method: string
        :param method: Method to check against
        :type args: tuple
        :param args: Arguments to check
        :return: S_OK/S_ERROR
        """
        sListName = "types_%s" % method
        try:
            oTypesList = getattr(self, sListName)
        except BaseException:
            gLogger.error("There's no types info for method", "export_%s" % method)
            return S_ERROR(
                "Handler error for server %s while processing method %s" % (self.serviceInfoDict["serviceName"], method)
            )
        try:
            mismatch = False
            for iIndex in range(min(len(oTypesList), len(args))):
                # If None skip the parameter
                if oTypesList[iIndex] is None:
                    continue
                # If parameter is a list or a tuple check types inside
                elif isinstance(oTypesList[iIndex], (tuple, list)):
                    if not isinstance(args[iIndex], tuple(oTypesList[iIndex])):
                        mismatch = True
                # else check the parameter
                elif not isinstance(args[iIndex], oTypesList[iIndex]):
                    mismatch = True
                # Has there been a mismatch?
                if mismatch:
                    sError = "Type mismatch in parameter %d (starting with param 0) Received %s, expected %s" % (
                        iIndex,
                        type(args[iIndex]),
                        str(oTypesList[iIndex]),
                    )
                    return S_ERROR(sError)
            if len(args) < len(oTypesList):
                return S_ERROR("Function %s expects at least %s arguments" % (method, len(oTypesList)))
        except Exception as v:
            sError = "Error in parameter check: %s" % str(v)
            gLogger.exception(sError)
            return S_ERROR(sError)
        return S_OK()

    ####
    #
    #  Connection methods
    #
    ####

    __connectionCallbackTypes = {"new": [six.string_types, dict], "connected": [], "drop": []}

    def __doConnection(self, methodName):
        """
        Connection callbacks
        """
        retVal = self.__trPool.receive(self.__trid)
        if not retVal["OK"]:
            raise ConnectionError(
                "Error while receiving arguments %s %s" % (self.srv_getFormattedRemoteCredentials(), retVal["Message"])
            )
        args = retVal["Value"]
        return self._rh_executeConnectionCallback(methodName, args)

    def _rh_executeConnectionCallback(self, methodName, args=False):
        self.__logRemoteQuery("Connection/%s" % methodName, args)
        if methodName not in RequestHandler.__connectionCallbackTypes:
            return S_ERROR("Invalid connection method %s" % methodName)
        cbTypes = RequestHandler.__connectionCallbackTypes[methodName]
        if args:
            if len(args) != len(cbTypes):
                return S_ERROR("Expected %s arguments" % len(cbTypes))
            for i in range(len(cbTypes)):
                if not isinstance(args[i], cbTypes[i]):
                    return S_ERROR("Invalid type for argument %s" % i)
            self.__trPool.associateData(self.__trid, "connectData", args)

        if not args:
            args = self.__trPool.getAssociatedData(self.__trid, "connectData")

        realMethod = "conn_%s" % methodName
        gLogger.debug("Callback to %s" % realMethod)
        try:
            oMethod = getattr(self, realMethod)
        except BaseException:
            # No callback defined by handler
            return S_OK()
        try:
            if args:
                uReturnValue = oMethod(self.__trid, *args)
            else:
                uReturnValue = oMethod(self.__trid)
            return uReturnValue
        except Exception as e:
            gLogger.exception("Uncaught exception when serving Connect", "Function %s" % realMethod, lException=e)
            return S_ERROR("Server error while serving %s: %s" % (methodName, str(e)))

    def _rh_executeMessageCallback(self, msgObj):
        msgName = msgObj.getName()
        if not self.__msgBroker.getMsgFactory().messageExists(self.__svcName, msgName):
            return S_ERROR("Unknown message %s" % msgName)
        methodName = "msg_%s" % msgName
        self.__logRemoteQuery("Message/%s" % methodName, msgObj.dumpAttrs())
        startTime = time.time()
        try:
            oMethod = getattr(self, methodName)
        except BaseException:
            return S_ERROR("Handler function for message %s does not exist!" % msgName)
        self.__lockManager.lock(methodName)
        try:
            try:
                uReturnValue = oMethod(msgObj)
            except Exception as e:
                gLogger.exception("Uncaught exception when serving message", methodName, lException=e)
                return S_ERROR("Server error while serving %s: %s" % (msgName, str(e)))
        finally:
            self.__lockManager.unlock(methodName)
        if not isReturnStructure(uReturnValue):
            gLogger.error("Message does not return a S_OK/S_ERROR", msgName)
            uReturnValue = S_ERROR("Message %s does not return a S_OK/S_ERROR" % msgName)
        elapsedTime = time.time() - startTime
        self.__logRemoteQueryResponse(uReturnValue, elapsedTime)
        return S_OK([uReturnValue, elapsedTime])

    ####
    #
    #  Auth methods
    #
    ####

    # @classmethod
    # def __authQuery( cls, method ):
    #  """
    #  Check if connecting user is allowed to perform an action
    #
    #  :type method: string
    #  :param method: Method to check
    #  :return: S_OK/S_ERROR
    #  """
    #  return cls.__srvInfoDict[ 'authManager' ].authQuery( method, cls.getRemoteCredentials() )

    def __logRemoteQuery(self, method, args):
        """
        Log the contents of a remote query

        :type method: string
        :param method: Method to log
        :type args: tuple
        :param args: Arguments of the method called
        """
        if self.srv_getCSOption("MaskRequestParams", True):
            argsString = "<masked>"
        else:
            argsString = "\n\t%s\n" % ",\n\t".join([str(arg)[:50] for arg in args])
        gLogger.notice("Executing action", "%s %s(%s)" % (self.srv_getFormattedRemoteCredentials(), method, argsString))

    def __logRemoteQueryResponse(self, retVal, elapsedTime):
        """
        Log the result of a query

        :type retVal: dictionary
        :param retVal: Return value of the query
        """
        if retVal["OK"]:
            argsString = "OK"
        else:
            argsString = "ERROR: %s" % retVal["Message"]
        gLogger.notice(
            "Returning response",
            "%s (%.2f secs) %s" % (self.srv_getFormattedRemoteCredentials(), elapsedTime, argsString),
        )

    ####
    #
    #  Default ping method
    #
    ####

    types_ping = []
    auth_ping = ["all"]

    def export_ping(self):
        dInfo = {}
        dInfo["version"] = DIRAC.version
        dInfo["time"] = Time.dateTime()
        # Uptime
        dInfo["host uptime"] = int(time.time() - psutil.boot_time())
        startTime = self.serviceInfoDict["serviceStartTime"]
        dInfo["service start time"] = self.serviceInfoDict["serviceStartTime"]
        serviceUptime = Time.dateTime() - startTime
        dInfo["service uptime"] = serviceUptime.days * 3600 + serviceUptime.seconds
        # Load average
        dInfo["load"] = " ".join([str(lx) for lx in os.getloadavg()])
        dInfo["name"] = self.serviceInfoDict["serviceName"]
        stTimes = os.times()
        dInfo["cpu times"] = {
            "user time": stTimes[0],
            "system time": stTimes[1],
            "children user time": stTimes[2],
            "children system time": stTimes[3],
            "elapsed real time": stTimes[4],
        }

        return S_OK(dInfo)

    types_whoami = []
    auth_whoami = ["all"]

    def export_whoami(self):
        """
        A simple whoami, returns all credential dictionary, except certificate chain object.
        """
        credDict = self.srv_getRemoteCredentials()
        if "x509Chain" in credDict:
            del credDict["x509Chain"]
        return S_OK(credDict)

    types_echo = [six.string_types]

    @staticmethod
    def export_echo(data):
        """
        This method is used for testing performance of the service

        :param str data: data to be sent back to the caller

        :return: S_OK, Value is the input data
        """
        return S_OK(data)

    types_refreshConfiguration = [bool]
    auth_refreshConfiguration = [CS_ADMINISTRATOR]

    @staticmethod
    def export_refreshConfiguration(fromMaster):
        """
        Force refreshing the configuration data

        :param bool fromMaster: flag to refresh from the master configuration service
        """
        return gConfig.forceRefresh(fromMaster=fromMaster)

    ####
    #
    #  Utilities methods
    #
    ####

    def srv_getRemoteAddress(self):
        """
        Get the address of the remote peer.

        :return: Address of remote peer.
        """
        return self.__trPool.get(self.__trid).getRemoteAddress()

    def srv_getRemoteCredentials(self):
        """
        Get the credentials of the remote peer.

        :return: Credentials dictionary of remote peer.
        """
        return self.__trPool.get(self.__trid).getConnectingCredentials()

    def srv_getFormattedRemoteCredentials(self):
        tr = self.__trPool.get(self.__trid)
        if tr:
            return tr.getFormattedCredentials()
        return "unknown"

    @classmethod
    def srv_getCSOption(cls, optionName, defaultValue=False):
        """
        Get an option from the CS section of the services

        :return: Value for serviceSection/optionName in the CS being defaultValue the default
        """
        if optionName[0] == "/":
            return gConfig.getValue(optionName, defaultValue)
        for csPath in cls.__srvInfoDict["csPaths"]:
            result = gConfig.getOption(
                "%s/%s"
                % (
                    csPath,
                    optionName,
                ),
                defaultValue,
            )
            if result["OK"]:
                return result["Value"]
        return defaultValue

    def srv_getTransportID(self):
        return self.__trid

    def srv_getClientSetup(self):
        return self.serviceInfoDict["clientSetup"]

    def srv_getClientVO(self):
        return self.serviceInfoDict["clientVO"]

    def srv_getActionTuple(self):
        if "actionTuple" not in self.serviceInfoDict:
            return ("Unknown yet",)
        return self.serviceInfoDict["actionTuple"]

    def srv_getClientVersion(self):
        return self.serviceInfoDict.get("clientVersion")

    @classmethod
    def srv_getURL(cls):
        return cls.__srvInfoDict["URL"]

    @classmethod
    def srv_getServiceName(cls):
        return cls.__srvInfoDict["serviceName"]

    @classmethod
    def srv_getMonitor(cls):
        return cls.__monitor

    def srv_msgReply(self, msgObj):
        return self.__msgBroker.sendMessage(self.__trid, msgObj)

    @classmethod
    def srv_msgSend(cls, trid, msgObj):
        return cls.__msgBroker.sendMessage(trid, msgObj)

    @classmethod
    def srv_msgCreate(cls, msgName):
        return cls.__msgBroker.getMsgFactory().createMessage(cls.__svcName, msgName)

    @classmethod
    def srv_disconnectClient(cls, trid):
        return cls.__msgBroker.removeTransport(trid)

    def srv_disconnect(self, trid=None):
        if not trid:
            trid = self.srv_getTransportID()
        return self.__msgBroker.removeTransport(trid)
>>>>>>> c5981031
<|MERGE_RESOLUTION|>--- conflicted
+++ resolved
@@ -48,602 +48,6 @@
 
 
 class RequestHandler(object):
-<<<<<<< HEAD
-
-  def __init__(self, handlerInitDict, trid):
-    """
-    Constructor
-
-    :type handlerInitDict: dictionary
-    :param handlerInitDict: Information vars for the service
-
-    :type trid: object
-    :param trid: Transport to use
-    """
-    # Initially serviceInfoDict is the one base to the RequestHandler
-    # the one created in _rh_initializeClass
-    # FSM help me for I have made a complex stuff that I will forget in 5 mins :P
-    handlerInitDict.update(self.__srvInfoDict)
-    self.serviceInfoDict = handlerInitDict
-    self.__trid = trid
-
-  def initialize(self):
-    """Initialize this instance of the handler (to be overwritten)
-    """
-    pass
-
-  @classmethod
-  def _rh__initializeClass(cls, serviceInfoDict, lockManager, msgBroker, monitor):
-    """
-    Class initialization (not to be called by hand or overwritten!!)
-
-    :type serviceInfoDict: dictionary
-    :param serviceInfoDict: Information vars for the service
-    :type msgBroker: object
-    :param msgBroker: Message delivery
-    :type lockManager: object
-    :param lockManager: Lock manager to use
-    """
-    cls.__srvInfoDict = serviceInfoDict
-    cls.__svcName = cls.__srvInfoDict['serviceName']
-    cls.__lockManager = lockManager
-    cls.__msgBroker = msgBroker
-    cls.__trPool = msgBroker.getTransportPool()
-    cls.__monitor = monitor
-    cls.log = gLogger
-
-  def getRemoteAddress(self):
-    """
-    Get the address of the remote peer.
-
-    :return: Address of remote peer.
-    """
-    return self.__trPool.get(self.__trid).getRemoteAddress()
-
-  def getRemoteCredentials(self):
-    """
-    Get the credentials of the remote peer.
-
-    :return: Credentials dictionary of remote peer.
-    """
-    return self.__trPool.get(self.__trid).getConnectingCredentials()
-
-  @classmethod
-  def getCSOption(cls, optionName, defaultValue=False):
-    """
-    Get an option from the CS section of the services
-
-    :return: Value for serviceSection/optionName in the CS being defaultValue the default
-    """
-    return cls.srv_getCSOption(optionName, defaultValue)
-
-  def _rh_executeAction(self, proposalTuple):
-    """
-    Execute an action.
-
-    :type proposalTuple: tuple
-    :param proposalTuple: Type of action to execute. First position of the tuple must be the type
-                        of action to execute. The second position is the action itself.
-    """
-    actionTuple = proposalTuple[1]
-    gLogger.debug("Executing %s:%s action" % tuple(actionTuple))
-    startTime = time.time()
-    actionType = actionTuple[0]
-    self.serviceInfoDict['actionTuple'] = actionTuple
-    try:
-      if actionType == "RPC":
-        retVal = self.__doRPC(actionTuple[1])
-      elif actionType == "FileTransfer":
-        retVal = self.__doFileTransfer(actionTuple[1])
-      elif actionType == "Connection":
-        retVal = self.__doConnection(actionTuple[1])
-      else:
-        return S_ERROR("Unknown action %s" % actionType)
-    except ConnectionError as excp:
-      gLogger.error("ConnectionError", str(excp))
-      return S_ERROR(excp)
-    if not isReturnStructure(retVal):
-      message = "Method %s for action %s does not return a S_OK/S_ERROR!" % (actionTuple[1], actionTuple[0])
-      gLogger.error(message)
-      retVal = S_ERROR(message)
-    elapsedTime = time.time() - startTime
-    self.__logRemoteQueryResponse(retVal, elapsedTime)
-    # Strip the exception/callstack info from S_ERROR responses
-    if isinstance(retVal, dict):
-      # ExecInfo comes from the exception
-      if "ExecInfo" in retVal:
-        del retVal["ExecInfo"]
-      # CallStack comes from the S_ERROR construction
-      if "CallStack" in retVal:
-        del retVal["CallStack"]
-    result = self.__trPool.send(self.__trid, retVal)  # this will delete the value from the S_OK(value)
-    del retVal
-    return S_OK([result, elapsedTime])
-
-#####
-#
-# File to/from Server Methods
-#
-#####
-
-  def __doFileTransfer(self, sDirection):
-    """
-    Execute a file transfer action
-
-    :type sDirection: string
-    :param sDirection: Direction of the transfer
-    :return: S_OK/S_ERROR
-    """
-    retVal = self.__trPool.receive(self.__trid)
-    if not retVal['OK']:
-      raise ConnectionError("Error while receiving file description %s %s" %
-                            (self.srv_getFormattedRemoteCredentials(), retVal['Message']))
-
-    # Reconvert to tuple
-    fileInfo = tuple(retVal['Value'])
-    sDirection = "%s%s" % (sDirection[0].lower(), sDirection[1:])
-    if "transfer_%s" % sDirection not in dir(self):
-      self.__trPool.send(self.__trid, S_ERROR("Service can't transfer files %s" % sDirection))
-      return
-    retVal = self.__trPool.send(self.__trid, S_OK("Accepted"))
-    if not retVal['OK']:
-      return retVal
-    self.__logRemoteQuery("FileTransfer/%s" % sDirection, fileInfo)
-
-    self.__lockManager.lock("FileTransfer/%s" % sDirection)
-    try:
-      try:
-        fileHelper = FileHelper(self.__trPool.get(self.__trid))
-        if sDirection == "fromClient":
-          fileHelper.setDirection("fromClient")
-          uRetVal = self.transfer_fromClient(fileInfo[0], fileInfo[1], fileInfo[2], fileHelper)
-        elif sDirection == "toClient":
-          fileHelper.setDirection("toClient")
-          uRetVal = self.transfer_toClient(fileInfo[0], fileInfo[1], fileHelper)
-        elif sDirection == "bulkFromClient":
-          fileHelper.setDirection("fromClient")
-          uRetVal = self.transfer_bulkFromClient(fileInfo[0], fileInfo[1], fileInfo[2], fileHelper)
-        elif sDirection == "bulkToClient":
-          fileHelper.setDirection("toClient")
-          uRetVal = self.transfer_bulkToClient(fileInfo[0], fileInfo[1], fileHelper)
-        elif sDirection == "listBulk":
-          fileHelper.setDirection("toClient")
-          uRetVal = self.transfer_listBulk(fileInfo[0], fileInfo[1], fileHelper)
-        else:
-          return S_ERROR("Direction %s does not exist!!!" % sDirection)
-        if uRetVal['OK'] and not fileHelper.finishedTransmission():
-          gLogger.error("You haven't finished receiving/sending the file", str(fileInfo))
-          return S_ERROR("Incomplete transfer")
-        del fileHelper
-        return uRetVal
-      finally:
-        self.__lockManager.unlock("FileTransfer/%s" % sDirection)
-
-    except Exception as e:  # pylint: disable=broad-except
-      gLogger.exception("Uncaught exception when serving Transfer", "%s" % sDirection, lException=e)
-      return S_ERROR("Server error while serving %s: %s" % (sDirection, repr(e)))
-
-  def transfer_fromClient(self, fileId, token, fileSize, fileHelper):  # pylint: disable=unused-argument
-    return S_ERROR("This server does no allow receiving files")
-
-  def transfer_toClient(self, fileId, token, fileHelper):  # pylint: disable=unused-argument
-    return S_ERROR("This server does no allow sending files")
-
-  def transfer_bulkFromClient(self, bulkId, token, bulkSize, fileHelper):  # pylint: disable=unused-argument
-    return S_ERROR("This server does no allow bulk receiving")
-
-  def transfer_bulkToClient(self, bulkId, token, fileHelper):  # pylint: disable=unused-argument
-    return S_ERROR("This server does no allow bulk sending")
-
-  def transfer_listBulk(self, bulkId, token, fileHelper):  # pylint: disable=unused-argument
-    return S_ERROR("This server does no allow bulk listing")
-
-#####
-#
-# RPC Methods
-#
-#####
-
-  def __doRPC(self, method):
-    """
-    Execute an RPC action
-
-    :type method: string
-    :param method: Method to execute
-    :return: S_OK/S_ERROR
-    """
-    retVal = self.__trPool.receive(self.__trid)
-    if not retVal['OK']:
-      raise ConnectionError("Error while receiving arguments %s %s" %
-                            (self.srv_getFormattedRemoteCredentials(), retVal['Message']))
-    args = retVal['Value']
-    self.__logRemoteQuery("RPC/%s" % method, args)
-    return self.__RPCCallFunction(method, args)
-
-  def __RPCCallFunction(self, method, args):
-    """
-      Check the arguments then call the RPC function
-
-      :type method: string
-      :param method: arguments sended by remote client
-
-      :return: S_OK/S_ERROR
-    """
-    realMethod = "export_%s" % method
-    gLogger.debug("RPC to %s" % realMethod)
-    try:
-      # Get the method we are trying to call
-      oMethod = getattr(self, realMethod)
-    except Exception:
-      return S_ERROR("Unknown method %s" % method)
-    # Check if the client sends correct arguments
-    dRetVal = self.__checkExpectedArgumentTypes(method, args)
-    if not dRetVal['OK']:
-      return dRetVal
-    # Lock the method with Semaphore to avoid too many calls at the same time
-    self.__lockManager.lock("RPC/%s" % method)
-    # 18.02.19 WARNING CHRIS
-    # The line bellow adds the current transportID to the message broker
-    # First of all, I do not see why it is doing so.
-    # Second, this affects only one every other socket, since the
-    # message broker selects on that one, and in the meantime, many sockets
-    # are added and removed, without even being seen by the message broker.
-    # Finally, there seem to be a double read on the socket: from the message broker
-    # and from the ServiceReactor, resulting in conflict.
-    # This is warned in the man page of "select".
-    # it has been exhibited when testing M2Crypto.
-    # I will comment it out, and try to put it in a separate commit when merging
-    # self.__msgBroker.addTransportId(self.__trid,
-    #                                 self.serviceInfoDict['serviceName'],
-    #                                 idleRead=True)
-    try:
-      try:
-        # Trying to execute the method
-        uReturnValue = oMethod(*args)
-        return uReturnValue
-      finally:
-        # Unlock method
-        self.__lockManager.unlock("RPC/%s" % method)
-        # 18.02.19 WARNING CHRIS
-        # See comment above
-        # self.__msgBroker.removeTransport(self.__trid, closeTransport=False)
-    except Exception as e:
-      gLogger.exception("Uncaught exception when serving RPC", "Function %s" % method, lException=e)
-      return S_ERROR("Server error while serving %s: %s" % (method, str(e)))
-
-  def __checkExpectedArgumentTypes(self, method, args):
-    """
-    Check that the arguments received match the ones expected
-
-    :type method: string
-    :param method: Method to check against
-    :type args: tuple
-    :param args: Arguments to check
-    :return: S_OK/S_ERROR
-    """
-    sListName = "types_%s" % method
-    try:
-      oTypesList = getattr(self, sListName)
-    except Exception:
-      gLogger.error("There's no types info for method", "export_%s" % method)
-      return S_ERROR("Handler error for server %s while processing method %s" % (self.serviceInfoDict['serviceName'],
-                                                                                 method))
-    try:
-      mismatch = False
-      for iIndex in range(min(len(oTypesList), len(args))):
-        # If None skip the parameter
-        if oTypesList[iIndex] is None:
-          continue
-        # If parameter is a list or a tuple check types inside
-        elif isinstance(oTypesList[iIndex], (tuple, list)):
-          if not isinstance(args[iIndex], tuple(oTypesList[iIndex])):
-            mismatch = True
-        # else check the parameter
-        elif not isinstance(args[iIndex], oTypesList[iIndex]):
-          mismatch = True
-        # Has there been a mismatch?
-        if mismatch:
-          sError = "Type mismatch in parameter %d (starting with param 0) Received %s, expected %s" % (
-              iIndex, type(args[iIndex]), str(oTypesList[iIndex]))
-          return S_ERROR(sError)
-      if len(args) < len(oTypesList):
-        return S_ERROR("Function %s expects at least %s arguments" % (method, len(oTypesList)))
-    except Exception as v:
-      sError = "Error in parameter check: %s" % str(v)
-      gLogger.exception(sError)
-      return S_ERROR(sError)
-    return S_OK()
-
-####
-#
-#  Connection methods
-#
-####
-
-  __connectionCallbackTypes = {'new': [six.string_types, dict],
-                               'connected': [],
-                               'drop': []}
-
-  def __doConnection(self, methodName):
-    """
-    Connection callbacks
-    """
-    retVal = self.__trPool.receive(self.__trid)
-    if not retVal['OK']:
-      raise ConnectionError(
-          "Error while receiving arguments %s %s" % (self.srv_getFormattedRemoteCredentials(), retVal['Message']))
-    args = retVal['Value']
-    return self._rh_executeConnectionCallback(methodName, args)
-
-  def _rh_executeConnectionCallback(self, methodName, args=False):
-    self.__logRemoteQuery("Connection/%s" % methodName, args)
-    if methodName not in RequestHandler.__connectionCallbackTypes:
-      return S_ERROR("Invalid connection method %s" % methodName)
-    cbTypes = RequestHandler.__connectionCallbackTypes[methodName]
-    if args:
-      if len(args) != len(cbTypes):
-        return S_ERROR("Expected %s arguments" % len(cbTypes))
-      for i in range(len(cbTypes)):
-        if not isinstance(args[i], cbTypes[i]):
-          return S_ERROR("Invalid type for argument %s" % i)
-      self.__trPool.associateData(self.__trid, "connectData", args)
-
-    if not args:
-      args = self.__trPool.getAssociatedData(self.__trid, "connectData")
-
-    realMethod = "conn_%s" % methodName
-    gLogger.debug("Callback to %s" % realMethod)
-    try:
-      oMethod = getattr(self, realMethod)
-    except Exception:
-      # No callback defined by handler
-      return S_OK()
-    try:
-      if args:
-        uReturnValue = oMethod(self.__trid, *args)
-      else:
-        uReturnValue = oMethod(self.__trid)
-      return uReturnValue
-    except Exception as e:
-      gLogger.exception("Uncaught exception when serving Connect", "Function %s" % realMethod, lException=e)
-      return S_ERROR("Server error while serving %s: %s" % (methodName, str(e)))
-
-  def _rh_executeMessageCallback(self, msgObj):
-    msgName = msgObj.getName()
-    if not self.__msgBroker.getMsgFactory().messageExists(self.__svcName, msgName):
-      return S_ERROR("Unknown message %s" % msgName)
-    methodName = "msg_%s" % msgName
-    self.__logRemoteQuery("Message/%s" % methodName, msgObj.dumpAttrs())
-    startTime = time.time()
-    try:
-      oMethod = getattr(self, methodName)
-    except Exception:
-      return S_ERROR("Handler function for message %s does not exist!" % msgName)
-    self.__lockManager.lock(methodName)
-    try:
-      try:
-        uReturnValue = oMethod(msgObj)
-      except Exception as e:
-        gLogger.exception("Uncaught exception when serving message", methodName, lException=e)
-        return S_ERROR("Server error while serving %s: %s" % (msgName, str(e)))
-    finally:
-      self.__lockManager.unlock(methodName)
-    if not isReturnStructure(uReturnValue):
-      gLogger.error("Message does not return a S_OK/S_ERROR", msgName)
-      uReturnValue = S_ERROR("Message %s does not return a S_OK/S_ERROR" % msgName)
-    elapsedTime = time.time() - startTime
-    self.__logRemoteQueryResponse(uReturnValue, elapsedTime)
-    return S_OK([uReturnValue, elapsedTime])
-
-####
-#
-#  Auth methods
-#
-####
-
-  # @classmethod
-  # def __authQuery( cls, method ):
-  #  """
-  #  Check if connecting user is allowed to perform an action
-  #
-  #  :type method: string
-  #  :param method: Method to check
-  #  :return: S_OK/S_ERROR
-  #  """
-  #  return cls.__srvInfoDict[ 'authManager' ].authQuery( method, cls.getRemoteCredentials() )
-
-  def __logRemoteQuery(self, method, args):
-    """
-    Log the contents of a remote query
-
-    :type method: string
-    :param method: Method to log
-    :type args: tuple
-    :param args: Arguments of the method called
-    """
-    if self.srv_getCSOption("MaskRequestParams", True):
-      argsString = "<masked>"
-    else:
-      argsString = "\n\t%s\n" % ",\n\t".join([str(arg)[:50] for arg in args])
-    gLogger.notice("Executing action", "%s %s(%s)" % (self.srv_getFormattedRemoteCredentials(),
-                                                      method,
-                                                      argsString))
-
-  def __logRemoteQueryResponse(self, retVal, elapsedTime):
-    """
-    Log the result of a query
-
-    :type retVal: dictionary
-    :param retVal: Return value of the query
-    """
-    if retVal['OK']:
-      argsString = "OK"
-    else:
-      argsString = "ERROR: %s" % retVal['Message']
-    gLogger.notice("Returning response", "%s (%.2f secs) %s" % (self.srv_getFormattedRemoteCredentials(),
-                                                                elapsedTime, argsString))
-
-####
-#
-#  Default ping method
-#
-####
-
-  types_ping = []
-  auth_ping = ['all']
-
-  def export_ping(self):
-    dInfo = {}
-    dInfo['version'] = DIRAC.version
-    dInfo['time'] = Time.dateTime()
-    # Uptime
-    dInfo['host uptime'] = int(time.time() - psutil.boot_time())
-    startTime = self.serviceInfoDict['serviceStartTime']
-    dInfo['service start time'] = self.serviceInfoDict['serviceStartTime']
-    serviceUptime = Time.dateTime() - startTime
-    dInfo['service uptime'] = serviceUptime.days * 3600 + serviceUptime.seconds
-    # Load average
-    dInfo['load'] = " ".join([str(lx) for lx in os.getloadavg()])
-    dInfo['name'] = self.serviceInfoDict['serviceName']
-    stTimes = os.times()
-    dInfo['cpu times'] = {'user time': stTimes[0],
-                          'system time': stTimes[1],
-                          'children user time': stTimes[2],
-                          'children system time': stTimes[3],
-                          'elapsed real time': stTimes[4]
-                          }
-
-    return S_OK(dInfo)
-
-  types_whoami = []
-  auth_whoami = ['all']
-
-  def export_whoami(self):
-    """
-      A simple whoami, returns all credential dictionary, except certificate chain object.
-    """
-    credDict = self.srv_getRemoteCredentials()
-    if 'x509Chain' in credDict:
-      del credDict['x509Chain']
-    return S_OK(credDict)
-
-  types_echo = [six.string_types]
-
-  @staticmethod
-  def export_echo(data):
-    """
-    This method is used for testing performance of the service
-
-    :param str data: data to be sent back to the caller
-
-    :return: S_OK, Value is the input data
-    """
-    return S_OK(data)
-
-  types_refreshConfiguration = [bool]
-  auth_refreshConfiguration = [CS_ADMINISTRATOR]
-
-  @staticmethod
-  def export_refreshConfiguration(fromMaster):
-    """
-    Force refreshing the configuration data
-
-    :param bool fromMaster: flag to refresh from the master configuration service
-    """
-    return gConfig.forceRefresh(fromMaster=fromMaster)
-
-####
-#
-#  Utilities methods
-#
-####
-
-  def srv_getRemoteAddress(self):
-    """
-    Get the address of the remote peer.
-
-    :return: Address of remote peer.
-    """
-    return self.__trPool.get(self.__trid).getRemoteAddress()
-
-  def srv_getRemoteCredentials(self):
-    """
-    Get the credentials of the remote peer.
-
-    :return: Credentials dictionary of remote peer.
-    """
-    return self.__trPool.get(self.__trid).getConnectingCredentials()
-
-  def srv_getFormattedRemoteCredentials(self):
-    tr = self.__trPool.get(self.__trid)
-    if tr:
-      return tr.getFormattedCredentials()
-    return "unknown"
-
-  @classmethod
-  def srv_getCSOption(cls, optionName, defaultValue=False):
-    """
-    Get an option from the CS section of the services
-
-    :return: Value for serviceSection/optionName in the CS being defaultValue the default
-    """
-    if optionName[0] == "/":
-      return gConfig.getValue(optionName, defaultValue)
-    for csPath in cls.__srvInfoDict['csPaths']:
-      result = gConfig.getOption("%s/%s" % (csPath, optionName, ), defaultValue)
-      if result['OK']:
-        return result['Value']
-    return defaultValue
-
-  def srv_getTransportID(self):
-    return self.__trid
-
-  def srv_getClientSetup(self):
-    return self.serviceInfoDict['clientSetup']
-
-  def srv_getClientVO(self):
-    return self.serviceInfoDict['clientVO']
-
-  def srv_getActionTuple(self):
-    if 'actionTuple' not in self.serviceInfoDict:
-      return ('Unknown yet', )
-    return self.serviceInfoDict['actionTuple']
-
-  def srv_getClientVersion(self):
-    return self.serviceInfoDict.get("clientVersion")
-
-  @classmethod
-  def srv_getURL(cls):
-    return cls.__srvInfoDict['URL']
-
-  @classmethod
-  def srv_getServiceName(cls):
-    return cls.__srvInfoDict['serviceName']
-
-  @classmethod
-  def srv_getMonitor(cls):
-    return cls.__monitor
-
-  def srv_msgReply(self, msgObj):
-    return self.__msgBroker.sendMessage(self.__trid, msgObj)
-
-  @classmethod
-  def srv_msgSend(cls, trid, msgObj):
-    return cls.__msgBroker.sendMessage(trid, msgObj)
-
-  @classmethod
-  def srv_msgCreate(cls, msgName):
-    return cls.__msgBroker.getMsgFactory().createMessage(cls.__svcName, msgName)
-
-  @classmethod
-  def srv_disconnectClient(cls, trid):
-    return cls.__msgBroker.removeTransport(trid)
-
-  def srv_disconnect(self, trid=None):
-    if not trid:
-      trid = self.srv_getTransportID()
-    return self.__msgBroker.removeTransport(trid)
-=======
     def __init__(self, handlerInitDict, trid):
         """
         Constructor
@@ -870,7 +274,7 @@
         try:
             # Get the method we are trying to call
             oMethod = getattr(self, realMethod)
-        except BaseException:
+        except Exception:
             return S_ERROR("Unknown method %s" % method)
         # Check if the client sends correct arguments
         dRetVal = self.__checkExpectedArgumentTypes(method, args)
@@ -920,7 +324,7 @@
         sListName = "types_%s" % method
         try:
             oTypesList = getattr(self, sListName)
-        except BaseException:
+        except Exception:
             gLogger.error("There's no types info for method", "export_%s" % method)
             return S_ERROR(
                 "Handler error for server %s while processing method %s" % (self.serviceInfoDict["serviceName"], method)
@@ -994,7 +398,7 @@
         gLogger.debug("Callback to %s" % realMethod)
         try:
             oMethod = getattr(self, realMethod)
-        except BaseException:
+        except Exception:
             # No callback defined by handler
             return S_OK()
         try:
@@ -1016,7 +420,7 @@
         startTime = time.time()
         try:
             oMethod = getattr(self, methodName)
-        except BaseException:
+        except Exception:
             return S_ERROR("Handler function for message %s does not exist!" % msgName)
         self.__lockManager.lock(methodName)
         try:
@@ -1249,5 +653,4 @@
     def srv_disconnect(self, trid=None):
         if not trid:
             trid = self.srv_getTransportID()
-        return self.__msgBroker.removeTransport(trid)
->>>>>>> c5981031
+        return self.__msgBroker.removeTransport(trid)