#!/usr/bin/env python
########################################################################
# File :   dirac-executor
# Author : Adria Casajus
########################################################################
"""
This is a script to launch DIRAC executors
"""
from __future__ import absolute_import
from __future__ import division
from __future__ import print_function

__RCSID__ = "$Id$"

import sys

from DIRAC import gLogger
from DIRAC.Core.Base.ExecutorReactor import ExecutorReactor
from DIRAC.Core.Utilities.DErrno import includeExtensionErrors
from DIRAC.Core.Utilities.DIRACScript import DIRACScript as Script


@Script()
def main():
<<<<<<< HEAD
  # Registering arguments will automatically add their description to the help menu
  Script.registerArgument(["executor: specify which executor to run"])
  positionalArgs = Script.getPositionalArgs()
  localCfg = Script.localCfg
=======
    localCfg = LocalConfiguration()
    localCfg.setUsageMessage(__doc__)

    positionalArgs = localCfg.getPositionalArguments()
    if len(positionalArgs) == 0:
        gLogger.fatal("You must specify which executor to run!")
        sys.exit(1)
>>>>>>> c5981031

    if len(positionalArgs) == 1 and positionalArgs[0].find("/") > -1:
        mainName = positionalArgs[0]
    else:
        mainName = "Framework/MultiExecutor"

    localCfg.setConfigurationForExecutor(mainName)
    localCfg.addMandatoryEntry("/DIRAC/Setup")
    localCfg.addDefaultEntry("/DIRAC/Security/UseServerCertificate", "yes")
    localCfg.addDefaultEntry("LogLevel", "INFO")
    localCfg.addDefaultEntry("LogColor", True)
    resultDict = localCfg.loadUserData()
    if not resultDict["OK"]:
        gLogger.fatal("There were errors when loading configuration", resultDict["Message"])
        sys.exit(1)

    includeExtensionErrors()
    executorReactor = ExecutorReactor()

    result = executorReactor.loadModules(positionalArgs)
    if not result["OK"]:
        gLogger.fatal("Error while loading executor", result["Message"])
        sys.exit(1)

    result = executorReactor.go()
    if not result["OK"]:
        gLogger.fatal(result["Message"])
        sys.exit(1)

    gLogger.notice("Graceful exit. Bye!")
    sys.exit(0)


if __name__ == "__main__":
    main()<|MERGE_RESOLUTION|>--- conflicted
+++ resolved
@@ -22,20 +22,10 @@
 
 @Script()
 def main():
-<<<<<<< HEAD
-  # Registering arguments will automatically add their description to the help menu
-  Script.registerArgument(["executor: specify which executor to run"])
-  positionalArgs = Script.getPositionalArgs()
-  localCfg = Script.localCfg
-=======
-    localCfg = LocalConfiguration()
-    localCfg.setUsageMessage(__doc__)
-
-    positionalArgs = localCfg.getPositionalArguments()
-    if len(positionalArgs) == 0:
-        gLogger.fatal("You must specify which executor to run!")
-        sys.exit(1)
->>>>>>> c5981031
+    # Registering arguments will automatically add their description to the help menu
+    Script.registerArgument(["executor: specify which executor to run"])
+    positionalArgs = Script.getPositionalArgs()
+    localCfg = Script.localCfg
 
     if len(positionalArgs) == 1 and positionalArgs[0].find("/") > -1:
         mainName = positionalArgs[0]
