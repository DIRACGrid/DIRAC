#!/usr/bin/env python
########################################################################
# File :   dirac-agent
# Author : Adria Casajus, Andrei Tsaregorodtsev, Stuart Paterson
########################################################################
"""
This is a script to launch DIRAC agents. Mostly internal.
"""
from __future__ import absolute_import
from __future__ import division
from __future__ import print_function

__RCSID__ = "$Id$"

import sys

from DIRAC import gLogger
from DIRAC.Core.Base.AgentReactor import AgentReactor
from DIRAC.Core.Utilities.DErrno import includeExtensionErrors
from DIRAC.Core.Utilities.DIRACScript import DIRACScript as Script


@Script()
def main():
<<<<<<< HEAD
  Script.registerArgument(["Agent: specify which agent to run"])
  positionalArgs = Script.getPositionalArgs(group=True)
  localCfg = Script.localCfg

  agentName = positionalArgs[0]
  localCfg.setConfigurationForAgent(agentName)
  localCfg.addMandatoryEntry("/DIRAC/Setup")
  localCfg.addDefaultEntry("/DIRAC/Security/UseServerCertificate", "yes")
  localCfg.addDefaultEntry("LogLevel", "INFO")
  localCfg.addDefaultEntry("LogColor", True)
  resultDict = localCfg.loadUserData()
  if not resultDict['OK']:
    gLogger.error("There were errors when loading configuration", resultDict['Message'])
    sys.exit(1)

  includeExtensionErrors()

  agentReactor = AgentReactor(positionalArgs[0])
  result = agentReactor.loadAgentModules(positionalArgs)
  if result['OK']:
    agentReactor.go()
  else:
    gLogger.error("Error while loading agent module", result['Message'])
    sys.exit(2)
=======
    localCfg = LocalConfiguration()
    localCfg.setUsageMessage(__doc__)

    positionalArgs = localCfg.getPositionalArguments()
    if len(positionalArgs) == 0:
        gLogger.fatal("You must specify which agent to run!")
        sys.exit(1)

    agentName = positionalArgs[0]
    localCfg.setConfigurationForAgent(agentName)
    localCfg.addMandatoryEntry("/DIRAC/Setup")
    localCfg.addDefaultEntry("/DIRAC/Security/UseServerCertificate", "yes")
    localCfg.addDefaultEntry("LogLevel", "INFO")
    localCfg.addDefaultEntry("LogColor", True)
    resultDict = localCfg.loadUserData()
    if not resultDict["OK"]:
        gLogger.error("There were errors when loading configuration", resultDict["Message"])
        sys.exit(1)

    includeExtensionErrors()

    agentReactor = AgentReactor(positionalArgs[0])
    result = agentReactor.loadAgentModules(positionalArgs)
    if result["OK"]:
        agentReactor.go()
    else:
        gLogger.error("Error while loading agent module", result["Message"])
        sys.exit(2)
>>>>>>> c5981031


if __name__ == "__main__":
    main()<|MERGE_RESOLUTION|>--- conflicted
+++ resolved
@@ -22,39 +22,9 @@
 
 @Script()
 def main():
-<<<<<<< HEAD
-  Script.registerArgument(["Agent: specify which agent to run"])
-  positionalArgs = Script.getPositionalArgs(group=True)
-  localCfg = Script.localCfg
-
-  agentName = positionalArgs[0]
-  localCfg.setConfigurationForAgent(agentName)
-  localCfg.addMandatoryEntry("/DIRAC/Setup")
-  localCfg.addDefaultEntry("/DIRAC/Security/UseServerCertificate", "yes")
-  localCfg.addDefaultEntry("LogLevel", "INFO")
-  localCfg.addDefaultEntry("LogColor", True)
-  resultDict = localCfg.loadUserData()
-  if not resultDict['OK']:
-    gLogger.error("There were errors when loading configuration", resultDict['Message'])
-    sys.exit(1)
-
-  includeExtensionErrors()
-
-  agentReactor = AgentReactor(positionalArgs[0])
-  result = agentReactor.loadAgentModules(positionalArgs)
-  if result['OK']:
-    agentReactor.go()
-  else:
-    gLogger.error("Error while loading agent module", result['Message'])
-    sys.exit(2)
-=======
-    localCfg = LocalConfiguration()
-    localCfg.setUsageMessage(__doc__)
-
-    positionalArgs = localCfg.getPositionalArguments()
-    if len(positionalArgs) == 0:
-        gLogger.fatal("You must specify which agent to run!")
-        sys.exit(1)
+    Script.registerArgument(["Agent: specify which agent to run"])
+    positionalArgs = Script.getPositionalArgs(group=True)
+    localCfg = Script.localCfg
 
     agentName = positionalArgs[0]
     localCfg.setConfigurationForAgent(agentName)
@@ -76,7 +46,6 @@
     else:
         gLogger.error("Error while loading agent module", result["Message"])
         sys.exit(2)
->>>>>>> c5981031
 
 
 if __name__ == "__main__":
