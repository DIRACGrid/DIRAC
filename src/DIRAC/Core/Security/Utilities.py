--- conflicted
+++ resolved
@@ -41,97 +41,6 @@
 
 
 def generateCAFile(location=None):
-<<<<<<< HEAD
-  """
-
-  Generate/find a single CA file with all the PEMs
-
-  :param str location: we can specify a specific CS location
-                       where it's written a directory where to find the CAs and CRLs
-  :return: directory where the file cas.pem which contains all certificates is found/created
-
-  """
-  caDir = Locations.getCAsLocation()
-  if not caDir:
-    return S_ERROR('No CAs dir found')
-
-  # look in what's normally /etc/grid-security/certificates
-  if os.path.isfile(os.path.join(os.path.dirname(caDir), "cas.pem")):
-    return S_OK(os.path.join(os.path.dirname(caDir), "cas.pem"))
-
-  # look in what's normally /opt/dirac/etc/grid-security
-  diracCADirPEM = os.path.join(
-      os.path.dirname(Locations.getHostCertificateAndKeyLocation(location)[0]),
-      "cas.pem")
-  if os.path.isfile(diracCADirPEM):
-    return S_OK(diracCADirPEM)
-
-  # Now we create it in tmpdir
-  fn = tempfile.mkstemp(prefix="cas.", suffix=".pem")[1]
-  try:
-    with open(fn, "wb") as fd:
-      for caFile in os.listdir(caDir):
-        caFile = os.path.join(caDir, caFile)
-        chain = X509Chain.X509Chain()
-        result = chain.loadChainFromFile(caFile)
-        if not result['OK']:
-          continue
-
-        expired = chain.hasExpired()
-        if not expired['OK'] or expired['Value']:
-          continue
-        fd.write(chain.dumpAllToString()['Value'])
-
-    gLogger.info("CAs used from: %s" % str(fn))
-    return S_OK(fn)
-  except IOError as err:
-    gLogger.warn(err)
-
-  return S_ERROR("Could not find/generate CAs")
-
-
-def generateRevokedCertsFile(location=None):
-  """
-
-  Generate a single CA file with all the PEMs
-
-  :param str location: we can specify a specific CS location
-                       where it's written a directory where to find the CAs and CRLs
-  :return: directory where the file crls.pem which contains all CRLs is created
-
-  """
-  caDir = Locations.getCAsLocation()
-  if not caDir:
-    return S_ERROR('No CAs dir found')
-
-  # look in what's normally /etc/grid-security/certificates
-  if os.path.isfile(os.path.join(os.path.dirname(caDir), "crls.pem")):
-    return S_OK(os.path.join(os.path.dirname(caDir), "crls.pem"))
-
-  # look in what's normally /opt/dirac/etc/grid-security
-  diracCADirPEM = os.path.join(
-      os.path.dirname(Locations.getHostCertificateAndKeyLocation(location)[0]),
-      "crls.pem")
-  if os.path.isfile(diracCADirPEM):
-    return S_OK(diracCADirPEM)
-
-  # Now we create it in tmpdir
-  fn = tempfile.mkstemp(prefix="crls", suffix=".pem")[1]
-  try:
-    with open(fn, "wb") as fd:
-      for caFile in os.listdir(caDir):
-        caFile = os.path.join(caDir, caFile)
-        result = X509CRL.X509CRL.instanceFromFile(caFile)
-        if not result['OK']:
-          continue
-        chain = result['Value']
-        fd.write(chain.dumpAllToString()['Value'])
-      return S_OK(fn)
-  except IOError as err:
-    gLogger.warn(err)
-
-  return S_ERROR("Could not find/generate CRLs")
-=======
     """
 
     Generate/find a single CA file with all the PEMs
@@ -157,7 +66,7 @@
     # Now we create it in tmpdir
     fn = tempfile.mkstemp(prefix="cas.", suffix=".pem")[1]
     try:
-        with open(fn, "w") as fd:
+        with open(fn, "wb") as fd:
             for caFile in os.listdir(caDir):
                 caFile = os.path.join(caDir, caFile)
                 chain = X509Chain.X509Chain()
@@ -204,7 +113,7 @@
     # Now we create it in tmpdir
     fn = tempfile.mkstemp(prefix="crls", suffix=".pem")[1]
     try:
-        with open(fn, "w") as fd:
+        with open(fn, "wb") as fd:
             for caFile in os.listdir(caDir):
                 caFile = os.path.join(caDir, caFile)
                 result = X509CRL.X509CRL.instanceFromFile(caFile)
@@ -216,5 +125,4 @@
     except IOError as err:
         gLogger.warn(err)
 
-    return S_ERROR("Could not find/generate CRLs")
->>>>>>> c5981031
+    return S_ERROR("Could not find/generate CRLs")