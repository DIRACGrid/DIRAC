--- conflicted
+++ resolved
@@ -216,36 +216,6 @@
 
         :param chainLocation: path to the file
 
-<<<<<<< HEAD
-  @staticmethod
-  def __certListFromPemString(certString):
-    """
-    Create certificates list from string. String should contain certificates, just like plain text proxy file.
-    """
-    # To get list of X509 certificates (not X509 Certificate Chain) from string it has to be parsed like that
-    # (constructors are not able to deal with big string)
-    certList = []
-    # If the certificate is downloaded from the server it will be a str in Python 3
-    if isinstance(certString, six.string_types):
-      certString = certString.encode()
-    pattern = r"(-----BEGIN CERTIFICATE-----((.|\n)*?)-----END CERTIFICATE-----)"
-    for cert in re.findall(pattern.encode("utf-8"), certString):
-      certList.append(X509Certificate(certString=cert[0]))
-    return certList
-
-  # Not used in m2crypto version
-  # def setChain(self, certList):
-  #   """
-  #   Set the chain
-  #   Return : S_OK / S_ERROR
-  #   """
-  #   self._certList = certList
-  #   self.__loadedChain = True
-  #   return S_OK()
-
-  def loadKeyFromFile(self, chainLocation, password=False):
-    """
-=======
         :returns: S_OK/S_ERROR
         """
         try:
@@ -284,7 +254,7 @@
         # (constructors are not able to deal with big string)
         certList = []
         # If the certificate is downloaded from the server it will be a str in Python 3
-        if six.PY3 and isinstance(certString, six.string_types):
+        if isinstance(certString, six.string_types):
             certString = certString.encode()
         pattern = r"(-----BEGIN CERTIFICATE-----((.|\n)*?)-----END CERTIFICATE-----)"
         for cert in re.findall(pattern.encode("utf-8"), certString):
@@ -303,7 +273,6 @@
 
     def loadKeyFromFile(self, chainLocation, password=False):
         """
->>>>>>> 45ddde11
         Load a PKey from a pem file
 
         :param chainLocation: path to the file
