--- conflicted
+++ resolved
@@ -13,70 +13,6 @@
 
 
 def createMQConnector(parameters=None):
-<<<<<<< HEAD
-  """ Function creates and returns the MQConnector object based.
-
-  Args:
-    parameters(dict): set of parameters for the MQConnector constructor,
-      it should also contain pair 'MQType':mqType, where
-      mqType is a string used as a prefix for the specialized MQConnector
-      class.
-  Returns:
-    S_OK or S_ERROR: with loaded specialized class of MQConnector.
-  """
-  mqType = parameters.get('MQType', None)
-  result = getMQConnectorClass(mqType=mqType)
-  if not result['OK']:
-    gLogger.error('Failed to getMQConnectorClass:', '%s' % (result['Message']))
-    return result
-  ceClass = result['Value']
-  try:
-    mqConnector = ceClass(parameters)
-    if not result['OK']:
-      return result
-  except Exception as exc:  # pylint: disable=broad-except
-    gLogger.exception('Could not instantiate MQConnector object', lExcInfo=exc)
-    return S_ERROR(EMQUKN, '')
-  return S_OK(mqConnector)
-
-
-def getMQConnectorClass(mqType):
-  """ Function loads the specialized MQConnector class based on mqType.
-      It is assumed that MQConnector has a name in the format mqTypeMQConnector
-      e.g. if StompMQConnector.
-
-  Args:
-    mqType(str): prefix of specialized class name e.g. Stomp.
-  Returns:
-    S_OK or S_ERROR: with loaded specialized class of MQConnector.
-  """
-  subClassName = mqType + 'MQConnector'
-  result = ObjectLoader().loadObject('Resources.MessageQueue.%s' % subClassName)
-  if not result['OK']:
-    gLogger.error('Failed to load object', '%s: %s' % (subClassName, result['Message']))
-  return result
-
-
-class MQConnectionError(Exception):
-  """ specialized exception
-  """
-  pass
-
-
-class MQConnector(object):
-  """
-  Class for management of message queue connections
-  """
-
-  def __init__(self, parameters=None):
-    """ Standard constructor
-    """
-    if not parameters:
-      parameters = {}
-    self.parameters = parameters
-
-  def setupConnection(self, parameters=None):
-=======
     """Function creates and returns the MQConnector object based.
 
     Args:
@@ -86,7 +22,6 @@
         class.
     Returns:
       S_OK or S_ERROR: with loaded specialized class of MQConnector.
->>>>>>> c5981031
     """
     mqType = parameters.get("MQType", None)
     result = getMQConnectorClass(mqType=mqType)
@@ -115,8 +50,7 @@
       S_OK or S_ERROR: with loaded specialized class of MQConnector.
     """
     subClassName = mqType + "MQConnector"
-    objectLoader = ObjectLoader.ObjectLoader()
-    result = objectLoader.loadObject("Resources.MessageQueue.%s" % subClassName, subClassName)
+    result = ObjectLoader().loadObject("Resources.MessageQueue.%s" % subClassName)
     if not result["OK"]:
         gLogger.error("Failed to load object", "%s: %s" % (subClassName, result["Message"]))
     return result
