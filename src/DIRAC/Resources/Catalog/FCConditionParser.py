--- conflicted
+++ resolved
@@ -15,48 +15,32 @@
 
 
 class FCConditionParser(object):
-<<<<<<< HEAD
-  """ This objects allows to evaluate conditions on whether or not
-      a given operation should be evaluated on a given catalog
-      for a given lfn (be glad so many things are given to you !).
-=======
-    """
-    This objects allows to evaluate conditions on whether or not
+    """This objects allows to evaluate conditions on whether or not
     a given operation should be evaluated on a given catalog
     for a given lfn (be glad so many things are given to you !).
 
     The conditions are expressed as boolean logic, where the basic bloc has
     the form "pluginName=whateverThatWillBePassedToThePlugin".
     The basic blocs will be evaluated by the respective plugins, and the result can
-    be combined using the standard boolean operators:
->>>>>>> c5981031
-
-      The conditions are expressed as boolean logic, where the basic bloc has
-      the form "pluginName=whateverThatWillBePassedToThePlugin".
-      The basic blocs will be evaluated by the respective plugins, and the result can
-      be combined using the standard boolean operators::
-
-        * `!` for not
-        * `&` for and
-        * `|` for or
-        * `[ ]` for prioritizing the operations
-
-      All these characters, as well as the '=' symbol cannot be used in any expression to be
-      evaluated by a plugin.
-
-      The rule to evaluate can either be given at calling time, or can be retrieved
-      from the CS depending on the context (see doc of __call__ and __getConditionFromCS)
-
-
-      Example of rules are::
-
-<<<<<<< HEAD
-        * Filename=startswith('/lhcb') & Proxy=voms.has(/lhcb/Role->production)
-        * [Filename=startswith('/lhcb') & !Filename=find('/user/')] | Proxy=group.in(lhcb_mc, lhcb_data)
-  """
-=======
+    be combined using the standard boolean operators::
+
+      * `!` for not
+      * `&` for and
+      * `|` for or
+      * `[ ]` for prioritizing the operations
+
+    All these characters, as well as the '=' symbol cannot be used in any expression to be
+    evaluated by a plugin.
+
+    The rule to evaluate can either be given at calling time, or can be retrieved
+    from the CS depending on the context (see doc of __call__ and __getConditionFromCS)
+
+
+    Example of rules are::
+
+      * Filename=startswith('/lhcb') & Proxy=voms.has(/lhcb/Role->production)
+      * [Filename=startswith('/lhcb') & !Filename=find('/user/')] | Proxy=group.in(lhcb_mc, lhcb_data)
     """
->>>>>>> c5981031
 
     # Some characters are reserved for the grammar
     __forbidenChars = ("[", "]", "!", "&", "|", "=")
@@ -80,27 +64,15 @@
         def evalop(_x):
             return None
 
-<<<<<<< HEAD
-    def __init__(self, token):
-      """
-      :param token: the token matching a binary operator
-                    it is a list with only one element which itself is a list
-                    [ [ Arg1, Operator, Arg2] ]
-                    The arguments themselves can be of any type, but they need to
-                    provide an "eval" method that takes `kwargs` as input,
-                    and return a boolean
-      """
-=======
         def __init__(self, token):
             """
             :param token: the token matching a binary operator
                           it is a list with only one element which itself is a list
                           [ [ Arg1, Operator, Arg2] ]
                           The arguments themselves can be of any type, but they need to
-                          provide an "eval" method that takes \*\*kwargs as input,
+                          provide an "eval" method that takes `kwargs` as input,
                           and return a boolean
             """
->>>>>>> c5981031
 
             # Keep the two arguments
             self.args = token[0][0::2]
@@ -115,13 +87,8 @@
             """Perform the evaluation of the boolean logic
             by applying the operator between the two arguments
 
-<<<<<<< HEAD
-          :param kwargs: whatever information is given to plugin (typically lfn)
-      """
-=======
-            :param \*\*kwargs: whatever information is given to plugin (typically lfn)
-            """
->>>>>>> c5981031
+            :param kwargs: whatever information is given to plugin (typically lfn)
+            """
 
             return self.evalop(arg.eval(**kwargs) for arg in self.args)
 
@@ -148,7 +115,7 @@
                       it is a list with only one element which itself is a list
                       [ [ !, Arg1] ]
                       The argument itself can be of any type, but it needs to
-                      provide an "eval" method that takes \*\*kwargs as input,
+                      provide an "eval" method that takes `kwargs` as input,
                       and return a boolean
             """
 
@@ -159,52 +126,10 @@
             """Perform the evaluation of the boolean logic
             by returning the negation of the evaluation of the argument
 
-            :param \*\*kwargs: whatever information is given to plugin (typically lfn)
+            :param kwargs: whatever information is given to plugin (typically lfn)
             """
             return not self.arg.eval(**kwargs)
 
-<<<<<<< HEAD
-    def __init__(self, t):
-      """
-      :param t: the token matching a unitary operator
-                it is a list with only one element which itself is a list
-                [ [ !, Arg1] ]
-                The argument itself can be of any type, but it needs to
-                provide an "eval" method that takes `kwargs` as input,
-                and return a boolean
-      """
-
-      # We just keep the argument
-      self.arg = t[0][1]
-
-    def eval(self, **kwargs):
-      """ Perform the evaluation of the boolean logic
-          by returning the negation of the evaluation of the argument
-
-          :param kwargs: whatever information is given to plugin (typically lfn)
-      """
-      return not self.arg.eval(**kwargs)
-
-    def __str__(self):
-      return "!" + str(self.arg)
-
-    __repr__ = __str__
-
-  # We can combine the pluginOperand with boolean expression,
-  # and prioritized by squared bracket
-  __boolExpr = infixNotation(__pluginOperand,
-                             [('!', 1, opAssoc.RIGHT, _BoolNot),
-                              ('&', 2, opAssoc.LEFT, _BoolAnd),
-                                 ('|', 2, opAssoc.LEFT, _BoolOr),
-                              ],
-                             lpar=Suppress('['),
-                             rpar=Suppress(']')
-                             )
-
-  # Wrapper that will call the plugin
-  class PluginOperand(object):
-    """ This class is a wrapper for a plugin
-=======
         def __str__(self):
             return "!" + str(self.arg)
 
@@ -226,7 +151,6 @@
     # Wrapper that will call the plugin
     class PluginOperand(object):
         """This class is a wrapper for a plugin
->>>>>>> c5981031
         and it's condition
         It is instantiated by pyparsing every time
         it encounters "plugin=condition"
@@ -244,15 +168,9 @@
             self.pluginName = "%sPlugin" % tokens[0].strip(" ")
             self.conditions = tokens[2].strip(" ")
 
-<<<<<<< HEAD
-      # Load the plugin, and give it the condition
-      objLoader = ObjectLoader()
-      _class = objLoader.loadObject('Resources.Catalog.ConditionPlugins.%s' % self.pluginName)
-=======
             # Load the plugin, and give it the condition
             objLoader = ObjectLoader()
-            _class = objLoader.loadObject("Resources.Catalog.ConditionPlugins.%s" % self.pluginName, self.pluginName)
->>>>>>> c5981031
+            _class = objLoader.loadObject("Resources.Catalog.ConditionPlugins.%s" % self.pluginName)
 
             if not _class["OK"]:
                 raise Exception(_class["Message"])
@@ -262,15 +180,9 @@
         def eval(self, **kwargs):
             """Forward the evaluation call to the plugin
 
-<<<<<<< HEAD
-        :param kwargs: contains all the information given to the plugin namely the lfns
-        :return: True or False
-      """
-=======
-            :param \*\*kwargs: contains all the information given to the plugin namely the lfns
+            :param kwargs: contains all the information given to the plugin namely the lfns
             :return: True or False
             """
->>>>>>> c5981031
 
             return self._pluginInst.eval(**kwargs)
 
