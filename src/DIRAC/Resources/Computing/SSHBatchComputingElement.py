--- conflicted
+++ resolved
@@ -183,93 +183,6 @@
             result = S_ERROR(message)
             result["Failed"] = failed
         else:
-<<<<<<< HEAD
-          nJobs = len(result['Value'])
-          if nJobs > 0:
-            submittedJobs.extend(result['Value'])
-            restJobs = restJobs - nJobs
-            if restJobs <= 0:
-              break
-      if restJobs <= 0:
-        break
-
-    if proxy:
-      os.remove(submitFile)
-
-    return S_OK(submittedJobs)
-
-  def killJob(self, jobIDs):
-    """ Kill specified jobs
-    """
-    jobIDList = list(jobIDs)
-    if isinstance(jobIDs, six.string_types):
-      jobIDList = [jobIDs]
-
-    hostDict = {}
-    for job in jobIDList:
-
-      host = os.path.dirname(urlparse(job).path).lstrip('/')
-      hostDict.setdefault(host, [])
-      hostDict[host].append(job)
-
-    failed = []
-    for host, jobIDList in hostDict.items():
-      result = self._killJobOnHost(jobIDList, host)
-      if not result['OK']:
-        failed.extend(jobIDList)
-        message = result['Message']
-
-    if failed:
-      result = S_ERROR(message)
-      result['Failed'] = failed
-    else:
-      result = S_OK()
-
-    return result
-
-  def getCEStatus(self):
-    """ Method to return information on running and pending jobs.
-    """
-    result = S_OK()
-    result['SubmittedJobs'] = self.submittedJobs
-    result['RunningJobs'] = 0
-    result['WaitingJobs'] = 0
-
-    for host in self.sshHost:
-      thost = host.split("/")
-      resultHost = self._getHostStatus(thost[0])
-      if resultHost['OK']:
-        result['RunningJobs'] += resultHost['Value']['Running']
-
-    self.log.verbose('Waiting Jobs: ', 0)
-    self.log.verbose('Running Jobs: ', result['RunningJobs'])
-
-    return result
-
-  def getJobStatus(self, jobIDList):
-    """ Get status of the jobs in the given list
-    """
-    hostDict = {}
-    for job in jobIDList:
-      host = os.path.dirname(urlparse(job).path).lstrip('/')
-      hostDict.setdefault(host, [])
-      hostDict[host].append(job)
-
-    resultDict = {}
-    failed = []
-    for host, jobIDList in hostDict.items():
-      result = self._getJobStatusOnHost(jobIDList, host)
-      if not result['OK']:
-        failed.extend(jobIDList)
-        continue
-      resultDict.update(result['Value'])
-
-    for job in failed:
-      if job not in resultDict:
-        resultDict[job] = PilotStatus.UNKNOWN
-
-    return S_OK(resultDict)
-=======
             result = S_OK()
 
         return result
@@ -311,7 +224,6 @@
 
         for job in failed:
             if job not in resultDict:
-                resultDict[job] = "Unknown"
-
-        return S_OK(resultDict)
->>>>>>> c5981031
+                resultDict[job] = PilotStatus.UNKNOWN
+
+        return S_OK(resultDict)