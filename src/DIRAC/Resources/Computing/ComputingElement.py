########################################################################
# File :   ComputingElement.py
# Author : Stuart Paterson, A.T.
########################################################################

"""  The Computing Element class is a base class for all the various
     types CEs. It serves several purposes:

      - collects general CE related parameters to generate CE description
        for the job matching
      - provides logic for evaluation of the number of available CPU slots
      - provides logic for the proxy renewal while executing jobs

     The CE parameters are collected from the following sources, in hierarchy
     descending order:

      - parameters provided through setParameters() method of the class
      - parameters in /LocalSite configuration section
      - parameters in /LocalSite/<ceName>/ResourceDict configuration section
      - parameters in /LocalSite/ResourceDict configuration section
      - parameters in /LocalSite/<ceName> configuration section
      - parameters in /Resources/Computing/<ceName> configuration section
      - parameters in /Resources/Computing/CEDefaults configuration section

     The ComputingElement objects are usually instantiated with the help of
     ComputingElementFactory.
"""

from __future__ import print_function
from __future__ import absolute_import
from __future__ import division
import six

__RCSID__ = "$Id$"

import os

from DIRAC import S_OK, S_ERROR, gLogger, version

from DIRAC.Core.Security import Properties
from DIRAC.Core.Security.VOMS import VOMS
from DIRAC.Core.Security.ProxyFile import writeToProxyFile
from DIRAC.Core.Security.ProxyInfo import getProxyInfoAsString
from DIRAC.Core.Security.ProxyInfo import formatProxyInfoAsString
from DIRAC.Core.Security.ProxyInfo import getProxyInfo
from DIRAC.Core.Utilities.Time import dateTime, second
from DIRAC.Core.Utilities.ObjectLoader import ObjectLoader
from DIRAC.ConfigurationSystem.Client.Config import gConfig
from DIRAC.ConfigurationSystem.Client.Helpers import Registry
from DIRAC.FrameworkSystem.Client.ProxyManagerClient import gProxyManager
from DIRAC.WorkloadManagementSystem.Utilities.JobParameters import getNumberOfProcessors


INTEGER_PARAMETERS = ['CPUTime',
                      'NumberOfProcessors', 'NumberOfPayloadProcessors',
                      'MaxRAM']
FLOAT_PARAMETERS = ['WaitingToRunningRatio']

__RCSID__ = "$Id$"

LIST_PARAMETERS = ['Tag', 'RequiredTag']
WAITING_TO_RUNNING_RATIO = 0.5
MAX_WAITING_JOBS = 1
MAX_TOTAL_JOBS = 1


class ComputingElement(object):
  """ ComputingElement base class """
  #############################################################################

  def __init__(self, ceName):
    """ Standard constructor
    """
    self.log = gLogger.getSubLogger(ceName)
    self.ceName = ceName
    self.ceType = ''
    self.ceParameters = {}
    self.proxy = ''
    self.valid = None
    self.mandatoryParameters = []
    self.batchSystem = None
    self.parallelLibrary = None
    self.minProxyTime = gConfig.getValue('/Registry/MinProxyLifeTime', 10800)  # secs
    self.defaultProxyTime = gConfig.getValue('/Registry/DefaultProxyLifeTime', 43200)  # secs
    self.proxyCheckPeriod = gConfig.getValue('/Registry/ProxyCheckingPeriod', 3600)  # secs

    self.initializeParameters()
    self.log.debug("CE parameters", self.ceParameters)

  def setProxy(self, proxy, valid=0):
    """ Set proxy for this instance
    """
    self.proxy = proxy
    self.valid = dateTime() + second * valid
    return S_OK()

  def _prepareProxy(self):
    """ Set the environment variable X509_USER_PROXY
    """
    if not self.proxy:
      result = getProxyInfo()
      if not result['OK']:
        return S_ERROR("No proxy available")
      if "path" in result['Value']:
        os.environ['X509_USER_PROXY'] = result['Value']['path']
        return S_OK()
    else:
      result = gProxyManager.dumpProxyToFile(self.proxy, requiredTimeLeft=self.minProxyTime)
      if not result['OK']:
        return result
      os.environ['X509_USER_PROXY'] = result['Value']

    self.log.debug("Set proxy variable X509_USER_PROXY to %s" % os.environ['X509_USER_PROXY'])
    return S_OK()

  def isProxyValid(self, valid=1000):
    """ Check if the stored proxy is valid
    """
    if not self.valid:
      result = S_ERROR('Proxy is not valid for the requested length')
      result['Value'] = 0
      return result
    delta = self.valid - dateTime()
    totalSeconds = delta.days * 86400 + delta.seconds
    if totalSeconds > valid:
      return S_OK(totalSeconds - valid)

    result = S_ERROR('Proxy is not valid for the requested length')
    result['Value'] = totalSeconds - valid
    return result

  def initializeParameters(self):
    """ Initialize the CE parameters after they are collected from various sources
    """

    self.log.debug("Initializing the CE parameters")

    # Collect global defaults first
    for section in ['/Resources/Computing/CEDefaults', '/Resources/Computing/%s' % self.ceName]:
      result = gConfig.getOptionsDict(section)

      self.log.debug(result)

      if not result['OK']:
        self.log.warn(result['Message'])
      else:
        ceOptions = result['Value']
        for key in ceOptions:
          if key in INTEGER_PARAMETERS:
            ceOptions[key] = int(ceOptions[key])
          if key in FLOAT_PARAMETERS:
            ceOptions[key] = float(ceOptions[key])
          if key in LIST_PARAMETERS:
            ceOptions[key] = gConfig.getValue(os.path.join(section, key), [])
        self.ceParameters.update(ceOptions)

    # Get local CE configuration
    localConfigDict = getCEConfigDict(self.ceName)
    self.ceParameters.update(localConfigDict)

    # Adds site level parameters
    section = '/LocalSite'
    result = gConfig.getOptionsDict(section)
    if result['OK'] and result['Value']:
      localSiteParameters = result['Value']
      self.log.debug('Local site parameters are: %s' % (localSiteParameters))
      for option, value in localSiteParameters.items():
        if option == 'Architecture':
          self.ceParameters['Platform'] = value
          self.ceParameters['Architecture'] = value
        elif option == 'LocalSE':
          self.ceParameters['LocalSE'] = value.split(', ')
        else:
          self.ceParameters[option] = value

    self._addCEConfigDefaults()

  def isValid(self):
    """ Check the sanity of the Computing Element definition
    """
    for par in self.mandatoryParameters:
      if par not in self.ceParameters:
        return S_ERROR('Missing Mandatory Parameter in Configuration: %s' % par)
    return S_OK()

  #############################################################################
  def _addCEConfigDefaults(self):
    """Method to make sure all necessary Configuration Parameters are defined
    """
    self.ceParameters['WaitingToRunningRatio'] = float(
        self.ceParameters.get('WaitingToRunningRatio', WAITING_TO_RUNNING_RATIO))
    self.ceParameters['MaxWaitingJobs'] = int(self.ceParameters.get('MaxWaitingJobs', MAX_WAITING_JOBS))
    self.ceParameters['MaxTotalJobs'] = int(self.ceParameters.get('MaxTotalJobs', MAX_TOTAL_JOBS))

  def _reset(self):
    """ Make specific CE parameter adjustments after they are collected or added
    """
    return S_OK()

  def loadBatchSystem(self, batchSystemName):
    """ Instantiate object representing the backend batch system

    :param str batchSystemName: name of the batch system
    """
    result = self._loadCEAttribute('BatchSystem', batchSystemName, 'Resources.Computing.BatchSystems')
    if not result['OK']:
      return result
    self.batchSystem = result['Value']
    return S_OK()

  def loadParallelLibrary(self, parallelLibraryName, workingDirectory='.'):
    """ Instantiate object representing the parallel library that will generate a script to wrap the executable

    :param str parallelLibraryName: name of the parallel library
    """
    result = self._loadCEAttribute('ParallelLibrary', parallelLibraryName, 'Resources.Computing.ParallelLibraries',
                                   workingDirectory=workingDirectory)
    if not result['OK']:
      return result
    self.parallelLibrary = result['Value']
    return S_OK()

  def _loadCEAttribute(self, ceAttribute, typeAttribute, moduleLocation, **kwargs):
    """ Instantiate specific CE attributes

    :param str ceAttribute: name of the CE attribute
    :param str typeAttribute: class of the CE attribute
    :param str moduleLocation: location of the class definition in the source code
    :param dict kwargs: parameters to pass to the constructor of the ceAttribute instance
    """
<<<<<<< HEAD
    if self.batchSystem is None:
      self.batchSystem = self.ceParameters['BatchSystem']
    result = ObjectLoader().loadObject('Resources.Computing.BatchSystems.%s' % self.batchSystem)
=======
    if typeAttribute is None:
      typeAttribute = self.ceParameters[ceAttribute]

    objectLoader = ObjectLoader()
    moduleLocation += '.%s' % typeAttribute
    result = objectLoader.loadObject(moduleLocation, typeAttribute)
>>>>>>> daaee3ee
    if not result['OK']:
      self.log.error('Failed to load %s object: %s' % (ceAttribute, result['Message']))
      return result
    ceAttributeClass = result['Value']
    ceAttributeModuleFile = result['ModuleFile']

    ceAttributeObject = ceAttributeClass(**kwargs)
    self.log.info("Class from module: ", ceAttributeModuleFile)

    return S_OK(ceAttributeObject)

  def setParameters(self, ceOptions):
    """ Add parameters from the given dictionary overriding the previous values

        :param dict ceOptions: CE parameters dictionary to update already defined ones
    """
    self.ceParameters.update(ceOptions)

    # At this point we can know the exact type of CE,
    # try to get generic parameters for this type
    ceType = self.ceParameters.get('CEType')
    if ceType:
      result = gConfig.getOptionsDict('/Resources/Computing/%s' % ceType)
      if result['OK']:
        generalCEDict = result['Value']
        generalCEDict.update(self.ceParameters)
        self.ceParameters = generalCEDict

    # If NumberOfProcessors is present in the description but is equal to zero
    # interpret it as needing local evaluation
    if self.ceParameters.get("NumberOfProcessors", -1) == 0:
      self.ceParameters["NumberOfProcessors"] = getNumberOfProcessors()

    for key in ceOptions:
      if key in INTEGER_PARAMETERS:
        self.ceParameters[key] = int(self.ceParameters[key])
      if key in FLOAT_PARAMETERS:
        self.ceParameters[key] = float(self.ceParameters[key])

    return self._reset()

  #############################################################################
  def setCPUTimeLeft(self, cpuTimeLeft=None):
    """Update the CPUTime parameter of the CE classAd, necessary for running in filling mode
    """
    if not cpuTimeLeft:
      # do nothing
      return S_OK()
    try:
      intCPUTimeLeft = int(cpuTimeLeft)
      self.ceParameters['CPUTime'] = intCPUTimeLeft
      return S_OK(intCPUTimeLeft)
    except ValueError:
      return S_ERROR('Wrong type for setCPUTimeLeft argument')

  #############################################################################
  def available(self, jobIDList=None):
    """This method returns the number of available slots in the target CE. The CE
       instance polls for waiting and running jobs and compares to the limits
       in the CE parameters.

       :param jobIDList: list of already existing job IDs to be checked against
       :type jobIDList: python:list
    """

    # If there are no already registered jobs
    if jobIDList is not None and not jobIDList:
      result = S_OK()
      result['RunningJobs'] = 0
      result['WaitingJobs'] = 0
      result['SubmittedJobs'] = 0
    else:
      result = self.ceParameters.get('CEType')
      if result and result == 'CREAM':
        result = self.getCEStatus(jobIDList)  # pylint: disable=too-many-function-args
      else:
        result = self.getCEStatus()
      if not result['OK']:
        return result
    runningJobs = result['RunningJobs']
    waitingJobs = result['WaitingJobs']
    submittedJobs = result['SubmittedJobs']
    availableProcessors = result.get('AvailableProcessors')
    ceInfoDict = dict(result)

    maxTotalJobs = int(self.ceParameters.get('MaxTotalJobs', 0))
    ceInfoDict['MaxTotalJobs'] = maxTotalJobs
    waitingToRunningRatio = float(self.ceParameters.get('WaitingToRunningRatio', 0.0))
    # if there are no Running job we can submit to get at most 'MaxWaitingJobs'
    # if there are Running jobs we can increase this to get a ratio W / R 'WaitingToRunningRatio'
    maxWaitingJobs = int(max(int(self.ceParameters.get('MaxWaitingJobs', 0)),
                             runningJobs * waitingToRunningRatio))

    self.log.verbose('Max Number of Jobs:', maxTotalJobs)
    self.log.verbose('Max W/R Ratio:', waitingToRunningRatio)
    self.log.verbose('Max Waiting Jobs:', maxWaitingJobs)

    # Determine how many more jobs can be submitted
    message = '%s CE: SubmittedJobs=%s' % (self.ceName, submittedJobs)
    message += ', WaitingJobs=%s, RunningJobs=%s' % (waitingJobs, runningJobs)
    totalJobs = runningJobs + waitingJobs

    message += ', MaxTotalJobs=%s' % (maxTotalJobs)

    if totalJobs >= maxTotalJobs:
      self.log.verbose('Max Number of Jobs reached:', maxTotalJobs)
      result['Value'] = 0
      message = 'There are %s waiting jobs and total jobs %s >= %s max total jobs' % (
          waitingJobs, totalJobs, maxTotalJobs)
    else:
      additionalJobs = 0
      if waitingJobs < maxWaitingJobs:
        additionalJobs = maxWaitingJobs - waitingJobs
        if totalJobs + additionalJobs >= maxTotalJobs:
          additionalJobs = maxTotalJobs - totalJobs
      # For SSH CE case
      if int(self.ceParameters.get('MaxWaitingJobs', 0)) == 0:
        additionalJobs = maxTotalJobs - runningJobs

      if availableProcessors is not None:
        additionalJobs = min(additionalJobs, availableProcessors)
      result['Value'] = additionalJobs

    result['Message'] = message
    result['CEInfoDict'] = ceInfoDict
    return result

  #############################################################################
  def writeProxyToFile(self, proxy):
    """CE helper function to write a CE proxy string to a file.
    """
    result = writeToProxyFile(proxy)
    if not result['OK']:
      self.log.error('Could not write proxy to file', result['Message'])
      return result

    proxyLocation = result['Value']
    result = getProxyInfoAsString(proxyLocation)
    if not result['OK']:
      self.log.error('Could not get proxy info', result)
      return result
    else:
      self.log.info('Payload proxy information:')
      print(result['Value'])

    return S_OK(proxyLocation)

  #############################################################################
  def _monitorProxy(self, payloadProxy=None):
    """Base class for the monitor and update of the payload proxy, to be used in
      derived classes for the basic renewal of the proxy, if further actions are
      necessary they should be implemented there

      :param str payloadProxy: location of the payload proxy file

      :returns: S_OK(filename)/S_ERROR
    """
    if not payloadProxy:
      return S_ERROR("No payload proxy")

    # This will get the pilot proxy
    ret = getProxyInfo()
    if not ret['OK']:
      pilotProxy = None
    else:
      pilotProxy = ret['Value']['path']
      self.log.notice('Pilot Proxy:', pilotProxy)

    retVal = getProxyInfo(payloadProxy)
    if not retVal['OK']:
      self.log.error('Could not get payload proxy info', retVal)
      return retVal
    self.log.verbose('Payload Proxy information:\n%s' % formatProxyInfoAsString(retVal['Value']))

    payloadProxyDict = retVal['Value']
    payloadSecs = payloadProxyDict['chain'].getRemainingSecs()['Value']
    if payloadSecs > self.minProxyTime:
      self.log.verbose('No need to renew payload Proxy')
      return S_OK()

    # if there is no pilot proxy, assume there is a certificate and try a renewal
    if not pilotProxy:
      self.log.info('Using default credentials to get a new payload Proxy')
      return gProxyManager.renewProxy(proxyToBeRenewed=payloadProxy, minLifeTime=self.minProxyTime,
                                      newProxyLifeTime=self.defaultProxyTime,
                                      proxyToConnect=pilotProxy)

    # if there is pilot proxy
    retVal = getProxyInfo(pilotProxy)
    if not retVal['OK']:
      return retVal
    pilotProxyDict = retVal['Value']

    if 'groupProperties' not in pilotProxyDict:
      self.log.error('Invalid Pilot Proxy', 'Group has no properties defined')
      return S_ERROR('Proxy has no group properties defined')

    pilotProps = pilotProxyDict['groupProperties']

    # if running with a pilot proxy, use it to renew the proxy of the payload
    if Properties.PILOT in pilotProps or Properties.GENERIC_PILOT in pilotProps:
      self.log.info('Using Pilot credentials to get a new payload Proxy')
      return gProxyManager.renewProxy(proxyToBeRenewed=payloadProxy, minLifeTime=self.minProxyTime,
                                      newProxyLifeTime=self.defaultProxyTime,
                                      proxyToConnect=pilotProxy)

    # if we are running with other type of proxy check if they are for the same user and group
    # and copy the pilot proxy if necessary

    self.log.info('Trying to copy pilot Proxy to get a new payload Proxy')
    pilotProxySecs = pilotProxyDict['chain'].getRemainingSecs()['Value']
    if pilotProxySecs <= payloadSecs:
      errorStr = 'Pilot Proxy is not longer than payload Proxy'
      self.log.error(errorStr)
      return S_ERROR('Can not renew by copy: %s' % errorStr)

    # check if both proxies belong to the same user and group
    pilotDN = pilotProxyDict['chain'].getIssuerCert()['Value'].getSubjectDN()['Value']
    retVal = pilotProxyDict['chain'].getDIRACGroup()
    if not retVal['OK']:
      return retVal
    pilotGroup = retVal['Value']

    payloadDN = payloadProxyDict['chain'].getIssuerCert()['Value'].getSubjectDN()['Value']
    retVal = payloadProxyDict['chain'].getDIRACGroup()
    if not retVal['OK']:
      return retVal
    payloadGroup = retVal['Value']
    if pilotDN != payloadDN or pilotGroup != payloadGroup:
      errorStr = 'Pilot Proxy and payload Proxy do not have same DN and Group'
      self.log.error(errorStr)
      return S_ERROR('Can not renew by copy: %s' % errorStr)

    if pilotProxyDict.get('hasVOMS', False):
      return pilotProxyDict['chain'].dumpAllToFile(payloadProxy)

    attribute = Registry.getVOMSAttributeForGroup(payloadGroup)
    vo = Registry.getVOMSVOForGroup(payloadGroup)

    retVal = VOMS().setVOMSAttributes(pilotProxyDict['chain'], attribute=attribute, vo=vo)
    if not retVal['OK']:
      return retVal

    chain = retVal['Value']
    return chain.dumpAllToFile(payloadProxy)

  def getDescription(self):
    """ Get CE description as a dictionary.

        This is called by the JobAgent for the case of "inner" CEs.
    """

    ceDict = {}
    for option, value in self.ceParameters.items():
      if isinstance(value, list):
        ceDict[option] = value
      elif isinstance(value, six.string_types):
        try:
          ceDict[option] = int(value)
        except ValueError:
          ceDict[option] = value
      elif isinstance(value, six.integer_types + (float,)):
        ceDict[option] = value
      else:
        self.log.warn('Type of option %s = %s not determined' % (option, value))

    release = gConfig.getValue('/LocalSite/ReleaseVersion', version)
    ceDict['DIRACVersion'] = release
    ceDict['ReleaseVersion'] = release
    project = gConfig.getValue("/LocalSite/ReleaseProject", "")
    if project:
      ceDict['ReleaseProject'] = project

    # the getCEStatus is implemented in each of the specific CE classes
    result = self.getCEStatus()
    if result['OK']:
      ceDict['NumberOfProcessors'] = result.get('AvailableProcessors',
                                                result.get('NumberOfProcessors', 1))
    else:
      self.log.error("Failure getting CE status",
                     "(we keep going without the number of waiting and running pilots/jobs)")

    return S_OK(ceDict)

  #############################################################################
  def sendOutput(self, stdid, line):  # pylint: disable=unused-argument, no-self-use
    """ Callback function such that the results from the CE may be returned.
    """
    print(line)

  #############################################################################
  def submitJob(self, executableFile, proxy, dummy=None, processors=1):  # pylint: disable=unused-argument
    """ Method to submit job, should be overridden in sub-class.
    """
    name = 'submitJob()'
    self.log.error('ComputingElement should be implemented in a subclass', name)
    return S_ERROR('ComputingElement: %s should be implemented in a subclass' % (name))

  #############################################################################
  def getCEStatus(self):
    """ Method to get dynamic job information, can be overridden in sub-class.
    """
    name = 'getCEStatus()'
    self.log.error('ComputingElement should be implemented in a subclass', name)
    return S_ERROR('ComputingElement: %s should be implemented in a subclass' % (name))


def getCEConfigDict(ceName):
  """Look into LocalSite for configuration Parameters for this CE
  """
  ceConfigDict = {}
  if ceName:
    result = gConfig.getOptionsDict('/LocalSite/%s' % ceName)
    if result['OK']:
      ceConfigDict = result['Value']
  return ceConfigDict<|MERGE_RESOLUTION|>--- conflicted
+++ resolved
@@ -228,18 +228,12 @@
     :param str moduleLocation: location of the class definition in the source code
     :param dict kwargs: parameters to pass to the constructor of the ceAttribute instance
     """
-<<<<<<< HEAD
-    if self.batchSystem is None:
-      self.batchSystem = self.ceParameters['BatchSystem']
-    result = ObjectLoader().loadObject('Resources.Computing.BatchSystems.%s' % self.batchSystem)
-=======
     if typeAttribute is None:
       typeAttribute = self.ceParameters[ceAttribute]
 
     objectLoader = ObjectLoader()
     moduleLocation += '.%s' % typeAttribute
     result = objectLoader.loadObject(moduleLocation, typeAttribute)
->>>>>>> daaee3ee
     if not result['OK']:
       self.log.error('Failed to load %s object: %s' % (ceAttribute, result['Message']))
       return result
