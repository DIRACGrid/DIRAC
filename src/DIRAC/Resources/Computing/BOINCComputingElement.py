--- conflicted
+++ resolved
@@ -117,140 +117,6 @@
 shutil.rmtree( workingDirectory )
 
 EOF
-<<<<<<< HEAD
-""" % {'compressedAndEncodedProxy': compressedAndEncodedProxy,
-       'compressedAndEncodedExecutable': compressedAndEncodedExecutable,
-       'executable': os.path.basename(executableFile)}
-
-      fd, name = tempfile.mkstemp(suffix='_pilotwrapper.py', prefix='DIRAC_', dir=os.getcwd())
-      os.close(fd)
-      submitFile = name
-
-    else:  # no proxy
-      submitFile = executableFile
-      wrapperContent = self._fromFileToStr(submitFile)
-
-    if not wrapperContent:
-      self.log.error('Executable file is empty.')
-      return S_ERROR('Executable file is empty.')
-
-    # Some special symbol can not be transported by xml,
-    # such as less, greater, amp. So, base64 is used here.
-    wrapperContent = base64.b64encode(wrapperContent).decode()
-
-    prefix = os.path.splitext(os.path.basename(submitFile))[0].replace('_pilotwrapper', '').replace('DIRAC_', '')
-    batchIDList = []
-    stampDict = {}
-    for i in range(0, numberOfJobs):
-      jobID = "%s_%d@%s" % (prefix, i, self.suffix)
-      try:
-        #  print jobID + "\n" + wrapperContent
-        #  print self.BOINCClient
-        result = self.BOINCClient.service.submitJob(
-            jobID,
-            wrapperContent,
-            self.ceParameters['Platform'][0],
-            self.ceParameters['MarketPlaceID'])
-      except Exception:
-        self.log.error('Could not submit the pilot to the BOINC CE',
-                       'Pilot %s, BOINC CE %s' % (jobID, self.wsdl))
-        break
-
-      if not result['ok']:
-        self.log.warn(
-            'Didn\'t submit the pilot %s to the BOINC CE %s, the value returned is false!' %
-            (jobID, self.wsdl))
-        break
-
-      self.log.verbose('Submit the pilot %s to the BOINC CE %s' % (jobID, self.wsdl))
-      diracStamp = "%s_%d" % (prefix, i)
-      batchIDList.append(jobID)
-      stampDict[jobID] = diracStamp
-
-    if batchIDList:
-      resultRe = S_OK(batchIDList)
-      resultRe['PilotStampDict'] = stampDict
-    else:
-      resultRe = S_ERROR('Submit no pilot to BOINC CE %s' % self.wsdl)
-    return resultRe
-
-#############################################################################
-  def getCEStatus(self):
-    """ Method to get the BOINC CE dynamic jobs information.
-    """
-    self.createClient()
-    # Check if the client is ready
-    if not self.BOINCClient:
-      self.log.error('Soap client is not ready.')
-      return S_ERROR('Soap client is not ready.')
-
-    try:
-      result = self.BOINCClient.service.getDynamicInfo()
-    except Exception:
-      self.log.error('Could not get the BOINC CE dynamic jobs information', self.wsdl)
-      return S_ERROR('Could not get the BOINC CE %s dynamic jobs information, communication failed!' % self.wsdl)
-
-    if not result['ok']:
-      self.log.warn('Did not get the BOINC CE %s dynamic jobs information, the value returned is false!' % self.wsdl)
-      return S_ERROR('Did not get the BOINC CE %s dynamic jobs information, the value returned is false!' % self.wsdl)
-
-    self.log.verbose('Get the BOINC CE %s dynamic jobs info.' % self.wsdl)
-
-    resultRe = S_OK()
-    resultRe['WaitingJobs'] = result['values'][0][0]
-    resultRe['RunningJobs'] = result['values'][0][1]
-    resultRe['SubmittedJobs'] = 0
-    self.log.verbose('Waiting Jobs: ', resultRe['WaitingJobs'])
-    self.log.verbose('Running Jobs: ', resultRe['RunningJobs'])
-    return resultRe
-
-#############################################################################
-  def getJobStatus(self, jobIDList):
-    """ Get the status information about jobs in the given list
-    """
-    self.createClient()
-    # Check if the client is ready
-    if not self.BOINCClient:
-      self.log.error('Soap client is not ready.')
-      return S_ERROR('Soap client is not ready.')
-
-    wsdl_jobIDList = self.BOINCClient.factory.create('stringArray')
-    for job in jobIDList:
-      try:
-        job = job.split("@")[0]
-      except Exception:
-        self.log.debug("The job id is %s" % job)
-        pass
-      wsdl_jobIDList[0].append(job)
-
-    try:
-      result = self.BOINCClient.service.getJobStatus(wsdl_jobIDList)
-    except Exception:
-      self.log.error('Could not get the status about jobs in the list from the BOINC CE', self.wsdl)
-      return S_ERROR(
-          'Could not get the status about jobs in the list from the BOINC CE %s, commnication failed!' %
-          self.wsdl)
-
-    if not result['ok']:
-      self.log.warn(
-          'Did not get the status about jobs in the list from the BOINC CE %s, the value returned is false!' %
-          self.wsdl)
-      return S_ERROR(
-          'Did not get the status about jobs in the list from the BOINC CE %s, the value returned is false!' %
-          self.wsdl)
-    self.log.debug('Got the status about jobs in list from the BOINC CE %s.' % self.wsdl)
-    resultRe = {}
-    for jobStatus in result['values'][0]:
-      (jobID, status) = jobStatus.split(":")
-      jobID = "%s@%s" % (jobID, self.suffix)
-      resultRe[jobID] = status
-
-    return S_OK(resultRe)
-
-#############################################################################
-  def getJobOutput(self, jobID, localDir=None):
-    """ Get the stdout and stderr outputs of the specified job . If the localDir is provided,
-=======
 """ % {
                 "compressedAndEncodedProxy": compressedAndEncodedProxy,
                 "compressedAndEncodedExecutable": compressedAndEncodedExecutable,
@@ -284,7 +150,7 @@
                 result = self.BOINCClient.service.submitJob(
                     jobID, wrapperContent, self.ceParameters["Platform"][0], self.ceParameters["MarketPlaceID"]
                 )
-            except BaseException:
+            except Exception:
                 self.log.error(
                     "Could not submit the pilot to the BOINC CE", "Pilot %s, BOINC CE %s" % (jobID, self.wsdl)
                 )
@@ -388,7 +254,6 @@
     #############################################################################
     def getJobOutput(self, jobID, localDir=None):
         """Get the stdout and stderr outputs of the specified job . If the localDir is provided,
->>>>>>> c5981031
         the outputs are stored as files in this directory and the name of the files are returned.
         Otherwise, the outputs are returned as strings.
         """
