########################################################################
# File :   CREAMComputingElement.py
# Author : A.T.
########################################################################

""" CREAM Computing Element
"""
from __future__ import absolute_import
from __future__ import division
from __future__ import print_function

__RCSID__ = "$Id$"

import six
import os
import re
import tempfile
import stat

from DIRAC import S_OK, S_ERROR

from DIRAC.Resources.Computing.ComputingElement import ComputingElement
from DIRAC.Core.Utilities.Grid import executeGridCommand
from DIRAC.Core.Utilities.File import makeGuid
from DIRAC.WorkloadManagementSystem.Client import PilotStatus



<<<<<<< HEAD
CE_NAME = 'CREAM'
MANDATORY_PARAMETERS = ['Queue']
STATES_MAP = {'DONE-OK': PilotStatus.DONE,
              'DONE-FAILED': PilotStatus.FAILED,
              'REGISTERED': PilotStatus.WAITING,
              'PENDING': PilotStatus.WAITING,
              'IDLE': PilotStatus.WAITING,
              'ABORTED': PilotStatus.ABORTED,
              'CANCELLED': PilotStatus.ABORTED,
              'RUNNING': PilotStatus.RUNNING,
              'REALLY-RUNNING': PilotStatus.RUNNING,
              'N/A': PilotStatus.UNKNOWN}

=======
CE_NAME = "CREAM"
MANDATORY_PARAMETERS = ["Queue"]
>>>>>>> c5981031


class CREAMComputingElement(ComputingElement):

    #############################################################################
    def __init__(self, ceUniqueID):
        """Standard constructor."""
        super(CREAMComputingElement, self).__init__(ceUniqueID)

        self.ceType = CE_NAME
        self.submittedJobs = 0
        self.mandatoryParameters = MANDATORY_PARAMETERS
        self.pilotProxy = ""
        self.queue = ""
        self.outputURL = "gsiftp://localhost"
        self.gridEnv = ""
        self.proxyRenewal = 0

    #############################################################################
    def _addCEConfigDefaults(self):
        """Method to make sure all necessary Configuration Parameters are defined"""
        # First assure that any global parameters are loaded
        ComputingElement._addCEConfigDefaults(self)

    def __writeJDL(self, executableFile, processors=1):
        """Create the JDL for submission"""

        workingDirectory = self.ceParameters["WorkingDirectory"]
        fd, name = tempfile.mkstemp(suffix=".jdl", prefix="CREAM_", dir=workingDirectory)
        diracStamp = os.path.basename(name).replace(".jdl", "").replace("CREAM_", "")

        extraJDLParameters = []
        if processors != 1:
            if processors <= 0:
                extraJDLParameters.append("HostNumber = 1")
                extraJDLParameters.append("WholeNodes = true")
            else:
                extraJDLParameters.append("SMPGranularity = %d" % processors)
                extraJDLParameters.append("CPUNumber = %d" % processors)
                extraJDLParameters.append("WholeNodes = false")

        extraParams = self.ceParameters.get("ExtraJDLParameters")
        if extraParams:
            extraJDLParameters += extraParams.strip().split(";")

        extraJDLParameterList = ";\n  ".join([item.strip() for item in extraJDLParameters])

        jdlFile = os.fdopen(fd, "w")

        jdl = """
[
  JobType = "Normal";
  Executable = "%(executable)s";
  StdOutput="%(diracStamp)s.out";
  StdError="%(diracStamp)s.err";
  InputSandbox={"%(executableFile)s"};
  OutputSandbox={"%(diracStamp)s.out", "%(diracStamp)s.err"};
  OutputSandboxBaseDestUri="%(outputURL)s";
  %(extraJDLParameters)s
]
    """ % {
            "executableFile": executableFile,
            "executable": os.path.basename(executableFile),
            "outputURL": self.outputURL,
            "diracStamp": diracStamp,
            "extraJDLParameters": extraJDLParameterList,
        }

        jdlFile.write(jdl)
        jdlFile.close()
        return name, diracStamp

    def _reset(self):
        self.queue = self.ceParameters.get("CEQueueName", self.ceParameters["Queue"])
        self.outputURL = self.ceParameters.get("OutputURL", "gsiftp://localhost")
        self.gridEnv = self.ceParameters.get("GridEnv", self.gridEnv)
        return S_OK()

    #############################################################################
    def submitJob(self, executableFile, proxy, numberOfJobs=1):
        """Method to submit job"""

        self.log.verbose("Executable file path: %s" % executableFile)
        if not os.access(executableFile, 5):
            os.chmod(executableFile, stat.S_IRWXU | stat.S_IRGRP | stat.S_IXGRP | stat.S_IROTH | stat.S_IXOTH)

        nProcessors = self.ceParameters.get("NumberOfProcessors", 1)

        batchIDList = []
        stampDict = {}
        if numberOfJobs == 1:
            jdlName, diracStamp = self.__writeJDL(executableFile, processors=nProcessors)
            cmd = ["glite-ce-job-submit", "-n", "-a", "-N", "-r", "%s/%s" % (self.ceName, self.queue), "%s" % jdlName]

            result = executeGridCommand(self.proxy, cmd, self.gridEnv)
            os.unlink(jdlName)
            if result["OK"]:
                if result["Value"][0]:
                    # We have got a non-zero status code
                    errorString = "\n".join(result["Value"][1:]).strip()
                    return S_ERROR("Pilot submission failed with error: %s " % errorString)
                pilotJobReference = result["Value"][1].strip()
                if not pilotJobReference:
                    return S_ERROR("No pilot reference returned from the glite job submission command")
                if not pilotJobReference.startswith("https"):
                    return S_ERROR("Invalid pilot reference %s" % pilotJobReference)
                batchIDList.append(pilotJobReference)
                stampDict[pilotJobReference] = diracStamp
        else:
            delegationID = makeGuid()
            cmd = ["glite-ce-delegate-proxy", "-e", "%s" % self.ceName, "%s" % delegationID]
            result = executeGridCommand(self.proxy, cmd, self.gridEnv)
            if not result["OK"]:
                self.log.error("Failed to delegate proxy", result["Message"])
                return result
            for _i in range(numberOfJobs):
                jdlName, diracStamp = self.__writeJDL(executableFile, processors=nProcessors)
                cmd = [
                    "glite-ce-job-submit",
                    "-n",
                    "-N",
                    "-r",
                    "%s/%s" % (self.ceName, self.queue),
                    "-D",
                    "%s" % delegationID,
                    "%s" % jdlName,
                ]
                result = executeGridCommand(self.proxy, cmd, self.gridEnv)
                os.unlink(jdlName)
                if not result["OK"]:
                    self.log.error("General error in execution of glite-ce-job-submit command")
                    break
                if result["Value"][0] != 0:
                    self.log.error("Error in glite-ce-job-submit command", result["Value"][1] + result["Value"][2])
                    break
                pilotJobReference = result["Value"][1].strip()
                if pilotJobReference and pilotJobReference.startswith("https"):
                    batchIDList.append(pilotJobReference)
                    stampDict[pilotJobReference] = diracStamp
                else:
                    break
        if batchIDList:
            result = S_OK(batchIDList)
            result["PilotStampDict"] = stampDict
        else:
            result = S_ERROR("No pilot references obtained from the glite job submission")
        return result

    def killJob(self, jobIDList):
        """Kill the specified jobs"""
        jobList = list(jobIDList)
        if isinstance(jobIDList, six.string_types):
            jobList = [jobIDList]

        cmd = ["glite-ce-job-cancel", "-n", "-N"] + jobList
        result = executeGridCommand(self.proxy, cmd, self.gridEnv)
        if not result["OK"]:
            return result
        if result["Value"][0] != 0:
            errorString = "\n".join(result["Value"][1:]).strip()
            return S_ERROR("Failed kill job: %s" % errorString)

        return S_OK()

    #############################################################################
    def getCEStatus(self, jobIDList=None):
        """Method to return information on running and pending jobs.

        :param jobIDList: list of job IDs to be considered
        :type jobIDList: python:list
        """
        statusList = ["REGISTERED", "PENDING", "IDLE", "RUNNING", "REALLY-RUNNING"]
        cmd = ["glite-ce-job-status", "-n", "-a", "-e", "%s" % self.ceName, "-s", "%s" % ":".join(statusList)]
        result = executeGridCommand(self.proxy, cmd, self.gridEnv)
        resultDict = {}
        if not result["OK"]:
            return result
        if result["Value"][0]:
            if result["Value"][0] == 11:
                return S_ERROR("Segmentation fault while calling glite-ce-job-status")
            elif result["Value"][2]:
                return S_ERROR(result["Value"][2])
            elif "Authorization error" in result["Value"][1]:
                return S_ERROR("Authorization error")
            elif "FaultString" in result["Value"][1]:
                res = re.search(r"FaultString=\[([\w\s]+)\]", result["Value"][1])
                fault = ""
                if res:
                    fault = res.group(1)
                detail = ""
                res = re.search(r"FaultDetail=\[([\w\s]+)\]", result["Value"][1])
                if res:
                    detail = res.group(1)
                    return S_ERROR("Error: %s:%s" % (fault, detail))
            else:
                return S_ERROR("Error while interrogating CE status")
        if result["Value"][1]:
            resultDict = self.__parseJobStatus(result["Value"][1])

        running = 0
        waiting = 0
        statusDict = {}
        for ref, status in resultDict.items():
            if jobIDList is not None and ref not in jobIDList:
                continue
            if status == "Scheduled":
                waiting += 1
            if status == "Running":
                running += 1
            statusDict[ref] = status

        result = S_OK()
        result["RunningJobs"] = running
        result["WaitingJobs"] = waiting
        result["SubmittedJobs"] = 0
        result["JobStatusDict"] = statusDict
        return result

    def getJobStatus(self, jobIDList):
        """Get the status information for the given list of jobs"""
        if self.proxyRenewal % 60 == 0:
            self.proxyRenewal += 1
            statusList = ["REGISTERED", "PENDING", "IDLE", "RUNNING", "REALLY-RUNNING"]
            cmd = [
                "glite-ce-job-status",
                "-L",
                "2",
                "--all",
                "-e",
                "%s" % self.ceName,
                "-s",
                "%s" % ":".join(statusList),
            ]
            result = executeGridCommand(self.proxy, cmd, self.gridEnv)
<<<<<<< HEAD
            if result['OK']:
              status, output, error = result['Value']
              if status:
                self.log.error("Failed to renew proxy delegation",
                               'Output:\n' + output + '\nError:\n' + error)

    workingDirectory = self.ceParameters['WorkingDirectory']
    fd, idFileName = tempfile.mkstemp(suffix='.ids', prefix='CREAM_', dir=workingDirectory)
    idFile = os.fdopen(fd, 'w')
    idFile.write('##CREAMJOBS##')
    for id_ in jobIDList:
      if ":::" in id_:
        ref, _stamp = id_.split(':::')
      else:
        ref = id_
      idFile.write('\n' + ref)
    idFile.close()

    cmd = ['glite-ce-job-status', '-n', '-i', '%s' % idFileName]
    result = executeGridCommand(self.proxy, cmd, self.gridEnv)
    os.unlink(idFileName)
    resultDict = {}
    if not result['OK']:
      self.log.error('Failed to get job status', result['Message'])
      return result
    if result['Value'][0]:
      if result['Value'][2]:
        return S_ERROR(result['Value'][2])
      return S_ERROR('Error while interrogating job statuses')
    if result['Value'][1]:
      resultDict = self.__parseJobStatus(result['Value'][1])

    if not resultDict:
      return S_ERROR('No job statuses returned')

    # If CE does not know about a job, set the status to Unknown
    for job in jobIDList:
      if job not in resultDict:
        resultDict[job] = PilotStatus.UNKNOWN

    return S_OK(resultDict)

  def __parseJobStatus(self, output):
    """ Parse the output of the glite-ce-job-status
    """
    resultDict = {}
    ref = ''
    for line in output.split('\n'):
      if not line:
        continue
      match = re.search(r'JobID=\[(.*)\]', line)
      if match and len(match.groups()) == 1:
        ref = match.group(1)
      match = re.search(r'Status.*\[(.*)\]', line)
      if match and len(match.groups()) == 1:
        creamStatus = match.group(1)
        resultDict[ref] = STATES_MAP.get(creamStatus, PilotStatus.UNKNOWN)
=======
            if result["OK"]:
                delegationIDs = []
                for line in result["Value"][1].split("\n"):
                    if line.find("Deleg Proxy ID") != -1:
                        delegationID = line.split()[-1].replace("[", "").replace("]", "")
                        if delegationID not in delegationIDs:
                            delegationIDs.append(delegationID)
                if delegationIDs:
                    # Renew proxies in batches to avoid timeouts
                    chunkSize = 10
                    for i in range(0, len(delegationIDs), chunkSize):
                        chunk = delegationIDs[i : i + chunkSize]
                        cmd = ["glite-ce-proxy-renew", "-e", self.ceName]
                        cmd.extend(chunk)
                        self.log.info("Refreshing proxy for:", " ".join(chunk))
                        result = executeGridCommand(self.proxy, cmd, self.gridEnv)
                        if result["OK"]:
                            status, output, error = result["Value"]
                            if status:
                                self.log.error(
                                    "Failed to renew proxy delegation", "Output:\n" + output + "\nError:\n" + error
                                )

        workingDirectory = self.ceParameters["WorkingDirectory"]
        fd, idFileName = tempfile.mkstemp(suffix=".ids", prefix="CREAM_", dir=workingDirectory)
        idFile = os.fdopen(fd, "w")
        idFile.write("##CREAMJOBS##")
        for id_ in jobIDList:
            if ":::" in id_:
                ref, _stamp = id_.split(":::")
            else:
                ref = id_
            idFile.write("\n" + ref)
        idFile.close()

        cmd = ["glite-ce-job-status", "-n", "-i", "%s" % idFileName]
        result = executeGridCommand(self.proxy, cmd, self.gridEnv)
        os.unlink(idFileName)
        resultDict = {}
        if not result["OK"]:
            self.log.error("Failed to get job status", result["Message"])
            return result
        if result["Value"][0]:
            if result["Value"][2]:
                return S_ERROR(result["Value"][2])
            return S_ERROR("Error while interrogating job statuses")
        if result["Value"][1]:
            resultDict = self.__parseJobStatus(result["Value"][1])

        if not resultDict:
            return S_ERROR("No job statuses returned")

        # If CE does not know about a job, set the status to Unknown
        for job in jobIDList:
            if job not in resultDict:
                resultDict[job] = "Unknown"

        return S_OK(resultDict)

    def __parseJobStatus(self, output):
        """Parse the output of the glite-ce-job-status"""
        resultDict = {}
        ref = ""
        for line in output.split("\n"):
            if not line:
                continue
            match = re.search(r"JobID=\[(.*)\]", line)
            if match and len(match.groups()) == 1:
                ref = match.group(1)
            match = re.search(r"Status.*\[(.*)\]", line)
            if match and len(match.groups()) == 1:
                creamStatus = match.group(1)
                if creamStatus in ["DONE-OK"]:
                    resultDict[ref] = "Done"
                elif creamStatus in ["DONE-FAILED"]:
                    resultDict[ref] = "Failed"
                elif creamStatus in ["REGISTERED", "PENDING", "IDLE"]:
                    resultDict[ref] = "Scheduled"
                elif creamStatus in ["ABORTED"]:
                    resultDict[ref] = "Aborted"
                elif creamStatus in ["CANCELLED"]:
                    resultDict[ref] = "Killed"
                elif creamStatus in ["RUNNING", "REALLY-RUNNING"]:
                    resultDict[ref] = "Running"
                elif creamStatus == "N/A":
                    resultDict[ref] = "Unknown"
                else:
                    resultDict[ref] = creamStatus.capitalize()

        return resultDict

    def getJobOutput(self, jobID, localDir=None):
        """Get the specified job standard output and error files. If the localDir is provided,
        the output is returned as file in this directory. Otherwise, the output is returned
        as strings.
        """
        if jobID.find(":::") != -1:
            pilotRef, stamp = jobID.split(":::")
        else:
            pilotRef = jobID
            stamp = ""
        if not stamp:
            return S_ERROR("Pilot stamp not defined for %s" % pilotRef)

        outURL = self.ceParameters.get("OutputURL", "gsiftp://localhost")
        if outURL == "gsiftp://localhost":
            result = self.__resolveOutputURL(pilotRef)
            if not result["OK"]:
                return result
            outURL = result["Value"]

        outputURL = os.path.join(outURL, "%s.out" % stamp)
        errorURL = os.path.join(outURL, "%s.err" % stamp)
        workingDirectory = self.ceParameters["WorkingDirectory"]
        outFileName = os.path.join(workingDirectory, os.path.basename(outputURL))
        errFileName = os.path.join(workingDirectory, os.path.basename(errorURL))

        cmd = ["globus-url-copy", "%s" % outputURL, "file://%s" % outFileName]
        result = executeGridCommand(self.proxy, cmd, self.gridEnv)
        output = ""
        if result["OK"]:
            if not result["Value"][0]:
                outFile = open(outFileName, "r")
                output = outFile.read()
                outFile.close()
                os.unlink(outFileName)
            elif result["Value"][0] == 1 and "No such file or directory" in result["Value"][2]:
                output = "Standard Output is not available on the CREAM service"
                if os.path.exists(outFileName):
                    os.unlink(outFileName)
                return S_ERROR(output)
            else:
                error = "\n".join(result["Value"][1:])
                return S_ERROR(error)
        else:
            return S_ERROR("Failed to retrieve output for %s" % jobID)
>>>>>>> c5981031

        cmd = ["globus-url-copy", "%s" % errorURL, "%s" % errFileName]
        result = executeGridCommand(self.proxy, cmd, self.gridEnv)
        error = ""
        if result["OK"]:
            if not result["Value"][0]:
                errFile = open(errFileName, "r")
                error = errFile.read()
                errFile.close()
                os.unlink(errFileName)
        elif result["Value"][0] == 1 and "No such file or directory" in result["Value"][2]:
            error = "Standard Error is not available on the CREAM service"
            if os.path.exists(errFileName):
                os.unlink(errFileName)
            return S_ERROR(error)
        else:
            return S_ERROR("Failed to retrieve error for %s" % jobID)

        return S_OK((output, error))

    def __resolveOutputURL(self, pilotRef):
        """Resolve the URL of the pilot output files"""

        cmd = ["glite-ce-job-status", "-L", "2", "%s" % pilotRef, "| grep -i osb"]
        result = executeGridCommand(self.proxy, cmd, self.gridEnv)
        url = ""
        if result["OK"]:
            if not result["Value"][0]:
                output = result["Value"][1]
                for line in output.split("\n"):
                    line = line.strip()
                    if line.find("OSB") != -1:
                        match = re.search(r"\[(.*)\]", line)
                        if match:
                            url = match.group(1)
            if url:
                return S_OK(url)
            return S_ERROR("output URL not found for %s" % pilotRef)
        else:
            return S_ERROR("Failed to retrieve long status for %s" % pilotRef)<|MERGE_RESOLUTION|>--- conflicted
+++ resolved
@@ -25,25 +25,20 @@
 from DIRAC.WorkloadManagementSystem.Client import PilotStatus
 
 
-
-<<<<<<< HEAD
-CE_NAME = 'CREAM'
-MANDATORY_PARAMETERS = ['Queue']
-STATES_MAP = {'DONE-OK': PilotStatus.DONE,
-              'DONE-FAILED': PilotStatus.FAILED,
-              'REGISTERED': PilotStatus.WAITING,
-              'PENDING': PilotStatus.WAITING,
-              'IDLE': PilotStatus.WAITING,
-              'ABORTED': PilotStatus.ABORTED,
-              'CANCELLED': PilotStatus.ABORTED,
-              'RUNNING': PilotStatus.RUNNING,
-              'REALLY-RUNNING': PilotStatus.RUNNING,
-              'N/A': PilotStatus.UNKNOWN}
-
-=======
 CE_NAME = "CREAM"
 MANDATORY_PARAMETERS = ["Queue"]
->>>>>>> c5981031
+STATES_MAP = {
+    "DONE-OK": PilotStatus.DONE,
+    "DONE-FAILED": PilotStatus.FAILED,
+    "REGISTERED": PilotStatus.WAITING,
+    "PENDING": PilotStatus.WAITING,
+    "IDLE": PilotStatus.WAITING,
+    "ABORTED": PilotStatus.ABORTED,
+    "CANCELLED": PilotStatus.ABORTED,
+    "RUNNING": PilotStatus.RUNNING,
+    "REALLY-RUNNING": PilotStatus.RUNNING,
+    "N/A": PilotStatus.UNKNOWN,
+}
 
 
 class CREAMComputingElement(ComputingElement):
@@ -278,65 +273,6 @@
                 "%s" % ":".join(statusList),
             ]
             result = executeGridCommand(self.proxy, cmd, self.gridEnv)
-<<<<<<< HEAD
-            if result['OK']:
-              status, output, error = result['Value']
-              if status:
-                self.log.error("Failed to renew proxy delegation",
-                               'Output:\n' + output + '\nError:\n' + error)
-
-    workingDirectory = self.ceParameters['WorkingDirectory']
-    fd, idFileName = tempfile.mkstemp(suffix='.ids', prefix='CREAM_', dir=workingDirectory)
-    idFile = os.fdopen(fd, 'w')
-    idFile.write('##CREAMJOBS##')
-    for id_ in jobIDList:
-      if ":::" in id_:
-        ref, _stamp = id_.split(':::')
-      else:
-        ref = id_
-      idFile.write('\n' + ref)
-    idFile.close()
-
-    cmd = ['glite-ce-job-status', '-n', '-i', '%s' % idFileName]
-    result = executeGridCommand(self.proxy, cmd, self.gridEnv)
-    os.unlink(idFileName)
-    resultDict = {}
-    if not result['OK']:
-      self.log.error('Failed to get job status', result['Message'])
-      return result
-    if result['Value'][0]:
-      if result['Value'][2]:
-        return S_ERROR(result['Value'][2])
-      return S_ERROR('Error while interrogating job statuses')
-    if result['Value'][1]:
-      resultDict = self.__parseJobStatus(result['Value'][1])
-
-    if not resultDict:
-      return S_ERROR('No job statuses returned')
-
-    # If CE does not know about a job, set the status to Unknown
-    for job in jobIDList:
-      if job not in resultDict:
-        resultDict[job] = PilotStatus.UNKNOWN
-
-    return S_OK(resultDict)
-
-  def __parseJobStatus(self, output):
-    """ Parse the output of the glite-ce-job-status
-    """
-    resultDict = {}
-    ref = ''
-    for line in output.split('\n'):
-      if not line:
-        continue
-      match = re.search(r'JobID=\[(.*)\]', line)
-      if match and len(match.groups()) == 1:
-        ref = match.group(1)
-      match = re.search(r'Status.*\[(.*)\]', line)
-      if match and len(match.groups()) == 1:
-        creamStatus = match.group(1)
-        resultDict[ref] = STATES_MAP.get(creamStatus, PilotStatus.UNKNOWN)
-=======
             if result["OK"]:
                 delegationIDs = []
                 for line in result["Value"][1].split("\n"):
@@ -392,7 +328,7 @@
         # If CE does not know about a job, set the status to Unknown
         for job in jobIDList:
             if job not in resultDict:
-                resultDict[job] = "Unknown"
+                resultDict[job] = PilotStatus.UNKNOWN
 
         return S_OK(resultDict)
 
@@ -409,22 +345,7 @@
             match = re.search(r"Status.*\[(.*)\]", line)
             if match and len(match.groups()) == 1:
                 creamStatus = match.group(1)
-                if creamStatus in ["DONE-OK"]:
-                    resultDict[ref] = "Done"
-                elif creamStatus in ["DONE-FAILED"]:
-                    resultDict[ref] = "Failed"
-                elif creamStatus in ["REGISTERED", "PENDING", "IDLE"]:
-                    resultDict[ref] = "Scheduled"
-                elif creamStatus in ["ABORTED"]:
-                    resultDict[ref] = "Aborted"
-                elif creamStatus in ["CANCELLED"]:
-                    resultDict[ref] = "Killed"
-                elif creamStatus in ["RUNNING", "REALLY-RUNNING"]:
-                    resultDict[ref] = "Running"
-                elif creamStatus == "N/A":
-                    resultDict[ref] = "Unknown"
-                else:
-                    resultDict[ref] = creamStatus.capitalize()
+                resultDict[ref] = STATES_MAP.get(creamStatus, PilotStatus.UNKNOWN)
 
         return resultDict
 
@@ -473,7 +394,6 @@
                 return S_ERROR(error)
         else:
             return S_ERROR("Failed to retrieve output for %s" % jobID)
->>>>>>> c5981031
 
         cmd = ["globus-url-copy", "%s" % errorURL, "%s" % errFileName]
         result = executeGridCommand(self.proxy, cmd, self.gridEnv)
