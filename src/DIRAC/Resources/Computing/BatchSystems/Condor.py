--- conflicted
+++ resolved
@@ -113,11 +113,7 @@
     Queue stamp in %s
 
     """
-<<<<<<< HEAD
-            % (executable, requirements, outputDir, numberOfProcessors, ",".join(stamps))
-=======
-            % (executable, outputDir, numberOfProcessors, nJobs)
->>>>>>> 25fccf8c
+            % (executable, outputDir, numberOfProcessors, ",".join(stamps))
         )
 
         jdlFile.flush()
