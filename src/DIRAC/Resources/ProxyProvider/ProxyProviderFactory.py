--- conflicted
+++ resolved
@@ -45,24 +45,7 @@
         self.log.verbose("Creating ProxyProvider of %s type with the name %s" % (ppType, proxyProvider))
         subClassName = "%sProxyProvider" % (ppType)
 
-<<<<<<< HEAD
-    result = ObjectLoader().loadObject('Resources.ProxyProvider.%s' % subClassName)
-    if not result['OK']:
-      self.log.error('Failed to load object', '%s: %s' % (subClassName, result['Message']))
-      return result
-
-    ppClass = result['Value']
-    try:
-      pProvider = ppClass()
-      pProvider.setParameters(ppDict)
-    except Exception as x:
-      msg = 'ProxyProviderFactory could not instantiate %s object: %s' % (subClassName, str(x))
-      self.log.exception()
-      self.log.warn(msg)
-      return S_ERROR(msg)
-=======
-        objectLoader = ObjectLoader.ObjectLoader()
-        result = objectLoader.loadObject("Resources.ProxyProvider.%s" % subClassName, subClassName)
+        result = ObjectLoader().loadObject("Resources.ProxyProvider.%s" % subClassName)
         if not result["OK"]:
             self.log.error("Failed to load object", "%s: %s" % (subClassName, result["Message"]))
             return result
@@ -71,11 +54,10 @@
         try:
             pProvider = ppClass()
             pProvider.setParameters(ppDict)
-        except BaseException as x:
+        except Exception as x:
             msg = "ProxyProviderFactory could not instantiate %s object: %s" % (subClassName, str(x))
             self.log.exception()
             self.log.warn(msg)
             return S_ERROR(msg)
->>>>>>> c5981031
 
         return S_OK(pProvider)