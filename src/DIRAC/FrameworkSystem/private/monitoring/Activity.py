--- conflicted
+++ resolved
@@ -10,149 +10,6 @@
 
 class Activity:
     """
-<<<<<<< HEAD
-    Init an activity
-    """
-    self.dataList = dataList
-    self.groupList = []
-    self.groupLabel = ""
-    self.__initMapping()
-    self.templateMap = {}
-    self.scaleFactor = 1
-    self.labelTemplate = ""
-    for fieldName in self.dbFields:
-      capsFieldName = fieldName.split(".")[1].upper()
-      self.templateMap[capsFieldName] = self.__getField(fieldName)
-
-  def __initMapping(self):
-    """
-    Init static maping
-    """
-    if not self.dbMapping:
-      for index in range(len(self.dbFields)):
-        self.dbMapping[self.dbFields[index]] = index
-
-  def setBucketScaleFactor(self, scaleFactor):
-    """
-    Sets a bucket scale factor.
-    """
-    self.scaleFactor = scaleFactor
-    self.__calculateUnit()
-
-  def __calculateUnit(self):
-    self.dataList = list(self.dataList)
-    unit = self.dataList[self.dbMapping['activities.unit']].split("/")[0]
-    if self.getType() in ("sum"):
-      sF = int(self.getBucketLength() * self.scaleFactor) / 60
-      if sF == 1:
-        unit = "%s/min" % unit
-      else:
-        unit = "%s/%s mins" % (unit, sF)
-    if self.getType() in ("rate"):
-      unit = "%s/seconds" % unit
-    self.dataList[self.dbMapping['activities.unit']] = unit
-    self.templateMap['UNIT'] = unit
-
-  def setGroup(self, group):
-    """
-    Set group to which this activity belongs
-    """
-    self.groupList = group
-    self.groupLabel = "Grouped for"
-    for fieldName in self.groupList:
-      self.groupLabel += " %s," % fieldName
-    self.groupLabel = self.groupLabel[:-1]
-
-  def setLabel(self, labelTemplate):
-    """
-    Sets an activity label
-    """
-    self.labelTemplate = labelTemplate
-
-  def __getField(self, name):
-    """
-    Gets a field value
-    """
-    return self.dataList[self.dbMapping[name]]
-
-  def getUnit(self):
-    """
-    Gets an activity's unit.
-    """
-    return self.__getField('activities.unit')
-
-  def getFile(self):
-    """
-    Gets an activity's file.
-    """
-    return self.__getField('activities.filename')
-
-  def getType(self):
-    """
-    Gets an activity's type.
-    """
-    return self.__getField('activities.type')
-
-  def getDescription(self):
-    """
-    Gets an activity's unit
-    """
-    return self.__getField('activities.description')
-
-  def getBucketLength(self):
-    """
-    Gets an activity's bucket length.
-    """
-    return self.__getField('activities.bucketLength')
-
-  def getSite(self):
-    """
-    Gets an source's site.
-    """
-    return self.__getField('sources.site')
-
-  def getComponentType(self):
-    """
-    Gets an source's component type.
-    """
-    return self.__getField('sources.componentType')
-
-  def getComponentName(self):
-    """
-    Gets an source's component name.
-    """
-    return self.__getField('sources.componentName')
-
-  def getComponentLocation(self):
-    """
-    Gets an source's component location.
-    """
-    return self.__getField('sources.componentLocation')
-
-  def getGroupLabel(self):
-    """
-    Gets a group's label.
-    """
-    return self.groupLabel
-
-  def getLabel(self):
-    if isinstance(self.labelTemplate, six.text_type):
-      self.labelTemplate = self.labelTemplate.encode("utf-8")
-    return Template(self.labelTemplate).safe_substitute(self.templateMap)
-
-  def __str__(self):
-    return "[%s][%s][%s]" % (self.getLabel(), self.getGroupLabel(), str(self.dataList))
-
-  def __repr__(self):
-    return self.__str__()
-
-  def __lt__(self, act):
-    label = self.getLabel()
-    try:
-      return label < act.getLabel()
-    except Exception:
-      return label < act
-=======
     This class is maintained in order to maintain a basic mapping of the sqlite3 database meaning
     what all tables and fields the database uses and it creates a mapping for them which is further
     used by the MonitoringCatalog class.
@@ -313,6 +170,5 @@
         label = self.getLabel()
         try:
             return label < act.getLabel()
-        except BaseException:
-            return label < act
->>>>>>> c5981031
+        except Exception:
+            return label < act