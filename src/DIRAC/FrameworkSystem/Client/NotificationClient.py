""" DIRAC Notification Client class encapsulates the methods exposed
    by the Notification service.
"""
from __future__ import absolute_import
from __future__ import division
from __future__ import print_function

__RCSID__ = "$Id$"

import six
from DIRAC import gLogger, S_ERROR
from DIRAC.Core.Base.Client import Client, createClient
from DIRAC.Core.Utilities.Mail import Mail


@createClient("Framework/Notification")
class NotificationClient(Client):
    def __init__(self, **kwargs):
        """Notification Client constructor"""
        super(NotificationClient, self).__init__(**kwargs)

        self.log = gLogger.getSubLogger("NotificationClient")
        self.setServer("Framework/Notification")

<<<<<<< HEAD
    self.log = gLogger.getSubLogger('NotificationClient')
    self.setServer('Framework/Notification')

  def sendMail(self, addresses, subject, body,
               fromAddress=None, localAttempt=True, html=False):
    """ Send an e-mail with subject and body to the specified address. Try to send
=======
    def sendMail(self, addresses, subject, body, fromAddress=None, localAttempt=True, html=False, avoidSpam=False):
        """Send an e-mail with subject and body to the specified address. Try to send
>>>>>>> c5981031
        from local area before central service by default.
        """
        self.log.verbose(
            "Received signal to send the following mail to %s:\nSubject = %s\n%s" % (addresses, subject, body)
        )
        result = S_ERROR()

        addresses = [addresses] if isinstance(addresses, six.string_types) else list(addresses)
        for address in addresses:

            if localAttempt:
                try:
                    m = Mail()
                    m._subject = subject
                    m._message = body
                    m._mailAddress = address
                    m._html = html
                    if fromAddress:
                        m._fromAddress = fromAddress
                    result = m._send()
                except Exception as x:
                    self.log.warn("Sending mail failed with exception:\n%s" % (str(x)))

                if result["OK"]:
                    self.log.verbose(
                        "Mail sent successfully from local host to %s with subject %s" % (address, subject)
                    )
                    self.log.debug(result["Value"])
                    return result

                self.log.warn(
                    "Could not send mail with the following message:\n%s\n will attempt to send via NotificationService"
                    % result["Message"]
                )

            result = self._getRPC().sendMail(address, subject, body, str(fromAddress), avoidSpam)
            if not result["OK"]:
                self.log.error("Could not send mail via central Notification service", result["Message"])
                return result
            else:
                self.log.verbose(result["Value"])

        return result

    def sendSMS(self, userName, body, fromAddress=None):
        """Send an SMS with body to the specified DIRAC user name."""
        self.log.verbose("Received signal to send the following SMS to %s:\n%s" % (userName, body))
        result = self._getRPC().sendSMS(userName, body, str(fromAddress))
        if not result["OK"]:
            self.log.error("Could not send SMS via central Notification service", result["Message"])
        else:
            self.log.verbose(result["Value"])

<<<<<<< HEAD
      if localAttempt:
        try:
          m = Mail()
          m._subject = subject
          m._message = body
          m._mailAddress = address
          m._html = html
          if fromAddress:
            m._fromAddress = fromAddress
          result = m._send()
        except Exception as x:
          self.log.warn('Sending mail failed with exception:\n%s' % (str(x)))

        if result['OK']:
          self.log.verbose('Mail sent successfully from local host to %s with subject %s' % (address, subject))
          self.log.debug(result['Value'])
          return result

        self.log.warn(
            'Could not send mail with the following message:\n%s\n will attempt to send via NotificationService' %
            result['Message'])

      result = self._getRPC().sendMail(address, subject, body, str(fromAddress))
      if not result['OK']:
        self.log.error('Could not send mail via central Notification service', result['Message'])
        return result
      else:
        self.log.verbose(result['Value'])

    return result

  def sendSMS(self, userName, body, fromAddress=None):
    """ Send an SMS with body to the specified DIRAC user name.
    """
    self.log.verbose('Received signal to send the following SMS to %s:\n%s' % (userName, body))
    result = self._getRPC().sendSMS(userName, body, str(fromAddress))
    if not result['OK']:
      self.log.error('Could not send SMS via central Notification service', result['Message'])
    else:
      self.log.verbose(result['Value'])

    return result

  ###########################################################################
  # ALARMS
  ###########################################################################

  def newAlarm(self, subject, status, notifications, assignee, body, priority, alarmKey=""):
    if not isinstance(notifications, (list, tuple)):
      return S_ERROR(
          "Notifications parameter has to be a list or a tuple with a combination of [ 'Web', 'Mail', 'SMS' ]")
    alarmDef = {'subject': subject, 'status': status,
                'notifications': notifications, 'assignee': assignee,
                'priority': priority, 'body': body}
    if alarmKey:
      alarmDef['alarmKey'] = alarmKey
    return self._getRPC().newAlarm(alarmDef)

  def updateAlarm(self, id=-1, alarmKey="", comment=False, modDict={}):
    if id == -1 and not alarmKey:
      return S_ERROR("Need either alarm id or key to update an alarm!")
    updateReq = {'comment': comment, 'modifications': modDict}
    if id != -1:
      updateReq['id'] = id
    if alarmKey:
      updateReq['alarmKey'] = alarmKey
    return self._getRPC().updateAlarm(updateReq)

  ###########################################################################
  # MANAGE NOTIFICATIONS
  ###########################################################################

  def addNotificationForUser(self, user, message, lifetime=604800, deferToMail=True):
    try:
      lifetime = int(lifetime)
    except Exception:
      return S_ERROR("Message lifetime has to be a non decimal number")
    return self._getRPC().addNotificationForUser(user, message, lifetime, deferToMail)
=======
        return result

    ###########################################################################
    # ALARMS
    ###########################################################################

    def newAlarm(self, subject, status, notifications, assignee, body, priority, alarmKey=""):
        if not isinstance(notifications, (list, tuple)):
            return S_ERROR(
                "Notifications parameter has to be a list or a tuple with a combination of [ 'Web', 'Mail', 'SMS' ]"
            )
        alarmDef = {
            "subject": subject,
            "status": status,
            "notifications": notifications,
            "assignee": assignee,
            "priority": priority,
            "body": body,
        }
        if alarmKey:
            alarmDef["alarmKey"] = alarmKey
        return self._getRPC().newAlarm(alarmDef)

    def updateAlarm(self, id=-1, alarmKey="", comment=False, modDict={}):
        if id == -1 and not alarmKey:
            return S_ERROR("Need either alarm id or key to update an alarm!")
        updateReq = {"comment": comment, "modifications": modDict}
        if id != -1:
            updateReq["id"] = id
        if alarmKey:
            updateReq["alarmKey"] = alarmKey
        return self._getRPC().updateAlarm(updateReq)

    ###########################################################################
    # MANAGE NOTIFICATIONS
    ###########################################################################

    def addNotificationForUser(self, user, message, lifetime=604800, deferToMail=True):
        try:
            lifetime = int(lifetime)
        except BaseException:
            return S_ERROR("Message lifetime has to be a non decimal number")
        return self._getRPC().addNotificationForUser(user, message, lifetime, deferToMail)
>>>>>>> c5981031
<|MERGE_RESOLUTION|>--- conflicted
+++ resolved
@@ -22,17 +22,8 @@
         self.log = gLogger.getSubLogger("NotificationClient")
         self.setServer("Framework/Notification")
 
-<<<<<<< HEAD
-    self.log = gLogger.getSubLogger('NotificationClient')
-    self.setServer('Framework/Notification')
-
-  def sendMail(self, addresses, subject, body,
-               fromAddress=None, localAttempt=True, html=False):
-    """ Send an e-mail with subject and body to the specified address. Try to send
-=======
-    def sendMail(self, addresses, subject, body, fromAddress=None, localAttempt=True, html=False, avoidSpam=False):
+    def sendMail(self, addresses, subject, body, fromAddress=None, localAttempt=True, html=False):
         """Send an e-mail with subject and body to the specified address. Try to send
->>>>>>> c5981031
         from local area before central service by default.
         """
         self.log.verbose(
@@ -68,7 +59,7 @@
                     % result["Message"]
                 )
 
-            result = self._getRPC().sendMail(address, subject, body, str(fromAddress), avoidSpam)
+            result = self._getRPC().sendMail(address, subject, body, str(fromAddress))
             if not result["OK"]:
                 self.log.error("Could not send mail via central Notification service", result["Message"])
                 return result
@@ -86,86 +77,6 @@
         else:
             self.log.verbose(result["Value"])
 
-<<<<<<< HEAD
-      if localAttempt:
-        try:
-          m = Mail()
-          m._subject = subject
-          m._message = body
-          m._mailAddress = address
-          m._html = html
-          if fromAddress:
-            m._fromAddress = fromAddress
-          result = m._send()
-        except Exception as x:
-          self.log.warn('Sending mail failed with exception:\n%s' % (str(x)))
-
-        if result['OK']:
-          self.log.verbose('Mail sent successfully from local host to %s with subject %s' % (address, subject))
-          self.log.debug(result['Value'])
-          return result
-
-        self.log.warn(
-            'Could not send mail with the following message:\n%s\n will attempt to send via NotificationService' %
-            result['Message'])
-
-      result = self._getRPC().sendMail(address, subject, body, str(fromAddress))
-      if not result['OK']:
-        self.log.error('Could not send mail via central Notification service', result['Message'])
-        return result
-      else:
-        self.log.verbose(result['Value'])
-
-    return result
-
-  def sendSMS(self, userName, body, fromAddress=None):
-    """ Send an SMS with body to the specified DIRAC user name.
-    """
-    self.log.verbose('Received signal to send the following SMS to %s:\n%s' % (userName, body))
-    result = self._getRPC().sendSMS(userName, body, str(fromAddress))
-    if not result['OK']:
-      self.log.error('Could not send SMS via central Notification service', result['Message'])
-    else:
-      self.log.verbose(result['Value'])
-
-    return result
-
-  ###########################################################################
-  # ALARMS
-  ###########################################################################
-
-  def newAlarm(self, subject, status, notifications, assignee, body, priority, alarmKey=""):
-    if not isinstance(notifications, (list, tuple)):
-      return S_ERROR(
-          "Notifications parameter has to be a list or a tuple with a combination of [ 'Web', 'Mail', 'SMS' ]")
-    alarmDef = {'subject': subject, 'status': status,
-                'notifications': notifications, 'assignee': assignee,
-                'priority': priority, 'body': body}
-    if alarmKey:
-      alarmDef['alarmKey'] = alarmKey
-    return self._getRPC().newAlarm(alarmDef)
-
-  def updateAlarm(self, id=-1, alarmKey="", comment=False, modDict={}):
-    if id == -1 and not alarmKey:
-      return S_ERROR("Need either alarm id or key to update an alarm!")
-    updateReq = {'comment': comment, 'modifications': modDict}
-    if id != -1:
-      updateReq['id'] = id
-    if alarmKey:
-      updateReq['alarmKey'] = alarmKey
-    return self._getRPC().updateAlarm(updateReq)
-
-  ###########################################################################
-  # MANAGE NOTIFICATIONS
-  ###########################################################################
-
-  def addNotificationForUser(self, user, message, lifetime=604800, deferToMail=True):
-    try:
-      lifetime = int(lifetime)
-    except Exception:
-      return S_ERROR("Message lifetime has to be a non decimal number")
-    return self._getRPC().addNotificationForUser(user, message, lifetime, deferToMail)
-=======
         return result
 
     ###########################################################################
@@ -206,7 +117,6 @@
     def addNotificationForUser(self, user, message, lifetime=604800, deferToMail=True):
         try:
             lifetime = int(lifetime)
-        except BaseException:
+        except Exception:
             return S_ERROR("Message lifetime has to be a non decimal number")
-        return self._getRPC().addNotificationForUser(user, message, lifetime, deferToMail)
->>>>>>> c5981031
+        return self._getRPC().addNotificationForUser(user, message, lifetime, deferToMail)