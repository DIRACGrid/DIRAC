""" SystemAdministrator service is a tool to control and monitor the DIRAC services and agents
"""
from __future__ import absolute_import
from __future__ import division
from __future__ import print_function

__RCSID__ = "$Id$"

import socket
import os
import re
import time
import getpass
import importlib
import shutil
import platform
import psutil
import tempfile

import six
from packaging.version import Version, InvalidVersion

try:
    import subprocess32 as subprocess
except ImportError:
    import subprocess

# TODO: This should be modernised to use subprocess(32)
try:
    import commands
except ImportError:
    # Python 3's subprocess module contains a compatibility layer
    import subprocess as commands

from datetime import datetime, timedelta
from distutils.version import LooseVersion  # pylint: disable=no-name-in-module,import-error
from distutils.spawn import find_executable

from diraccfg import CFG
import requests

from DIRAC import S_OK, S_ERROR, gConfig, rootPath, gLogger
from DIRAC.Core.DISET.RequestHandler import RequestHandler
from DIRAC.Core.Utilities import Os
from DIRAC.Core.Utilities.Extensions import extensionsByPriority, getExtensionMetadata
from DIRAC.Core.Utilities.File import mkLink
from DIRAC.Core.Utilities.Time import dateTime, fromString, hour, day
from DIRAC.Core.Utilities.Subprocess import shellCall, systemCall
from DIRAC.Core.Utilities.ThreadScheduler import gThreadScheduler
from DIRAC.Core.Security.Locations import getHostCertificateAndKeyLocation
from DIRAC.Core.Security.X509Chain import X509Chain  # pylint: disable=import-error
from DIRAC.ConfigurationSystem.Client import PathFinder
from DIRAC.ConfigurationSystem.Client.Helpers.CSGlobals import getCSExtensions
from DIRAC.FrameworkSystem.Client.ComponentInstaller import gComponentInstaller
from DIRAC.FrameworkSystem.Client.ComponentMonitoringClient import ComponentMonitoringClient

gProfilers = {}

# pylint: disable=no-self-use


def loadDIRACCFG():
    installPath = gConfig.getValue("/LocalInstallation/TargetPath", gConfig.getValue("/LocalInstallation/RootPath", ""))
    if not installPath:
        installPath = rootPath
    cfgPath = os.path.join(installPath, "etc", "dirac.cfg")
    try:
        diracCFG = CFG().loadFromFile(cfgPath)
    except Exception as excp:
        return S_ERROR("Could not load dirac.cfg: %s" % repr(excp))

    return S_OK((cfgPath, diracCFG))


class SystemAdministratorHandler(RequestHandler):
    @classmethod
    def initializeHandler(cls, serviceInfo):
        """
        Handler class initialization
        """

        # Check the flag for monitoring of the state of the host
        hostMonitoring = cls.srv_getCSOption("HostMonitoring", True)

        if hostMonitoring:
            gThreadScheduler.addPeriodicTask(60, cls.__storeHostInfo)
            # the SystemAdministrator service does not has to use the client to report data about the host.

        keepSoftwareVersions = cls.srv_getCSOption("KeepSoftwareVersions", 0)
        if keepSoftwareVersions > 0:
            gLogger.info(
                "The last %s software version will be kept and the rest will be deleted!" % keepSoftwareVersions
            )
            gThreadScheduler.addPeriodicTask(
                600, cls.__deleteOldSoftware, (keepSoftwareVersions,), executions=2
            )  # it is enough to try 2 times

        return S_OK("Initialization went well")

    types_getInfo = []

    def export_getInfo(self):
        """Get versions of the installed DIRAC software and extensions, setup of the
        local installation
        """
        return gComponentInstaller.getInfo()

    types_getSoftwareComponents = []

    def export_getSoftwareComponents(self):
        """Get the list of all the components ( services and agents ) for which the software
        is installed on the system
        """
        return gComponentInstaller.getSoftwareComponents(extensionsByPriority())

    types_getInstalledComponents = []

    def export_getInstalledComponents(self):
        """Get the list of all the components ( services and agents )
        installed on the system in the runit directory
        """
        return gComponentInstaller.getInstalledComponents()

    types_getSetupComponents = []

    def export_getSetupComponents(self):
        """Get the list of all the components ( services and agents )
        set up for running with runsvdir in /opt/dirac/startup directory
        """
        return gComponentInstaller.getSetupComponents()

    types_getOverallStatus = []

    def export_getOverallStatus(self):
        """Get the complete status information of all components."""
        result = gComponentInstaller.getOverallStatus(extensionsByPriority())
        if not result["OK"]:
            return result
        statusDict = result["Value"]
        for compType in statusDict:
            for system in statusDict[compType]:
                for component in statusDict[compType][system]:
                    result = gComponentInstaller.getComponentModule(system, component, compType)
                    if not result["OK"]:
                        statusDict[compType][system][component]["Module"] = "Unknown"
                    else:
                        statusDict[compType][system][component]["Module"] = result["Value"]
        return S_OK(statusDict)

    types_getStartupComponentStatus = [list]

    def export_getStartupComponentStatus(self, componentTupleList):
        """Get the list of all the components ( services and agents )
        set up for running with runsvdir in startup directory
        """
        return gComponentInstaller.getStartupComponentStatus(componentTupleList)

    types_installComponent = [six.string_types, six.string_types, six.string_types]

    def export_installComponent(self, componentType, system, component, componentModule=""):
        """Install runit directory for the specified component"""
        return gComponentInstaller.installComponent(
            componentType, system, component, extensionsByPriority(), componentModule
        )

    types_setupComponent = [six.string_types, six.string_types, six.string_types]

    def export_setupComponent(self, componentType, system, component, componentModule=""):
        """Setup the specified component for running with the runsvdir daemon
        It implies installComponent
        """
        result = gComponentInstaller.setupComponent(
            componentType, system, component, extensionsByPriority(), componentModule
        )
        gConfig.forceRefresh()
        return result

    types_addDefaultOptionsToComponentCfg = [six.string_types, six.string_types]

    def export_addDefaultOptionsToComponentCfg(self, componentType, system, component):
        """Add default component options local component cfg"""
        return gComponentInstaller.addDefaultOptionsToComponentCfg(
            componentType, system, component, extensionsByPriority()
        )

    types_unsetupComponent = [six.string_types, six.string_types]

    def export_unsetupComponent(self, system, component):
        """Removed the specified component from running with the runsvdir daemon"""
        return gComponentInstaller.unsetupComponent(system, component)

    types_uninstallComponent = [six.string_types, six.string_types, bool]

    def export_uninstallComponent(self, system, component, removeLogs):
        """Remove runit directory for the specified component
        It implies unsetupComponent
        """
        return gComponentInstaller.uninstallComponent(system, component, removeLogs)

<<<<<<< HEAD
  types_startComponent = [six.string_types, six.string_types]

  def export_startComponent(self, system, component):
    """ Start the specified component, running with the runsv daemon
    """
    return gComponentInstaller.runsvctrlComponent(system, component, 'u')

  types_restartComponent = [six.string_types, six.string_types]

  def export_restartComponent(self, system, component):
    """ Restart the specified component, running with the runsv daemon
    """
    return gComponentInstaller.runsvctrlComponent(system, component, 't')

  types_stopComponent = [six.string_types, six.string_types]

  def export_stopComponent(self, system, component):
    """ Stop the specified component, running with the runsv daemon
    """
    return gComponentInstaller.runsvctrlComponent(system, component, 'd')

  types_getLogTail = [six.string_types, six.string_types]

  def export_getLogTail(self, system, component, length=100):
    """ Get the tail of the component log file
    """
    return gComponentInstaller.getLogTail(system, component, length)

######################################################################################
#  Database related methods
#
  types_getMySQLStatus = []

  def export_getMySQLStatus(self):
    """ Get the status of the MySQL database installation
    """
    return gComponentInstaller.getMySQLStatus()

  types_getDatabases = []

  def export_getDatabases(self, mysqlPassword=None):
    """ Get the list of installed databases
    """
    if mysqlPassword:
      gComponentInstaller.setMySQLPasswords(mysqlPassword)
    return gComponentInstaller.getDatabases()

  types_getAvailableDatabases = []

  def export_getAvailableDatabases(self):
    """ Get the list of databases which software is installed in the system
    """
    return gComponentInstaller.getAvailableDatabases()

  types_installDatabase = [six.string_types]

  def export_installDatabase(self, dbName, mysqlPassword=None):
    """ Install a DIRAC database named dbName
    """
    if mysqlPassword:
      gComponentInstaller.setMySQLPasswords(mysqlPassword)
    return gComponentInstaller.installDatabase(dbName)

  types_uninstallDatabase = [six.string_types]

  def export_uninstallDatabase(self, dbName, mysqlPassword=None):
    """ Uninstall a DIRAC database named dbName
    """
    if mysqlPassword:
      gComponentInstaller.setMySQLPasswords(mysqlPassword)
    return gComponentInstaller.uninstallDatabase(gConfig, dbName)

  types_addDatabaseOptionsToCS = [six.string_types, six.string_types]

  def export_addDatabaseOptionsToCS(self, system, database, overwrite=False):
    """ Add the section with the database options to the CS
    """
    return gComponentInstaller.addDatabaseOptionsToCS(gConfig, system, database, overwrite=overwrite)

  types_addDefaultOptionsToCS = [six.string_types, six.string_types, six.string_types]

  def export_addDefaultOptionsToCS(self, componentType, system, component, overwrite=False):
    """ Add default component options to the global CS or to the local options
    """
    return gComponentInstaller.addDefaultOptionsToCS(gConfig, componentType, system, component,
                                                     extensionsByPriority(),
                                                     overwrite=overwrite)

#######################################################################################
# General purpose methods
#
  types_updateSoftware = [six.string_types]

  def export_updateSoftware(self, version, _rootPath="", diracOSVersion=""):
    if _rootPath:
      return S_ERROR("rootPath argument is not supported for Python 3 installations")
    # Validate and normalise the requested version
    primaryExtension = None
    if "==" in version:
      primaryExtension, version = version.split("==")
    try:
      version = Version(version)
    except InvalidVersion:
      self.log.exception("Invalid version passed", version)
      return S_ERROR("Invalid version passed %r" % version)
    version = "v%s" % version

    # Find what to install
    otherExtensions = []
    for extension in extensionsByPriority():
      if primaryExtension is None and getExtensionMetadata(extension).get("primary_extension", False):
        primaryExtension = extension
      else:
        otherExtensions.append(extension)
    self.log.info(
        "Installing Python 3 based",
        "%s %s with DIRACOS %s" % (primaryExtension, version, diracOSVersion or "2")
    )
    self.log.info("Will also install", repr(otherExtensions))

    # Install DIRACOS
    installer_url = "https://github.com/DIRACGrid/DIRACOS2/releases/"
    if diracOSVersion:
      installer_url += "download/%s/latest/download/DIRACOS-Linux-%s.sh" % (version, platform.machine())
    else:
      installer_url += "latest/download/DIRACOS-Linux-%s.sh" % platform.machine()
    self.log.info("Downloading DIRACOS2 installer from", installer_url)
    with tempfile.NamedTemporaryFile(suffix=".sh", mode="wb") as installer:
      with requests.get(installer_url, stream=True) as r:
        if not r.ok:
          return S_ERROR("Failed to download %s" % installer_url)
        for chunk in r.iter_content(chunk_size=1024**2):
          installer.write(chunk)
      installer.flush()
      self.log.info("Downloaded DIRACOS installer to", installer.name)

      newProPrefix = os.path.join(
          rootPath,
          "versions",
          "%s-%s" % (version, datetime.utcnow().strftime("%s")),
      )
      installPrefix = os.path.join(newProPrefix, "%s-%s" % (platform.system(), platform.machine()))
      self.log.info("Running DIRACOS installer for prefix", installPrefix)
      r = subprocess.run(
          ["bash", installer.name, "-p", installPrefix],
          stderr=subprocess.PIPE,
          universal_newlines=True,
          check=False,
          timeout=300,
      )
      if r.returncode != 0:
        stderr = [x for x in r.stderr.split("\n") if not x.startswith("Extracting : ")]
        self.log.error(
            "Installing DIRACOS2 failed with returncode",
            "%s and stdout: %s" % (r.returncode, stderr)
        )
        return S_ERROR("Failed to install DIRACOS2 %s" % stderr)

    # Install DIRAC
    r = subprocess.run(
        [
            "%s/bin/pip" % installPrefix,
            "install",
            "--no-color",
            "-v",
            "%s[server]==%s" % (primaryExtension, version),
        ] + ["%s[server]" % e for e in otherExtensions],
        stderr=subprocess.PIPE,
        universal_newlines=True,
        check=False,
        timeout=300,
    )
    if r.returncode != 0:
      self.log.error(
          "Installing DIRACOS2 failed with returncode",
          "%s and stdout: %s" % (r.returncode, r.stderr)
      )
      return S_ERROR("Failed to install DIRACOS2 with message %s" % r.stderr)

    # Update the pro link
    oldLink = os.path.join(gComponentInstaller.instancePath, 'old')
    proLink = os.path.join(gComponentInstaller.instancePath, 'pro')
    if os.path.exists(oldLink):
      os.remove(oldLink)
    os.rename(proLink, oldLink)
    mkLink(newProPrefix, proLink)

    return S_OK()

  types_revertSoftware = []

  def export_revertSoftware(self):
    """ Revert the last installed version of software to the previous one
    """
    oldLink = os.path.join(gComponentInstaller.instancePath, 'old')
    oldPath = os.readlink(oldLink)
    proLink = os.path.join(gComponentInstaller.instancePath, 'pro')
    os.remove(proLink)
    mkLink(oldPath, proLink)

    return S_OK(oldPath)

  types_setProject = [six.string_types]

  def export_setProject(self, projectName):
    result = loadDIRACCFG()
    if not result['OK']:
      return result
    cfgPath, diracCFG = result['Value']
    gLogger.notice("Setting project to %s" % projectName)
    diracCFG.setOption("/LocalInstallation/Project", projectName, "Project to install")
    try:
      with open(cfgPath, "w") as fd:
        fd.write(str(diracCFG))
    except IOError as excp:
      return S_ERROR("Could not write dirac.cfg: %s" % str(excp))
    return S_OK()

  types_getProject = []

  def export_getProject(self):
    result = loadDIRACCFG()
    if not result['OK']:
      return result
    _cfgPath, diracCFG = result['Value']
    return S_OK(diracCFG.getOption("/LocalInstallation/Project", "DIRAC"))

  types_addOptionToDiracCfg = [six.string_types, six.string_types]

  def export_addOptionToDiracCfg(self, option, value):
    """ Set option in the local configuration file
    """
    return gComponentInstaller.addOptionToDiracCfg(option, value)

  types_executeCommand = [six.string_types]

  def export_executeCommand(self, command):
    """ Execute a command locally and return its output
    """
    result = shellCall(60, command)
    return result

  types_checkComponentLog = [[six.string_types, list]]

  def export_checkComponentLog(self, component):
    """ Check component log for errors
    """
    componentList = []
    if '*' in component:
      if component == '*':
=======
    types_startComponent = [six.string_types, six.string_types]

    def export_startComponent(self, system, component):
        """Start the specified component, running with the runsv daemon"""
        return gComponentInstaller.runsvctrlComponent(system, component, "u")

    types_restartComponent = [six.string_types, six.string_types]

    def export_restartComponent(self, system, component):
        """Restart the specified component, running with the runsv daemon"""
        return gComponentInstaller.runsvctrlComponent(system, component, "t")

    types_stopComponent = [six.string_types, six.string_types]

    def export_stopComponent(self, system, component):
        """Stop the specified component, running with the runsv daemon"""
        return gComponentInstaller.runsvctrlComponent(system, component, "d")

    types_getLogTail = [six.string_types, six.string_types]

    def export_getLogTail(self, system, component, length=100):
        """Get the tail of the component log file"""
        return gComponentInstaller.getLogTail(system, component, length)

    ######################################################################################
    #  Database related methods
    #
    types_getMySQLStatus = []

    def export_getMySQLStatus(self):
        """Get the status of the MySQL database installation"""
        return gComponentInstaller.getMySQLStatus()

    types_getDatabases = []

    def export_getDatabases(self, mysqlPassword=None):
        """Get the list of installed databases"""
        if mysqlPassword:
            gComponentInstaller.setMySQLPasswords(mysqlPassword)
        return gComponentInstaller.getDatabases()

    types_getAvailableDatabases = []

    def export_getAvailableDatabases(self):
        """Get the list of databases which software is installed in the system"""
        return gComponentInstaller.getAvailableDatabases()

    types_installDatabase = [six.string_types]

    def export_installDatabase(self, dbName, mysqlPassword=None):
        """Install a DIRAC database named dbName"""
        if mysqlPassword:
            gComponentInstaller.setMySQLPasswords(mysqlPassword)
        return gComponentInstaller.installDatabase(dbName)

    types_uninstallDatabase = [six.string_types]

    def export_uninstallDatabase(self, dbName, mysqlPassword=None):
        """Uninstall a DIRAC database named dbName"""
        if mysqlPassword:
            gComponentInstaller.setMySQLPasswords(mysqlPassword)
        return gComponentInstaller.uninstallDatabase(gConfig, dbName)

    types_addDatabaseOptionsToCS = [six.string_types, six.string_types]

    def export_addDatabaseOptionsToCS(self, system, database, overwrite=False):
        """Add the section with the database options to the CS"""
        return gComponentInstaller.addDatabaseOptionsToCS(gConfig, system, database, overwrite=overwrite)

    types_addDefaultOptionsToCS = [six.string_types, six.string_types, six.string_types]

    def export_addDefaultOptionsToCS(self, componentType, system, component, overwrite=False):
        """Add default component options to the global CS or to the local options"""
        return gComponentInstaller.addDefaultOptionsToCS(
            gConfig, componentType, system, component, extensionsByPriority(), overwrite=overwrite
        )

    #######################################################################################
    # General purpose methods
    #
    types_updateSoftware = [six.string_types]

    def export_updateSoftware(self, version, rootPath="", diracOSVersion=""):
        if "." in version:
            return self._updateSoftwarePy3(version, rootPath, diracOSVersion)
        else:
            return self._updateSoftwarePy2(version, rootPath, diracOSVersion)

    def _updateSoftwarePy3(self, version, rootPath_, diracOSVersion):
        if rootPath_:
            return S_ERROR("rootPath argument is not supported for Python 3 installations")
        # Validate and normalise the requested version
        primaryExtension = None
        if "==" in version:
            primaryExtension, version = version.split("==")
        elif six.PY2:
            return S_ERROR(
                "The extension must be specified like DIRAC==vX.Y.Z if installing "
                "a Python 3 version from an exisiting Python 3 installation."
            )
        try:
            version = Version(version)
        except InvalidVersion:
            self.log.exception("Invalid version passed", version)
            return S_ERROR("Invalid version passed %r" % version)
        version = "v%s" % version

        # Find what to install
        otherExtensions = []
        for extension in extensionsByPriority():
            if primaryExtension is None and getExtensionMetadata(extension).get("primary_extension", False):
                primaryExtension = extension
            else:
                otherExtensions.append(extension)
        self.log.info(
            "Installing Python 3 based", "%s %s with DIRACOS %s" % (primaryExtension, version, diracOSVersion or "2")
        )
        self.log.info("Will also install", repr(otherExtensions))

        # Install DIRACOS
        installer_url = "https://github.com/DIRACGrid/DIRACOS2/releases/"
        if diracOSVersion:
            installer_url += "download/%s/latest/download/DIRACOS-Linux-%s.sh" % (version, platform.machine())
        else:
            installer_url += "latest/download/DIRACOS-Linux-%s.sh" % platform.machine()
        self.log.info("Downloading DIRACOS2 installer from", installer_url)
        with tempfile.NamedTemporaryFile(suffix=".sh", mode="wb") as installer:
            with requests.get(installer_url, stream=True) as r:
                if not r.ok:
                    return S_ERROR("Failed to download %s" % installer_url)
                for chunk in r.iter_content(chunk_size=1024 ** 2):
                    installer.write(chunk)
            installer.flush()
            self.log.info("Downloaded DIRACOS installer to", installer.name)

            if six.PY2:
                newProPrefix = os.path.dirname(os.path.realpath(os.path.join(rootPath, "bashrc")))
            else:
                newProPrefix = rootPath
            newProPrefix = os.path.join(
                newProPrefix,
                "versions",
                "%s-%s" % (version, datetime.utcnow().strftime("%s")),
            )
            installPrefix = os.path.join(newProPrefix, "%s-%s" % (platform.system(), platform.machine()))
            self.log.info("Running DIRACOS installer for prefix", installPrefix)
            r = subprocess.run(  # pylint: disable=no-member
                ["bash", installer.name, "-p", installPrefix],
                stderr=subprocess.PIPE,
                universal_newlines=True,
                check=False,
                timeout=300,
            )
            if r.returncode != 0:
                stderr = [x for x in r.stderr.split("\n") if not x.startswith("Extracting : ")]
                self.log.error(
                    "Installing DIRACOS2 failed with returncode", "%s and stdout: %s" % (r.returncode, stderr)
                )
                return S_ERROR("Failed to install DIRACOS2 %s" % stderr)

        # Install DIRAC
        r = subprocess.run(  # pylint: disable=no-member
            [
                "%s/bin/pip" % installPrefix,
                "install",
                "--no-color",
                "-v",
                "%s[server]==%s" % (primaryExtension, version),
            ]
            + ["%s[server]" % e for e in otherExtensions],
            stderr=subprocess.PIPE,
            universal_newlines=True,
            check=False,
            timeout=300,
        )
        if r.returncode != 0:
            self.log.error("Installing DIRACOS2 failed with returncode", "%s and stdout: %s" % (r.returncode, r.stderr))
            return S_ERROR("Failed to install DIRACOS2 with message %s" % r.stderr)

        # Update the pro link
        oldLink = os.path.join(gComponentInstaller.instancePath, "old")
        proLink = os.path.join(gComponentInstaller.instancePath, "pro")
        if os.path.exists(oldLink):
            os.remove(oldLink)
        os.rename(proLink, oldLink)
        mkLink(newProPrefix, proLink)

        return S_OK()

    def _updateSoftwarePy2(self, version, rootPath, diracOSVersion):
        """Update the local DIRAC software installation to version"""
        # Check that we have a sane local configuration
        result = gConfig.getOptionsDict("/LocalInstallation")
        if not result["OK"]:
            return S_ERROR("Invalid installation - missing /LocalInstallation section in the configuration")
        elif not result["Value"]:
            return S_ERROR("Invalid installation - empty /LocalInstallation section in the configuration")

        if rootPath and not os.path.exists(rootPath):
            return S_ERROR('Path "%s" does not exists' % rootPath)

        installer = None
        if not find_executable("dirac-install"):
            installer = tempfile.NamedTemporaryFile(suffix=".py", mode="wb")
            with requests.get(
                "https://raw.githubusercontent.com/DIRACGrid/management/master/dirac-install.py", stream=True
            ) as r:
                if not r.ok:
                    return S_ERROR("Failed to download dirac-install from management repo")
                for chunk in r.iter_content(chunk_size=1024 ** 2):
                    installer.write(chunk)
            installer.flush()
            self.log.info("Downloaded dirac-install.py py2 installer to", installer.name)
            cmdList = ["python", installer.name, "-r", version, "-t", "server"]
        else:
            cmdList = ["dirac-install", "-r", version, "-t", "server"]

        if rootPath:
            cmdList.extend(["-P", rootPath])

        # Check if there are extensions
        extensionList = getCSExtensions()
        # By default we do not install WebApp
        if "WebApp" in extensionList or []:
            extensionList.remove("WebApp")

        webPortal = gConfig.getValue("/LocalInstallation/WebApp", False)
        if webPortal and "WebAppDIRAC" not in extensionList:
            extensionList.append("WebAppDIRAC")

        cmdList += ["-e", ",".join(extensionList)]

        project = gConfig.getValue("/LocalInstallation/Project")
        if project:
            cmdList += ["-l", project]

        targetPath = gConfig.getValue(
            "/LocalInstallation/TargetPath", gConfig.getValue("/LocalInstallation/RootPath", "")
        )
        if targetPath and os.path.exists(targetPath + "/etc/dirac.cfg"):
            cmdList.append(targetPath + "/etc/dirac.cfg")
        else:
            return S_ERROR("Local configuration not found")

        result = systemCall(240, cmdList)
        if installer:
            installer.close()
        if not result["OK"]:
            return result
        status = result["Value"][0]
        if status == 0:
            return S_OK()
        # Get error messages
        error = [line.strip() for line in result["Value"][1].split("\n") if "error" in line.lower()]
        return S_ERROR("\n".join(error or "Failed to update software to %s" % version))

    types_revertSoftware = []

    def export_revertSoftware(self):
        """Revert the last installed version of software to the previous one"""
        oldLink = os.path.join(gComponentInstaller.instancePath, "old")
        oldPath = os.readlink(oldLink)
        proLink = os.path.join(gComponentInstaller.instancePath, "pro")
        os.remove(proLink)
        mkLink(oldPath, proLink)

        return S_OK(oldPath)

    types_setProject = [six.string_types]

    def export_setProject(self, projectName):
        result = loadDIRACCFG()
        if not result["OK"]:
            return result
        cfgPath, diracCFG = result["Value"]
        gLogger.notice("Setting project to %s" % projectName)
        diracCFG.setOption("/LocalInstallation/Project", projectName, "Project to install")
        try:
            with open(cfgPath, "w") as fd:
                fd.write(str(diracCFG))
        except IOError as excp:
            return S_ERROR("Could not write dirac.cfg: %s" % str(excp))
        return S_OK()

    types_getProject = []

    def export_getProject(self):
        result = loadDIRACCFG()
        if not result["OK"]:
            return result
        _cfgPath, diracCFG = result["Value"]
        return S_OK(diracCFG.getOption("/LocalInstallation/Project", "DIRAC"))

    types_addOptionToDiracCfg = [six.string_types, six.string_types]

    def export_addOptionToDiracCfg(self, option, value):
        """Set option in the local configuration file"""
        return gComponentInstaller.addOptionToDiracCfg(option, value)

    types_executeCommand = [six.string_types]

    def export_executeCommand(self, command):
        """Execute a command locally and return its output"""
        result = shellCall(60, command)
        return result

    types_checkComponentLog = [[six.string_types, list]]

    def export_checkComponentLog(self, component):
        """Check component log for errors"""
        componentList = []
        if "*" in component:
            if component == "*":
                result = gComponentInstaller.getSetupComponents()
                if result["OK"]:
                    for ctype in ["Services", "Agents", "Executors"]:
                        if ctype in result["Value"]:
                            for sname in result["Value"][ctype]:
                                for cname in result["Value"][ctype][sname]:
                                    componentList.append("/".join([sname, cname]))
        elif isinstance(component, six.string_types):
            componentList = [component]
        else:
            componentList = component

        resultDict = {}
        for comp in componentList:
            if "/" not in comp:
                continue
            system, cname = comp.split("/")

            startDir = gComponentInstaller.startDir
            currentLog = startDir + "/" + system + "_" + cname + "/log/current"
            try:
                with open(currentLog, "r") as logFile:
                    logLines = logFile.readlines()
            except IOError as err:
                gLogger.error("File does not exists:", currentLog)
                resultDict[comp] = {"ErrorsHour": -1, "ErrorsDay": -1, "LastError": currentLog + "::" + repr(err)}
                continue

            errors_1 = 0
            errors_24 = 0
            now = dateTime()
            lastError = ""
            for line in logLines:
                if "ERROR:" in line:
                    fields = line.split()
                    recent = False
                    if len(fields) < 2:  # if the line contains only one word
                        lastError = line.split("ERROR:")[-1].strip()
                        continue
                    timeStamp = fromString(fields[0] + " " + fields[1])
                    if not timeStamp:  # if the timestamp is missing in the log
                        lastError = line.split("ERROR:")[-1].strip()
                        continue
                    if (now - timeStamp) < hour:
                        errors_1 += 1
                        recent = True
                    if (now - timeStamp) < day:
                        errors_24 += 1
                        recent = True
                    if recent:
                        lastError = line.split("ERROR:")[-1].strip()

            resultDict[comp] = {"ErrorsHour": errors_1, "ErrorsDay": errors_24, "LastError": lastError}

        return S_OK(resultDict)

    @staticmethod
    def __readHostInfo():
        """Get host current loads, memory, etc"""

        result = dict()
        # Memory info
        re_parser = re.compile(r"^(?P<key>\S*):\s*(?P<value>\d*)\s*kB")
        for line in open("/proc/meminfo"):
            match = re_parser.match(line)
            if not match:
                continue
            key, value = match.groups(["key", "value"])
            result[key] = int(value)

        for mtype in ["Mem", "Swap"]:
            memory = int(result.get(mtype + "Total"))
            mfree = int(result.get(mtype + "Free"))
            if memory > 0:
                percentage = float(memory - mfree) / float(memory) * 100.0
            else:
                percentage = 0
            name = "Memory"
            if mtype == "Swap":
                name = "Swap"
            result[name] = "%.1f%%/%.1fMB" % (percentage, memory / 1024.0)

        # Loads
        l1, l5, l15 = (str(lx) for lx in os.getloadavg())
        result["Load1"] = l1
        result["Load5"] = l5
        result["Load15"] = l15
        result["Load"] = "/".join([l1, l5, l15])

        # CPU info
        with open("/proc/cpuinfo", "r") as fd:
            lines = fd.readlines()
            processors = 0
            physCores = {}
            for line in lines:
                if line.strip():
                    parameter, value = line.split(":")
                    parameter = parameter.strip()
                    value = value.strip()
                    if parameter.startswith("processor"):
                        processors += 1
                    if parameter.startswith("physical id"):
                        physCores[value] = parameter
                    if parameter.startswith("model name"):
                        result["CPUModel"] = value
                    if parameter.startswith("cpu MHz"):
                        result["CPUClock"] = value
            result["Cores"] = processors
            result["PhysicalCores"] = len(physCores)

        # Disk occupancy
        summary = ""
        _status, output = commands.getstatusoutput("df")
        lines = output.split("\n")
        for i in range(len(lines)):
            if lines[i].startswith("/dev"):
                fields = lines[i].split()
                if len(fields) == 1:
                    fields += lines[i + 1].split()
                partition = fields[5]
                occupancy = fields[4]
                summary += ",%s:%s" % (partition, occupancy)
        result["DiskOccupancy"] = summary[1:]
        result["RootDiskSpace"] = Os.getDiskSpace(rootPath)

        # Open files
        puser = getpass.getuser()
        _status, output = commands.getstatusoutput("lsof")
        pipes = 0
        files = 0
        sockets = 0
        lines = output.split("\n")
        for line in lines:
            fType = line.split()[4]
            user = line.split()[2]
            if user == puser:
                if fType in ["REG"]:
                    files += 1
                elif fType in ["unix", "IPv4"]:
                    sockets += 1
                elif fType in ["FIFO"]:
                    pipes += 1
        result["OpenSockets"] = sockets
        result["OpenFiles"] = files
        result["OpenPipes"] = pipes

        infoResult = gComponentInstaller.getInfo()
        if infoResult["OK"]:
            result.update(infoResult["Value"])
            # the infoResult value is {"Extensions":{'a1':'v1',a2:'v2'}; we convert to a string
            result.update(
                {
                    "Extensions": ";".join(
                        ["%s:%s" % (key, value) for (key, value) in infoResult["Value"].get("Extensions").items()]
                    )
                }
            )

        # Host certificate properties
        certFile, _keyFile = getHostCertificateAndKeyLocation()
        chain = X509Chain()
        chain.loadChainFromFile(certFile)
        resultCert = chain.getCredentials()
        if resultCert["OK"]:
            result["SecondsLeft"] = resultCert["Value"]["secondsLeft"]
            result["CertificateValidity"] = str(timedelta(seconds=resultCert["Value"]["secondsLeft"]))
            result["CertificateDN"] = resultCert["Value"]["subject"]
            result["CertificateIssuer"] = resultCert["Value"]["issuer"]

        # Host uptime
        result["Uptime"] = str(timedelta(seconds=(time.time() - psutil.boot_time())))

        return S_OK(result)

    types_getHostInfo = []

    def export_getHostInfo(self):
        """
        Retrieve host parameters
        """
        client = ComponentMonitoringClient()
        result = client.getLog(socket.getfqdn())

        if result["OK"]:
            return S_OK(result["Value"][0])
        return self.__readHostInfo()

    types_getUsedPorts = []

    def export_getUsedPorts(self):
        """
        Retrieve the ports in use by services on this host

        :return: Returns a dictionary containing, for each system, which port is being used by which service
        """
>>>>>>> 45ddde11
        result = gComponentInstaller.getSetupComponents()
        if not result["OK"]:
            return result

        services = result["Value"]["Services"]
        ports = {}
        for system in services:
            ports[system] = {}
            for service in services[system]:
                url = PathFinder.getServiceURL("%s/%s" % (system, service))
                port = re.search(r":(\d{4,5})/", url)
                if port:
                    ports[system][service] = port.group(1)
                else:
                    ports[system][service] = "None"

        return S_OK(ports)

    types_getComponentDocumentation = [six.string_types, six.string_types, six.string_types]

    def export_getComponentDocumentation(self, cType, system, module):
        if cType == "service":
            module = "%sHandler" % module
        # Look for the component in extensions
        for extension in extensionsByPriority():
            moduleName = [extension, system + "System", cType.capitalize(), module]
            try:
                importedModule = importlib.import_module(moduleName)
                return S_OK(importedModule.__doc__)
            except Exception:
                pass
        return S_ERROR("No documentation was found")

    @staticmethod
    def __storeHostInfo():
        """
        Retrieves and stores into a MySQL database information about the host
        """
        result = SystemAdministratorHandler.__readHostInfo()
        if not result["OK"]:
            gLogger.error(result["Message"])
            return result

        fields = result["Value"]
        fields["Timestamp"] = datetime.utcnow()
        fields["Extension"] = fields["Extensions"]
        client = ComponentMonitoringClient()
        result = client.updateLog(socket.getfqdn(), fields)
        if not result["OK"]:
            gLogger.error(result["Message"])
            return result

        return S_OK("Profiling information logged correctly")

    @staticmethod
    def __deleteOldSoftware(keepLast):
        """
        It removes all versions except the last x

        :param int keepLast: the number of the software version, what we keep
        """

        versionsDirectory = os.path.split(rootPath)[0]
        if versionsDirectory.endswith("versions"):  # make sure we are not deleting from a wrong directory.
            softwareDirs = os.listdir(versionsDirectory)
            softwareDirs.sort(key=LooseVersion, reverse=False)
            try:
                for directoryName in softwareDirs[: -1 * int(keepLast)]:
                    fullPath = os.path.join(versionsDirectory, directoryName)
                    gLogger.info("Removing %s directory." % fullPath)
                    shutil.rmtree(fullPath)
            except Exception as e:
                gLogger.error("Can not delete old DIRAC versions from the file system", repr(e))
        else:
            gLogger.error("The DIRAC.rootPath is not correct: %s" % versionsDirectory)<|MERGE_RESOLUTION|>--- conflicted
+++ resolved
@@ -197,258 +197,6 @@
         """
         return gComponentInstaller.uninstallComponent(system, component, removeLogs)
 
-<<<<<<< HEAD
-  types_startComponent = [six.string_types, six.string_types]
-
-  def export_startComponent(self, system, component):
-    """ Start the specified component, running with the runsv daemon
-    """
-    return gComponentInstaller.runsvctrlComponent(system, component, 'u')
-
-  types_restartComponent = [six.string_types, six.string_types]
-
-  def export_restartComponent(self, system, component):
-    """ Restart the specified component, running with the runsv daemon
-    """
-    return gComponentInstaller.runsvctrlComponent(system, component, 't')
-
-  types_stopComponent = [six.string_types, six.string_types]
-
-  def export_stopComponent(self, system, component):
-    """ Stop the specified component, running with the runsv daemon
-    """
-    return gComponentInstaller.runsvctrlComponent(system, component, 'd')
-
-  types_getLogTail = [six.string_types, six.string_types]
-
-  def export_getLogTail(self, system, component, length=100):
-    """ Get the tail of the component log file
-    """
-    return gComponentInstaller.getLogTail(system, component, length)
-
-######################################################################################
-#  Database related methods
-#
-  types_getMySQLStatus = []
-
-  def export_getMySQLStatus(self):
-    """ Get the status of the MySQL database installation
-    """
-    return gComponentInstaller.getMySQLStatus()
-
-  types_getDatabases = []
-
-  def export_getDatabases(self, mysqlPassword=None):
-    """ Get the list of installed databases
-    """
-    if mysqlPassword:
-      gComponentInstaller.setMySQLPasswords(mysqlPassword)
-    return gComponentInstaller.getDatabases()
-
-  types_getAvailableDatabases = []
-
-  def export_getAvailableDatabases(self):
-    """ Get the list of databases which software is installed in the system
-    """
-    return gComponentInstaller.getAvailableDatabases()
-
-  types_installDatabase = [six.string_types]
-
-  def export_installDatabase(self, dbName, mysqlPassword=None):
-    """ Install a DIRAC database named dbName
-    """
-    if mysqlPassword:
-      gComponentInstaller.setMySQLPasswords(mysqlPassword)
-    return gComponentInstaller.installDatabase(dbName)
-
-  types_uninstallDatabase = [six.string_types]
-
-  def export_uninstallDatabase(self, dbName, mysqlPassword=None):
-    """ Uninstall a DIRAC database named dbName
-    """
-    if mysqlPassword:
-      gComponentInstaller.setMySQLPasswords(mysqlPassword)
-    return gComponentInstaller.uninstallDatabase(gConfig, dbName)
-
-  types_addDatabaseOptionsToCS = [six.string_types, six.string_types]
-
-  def export_addDatabaseOptionsToCS(self, system, database, overwrite=False):
-    """ Add the section with the database options to the CS
-    """
-    return gComponentInstaller.addDatabaseOptionsToCS(gConfig, system, database, overwrite=overwrite)
-
-  types_addDefaultOptionsToCS = [six.string_types, six.string_types, six.string_types]
-
-  def export_addDefaultOptionsToCS(self, componentType, system, component, overwrite=False):
-    """ Add default component options to the global CS or to the local options
-    """
-    return gComponentInstaller.addDefaultOptionsToCS(gConfig, componentType, system, component,
-                                                     extensionsByPriority(),
-                                                     overwrite=overwrite)
-
-#######################################################################################
-# General purpose methods
-#
-  types_updateSoftware = [six.string_types]
-
-  def export_updateSoftware(self, version, _rootPath="", diracOSVersion=""):
-    if _rootPath:
-      return S_ERROR("rootPath argument is not supported for Python 3 installations")
-    # Validate and normalise the requested version
-    primaryExtension = None
-    if "==" in version:
-      primaryExtension, version = version.split("==")
-    try:
-      version = Version(version)
-    except InvalidVersion:
-      self.log.exception("Invalid version passed", version)
-      return S_ERROR("Invalid version passed %r" % version)
-    version = "v%s" % version
-
-    # Find what to install
-    otherExtensions = []
-    for extension in extensionsByPriority():
-      if primaryExtension is None and getExtensionMetadata(extension).get("primary_extension", False):
-        primaryExtension = extension
-      else:
-        otherExtensions.append(extension)
-    self.log.info(
-        "Installing Python 3 based",
-        "%s %s with DIRACOS %s" % (primaryExtension, version, diracOSVersion or "2")
-    )
-    self.log.info("Will also install", repr(otherExtensions))
-
-    # Install DIRACOS
-    installer_url = "https://github.com/DIRACGrid/DIRACOS2/releases/"
-    if diracOSVersion:
-      installer_url += "download/%s/latest/download/DIRACOS-Linux-%s.sh" % (version, platform.machine())
-    else:
-      installer_url += "latest/download/DIRACOS-Linux-%s.sh" % platform.machine()
-    self.log.info("Downloading DIRACOS2 installer from", installer_url)
-    with tempfile.NamedTemporaryFile(suffix=".sh", mode="wb") as installer:
-      with requests.get(installer_url, stream=True) as r:
-        if not r.ok:
-          return S_ERROR("Failed to download %s" % installer_url)
-        for chunk in r.iter_content(chunk_size=1024**2):
-          installer.write(chunk)
-      installer.flush()
-      self.log.info("Downloaded DIRACOS installer to", installer.name)
-
-      newProPrefix = os.path.join(
-          rootPath,
-          "versions",
-          "%s-%s" % (version, datetime.utcnow().strftime("%s")),
-      )
-      installPrefix = os.path.join(newProPrefix, "%s-%s" % (platform.system(), platform.machine()))
-      self.log.info("Running DIRACOS installer for prefix", installPrefix)
-      r = subprocess.run(
-          ["bash", installer.name, "-p", installPrefix],
-          stderr=subprocess.PIPE,
-          universal_newlines=True,
-          check=False,
-          timeout=300,
-      )
-      if r.returncode != 0:
-        stderr = [x for x in r.stderr.split("\n") if not x.startswith("Extracting : ")]
-        self.log.error(
-            "Installing DIRACOS2 failed with returncode",
-            "%s and stdout: %s" % (r.returncode, stderr)
-        )
-        return S_ERROR("Failed to install DIRACOS2 %s" % stderr)
-
-    # Install DIRAC
-    r = subprocess.run(
-        [
-            "%s/bin/pip" % installPrefix,
-            "install",
-            "--no-color",
-            "-v",
-            "%s[server]==%s" % (primaryExtension, version),
-        ] + ["%s[server]" % e for e in otherExtensions],
-        stderr=subprocess.PIPE,
-        universal_newlines=True,
-        check=False,
-        timeout=300,
-    )
-    if r.returncode != 0:
-      self.log.error(
-          "Installing DIRACOS2 failed with returncode",
-          "%s and stdout: %s" % (r.returncode, r.stderr)
-      )
-      return S_ERROR("Failed to install DIRACOS2 with message %s" % r.stderr)
-
-    # Update the pro link
-    oldLink = os.path.join(gComponentInstaller.instancePath, 'old')
-    proLink = os.path.join(gComponentInstaller.instancePath, 'pro')
-    if os.path.exists(oldLink):
-      os.remove(oldLink)
-    os.rename(proLink, oldLink)
-    mkLink(newProPrefix, proLink)
-
-    return S_OK()
-
-  types_revertSoftware = []
-
-  def export_revertSoftware(self):
-    """ Revert the last installed version of software to the previous one
-    """
-    oldLink = os.path.join(gComponentInstaller.instancePath, 'old')
-    oldPath = os.readlink(oldLink)
-    proLink = os.path.join(gComponentInstaller.instancePath, 'pro')
-    os.remove(proLink)
-    mkLink(oldPath, proLink)
-
-    return S_OK(oldPath)
-
-  types_setProject = [six.string_types]
-
-  def export_setProject(self, projectName):
-    result = loadDIRACCFG()
-    if not result['OK']:
-      return result
-    cfgPath, diracCFG = result['Value']
-    gLogger.notice("Setting project to %s" % projectName)
-    diracCFG.setOption("/LocalInstallation/Project", projectName, "Project to install")
-    try:
-      with open(cfgPath, "w") as fd:
-        fd.write(str(diracCFG))
-    except IOError as excp:
-      return S_ERROR("Could not write dirac.cfg: %s" % str(excp))
-    return S_OK()
-
-  types_getProject = []
-
-  def export_getProject(self):
-    result = loadDIRACCFG()
-    if not result['OK']:
-      return result
-    _cfgPath, diracCFG = result['Value']
-    return S_OK(diracCFG.getOption("/LocalInstallation/Project", "DIRAC"))
-
-  types_addOptionToDiracCfg = [six.string_types, six.string_types]
-
-  def export_addOptionToDiracCfg(self, option, value):
-    """ Set option in the local configuration file
-    """
-    return gComponentInstaller.addOptionToDiracCfg(option, value)
-
-  types_executeCommand = [six.string_types]
-
-  def export_executeCommand(self, command):
-    """ Execute a command locally and return its output
-    """
-    result = shellCall(60, command)
-    return result
-
-  types_checkComponentLog = [[six.string_types, list]]
-
-  def export_checkComponentLog(self, component):
-    """ Check component log for errors
-    """
-    componentList = []
-    if '*' in component:
-      if component == '*':
-=======
     types_startComponent = [six.string_types, six.string_types]
 
     def export_startComponent(self, system, component):
@@ -531,24 +279,13 @@
     #
     types_updateSoftware = [six.string_types]
 
-    def export_updateSoftware(self, version, rootPath="", diracOSVersion=""):
-        if "." in version:
-            return self._updateSoftwarePy3(version, rootPath, diracOSVersion)
-        else:
-            return self._updateSoftwarePy2(version, rootPath, diracOSVersion)
-
-    def _updateSoftwarePy3(self, version, rootPath_, diracOSVersion):
-        if rootPath_:
+    def export_updateSoftware(self, version, _rootPath="", diracOSVersion=""):
+        if _rootPath:
             return S_ERROR("rootPath argument is not supported for Python 3 installations")
         # Validate and normalise the requested version
         primaryExtension = None
         if "==" in version:
             primaryExtension, version = version.split("==")
-        elif six.PY2:
-            return S_ERROR(
-                "The extension must be specified like DIRAC==vX.Y.Z if installing "
-                "a Python 3 version from an exisiting Python 3 installation."
-            )
         try:
             version = Version(version)
         except InvalidVersion:
@@ -584,18 +321,14 @@
             installer.flush()
             self.log.info("Downloaded DIRACOS installer to", installer.name)
 
-            if six.PY2:
-                newProPrefix = os.path.dirname(os.path.realpath(os.path.join(rootPath, "bashrc")))
-            else:
-                newProPrefix = rootPath
             newProPrefix = os.path.join(
-                newProPrefix,
+                rootPath,
                 "versions",
                 "%s-%s" % (version, datetime.utcnow().strftime("%s")),
             )
             installPrefix = os.path.join(newProPrefix, "%s-%s" % (platform.system(), platform.machine()))
             self.log.info("Running DIRACOS installer for prefix", installPrefix)
-            r = subprocess.run(  # pylint: disable=no-member
+            r = subprocess.run(
                 ["bash", installer.name, "-p", installPrefix],
                 stderr=subprocess.PIPE,
                 universal_newlines=True,
@@ -610,7 +343,7 @@
                 return S_ERROR("Failed to install DIRACOS2 %s" % stderr)
 
         # Install DIRAC
-        r = subprocess.run(  # pylint: disable=no-member
+        r = subprocess.run(
             [
                 "%s/bin/pip" % installPrefix,
                 "install",
@@ -637,73 +370,6 @@
         mkLink(newProPrefix, proLink)
 
         return S_OK()
-
-    def _updateSoftwarePy2(self, version, rootPath, diracOSVersion):
-        """Update the local DIRAC software installation to version"""
-        # Check that we have a sane local configuration
-        result = gConfig.getOptionsDict("/LocalInstallation")
-        if not result["OK"]:
-            return S_ERROR("Invalid installation - missing /LocalInstallation section in the configuration")
-        elif not result["Value"]:
-            return S_ERROR("Invalid installation - empty /LocalInstallation section in the configuration")
-
-        if rootPath and not os.path.exists(rootPath):
-            return S_ERROR('Path "%s" does not exists' % rootPath)
-
-        installer = None
-        if not find_executable("dirac-install"):
-            installer = tempfile.NamedTemporaryFile(suffix=".py", mode="wb")
-            with requests.get(
-                "https://raw.githubusercontent.com/DIRACGrid/management/master/dirac-install.py", stream=True
-            ) as r:
-                if not r.ok:
-                    return S_ERROR("Failed to download dirac-install from management repo")
-                for chunk in r.iter_content(chunk_size=1024 ** 2):
-                    installer.write(chunk)
-            installer.flush()
-            self.log.info("Downloaded dirac-install.py py2 installer to", installer.name)
-            cmdList = ["python", installer.name, "-r", version, "-t", "server"]
-        else:
-            cmdList = ["dirac-install", "-r", version, "-t", "server"]
-
-        if rootPath:
-            cmdList.extend(["-P", rootPath])
-
-        # Check if there are extensions
-        extensionList = getCSExtensions()
-        # By default we do not install WebApp
-        if "WebApp" in extensionList or []:
-            extensionList.remove("WebApp")
-
-        webPortal = gConfig.getValue("/LocalInstallation/WebApp", False)
-        if webPortal and "WebAppDIRAC" not in extensionList:
-            extensionList.append("WebAppDIRAC")
-
-        cmdList += ["-e", ",".join(extensionList)]
-
-        project = gConfig.getValue("/LocalInstallation/Project")
-        if project:
-            cmdList += ["-l", project]
-
-        targetPath = gConfig.getValue(
-            "/LocalInstallation/TargetPath", gConfig.getValue("/LocalInstallation/RootPath", "")
-        )
-        if targetPath and os.path.exists(targetPath + "/etc/dirac.cfg"):
-            cmdList.append(targetPath + "/etc/dirac.cfg")
-        else:
-            return S_ERROR("Local configuration not found")
-
-        result = systemCall(240, cmdList)
-        if installer:
-            installer.close()
-        if not result["OK"]:
-            return result
-        status = result["Value"][0]
-        if status == 0:
-            return S_OK()
-        # Get error messages
-        error = [line.strip() for line in result["Value"][1].split("\n") if "error" in line.lower()]
-        return S_ERROR("\n".join(error or "Failed to update software to %s" % version))
 
     types_revertSoftware = []
 
@@ -957,7 +623,6 @@
 
         :return: Returns a dictionary containing, for each system, which port is being used by which service
         """
->>>>>>> 45ddde11
         result = gComponentInstaller.getSetupComponents()
         if not result["OK"]:
             return result
