--- conflicted
+++ resolved
@@ -19,225 +19,6 @@
 
 
 def initializeMonitoringHandler(serviceInfo):
-<<<<<<< HEAD
-  # Check that the path is writable
-  monitoringSection = PathFinder.getServiceSection("Framework/Monitoring")
-  # Get data location
-  dataPath = gConfig.getValue("%s/DataLocation" % monitoringSection, "data/monitoring")
-  dataPath = dataPath.strip()
-  if dataPath[0] != "/":
-    dataPath = os.path.realpath("%s/%s" % (gConfig.getValue('/LocalSite/InstancePath', rootPath), dataPath))
-  gLogger.info("Data will be written into %s" % dataPath)
-  try:
-    os.makedirs(dataPath)
-  except Exception:
-    pass
-  try:
-    testFile = "%s/mon.jarl.test" % dataPath
-    with open(testFile, "w"):
-      pass
-    os.unlink(testFile)
-  except IOError:
-    gLogger.fatal("Can't write to %s" % dataPath)
-    return S_ERROR("Data location is not writable")
-  # Define globals
-  gServiceInterface.initialize(dataPath)
-  if not gServiceInterface.initializeDB():
-    return S_ERROR("Can't start db engine")
-  gMonitor.registerActivity("cachedplots", "Cached plot images", "Monitoring plots", "plots", gMonitor.OP_SUM)
-  gMonitor.registerActivity("drawnplots", "Drawn plot images", "Monitoring plots", "plots", gMonitor.OP_SUM)
-  return S_OK()
-
-
-class MonitoringHandler(RequestHandler):
-  """
-  This class is inherited from the RequestHandler class which is the base required for running
-  any kind of services in DIRAC.
-  """
-
-  types_registerActivities = [dict, dict]
-
-  def export_registerActivities(self, sourceDict, activitiesDict, componentExtraInfo={}):
-    """
-    Registers new activities
-    """
-    return gServiceInterface.registerActivities(sourceDict, activitiesDict, componentExtraInfo)
-
-  types_commitMarks = [int, dict]
-
-  # We can ignore encoding warning here because are effectively casting inside the method
-  @DEncode.ignoreEncodeWarning
-  def export_commitMarks(self, sourceId, activitiesDict, componentExtraInfo={}):
-    """
-    Adds marks for activities
-
-    :param int sourceId: component id
-    :param dict activitiesDict: the key is the metrice, the value is a dictionary with timestamp and value
-                                for example::
-
-                                             {u'CPU': {1583244000: 10.6055594906},
-                                              u'Iteration': {1583244420: 1,
-                                                             1583244480: 1,
-                                                             1583244540: 1,
-                                                             1583244600: 1,
-                                                             1583244660: 1},
-                                              u'MEM': {1583244000: 49.03515625},
-                                              u'Processed': {1583244420: 5,
-                                                             1583244480: 5,
-                                                             1583244540: 5,
-                                                             1583244600: 5,
-                                                             1583244660: 6}}
-
-    :param dict componentExtraInfo: extra information
-    """
-
-    # we have to cast the dictionary keys, because they are timestamps
-    activitiesDict = {metric: strToIntDict(value) for metric, value in activitiesDict.items()}
-    nowEpoch = Time.toEpoch()
-    maxEpoch = nowEpoch + 7200
-    minEpoch = nowEpoch - 86400
-    invalidActivities = []
-    for acName in activitiesDict:
-      for time in activitiesDict[acName]:
-        if time > maxEpoch or time < minEpoch:
-          gLogger.info("Time %s  ( [%s,%s] ) is invalid for activity %s" % (time, minEpoch, maxEpoch, acName))
-          invalidActivities.append(acName)
-          break
-    for acName in invalidActivities:
-      gLogger.info("Not commiting activity %s" % acName)
-      del activitiesDict[acName]
-    return gServiceInterface.commitMarks(sourceId, activitiesDict, componentExtraInfo)
-
-  types_queryField = [six.string_types, dict]
-
-  def export_queryField(self, field, definedFields):
-    """
-    Returns available values for a field., given a set of fields and values,
-    """
-    definedFields['sources.setup'] = self.serviceInfoDict['clientSetup']
-    return gServiceInterface.fieldValue(field, definedFields)
-
-  types_tryView = [int, int, six.string_types]
-
-  def export_tryView(self, fromSecs, toSecs, viewDescriptionStub):
-    """
-      Generates plots based on a DEncoded view description
-    """
-    viewDescription, _stubLength = DEncode.decode(viewDescriptionStub)
-    if 'definition' not in viewDescription:
-      return S_ERROR("No plot definition given")
-    defDict = viewDescription['definition']
-    defDict['sources.setup'] = self.serviceInfoDict['clientSetup']
-    return gServiceInterface.generatePlots(fromSecs, toSecs, viewDescription)
-
-  types_saveView = [six.string_types, six.string_types]
-
-  def export_saveView(self, viewName, viewDescriptionStub):
-    """
-    Saves a view
-    """
-    if not viewName:
-      return S_OK("View name not valid")
-    viewDescription, _stubLength = DEncode.decode(viewDescriptionStub)
-    if 'definition' not in viewDescription:
-      return S_ERROR("No plot definition given")
-    defDict = viewDescription['definition']
-    defDict['sources.setup'] = self.serviceInfoDict['clientSetup']
-    return gServiceInterface.saveView(viewName, viewDescription)
-
-  types_getViews = []
-
-  def export_getViews(self, onlyStatic=True):
-    """
-    Returns a list of stored views
-    """
-    return gServiceInterface.getViews(onlyStatic)
-
-  types_plotView = [dict]
-
-  def export_plotView(self, viewRequest):
-    """
-    Generates plots for a view
-    """
-    for required in ("fromSecs", "toSecs", "id"):
-      if required not in viewRequest:
-        return S_ERROR("Missing %s field in request" % required)
-    for intFields in ("fromSecs", "toSecs"):
-      viewRequest[intFields] = int(viewRequest[intFields])
-    if "size" not in viewRequest:
-      viewRequest['size'] = 1
-    if viewRequest['size'] not in (0, 1, 2, 3):
-      return S_ERROR("Invalid size")
-    return gServiceInterface.plotView(viewRequest)
-
-  types_deleteView = [int]
-
-  def export_deleteView(self, viewId):
-    """
-    Deletes a view
-    """
-    return gServiceInterface.deleteView(viewId)
-
-  types_deleteViews = [list]
-
-  def export_deleteViews(self, viewList):
-    """
-    Deletes a view
-    """
-    for viewId in viewList:
-      result = gServiceInterface.deleteView(viewId)
-      if not result['OK']:
-        return result
-    return S_OK()
-
-  types_getActivities = []
-
-  def export_getActivities(self):
-    """
-    Returns a list of defined activities
-    """
-    dbCondition = {'sources.setup': self.serviceInfoDict['clientSetup']}
-    return S_OK(gServiceInterface.getActivities(dbCondition))
-
-  types_getActivitiesContents = [dict, (list, tuple),
-                                 six.integer_types, six.integer_types]
-
-  def export_getActivitiesContents(self, selDict, sortList, start, limit):
-    """
-    Retrieve the contents of the activity db
-    """
-    setupCond = {'sources.setup': self.serviceInfoDict['clientSetup']}
-    selDict.update(setupCond)
-    result = gServiceInterface.getActivitiesContents(selDict, sortList, start, limit)
-    if not result['OK']:
-      return result
-    resultTuple = result['Value']
-    result = {'Records': resultTuple[0], 'Fields': resultTuple[1]}
-    result['TotalRecords'] = gServiceInterface.getNumberOfActivities(setupCond)
-    return S_OK(result)
-
-  types_deleteActivity = [int, int]
-
-  def export_deleteActivity(self, sourceId, activityId):
-    """
-    Deletes an activity
-    """
-    return gServiceInterface.deleteActivity(sourceId, activityId)
-
-  types_deleteActivities = [list]
-
-  def export_deleteActivities(self, deletionList):
-    """
-    Deletes a list of activities
-    """
-    failed = []
-    for acList in deletionList:
-      retVal = gServiceInterface.deleteActivity(acList[0], acList[1])
-      if not retVal['OK']:
-        failed.append(retVal['Message'])
-    if failed:
-      return S_ERROR("\n".join(failed))
-=======
     # Check that the path is writable
     monitoringSection = PathFinder.getServiceSection("Framework/Monitoring")
     # Get data location
@@ -248,7 +29,7 @@
     gLogger.info("Data will be written into %s" % dataPath)
     try:
         os.makedirs(dataPath)
-    except BaseException:
+    except Exception:
         pass
     try:
         testFile = "%s/mon.jarl.test" % dataPath
@@ -264,7 +45,6 @@
         return S_ERROR("Can't start db engine")
     gMonitor.registerActivity("cachedplots", "Cached plot images", "Monitoring plots", "plots", gMonitor.OP_SUM)
     gMonitor.registerActivity("drawnplots", "Drawn plot images", "Monitoring plots", "plots", gMonitor.OP_SUM)
->>>>>>> c5981031
     return S_OK()
 
 
