--- conflicted
+++ resolved
@@ -28,53 +28,6 @@
 
 @Script()
 def main():
-<<<<<<< HEAD
-  global force
-
-  from DIRAC.FrameworkSystem.Client.ComponentInstaller import gComponentInstaller
-  gComponentInstaller.exitOnError = True
-
-  Script.registerSwitch("f", "force", "Forces the removal of the logs", setForce)
-  # Registering arguments will automatically add their description to the help menu
-  Script.registerArgument(("System/Component: Full component name (ie: WorkloadManagement/Matcher)",
-                           "System:           Name of the DIRAC system (ie: WorkloadManagement)"))
-  Script.registerArgument(" Component:        Name of the DIRAC service (ie: Matcher)", mandatory=False)
-  _, args = Script.parseCommandLine()
-
-  if len(args) == 1:
-    args = args[0].split('/')
-
-  if len(args) < 2:
-    Script.showHelp(exitCode=1)
-
-  system = args[0]
-  component = args[1]
-
-  monitoringClient = ComponentMonitoringClient()
-  result = monitoringClient.getInstallations({'Instance': component, 'UnInstallationTime': None},
-                                             {'System': system},
-                                             {'HostName': socket.getfqdn()}, True)
-  if not result['OK']:
-    gLogger.error(result['Message'])
-    DIRACexit(1)
-  if len(result['Value']) < 1:
-    gLogger.warn('Given component does not exist')
-    DIRACexit(1)
-  if len(result['Value']) > 1:
-    gLogger.error('Too many components match')
-    DIRACexit(1)
-
-  removeLogs = False
-  if force:
-    removeLogs = True
-  else:
-    if result['Value'][0]['Component']['Type'] in gComponentInstaller.componentTypes:
-      result = promptUser('Remove logs?', ['y', 'n'], 'n')
-      if result['OK']:
-        removeLogs = result['Value'] == 'y'
-      else:
-        gLogger.error(result['Message'])
-=======
     global force
 
     from DIRAC.FrameworkSystem.Client.ComponentInstaller import gComponentInstaller
@@ -82,8 +35,15 @@
     gComponentInstaller.exitOnError = True
 
     Script.registerSwitch("f", "force", "Forces the removal of the logs", setForce)
-    Script.parseCommandLine()
-    args = Script.getPositionalArgs()
+    # Registering arguments will automatically add their description to the help menu
+    Script.registerArgument(
+        (
+            "System/Component: Full component name (ie: WorkloadManagement/Matcher)",
+            "System:           Name of the DIRAC system (ie: WorkloadManagement)",
+        )
+    )
+    Script.registerArgument(" Component:        Name of the DIRAC service (ie: Matcher)", mandatory=False)
+    _, args = Script.parseCommandLine()
 
     if len(args) == 1:
         args = args[0].split("/")
@@ -106,7 +66,6 @@
         DIRACexit(1)
     if len(result["Value"]) > 1:
         gLogger.error("Too many components match")
->>>>>>> c5981031
         DIRACexit(1)
 
     removeLogs = False
