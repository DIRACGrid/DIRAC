#!/usr/bin/env python
"""
Stop DIRAC component using runsvctrl utility
"""
from __future__ import print_function
from __future__ import absolute_import
from __future__ import division

from DIRAC.Core.Utilities.DIRACScript import DIRACScript as Script


@Script()
def main():
<<<<<<< HEAD
  Script.disableCS()
  # Registering arguments will automatically add their description to the help menu
  Script.registerArgument(" System:  Name of the system for the component (default *: all)",
                          mandatory=False, default='*')
  Script.registerArgument(("Service: Name of the particular component (default *: all)",
                           "Agent:   Name of the particular component (default *: all)"),
                          mandatory=False, default='*')
  _, args = Script.parseCommandLine()
  system, component = Script.getPositionalArgs(group=True)
=======
    Script.disableCS()
    Script.parseCommandLine()
    args = Script.getPositionalArgs()
>>>>>>> c5981031

    from DIRAC.FrameworkSystem.Client.ComponentInstaller import gComponentInstaller

    __RCSID__ = "$Id$"

    if len(args) > 2:
        Script.showHelp(exitCode=1)

<<<<<<< HEAD
  if system != '*':
    if len(args) > 1:
      component = args[1]
=======
    system = "*"
    component = "*"
    if len(args) > 0:
        system = args[0]
    if system != "*":
        if len(args) > 1:
            component = args[1]
>>>>>>> c5981031

    gComponentInstaller.exitOnError = True

    result = gComponentInstaller.runsvctrlComponent(system, component, "d")
    if not result["OK"]:
        print("ERROR:", result["Message"])
        exit(-1)

    gComponentInstaller.printStartupStatus(result["Value"])


if __name__ == "__main__":
    main()<|MERGE_RESOLUTION|>--- conflicted
+++ resolved
@@ -11,21 +11,21 @@
 
 @Script()
 def main():
-<<<<<<< HEAD
-  Script.disableCS()
-  # Registering arguments will automatically add their description to the help menu
-  Script.registerArgument(" System:  Name of the system for the component (default *: all)",
-                          mandatory=False, default='*')
-  Script.registerArgument(("Service: Name of the particular component (default *: all)",
-                           "Agent:   Name of the particular component (default *: all)"),
-                          mandatory=False, default='*')
-  _, args = Script.parseCommandLine()
-  system, component = Script.getPositionalArgs(group=True)
-=======
     Script.disableCS()
-    Script.parseCommandLine()
-    args = Script.getPositionalArgs()
->>>>>>> c5981031
+    # Registering arguments will automatically add their description to the help menu
+    Script.registerArgument(
+        " System:  Name of the system for the component (default *: all)", mandatory=False, default="*"
+    )
+    Script.registerArgument(
+        (
+            "Service: Name of the particular component (default *: all)",
+            "Agent:   Name of the particular component (default *: all)",
+        ),
+        mandatory=False,
+        default="*",
+    )
+    _, args = Script.parseCommandLine()
+    system, component = Script.getPositionalArgs(group=True)
 
     from DIRAC.FrameworkSystem.Client.ComponentInstaller import gComponentInstaller
 
@@ -34,19 +34,9 @@
     if len(args) > 2:
         Script.showHelp(exitCode=1)
 
-<<<<<<< HEAD
-  if system != '*':
-    if len(args) > 1:
-      component = args[1]
-=======
-    system = "*"
-    component = "*"
-    if len(args) > 0:
-        system = args[0]
     if system != "*":
         if len(args) > 1:
             component = args[1]
->>>>>>> c5981031
 
     gComponentInstaller.exitOnError = True
 
