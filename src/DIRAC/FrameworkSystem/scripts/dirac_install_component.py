--- conflicted
+++ resolved
@@ -42,89 +42,6 @@
 
 @Script()
 def main():
-<<<<<<< HEAD
-  global overwrite
-  global specialOptions
-  global module
-  global specialOptions
-
-  from DIRAC.FrameworkSystem.Client.ComponentInstaller import gComponentInstaller
-  gComponentInstaller.exitOnError = True
-
-  Script.registerSwitch("w", "overwrite", "Overwrite the configuration in the global CS", setOverwrite)
-  Script.registerSwitch("m:", "module=", "Python module name for the component code", setModule)
-  Script.registerSwitch("p:", "parameter=", "Special component option ", setSpecialOption)
-  # Registering arguments will automatically add their description to the help menu
-  Script.registerArgument(("System/Component: Full component name (ie: WorkloadManagement/Matcher)",
-                           "System:           Name of the DIRAC system (ie: WorkloadManagement)"))
-  Script.registerArgument(" Component:        Name of the DIRAC service (ie: Matcher)", mandatory=False)
-
-  Script.parseCommandLine()
-  args = Script.getPositionalArgs()
-
-  if len(args) == 1:
-    args = args[0].split('/')
-
-  if len(args) != 2:
-    Script.showHelp(exitCode=1)
-
-  system = args[0]
-  component = args[1]
-  compOrMod = module or component
-
-  result = gComponentInstaller.getSoftwareComponents(extensionsByPriority())
-  if not result['OK']:
-    gLogger.error(result['Message'])
-    DIRACexit(1)
-  availableComponents = result['Value']
-
-  for compType in availableComponents:
-    if system in availableComponents[compType] and compOrMod in availableComponents[compType][system]:
-      cType = compType[:-1].lower()
-      break
-  else:
-    gLogger.error('Component %s/%s is not available for installation' % (system, component))
-    DIRACexit(1)
-
-  if module:
-    result = gComponentInstaller.addDefaultOptionsToCS(gConfig, cType, system, module,
-                                                       extensionsByPriority(),
-                                                       overwrite=overwrite)
-    result = gComponentInstaller.addDefaultOptionsToCS(gConfig, cType, system, component,
-                                                       extensionsByPriority(),
-                                                       specialOptions=specialOptions,
-                                                       overwrite=overwrite,
-                                                       addDefaultOptions=False)
-  else:
-    result = gComponentInstaller.addDefaultOptionsToCS(gConfig, cType, system, component,
-                                                       extensionsByPriority(),
-                                                       specialOptions=specialOptions,
-                                                       overwrite=overwrite)
-
-  if not result['OK']:
-    gLogger.error(result['Message'])
-    DIRACexit(1)
-  result = gComponentInstaller.installComponent(cType, system, component, extensionsByPriority(), module)
-  if not result['OK']:
-    gLogger.error(result['Message'])
-    DIRACexit(1)
-  gLogger.notice('Successfully installed component %s in %s system, now setting it up' % (component, system))
-  result = gComponentInstaller.setupComponent(cType, system, component, extensionsByPriority(), module)
-  if not result['OK']:
-    gLogger.error(result['Message'])
-    DIRACexit(1)
-  if component == 'ComponentMonitoring':
-    result = MonitoringUtilities.monitorInstallation('DB', system, 'InstalledComponentsDB')
-    if not result['OK']:
-      gLogger.error(result['Message'])
-      DIRACexit(1)
-  result = MonitoringUtilities.monitorInstallation(cType, system, component, module)
-  if not result['OK']:
-    gLogger.error(result['Message'])
-    DIRACexit(1)
-  gLogger.notice('Successfully completed the installation of %s/%s' % (system, component))
-  DIRACexit()
-=======
     global overwrite
     global specialOptions
     global module
@@ -137,6 +54,15 @@
     Script.registerSwitch("w", "overwrite", "Overwrite the configuration in the global CS", setOverwrite)
     Script.registerSwitch("m:", "module=", "Python module name for the component code", setModule)
     Script.registerSwitch("p:", "parameter=", "Special component option ", setSpecialOption)
+    # Registering arguments will automatically add their description to the help menu
+    Script.registerArgument(
+        (
+            "System/Component: Full component name (ie: WorkloadManagement/Matcher)",
+            "System:           Name of the DIRAC system (ie: WorkloadManagement)",
+        )
+    )
+    Script.registerArgument(" Component:        Name of the DIRAC service (ie: Matcher)", mandatory=False)
+
     Script.parseCommandLine()
     args = Script.getPositionalArgs()
 
@@ -146,72 +72,72 @@
     if len(args) != 2:
         Script.showHelp(exitCode=1)
 
-    cType = None
     system = args[0]
     component = args[1]
-    compOrMod = module if module else component
+    compOrMod = module or component
 
-    result = gComponentInstaller.getSoftwareComponents(getCSExtensions())
+    result = gComponentInstaller.getSoftwareComponents(extensionsByPriority())
     if not result["OK"]:
         gLogger.error(result["Message"])
         DIRACexit(1)
-    else:
-        availableComponents = result["Value"]
+    availableComponents = result["Value"]
 
     for compType in availableComponents:
         if system in availableComponents[compType] and compOrMod in availableComponents[compType][system]:
             cType = compType[:-1].lower()
             break
-
-    if not cType:
+    else:
         gLogger.error("Component %s/%s is not available for installation" % (system, component))
         DIRACexit(1)
 
     if module:
         result = gComponentInstaller.addDefaultOptionsToCS(
-            gConfig, cType, system, module, getCSExtensions(), overwrite=overwrite
+            gConfig, cType, system, module, extensionsByPriority(), overwrite=overwrite
         )
         result = gComponentInstaller.addDefaultOptionsToCS(
             gConfig,
             cType,
             system,
             component,
-            getCSExtensions(),
+            extensionsByPriority(),
             specialOptions=specialOptions,
             overwrite=overwrite,
             addDefaultOptions=False,
         )
     else:
         result = gComponentInstaller.addDefaultOptionsToCS(
-            gConfig, cType, system, component, getCSExtensions(), specialOptions=specialOptions, overwrite=overwrite
+            gConfig,
+            cType,
+            system,
+            component,
+            extensionsByPriority(),
+            specialOptions=specialOptions,
+            overwrite=overwrite,
         )
 
     if not result["OK"]:
         gLogger.error(result["Message"])
         DIRACexit(1)
-    else:
-        result = gComponentInstaller.installComponent(cType, system, component, getCSExtensions(), module)
+    result = gComponentInstaller.installComponent(cType, system, component, extensionsByPriority(), module)
+    if not result["OK"]:
+        gLogger.error(result["Message"])
+        DIRACexit(1)
+    gLogger.notice("Successfully installed component %s in %s system, now setting it up" % (component, system))
+    result = gComponentInstaller.setupComponent(cType, system, component, extensionsByPriority(), module)
+    if not result["OK"]:
+        gLogger.error(result["Message"])
+        DIRACexit(1)
+    if component == "ComponentMonitoring":
+        result = MonitoringUtilities.monitorInstallation("DB", system, "InstalledComponentsDB")
         if not result["OK"]:
             gLogger.error(result["Message"])
             DIRACexit(1)
-        else:
-            gLogger.notice("Successfully installed component %s in %s system, now setting it up" % (component, system))
-            result = gComponentInstaller.setupComponent(cType, system, component, getCSExtensions(), module)
-            if not result["OK"]:
-                gLogger.error(result["Message"])
-                DIRACexit(1)
-            if component == "ComponentMonitoring":
-                result = MonitoringUtilities.monitorInstallation("DB", system, "InstalledComponentsDB")
-                if not result["OK"]:
-                    gLogger.error(result["Message"])
-                    DIRACexit(1)
-            result = MonitoringUtilities.monitorInstallation(cType, system, component, module)
-            if not result["OK"]:
-                gLogger.error(result["Message"])
-                DIRACexit(1)
-            gLogger.notice("Successfully completed the installation of %s/%s" % (system, component))
-            DIRACexit()
->>>>>>> c5981031
+    result = MonitoringUtilities.monitorInstallation(cType, system, component, module)
+    if not result["OK"]:
+        gLogger.error(result["Message"])
+        DIRACexit(1)
+    gLogger.notice("Successfully completed the installation of %s/%s" % (system, component))
+    DIRACexit()
 
 
 if __name__ == "__main__":
