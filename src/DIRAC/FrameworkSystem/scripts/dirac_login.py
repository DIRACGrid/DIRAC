--- conflicted
+++ resolved
@@ -247,19 +247,11 @@
 
         chain = X509Chain()
         # Load user cert and key
-<<<<<<< HEAD
-
         if (result := chain.loadChainFromFile(self.certLoc))["OK"]:
             # We try to download the key first without a password
             if not (result := chain.loadKeyFromFile(self.keyLoc))["OK"]:
                 password = prompt("Enter Certificate password: ", is_password=True)
                 result = chain.loadKeyFromFile(self.keyLoc, password=password)
-=======
-        if (result := chain.loadChainFromFile(self.certLoc))["OK"]:
-            result = chain.loadKeyFromFile(
-                self.keyLoc, password=prompt("Enter Certificate password: ", is_password=True)
-            )
->>>>>>> 9bc3d765
         if not result["OK"]:
             return result
 
