--- conflicted
+++ resolved
@@ -14,81 +14,19 @@
 
 @Script()
 def main():
-<<<<<<< HEAD
-  Script.registerSwitch(
-      "v:",
-      "vo=",
-      "Location of pilot version in CS /Operations/<vo>/Pilot/Version"
-      " (default value specified in CS under /DIRAC/DefaultSetup)"
-  )
-  # Registering arguments will automatically add their description to the help menu
-  Script.registerArgument("version: pilot version you want to update to")
-  Script.parseCommandLine(ignoreErrors=False)
-
-  # parseCommandLine show help when mandatory arguments are not specified or incorrect argument
-  version = Script.getPositionalArgs(group=True)
-
-  vo = None
-  for switch in Script.getUnprocessedSwitches():
-    if switch[0] == "v" or switch[0] == "vo":
-      vo = switch[1]
-
-  from DIRAC import S_OK, S_ERROR
-  from DIRAC import gConfig, gLogger
-  from DIRAC.ConfigurationSystem.Client.CSAPI import CSAPI
-
-  def updatePilot(version, vo):
-    """
-    Update in the CS the pilot version used,
-    If only one version present in CS it's overwritten.
-    If two versions present, the new one is added and the last removed
-
-    :param version: version vArBpC of pilot you want to use
-    :param vo: Location of pilot version in CS /Operations/<vo>/Pilot/Version
-    """
-    setup = vo
-    if not vo:
-      setup = gConfig.getValue('/DIRAC/DefaultSetup')
-    if not setup:
-      return S_ERROR("No value set for /DIRAC/DefaultSetup in CS")
-
-    pilotVersion = gConfig.getValue('Operations/%s/Pilot/Version' % setup, [])
-    if not pilotVersion:
-      return S_ERROR("No pilot version set under Operations/%s/Pilot/Version in CS" % setup)
-
-    pilotVersion.pop()
-    pilotVersion.insert(0, version)
-    api = CSAPI()
-    api.setOption('Operations/%s/Pilot/Version' % setup, ", ".join(pilotVersion))
-    result = api.commit()
-    if not result['OK']:
-      gLogger.fatal('Could not commit new version of pilot!')
-      return result
-
-    newVersion = gConfig.getValue('Operations/%s/Pilot/Version' % setup)
-    return S_OK("New version of pilot set to %s" % newVersion)
-
-  result = updatePilot(version, vo)
-  if not result['OK']:
-    gLogger.fatal(result['Message'])
-    DIRAC.exit(1)
-  gLogger.notice(result['Value'])
-  DIRAC.exit(0)
-=======
     Script.registerSwitch(
         "v:",
         "vo=",
         "Location of pilot version in CS /Operations/<vo>/Pilot/Version"
         " (default value specified in CS under /DIRAC/DefaultSetup)",
     )
-
+    # Registering arguments will automatically add their description to the help menu
+    Script.registerArgument("version: pilot version you want to update to")
     Script.parseCommandLine(ignoreErrors=False)
 
-    args = Script.getPositionalArgs()
-    if len(args) < 1 or len(args) > 2:
-        Script.showHelp()
+    # parseCommandLine show help when mandatory arguments are not specified or incorrect argument
+    version = Script.getPositionalArgs(group=True)
 
-    version = args[0]
     vo = None
     for switch in Script.getUnprocessedSwitches():
         if switch[0] == "v" or switch[0] == "vo":
@@ -135,7 +73,6 @@
         DIRAC.exit(1)
     gLogger.notice(result["Value"])
     DIRAC.exit(0)
->>>>>>> c5981031
 
 
 if __name__ == "__main__":
