#!/usr/bin/env python
"""
Status of DIRAC components using runsvstat utility

Example:
  $ dirac-status-component
  DIRAC Root Path = /vo/dirac/versions/Lyon-HEAD-1296215324
                                           Name : Runit    Uptime    PID
            WorkloadManagement_PilotStatusAgent : Run        4029     1697
             WorkloadManagement_JobHistoryAgent : Run        4029     167
"""
from __future__ import print_function
from __future__ import absolute_import
from __future__ import division

from DIRAC.Core.Utilities.DIRACScript import DIRACScript as Script


@Script()
def main():
<<<<<<< HEAD
  Script.disableCS()
  # Registering arguments will automatically add their description to the help menu
  Script.registerArgument(" System:  Name of the system for the component (default *: all)",
                          mandatory=False, default='*')
  Script.registerArgument(("Service: Name of the particular component (default *: all)",
                           "Agent:   Name of the particular component (default *: all)"),
                          mandatory=False, default='*')
  _, args = Script.parseCommandLine()
  system, component = Script.getPositionalArgs(group=True)
=======
    Script.disableCS()
    Script.parseCommandLine()
    args = Script.getPositionalArgs()
>>>>>>> c5981031

    from DIRAC.FrameworkSystem.Client.ComponentInstaller import gComponentInstaller

    __RCSID__ = "$Id$"

    if len(args) > 2:
        Script.showHelp(exitCode=1)

<<<<<<< HEAD
  if len(args) > 0:
    system = args[0]
  if system != '*':
    if len(args) > 1:
      component = args[1]
  #
  gComponentInstaller.exitOnError = True
  #
  result = gComponentInstaller.getStartupComponentStatus([system, component])
  if not result['OK']:
    print('ERROR:', result['Message'])
    exit(-1)
=======
    system = "*"
    component = "*"
    if len(args) > 0:
        system = args[0]
    if system != "*":
        if len(args) > 1:
            component = args[1]
    #
    gComponentInstaller.exitOnError = True
    #
    result = gComponentInstaller.getStartupComponentStatus([system, component])
    if not result["OK"]:
        print("ERROR:", result["Message"])
        exit(-1)
>>>>>>> c5981031

    gComponentInstaller.printStartupStatus(result["Value"])


if __name__ == "__main__":
    main()<|MERGE_RESOLUTION|>--- conflicted
+++ resolved
@@ -18,21 +18,21 @@
 
 @Script()
 def main():
-<<<<<<< HEAD
-  Script.disableCS()
-  # Registering arguments will automatically add their description to the help menu
-  Script.registerArgument(" System:  Name of the system for the component (default *: all)",
-                          mandatory=False, default='*')
-  Script.registerArgument(("Service: Name of the particular component (default *: all)",
-                           "Agent:   Name of the particular component (default *: all)"),
-                          mandatory=False, default='*')
-  _, args = Script.parseCommandLine()
-  system, component = Script.getPositionalArgs(group=True)
-=======
     Script.disableCS()
-    Script.parseCommandLine()
-    args = Script.getPositionalArgs()
->>>>>>> c5981031
+    # Registering arguments will automatically add their description to the help menu
+    Script.registerArgument(
+        " System:  Name of the system for the component (default *: all)", mandatory=False, default="*"
+    )
+    Script.registerArgument(
+        (
+            "Service: Name of the particular component (default *: all)",
+            "Agent:   Name of the particular component (default *: all)",
+        ),
+        mandatory=False,
+        default="*",
+    )
+    _, args = Script.parseCommandLine()
+    system, component = Script.getPositionalArgs(group=True)
 
     from DIRAC.FrameworkSystem.Client.ComponentInstaller import gComponentInstaller
 
@@ -41,22 +41,6 @@
     if len(args) > 2:
         Script.showHelp(exitCode=1)
 
-<<<<<<< HEAD
-  if len(args) > 0:
-    system = args[0]
-  if system != '*':
-    if len(args) > 1:
-      component = args[1]
-  #
-  gComponentInstaller.exitOnError = True
-  #
-  result = gComponentInstaller.getStartupComponentStatus([system, component])
-  if not result['OK']:
-    print('ERROR:', result['Message'])
-    exit(-1)
-=======
-    system = "*"
-    component = "*"
     if len(args) > 0:
         system = args[0]
     if system != "*":
@@ -69,7 +53,6 @@
     if not result["OK"]:
         print("ERROR:", result["Message"])
         exit(-1)
->>>>>>> c5981031
 
     gComponentInstaller.printStartupStatus(result["Value"])
 
