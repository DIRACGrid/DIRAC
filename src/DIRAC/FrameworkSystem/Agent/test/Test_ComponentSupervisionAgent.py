--- conflicted
+++ resolved
@@ -30,31 +30,16 @@
 
 
 def mockComponentSection(*_args, **kwargs):
-<<<<<<< HEAD
-  """Mock the PathFinder.getComponentSection to return individual componentSections."""
-  system = kwargs.get('system')
-  component = kwargs.get('component')
-  return "/Systems/%s/Production/Services/%s" % (system, component)
-
-
-def mockURLSection(*_args, **kwargs):
-  """Mock the PathFinder.getSystemURLSection to return individual componentSections."""
-  system = kwargs.get('system')
-  return "/Systems/%s/Production/URLs/" % system
-=======
     """Mock the PathFinder.getComponentSection to return individual componentSections."""
-    fullComponentName = kwargs.get("componentName")
-    return "/Systems/%s/Production/Services/%s" % (
-        fullComponentName.split("/", 1)[0],
-        fullComponentName.split("/", 1)[1],
-    )
+    system = kwargs.get("system")
+    component = kwargs.get("component")
+    return "/Systems/%s/Production/Services/%s" % (system, component)
 
 
 def mockURLSection(*_args, **kwargs):
     """Mock the PathFinder.getSystemURLSection to return individual componentSections."""
-    system = kwargs.get("serviceName").split("/", 1)[0]
+    system = kwargs.get("system")
     return "/Systems/%s/Production/URLs/" % system
->>>>>>> c5981031
 
 
 class TestComponentSupervisionAgent(unittest.TestCase):
