"""Component Supervision Agent for monitoring agent, executor or service behaviour and intervene if
necessary.

This agent is designed to supervise the Agents, Executors and Services, and restarts them in case
they get stuck. It can only control components running on the same machine as the agent. One agent
per server is needed.

* The agent checks the age of the log file and if it is deemed too old will kill the agent so that
  it is restarted automatically. (Option RestartAgents)
* Executors will only be restarted if there are jobs in checking status (Option RestartExecutors)
* Services will be restarted if they don't answer a ping RPC (Option RestartServices)

* Check for running and stopped components and ensure they have the proper status as defined in the
  CS Registry/Hosts/_HOST_/[Running|Stopped] sections. (Option ControlComponents)
* If desired also service URLs can automatically be added or removed from the Configuration (Option CommitURLs)

The configuration for Running and Stopped components are two sub-sections in Registry/Hosts/<Host>::

    Running
    {
      Configuration__Server =
      Framework__SystemAdministrator =
      Framework__ComponentSupervisionAgent =
    }
    Stopped
    {
      DataManagement__FileCatalog2 =
      Framework__Monitoring =
    }

By moving from one to the other section we can make the ComponentSupervisionAgent Stop/Start the given
component. Values for the entries in the list are ignored, Syntax is ``<System>__<ComponentName>``.

For full functioning of the Agent a few additional permissions have to be granted for the ``Operator`` role.
In the ``SystemAdministrator/Authorization`` section of the relevant setup::

  getOverallStatus = Operator
  stopComponent = Operator
  startComponent = Operator

``getOverallStatus`` is needed for basic functioning of the Agent. ``stopComponent`` or ``startComponent`` are only
needed if ``ControlComponents`` is enabled.

.. literalinclude:: ../ConfigTemplate.cfg
  :start-after: ##BEGIN ComponentSupervisionAgent
  :end-before: ##END
  :dedent: 2
  :caption: ComponentSupervisionAgent options

"""
from __future__ import absolute_import
from __future__ import division
from __future__ import print_function

# imports
from collections import defaultdict
from datetime import datetime
from functools import partial

import os
import socket
import psutil

# from DIRAC
from DIRAC import S_OK, S_ERROR, gConfig, rootPath
from DIRAC.ConfigurationSystem.Client.CSAPI import CSAPI
from DIRAC.ConfigurationSystem.Client import PathFinder
from DIRAC.ConfigurationSystem.Client.Helpers import Path
from DIRAC.Core.Base.AgentModule import AgentModule
from DIRAC.Core.Base.Client import Client
from DIRAC.Core.Utilities.PrettyPrint import printTable
from DIRAC.FrameworkSystem.Client.SystemAdministratorClient import SystemAdministratorClient
from DIRAC.FrameworkSystem.Client.NotificationClient import NotificationClient
from DIRAC.WorkloadManagementSystem.Client.JobMonitoringClient import JobMonitoringClient

__RCSID__ = "$Id$"
AGENT_NAME = "Framework/ComponentSupervisionAgent"

# Define units
HOUR = 3600
MINUTES = 60
SECONDS = 1

# Define constant
NO_CHECKING_JOBS = "NO_CHECKING_JOBS"
CHECKING_JOBS = "CHECKING_JOBS"
NO_RESTART = "NO_RESTART"


class ComponentSupervisionAgent(AgentModule):
<<<<<<< HEAD
  """ComponentSupervisionAgent class."""

  def __init__(self, *args, **kwargs):
    """Initialize the agent, clients, default values."""
    AgentModule.__init__(self, *args, **kwargs)
    self.name = 'ComponentSupervisionAgent'
    self.setup = 'DIRAC-Production'
    self.enabled = False
    self.restartAgents = False
    self.restartExecutors = False
    self.restartServices = False
    self.controlComponents = False
    self.commitURLs = False
    self.doNotRestartInstancePattern = ['RequestExecutingAgent']
    self.diracLocation = rootPath

    self.sysAdminClient = SystemAdministratorClient(socket.getfqdn())
    self.jobMonClient = JobMonitoringClient()
    self.nClient = NotificationClient()
    self.csAPI = None
    self.agents = dict()
    self.executors = dict()
    self.services = dict()
    self._tornadoPort = '8443'
    self.errors = list()
    self.accounting = defaultdict(dict)

    self.addressTo = []
    self.addressFrom = ''
    self.emailSubject = 'ComponentSupervisionAgent on %s' % socket.getfqdn()

  def logError(self, errStr, varMsg=''):
    """Append errors to a list, which is sent in email notification."""
    self.log.error(errStr, varMsg)
    self.errors.append(errStr + ' ' + varMsg)

  def beginExecution(self):
    """Reload the configurations before every cycle."""
    self.setup = self.am_getOption('Setup', self.setup)
    self.enabled = self.am_getOption('EnableFlag', self.enabled)
    self.restartAgents = self.am_getOption('RestartAgents', self.restartAgents)
    self.restartExecutors = self.am_getOption('RestartExecutors', self.restartExecutors)
    self.restartServices = self.am_getOption('RestartServices', self.restartServices)
    self.addressTo = self.am_getOption('MailTo', self.addressTo)
    self.addressFrom = self.am_getOption('MailFrom', self.addressFrom)
    self.controlComponents = self.am_getOption('ControlComponents', self.controlComponents)
    self.commitURLs = self.am_getOption('CommitURLs', self.commitURLs)
    self.doNotRestartInstancePattern = self.am_getOption('DoNotRestartInstancePattern',
                                                         self.doNotRestartInstancePattern)

    self.csAPI = CSAPI()

    res = self.getRunningInstances(instanceType='Agents')
    if not res['OK']:
      return S_ERROR('Failure to get running agents')
    self.agents = res['Value']

    res = self.getRunningInstances(instanceType='Executors')
    if not res['OK']:
      return S_ERROR('Failure to get running executors')
    self.executors = res['Value']

    res = self.getRunningInstances(instanceType='Services')
    if not res['OK']:
      return S_ERROR('Failure to get running services')
    self.services = res['Value']

    self.accounting.clear()
    return S_OK()

  def sendNotification(self):
    """Send email notification about changes done in the last cycle."""
    if not(self.errors or self.accounting):
      return S_OK()

    emailBody = ''
    rows = []
    for instanceName, val in self.accounting.items():
      rows.append([[instanceName],
                   [val.get('Treatment', 'No Treatment')],
                   [str(val.get('LogAge', 'Not Relevant'))]])

    if rows:
      columns = ['Instance', 'Treatment', 'Log File Age (Minutes)']
      emailBody += printTable(columns, rows, printOut=False, numbering=False, columnSeparator=' | ')

    if self.errors:
      emailBody += '\n\nErrors:'
      emailBody += '\n'.join(self.errors)

    self.log.notice('Sending Email:\n' + emailBody)
    for address in self.addressTo:
      res = self.nClient.sendMail(address, self.emailSubject, emailBody, self.addressFrom, localAttempt=False)
      if not res['OK']:
        self.log.error('Failure to send Email notification to ', address)
        continue

    self.errors = []
    self.accounting.clear()

    return S_OK()

  def getRunningInstances(self, instanceType='Agents', runitStatus='Run'):
    """Return a dict of running agents, executors or services.

    Key is component's name, value contains dict with PollingTime, PID, Port, Module, RunitStatus, LogFileLocation

    :param str instanceType: 'Agents', 'Executors', 'Services'
    :param str runitStatus: Return only those instances with given RunitStatus or 'All'
    :returns: Dictionary of running instances
    """
    res = self.sysAdminClient.getOverallStatus()
    if not res['OK']:
      self.logError('Failure to get %s from system administrator client' % instanceType, res['Message'])
      return res

    val = res['Value'][instanceType]
    runningComponents = defaultdict(dict)
    for system, components in val.items():
      for componentName, componentInfo in components.items():
        if componentInfo['Setup'] and componentInfo['Installed']:
          if runitStatus != 'All' and componentInfo['RunitStatus'] != runitStatus:
            continue
          for option, default in (('PollingTime', HOUR), ('Port', None), ('Protocol', None)):
            runningComponents[componentName][option] = self._getComponentOption(instanceType, system, componentName,
                                                                                option, default)
            # remove empty values so we can use defaults in _getURL
            if not runningComponents[componentName][option]:
              runningComponents[componentName].pop(option)
          runningComponents[componentName]['LogFileLocation'] = \
              os.path.join(self.diracLocation, 'runit', system, componentName, 'log', 'current')
          runningComponents[componentName]['PID'] = componentInfo['PID']
          runningComponents[componentName]['Module'] = componentInfo['Module']
          runningComponents[componentName]['RunitStatus'] = componentInfo['RunitStatus']
          runningComponents[componentName]['System'] = system

    return S_OK(runningComponents)

  def _getComponentOption(self, instanceType, system, componentName, option, default):
    """Get component option from DIRAC CS, using components' base classes methods."""
    componentPath = PathFinder.getComponentSection(
        system=system,
        component=componentName,
        setup=self.setup,
        componentCategory=instanceType,
    )
    if instanceType != 'Agents':
      return gConfig.getValue(Path.cfgPath(componentPath, option), default)
    # deal with agent configuration
    componentLoadModule = gConfig.getValue(Path.cfgPath(componentPath, 'Module'), componentName)
    fullComponentName = Path.cfgPath(system, componentName)
    fullComponentLoadName = Path.cfgPath(system, componentLoadModule)
    return AgentModule(fullComponentName, fullComponentLoadName).am_getOption(option, default)

  def on_terminate(self, componentName, process):
    """Execute callback when a process terminates gracefully."""
    self.log.info("%s's process with ID: %s has been terminated successfully" % (componentName, process.pid))

  def execute(self):
    """Execute checks for agents, executors, services."""
    for instanceType in ('executor', 'agent', 'service'):
      for name, options in getattr(self, instanceType + 's').items():
        # call checkAgent, checkExecutor, checkService
        res = getattr(self, 'check' + instanceType.capitalize())(name, options)
        if not res['OK']:
          self.logError('Failure when checking %s' % instanceType, '%s, %s' % (name, res['Message']))

    res = self.componentControl()
    if not res['OK']:
      if 'Stopped does not exist' not in res['Message'] and \
         'Running does not exist' not in res['Message']:
        self.logError('Failure to control components', res['Message'])

    if not self.errors:
      res = self.checkURLs()
      if not res['OK']:
        self.logError('Failure to check URLs', res['Message'])
    else:
      self.logError('Something was wrong before, not checking URLs this time')

    self.sendNotification()

    if self.errors:
      return S_ERROR('Error during this cycle, check log')

    return S_OK()

  @staticmethod
  def getLastAccessTime(logFileLocation):
    """Return the age of log file."""
    lastAccessTime = 0
    try:
      lastAccessTime = os.path.getmtime(logFileLocation)
      lastAccessTime = datetime.fromtimestamp(lastAccessTime)
    except OSError as e:
      return S_ERROR('Failed to access logfile %s: %r' % (logFileLocation, e))

    now = datetime.now()
    age = now - lastAccessTime
    return S_OK(age)

  def restartInstance(self, pid, instanceName, enabled):
    """Kill a process which is then restarted automatically."""
    if not (self.enabled and enabled):
      self.log.info('Restarting is disabled, please restart %s manually' % instanceName)
      self.accounting[instanceName]['Treatment'] = 'Please restart it manually'
      return S_OK(NO_RESTART)

    if any(pattern in instanceName for pattern in self.doNotRestartInstancePattern):
      self.log.info('Restarting for %s is disabled, please restart it manually' % instanceName)
      self.accounting[instanceName]['Treatment'] = 'Please restart it manually'
      return S_OK(NO_RESTART)

    try:
      componentProc = psutil.Process(int(pid))
      processesToTerminate = componentProc.children(recursive=True)
      processesToTerminate.append(componentProc)

      for proc in processesToTerminate:
        proc.terminate()

      _gone, alive = psutil.wait_procs(processesToTerminate, timeout=5,
                                       callback=partial(self.on_terminate, instanceName))
      for proc in alive:
        self.log.info('Forcefully killing process %s' % proc.pid)
        proc.kill()

      return S_OK()

    except psutil.Error as err:
      self.logError('Exception occurred in terminating processes', '%s' % err)
      return S_ERROR()

  def checkService(self, serviceName, options):
    """Ping the service, restart if the ping does not respond."""
    url = self._getURL(serviceName, options)
    self.log.info('Pinging service', url)
    pingRes = Client().ping(url=url)
    if not pingRes['OK']:
      self.log.info('Failure pinging service: %s: %s' % (url, pingRes['Message']))
      res = self.restartInstance(int(options['PID']), serviceName, self.restartServices)
      if not res['OK']:
        return res
      if res['Value'] != NO_RESTART:
        self.accounting[serviceName]['Treatment'] = 'Successfully Restarted'
        self.log.info('Service %s has been successfully restarted' % serviceName)
    self.log.info('Service responded OK')
    return S_OK()

  def checkAgent(self, agentName, options):
    """Check the age of agent's log file, if it is too old then restart the agent."""
    pollingTime, currentLogLocation, pid = (
        options['PollingTime'],
        options['LogFileLocation'],
        options['PID']
    )
    self.log.info('Checking Agent: %s' % agentName)
    self.log.info('Polling Time: %s' % pollingTime)
    self.log.info('Current Log File location: %s' % currentLogLocation)

    res = self.getLastAccessTime(currentLogLocation)
    if not res['OK']:
      return res

    age = res['Value']
    self.log.info(
        'Current log file for %s is %d minutes old' % (agentName, (age.seconds / MINUTES))
    )

    maxLogAge = max(pollingTime + HOUR, 2 * HOUR)
    if age.seconds < maxLogAge:
      return S_OK()

    self.log.info('Current log file is too old for Agent %s' % agentName)
    self.accounting[agentName]['LogAge'] = age.seconds / MINUTES

    res = self.restartInstance(int(pid), agentName, self.restartAgents)
    if not res['OK']:
      return res
    if res['Value'] != NO_RESTART:
      self.accounting[agentName]['Treatment'] = 'Successfully Restarted'
      self.log.info('Agent %s has been successfully restarted' % agentName)

    return S_OK()

  def checkExecutor(self, executor, options):
    """Check the age of executor log file, if too old check for jobs in checking status, then restart the executors."""
    currentLogLocation = options['LogFileLocation']
    pid = options['PID']
    self.log.info('Checking executor: %s' % executor)
    self.log.info('Current Log File location: %s' % currentLogLocation)

    res = self.getLastAccessTime(currentLogLocation)
    if not res['OK']:
      return res

    age = res['Value']
    self.log.info('Current log file for %s is %d minutes old' % (executor, (age.seconds / MINUTES)))

    if age.seconds < 2 * HOUR:
      return S_OK()

    self.log.info('Current log file is too old for Executor %s' % executor)
    self.accounting[executor]['LogAge'] = age.seconds / MINUTES

    res = self.checkForCheckingJobs(executor)
    if not res['OK']:
      return res
    if res['OK'] and res['Value'] == NO_CHECKING_JOBS:
      self.accounting.pop(executor, None)
      return S_OK(NO_RESTART)

    res = self.restartInstance(int(pid), executor, self.restartExecutors)
    if not res['OK']:
      return res
    elif res['OK'] and res['Value'] != NO_RESTART:
      self.accounting[executor]['Treatment'] = 'Successfully Restarted'
      self.log.info('Executor %s has been successfully restarted' % executor)

    return S_OK()

  def checkForCheckingJobs(self, executorName):
    """Check if there are checking jobs with the **executorName** as current MinorStatus."""
    attrDict = {'Status': 'Checking', 'MinorStatus': executorName}

    # returns list of jobs IDs
    resJobs = self.jobMonClient.getJobs(attrDict)
    if not resJobs['OK']:
      self.logError('Could not get jobs for this executor', '%s: %s' % (executorName, resJobs['Message']))
      return resJobs
    if resJobs['Value']:
      self.log.info('Found %d jobs in "Checking" status for %s' % (len(resJobs['Value']), executorName))
      return S_OK(CHECKING_JOBS)
    self.log.info('Found no jobs in "Checking" status for %s' % executorName)
    return S_OK(NO_CHECKING_JOBS)

  def componentControl(self):
    """Monitor and control component status as defined in the CS.

    Check for running and stopped components and ensure they have the proper status as defined in the CS
    Registry/Hosts/_HOST_/[Running|Stopped] sections

    :returns: :func:`~DIRAC:DIRAC.Core.Utilities.ReturnValues.S_OK`,
       :func:`~DIRAC:DIRAC.Core.Utilities.ReturnValues.S_ERROR`
    """
    # get the current status of the components

    resCurrent = self._getCurrentComponentStatus()
    if not resCurrent['OK']:
      return resCurrent
    currentStatus = resCurrent['Value']

    resDefault = self._getDefaultComponentStatus()
    if not resDefault['OK']:
      return resDefault
    defaultStatus = resDefault['Value']

    # ensure instances are in the right state
    shouldBe = {}
    shouldBe['Run'] = defaultStatus['Run'].intersection(currentStatus['Down'])
    shouldBe['Down'] = defaultStatus['Down'].intersection(currentStatus['Run'])
    shouldBe['Unknown'] = defaultStatus['All'].symmetric_difference(currentStatus['All'])

    self._ensureComponentRunning(shouldBe['Run'])
    self._ensureComponentDown(shouldBe['Down'])

    for instance in shouldBe['Unknown']:
      self.logError('Unknown instance', '%r, either uninstall or add to config' % instance)

    return S_OK()

  def _getCurrentComponentStatus(self):
    """Get current status for components."""
    resOverall = self.sysAdminClient.getOverallStatus()
    if not resOverall['OK']:
      return resOverall
    currentStatus = {'Down': set(), 'Run': set(), 'All': set()}
    informationDict = resOverall['Value']
    for systemsDict in informationDict.values():
      for system, instancesDict in systemsDict.items():
        for instanceName, instanceInfoDict in instancesDict.items():
          identifier = '%s__%s' % (system, instanceName)
          runitStatus = instanceInfoDict.get('RunitStatus')
          if runitStatus in ('Run', 'Down'):
            currentStatus[runitStatus].add(identifier)

    currentStatus['All'] = currentStatus['Run'] | currentStatus['Down']
    return S_OK(currentStatus)

  def _getDefaultComponentStatus(self):
    """Get the configured status of the components."""
    host = socket.getfqdn()
    defaultStatus = {'Down': set(), 'Run': set(), 'All': set()}
    resRunning = gConfig.getOptionsDict(Path.cfgPath('/Registry/Hosts/', host, 'Running'))
    resStopped = gConfig.getOptionsDict(Path.cfgPath('/Registry/Hosts/', host, 'Stopped'))
    if not resRunning['OK']:
      return resRunning
    if not resStopped['OK']:
      return resStopped
    defaultStatus['Run'] = set(resRunning['Value'])
    defaultStatus['Down'] = set(resStopped['Value'])
    defaultStatus['All'] = defaultStatus['Run'] | defaultStatus['Down']

    if defaultStatus['Run'].intersection(defaultStatus['Down']):
      self.logError('Overlap in configuration', str(defaultStatus['Run'].intersection(defaultStatus['Down'])))
      return S_ERROR('Bad host configuration')

    return S_OK(defaultStatus)

  def _ensureComponentRunning(self, shouldBeRunning):
    """Ensure the correct components are running."""
    for instance in shouldBeRunning:
      self.log.info('Starting instance %s' % instance)
      system, name = instance.split('__')
      if self.controlComponents:
        res = self.sysAdminClient.startComponent(system, name)
        if not res['OK']:
          self.logError('Failed to start component:', '%s: %s' % (instance, res['Message']))
        else:
          self.accounting[instance]['Treatment'] = 'Instance was down, started instance'
      else:
        self.accounting[instance]['Treatment'] = 'Instance is down, should be started'

  def _ensureComponentDown(self, shouldBeDown):
    """Ensure the correct components are not running."""
    for instance in shouldBeDown:
      self.log.info('Stopping instance %s' % instance)
      system, name = instance.split('__')
      if self.controlComponents:
        res = self.sysAdminClient.stopComponent(system, name)
        if not res['OK']:
          self.logError('Failed to stop component:', '%s: %s' % (instance, res['Message']))
        else:
          self.accounting[instance]['Treatment'] = 'Instance was running, stopped instance'
      else:
        self.accounting[instance]['Treatment'] = 'Instance is running, should be stopped'

  def checkURLs(self):
    """Ensure that the running services have their URL in the Config."""
    self.log.info('Checking URLs')
    # get services again, in case they were started/stop in controlComponents
    gConfig.forceRefresh(fromMaster=True)

    # get port used for https based services
    try:
      tornadoSystemInstance = PathFinder.getSystemInstance(
          system="Tornado",
          setup=self.setup,
      )
      self._tornadoPort = gConfig.getValue(
          Path.cfgPath('/System/Tornado/', tornadoSystemInstance, "Port"),
          self._tornadoPort,
      )
    except RuntimeError:
      pass

    self.log.debug('Using Tornado Port:', self._tornadoPort)

    res = self.getRunningInstances(instanceType='Services', runitStatus='All')
    if not res['OK']:
      return S_ERROR('Failure to get running services')
    self.services = res['Value']
    for service, options in sorted(self.services.items()):
      self.log.debug('Checking URL for %s with options %s' % (service, options))
      # ignore SystemAdministrator, does not have URLs
      if 'SystemAdministrator' in service:
        continue
      self._checkServiceURL(service, options)

    if self.csAPI.csModified and self.commitURLs:
      self.log.info('Commiting changes to the CS')
      result = self.csAPI.commit()
      if not result['OK']:
        self.logError('Commit to CS failed', result['Message'])
        return S_ERROR('Failed to commit to CS')
    return S_OK()

  def _checkServiceURL(self, serviceName, options):
    """Ensure service URL is properly configured in the CS."""
    url = self._getURL(serviceName, options)
    system = options['System']
    module = options['Module']
    self.log.info('Checking URLs for %s/%s' % (system, module))
    urlsConfigPath = Path.cfgPath(
        PathFinder.getSystemURLSection(system=system, setup=self.setup),
        module
    )
    urls = gConfig.getValue(urlsConfigPath, [])
    self.log.debug('Found configured URLs for %s: %s' % (module, urls))
    self.log.debug('This URL is %s' % url)
    runitStatus = options['RunitStatus']
    wouldHave = 'Would have ' if not self.commitURLs else ''
    if runitStatus == 'Run' and url not in urls:
      urls.append(url)
      message = '%sAdded URL %s to URLs for %s/%s' % (wouldHave, url, system, module)
      self.log.info(message)
      self.accounting[serviceName + '/URL']['Treatment'] = message
      self.csAPI.modifyValue(urlsConfigPath, ','.join(urls))
    if runitStatus == 'Down' and url in urls:
      urls.remove(url)
      message = '%sRemoved URL %s from URLs for %s/%s' % (wouldHave, url, system, module)
      self.log.info(message)
      self.accounting[serviceName + '/URL']['Treatment'] = message
      self.csAPI.modifyValue(urlsConfigPath, ','.join(urls))

  def _getURL(self, serviceName, options):
    """Return URL for the service."""
    system = options['System']
    port = options.get('Port', self._tornadoPort)
    host = socket.getfqdn()
    protocol = options.get('Protocol', 'dips')
    url = '%s://%s:%s/%s/%s' % (protocol, host, port, system, serviceName)
    return url
=======
    """ComponentSupervisionAgent class."""

    def __init__(self, *args, **kwargs):
        """Initialize the agent, clients, default values."""
        AgentModule.__init__(self, *args, **kwargs)
        self.name = "ComponentSupervisionAgent"
        self.setup = "DIRAC-Production"
        self.enabled = False
        self.restartAgents = False
        self.restartExecutors = False
        self.restartServices = False
        self.controlComponents = False
        self.commitURLs = False
        self.doNotRestartInstancePattern = ["RequestExecutingAgent"]
        self.diracLocation = "/opt/dirac/pro"

        self.sysAdminClient = SystemAdministratorClient(socket.gethostname())
        self.jobMonClient = JobMonitoringClient()
        self.nClient = NotificationClient()
        self.csAPI = None
        self.agents = dict()
        self.executors = dict()
        self.services = dict()
        self._tornadoPort = "8443"
        self.errors = list()
        self.accounting = defaultdict(dict)

        self.addressTo = []
        self.addressFrom = ""
        self.emailSubject = "ComponentSupervisionAgent on %s" % socket.gethostname()

    def logError(self, errStr, varMsg=""):
        """Append errors to a list, which is sent in email notification."""
        self.log.error(errStr, varMsg)
        self.errors.append(errStr + " " + varMsg)

    def beginExecution(self):
        """Reload the configurations before every cycle."""
        self.setup = self.am_getOption("Setup", self.setup)
        self.enabled = self.am_getOption("EnableFlag", self.enabled)
        self.restartAgents = self.am_getOption("RestartAgents", self.restartAgents)
        self.restartExecutors = self.am_getOption("RestartExecutors", self.restartExecutors)
        self.restartServices = self.am_getOption("RestartServices", self.restartServices)
        self.diracLocation = os.environ.get("DIRAC", self.diracLocation)
        self.addressTo = self.am_getOption("MailTo", self.addressTo)
        self.addressFrom = self.am_getOption("MailFrom", self.addressFrom)
        self.controlComponents = self.am_getOption("ControlComponents", self.controlComponents)
        self.commitURLs = self.am_getOption("CommitURLs", self.commitURLs)
        self.doNotRestartInstancePattern = self.am_getOption(
            "DoNotRestartInstancePattern", self.doNotRestartInstancePattern
        )

        self.csAPI = CSAPI()

        res = self.getRunningInstances(instanceType="Agents")
        if not res["OK"]:
            return S_ERROR("Failure to get running agents")
        self.agents = res["Value"]

        res = self.getRunningInstances(instanceType="Executors")
        if not res["OK"]:
            return S_ERROR("Failure to get running executors")
        self.executors = res["Value"]

        res = self.getRunningInstances(instanceType="Services")
        if not res["OK"]:
            return S_ERROR("Failure to get running services")
        self.services = res["Value"]

        self.accounting.clear()
        return S_OK()

    def sendNotification(self):
        """Send email notification about changes done in the last cycle."""
        if not (self.errors or self.accounting):
            return S_OK()

        emailBody = ""
        rows = []
        for instanceName, val in self.accounting.items():
            rows.append(
                [[instanceName], [val.get("Treatment", "No Treatment")], [str(val.get("LogAge", "Not Relevant"))]]
            )

        if rows:
            columns = ["Instance", "Treatment", "Log File Age (Minutes)"]
            emailBody += printTable(columns, rows, printOut=False, numbering=False, columnSeparator=" | ")

        if self.errors:
            emailBody += "\n\nErrors:"
            emailBody += "\n".join(self.errors)

        self.log.notice("Sending Email:\n" + emailBody)
        for address in self.addressTo:
            res = self.nClient.sendMail(address, self.emailSubject, emailBody, self.addressFrom, localAttempt=False)
            if not res["OK"]:
                self.log.error("Failure to send Email notification to ", address)
                continue

        self.errors = []
        self.accounting.clear()

        return S_OK()

    def getRunningInstances(self, instanceType="Agents", runitStatus="Run"):
        """Return a dict of running agents, executors or services.

        Key is component's name, value contains dict with PollingTime, PID, Port, Module, RunitStatus, LogFileLocation

        :param str instanceType: 'Agents', 'Executors', 'Services'
        :param str runitStatus: Return only those instances with given RunitStatus or 'All'
        :returns: Dictionary of running instances
        """
        res = self.sysAdminClient.getOverallStatus()
        if not res["OK"]:
            self.logError("Failure to get %s from system administrator client" % instanceType, res["Message"])
            return res

        val = res["Value"][instanceType]
        runningComponents = defaultdict(dict)
        for system, components in val.items():
            for componentName, componentInfo in components.items():
                if componentInfo["Setup"] and componentInfo["Installed"]:
                    if runitStatus != "All" and componentInfo["RunitStatus"] != runitStatus:
                        continue
                    for option, default in (("PollingTime", HOUR), ("Port", None), ("Protocol", None)):
                        runningComponents[componentName][option] = self._getComponentOption(
                            instanceType, system, componentName, option, default
                        )
                        # remove empty values so we can use defaults in _getURL
                        if not runningComponents[componentName][option]:
                            runningComponents[componentName].pop(option)
                    runningComponents[componentName]["LogFileLocation"] = os.path.join(
                        self.diracLocation, "runit", system, componentName, "log", "current"
                    )
                    runningComponents[componentName]["PID"] = componentInfo["PID"]
                    runningComponents[componentName]["Module"] = componentInfo["Module"]
                    runningComponents[componentName]["RunitStatus"] = componentInfo["RunitStatus"]
                    runningComponents[componentName]["System"] = system

        return S_OK(runningComponents)

    def _getComponentOption(self, instanceType, system, componentName, option, default):
        """Get component option from DIRAC CS, using components' base classes methods."""
        fullComponentName = Path.cfgPath(system, componentName)
        componentPath = PathFinder.getComponentSection(
            componentName=fullComponentName,
            setup=self.setup,
            componentCategory=instanceType,
        )
        if instanceType != "Agents":
            return gConfig.getValue(Path.cfgPath(componentPath, option), default)
        # deal with agent configuration
        componentLoadModule = gConfig.getValue(Path.cfgPath(componentPath, "Module"), componentName)
        fullComponentLoadName = Path.cfgPath(system, componentLoadModule)
        return AgentModule(fullComponentName, fullComponentLoadName).am_getOption(option, default)

    def on_terminate(self, componentName, process):
        """Execute callback when a process terminates gracefully."""
        self.log.info("%s's process with ID: %s has been terminated successfully" % (componentName, process.pid))

    def execute(self):
        """Execute checks for agents, executors, services."""
        for instanceType in ("executor", "agent", "service"):
            for name, options in getattr(self, instanceType + "s").items():
                # call checkAgent, checkExecutor, checkService
                res = getattr(self, "check" + instanceType.capitalize())(name, options)
                if not res["OK"]:
                    self.logError("Failure when checking %s" % instanceType, "%s, %s" % (name, res["Message"]))

        res = self.componentControl()
        if not res["OK"]:
            if "Stopped does not exist" not in res["Message"] and "Running does not exist" not in res["Message"]:
                self.logError("Failure to control components", res["Message"])

        if not self.errors:
            res = self.checkURLs()
            if not res["OK"]:
                self.logError("Failure to check URLs", res["Message"])
        else:
            self.logError("Something was wrong before, not checking URLs this time")

        self.sendNotification()

        if self.errors:
            return S_ERROR("Error during this cycle, check log")

        return S_OK()

    @staticmethod
    def getLastAccessTime(logFileLocation):
        """Return the age of log file."""
        lastAccessTime = 0
        try:
            lastAccessTime = os.path.getmtime(logFileLocation)
            lastAccessTime = datetime.fromtimestamp(lastAccessTime)
        except OSError as e:
            return S_ERROR("Failed to access logfile %s: %r" % (logFileLocation, e))

        now = datetime.now()
        age = now - lastAccessTime
        return S_OK(age)

    def restartInstance(self, pid, instanceName, enabled):
        """Kill a process which is then restarted automatically."""
        if not (self.enabled and enabled):
            self.log.info("Restarting is disabled, please restart %s manually" % instanceName)
            self.accounting[instanceName]["Treatment"] = "Please restart it manually"
            return S_OK(NO_RESTART)

        if any(pattern in instanceName for pattern in self.doNotRestartInstancePattern):
            self.log.info("Restarting for %s is disabled, please restart it manually" % instanceName)
            self.accounting[instanceName]["Treatment"] = "Please restart it manually"
            return S_OK(NO_RESTART)

        try:
            componentProc = psutil.Process(int(pid))
            processesToTerminate = componentProc.children(recursive=True)
            processesToTerminate.append(componentProc)

            for proc in processesToTerminate:
                proc.terminate()

            _gone, alive = psutil.wait_procs(
                processesToTerminate, timeout=5, callback=partial(self.on_terminate, instanceName)
            )
            for proc in alive:
                self.log.info("Forcefully killing process %s" % proc.pid)
                proc.kill()

            return S_OK()

        except psutil.Error as err:
            self.logError("Exception occurred in terminating processes", "%s" % err)
            return S_ERROR()

    def checkService(self, serviceName, options):
        """Ping the service, restart if the ping does not respond."""
        url = self._getURL(serviceName, options)
        self.log.info("Pinging service", url)
        pingRes = Client().ping(url=url)
        if not pingRes["OK"]:
            self.log.info("Failure pinging service: %s: %s" % (url, pingRes["Message"]))
            res = self.restartInstance(int(options["PID"]), serviceName, self.restartServices)
            if not res["OK"]:
                return res
            if res["Value"] != NO_RESTART:
                self.accounting[serviceName]["Treatment"] = "Successfully Restarted"
                self.log.info("Service %s has been successfully restarted" % serviceName)
        self.log.info("Service responded OK")
        return S_OK()

    def checkAgent(self, agentName, options):
        """Check the age of agent's log file, if it is too old then restart the agent."""
        pollingTime, currentLogLocation, pid = (options["PollingTime"], options["LogFileLocation"], options["PID"])
        self.log.info("Checking Agent: %s" % agentName)
        self.log.info("Polling Time: %s" % pollingTime)
        self.log.info("Current Log File location: %s" % currentLogLocation)

        res = self.getLastAccessTime(currentLogLocation)
        if not res["OK"]:
            return res

        age = res["Value"]
        self.log.info("Current log file for %s is %d minutes old" % (agentName, (age.seconds / MINUTES)))

        maxLogAge = max(pollingTime + HOUR, 2 * HOUR)
        if age.seconds < maxLogAge:
            return S_OK()

        self.log.info("Current log file is too old for Agent %s" % agentName)
        self.accounting[agentName]["LogAge"] = age.seconds / MINUTES

        res = self.restartInstance(int(pid), agentName, self.restartAgents)
        if not res["OK"]:
            return res
        if res["Value"] != NO_RESTART:
            self.accounting[agentName]["Treatment"] = "Successfully Restarted"
            self.log.info("Agent %s has been successfully restarted" % agentName)

        return S_OK()

    def checkExecutor(self, executor, options):
        """Check the age of executor log file, if too old check for jobs in checking status, then restart the executors."""
        currentLogLocation = options["LogFileLocation"]
        pid = options["PID"]
        self.log.info("Checking executor: %s" % executor)
        self.log.info("Current Log File location: %s" % currentLogLocation)

        res = self.getLastAccessTime(currentLogLocation)
        if not res["OK"]:
            return res

        age = res["Value"]
        self.log.info("Current log file for %s is %d minutes old" % (executor, (age.seconds / MINUTES)))

        if age.seconds < 2 * HOUR:
            return S_OK()

        self.log.info("Current log file is too old for Executor %s" % executor)
        self.accounting[executor]["LogAge"] = age.seconds / MINUTES

        res = self.checkForCheckingJobs(executor)
        if not res["OK"]:
            return res
        if res["OK"] and res["Value"] == NO_CHECKING_JOBS:
            self.accounting.pop(executor, None)
            return S_OK(NO_RESTART)

        res = self.restartInstance(int(pid), executor, self.restartExecutors)
        if not res["OK"]:
            return res
        elif res["OK"] and res["Value"] != NO_RESTART:
            self.accounting[executor]["Treatment"] = "Successfully Restarted"
            self.log.info("Executor %s has been successfully restarted" % executor)

        return S_OK()

    def checkForCheckingJobs(self, executorName):
        """Check if there are checking jobs with the **executorName** as current MinorStatus."""
        attrDict = {"Status": "Checking", "MinorStatus": executorName}

        # returns list of jobs IDs
        resJobs = self.jobMonClient.getJobs(attrDict)
        if not resJobs["OK"]:
            self.logError("Could not get jobs for this executor", "%s: %s" % (executorName, resJobs["Message"]))
            return resJobs
        if resJobs["Value"]:
            self.log.info('Found %d jobs in "Checking" status for %s' % (len(resJobs["Value"]), executorName))
            return S_OK(CHECKING_JOBS)
        self.log.info('Found no jobs in "Checking" status for %s' % executorName)
        return S_OK(NO_CHECKING_JOBS)

    def componentControl(self):
        """Monitor and control component status as defined in the CS.

        Check for running and stopped components and ensure they have the proper status as defined in the CS
        Registry/Hosts/_HOST_/[Running|Stopped] sections

        :returns: :func:`~DIRAC:DIRAC.Core.Utilities.ReturnValues.S_OK`,
           :func:`~DIRAC:DIRAC.Core.Utilities.ReturnValues.S_ERROR`
        """
        # get the current status of the components

        resCurrent = self._getCurrentComponentStatus()
        if not resCurrent["OK"]:
            return resCurrent
        currentStatus = resCurrent["Value"]

        resDefault = self._getDefaultComponentStatus()
        if not resDefault["OK"]:
            return resDefault
        defaultStatus = resDefault["Value"]

        # ensure instances are in the right state
        shouldBe = {}
        shouldBe["Run"] = defaultStatus["Run"].intersection(currentStatus["Down"])
        shouldBe["Down"] = defaultStatus["Down"].intersection(currentStatus["Run"])
        shouldBe["Unknown"] = defaultStatus["All"].symmetric_difference(currentStatus["All"])

        self._ensureComponentRunning(shouldBe["Run"])
        self._ensureComponentDown(shouldBe["Down"])

        for instance in shouldBe["Unknown"]:
            self.logError("Unknown instance", "%r, either uninstall or add to config" % instance)

        return S_OK()

    def _getCurrentComponentStatus(self):
        """Get current status for components."""
        resOverall = self.sysAdminClient.getOverallStatus()
        if not resOverall["OK"]:
            return resOverall
        currentStatus = {"Down": set(), "Run": set(), "All": set()}
        informationDict = resOverall["Value"]
        for systemsDict in informationDict.values():
            for system, instancesDict in systemsDict.items():
                for instanceName, instanceInfoDict in instancesDict.items():
                    identifier = "%s__%s" % (system, instanceName)
                    runitStatus = instanceInfoDict.get("RunitStatus")
                    if runitStatus in ("Run", "Down"):
                        currentStatus[runitStatus].add(identifier)

        currentStatus["All"] = currentStatus["Run"] | currentStatus["Down"]
        return S_OK(currentStatus)

    def _getDefaultComponentStatus(self):
        """Get the configured status of the components."""
        host = socket.gethostname()
        defaultStatus = {"Down": set(), "Run": set(), "All": set()}
        resRunning = gConfig.getOptionsDict(Path.cfgPath("/Registry/Hosts/", host, "Running"))
        resStopped = gConfig.getOptionsDict(Path.cfgPath("/Registry/Hosts/", host, "Stopped"))
        if not resRunning["OK"]:
            return resRunning
        if not resStopped["OK"]:
            return resStopped
        defaultStatus["Run"] = set(resRunning["Value"])
        defaultStatus["Down"] = set(resStopped["Value"])
        defaultStatus["All"] = defaultStatus["Run"] | defaultStatus["Down"]

        if defaultStatus["Run"].intersection(defaultStatus["Down"]):
            self.logError("Overlap in configuration", str(defaultStatus["Run"].intersection(defaultStatus["Down"])))
            return S_ERROR("Bad host configuration")

        return S_OK(defaultStatus)

    def _ensureComponentRunning(self, shouldBeRunning):
        """Ensure the correct components are running."""
        for instance in shouldBeRunning:
            self.log.info("Starting instance %s" % instance)
            system, name = instance.split("__")
            if self.controlComponents:
                res = self.sysAdminClient.startComponent(system, name)
                if not res["OK"]:
                    self.logError("Failed to start component:", "%s: %s" % (instance, res["Message"]))
                else:
                    self.accounting[instance]["Treatment"] = "Instance was down, started instance"
            else:
                self.accounting[instance]["Treatment"] = "Instance is down, should be started"

    def _ensureComponentDown(self, shouldBeDown):
        """Ensure the correct components are not running."""
        for instance in shouldBeDown:
            self.log.info("Stopping instance %s" % instance)
            system, name = instance.split("__")
            if self.controlComponents:
                res = self.sysAdminClient.stopComponent(system, name)
                if not res["OK"]:
                    self.logError("Failed to stop component:", "%s: %s" % (instance, res["Message"]))
                else:
                    self.accounting[instance]["Treatment"] = "Instance was running, stopped instance"
            else:
                self.accounting[instance]["Treatment"] = "Instance is running, should be stopped"

    def checkURLs(self):
        """Ensure that the running services have their URL in the Config."""
        self.log.info("Checking URLs")
        # get services again, in case they were started/stop in controlComponents
        gConfig.forceRefresh(fromMaster=True)

        # get port used for https based services
        try:
            tornadoSystemInstance = PathFinder.getSystemInstance(
                systemName="Tornado",
                setup=self.setup,
            )
            self._tornadoPort = gConfig.getValue(
                Path.cfgPath("/System/Tornado/", tornadoSystemInstance, "Port"),
                self._tornadoPort,
            )
        except RuntimeError:
            pass

        self.log.debug("Using Tornado Port:", self._tornadoPort)

        res = self.getRunningInstances(instanceType="Services", runitStatus="All")
        if not res["OK"]:
            return S_ERROR("Failure to get running services")
        self.services = res["Value"]
        for service, options in sorted(self.services.items()):
            self.log.debug("Checking URL for %s with options %s" % (service, options))
            # ignore SystemAdministrator, does not have URLs
            if "SystemAdministrator" in service:
                continue
            self._checkServiceURL(service, options)

        if self.csAPI.csModified and self.commitURLs:
            self.log.info("Commiting changes to the CS")
            result = self.csAPI.commit()
            if not result["OK"]:
                self.logError("Commit to CS failed", result["Message"])
                return S_ERROR("Failed to commit to CS")
        return S_OK()

    def _checkServiceURL(self, serviceName, options):
        """Ensure service URL is properly configured in the CS."""
        url = self._getURL(serviceName, options)
        system = options["System"]
        module = options["Module"]
        self.log.info("Checking URLs for %s/%s" % (system, module))
        urlsConfigPath = Path.cfgPath(
            PathFinder.getSystemURLSection(serviceName=os.path.join(system, module), setup=self.setup), module
        )
        urls = gConfig.getValue(urlsConfigPath, [])
        self.log.debug("Found configured URLs for %s: %s" % (module, urls))
        self.log.debug("This URL is %s" % url)
        runitStatus = options["RunitStatus"]
        wouldHave = "Would have " if not self.commitURLs else ""
        if runitStatus == "Run" and url not in urls:
            urls.append(url)
            message = "%sAdded URL %s to URLs for %s/%s" % (wouldHave, url, system, module)
            self.log.info(message)
            self.accounting[serviceName + "/URL"]["Treatment"] = message
            self.csAPI.modifyValue(urlsConfigPath, ",".join(urls))
        if runitStatus == "Down" and url in urls:
            urls.remove(url)
            message = "%sRemoved URL %s from URLs for %s/%s" % (wouldHave, url, system, module)
            self.log.info(message)
            self.accounting[serviceName + "/URL"]["Treatment"] = message
            self.csAPI.modifyValue(urlsConfigPath, ",".join(urls))

    def _getURL(self, serviceName, options):
        """Return URL for the service."""
        system = options["System"]
        port = options.get("Port", self._tornadoPort)
        host = socket.gethostname()
        protocol = options.get("Protocol", "dips")
        url = "%s://%s:%s/%s/%s" % (protocol, host, port, system, serviceName)
        return url
>>>>>>> c5981031
<|MERGE_RESOLUTION|>--- conflicted
+++ resolved
@@ -88,521 +88,6 @@
 
 
 class ComponentSupervisionAgent(AgentModule):
-<<<<<<< HEAD
-  """ComponentSupervisionAgent class."""
-
-  def __init__(self, *args, **kwargs):
-    """Initialize the agent, clients, default values."""
-    AgentModule.__init__(self, *args, **kwargs)
-    self.name = 'ComponentSupervisionAgent'
-    self.setup = 'DIRAC-Production'
-    self.enabled = False
-    self.restartAgents = False
-    self.restartExecutors = False
-    self.restartServices = False
-    self.controlComponents = False
-    self.commitURLs = False
-    self.doNotRestartInstancePattern = ['RequestExecutingAgent']
-    self.diracLocation = rootPath
-
-    self.sysAdminClient = SystemAdministratorClient(socket.getfqdn())
-    self.jobMonClient = JobMonitoringClient()
-    self.nClient = NotificationClient()
-    self.csAPI = None
-    self.agents = dict()
-    self.executors = dict()
-    self.services = dict()
-    self._tornadoPort = '8443'
-    self.errors = list()
-    self.accounting = defaultdict(dict)
-
-    self.addressTo = []
-    self.addressFrom = ''
-    self.emailSubject = 'ComponentSupervisionAgent on %s' % socket.getfqdn()
-
-  def logError(self, errStr, varMsg=''):
-    """Append errors to a list, which is sent in email notification."""
-    self.log.error(errStr, varMsg)
-    self.errors.append(errStr + ' ' + varMsg)
-
-  def beginExecution(self):
-    """Reload the configurations before every cycle."""
-    self.setup = self.am_getOption('Setup', self.setup)
-    self.enabled = self.am_getOption('EnableFlag', self.enabled)
-    self.restartAgents = self.am_getOption('RestartAgents', self.restartAgents)
-    self.restartExecutors = self.am_getOption('RestartExecutors', self.restartExecutors)
-    self.restartServices = self.am_getOption('RestartServices', self.restartServices)
-    self.addressTo = self.am_getOption('MailTo', self.addressTo)
-    self.addressFrom = self.am_getOption('MailFrom', self.addressFrom)
-    self.controlComponents = self.am_getOption('ControlComponents', self.controlComponents)
-    self.commitURLs = self.am_getOption('CommitURLs', self.commitURLs)
-    self.doNotRestartInstancePattern = self.am_getOption('DoNotRestartInstancePattern',
-                                                         self.doNotRestartInstancePattern)
-
-    self.csAPI = CSAPI()
-
-    res = self.getRunningInstances(instanceType='Agents')
-    if not res['OK']:
-      return S_ERROR('Failure to get running agents')
-    self.agents = res['Value']
-
-    res = self.getRunningInstances(instanceType='Executors')
-    if not res['OK']:
-      return S_ERROR('Failure to get running executors')
-    self.executors = res['Value']
-
-    res = self.getRunningInstances(instanceType='Services')
-    if not res['OK']:
-      return S_ERROR('Failure to get running services')
-    self.services = res['Value']
-
-    self.accounting.clear()
-    return S_OK()
-
-  def sendNotification(self):
-    """Send email notification about changes done in the last cycle."""
-    if not(self.errors or self.accounting):
-      return S_OK()
-
-    emailBody = ''
-    rows = []
-    for instanceName, val in self.accounting.items():
-      rows.append([[instanceName],
-                   [val.get('Treatment', 'No Treatment')],
-                   [str(val.get('LogAge', 'Not Relevant'))]])
-
-    if rows:
-      columns = ['Instance', 'Treatment', 'Log File Age (Minutes)']
-      emailBody += printTable(columns, rows, printOut=False, numbering=False, columnSeparator=' | ')
-
-    if self.errors:
-      emailBody += '\n\nErrors:'
-      emailBody += '\n'.join(self.errors)
-
-    self.log.notice('Sending Email:\n' + emailBody)
-    for address in self.addressTo:
-      res = self.nClient.sendMail(address, self.emailSubject, emailBody, self.addressFrom, localAttempt=False)
-      if not res['OK']:
-        self.log.error('Failure to send Email notification to ', address)
-        continue
-
-    self.errors = []
-    self.accounting.clear()
-
-    return S_OK()
-
-  def getRunningInstances(self, instanceType='Agents', runitStatus='Run'):
-    """Return a dict of running agents, executors or services.
-
-    Key is component's name, value contains dict with PollingTime, PID, Port, Module, RunitStatus, LogFileLocation
-
-    :param str instanceType: 'Agents', 'Executors', 'Services'
-    :param str runitStatus: Return only those instances with given RunitStatus or 'All'
-    :returns: Dictionary of running instances
-    """
-    res = self.sysAdminClient.getOverallStatus()
-    if not res['OK']:
-      self.logError('Failure to get %s from system administrator client' % instanceType, res['Message'])
-      return res
-
-    val = res['Value'][instanceType]
-    runningComponents = defaultdict(dict)
-    for system, components in val.items():
-      for componentName, componentInfo in components.items():
-        if componentInfo['Setup'] and componentInfo['Installed']:
-          if runitStatus != 'All' and componentInfo['RunitStatus'] != runitStatus:
-            continue
-          for option, default in (('PollingTime', HOUR), ('Port', None), ('Protocol', None)):
-            runningComponents[componentName][option] = self._getComponentOption(instanceType, system, componentName,
-                                                                                option, default)
-            # remove empty values so we can use defaults in _getURL
-            if not runningComponents[componentName][option]:
-              runningComponents[componentName].pop(option)
-          runningComponents[componentName]['LogFileLocation'] = \
-              os.path.join(self.diracLocation, 'runit', system, componentName, 'log', 'current')
-          runningComponents[componentName]['PID'] = componentInfo['PID']
-          runningComponents[componentName]['Module'] = componentInfo['Module']
-          runningComponents[componentName]['RunitStatus'] = componentInfo['RunitStatus']
-          runningComponents[componentName]['System'] = system
-
-    return S_OK(runningComponents)
-
-  def _getComponentOption(self, instanceType, system, componentName, option, default):
-    """Get component option from DIRAC CS, using components' base classes methods."""
-    componentPath = PathFinder.getComponentSection(
-        system=system,
-        component=componentName,
-        setup=self.setup,
-        componentCategory=instanceType,
-    )
-    if instanceType != 'Agents':
-      return gConfig.getValue(Path.cfgPath(componentPath, option), default)
-    # deal with agent configuration
-    componentLoadModule = gConfig.getValue(Path.cfgPath(componentPath, 'Module'), componentName)
-    fullComponentName = Path.cfgPath(system, componentName)
-    fullComponentLoadName = Path.cfgPath(system, componentLoadModule)
-    return AgentModule(fullComponentName, fullComponentLoadName).am_getOption(option, default)
-
-  def on_terminate(self, componentName, process):
-    """Execute callback when a process terminates gracefully."""
-    self.log.info("%s's process with ID: %s has been terminated successfully" % (componentName, process.pid))
-
-  def execute(self):
-    """Execute checks for agents, executors, services."""
-    for instanceType in ('executor', 'agent', 'service'):
-      for name, options in getattr(self, instanceType + 's').items():
-        # call checkAgent, checkExecutor, checkService
-        res = getattr(self, 'check' + instanceType.capitalize())(name, options)
-        if not res['OK']:
-          self.logError('Failure when checking %s' % instanceType, '%s, %s' % (name, res['Message']))
-
-    res = self.componentControl()
-    if not res['OK']:
-      if 'Stopped does not exist' not in res['Message'] and \
-         'Running does not exist' not in res['Message']:
-        self.logError('Failure to control components', res['Message'])
-
-    if not self.errors:
-      res = self.checkURLs()
-      if not res['OK']:
-        self.logError('Failure to check URLs', res['Message'])
-    else:
-      self.logError('Something was wrong before, not checking URLs this time')
-
-    self.sendNotification()
-
-    if self.errors:
-      return S_ERROR('Error during this cycle, check log')
-
-    return S_OK()
-
-  @staticmethod
-  def getLastAccessTime(logFileLocation):
-    """Return the age of log file."""
-    lastAccessTime = 0
-    try:
-      lastAccessTime = os.path.getmtime(logFileLocation)
-      lastAccessTime = datetime.fromtimestamp(lastAccessTime)
-    except OSError as e:
-      return S_ERROR('Failed to access logfile %s: %r' % (logFileLocation, e))
-
-    now = datetime.now()
-    age = now - lastAccessTime
-    return S_OK(age)
-
-  def restartInstance(self, pid, instanceName, enabled):
-    """Kill a process which is then restarted automatically."""
-    if not (self.enabled and enabled):
-      self.log.info('Restarting is disabled, please restart %s manually' % instanceName)
-      self.accounting[instanceName]['Treatment'] = 'Please restart it manually'
-      return S_OK(NO_RESTART)
-
-    if any(pattern in instanceName for pattern in self.doNotRestartInstancePattern):
-      self.log.info('Restarting for %s is disabled, please restart it manually' % instanceName)
-      self.accounting[instanceName]['Treatment'] = 'Please restart it manually'
-      return S_OK(NO_RESTART)
-
-    try:
-      componentProc = psutil.Process(int(pid))
-      processesToTerminate = componentProc.children(recursive=True)
-      processesToTerminate.append(componentProc)
-
-      for proc in processesToTerminate:
-        proc.terminate()
-
-      _gone, alive = psutil.wait_procs(processesToTerminate, timeout=5,
-                                       callback=partial(self.on_terminate, instanceName))
-      for proc in alive:
-        self.log.info('Forcefully killing process %s' % proc.pid)
-        proc.kill()
-
-      return S_OK()
-
-    except psutil.Error as err:
-      self.logError('Exception occurred in terminating processes', '%s' % err)
-      return S_ERROR()
-
-  def checkService(self, serviceName, options):
-    """Ping the service, restart if the ping does not respond."""
-    url = self._getURL(serviceName, options)
-    self.log.info('Pinging service', url)
-    pingRes = Client().ping(url=url)
-    if not pingRes['OK']:
-      self.log.info('Failure pinging service: %s: %s' % (url, pingRes['Message']))
-      res = self.restartInstance(int(options['PID']), serviceName, self.restartServices)
-      if not res['OK']:
-        return res
-      if res['Value'] != NO_RESTART:
-        self.accounting[serviceName]['Treatment'] = 'Successfully Restarted'
-        self.log.info('Service %s has been successfully restarted' % serviceName)
-    self.log.info('Service responded OK')
-    return S_OK()
-
-  def checkAgent(self, agentName, options):
-    """Check the age of agent's log file, if it is too old then restart the agent."""
-    pollingTime, currentLogLocation, pid = (
-        options['PollingTime'],
-        options['LogFileLocation'],
-        options['PID']
-    )
-    self.log.info('Checking Agent: %s' % agentName)
-    self.log.info('Polling Time: %s' % pollingTime)
-    self.log.info('Current Log File location: %s' % currentLogLocation)
-
-    res = self.getLastAccessTime(currentLogLocation)
-    if not res['OK']:
-      return res
-
-    age = res['Value']
-    self.log.info(
-        'Current log file for %s is %d minutes old' % (agentName, (age.seconds / MINUTES))
-    )
-
-    maxLogAge = max(pollingTime + HOUR, 2 * HOUR)
-    if age.seconds < maxLogAge:
-      return S_OK()
-
-    self.log.info('Current log file is too old for Agent %s' % agentName)
-    self.accounting[agentName]['LogAge'] = age.seconds / MINUTES
-
-    res = self.restartInstance(int(pid), agentName, self.restartAgents)
-    if not res['OK']:
-      return res
-    if res['Value'] != NO_RESTART:
-      self.accounting[agentName]['Treatment'] = 'Successfully Restarted'
-      self.log.info('Agent %s has been successfully restarted' % agentName)
-
-    return S_OK()
-
-  def checkExecutor(self, executor, options):
-    """Check the age of executor log file, if too old check for jobs in checking status, then restart the executors."""
-    currentLogLocation = options['LogFileLocation']
-    pid = options['PID']
-    self.log.info('Checking executor: %s' % executor)
-    self.log.info('Current Log File location: %s' % currentLogLocation)
-
-    res = self.getLastAccessTime(currentLogLocation)
-    if not res['OK']:
-      return res
-
-    age = res['Value']
-    self.log.info('Current log file for %s is %d minutes old' % (executor, (age.seconds / MINUTES)))
-
-    if age.seconds < 2 * HOUR:
-      return S_OK()
-
-    self.log.info('Current log file is too old for Executor %s' % executor)
-    self.accounting[executor]['LogAge'] = age.seconds / MINUTES
-
-    res = self.checkForCheckingJobs(executor)
-    if not res['OK']:
-      return res
-    if res['OK'] and res['Value'] == NO_CHECKING_JOBS:
-      self.accounting.pop(executor, None)
-      return S_OK(NO_RESTART)
-
-    res = self.restartInstance(int(pid), executor, self.restartExecutors)
-    if not res['OK']:
-      return res
-    elif res['OK'] and res['Value'] != NO_RESTART:
-      self.accounting[executor]['Treatment'] = 'Successfully Restarted'
-      self.log.info('Executor %s has been successfully restarted' % executor)
-
-    return S_OK()
-
-  def checkForCheckingJobs(self, executorName):
-    """Check if there are checking jobs with the **executorName** as current MinorStatus."""
-    attrDict = {'Status': 'Checking', 'MinorStatus': executorName}
-
-    # returns list of jobs IDs
-    resJobs = self.jobMonClient.getJobs(attrDict)
-    if not resJobs['OK']:
-      self.logError('Could not get jobs for this executor', '%s: %s' % (executorName, resJobs['Message']))
-      return resJobs
-    if resJobs['Value']:
-      self.log.info('Found %d jobs in "Checking" status for %s' % (len(resJobs['Value']), executorName))
-      return S_OK(CHECKING_JOBS)
-    self.log.info('Found no jobs in "Checking" status for %s' % executorName)
-    return S_OK(NO_CHECKING_JOBS)
-
-  def componentControl(self):
-    """Monitor and control component status as defined in the CS.
-
-    Check for running and stopped components and ensure they have the proper status as defined in the CS
-    Registry/Hosts/_HOST_/[Running|Stopped] sections
-
-    :returns: :func:`~DIRAC:DIRAC.Core.Utilities.ReturnValues.S_OK`,
-       :func:`~DIRAC:DIRAC.Core.Utilities.ReturnValues.S_ERROR`
-    """
-    # get the current status of the components
-
-    resCurrent = self._getCurrentComponentStatus()
-    if not resCurrent['OK']:
-      return resCurrent
-    currentStatus = resCurrent['Value']
-
-    resDefault = self._getDefaultComponentStatus()
-    if not resDefault['OK']:
-      return resDefault
-    defaultStatus = resDefault['Value']
-
-    # ensure instances are in the right state
-    shouldBe = {}
-    shouldBe['Run'] = defaultStatus['Run'].intersection(currentStatus['Down'])
-    shouldBe['Down'] = defaultStatus['Down'].intersection(currentStatus['Run'])
-    shouldBe['Unknown'] = defaultStatus['All'].symmetric_difference(currentStatus['All'])
-
-    self._ensureComponentRunning(shouldBe['Run'])
-    self._ensureComponentDown(shouldBe['Down'])
-
-    for instance in shouldBe['Unknown']:
-      self.logError('Unknown instance', '%r, either uninstall or add to config' % instance)
-
-    return S_OK()
-
-  def _getCurrentComponentStatus(self):
-    """Get current status for components."""
-    resOverall = self.sysAdminClient.getOverallStatus()
-    if not resOverall['OK']:
-      return resOverall
-    currentStatus = {'Down': set(), 'Run': set(), 'All': set()}
-    informationDict = resOverall['Value']
-    for systemsDict in informationDict.values():
-      for system, instancesDict in systemsDict.items():
-        for instanceName, instanceInfoDict in instancesDict.items():
-          identifier = '%s__%s' % (system, instanceName)
-          runitStatus = instanceInfoDict.get('RunitStatus')
-          if runitStatus in ('Run', 'Down'):
-            currentStatus[runitStatus].add(identifier)
-
-    currentStatus['All'] = currentStatus['Run'] | currentStatus['Down']
-    return S_OK(currentStatus)
-
-  def _getDefaultComponentStatus(self):
-    """Get the configured status of the components."""
-    host = socket.getfqdn()
-    defaultStatus = {'Down': set(), 'Run': set(), 'All': set()}
-    resRunning = gConfig.getOptionsDict(Path.cfgPath('/Registry/Hosts/', host, 'Running'))
-    resStopped = gConfig.getOptionsDict(Path.cfgPath('/Registry/Hosts/', host, 'Stopped'))
-    if not resRunning['OK']:
-      return resRunning
-    if not resStopped['OK']:
-      return resStopped
-    defaultStatus['Run'] = set(resRunning['Value'])
-    defaultStatus['Down'] = set(resStopped['Value'])
-    defaultStatus['All'] = defaultStatus['Run'] | defaultStatus['Down']
-
-    if defaultStatus['Run'].intersection(defaultStatus['Down']):
-      self.logError('Overlap in configuration', str(defaultStatus['Run'].intersection(defaultStatus['Down'])))
-      return S_ERROR('Bad host configuration')
-
-    return S_OK(defaultStatus)
-
-  def _ensureComponentRunning(self, shouldBeRunning):
-    """Ensure the correct components are running."""
-    for instance in shouldBeRunning:
-      self.log.info('Starting instance %s' % instance)
-      system, name = instance.split('__')
-      if self.controlComponents:
-        res = self.sysAdminClient.startComponent(system, name)
-        if not res['OK']:
-          self.logError('Failed to start component:', '%s: %s' % (instance, res['Message']))
-        else:
-          self.accounting[instance]['Treatment'] = 'Instance was down, started instance'
-      else:
-        self.accounting[instance]['Treatment'] = 'Instance is down, should be started'
-
-  def _ensureComponentDown(self, shouldBeDown):
-    """Ensure the correct components are not running."""
-    for instance in shouldBeDown:
-      self.log.info('Stopping instance %s' % instance)
-      system, name = instance.split('__')
-      if self.controlComponents:
-        res = self.sysAdminClient.stopComponent(system, name)
-        if not res['OK']:
-          self.logError('Failed to stop component:', '%s: %s' % (instance, res['Message']))
-        else:
-          self.accounting[instance]['Treatment'] = 'Instance was running, stopped instance'
-      else:
-        self.accounting[instance]['Treatment'] = 'Instance is running, should be stopped'
-
-  def checkURLs(self):
-    """Ensure that the running services have their URL in the Config."""
-    self.log.info('Checking URLs')
-    # get services again, in case they were started/stop in controlComponents
-    gConfig.forceRefresh(fromMaster=True)
-
-    # get port used for https based services
-    try:
-      tornadoSystemInstance = PathFinder.getSystemInstance(
-          system="Tornado",
-          setup=self.setup,
-      )
-      self._tornadoPort = gConfig.getValue(
-          Path.cfgPath('/System/Tornado/', tornadoSystemInstance, "Port"),
-          self._tornadoPort,
-      )
-    except RuntimeError:
-      pass
-
-    self.log.debug('Using Tornado Port:', self._tornadoPort)
-
-    res = self.getRunningInstances(instanceType='Services', runitStatus='All')
-    if not res['OK']:
-      return S_ERROR('Failure to get running services')
-    self.services = res['Value']
-    for service, options in sorted(self.services.items()):
-      self.log.debug('Checking URL for %s with options %s' % (service, options))
-      # ignore SystemAdministrator, does not have URLs
-      if 'SystemAdministrator' in service:
-        continue
-      self._checkServiceURL(service, options)
-
-    if self.csAPI.csModified and self.commitURLs:
-      self.log.info('Commiting changes to the CS')
-      result = self.csAPI.commit()
-      if not result['OK']:
-        self.logError('Commit to CS failed', result['Message'])
-        return S_ERROR('Failed to commit to CS')
-    return S_OK()
-
-  def _checkServiceURL(self, serviceName, options):
-    """Ensure service URL is properly configured in the CS."""
-    url = self._getURL(serviceName, options)
-    system = options['System']
-    module = options['Module']
-    self.log.info('Checking URLs for %s/%s' % (system, module))
-    urlsConfigPath = Path.cfgPath(
-        PathFinder.getSystemURLSection(system=system, setup=self.setup),
-        module
-    )
-    urls = gConfig.getValue(urlsConfigPath, [])
-    self.log.debug('Found configured URLs for %s: %s' % (module, urls))
-    self.log.debug('This URL is %s' % url)
-    runitStatus = options['RunitStatus']
-    wouldHave = 'Would have ' if not self.commitURLs else ''
-    if runitStatus == 'Run' and url not in urls:
-      urls.append(url)
-      message = '%sAdded URL %s to URLs for %s/%s' % (wouldHave, url, system, module)
-      self.log.info(message)
-      self.accounting[serviceName + '/URL']['Treatment'] = message
-      self.csAPI.modifyValue(urlsConfigPath, ','.join(urls))
-    if runitStatus == 'Down' and url in urls:
-      urls.remove(url)
-      message = '%sRemoved URL %s from URLs for %s/%s' % (wouldHave, url, system, module)
-      self.log.info(message)
-      self.accounting[serviceName + '/URL']['Treatment'] = message
-      self.csAPI.modifyValue(urlsConfigPath, ','.join(urls))
-
-  def _getURL(self, serviceName, options):
-    """Return URL for the service."""
-    system = options['System']
-    port = options.get('Port', self._tornadoPort)
-    host = socket.getfqdn()
-    protocol = options.get('Protocol', 'dips')
-    url = '%s://%s:%s/%s/%s' % (protocol, host, port, system, serviceName)
-    return url
-=======
     """ComponentSupervisionAgent class."""
 
     def __init__(self, *args, **kwargs):
@@ -617,9 +102,9 @@
         self.controlComponents = False
         self.commitURLs = False
         self.doNotRestartInstancePattern = ["RequestExecutingAgent"]
-        self.diracLocation = "/opt/dirac/pro"
-
-        self.sysAdminClient = SystemAdministratorClient(socket.gethostname())
+        self.diracLocation = rootPath
+
+        self.sysAdminClient = SystemAdministratorClient(socket.getfqdn())
         self.jobMonClient = JobMonitoringClient()
         self.nClient = NotificationClient()
         self.csAPI = None
@@ -632,7 +117,7 @@
 
         self.addressTo = []
         self.addressFrom = ""
-        self.emailSubject = "ComponentSupervisionAgent on %s" % socket.gethostname()
+        self.emailSubject = "ComponentSupervisionAgent on %s" % socket.getfqdn()
 
     def logError(self, errStr, varMsg=""):
         """Append errors to a list, which is sent in email notification."""
@@ -646,7 +131,6 @@
         self.restartAgents = self.am_getOption("RestartAgents", self.restartAgents)
         self.restartExecutors = self.am_getOption("RestartExecutors", self.restartExecutors)
         self.restartServices = self.am_getOption("RestartServices", self.restartServices)
-        self.diracLocation = os.environ.get("DIRAC", self.diracLocation)
         self.addressTo = self.am_getOption("MailTo", self.addressTo)
         self.addressFrom = self.am_getOption("MailFrom", self.addressFrom)
         self.controlComponents = self.am_getOption("ControlComponents", self.controlComponents)
@@ -747,9 +231,9 @@
 
     def _getComponentOption(self, instanceType, system, componentName, option, default):
         """Get component option from DIRAC CS, using components' base classes methods."""
-        fullComponentName = Path.cfgPath(system, componentName)
         componentPath = PathFinder.getComponentSection(
-            componentName=fullComponentName,
+            system=system,
+            component=componentName,
             setup=self.setup,
             componentCategory=instanceType,
         )
@@ -757,6 +241,7 @@
             return gConfig.getValue(Path.cfgPath(componentPath, option), default)
         # deal with agent configuration
         componentLoadModule = gConfig.getValue(Path.cfgPath(componentPath, "Module"), componentName)
+        fullComponentName = Path.cfgPath(system, componentName)
         fullComponentLoadName = Path.cfgPath(system, componentLoadModule)
         return AgentModule(fullComponentName, fullComponentLoadName).am_getOption(option, default)
 
@@ -991,7 +476,7 @@
 
     def _getDefaultComponentStatus(self):
         """Get the configured status of the components."""
-        host = socket.gethostname()
+        host = socket.getfqdn()
         defaultStatus = {"Down": set(), "Run": set(), "All": set()}
         resRunning = gConfig.getOptionsDict(Path.cfgPath("/Registry/Hosts/", host, "Running"))
         resStopped = gConfig.getOptionsDict(Path.cfgPath("/Registry/Hosts/", host, "Stopped"))
@@ -1046,7 +531,7 @@
         # get port used for https based services
         try:
             tornadoSystemInstance = PathFinder.getSystemInstance(
-                systemName="Tornado",
+                system="Tornado",
                 setup=self.setup,
             )
             self._tornadoPort = gConfig.getValue(
@@ -1083,9 +568,7 @@
         system = options["System"]
         module = options["Module"]
         self.log.info("Checking URLs for %s/%s" % (system, module))
-        urlsConfigPath = Path.cfgPath(
-            PathFinder.getSystemURLSection(serviceName=os.path.join(system, module), setup=self.setup), module
-        )
+        urlsConfigPath = Path.cfgPath(PathFinder.getSystemURLSection(system=system, setup=self.setup), module)
         urls = gConfig.getValue(urlsConfigPath, [])
         self.log.debug("Found configured URLs for %s: %s" % (module, urls))
         self.log.debug("This URL is %s" % url)
@@ -1108,8 +591,7 @@
         """Return URL for the service."""
         system = options["System"]
         port = options.get("Port", self._tornadoPort)
-        host = socket.gethostname()
+        host = socket.getfqdn()
         protocol = options.get("Protocol", "dips")
         url = "%s://%s:%s/%s/%s" % (protocol, host, port, system, serviceName)
-        return url
->>>>>>> c5981031
+        return url