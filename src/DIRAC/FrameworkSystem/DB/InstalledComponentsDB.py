--- conflicted
+++ resolved
@@ -135,55 +135,7 @@
         return S_OK(dictionary)
 
 
-<<<<<<< HEAD
-class HostLogging(componentsBase):
-  """
-  This class defines the schema of the HostLogging table in the
-  InstalledComponentsDB database
-  """
-
-  __tablename__ = 'HostLogging'
-  __table_args__ = {'mysql_engine': 'InnoDB',
-                    'mysql_charset': 'utf8'}
-
-  hostName = Column('HostName', String(32), nullable=False, primary_key=True)
-  # status
-  DIRAC = Column('DIRACVersion', String(64))
-  Extension = Column('Extension', String(512))
-  Load1 = Column('Load1', String(32))  # float
-  Load5 = Column('Load5', String(32))  # float
-  Load15 = Column('Load15', String(32))  # float
-  Memory = Column('Memory', String(32))
-  DiskOccupancy = Column('DiskOccupancy', String(512))
-  Swap = Column('Swap', String(32))
-  CPUClock = Column('CPUClock', String(32))  # float
-  CPUModel = Column('CPUModel', String(64))
-  CertificateDN = Column('CertificateDN', String(128))
-  CertificateIssuer = Column('CertificateIssuer', String(128))
-  CertificateValidity = Column('CertificateValidity', String(64))
-  Cores = Column('Cores', Integer)
-  PhysicalCores = Column('PhysicalCores', Integer)
-  OpenFiles = Column('OpenFiles', Integer)
-  OpenPipes = Column('OpenPipes', Integer)
-  OpenSockets = Column('OpenSockets', Integer)
-  Setup = Column('Setup', String(32))
-  Uptime = Column('Uptime', String(64))
-  Timestamp = Column('Timestamp', DateTime)
-
-  def __init__(self, host=null(), **kwargs):
-    self.hostName = host
-    fields = dir(self)
-
-    for key, value in kwargs.items():
-      if key in fields and not re.match('_.*', key):
-        setattr(self, key, value)
-
-  def fromDict(self, dictionary):
-    """
-    Fill the fields of the HostLogging object from a dictionary
-=======
 class InstalledComponent(componentsBase):
->>>>>>> c5981031
     """
     This class defines the schema of the InstalledComponents table in the
     InstalledComponentsDB database
@@ -274,7 +226,7 @@
     hostName = Column("HostName", String(32), nullable=False, primary_key=True)
     # status
     DIRAC = Column("DIRACVersion", String(64))
-    Extension = Column("Extension", String(64))
+    Extension = Column("Extension", String(512))
     Load1 = Column("Load1", String(32))  # float
     Load5 = Column("Load5", String(32))  # float
     Load15 = Column("Load15", String(32))  # float
