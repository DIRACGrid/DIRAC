from __future__ import absolute_import
from __future__ import division
from __future__ import print_function

__RCSID__ = "$Id$"

import time
import random


from DIRAC.ConfigurationSystem.Client.ConfigurationData import gConfigurationData
from DIRAC.ConfigurationSystem.Client.PathFinder import getGatewayURLs
from DIRAC.FrameworkSystem.Client.Logger import gLogger
from DIRAC.Core.Utilities import List
from DIRAC.Core.Utilities.EventDispatcher import gEventDispatcher
from DIRAC.Core.Utilities.ReturnValues import S_OK, S_ERROR


def _updateFromRemoteLocation(serviceClient):
<<<<<<< HEAD
  """
    Refresh the configuration
  """
  gLogger.debug("", "Trying to refresh from %s" % serviceClient.serverURL)
  localVersion = gConfigurationData.getVersion()
  retVal = serviceClient.getCompressedDataIfNewer(localVersion)
  if retVal['OK']:
    dataDict = retVal['Value']
    newestVersion = dataDict['newestVersion']
    if localVersion < newestVersion:
      gLogger.debug("New version available", "Updating to version %s..." % newestVersion)
      gConfigurationData.loadRemoteCFGFromCompressedMem(dataDict['data'])
      gLogger.debug("Updated to version %s" % gConfigurationData.getVersion())
      gEventDispatcher.triggerEvent("CSNewVersion", newestVersion, threaded=True)
    return S_OK()
  return retVal


class RefresherBase(object):
  """
    Code factorisation for the refresher
  """

  def __init__(self):
    self._automaticUpdate = False
    self._lastUpdateTime = 0
    self._refreshTime = gConfigurationData.getRefreshTime()
    self._url = False
    self._refreshEnabled = True
    self._timeout = 60
    self._callbacks = {'newVersion': []}
    gEventDispatcher.registerEvent("CSNewVersion")

  def disable(self):
    """
      Disable the refresher and prevent any request to another server
    """
    self._refreshEnabled = False

  def enable(self):
    """
      Enable the refresher and authorize request to another server
      WARNING: It will not activate automatic updates, use autoRefreshAndPublish() for that
    """
    self._refreshEnabled = True
    if self._lastRefreshExpired():
      return self.forceRefresh()
    return S_OK()

  def isEnabled(self):
=======
>>>>>>> c5981031
    """
    Refresh the configuration
    """
    gLogger.debug("", "Trying to refresh from %s" % serviceClient.serverURL)
    localVersion = gConfigurationData.getVersion()
    retVal = serviceClient.getCompressedDataIfNewer(localVersion)
    if retVal["OK"]:
        dataDict = retVal["Value"]
        newestVersion = dataDict["newestVersion"]
        if localVersion < newestVersion:
            gLogger.debug("New version available", "Updating to version %s..." % newestVersion)
            gConfigurationData.loadRemoteCFGFromCompressedMem(dataDict["data"])
            gLogger.debug("Updated to version %s" % gConfigurationData.getVersion())
            gEventDispatcher.triggerEvent("CSNewVersion", newestVersion, threaded=True)
        return S_OK()
    return retVal


class RefresherBase(object):
    """
    Code factorisation for the refresher
    """

    def __init__(self):
        self._automaticUpdate = False
        self._lastUpdateTime = 0
        self._refreshTime = gConfigurationData.getRefreshTime()
        self._url = False
        self._refreshEnabled = True
        self._timeout = 60
        self._callbacks = {"newVersion": []}
        random.seed()
        gEventDispatcher.registerEvent("CSNewVersion")

    def disable(self):
        """
        Disable the refresher and prevent any request to another server
        """
        self._refreshEnabled = False

    def enable(self):
        """
        Enable the refresher and authorize request to another server
        WARNING: It will not activate automatic updates, use autoRefreshAndPublish() for that
        """
        self._refreshEnabled = True
        if self._lastRefreshExpired():
            return self.forceRefresh()
        return S_OK()

    def isEnabled(self):
        """
        Returns if you can use refresher or not, use automaticUpdateEnabled() to know
        if refresh is automatic.
        """
        return self._refreshEnabled

    def addListenerToNewVersionEvent(self, functor):
        gEventDispatcher.addListener("CSNewVersion", functor)

    def _lastRefreshExpired(self):
        """
        Just returns if last refresh must be considered as expired or not
        """
        return time.time() - self._lastUpdateTime >= self._refreshTime

    def forceRefresh(self, fromMaster=False):
        """
        Force refresh
        WARNING: If refresher is disabled, force a refresh will do nothing
        """
        if self._refreshEnabled:
            return self._refresh(fromMaster=fromMaster)
        return S_OK()

    def _refreshAndPublish(self):
        """
        Refresh configuration and publish local updates
        """
        self._lastUpdateTime = time.time()
        gLogger.info("Refreshing from master server")
        sMasterServer = gConfigurationData.getMasterServer()
        if sMasterServer:
            from DIRAC.ConfigurationSystem.Client.ConfigurationClient import ConfigurationClient

            oClient = ConfigurationClient(
                url=sMasterServer,
                timeout=self._timeout,
                useCertificates=gConfigurationData.useServerCertificate(),
                skipCACheck=gConfigurationData.skipCACheck(),
            )
            dRetVal = _updateFromRemoteLocation(oClient)
            if not dRetVal["OK"]:
                gLogger.error("Can't update from master server", dRetVal["Message"])
                return False
            if gConfigurationData.getAutoPublish():
                gLogger.info("Publishing to master server...")
                dRetVal = oClient.publishSlaveServer(self._url)
                if not dRetVal["OK"]:
                    gLogger.error("Can't publish to master server", dRetVal["Message"])
            return True
        else:
            gLogger.warn("No master server is specified in the configuration, trying to get data from other slaves")
            return self._refresh()["OK"]

    def _refresh(self, fromMaster=False):
        """
        Refresh configuration
        """
        self._lastUpdateTime = time.time()
        gLogger.debug("Refreshing configuration...")
        gatewayList = getGatewayURLs("Configuration/Server")
        updatingErrorsList = []
        if gatewayList:
            initialServerList = gatewayList
            gLogger.debug("Using configuration gateway", str(initialServerList[0]))
        elif fromMaster:
            masterServer = gConfigurationData.getMasterServer()
            initialServerList = [masterServer]
            gLogger.debug("Refreshing from master %s" % masterServer)
        else:
            initialServerList = gConfigurationData.getServers()
            gLogger.debug("Refreshing from list %s" % str(initialServerList))

        # If no servers in the initial list, we are supposed to use the local configuration only
        if not initialServerList:
            return S_OK()

        randomServerList = List.randomize(initialServerList)
        gLogger.debug("Randomized server list is %s" % ", ".join(randomServerList))

        for sServer in randomServerList:
            from DIRAC.ConfigurationSystem.Client.ConfigurationClient import ConfigurationClient

            oClient = ConfigurationClient(
                url=sServer,
                useCertificates=gConfigurationData.useServerCertificate(),
                skipCACheck=gConfigurationData.skipCACheck(),
            )
            dRetVal = _updateFromRemoteLocation(oClient)
            if dRetVal["OK"]:
                self._refreshTime = gConfigurationData.getRefreshTime()
                return dRetVal
            else:
                updatingErrorsList.append(dRetVal["Message"])
                gLogger.warn(
                    "Can't update from server", "Error while updating from %s: %s" % (sServer, dRetVal["Message"])
                )
                if dRetVal["Message"].find("Insane environment") > -1:
                    break
        return S_ERROR("Reason(s):\n\t%s" % "\n\t".join(List.uniqueElements(updatingErrorsList)))<|MERGE_RESOLUTION|>--- conflicted
+++ resolved
@@ -17,59 +17,6 @@
 
 
 def _updateFromRemoteLocation(serviceClient):
-<<<<<<< HEAD
-  """
-    Refresh the configuration
-  """
-  gLogger.debug("", "Trying to refresh from %s" % serviceClient.serverURL)
-  localVersion = gConfigurationData.getVersion()
-  retVal = serviceClient.getCompressedDataIfNewer(localVersion)
-  if retVal['OK']:
-    dataDict = retVal['Value']
-    newestVersion = dataDict['newestVersion']
-    if localVersion < newestVersion:
-      gLogger.debug("New version available", "Updating to version %s..." % newestVersion)
-      gConfigurationData.loadRemoteCFGFromCompressedMem(dataDict['data'])
-      gLogger.debug("Updated to version %s" % gConfigurationData.getVersion())
-      gEventDispatcher.triggerEvent("CSNewVersion", newestVersion, threaded=True)
-    return S_OK()
-  return retVal
-
-
-class RefresherBase(object):
-  """
-    Code factorisation for the refresher
-  """
-
-  def __init__(self):
-    self._automaticUpdate = False
-    self._lastUpdateTime = 0
-    self._refreshTime = gConfigurationData.getRefreshTime()
-    self._url = False
-    self._refreshEnabled = True
-    self._timeout = 60
-    self._callbacks = {'newVersion': []}
-    gEventDispatcher.registerEvent("CSNewVersion")
-
-  def disable(self):
-    """
-      Disable the refresher and prevent any request to another server
-    """
-    self._refreshEnabled = False
-
-  def enable(self):
-    """
-      Enable the refresher and authorize request to another server
-      WARNING: It will not activate automatic updates, use autoRefreshAndPublish() for that
-    """
-    self._refreshEnabled = True
-    if self._lastRefreshExpired():
-      return self.forceRefresh()
-    return S_OK()
-
-  def isEnabled(self):
-=======
->>>>>>> c5981031
     """
     Refresh the configuration
     """
@@ -101,7 +48,6 @@
         self._refreshEnabled = True
         self._timeout = 60
         self._callbacks = {"newVersion": []}
-        random.seed()
         gEventDispatcher.registerEvent("CSNewVersion")
 
     def disable(self):
