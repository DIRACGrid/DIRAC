#!/usr/bin/env python
########################################################################
# File :   dirac_admin_add_shifter
# Author : Federico Stagni
########################################################################
"""
Adds or modify a shifter, in the operations section of the CS
"""
from __future__ import absolute_import
from __future__ import division
from __future__ import print_function

__RCSID__ = "$Id$"

from DIRAC.Core.Utilities.DIRACScript import DIRACScript as Script
from DIRAC.ConfigurationSystem.Client.CSAPI import CSAPI
from DIRAC import exit as DIRACExit, gLogger


@Script()
def main():
<<<<<<< HEAD
  # Registering arguments will automatically add their description to the help menu
  Script.registerArgument("ShifterRole:  Name of the shifter role, e.g. DataManager")
  Script.registerArgument("UserName:     A user name, as registered in Registry section")
  Script.registerArgument("DIRACGroup:   DIRAC Group, e.g. diracAdmin (the user has to have this role)")
  Script.parseCommandLine(ignoreErrors=True)
=======
    Script.parseCommandLine(ignoreErrors=True)
    args = Script.getPositionalArgs()
>>>>>>> c5981031

    csAPI = CSAPI()

<<<<<<< HEAD
  shifterRole, userName, diracGroup = Script.getPositionalArgs(group=True)
  res = csAPI.addShifter({shifterRole: {'User': userName, 'Group': diracGroup}})
  if not res['OK']:
    gLogger.error("Could not add shifter", ": " + res['Message'])
    DIRACExit(1)
  res = csAPI.commit()
  if not res['OK']:
    gLogger.error("Could not add shifter", ": " + res['Message'])
    DIRACExit(1)
  gLogger.notice("Added shifter %s as user %s with group %s" % (shifterRole, userName, diracGroup))
=======
    if len(args) < 3:
        Script.showHelp(exitCode=1)

    shifterRole = args[0]
    userName = args[1]
    diracGroup = args[2]

    res = csAPI.addShifter({shifterRole: {"User": userName, "Group": diracGroup}})
    if not res["OK"]:
        gLogger.error("Could not add shifter", ": " + res["Message"])
        DIRACExit(1)
    res = csAPI.commit()
    if not res["OK"]:
        gLogger.error("Could not add shifter", ": " + res["Message"])
        DIRACExit(1)
    gLogger.notice("Added shifter %s as user %s with group %s" % (shifterRole, userName, diracGroup))
>>>>>>> c5981031


if __name__ == "__main__":
    main()<|MERGE_RESOLUTION|>--- conflicted
+++ resolved
@@ -19,38 +19,15 @@
 
 @Script()
 def main():
-<<<<<<< HEAD
-  # Registering arguments will automatically add their description to the help menu
-  Script.registerArgument("ShifterRole:  Name of the shifter role, e.g. DataManager")
-  Script.registerArgument("UserName:     A user name, as registered in Registry section")
-  Script.registerArgument("DIRACGroup:   DIRAC Group, e.g. diracAdmin (the user has to have this role)")
-  Script.parseCommandLine(ignoreErrors=True)
-=======
+    # Registering arguments will automatically add their description to the help menu
+    Script.registerArgument("ShifterRole:  Name of the shifter role, e.g. DataManager")
+    Script.registerArgument("UserName:     A user name, as registered in Registry section")
+    Script.registerArgument("DIRACGroup:   DIRAC Group, e.g. diracAdmin (the user has to have this role)")
     Script.parseCommandLine(ignoreErrors=True)
-    args = Script.getPositionalArgs()
->>>>>>> c5981031
 
     csAPI = CSAPI()
 
-<<<<<<< HEAD
-  shifterRole, userName, diracGroup = Script.getPositionalArgs(group=True)
-  res = csAPI.addShifter({shifterRole: {'User': userName, 'Group': diracGroup}})
-  if not res['OK']:
-    gLogger.error("Could not add shifter", ": " + res['Message'])
-    DIRACExit(1)
-  res = csAPI.commit()
-  if not res['OK']:
-    gLogger.error("Could not add shifter", ": " + res['Message'])
-    DIRACExit(1)
-  gLogger.notice("Added shifter %s as user %s with group %s" % (shifterRole, userName, diracGroup))
-=======
-    if len(args) < 3:
-        Script.showHelp(exitCode=1)
-
-    shifterRole = args[0]
-    userName = args[1]
-    diracGroup = args[2]
-
+    shifterRole, userName, diracGroup = Script.getPositionalArgs(group=True)
     res = csAPI.addShifter({shifterRole: {"User": userName, "Group": diracGroup}})
     if not res["OK"]:
         gLogger.error("Could not add shifter", ": " + res["Message"])
@@ -60,7 +37,6 @@
         gLogger.error("Could not add shifter", ": " + res["Message"])
         DIRACExit(1)
     gLogger.notice("Added shifter %s as user %s with group %s" % (shifterRole, userName, diracGroup))
->>>>>>> c5981031
 
 
 if __name__ == "__main__":
