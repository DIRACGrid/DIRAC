--- conflicted
+++ resolved
@@ -11,26 +11,6 @@
 
 
 def compare(file1Path, file2Path):
-<<<<<<< HEAD
-  """
-  Function used to compare two plots
-  returns 0.0 if both are identical
-
-  :param str file1Path: Path to the file1.
-  :param str file2Path: Path to the file2.
-
-  :return: float value rms.
-  """
-  # Crops image to remove the "Generated on xxxx UTC" string
-  image1 = Image.open(file1Path).crop((0, 0, 800, 570))
-  image2 = Image.open(file2Path).crop((0, 0, 800, 570))
-
-  h1 = image1.histogram()
-  h2 = image2.histogram()
-  rms = math.sqrt(reduce(operator.add,
-                         map(lambda a, b: (a - b) ** 2, h1, h2)) / len(h1))
-  return rms
-=======
     """
     Function used to compare two plots
     returns 0.0 if both are identical
@@ -40,9 +20,6 @@
 
     :return: float value rms.
     """
-    if six.PY3:
-        file2Path += ".py3k"
-
     # Crops image to remove the "Generated on xxxx UTC" string
     image1 = Image.open(file1Path).crop((0, 0, 800, 570))
     image2 = Image.open(file2Path).crop((0, 0, 800, 570))
@@ -50,5 +27,4 @@
     h1 = image1.histogram()
     h2 = image2.histogram()
     rms = math.sqrt(reduce(operator.add, map(lambda a, b: (a - b) ** 2, h1, h2)) / len(h1))
-    return rms
->>>>>>> 45ddde11
+    return rms