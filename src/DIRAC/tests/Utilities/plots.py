# pylint: disable=protected-access
from __future__ import print_function
from __future__ import absolute_import
from __future__ import division

import math
import operator
from functools import reduce

from PIL import Image
import six


def compare(file1Path, file2Path):
    """
    Function used to compare two plots
    returns 0.0 if both are identical

    :param str file1Path: Path to the file1.
    :param str file2Path: Path to the file2.

<<<<<<< HEAD
  :return: float value rms.
  """
  if six.PY3:
    file2Path += ".py3k"
=======
    :return: float value rms.
    """
>>>>>>> c5981031

    # Crops image to remove the "Generated on xxxx UTC" string
    image1 = Image.open(file1Path).crop((0, 0, 800, 570))
    image2 = Image.open(file2Path).crop((0, 0, 800, 570))

    h1 = image1.histogram()
    h2 = image2.histogram()
    rms = math.sqrt(reduce(operator.add, map(lambda a, b: (a - b) ** 2, h1, h2)) / len(h1))
    return rms<|MERGE_RESOLUTION|>--- conflicted
+++ resolved
@@ -19,15 +19,10 @@
     :param str file1Path: Path to the file1.
     :param str file2Path: Path to the file2.
 
-<<<<<<< HEAD
-  :return: float value rms.
-  """
-  if six.PY3:
-    file2Path += ".py3k"
-=======
     :return: float value rms.
     """
->>>>>>> c5981031
+    if six.PY3:
+        file2Path += ".py3k"
 
     # Crops image to remove the "Generated on xxxx UTC" string
     image1 = Image.open(file1Path).crop((0, 0, 800, 570))
