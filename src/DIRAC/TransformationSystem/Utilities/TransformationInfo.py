"""TransformationInfo class to be used by ILCTransformation System"""
from __future__ import absolute_import
from __future__ import division
from __future__ import print_function

from collections import OrderedDict, defaultdict
from six.moves import zip_longest

from DIRAC import gLogger, S_OK
from DIRAC.Core.Utilities.List import breakListIntoChunks
from DIRAC.Core.Utilities.Proxy import UserProxy
from DIRAC.DataManagementSystem.Client.DataManager import DataManager
from DIRAC.TransformationSystem.Utilities.JobInfo import JobInfo
from DIRAC.WorkloadManagementSystem.Client import JobStatus
from DIRAC.WorkloadManagementSystem.Client.JobStateUpdateClient import JobStateUpdateClient

__RCSID__ = "$Id$"


class TransformationInfo(object):
<<<<<<< HEAD
  """Hold information about a transformation."""

  def __init__(self, transformationID, transInfoDict, enabled,
               tClient, fcClient, jobMon):
    """Store clients etc."""
    self.log = gLogger.getSubLogger(__name__ + "[%s]" % transformationID)
    self.enabled = enabled
    self.tID = transformationID
    self.transName = transInfoDict['TransformationName']
    self.tClient = tClient
    self.jobMon = jobMon
    self.fcClient = fcClient
    self.transType = transInfoDict['Type']
    self.authorDN = transInfoDict['AuthorDN']
    self.authorGroup = transInfoDict['AuthorGroup']
    self.jobStateClient = JobStateUpdateClient()

  def checkTasksStatus(self):
    """Check the status for the task of given transformation and taskID"""

    res = self.tClient.getTransformationFiles(condDict={'TransformationID': self.tID})
    if not res['OK']:
      raise RuntimeError("Failed to get transformation tasks: %s" % res['Message'])

    tasksDict = defaultdict(list)
    for task in res['Value']:
      taskID = task['TaskID']
      lfn = task['LFN']
      status = task['Status']
      fileID = task['FileID']
      errorCount = task['ErrorCount']
      tasksDict[taskID].append(dict(FileID=fileID, LFN=lfn, Status=status, ErrorCount=errorCount))

    return tasksDict

  def setJobDone(self, job):
    """ set the taskID to Done"""
    if not self.enabled:
      return
    self.__setTaskStatus(job, 'Done')
    if job.status != JobStatus.DONE:
      self.__updateJobStatus(job.jobID, JobStatus.DONE, "Job forced to Done")

  def setJobFailed(self, job):
    """ set the taskID to Done"""
    if not self.enabled:
      return
    self.__setTaskStatus(job, 'Failed')
    if job.status != JobStatus.FAILED:
      self.__updateJobStatus(job.jobID, JobStatus.FAILED, "Job forced to Failed")

  def setInputUnused(self, job):
    """Set the inputfiles to unused"""
    self.__setInputStatus(job, 'Unused')

  def setInputMaxReset(self, job):
    """set the inputfile to MaxReset"""
    self.__setInputStatus(job, "MaxReset")

  def setInputProcessed(self, job):
    """set the inputfile to processed"""
    self.__setInputStatus(job, "Processed")

  def setInputDeleted(self, job):
    """set the inputfile to processed"""
    self.__setInputStatus(job, "Deleted")

  def __setInputStatus(self, job, status):
    """set the input file to status"""
    if self.enabled:
      result = self.tClient.setFileStatusForTransformation(self.tID, status, job.inputFiles, force=True)
      if not result['OK']:
        gLogger.error("Failed updating status", result['Message'])
        raise RuntimeError("Failed updating file status")

  def __setTaskStatus(self, job, status):
    """update the task in the TransformationDB"""
    taskID = job.taskID
    res = self.tClient.setTaskStatus(self.transName, taskID, status)
    if not res['OK']:
      raise RuntimeError("Failed updating task status: %s" % res['Message'])

  def __updateJobStatus(self, jobID, status, minorstatus=''):
    """Update the job status."""
    if self.enabled:
      source = 'DataRecoveryAgent'
      result = self.jobStateClient.setJobStatus(jobID, status, minorstatus, source, None, True)
    else:
      return S_OK('DisabledMode')
    if not result['OK']:
      self.log.error('Failed to update job status', result['Message'])
      raise RuntimeError('Failed to update job status')
    return result

  def __findAllDescendants(self, lfnList):
    """Find all descendants of a list of LFNs"""
    allDescendants = []
    result = self.fcClient.getFileDescendents(lfnList, list(range(1, 8)))
    if not result['OK']:
      return allDescendants
    for dummy_lfn, descendants in result['Value']['Successful'].items():
      allDescendants.extend(descendants)
    return allDescendants

  def cleanOutputs(self, jobInfo):
    """Remove all job outputs for job represented by jobInfo object.

    Including removal of descendents, if defined.
    """
    if len(jobInfo.outputFiles) == 0:
      return
    descendants = self.__findAllDescendants(jobInfo.outputFiles)
    existingOutputFiles = [
        lfn for lfn,
        status in zip_longest(
            jobInfo.outputFiles,
            jobInfo.outputFileStatus) if status == "Exists"]
    filesToDelete = existingOutputFiles + descendants

    if not filesToDelete:
      return

    if not self.enabled:
      self.log.notice("Would have removed these files: \n +++ %s " % "\n +++ ".join(filesToDelete))
      return
    self.log.notice("Remove these files: \n +++ %s " % "\n +++ ".join(filesToDelete))

    errorReasons = defaultdict(list)
    successfullyRemoved = 0

    for lfnList in breakListIntoChunks(filesToDelete, 200):
      with UserProxy(proxyUserDN=self.authorDN, proxyUserGroup=self.authorGroup) as proxyResult:
        if not proxyResult['OK']:
          raise RuntimeError('Failed to get a proxy: %s' % proxyResult['Message'])
        result = DataManager().removeFile(lfnList)
        if not result['OK']:
          self.log.error("Failed to remove LFNs", result['Message'])
          raise RuntimeError("Failed to remove LFNs: %s" % result['Message'])
        for lfn, err in result['Value']['Failed'].items():
          reason = str(err)
          errorReasons[reason].append(lfn)
        successfullyRemoved += len(result['Value']['Successful'])
    for reason, lfns in errorReasons.items():
      self.log.error("Failed to remove %d files with error: %s" % (len(lfns), reason))
    self.log.notice("Successfully removed %d files" % successfullyRemoved)

  def getJobs(self, statusList=None):
    """Get done and failed jobs.

    :param list statusList: optional list of status to find jobs
    :returns: 3-tuple of OrderedDict of JobInfo objects, keyed by jobID;
              number of Done jobs; number of Failed jobs
    """
    done = S_OK([])
    failed = S_OK([])
    if statusList is None:
      statusList = [JobStatus.DONE, JobStatus.FAILED]
    if 'Done' in statusList:
      self.log.notice("Getting 'Done' Jobs...")
      done = self.__getJobs([JobStatus.DONE])
    if 'Failed' in statusList:
      self.log.notice("Getting 'Failed' Jobs...")
      failed = self.__getJobs([JobStatus.FAILED])
    done = done['Value']
    failed = failed['Value']

    jobsUnsorted = {}
    for job in done:
      jobsUnsorted[int(job)] = JobInfo(job, JobStatus.DONE, self.tID, self.transType)
    for job in failed:
      jobsUnsorted[int(job)] = JobInfo(job, JobStatus.FAILED, self.tID, self.transType)
    jobs = OrderedDict(sorted(jobsUnsorted.items(), key=lambda t: t[0]))

    self.log.notice("Found %d Done Jobs " % len(done))
    self.log.notice("Found %d Failed Jobs " % len(failed))
    return jobs, len(done), len(failed)

  def __getJobs(self, status):
    """Return list of jobs with given status.

    :param list status: list of status to find
    :returns: S_OK with result
    :raises: RuntimeError when failing to find jobs
    """
    attrDict = dict(Status=status, JobGroup='%08d' % int(self.tID))
    res = self.jobMon.getJobs(attrDict)
    if res['OK']:
      self.log.debug('Found Trans jobs: %s' % res['Value'])
      return res
    else:
      self.log.error('Error finding jobs: ', res['Message'])
      raise RuntimeError('Failed to get jobs')
=======
    """Hold information about a transformation."""

    def __init__(self, transformationID, transInfoDict, enabled, tClient, fcClient, jobMon):
        """Store clients etc."""
        self.log = gLogger.getSubLogger(__name__ + "[%s]" % transformationID)
        self.enabled = enabled
        self.tID = transformationID
        self.transName = transInfoDict["TransformationName"]
        self.tClient = tClient
        self.jobMon = jobMon
        self.fcClient = fcClient
        self.transType = transInfoDict["Type"]
        self.authorDN = transInfoDict["AuthorDN"]
        self.authorGroup = transInfoDict["AuthorGroup"]
        self.jobStateClient = JobStateUpdateClient()

    def checkTasksStatus(self):
        """Check the status for the task of given transformation and taskID"""

        res = self.tClient.getTransformationFiles(condDict={"TransformationID": self.tID})
        if not res["OK"]:
            raise RuntimeError("Failed to get transformation tasks: %s" % res["Message"])

        tasksDict = defaultdict(list)
        for task in res["Value"]:
            taskID = task["TaskID"]
            lfn = task["LFN"]
            status = task["Status"]
            fileID = task["FileID"]
            errorCount = task["ErrorCount"]
            tasksDict[taskID].append(dict(FileID=fileID, LFN=lfn, Status=status, ErrorCount=errorCount))

        return tasksDict

    def setJobDone(self, job):
        """set the taskID to Done"""
        if not self.enabled:
            return
        self.__setTaskStatus(job, "Done")
        if job.status != "Done":
            self.__updateJobStatus(job.jobID, "Done", "Job forced to Done")

    def setJobFailed(self, job):
        """set the taskID to Done"""
        if not self.enabled:
            return
        self.__setTaskStatus(job, "Failed")
        if job.status != "Failed":
            self.__updateJobStatus(job.jobID, "Failed", "Job forced to Failed")

    def setInputUnused(self, job):
        """Set the inputfiles to unused"""
        self.__setInputStatus(job, "Unused")

    def setInputMaxReset(self, job):
        """set the inputfile to MaxReset"""
        self.__setInputStatus(job, "MaxReset")

    def setInputProcessed(self, job):
        """set the inputfile to processed"""
        self.__setInputStatus(job, "Processed")

    def setInputDeleted(self, job):
        """set the inputfile to processed"""
        self.__setInputStatus(job, "Deleted")

    def __setInputStatus(self, job, status):
        """set the input file to status"""
        if self.enabled:
            result = self.tClient.setFileStatusForTransformation(self.tID, status, job.inputFiles, force=True)
            if not result["OK"]:
                gLogger.error("Failed updating status", result["Message"])
                raise RuntimeError("Failed updating file status")

    def __setTaskStatus(self, job, status):
        """update the task in the TransformationDB"""
        taskID = job.taskID
        res = self.tClient.setTaskStatus(self.transName, taskID, status)
        if not res["OK"]:
            raise RuntimeError("Failed updating task status: %s" % res["Message"])

    def __updateJobStatus(self, jobID, status, minorstatus=""):
        """Update the job status."""
        if self.enabled:
            source = "DataRecoveryAgent"
            result = self.jobStateClient.setJobStatus(jobID, status, minorstatus, source)
        else:
            return S_OK("DisabledMode")
        if not result["OK"]:
            self.log.error("Failed to update job status", result["Message"])
            raise RuntimeError("Failed to update job status")
        return result

    def __findAllDescendants(self, lfnList):
        """Find all descendants of a list of LFNs"""
        allDescendants = []
        result = self.fcClient.getFileDescendents(lfnList, list(range(1, 8)))
        if not result["OK"]:
            return allDescendants
        for dummy_lfn, descendants in result["Value"]["Successful"].items():
            allDescendants.extend(descendants)
        return allDescendants

    def cleanOutputs(self, jobInfo):
        """Remove all job outputs for job represented by jobInfo object.

        Including removal of descendents, if defined.
        """
        if len(jobInfo.outputFiles) == 0:
            return
        descendants = self.__findAllDescendants(jobInfo.outputFiles)
        existingOutputFiles = [
            lfn for lfn, status in zip_longest(jobInfo.outputFiles, jobInfo.outputFileStatus) if status == "Exists"
        ]
        filesToDelete = existingOutputFiles + descendants

        if not filesToDelete:
            return

        if not self.enabled:
            self.log.notice("Would have removed these files: \n +++ %s " % "\n +++ ".join(filesToDelete))
            return
        self.log.notice("Remove these files: \n +++ %s " % "\n +++ ".join(filesToDelete))

        errorReasons = defaultdict(list)
        successfullyRemoved = 0

        for lfnList in breakListIntoChunks(filesToDelete, 200):
            with UserProxy(proxyUserDN=self.authorDN, proxyUserGroup=self.authorGroup) as proxyResult:
                if not proxyResult["OK"]:
                    raise RuntimeError("Failed to get a proxy: %s" % proxyResult["Message"])
                result = DataManager().removeFile(lfnList)
                if not result["OK"]:
                    self.log.error("Failed to remove LFNs", result["Message"])
                    raise RuntimeError("Failed to remove LFNs: %s" % result["Message"])
                for lfn, err in result["Value"]["Failed"].items():
                    reason = str(err)
                    errorReasons[reason].append(lfn)
                successfullyRemoved += len(result["Value"]["Successful"])
        for reason, lfns in errorReasons.items():
            self.log.error("Failed to remove %d files with error: %s" % (len(lfns), reason))
        self.log.notice("Successfully removed %d files" % successfullyRemoved)

    def getJobs(self, statusList=None):
        """Get done and failed jobs.

        :param list statusList: optional list of status to find jobs
        :returns: 3-tuple of OrderedDict of JobInfo objects, keyed by jobID;
                  number of Done jobs; number of Failed jobs
        """
        done = S_OK([])
        failed = S_OK([])
        if statusList is None:
            statusList = ["Done", "Failed"]
        if "Done" in statusList:
            self.log.notice("Getting 'Done' Jobs...")
            done = self.__getJobs(["Done"])
        if "Failed" in statusList:
            self.log.notice("Getting 'Failed' Jobs...")
            failed = self.__getJobs(["Failed"])
        done = done["Value"]
        failed = failed["Value"]

        jobsUnsorted = {}
        for job in done:
            jobsUnsorted[int(job)] = JobInfo(job, "Done", self.tID, self.transType)
        for job in failed:
            jobsUnsorted[int(job)] = JobInfo(job, "Failed", self.tID, self.transType)
        jobs = OrderedDict(sorted(jobsUnsorted.items(), key=lambda t: t[0]))

        self.log.notice("Found %d Done Jobs " % len(done))
        self.log.notice("Found %d Failed Jobs " % len(failed))
        return jobs, len(done), len(failed)

    def __getJobs(self, status):
        """Return list of jobs with given status.

        :param list status: list of status to find
        :returns: S_OK with result
        :raises: RuntimeError when failing to find jobs
        """
        attrDict = dict(Status=status, JobGroup="%08d" % int(self.tID))
        res = self.jobMon.getJobs(attrDict)
        if res["OK"]:
            self.log.debug("Found Trans jobs: %s" % res["Value"])
            return res
        else:
            self.log.error("Error finding jobs: ", res["Message"])
            raise RuntimeError("Failed to get jobs")
>>>>>>> c5981031
<|MERGE_RESOLUTION|>--- conflicted
+++ resolved
@@ -18,200 +18,6 @@
 
 
 class TransformationInfo(object):
-<<<<<<< HEAD
-  """Hold information about a transformation."""
-
-  def __init__(self, transformationID, transInfoDict, enabled,
-               tClient, fcClient, jobMon):
-    """Store clients etc."""
-    self.log = gLogger.getSubLogger(__name__ + "[%s]" % transformationID)
-    self.enabled = enabled
-    self.tID = transformationID
-    self.transName = transInfoDict['TransformationName']
-    self.tClient = tClient
-    self.jobMon = jobMon
-    self.fcClient = fcClient
-    self.transType = transInfoDict['Type']
-    self.authorDN = transInfoDict['AuthorDN']
-    self.authorGroup = transInfoDict['AuthorGroup']
-    self.jobStateClient = JobStateUpdateClient()
-
-  def checkTasksStatus(self):
-    """Check the status for the task of given transformation and taskID"""
-
-    res = self.tClient.getTransformationFiles(condDict={'TransformationID': self.tID})
-    if not res['OK']:
-      raise RuntimeError("Failed to get transformation tasks: %s" % res['Message'])
-
-    tasksDict = defaultdict(list)
-    for task in res['Value']:
-      taskID = task['TaskID']
-      lfn = task['LFN']
-      status = task['Status']
-      fileID = task['FileID']
-      errorCount = task['ErrorCount']
-      tasksDict[taskID].append(dict(FileID=fileID, LFN=lfn, Status=status, ErrorCount=errorCount))
-
-    return tasksDict
-
-  def setJobDone(self, job):
-    """ set the taskID to Done"""
-    if not self.enabled:
-      return
-    self.__setTaskStatus(job, 'Done')
-    if job.status != JobStatus.DONE:
-      self.__updateJobStatus(job.jobID, JobStatus.DONE, "Job forced to Done")
-
-  def setJobFailed(self, job):
-    """ set the taskID to Done"""
-    if not self.enabled:
-      return
-    self.__setTaskStatus(job, 'Failed')
-    if job.status != JobStatus.FAILED:
-      self.__updateJobStatus(job.jobID, JobStatus.FAILED, "Job forced to Failed")
-
-  def setInputUnused(self, job):
-    """Set the inputfiles to unused"""
-    self.__setInputStatus(job, 'Unused')
-
-  def setInputMaxReset(self, job):
-    """set the inputfile to MaxReset"""
-    self.__setInputStatus(job, "MaxReset")
-
-  def setInputProcessed(self, job):
-    """set the inputfile to processed"""
-    self.__setInputStatus(job, "Processed")
-
-  def setInputDeleted(self, job):
-    """set the inputfile to processed"""
-    self.__setInputStatus(job, "Deleted")
-
-  def __setInputStatus(self, job, status):
-    """set the input file to status"""
-    if self.enabled:
-      result = self.tClient.setFileStatusForTransformation(self.tID, status, job.inputFiles, force=True)
-      if not result['OK']:
-        gLogger.error("Failed updating status", result['Message'])
-        raise RuntimeError("Failed updating file status")
-
-  def __setTaskStatus(self, job, status):
-    """update the task in the TransformationDB"""
-    taskID = job.taskID
-    res = self.tClient.setTaskStatus(self.transName, taskID, status)
-    if not res['OK']:
-      raise RuntimeError("Failed updating task status: %s" % res['Message'])
-
-  def __updateJobStatus(self, jobID, status, minorstatus=''):
-    """Update the job status."""
-    if self.enabled:
-      source = 'DataRecoveryAgent'
-      result = self.jobStateClient.setJobStatus(jobID, status, minorstatus, source, None, True)
-    else:
-      return S_OK('DisabledMode')
-    if not result['OK']:
-      self.log.error('Failed to update job status', result['Message'])
-      raise RuntimeError('Failed to update job status')
-    return result
-
-  def __findAllDescendants(self, lfnList):
-    """Find all descendants of a list of LFNs"""
-    allDescendants = []
-    result = self.fcClient.getFileDescendents(lfnList, list(range(1, 8)))
-    if not result['OK']:
-      return allDescendants
-    for dummy_lfn, descendants in result['Value']['Successful'].items():
-      allDescendants.extend(descendants)
-    return allDescendants
-
-  def cleanOutputs(self, jobInfo):
-    """Remove all job outputs for job represented by jobInfo object.
-
-    Including removal of descendents, if defined.
-    """
-    if len(jobInfo.outputFiles) == 0:
-      return
-    descendants = self.__findAllDescendants(jobInfo.outputFiles)
-    existingOutputFiles = [
-        lfn for lfn,
-        status in zip_longest(
-            jobInfo.outputFiles,
-            jobInfo.outputFileStatus) if status == "Exists"]
-    filesToDelete = existingOutputFiles + descendants
-
-    if not filesToDelete:
-      return
-
-    if not self.enabled:
-      self.log.notice("Would have removed these files: \n +++ %s " % "\n +++ ".join(filesToDelete))
-      return
-    self.log.notice("Remove these files: \n +++ %s " % "\n +++ ".join(filesToDelete))
-
-    errorReasons = defaultdict(list)
-    successfullyRemoved = 0
-
-    for lfnList in breakListIntoChunks(filesToDelete, 200):
-      with UserProxy(proxyUserDN=self.authorDN, proxyUserGroup=self.authorGroup) as proxyResult:
-        if not proxyResult['OK']:
-          raise RuntimeError('Failed to get a proxy: %s' % proxyResult['Message'])
-        result = DataManager().removeFile(lfnList)
-        if not result['OK']:
-          self.log.error("Failed to remove LFNs", result['Message'])
-          raise RuntimeError("Failed to remove LFNs: %s" % result['Message'])
-        for lfn, err in result['Value']['Failed'].items():
-          reason = str(err)
-          errorReasons[reason].append(lfn)
-        successfullyRemoved += len(result['Value']['Successful'])
-    for reason, lfns in errorReasons.items():
-      self.log.error("Failed to remove %d files with error: %s" % (len(lfns), reason))
-    self.log.notice("Successfully removed %d files" % successfullyRemoved)
-
-  def getJobs(self, statusList=None):
-    """Get done and failed jobs.
-
-    :param list statusList: optional list of status to find jobs
-    :returns: 3-tuple of OrderedDict of JobInfo objects, keyed by jobID;
-              number of Done jobs; number of Failed jobs
-    """
-    done = S_OK([])
-    failed = S_OK([])
-    if statusList is None:
-      statusList = [JobStatus.DONE, JobStatus.FAILED]
-    if 'Done' in statusList:
-      self.log.notice("Getting 'Done' Jobs...")
-      done = self.__getJobs([JobStatus.DONE])
-    if 'Failed' in statusList:
-      self.log.notice("Getting 'Failed' Jobs...")
-      failed = self.__getJobs([JobStatus.FAILED])
-    done = done['Value']
-    failed = failed['Value']
-
-    jobsUnsorted = {}
-    for job in done:
-      jobsUnsorted[int(job)] = JobInfo(job, JobStatus.DONE, self.tID, self.transType)
-    for job in failed:
-      jobsUnsorted[int(job)] = JobInfo(job, JobStatus.FAILED, self.tID, self.transType)
-    jobs = OrderedDict(sorted(jobsUnsorted.items(), key=lambda t: t[0]))
-
-    self.log.notice("Found %d Done Jobs " % len(done))
-    self.log.notice("Found %d Failed Jobs " % len(failed))
-    return jobs, len(done), len(failed)
-
-  def __getJobs(self, status):
-    """Return list of jobs with given status.
-
-    :param list status: list of status to find
-    :returns: S_OK with result
-    :raises: RuntimeError when failing to find jobs
-    """
-    attrDict = dict(Status=status, JobGroup='%08d' % int(self.tID))
-    res = self.jobMon.getJobs(attrDict)
-    if res['OK']:
-      self.log.debug('Found Trans jobs: %s' % res['Value'])
-      return res
-    else:
-      self.log.error('Error finding jobs: ', res['Message'])
-      raise RuntimeError('Failed to get jobs')
-=======
     """Hold information about a transformation."""
 
     def __init__(self, transformationID, transInfoDict, enabled, tClient, fcClient, jobMon):
@@ -251,16 +57,16 @@
         if not self.enabled:
             return
         self.__setTaskStatus(job, "Done")
-        if job.status != "Done":
-            self.__updateJobStatus(job.jobID, "Done", "Job forced to Done")
+        if job.status != JobStatus.DONE:
+            self.__updateJobStatus(job.jobID, JobStatus.DONE, "Job forced to Done")
 
     def setJobFailed(self, job):
         """set the taskID to Done"""
         if not self.enabled:
             return
         self.__setTaskStatus(job, "Failed")
-        if job.status != "Failed":
-            self.__updateJobStatus(job.jobID, "Failed", "Job forced to Failed")
+        if job.status != JobStatus.FAILED:
+            self.__updateJobStatus(job.jobID, JobStatus.FAILED, "Job forced to Failed")
 
     def setInputUnused(self, job):
         """Set the inputfiles to unused"""
@@ -297,7 +103,7 @@
         """Update the job status."""
         if self.enabled:
             source = "DataRecoveryAgent"
-            result = self.jobStateClient.setJobStatus(jobID, status, minorstatus, source)
+            result = self.jobStateClient.setJobStatus(jobID, status, minorstatus, source, None, True)
         else:
             return S_OK("DisabledMode")
         if not result["OK"]:
@@ -365,21 +171,21 @@
         done = S_OK([])
         failed = S_OK([])
         if statusList is None:
-            statusList = ["Done", "Failed"]
+            statusList = [JobStatus.DONE, JobStatus.FAILED]
         if "Done" in statusList:
             self.log.notice("Getting 'Done' Jobs...")
-            done = self.__getJobs(["Done"])
+            done = self.__getJobs([JobStatus.DONE])
         if "Failed" in statusList:
             self.log.notice("Getting 'Failed' Jobs...")
-            failed = self.__getJobs(["Failed"])
+            failed = self.__getJobs([JobStatus.FAILED])
         done = done["Value"]
         failed = failed["Value"]
 
         jobsUnsorted = {}
         for job in done:
-            jobsUnsorted[int(job)] = JobInfo(job, "Done", self.tID, self.transType)
+            jobsUnsorted[int(job)] = JobInfo(job, JobStatus.DONE, self.tID, self.transType)
         for job in failed:
-            jobsUnsorted[int(job)] = JobInfo(job, "Failed", self.tID, self.transType)
+            jobsUnsorted[int(job)] = JobInfo(job, JobStatus.FAILED, self.tID, self.transType)
         jobs = OrderedDict(sorted(jobsUnsorted.items(), key=lambda t: t[0]))
 
         self.log.notice("Found %d Done Jobs " % len(done))
@@ -400,5 +206,4 @@
             return res
         else:
             self.log.error("Error finding jobs: ", res["Message"])
-            raise RuntimeError("Failed to get jobs")
->>>>>>> c5981031
+            raise RuntimeError("Failed to get jobs")