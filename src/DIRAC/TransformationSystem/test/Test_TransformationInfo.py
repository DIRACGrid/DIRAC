--- conflicted
+++ resolved
@@ -220,31 +220,6 @@
 
 
 def test_updateJobStatus(tiFixture):
-<<<<<<< HEAD
-  """DIRAC.TransformationSystem.Utilities.TransformationInfo updateJobStatus................"""
-
-  tiFixture.jobStateClient.setJobStatus = Mock()
-  tiFixture.jobStateClient.setJobStatus.return_value = S_OK()
-  tiFixture.enabled = False
-  res = tiFixture._TransformationInfo__updateJobStatus(1234, 'Failed', minorstatus=None)
-  assert res['OK']
-  assert res['Value'] == 'DisabledMode'
-  tiFixture.jobStateClient.setJobStatus.assert_not_called()
-
-  tiFixture.jobStateClient.setJobStatus.reset()
-  tiFixture.jobStateClient.setJobStatus.return_value = S_OK('added record')
-  tiFixture.enabled = True
-  res = tiFixture._TransformationInfo__updateJobStatus(1234, 'Failed', minorstatus=None)
-  assert res['OK']
-  assert res['Value'] == 'added record'
-  tiFixture.jobStateClient.setJobStatus.assert_called_once_with(1234, 'Failed', None, 'DataRecoveryAgent', None, True)
-
-  tiFixture.jobStateClient.setJobStatus.return_value = S_ERROR('Error setting job status')
-  tiFixture.enabled = True
-  with pytest.raises(RuntimeError) as re:
-    tiFixture._TransformationInfo__updateJobStatus(1234, 'Failed', minorstatus=None)
-  assert 'Failed to update job status' in str(re)
-=======
     """DIRAC.TransformationSystem.Utilities.TransformationInfo updateJobStatus................"""
 
     tiFixture.jobStateClient.setJobStatus = Mock()
@@ -261,14 +236,13 @@
     res = tiFixture._TransformationInfo__updateJobStatus(1234, "Failed", minorstatus=None)
     assert res["OK"]
     assert res["Value"] == "added record"
-    tiFixture.jobStateClient.setJobStatus.assert_called_once_with(1234, "Failed", None, "DataRecoveryAgent")
+    tiFixture.jobStateClient.setJobStatus.assert_called_once_with(1234, "Failed", None, "DataRecoveryAgent", None, True)
 
     tiFixture.jobStateClient.setJobStatus.return_value = S_ERROR("Error setting job status")
     tiFixture.enabled = True
     with pytest.raises(RuntimeError) as re:
         tiFixture._TransformationInfo__updateJobStatus(1234, "Failed", minorstatus=None)
     assert "Failed to update job status" in str(re)
->>>>>>> c5981031
 
 
 def test_findAllDescendants(tiFixture):
