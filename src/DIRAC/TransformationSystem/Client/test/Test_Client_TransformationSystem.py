--- conflicted
+++ resolved
@@ -19,19 +19,6 @@
 
 
 class reqValFake_C(object):
-<<<<<<< HEAD
-  def validate(self, opsInput):
-    for ops in opsInput:
-      if not len(ops):
-        return {'OK': False}
-      for f in ops:
-        try:
-          if not f.LFN:
-            return {'OK': False}
-        except Exception:
-          return {'OK': False}
-    return {'OK': True}
-=======
     def validate(self, opsInput):
         for ops in opsInput:
             if not len(ops):
@@ -40,10 +27,9 @@
                 try:
                     if not f.LFN:
                         return {"OK": False}
-                except BaseException:
+                except Exception:
                     return {"OK": False}
         return {"OK": True}
->>>>>>> c5981031
 
 
 reqValFake = reqValFake_C()
