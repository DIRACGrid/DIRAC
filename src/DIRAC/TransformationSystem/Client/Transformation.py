"""A generic client for creating and managing transformations.

See the information about transformation parameters below.
"""

from __future__ import print_function
from __future__ import absolute_import
from __future__ import division

import six
import json

from DIRAC import gLogger, gConfig, S_OK, S_ERROR
from DIRAC.Core.Utilities.PromptUser import promptUser
from DIRAC.Core.Base.API import API
from DIRAC.TransformationSystem.Client.TransformationClient import TransformationClient
from DIRAC.ConfigurationSystem.Client.Helpers.Operations import Operations
from DIRAC.Core.Security.ProxyInfo import getProxyInfo
from DIRAC.RequestManagementSystem.Client.Operation import Operation

COMPONENT_NAME = "Transformation"

__RCSID__ = "$Id$"


class Transformation(API):

<<<<<<< HEAD
  #############################################################################
  def __init__(self, transID=0, transClient=None):
    """ c'tor
    """
    super(Transformation, self).__init__()

    self.paramTypes = {'TransformationID': six.integer_types,
                       'TransformationName': six.string_types,
                       'Status': six.string_types,
                       'Description': six.string_types,
                       'LongDescription': six.string_types,
                       'Type': six.string_types,
                       'Plugin': six.string_types,
                       'AgentType': six.string_types,
                       'FileMask': six.string_types,
                       'TransformationGroup': six.string_types,
                       'GroupSize': six.integer_types + (float,),
                       'InheritedFrom': six.integer_types,
                       'Body': six.string_types,
                       'MaxNumberOfTasks': six.integer_types,
                       'EventsPerTask': six.integer_types}
    self.paramValues = {'TransformationID': 0,
                        'TransformationName': '',
                        'Status': 'New',
                        'Description': '',
                        'LongDescription': '',
                        'Type': '',
                        'Plugin': 'Standard',
                        'AgentType': 'Manual',
                        'FileMask': '',
                        'TransformationGroup': 'General',
                        'GroupSize': 1,
                        'InheritedFrom': 0,
                        'Body': '',
                        'MaxNumberOfTasks': 0,
                        'EventsPerTask': 0}

    # the metaquery parameters are neither part of the transformation parameters nor the additional parameters, so
    # special treatment is necessary
    self.inputMetaQuery = None
    self.outputMetaQuery = None

    self.ops = Operations()
    self.supportedPlugins = self.ops.getValue('Transformations/AllowedPlugins',
                                              ['Broadcast', 'Standard', 'BySize', 'ByShare'])
    if not transClient:
      self.transClient = TransformationClient()
    else:
      self.transClient = transClient
    self.serverURL = self.transClient.getServer()
    self.exists = False
    if transID:
      self.paramValues['TransformationID'] = transID
      res = self.getTransformation()
      if res['OK']:
        self.exists = True
      elif res['Message'] == 'Transformation does not exist':
        raise AttributeError('TransformationID %d does not exist' % transID)
      else:
        self.paramValues['TransformationID'] = 0
        gLogger.fatal("Failed to get transformation from database", "%s @ %s" % (transID,
                                                                                 self.transClient.serverURL))

  def getServer(self):
    return self.serverURL

  def reset(self, transID=0):
    self.__init__(transID)
    self.transClient.setServer(self.serverURL)
    return S_OK()

  def setTargetSE(self, seList):
    return self.__setSE('TargetSE', seList)

  def setSourceSE(self, seList):
    return self.__setSE('SourceSE', seList)

  def setBody(self, body):
    """ check that the body is a string, or using the proper syntax for multiple operations

    :param body: transformation body, for example

      .. code :: python

        body = [ ( "ReplicateAndRegister", { "SourceSE":"FOO-SRM", "TargetSE":"BAR-SRM" }),
                 ( "RemoveReplica", { "TargetSE":"FOO-SRM" } ),
               ]

    :type body: string or list of tuples (or lists) of string and dictionaries
    :raises TypeError: If the structure is not as expected
    :raises ValueError: If unknown attribute for the :class:`~DIRAC.RequestManagementSystem.Client.Operation.Operation`
                        is used
    :returns: S_OK, S_ERROR
    """
    self.item_called = "Body"
    if isinstance(body, six.string_types):
      return self.__setParam(body)
    if not isinstance(body, (list, tuple)):
      raise TypeError("Expected list or string, but %r is %s" % (body, type(body)))

    for tup in body:
      if not isinstance(tup, (tuple, list)):
        raise TypeError("Expected tuple or list, but %r is %s" % (tup, type(tup)))
      if len(tup) != 2:
        raise TypeError("Expected 2-tuple, but %r is length %d" % (tup, len(tup)))
      if not isinstance(tup[0], six.string_types):
        raise TypeError("Expected string, but first entry in tuple %r is %s" % (tup, type(tup[0])))
      if not isinstance(tup[1], dict):
        raise TypeError("Expected dictionary, but second entry in tuple %r is %s" % (tup, type(tup[0])))
      for par, val in tup[1].items():
        if not isinstance(par, six.string_types):
          raise TypeError("Expected string, but key in dictionary %r is %s" % (par, type(par)))
        if par not in Operation.ATTRIBUTE_NAMES:
          raise ValueError("Unknown attribute for Operation: %s" % par)
        if not isinstance(val, six.string_types + six.integer_types + (float, list, tuple, dict)):
          raise TypeError("Cannot encode %r, in json" % (val))
    return self.__setParam(json.dumps(body))

  def setInputMetaQuery(self, query):
    """Set the input meta query.

    :param dict query: dictionary to use for input meta query
    """
    self.inputMetaQuery = query
    return S_OK()

  def setOutputMetaQuery(self, query):
    """Set the output meta query.

    :param dict query: dictionary to use for output meta query
    """
    self.outputMetaQuery = query
    return S_OK()

  def __setSE(self, seParam, seList):
    if isinstance(seList, six.string_types):
      try:
        seList = eval(seList)
      except Exception:
        seList = seList.split(',')
    elif isinstance(seList, (list, dict, tuple)):
      seList = list(seList)
    else:
      return S_ERROR("Bad argument type")
    res = self.__checkSEs(seList)
    if not res['OK']:
      return res
    self.item_called = seParam
    return self.__setParam(seList)

  def __getattr__(self, name):
    if name.find('get') == 0:
      item = name[3:]
      self.item_called = item
      return self.__getParam
    if name.find('set') == 0:
      item = name[3:]
      self.item_called = item
      return self.__setParam
    raise AttributeError(name)

  def __getParam(self):
    if self.item_called == 'Available':
      return S_OK(list(self.paramTypes))
    if self.item_called == 'Parameters':
      return S_OK(self.paramValues)
    if self.item_called in self.paramValues:
      return S_OK(self.paramValues[self.item_called])
    raise AttributeError("Unknown parameter for transformation: %s" % self.item_called)

  def __setParam(self, value):
    change = False
    if self.item_called in self.paramTypes:
      if self.paramValues[self.item_called] != value:
        if isinstance(value, self.paramTypes[self.item_called]):
          change = True
=======
    #############################################################################
    def __init__(self, transID=0, transClient=None):
        """c'tor"""
        super(Transformation, self).__init__()

        self.paramTypes = {
            "TransformationID": six.integer_types,
            "TransformationName": six.string_types,
            "Status": six.string_types,
            "Description": six.string_types,
            "LongDescription": six.string_types,
            "Type": six.string_types,
            "Plugin": six.string_types,
            "AgentType": six.string_types,
            "FileMask": six.string_types,
            "TransformationGroup": six.string_types,
            "GroupSize": six.integer_types + (float,),
            "InheritedFrom": six.integer_types,
            "Body": six.string_types,
            "MaxNumberOfTasks": six.integer_types,
            "EventsPerTask": six.integer_types,
        }
        self.paramValues = {
            "TransformationID": 0,
            "TransformationName": "",
            "Status": "New",
            "Description": "",
            "LongDescription": "",
            "Type": "",
            "Plugin": "Standard",
            "AgentType": "Manual",
            "FileMask": "",
            "TransformationGroup": "General",
            "GroupSize": 1,
            "InheritedFrom": 0,
            "Body": "",
            "MaxNumberOfTasks": 0,
            "EventsPerTask": 0,
        }

        # the metaquery parameters are neither part of the transformation parameters nor the additional parameters, so
        # special treatment is necessary
        self.inputMetaQuery = None
        self.outputMetaQuery = None

        self.ops = Operations()
        self.supportedPlugins = self.ops.getValue(
            "Transformations/AllowedPlugins", ["Broadcast", "Standard", "BySize", "ByShare"]
        )
        if not transClient:
            self.transClient = TransformationClient()
>>>>>>> c5981031
        else:
            self.transClient = transClient
        self.serverURL = self.transClient.getServer()
        self.exists = False
        if transID:
            self.paramValues["TransformationID"] = transID
            res = self.getTransformation()
            if res["OK"]:
                self.exists = True
            elif res["Message"] == "Transformation does not exist":
                raise AttributeError("TransformationID %d does not exist" % transID)
            else:
                self.paramValues["TransformationID"] = 0
                gLogger.fatal(
                    "Failed to get transformation from database", "%s @ %s" % (transID, self.transClient.serverURL)
                )

    def getServer(self):
        return self.serverURL

    def reset(self, transID=0):
        self.__init__(transID)
        self.transClient.setServer(self.serverURL)
        return S_OK()

    def setTargetSE(self, seList):
        return self.__setSE("TargetSE", seList)

    def setSourceSE(self, seList):
        return self.__setSE("SourceSE", seList)

    def setBody(self, body):
        """check that the body is a string, or using the proper syntax for multiple operations

        :param body: transformation body, for example

          .. code :: python

            body = [ ( "ReplicateAndRegister", { "SourceSE":"FOO-SRM", "TargetSE":"BAR-SRM" }),
                     ( "RemoveReplica", { "TargetSE":"FOO-SRM" } ),
                   ]

        :type body: string or list of tuples (or lists) of string and dictionaries
        :raises TypeError: If the structure is not as expected
        :raises ValueError: If unknown attribute for the :class:`~DIRAC.RequestManagementSystem.Client.Operation.Operation`
                            is used
        :returns: S_OK, S_ERROR
        """
        self.item_called = "Body"
        if isinstance(body, six.string_types):
            return self.__setParam(body)
        if not isinstance(body, (list, tuple)):
            raise TypeError("Expected list or string, but %r is %s" % (body, type(body)))

        for tup in body:
            if not isinstance(tup, (tuple, list)):
                raise TypeError("Expected tuple or list, but %r is %s" % (tup, type(tup)))
            if len(tup) != 2:
                raise TypeError("Expected 2-tuple, but %r is length %d" % (tup, len(tup)))
            if not isinstance(tup[0], six.string_types):
                raise TypeError("Expected string, but first entry in tuple %r is %s" % (tup, type(tup[0])))
            if not isinstance(tup[1], dict):
                raise TypeError("Expected dictionary, but second entry in tuple %r is %s" % (tup, type(tup[0])))
            for par, val in tup[1].items():
                if not isinstance(par, six.string_types):
                    raise TypeError("Expected string, but key in dictionary %r is %s" % (par, type(par)))
                if par not in Operation.ATTRIBUTE_NAMES:
                    raise ValueError("Unknown attribute for Operation: %s" % par)
                if not isinstance(val, six.string_types + six.integer_types + (float, list, tuple, dict)):
                    raise TypeError("Cannot encode %r, in json" % (val))
        return self.__setParam(json.dumps(body))

    def setInputMetaQuery(self, query):
        """Set the input meta query.

        :param dict query: dictionary to use for input meta query
        """
        self.inputMetaQuery = query
        return S_OK()

    def setOutputMetaQuery(self, query):
        """Set the output meta query.

        :param dict query: dictionary to use for output meta query
        """
        self.outputMetaQuery = query
        return S_OK()

    def __setSE(self, seParam, seList):
        if isinstance(seList, six.string_types):
            try:
                seList = eval(seList)
            except BaseException:
                seList = seList.split(",")
        elif isinstance(seList, (list, dict, tuple)):
            seList = list(seList)
        else:
            return S_ERROR("Bad argument type")
        res = self.__checkSEs(seList)
        if not res["OK"]:
            return res
        self.item_called = seParam
        return self.__setParam(seList)

    def __getattr__(self, name):
        if name.find("get") == 0:
            item = name[3:]
            self.item_called = item
            return self.__getParam
        if name.find("set") == 0:
            item = name[3:]
            self.item_called = item
            return self.__setParam
        raise AttributeError(name)

    def __getParam(self):
        if self.item_called == "Available":
            return S_OK(list(self.paramTypes))
        if self.item_called == "Parameters":
            return S_OK(self.paramValues)
        if self.item_called in self.paramValues:
            return S_OK(self.paramValues[self.item_called])
        raise AttributeError("Unknown parameter for transformation: %s" % self.item_called)

    def __setParam(self, value):
        change = False
        if self.item_called in self.paramTypes:
            if self.paramValues[self.item_called] != value:
                if isinstance(value, self.paramTypes[self.item_called]):
                    change = True
                else:
                    raise TypeError(
                        "%s %s %s expected one of %s"
                        % (self.item_called, value, type(value), self.paramTypes[self.item_called])
                    )
        else:
            if self.item_called not in self.paramValues:
                change = True
            else:
                if self.paramValues[self.item_called] != value:
                    change = True
        if not change:
            gLogger.verbose("No change of parameter %s required" % self.item_called)
        else:
            gLogger.verbose("Parameter %s to be changed" % self.item_called)
            transID = self.paramValues["TransformationID"]
            if self.exists and transID:
                res = self.transClient.setTransformationParameter(transID, self.item_called, value)
                if not res["OK"]:
                    return res
            self.paramValues[self.item_called] = value
        return S_OK()

    def getTransformation(self, printOutput=False):
        transID = self.paramValues["TransformationID"]
        if not transID:
            gLogger.fatal("No TransformationID known")
            return S_ERROR()
        res = self.transClient.getTransformation(transID, extraParams=True)
        if not res["OK"]:
            if printOutput:
                self._prettyPrint(res)
            return res
        transParams = res["Value"]
        for paramName, paramValue in transParams.items():
            setter = None
            setterName = "set%s" % paramName
            if hasattr(self, setterName) and callable(getattr(self, setterName)):
                setter = getattr(self, setterName)
            if not setterName:
                gLogger.error("Unable to invoke setter %s, it isn't a member function" % setterName)
                continue
            setter(paramValue)
        if printOutput:
            gLogger.info("No printing available yet")
        return S_OK(transParams)

    def getTransformationLogging(self, printOutput=False):
        transID = self.paramValues["TransformationID"]
        if not transID:
            gLogger.fatal("No TransformationID known")
            return S_ERROR()
        res = self.transClient.getTransformationLogging(transID)
        if not res["OK"]:
            if printOutput:
                self._prettyPrint(res)
            return res
        loggingList = res["Value"]
        if printOutput:
            self._printFormattedDictList(
                loggingList, ["Message", "MessageDate", "AuthorDN"], "MessageDate", "MessageDate"
            )
        return S_OK(loggingList)

    def extendTransformation(self, nTasks, printOutput=False):
        return self.__executeOperation("extendTransformation", nTasks, printOutput=printOutput)

    def cleanTransformation(self, printOutput=False):
        res = self.__executeOperation("cleanTransformation", printOutput=printOutput)
        if res["OK"]:
            self.paramValues["Status"] = "Cleaned"
        return res

    def deleteTransformation(self, printOutput=False):
        res = self.__executeOperation("deleteTransformation", printOutput=printOutput)
        if res["OK"]:
            self.reset()
        return res

    def addFilesToTransformation(self, lfns, printOutput=False):
        return self.__executeOperation("addFilesToTransformation", lfns, printOutput=printOutput)

    def setFileStatusForTransformation(self, status, lfns, printOutput=False):
        return self.__executeOperation("setFileStatusForTransformation", status, lfns, printOutput=printOutput)

    def getTransformationTaskStats(self, printOutput=False):
        return self.__executeOperation("getTransformationTaskStats", printOutput=printOutput)

    def getTransformationStats(self, printOutput=False):
        return self.__executeOperation("getTransformationStats", printOutput=printOutput)

    def deleteTasks(self, taskMin, taskMax, printOutput=False):
        return self.__executeOperation("deleteTasks", taskMin, taskMax, printOutput=printOutput)

    def addTaskForTransformation(self, lfns=[], se="Unknown", printOutput=False):
        return self.__executeOperation("addTaskForTransformation", lfns, se, printOutput=printOutput)

    def setTaskStatus(self, taskID, status, printOutput=False):
        return self.__executeOperation("setTaskStatus", taskID, status, printOutput=printOutput)

    def __executeOperation(self, operation, *parms, **kwds):
        transID = self.paramValues["TransformationID"]
        if not transID:
            gLogger.fatal("No TransformationID known")
            return S_ERROR()
        printOutput = kwds.pop("printOutput")
        fcn = None
        if hasattr(self.transClient, operation) and callable(getattr(self.transClient, operation)):
            fcn = getattr(self.transClient, operation)
        if not fcn:
            return S_ERROR("Unable to invoke %s, it isn't a member funtion of TransformationClient")
        res = fcn(transID, *parms, **kwds)
        if printOutput:
            self._prettyPrint(res)
        return res

    def getTransformationFiles(
        self,
        fileStatus=[],
        lfns=[],
        outputFields=[
            "FileID",
            "LFN",
            "Status",
            "TaskID",
            "TargetSE",
            "UsedSE",
            "ErrorCount",
            "InsertedTime",
            "LastUpdate",
        ],
        orderBy="FileID",
        printOutput=False,
    ):
        condDict = {"TransformationID": self.paramValues["TransformationID"]}
        if fileStatus:
            condDict["Status"] = fileStatus
        if lfns:
            condDict["LFN"] = lfns
        res = self.transClient.getTransformationFiles(condDict=condDict)
        if not res["OK"]:
            if printOutput:
                self._prettyPrint(res)
            return res
        if printOutput:
            if not outputFields:
                gLogger.info("Available fields are: %s" % res["ParameterNames"].join(" "))
            elif not res["Value"]:
                gLogger.info("No tasks found for selection")
            else:
                self._printFormattedDictList(res["Value"], outputFields, "FileID", orderBy)
        return res

    def getTransformationTasks(
        self,
        taskStatus=[],
        taskIDs=[],
        outputFields=[
            "TransformationID",
            "TaskID",
            "ExternalStatus",
            "ExternalID",
            "TargetSE",
            "CreationTime",
            "LastUpdateTime",
        ],
        orderBy="TaskID",
        printOutput=False,
    ):
        condDict = {"TransformationID": self.paramValues["TransformationID"]}
        if taskStatus:
            condDict["ExternalStatus"] = taskStatus
        if taskIDs:
            condDict["TaskID"] = taskIDs
        res = self.transClient.getTransformationTasks(condDict=condDict)
        if not res["OK"]:
            if printOutput:
                self._prettyPrint(res)
            return res
        if printOutput:
            if not outputFields:
                gLogger.info("Available fields are: %s" % res["ParameterNames"].join(" "))
            elif not res["Value"]:
                gLogger.info("No tasks found for selection")
            else:
                self._printFormattedDictList(res["Value"], outputFields, "TaskID", orderBy)
        return res

    #############################################################################
    def getTransformations(
        self,
        transID=[],
        transStatus=[],
        outputFields=["TransformationID", "Status", "AgentType", "TransformationName", "CreationDate"],
        orderBy="TransformationID",
        printOutput=False,
    ):
        condDict = {}
        if transID:
            condDict["TransformationID"] = transID
        if transStatus:
            condDict["Status"] = transStatus
        res = self.transClient.getTransformations(condDict=condDict)
        if not res["OK"]:
            if printOutput:
                self._prettyPrint(res)
            return res
        if printOutput:
            if not outputFields:
                gLogger.info("Available fields are: %s" % res["ParameterNames"].join(" "))
            elif not res["Value"]:
                gLogger.info("No tasks found for selection")
            else:
                self._printFormattedDictList(res["Value"], outputFields, "TransformationID", orderBy)
        return res

    #############################################################################
    def getAuthorDNfromProxy(self):
        """gets the AuthorDN and username of the transformation from the uploaded proxy"""
        username = ""
        author = ""
        res = getProxyInfo()
        if res["OK"]:
            author = res["Value"]["identity"]
            username = res["Value"]["username"]
        else:
            gLogger.error("Unable to get uploaded proxy Info %s " % res["Message"])
            return S_ERROR(res["Message"])

        res = {"username": username, "authorDN": author}
        return S_OK(res)

    #############################################################################
    def getTransformationsByUser(
        self,
        authorDN="",
        userName="",
        transID=[],
        transStatus=[],
        outputFields=["TransformationID", "Status", "AgentType", "TransformationName", "CreationDate", "AuthorDN"],
        orderBy="TransformationID",
        printOutput=False,
    ):
        condDict = {}
        if authorDN == "":
            res = self.getAuthorDNfromProxy()
            if not res["OK"]:
                gLogger.error(res["Message"])
                return S_ERROR(res["Message"])
            else:
                foundUserName = res["Value"]["username"]
                foundAuthor = res["Value"]["authorDN"]
                # If the username whom created the uploaded proxy is different than the provided username report error and exit
                if not (userName == "" or userName == foundUserName):
                    gLogger.error(
                        "Couldn't resolve the authorDN for user '%s' from the uploaded proxy (proxy created by '%s')"
                        % (userName, foundUserName)
                    )
                    return S_ERROR(
                        "Couldn't resolve the authorDN for user '%s' from the uploaded proxy (proxy created by '%s')"
                        % (userName, foundUserName)
                    )

                userName = foundUserName
                authorDN = foundAuthor
                gLogger.info(
                    "Will list transformations created by user '%s' with status '%s'"
                    % (userName, ", ".join(transStatus))
                )
        else:
            gLogger.info(
                "Will list transformations created by '%s' with status '%s'" % (authorDN, ", ".join(transStatus))
            )

        condDict["AuthorDN"] = authorDN
        if transID:
            condDict["TransformationID"] = transID
        if transStatus:
            condDict["Status"] = transStatus
        res = self.transClient.getTransformations(condDict=condDict)
        if not res["OK"]:
            if printOutput:
                self._prettyPrint(res)
            return res

        if printOutput:
            if not outputFields:
                gLogger.info("Available fields are: %s" % res["ParameterNames"].join(" "))
            elif not res["Value"]:
                gLogger.info("No tasks found for selection")
            else:
                self._printFormattedDictList(res["Value"], outputFields, "TransformationID", orderBy)
        return res

    #############################################################################
    def getSummaryTransformations(self, transID=[]):
        """Show the summary for a list of Transformations

        Fields starting with 'F' ('J')  refers to files (jobs).
        Proc. stand for processed.
        """
        condDict = {"TransformationID": transID}
        orderby = []
        start = 0
        maxitems = len(transID)
        paramShowNames = [
            "TransformationID",
            "Type",
            "Status",
            "Files_Total",
            "Files_PercentProcessed",
            "Files_Processed",
            "Files_Unused",
            "Jobs_TotalCreated",
            "Jobs_Waiting",
            "Jobs_Running",
            "Jobs_Done",
            "Jobs_Failed",
            "Jobs_Stalled",
        ]
        # Below, the header used for each field in the printing: short to fit in one line
        paramShowNamesShort = [
            "TransID",
            "Type",
            "Status",
            "F_Total",
            "F_Proc.(%)",
            "F_Proc.",
            "F_Unused",
            "J_Created",
            "J_Wait",
            "J_Run",
            "J_Done",
            "J_Fail",
            "J_Stalled",
        ]
        dictList = []

        result = self.transClient.getTransformationSummaryWeb(condDict, orderby, start, maxitems)
        if not result["OK"]:
            self._prettyPrint(result)
            return result

        if result["Value"]["TotalRecords"] > 0:
            try:
                paramNames = result["Value"]["ParameterNames"]
                for paramValues in result["Value"]["Records"]:
                    paramShowValues = map(lambda pname: paramValues[paramNames.index(pname)], paramShowNames)
                    showDict = dict(zip(paramShowNamesShort, paramShowValues))
                    dictList.append(showDict)

            except Exception as x:
                print("Exception %s " % str(x))

        if not len(dictList) > 0:
            gLogger.error("No found transformations satisfying input condition")
            return S_ERROR("No found transformations satisfying input condition")
        else:
            print(
                self._printFormattedDictList(
                    dictList, paramShowNamesShort, paramShowNamesShort[0], paramShowNamesShort[0]
                )
            )

        return S_OK(dictList)

    #############################################################################
    def addTransformation(self, addFiles=True, printOutput=False):
        """Add transformation to the transformation system.

        Sets all parameters currently assigned to the transformation.

        :param bool addFiles: if True, immediately perform input data query
        :param bool printOutput: if True, print information about transformation
        """
        res = self._checkCreation()
        if not res["OK"]:
            return self._errorReport(res, "Failed transformation sanity check")
        if printOutput:
            gLogger.info("Will attempt to create transformation with the following parameters")
            self._prettyPrint(self.paramValues)

        res = self.transClient.addTransformation(
            self.paramValues["TransformationName"],
            self.paramValues["Description"],
            self.paramValues["LongDescription"],
            self.paramValues["Type"],
            self.paramValues["Plugin"],
            self.paramValues["AgentType"],
            self.paramValues["FileMask"],
            transformationGroup=self.paramValues["TransformationGroup"],
            groupSize=self.paramValues["GroupSize"],
            inheritedFrom=self.paramValues["InheritedFrom"],
            body=self.paramValues["Body"],
            maxTasks=self.paramValues["MaxNumberOfTasks"],
            eventsPerTask=self.paramValues["EventsPerTask"],
            addFiles=addFiles,
            inputMetaQuery=self.inputMetaQuery,
            outputMetaQuery=self.outputMetaQuery,
        )
        if not res["OK"]:
            if printOutput:
                self._prettyPrint(res)
            return res
        transID = res["Value"]
        self.exists = True
        self.setTransformationID(transID)
        gLogger.notice("Created transformation %d" % transID)
        for paramName, paramValue in self.paramValues.items():
            if paramName not in self.paramTypes:
                res = self.transClient.setTransformationParameter(transID, paramName, paramValue)
                if not res["OK"]:
                    gLogger.error("Failed to add parameter", "%s %s" % (paramName, res["Message"]))
                    gLogger.notice("To add this parameter later please execute the following.")
                    gLogger.notice("oTransformation = Transformation(%d)" % transID)
                    gLogger.notice("oTransformation.set%s(...)" % paramName)
        return S_OK(transID)

    def _checkCreation(self):
        """Few checks"""
        if self.paramValues["TransformationID"]:
            gLogger.info("You are currently working with an active transformation definition.")
            gLogger.info("If you wish to create a new transformation reset the TransformationID.")
            gLogger.info("oTransformation.reset()")
            return S_ERROR()

        requiredParameters = ["TransformationName", "Description", "LongDescription", "Type"]
        for parameter in requiredParameters:
            if not self.paramValues[parameter]:
                gLogger.info("%s is not defined for this transformation. This is required..." % parameter)
                self.paramValues[parameter] = six.moves.input("Please enter the value of " + parameter + " ")

        plugin = self.paramValues["Plugin"]
        if plugin:
            if plugin not in self.supportedPlugins:
                gLogger.info("The selected Plugin (%s) is not known to the transformation agent." % plugin)
                res = self.__promptForParameter("Plugin", choices=self.supportedPlugins, default="Standard")
                if not res["OK"]:
                    return res
                self.paramValues["Plugin"] = res["Value"]

        plugin = self.paramValues["Plugin"]

        return S_OK()

    def _checkBySizePlugin(self):
        return self._checkStandardPlugin()

    def _checkBySharePlugin(self):
        return self._checkStandardPlugin()

    def _checkStandardPlugin(self):
        groupSize = self.paramValues["GroupSize"]
        if groupSize <= 0:
            gLogger.info("The GroupSize was found to be less than zero. It has been set to 1.")
            res = self.setGroupSize(1)
            if not res["OK"]:
                return res
        return S_OK()

    def _checkBroadcastPlugin(self):
        gLogger.info(
            "The Broadcast plugin requires the following parameters be set: %s" % (", ".join(["SourceSE", "TargetSE"]))
        )
        requiredParams = ["SourceSE", "TargetSE"]
        for requiredParam in requiredParams:
            if not self.paramValues.get(requiredParam):
                paramValue = six.moves.input("Please enter " + requiredParam + " ")
                setter = None
                setterName = "set%s" % requiredParam
                if hasattr(self, setterName) and callable(getattr(self, setterName)):
                    setter = getattr(self, setterName)
                if not setter:
                    return S_ERROR("Unable to invoke %s, this function hasn't been implemented." % setterName)
                ses = paramValue.replace(",", " ").split()
                res = setter(ses)
                if not res["OK"]:
                    return res
        return S_OK()

    def __checkSEs(self, seList):
        res = gConfig.getSections("/Resources/StorageElements")
        if not res["OK"]:
            return self._errorReport(res, "Failed to get possible StorageElements")
        missing = set(seList) - set(res["Value"])
        if missing:
            for se in missing:
                gLogger.error("StorageElement %s is not known" % se)
            return S_ERROR("%d StorageElements not known" % len(missing))
        return S_OK()

    def __promptForParameter(self, parameter, choices=[], default="", insert=True):
        res = promptUser("Please enter %s" % parameter, choices=choices, default=default)
        if not res["OK"]:
            return self._errorReport(res)
        gLogger.notice("%s will be set to '%s'" % (parameter, res["Value"]))
        paramValue = res["Value"]
        if insert:
            setter = None
            setterName = "set%s" % parameter
            if hasattr(self, setterName) and callable(getattr(self, setterName)):
                setter = getattr(self, setterName)
            if not setter:
                return S_ERROR("Unable to invoke %s, it isn't a member function of Transformation!")
            res = setter(paramValue)
            if not res["OK"]:
                return res
        return S_OK(paramValue)<|MERGE_RESOLUTION|>--- conflicted
+++ resolved
@@ -25,184 +25,6 @@
 
 class Transformation(API):
 
-<<<<<<< HEAD
-  #############################################################################
-  def __init__(self, transID=0, transClient=None):
-    """ c'tor
-    """
-    super(Transformation, self).__init__()
-
-    self.paramTypes = {'TransformationID': six.integer_types,
-                       'TransformationName': six.string_types,
-                       'Status': six.string_types,
-                       'Description': six.string_types,
-                       'LongDescription': six.string_types,
-                       'Type': six.string_types,
-                       'Plugin': six.string_types,
-                       'AgentType': six.string_types,
-                       'FileMask': six.string_types,
-                       'TransformationGroup': six.string_types,
-                       'GroupSize': six.integer_types + (float,),
-                       'InheritedFrom': six.integer_types,
-                       'Body': six.string_types,
-                       'MaxNumberOfTasks': six.integer_types,
-                       'EventsPerTask': six.integer_types}
-    self.paramValues = {'TransformationID': 0,
-                        'TransformationName': '',
-                        'Status': 'New',
-                        'Description': '',
-                        'LongDescription': '',
-                        'Type': '',
-                        'Plugin': 'Standard',
-                        'AgentType': 'Manual',
-                        'FileMask': '',
-                        'TransformationGroup': 'General',
-                        'GroupSize': 1,
-                        'InheritedFrom': 0,
-                        'Body': '',
-                        'MaxNumberOfTasks': 0,
-                        'EventsPerTask': 0}
-
-    # the metaquery parameters are neither part of the transformation parameters nor the additional parameters, so
-    # special treatment is necessary
-    self.inputMetaQuery = None
-    self.outputMetaQuery = None
-
-    self.ops = Operations()
-    self.supportedPlugins = self.ops.getValue('Transformations/AllowedPlugins',
-                                              ['Broadcast', 'Standard', 'BySize', 'ByShare'])
-    if not transClient:
-      self.transClient = TransformationClient()
-    else:
-      self.transClient = transClient
-    self.serverURL = self.transClient.getServer()
-    self.exists = False
-    if transID:
-      self.paramValues['TransformationID'] = transID
-      res = self.getTransformation()
-      if res['OK']:
-        self.exists = True
-      elif res['Message'] == 'Transformation does not exist':
-        raise AttributeError('TransformationID %d does not exist' % transID)
-      else:
-        self.paramValues['TransformationID'] = 0
-        gLogger.fatal("Failed to get transformation from database", "%s @ %s" % (transID,
-                                                                                 self.transClient.serverURL))
-
-  def getServer(self):
-    return self.serverURL
-
-  def reset(self, transID=0):
-    self.__init__(transID)
-    self.transClient.setServer(self.serverURL)
-    return S_OK()
-
-  def setTargetSE(self, seList):
-    return self.__setSE('TargetSE', seList)
-
-  def setSourceSE(self, seList):
-    return self.__setSE('SourceSE', seList)
-
-  def setBody(self, body):
-    """ check that the body is a string, or using the proper syntax for multiple operations
-
-    :param body: transformation body, for example
-
-      .. code :: python
-
-        body = [ ( "ReplicateAndRegister", { "SourceSE":"FOO-SRM", "TargetSE":"BAR-SRM" }),
-                 ( "RemoveReplica", { "TargetSE":"FOO-SRM" } ),
-               ]
-
-    :type body: string or list of tuples (or lists) of string and dictionaries
-    :raises TypeError: If the structure is not as expected
-    :raises ValueError: If unknown attribute for the :class:`~DIRAC.RequestManagementSystem.Client.Operation.Operation`
-                        is used
-    :returns: S_OK, S_ERROR
-    """
-    self.item_called = "Body"
-    if isinstance(body, six.string_types):
-      return self.__setParam(body)
-    if not isinstance(body, (list, tuple)):
-      raise TypeError("Expected list or string, but %r is %s" % (body, type(body)))
-
-    for tup in body:
-      if not isinstance(tup, (tuple, list)):
-        raise TypeError("Expected tuple or list, but %r is %s" % (tup, type(tup)))
-      if len(tup) != 2:
-        raise TypeError("Expected 2-tuple, but %r is length %d" % (tup, len(tup)))
-      if not isinstance(tup[0], six.string_types):
-        raise TypeError("Expected string, but first entry in tuple %r is %s" % (tup, type(tup[0])))
-      if not isinstance(tup[1], dict):
-        raise TypeError("Expected dictionary, but second entry in tuple %r is %s" % (tup, type(tup[0])))
-      for par, val in tup[1].items():
-        if not isinstance(par, six.string_types):
-          raise TypeError("Expected string, but key in dictionary %r is %s" % (par, type(par)))
-        if par not in Operation.ATTRIBUTE_NAMES:
-          raise ValueError("Unknown attribute for Operation: %s" % par)
-        if not isinstance(val, six.string_types + six.integer_types + (float, list, tuple, dict)):
-          raise TypeError("Cannot encode %r, in json" % (val))
-    return self.__setParam(json.dumps(body))
-
-  def setInputMetaQuery(self, query):
-    """Set the input meta query.
-
-    :param dict query: dictionary to use for input meta query
-    """
-    self.inputMetaQuery = query
-    return S_OK()
-
-  def setOutputMetaQuery(self, query):
-    """Set the output meta query.
-
-    :param dict query: dictionary to use for output meta query
-    """
-    self.outputMetaQuery = query
-    return S_OK()
-
-  def __setSE(self, seParam, seList):
-    if isinstance(seList, six.string_types):
-      try:
-        seList = eval(seList)
-      except Exception:
-        seList = seList.split(',')
-    elif isinstance(seList, (list, dict, tuple)):
-      seList = list(seList)
-    else:
-      return S_ERROR("Bad argument type")
-    res = self.__checkSEs(seList)
-    if not res['OK']:
-      return res
-    self.item_called = seParam
-    return self.__setParam(seList)
-
-  def __getattr__(self, name):
-    if name.find('get') == 0:
-      item = name[3:]
-      self.item_called = item
-      return self.__getParam
-    if name.find('set') == 0:
-      item = name[3:]
-      self.item_called = item
-      return self.__setParam
-    raise AttributeError(name)
-
-  def __getParam(self):
-    if self.item_called == 'Available':
-      return S_OK(list(self.paramTypes))
-    if self.item_called == 'Parameters':
-      return S_OK(self.paramValues)
-    if self.item_called in self.paramValues:
-      return S_OK(self.paramValues[self.item_called])
-    raise AttributeError("Unknown parameter for transformation: %s" % self.item_called)
-
-  def __setParam(self, value):
-    change = False
-    if self.item_called in self.paramTypes:
-      if self.paramValues[self.item_called] != value:
-        if isinstance(value, self.paramTypes[self.item_called]):
-          change = True
-=======
     #############################################################################
     def __init__(self, transID=0, transClient=None):
         """c'tor"""
@@ -254,7 +76,6 @@
         )
         if not transClient:
             self.transClient = TransformationClient()
->>>>>>> c5981031
         else:
             self.transClient = transClient
         self.serverURL = self.transClient.getServer()
@@ -347,7 +168,7 @@
         if isinstance(seList, six.string_types):
             try:
                 seList = eval(seList)
-            except BaseException:
+            except Exception:
                 seList = seList.split(",")
         elif isinstance(seList, (list, dict, tuple)):
             seList = list(seList)
