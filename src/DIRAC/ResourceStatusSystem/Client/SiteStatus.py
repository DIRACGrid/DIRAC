--- conflicted
+++ resolved
@@ -31,21 +31,6 @@
 
 @six.add_metaclass(DIRACSingleton)
 class SiteStatus(object):
-<<<<<<< HEAD
-  """
-  RSS helper to interact with the 'Site' family on the DB. It provides the most
-  demanded functions and a cache to avoid hitting the server too often.
-
-  It provides four methods to interact with the site statuses:
-  * getSiteStatuses
-  * isUsableSite
-  * getUsableSites
-  * getSites
-  """
-
-  def __init__(self):
-=======
->>>>>>> c5981031
     """
     RSS helper to interact with the 'Site' family on the DB. It provides the most
     demanded functions and a cache to avoid hitting the server too often.
@@ -73,63 +58,13 @@
         # RSSCache only affects the calls directed to RSS, if using the CS it is not used.
         self.rssCache = RSSCache(cacheLifeTime, self.__updateRssCache)
 
-<<<<<<< HEAD
-        It will try 5 times to contact the RSS before giving up
-    """
-
-    meta = {'columns': ['Name', 'Status', 'VO']}
-
-    for ti in range(5):
-      rawCache = self.rsClient.selectStatusElement('Site', 'Status', meta=meta)
-      if rawCache['OK']:
-        break
-      self.log.warn("Can't get resource's status", rawCache['Message'] + "; trial %d" % ti)
-      sleep(math.pow(ti, 2))
-      self.rsClient = ResourceStatusClient()
-
-    if not rawCache['OK']:
-      return rawCache
-    return S_OK(getCacheDictFromRawData(rawCache['Value']))
-
-  def getSiteStatuses(self, siteNames=None):
-    """
-    Method that queries the database for status of the sites in a given list.
-    A single string site name may also be provides as "siteNames"
-    If the input is None, it is interpreted as * ( all ).
-
-    If match is positive, the output looks like::
-
-      {
-       'test1.test1.org': 'Active',
-       'test2.test2.org': 'Banned',
-      }
-
-    Examples::
-
-      >>> siteStatus.getSiteStatuses( ['test1.test1.uk', 'test2.test2.net', 'test3.test3.org'] )
-          S_OK( { 'test1.test1.org': 'Active', 'test2.test2.net': 'Banned', 'test3.test3.org': 'Active' }  )
-      >>> siteStatus.getSiteStatuses( 'NotExists')
-          S_ERROR( ... ))
-      >>> siteStatus.getSiteStatuses( None )
-          S_OK( { 'test1.test1.org': 'Active',
-                  'test2.test2.net': 'Banned', },
-                  ...
-                }
-              )
-
-    :param siteNames: name(s) of the sites to be matched
-    :type siteNames: list, str
-    :return: S_OK() || S_ERROR()
-    """
-=======
     def __updateRssCache(self):
         """Method used to update the rssCache.
->>>>>>> c5981031
 
         It will try 5 times to contact the RSS before giving up
         """
 
-        meta = {"columns": ["Name", "Status"]}
+        meta = {"columns": ["Name", "Status", "VO"]}
 
         for ti in range(5):
             rawCache = self.rsClient.selectStatusElement("Site", "Status", meta=meta)
@@ -177,61 +112,6 @@
         if self.rssFlag:
             return self.__getRSSSiteStatus(siteNames)
         else:
-<<<<<<< HEAD
-          siteStatusDict = result['Value']
-
-      return S_OK(siteStatusDict)
-
-  def __getRSSSiteStatus(self, siteName=None):
-    """ Gets from the cache or the RSS the Sites status. The cache is a
-        copy of the DB table. If it is not on the cache, most likely is not going
-        to be on the DB.
-
-        There is one exception: item just added to the CS, e.g. new Element.
-        The period between it is added to the DB and the changes are propagated
-        to the cache will be inconsistent, but not dangerous. Just wait <cacheLifeTime>
-        minutes.
-
-    :param siteName: name of the site
-    :type siteName: str
-
-    :return: dict
-    """
-
-    cacheMatch = self.rssCache.match(siteName, '', '', 'all')  # sites have VO="all".
-
-    self.log.debug('__getRSSSiteStatus')
-    self.log.debug(cacheMatch)
-
-    return cacheMatch
-
-  def getUsableSites(self, siteNames=None):
-    """
-    Returns all sites that are usable if their
-    statusType is either Active or Degraded; in a list.
-
-    examples
-      >>> siteStatus.getUsableSites( ['test1.test1.uk', 'test2.test2.net', 'test3.test3.org'] )
-          S_OK( ['test1.test1.uk', 'test3.test3.org'] )
-      >>> siteStatus.getUsableSites( None )
-          S_OK( ['test1.test1.uk', 'test3.test3.org', 'test4.test4.org', 'test5.test5.org', ...] )
-      >>> siteStatus.getUsableSites( 'NotExists' )
-          S_ERROR( ... )
-
-    :Parameters:
-      **siteNames** - `List` or `str`
-        name(s) of the sites to be matched
-
-    :return: S_OK() || S_ERROR()
-    """
-
-    siteStatusDictRes = self.getSiteStatuses(siteNames)
-    if not siteStatusDictRes['OK']:
-      return siteStatusDictRes
-    siteStatusList = [x[0] for x in siteStatusDictRes['Value'].items() if x[1] in ['Active', 'Degraded']]
-
-    return S_OK(siteStatusList)
-=======
             siteStatusDict = {}
             wmsAdmin = WMSAdministratorClient()
             if siteNames:
@@ -268,7 +148,7 @@
         :return: dict
         """
 
-        cacheMatch = self.rssCache.match(siteName, "", "")
+        cacheMatch = self.rssCache.match(siteName, "", "", "all")  # sites have VO="all".
 
         self.log.debug("__getRSSSiteStatus")
         self.log.debug(cacheMatch)
@@ -335,7 +215,6 @@
         if siteState.capitalize() == "All":
             # if no siteState is set return everything
             siteList = list(siteStatusDictRes["Value"])
->>>>>>> c5981031
 
         else:
             # fix case sensitive string
@@ -416,7 +295,7 @@
         return result
 
 
-def getCacheDictFromRawData(rawList):  # FIXME: to remove?
+def getCacheDictFromRawData(rawList):
     """
     Formats the raw data list, which we know it must have tuples of four elements.
     ( element1, element2 ) into a dictionary of tuples with the format
@@ -433,74 +312,8 @@
     :return: dict of the form { ( elementName ) : status, ... }
     """
 
-<<<<<<< HEAD
-    if not status:
-      return S_ERROR(DErrno.ERESUNK, 'status parameter is empty')
-
-    # fix case sensitive string
-    status = status.capitalize()
-    allowedStateList = ['Active', 'Banned', 'Degraded', 'Probing', 'Error', 'Unknown']
-
-    if status not in allowedStateList:
-      return S_ERROR(errno.EINVAL, 'Not a valid status, parameter rejected')
-
-    if self.rssFlag:
-      result = getProxyInfo()
-      if result['OK']:
-        tokenOwner = result['Value']['username']
-      else:
-        return S_ERROR("Unable to get user proxy info %s " % result['Message'])
-
-      tokenExpiration = datetime.utcnow() + timedelta(days=1)
-
-      self.rssCache.acquireLock()
-      try:
-        result = self.rsClient.modifyStatusElement('Site', 'Status', status=status, name=site,
-                                                   tokenExpiration=tokenExpiration, reason=comment,
-                                                   tokenOwner=tokenOwner)
-        if result['OK']:
-          self.rssCache.refreshCache()
-        else:
-          _msg = 'Error updating status of site %s to %s' % (site, status)
-          gLogger.warn('RSS: %s' % _msg)
-
-      # Release lock, no matter what.
-      finally:
-        self.rssCache.releaseLock()
-
-    else:
-      if status in ['Active', 'Degraded']:
-        result = WMSAdministratorClient().allowSite()
-      else:
-        result = WMSAdministratorClient().banSite()
-
-    return result
-
-
-def getCacheDictFromRawData(rawList):
-  """
-  Formats the raw data list, which we know it must have tuples of four elements.
-  ( element1, element2 ) into a dictionary of tuples with the format
-  { ( element1 ): element2 )}.
-  The resulting dictionary will be the new Cache.
-
-  It happens that element1 is elementName,
-                  element4 is status.
-
-  :Parameters:
-    **rawList** - `list`
-      list of three element tuples [( element1, element2 ),... ]
-
-  :return: dict of the form { ( elementName ) : status, ... }
-  """
-
-  res = {}
-  for entry in rawList:
-    res.update({(entry[0]): entry[1]})
-=======
     res = {}
     for entry in rawList:
         res.update({(entry[0]): entry[1]})
->>>>>>> c5981031
 
     return res