"""
PropagationCommand module
This command gets all the elements that exist under a given site and applies the following logic:
if even one element is 'Active' for the given site then it marks the site as 'Active', if all elements
are set in a different status (like banned or error) then it marks the site as 'Banned'
"""
from __future__ import absolute_import
from __future__ import division
from __future__ import print_function

__RCSID__ = "$Id$"

from DIRAC import S_OK, S_ERROR
from DIRAC.ResourceStatusSystem.Client.ResourceStatusClient import ResourceStatusClient
from DIRAC.ResourceStatusSystem.Command.Command import Command
from DIRAC.ResourceStatusSystem.Utilities import CSHelpers


class PropagationCommand(Command):
    def __init__(self, args=None, clients=None):

        self.rssClient = ResourceStatusClient()
        super(PropagationCommand, self).__init__(args, clients)

    def doNew(self, masterParams=None):
        return S_OK()

    def doCache(self):

        if not self.args["site"]:
            return S_ERROR("site was not found in args")

<<<<<<< HEAD
    if not self.args['name']:
      return S_ERROR('site was not found in args')

    site = self.args['name']
=======
        site = self.args["site"]

        elements = CSHelpers.getSiteElements(site)
>>>>>>> c5981031

        statusList = []

        if elements["OK"]:
            for element in elements["Value"]:
                status = self.rssClient.selectStatusElement("Resource", "Status", element, meta={"columns": ["Status"]})
                if not status["OK"]:
                    return status

                if status["Value"]:
                    statusList.append(status["Value"][0][0])
                else:  # forcing in the case the resource has no status (yet)
                    statusList.append("Active")

            if "Active" in statusList:
                return S_OK({"Status": "Active", "Reason": "An element that belongs to the site is Active"})

            if "Degraded" in statusList:
                return S_OK({"Status": "Degraded", "Reason": "An element that belongs to the site is Degraded"})

        return S_OK({"Status": "Banned", "Reason": "There is no Active element in the site"})

    def doMaster(self):
        return S_OK()<|MERGE_RESOLUTION|>--- conflicted
+++ resolved
@@ -27,19 +27,12 @@
 
     def doCache(self):
 
-        if not self.args["site"]:
+        if not self.args["name"]:
             return S_ERROR("site was not found in args")
 
-<<<<<<< HEAD
-    if not self.args['name']:
-      return S_ERROR('site was not found in args')
-
-    site = self.args['name']
-=======
-        site = self.args["site"]
+        site = self.args["name"]
 
         elements = CSHelpers.getSiteElements(site)
->>>>>>> c5981031
 
         statusList = []
 
