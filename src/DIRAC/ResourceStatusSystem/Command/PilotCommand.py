--- conflicted
+++ resolved
@@ -43,26 +43,16 @@
 
         for pilotDict in result:
 
-<<<<<<< HEAD
-      resQuery = self.rmClient.addOrModifyPilotCache(site=pilotDict['Site'],
-                                                     cE=pilotDict['CE'],
-                                                     vO=pilotDict.get('OwnerGroup', None),
-                                                     pilotsPerJob=pilotDict['PilotsPerJob'],
-                                                     pilotJobEff=pilotDict['PilotJobEff'],
-                                                     status=pilotDict['Status'])
-      if not resQuery['OK']:
-        return resQuery
-=======
             resQuery = self.rmClient.addOrModifyPilotCache(
-                pilotDict["Site"],
-                pilotDict["CE"],
-                pilotDict["PilotsPerJob"],
-                pilotDict["PilotJobEff"],
-                pilotDict["Status"],
+                site=pilotDict["Site"],
+                cE=pilotDict["CE"],
+                vO=pilotDict.get("OwnerGroup", None),
+                pilotsPerJob=pilotDict["PilotsPerJob"],
+                pilotJobEff=pilotDict["PilotJobEff"],
+                status=pilotDict["Status"],
             )
             if not resQuery["OK"]:
                 return resQuery
->>>>>>> c5981031
 
         return S_OK()
 
@@ -72,49 +62,27 @@
         - name : <str>
         """
 
-<<<<<<< HEAD
-    self.log.debug("_prepareCommand: args:", self.args)
-    if 'name' not in self.args:
-      return S_ERROR('"name" not found in self.args')
-    name = self.args['name']
-=======
+        self.log.debug("_prepareCommand: args:", self.args)
         if "name" not in self.args:
             return S_ERROR('"name" not found in self.args')
         name = self.args["name"]
->>>>>>> c5981031
 
         if "element" not in self.args:
             return S_ERROR("element is missing")
         element = self.args["element"]
 
-<<<<<<< HEAD
-    if 'vO' not in self.args:
-      return S_ERROR('_prepareCommand: "vO" not found in self.args')
-    vo = self.args['vO']
+        if "vO" not in self.args:
+            return S_ERROR('_prepareCommand: "vO" not found in self.args')
+        vo = self.args["vO"]
 
-    if element not in ['Site', 'Resource']:
-      return S_ERROR('"%s" is not Site nor Resource' % element)
-
-    return S_OK((element, name, vo))
-=======
         if element not in ["Site", "Resource"]:
             return S_ERROR('"%s" is not Site nor Resource' % element)
 
-        return S_OK((element, name))
->>>>>>> c5981031
+        return S_OK((element, name, vo))
 
     def doNew(self, masterParams=None):
 
-<<<<<<< HEAD
-    self.log.debug('PilotCommand doNew')
-    if masterParams is not None:
-      element, name = masterParams
-    else:
-      params = self._prepareCommand()
-      if not params['OK']:
-        return params
-      element, name = params['Value']
-=======
+        self.log.debug("PilotCommand doNew")
         if masterParams is not None:
             element, name = masterParams
         else:
@@ -122,7 +90,6 @@
             if not params["OK"]:
                 return params
             element, name = params["Value"]
->>>>>>> c5981031
 
         wmsDict = {}
 
@@ -134,25 +101,17 @@
             # You should never see this error
             return S_ERROR('"%s" is not  Site nor Resource' % element)
 
-<<<<<<< HEAD
-    if element == 'Resource':
-      pilotsResultPivot = self.pilots.getGroupedPilotSummary({}, ['GridSite', 'DestinationSite', 'OwnerGroup'])
-    elif element == 'Site':
-      pilotsResultPivot = self.pilots.getGroupedPilotSummary({}, ['GridSite', 'OwnerGroup'])
-    else:
-      # You should never see this error
-      return S_ERROR('"%s" is not  Site nor Resource' % element)
+        if element == "Resource":
+            pilotsResultPivot = self.pilots.getGroupedPilotSummary({}, ["GridSite", "DestinationSite", "OwnerGroup"])
+        elif element == "Site":
+            pilotsResultPivot = self.pilots.getGroupedPilotSummary({}, ["GridSite", "OwnerGroup"])
+        else:
+            # You should never see this error
+            return S_ERROR('"%s" is not  Site nor Resource' % element)
 
-    if not pilotsResultPivot['OK']:
-      return pilotsResultPivot
-    pilotsResults = pilotsResultPivot['Value']
-=======
-        pilotsResults = self.pilots.getPilotSummaryWeb(wmsDict, [], 0, 0)
-
-        if not pilotsResults["OK"]:
-            return pilotsResults
-        pilotsResults = pilotsResults["Value"]
->>>>>>> c5981031
+        if not pilotsResultPivot["OK"]:
+            return pilotsResultPivot
+        pilotsResults = pilotsResultPivot["Value"]
 
         if "ParameterNames" not in pilotsResults:
             return S_ERROR('Wrong result dictionary, missing "ParameterNames"')
@@ -185,18 +144,11 @@
 
     def doCache(self):
 
-<<<<<<< HEAD
-    self.log.debug('PilotCommand doCache')
-    params = self._prepareCommand()
-    if not params['OK']:
-      return params
-    element, name, vo = params['Value']
-=======
+        self.log.debug("PilotCommand doCache")
         params = self._prepareCommand()
         if not params["OK"]:
             return params
-        element, name = params["Value"]
->>>>>>> c5981031
+        element, name, vo = params["Value"]
 
         if element == "Site":
             # WMS returns Site entries with CE = 'Multiple'
@@ -207,34 +159,19 @@
             # You should never see this error
             return S_ERROR('"%s" is not  Site nor Resource' % element)
 
-<<<<<<< HEAD
-    result = self.rmClient.selectPilotCache(site=site, cE=ce)
-    if result['OK']:
-      result = S_OK([dict(zip(result['Columns'], res)) for res in result['Value']])
-    self.log.debug("PilotCommand doCache result: ", result)
-    return result
-=======
-        result = self.rmClient.selectPilotCache(site, ce)
+        result = self.rmClient.selectPilotCache(site=site, cE=ce)
         if result["OK"]:
             result = S_OK([dict(zip(result["Columns"], res)) for res in result["Value"]])
-
+        self.log.debug("PilotCommand doCache result: ", result)
         return result
->>>>>>> c5981031
 
     def doMaster(self):
 
-<<<<<<< HEAD
-    self.log.debug('PilotCommand doMaster')
-    siteNames = getSites()
-    if not siteNames['OK']:
-      return siteNames
-    siteNames = siteNames['Value']
-=======
+        self.log.debug("PilotCommand doMaster")
         siteNames = getSites()
         if not siteNames["OK"]:
             return siteNames
         siteNames = siteNames["Value"]
->>>>>>> c5981031
 
         res = getCESiteMapping()
         if not res["OK"]:
