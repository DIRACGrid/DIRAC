""" policy that evaluates on how many tickets are open at the moment.
"""
from __future__ import absolute_import
from __future__ import division
from __future__ import print_function

from DIRAC import S_OK
from DIRAC.ResourceStatusSystem.PolicySystem.PolicyBase import PolicyBase

__RCSID__ = "$Id$"


class GGUSTicketsPolicy(PolicyBase):
    """
    The GGUSTicketsPolicy class is a policy class that evaluates on
    how many tickets are open at the moment.

    GGUSTicketsPolicy, given the number of GGUS tickets opened, proposes a new
    status for the element.
    """

<<<<<<< HEAD
    result = {
        'Status': None,
        'Reason': None
    }

    if not commandResult['OK']:
      result['Status'] = 'Error'
      result['Reason'] = commandResult['Message']
      return S_OK(result)

    commandResult = commandResult['Value']

    if not commandResult:
      result['Status'] = 'Unknown'
      result['Reason'] = 'No values to take a decision'
      return S_OK(result)

    # The command returns a list of dictionaries, with only one if thre is something,
    # otherwise an empty list.
    commandResult = commandResult[0]

    if 'OpenTickets' not in commandResult:
      result['Status'] = 'Error'
      result['Reason'] = 'Expected OpenTickets key for GGUSTickets'
      return S_OK(result)

    openTickets = commandResult['OpenTickets']

    if openTickets == 0:
      result['Status'] = 'Active'
      result['Reason'] = 'NO GGUSTickets unsolved'
    else:
      # Setting to Probing is way too aggresive, as we do not know the nature of the tickets
      result['Status'] = 'Degraded'
      result['Reason'] = '%s GGUSTickets unsolved: %s' % (openTickets, commandResult['Tickets'])

    return S_OK(result)
=======
    @staticmethod
    def _evaluate(commandResult):
        """
        Evaluate policy on opened tickets, using args (tuple).

        :returns:
            {
              'Status':Active|Probing,
              'Reason':'GGUSTickets: n unsolved',
            }
        """

        result = {"Status": None, "Reason": None}

        if not commandResult["OK"]:
            result["Status"] = "Error"
            result["Reason"] = commandResult["Message"]
            return S_OK(result)

        commandResult = commandResult["Value"]

        if not commandResult:
            result["Status"] = "Unknown"
            result["Reason"] = "No values to take a decision"
            return S_OK(result)

        # The command returns a list of dictionaries, with only one if thre is something,
        # otherwise an empty list.
        commandResult = commandResult[0]

        if "OpenTickets" not in commandResult:
            result["Status"] = "Error"
            result["Reason"] = "Expected OpenTickets key for GGUSTickets"
            return S_OK(result)

        openTickets = commandResult["OpenTickets"]

        if openTickets == 0:
            result["Status"] = "Active"
            result["Reason"] = "NO GGUSTickets unsolved"
        else:
            # FIXME: setting to Probing is way too aggresive, as we do not know the
            # nature of the tickets
            result["Status"] = "Degraded"
            result["Reason"] = "%s GGUSTickets unsolved: %s" % (openTickets, commandResult["Tickets"])

        return S_OK(result)
>>>>>>> c5981031
<|MERGE_RESOLUTION|>--- conflicted
+++ resolved
@@ -19,45 +19,6 @@
     status for the element.
     """
 
-<<<<<<< HEAD
-    result = {
-        'Status': None,
-        'Reason': None
-    }
-
-    if not commandResult['OK']:
-      result['Status'] = 'Error'
-      result['Reason'] = commandResult['Message']
-      return S_OK(result)
-
-    commandResult = commandResult['Value']
-
-    if not commandResult:
-      result['Status'] = 'Unknown'
-      result['Reason'] = 'No values to take a decision'
-      return S_OK(result)
-
-    # The command returns a list of dictionaries, with only one if thre is something,
-    # otherwise an empty list.
-    commandResult = commandResult[0]
-
-    if 'OpenTickets' not in commandResult:
-      result['Status'] = 'Error'
-      result['Reason'] = 'Expected OpenTickets key for GGUSTickets'
-      return S_OK(result)
-
-    openTickets = commandResult['OpenTickets']
-
-    if openTickets == 0:
-      result['Status'] = 'Active'
-      result['Reason'] = 'NO GGUSTickets unsolved'
-    else:
-      # Setting to Probing is way too aggresive, as we do not know the nature of the tickets
-      result['Status'] = 'Degraded'
-      result['Reason'] = '%s GGUSTickets unsolved: %s' % (openTickets, commandResult['Tickets'])
-
-    return S_OK(result)
-=======
     @staticmethod
     def _evaluate(commandResult):
         """
@@ -99,10 +60,8 @@
             result["Status"] = "Active"
             result["Reason"] = "NO GGUSTickets unsolved"
         else:
-            # FIXME: setting to Probing is way too aggresive, as we do not know the
-            # nature of the tickets
+            # Setting to Probing is way too aggresive, as we do not know the nature of the tickets
             result["Status"] = "Degraded"
             result["Reason"] = "%s GGUSTickets unsolved: %s" % (openTickets, commandResult["Tickets"])
 
-        return S_OK(result)
->>>>>>> c5981031
+        return S_OK(result)