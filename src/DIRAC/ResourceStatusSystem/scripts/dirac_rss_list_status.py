#!/usr/bin/env python
"""
Script that dumps the DB information for the elements into the standard output.
If returns information concerning the StatusType and Status attributes.
"""
from __future__ import absolute_import
from __future__ import division
from __future__ import print_function

from DIRAC import gLogger, exit as DIRACExit, version
from DIRAC.Core.Utilities.DIRACScript import DIRACScript as Script
from DIRAC.ResourceStatusSystem.Client import ResourceStatusClient
from DIRAC.Core.Utilities.PrettyPrint import printTable

__RCSID__ = "$Id$"

subLogger = None
switchDict = {}


def registerSwitches():
    """
    Registers all switches that can be used while calling the script from the
    command line interface.
    """

<<<<<<< HEAD
  switches = (
      ('element=', 'Element family to be Synchronized ( Site, Resource or Node )'),
      ('elementType=', 'ElementType narrows the search; None if default'),
      ('name=', 'ElementName; None if default'),
      ('tokenOwner=', 'Owner of the token; None if default'),
      ('statusType=', 'StatusType; None if default'),
      ('status=', 'Status; None if default'),
      ('VO=', 'Virtual organisation; None if default')
  )
=======
    switches = (
        ("element=", "Element family to be Synchronized ( Site, Resource or Node )"),
        ("elementType=", "ElementType narrows the search; None if default"),
        ("name=", "ElementName; None if default"),
        ("tokenOwner=", "Owner of the token; None if default"),
        ("statusType=", "StatusType; None if default"),
        ("status=", "Status; None if default"),
    )
>>>>>>> c5981031

    for switch in switches:
        Script.registerSwitch("", switch[0], switch[1])


def registerUsageMessage():
    """
    Takes the script __doc__ and adds the DIRAC version to it
    """
    usageMessage = "  DIRAC %s\n" % version
    usageMessage += __doc__

    Script.setUsageMessage(usageMessage)


def parseSwitches():
    """
    Parses the arguments passed by the user
    """

    Script.parseCommandLine(ignoreErrors=True)
    args = Script.getPositionalArgs()
    if args:
        subLogger.error("Found the following positional args '%s', but we only accept switches" % args)
        subLogger.error("Please, check documentation below")
        Script.showHelp(exitCode=1)

<<<<<<< HEAD
  switches = dict(Script.getUnprocessedSwitches())
  # Default values
  switches.setdefault('elementType', None)
  switches.setdefault('name', None)
  switches.setdefault('tokenOwner', None)
  switches.setdefault('statusType', None)
  switches.setdefault('status', None)
  switches.setdefault('VO', None)
=======
    switches = dict(Script.getUnprocessedSwitches())
    # Default values
    switches.setdefault("elementType", None)
    switches.setdefault("name", None)
    switches.setdefault("tokenOwner", None)
    switches.setdefault("statusType", None)
    switches.setdefault("status", None)
>>>>>>> c5981031

    if "element" not in switches:
        subLogger.error("element Switch missing")
        subLogger.error("Please, check documentation below")
        Script.showHelp(exitCode=1)

    if not switches["element"] in ("Site", "Resource", "Node"):
        subLogger.error("Found %s as element switch" % switches["element"])
        subLogger.error("Please, check documentation below")
        Script.showHelp(exitCode=1)

    subLogger.debug("The switches used are:")
    map(subLogger.debug, switches.items())

    return switches


def getElements():
    """
    Given the switches, gets a list of elements with their respective statustype
    and status attributes.
    """

    rssClient = ResourceStatusClient.ResourceStatusClient()

    meta = {"columns": []}
    for key in ("Name", "StatusType", "Status", "ElementType", "TokenOwner"):
        # Transforms from upper lower case to lower upper case
        if switchDict[key[0].lower() + key[1:]] is None:
            meta["columns"].append(key)

    elements = rssClient.selectStatusElement(
        switchDict["element"],
        "Status",
        name=switchDict["name"].split(",") if switchDict["name"] else None,
        statusType=switchDict["statusType"].split(",") if switchDict["statusType"] else None,
        status=switchDict["status"].split(",") if switchDict["status"] else None,
        elementType=switchDict["elementType"].split(",") if switchDict["elementType"] else None,
        tokenOwner=switchDict["tokenOwner"].split(",") if switchDict["tokenOwner"] else None,
        meta=meta,
    )

    return elements


def tabularPrint(elementsList):
    """
    Prints the list of elements on a tabular
    """

    subLogger.notice("")
    subLogger.notice("Selection parameters:")
    subLogger.notice("  %s: %s" % ("element".ljust(15), switchDict["element"]))
    titles = []
    for key in ("Name", "StatusType", "Status", "ElementType", "TokenOwner"):

        # Transforms from upper lower case to lower upper case
        keyT = key[0].lower() + key[1:]

        if switchDict[keyT] is None:
            titles.append(key)
        else:
            subLogger.notice("  %s: %s" % (key.ljust(15), switchDict[keyT]))
    subLogger.notice("")

    subLogger.notice(printTable(titles, elementsList, printOut=False, numbering=False, columnSeparator=" | "))


def run():
    """
    Main function of the script
    """

    elements = getElements()
    if not elements["OK"]:
        subLogger.error(elements)
        DIRACExit(1)
    elements = elements["Value"]

    tabularPrint(elements)


@Script()
def main():
    global subLogger
    global switchDict
    subLogger = gLogger.getSubLogger(__file__)

    # Script initialization
    registerSwitches()
    registerUsageMessage()
    switchDict = parseSwitches()

    # Run script
    run()

    # Bye
    DIRACExit(0)


if __name__ == "__main__":
    main()<|MERGE_RESOLUTION|>--- conflicted
+++ resolved
@@ -24,17 +24,6 @@
     command line interface.
     """
 
-<<<<<<< HEAD
-  switches = (
-      ('element=', 'Element family to be Synchronized ( Site, Resource or Node )'),
-      ('elementType=', 'ElementType narrows the search; None if default'),
-      ('name=', 'ElementName; None if default'),
-      ('tokenOwner=', 'Owner of the token; None if default'),
-      ('statusType=', 'StatusType; None if default'),
-      ('status=', 'Status; None if default'),
-      ('VO=', 'Virtual organisation; None if default')
-  )
-=======
     switches = (
         ("element=", "Element family to be Synchronized ( Site, Resource or Node )"),
         ("elementType=", "ElementType narrows the search; None if default"),
@@ -42,8 +31,8 @@
         ("tokenOwner=", "Owner of the token; None if default"),
         ("statusType=", "StatusType; None if default"),
         ("status=", "Status; None if default"),
+        ("VO=", "Virtual organisation; None if default"),
     )
->>>>>>> c5981031
 
     for switch in switches:
         Script.registerSwitch("", switch[0], switch[1])
@@ -71,16 +60,6 @@
         subLogger.error("Please, check documentation below")
         Script.showHelp(exitCode=1)
 
-<<<<<<< HEAD
-  switches = dict(Script.getUnprocessedSwitches())
-  # Default values
-  switches.setdefault('elementType', None)
-  switches.setdefault('name', None)
-  switches.setdefault('tokenOwner', None)
-  switches.setdefault('statusType', None)
-  switches.setdefault('status', None)
-  switches.setdefault('VO', None)
-=======
     switches = dict(Script.getUnprocessedSwitches())
     # Default values
     switches.setdefault("elementType", None)
@@ -88,7 +67,7 @@
     switches.setdefault("tokenOwner", None)
     switches.setdefault("statusType", None)
     switches.setdefault("status", None)
->>>>>>> c5981031
+    switches.setdefault("VO", None)
 
     if "element" not in switches:
         subLogger.error("element Switch missing")
