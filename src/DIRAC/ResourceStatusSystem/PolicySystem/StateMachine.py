""" StateMachine

  This module contains the RSS implementation of StateMachine, using its own states map.

"""
from __future__ import absolute_import
from __future__ import division
from __future__ import print_function

from DIRAC.Core.Utilities.StateMachine import State, StateMachine

__RCSID__ = "$Id$"


<<<<<<< HEAD
=======
class State(object):
    """
      State class that represents a single step on a StateMachine, with all the
      possible transitions, the default transition and an ordering level.


      examples:
        >>> s0 = State( 100 )
        >>> s1 = State( 0, [ 'StateName1', 'StateName2' ], defState = 'StateName1' )
        >>> s2 = State( 0, [ 'StateName1', 'StateName2' ] )
        # this example is tricky. The transition rule says that will go to
        # nextState, e.g. 'StateNext'. But, it is not on the stateMap, and there
        # is no default defined, so it will end up going to StateNext anyway. You
        # must be careful while defining states and their stateMaps and defaults.

    :param int level: each state is mapped to an integer, which is used to sort the states according to that integer.
    :param stateMap: it is a list ( of strings ) with the reachable states from this particular
                     status. If not defined, we assume there are no restrictions.
    :type stateMap: python:list
    :param defState: default state used in case the next state it is not stateMap ( not defined
          or simply not there ).
    :type defState: None or str

    """

    def __init__(self, level, stateMap=list(), defState=None):
        """
        Constructor.
        """

        self.level = level
        self.stateMap = stateMap
        self.default = defState

    def transitionRule(self, nextState):
        """
        Method that selects next state, knowing the default and the transitions
        map, and the proposed next state. If <nextState> is in stateMap, goes there.
        If not, then goes to <self.default> if any. Otherwise, goes to <nextState>
        anyway.

        examples:
          >>> s0.transitionRule( 'nextState' )
              'nextState'
          >>> s1.transitionRule( 'StateName2' )
              'StateName2'
          >>> s1.transitionRule( 'StateNameNotInMap' )
              'StateName1'
          >>> s2.transitionRule( 'StateNameNotInMap' )
              'StateNameNotInMap'

        :param str nextState: name of the state in the stateMap
        :return: state name
        :rtype: str
        """

        # If next state is on the list of next states, go ahead.
        if nextState in self.stateMap:
            return nextState

        # If not, calculate defaultState:
        # if there is a default, that one
        # otherwise is nextState ( states with empty list have no movement restrictions )
        defaultNext = (1 and self.default) or nextState
        return defaultNext


class StateMachine(object):
    """
    StateMachine class that represents the whole state machine with all transitions.

    examples:
      >>> sm0 = StateMachine()
      >>> sm1 = StateMachine( state = 'Active' )

    :param state: current state of the StateMachine, could be None if we do not use the
        StateMachine to calculate transitions. Beware, it is not checked if the
        state is on the states map !
    :type state: None or str

    """

    def __init__(self, state=None):
        """
        Constructor.
        """

        self.state = state
        # To be overwritten by child classes, unless you like Nirvana state that much.
        self.states = {"Nirvana": State(100)}

    def levelOfState(self, state):
        """
        Given a state name, it returns its level ( integer ), which defines the hierarchy.

        >>> sm0.levelOfState( 'Nirvana' )
            100
        >>> sm0.levelOfState( 'AnotherState' )
            -1

        :param str state: name of the state, it should be on <self.states> key set
        :return: `int` || -1 ( if not in <self.states> )
        """

        if state not in self.states:
            return -1
        return self.states[state].level

    def setState(self, candidateState, noWarn=False):
        """Makes sure the state is either None or known to the machine, and that it is a valid state to move into.
            Final states are also checked.

        examples:
          >>> sm0.setState(None)['OK']
              True
          >>> sm0.setState('Nirvana')['OK']
              True
          >>> sm0.setState('AnotherState')['OK']
              False

        :param state: state which will be set as current state of the StateMachine
        :type state: None or str
        :return: S_OK || S_ERROR
        """

        if candidateState == self.state:
            return S_OK(candidateState)

        if candidateState is None:
            self.state = candidateState
        elif candidateState in self.states:
            if not self.states[self.state].stateMap:
                if not noWarn:
                    gLogger.warn("Final state, won't move", "(%s, asked to move to %s)" % (self.state, candidateState))
                return S_OK(self.state)
            if candidateState not in self.states[self.state].stateMap:
                gLogger.warn("Can't move from %s to %s, choosing a good one" % (self.state, candidateState))
            result = self.getNextState(candidateState)
            if not result["OK"]:
                return result
            self.state = result["Value"]
            # If the StateMachine does not accept the candidate, return error message
        else:
            return S_ERROR("%s is not a valid state" % candidateState)

        return S_OK(self.state)

    def getStates(self):
        """
        Returns all possible states in the state map

        examples:
          >>> sm0.getStates()
              [ 'Nirvana' ]

        :return: list( stateNames )
        """

        return list(self.states)

    def getNextState(self, candidateState):
        """
        Method that gets the next state, given the proposed transition to candidateState.
        If candidateState is not on the state map <self.states>, it is rejected. If it is
        not the case, we have two options: if <self.state> is None, then the next state
        will be <candidateState>. Otherwise, the current state is using its own
        transition rule to decide.

        examples:
          >>> sm0.getNextState( None )
              S_OK( None )
          >>> sm0.getNextState( 'NextState' )
              S_OK( 'NextState' )

        :param str candidateState: name of the next state
        :return: S_OK( nextState ) || S_ERROR
        """

        if candidateState not in self.states:
            return S_ERROR("%s is not a valid state" % candidateState)

        # FIXME: do we need this anymore ?
        if self.state is None:
            return S_OK(candidateState)

        return S_OK(self.states[self.state].transitionRule(candidateState))


# ...............................................................................


>>>>>>> c5981031
class RSSMachine(StateMachine):
    """
    RSS implementation of the State Machine. It defines six states, which ordered
    by level conform the following list ( higher level first ): Unknown, Active,
    Degraded, Probing, Banned, Error.

    The StateMachine allows any transition except if the current state is Banned,
    which will force any transition to any state different of Error, Banned and
    Probing to Probing.

      examples:
        >>> rsm0 = RSSMachine( None )
        >>> rsm1 = RSSMachine( 'Unknown' )

    :param state: name of the current state of the StateMachine
    :type state: None or str

    """

    def __init__(self, state):
        """
        Constructor.

        """

        super(RSSMachine, self).__init__(state)

        # Defines state map.
        self.states = {
            "Unknown": State(5),
            "Active": State(4),
            "Degraded": State(3),
            "Probing": State(2),
            "Banned": State(1, ["Error", "Banned", "Probing"], defState="Probing"),
            "Error": State(0),
        }

    def orderPolicyResults(self, policyResults):
        """
        Method built specifically to interact with the policy results obtained on the
        PDP module. It sorts the input based on the level of their statuses, the lower
        the level state, the leftmost position in the list. Beware, if any of the statuses
        is not know to the StateMachine, it will be ordered first, as its level will be
        -1 !.

        examples:
          >>> rsm0.orderPolicyResults( [ { 'Status' : 'Active', 'A' : 'A' },
                                         { 'Status' : 'Banned', 'B' : 'B' } ] )
              [ { 'Status' : 'Banned', 'B' : 'B' }, { 'Status' : 'Active', 'A' : 'A' } ]
          >>> rsm0.orderPolicyResults( [ { 'Status' : 'Active', 'A' : 'A' },
                                         { 'Status' : 'Rubbish', 'R' : 'R' } ] )
              [ { 'Status' : 'Rubbish', 'R' : 'R' }, { 'Status' : 'Active', 'A' : 'A' } ]


        :param policyResults: list of dictionaries to be ordered. The dictionary can have any key as
            far as the key `Status` is present.
        :type policyResults: python:list

<<<<<<< HEAD
    # We really do not need to return, as the list is mutable
    policyResults.sort(key=self.getLevelOfPolicyState)

  def getLevelOfPolicyState(self, policyResult):
    """
    Returns the level of the state associated with the policy, -1 if something
    goes wrong. It is mostly used while sorting policies with method `orderPolicyResults`.

    examples:
      >>> rsm0.getLevelOfPolicyState( { 'Status' : 'Active', 'A' : 'A' } )
          5
      >>> rsm0.getLevelOfPolicyState( { 'Status' : 'Rubbish', 'R' : 'R' } )
          -1
=======
        :result: list( dict ), which is ordered
        """

        # We really do not need to return, as the list is mutable
        policyResults.sort(key=self.levelOfPolicyState)

    def levelOfPolicyState(self, policyResult):
        """
        Returns the level of the state associated with the policy, -1 if something
        goes wrong. It is mostly used while sorting policies with method `orderPolicyResults`.
>>>>>>> c5981031

        examples:
          >>> rsm0.levelOfPolicyState( { 'Status' : 'Active', 'A' : 'A' } )
              5
          >>> rsm0.levelOfPolicyState( { 'Status' : 'Rubbish', 'R' : 'R' } )
              -1

        :param dict policyResult: dictionary that must have the `Status` key.
        :return: int || -1 ( if policyResult[ 'Status' ] is not known by the StateMachine )
        """

        return self.levelOfState(policyResult["Status"])

<<<<<<< HEAD
    return self.getLevelOfState(policyResult['Status'])
=======

# ...............................................................................
# EOF#EOF#EOF#EOF#EOF#EOF#EOF#EOF#EOF#EOF#EOF#EOF#EOF#EOF#EOF#EOF#EOF#EOF#EOF#EOF
>>>>>>> c5981031
<|MERGE_RESOLUTION|>--- conflicted
+++ resolved
@@ -12,200 +12,6 @@
 __RCSID__ = "$Id$"
 
 
-<<<<<<< HEAD
-=======
-class State(object):
-    """
-      State class that represents a single step on a StateMachine, with all the
-      possible transitions, the default transition and an ordering level.
-
-
-      examples:
-        >>> s0 = State( 100 )
-        >>> s1 = State( 0, [ 'StateName1', 'StateName2' ], defState = 'StateName1' )
-        >>> s2 = State( 0, [ 'StateName1', 'StateName2' ] )
-        # this example is tricky. The transition rule says that will go to
-        # nextState, e.g. 'StateNext'. But, it is not on the stateMap, and there
-        # is no default defined, so it will end up going to StateNext anyway. You
-        # must be careful while defining states and their stateMaps and defaults.
-
-    :param int level: each state is mapped to an integer, which is used to sort the states according to that integer.
-    :param stateMap: it is a list ( of strings ) with the reachable states from this particular
-                     status. If not defined, we assume there are no restrictions.
-    :type stateMap: python:list
-    :param defState: default state used in case the next state it is not stateMap ( not defined
-          or simply not there ).
-    :type defState: None or str
-
-    """
-
-    def __init__(self, level, stateMap=list(), defState=None):
-        """
-        Constructor.
-        """
-
-        self.level = level
-        self.stateMap = stateMap
-        self.default = defState
-
-    def transitionRule(self, nextState):
-        """
-        Method that selects next state, knowing the default and the transitions
-        map, and the proposed next state. If <nextState> is in stateMap, goes there.
-        If not, then goes to <self.default> if any. Otherwise, goes to <nextState>
-        anyway.
-
-        examples:
-          >>> s0.transitionRule( 'nextState' )
-              'nextState'
-          >>> s1.transitionRule( 'StateName2' )
-              'StateName2'
-          >>> s1.transitionRule( 'StateNameNotInMap' )
-              'StateName1'
-          >>> s2.transitionRule( 'StateNameNotInMap' )
-              'StateNameNotInMap'
-
-        :param str nextState: name of the state in the stateMap
-        :return: state name
-        :rtype: str
-        """
-
-        # If next state is on the list of next states, go ahead.
-        if nextState in self.stateMap:
-            return nextState
-
-        # If not, calculate defaultState:
-        # if there is a default, that one
-        # otherwise is nextState ( states with empty list have no movement restrictions )
-        defaultNext = (1 and self.default) or nextState
-        return defaultNext
-
-
-class StateMachine(object):
-    """
-    StateMachine class that represents the whole state machine with all transitions.
-
-    examples:
-      >>> sm0 = StateMachine()
-      >>> sm1 = StateMachine( state = 'Active' )
-
-    :param state: current state of the StateMachine, could be None if we do not use the
-        StateMachine to calculate transitions. Beware, it is not checked if the
-        state is on the states map !
-    :type state: None or str
-
-    """
-
-    def __init__(self, state=None):
-        """
-        Constructor.
-        """
-
-        self.state = state
-        # To be overwritten by child classes, unless you like Nirvana state that much.
-        self.states = {"Nirvana": State(100)}
-
-    def levelOfState(self, state):
-        """
-        Given a state name, it returns its level ( integer ), which defines the hierarchy.
-
-        >>> sm0.levelOfState( 'Nirvana' )
-            100
-        >>> sm0.levelOfState( 'AnotherState' )
-            -1
-
-        :param str state: name of the state, it should be on <self.states> key set
-        :return: `int` || -1 ( if not in <self.states> )
-        """
-
-        if state not in self.states:
-            return -1
-        return self.states[state].level
-
-    def setState(self, candidateState, noWarn=False):
-        """Makes sure the state is either None or known to the machine, and that it is a valid state to move into.
-            Final states are also checked.
-
-        examples:
-          >>> sm0.setState(None)['OK']
-              True
-          >>> sm0.setState('Nirvana')['OK']
-              True
-          >>> sm0.setState('AnotherState')['OK']
-              False
-
-        :param state: state which will be set as current state of the StateMachine
-        :type state: None or str
-        :return: S_OK || S_ERROR
-        """
-
-        if candidateState == self.state:
-            return S_OK(candidateState)
-
-        if candidateState is None:
-            self.state = candidateState
-        elif candidateState in self.states:
-            if not self.states[self.state].stateMap:
-                if not noWarn:
-                    gLogger.warn("Final state, won't move", "(%s, asked to move to %s)" % (self.state, candidateState))
-                return S_OK(self.state)
-            if candidateState not in self.states[self.state].stateMap:
-                gLogger.warn("Can't move from %s to %s, choosing a good one" % (self.state, candidateState))
-            result = self.getNextState(candidateState)
-            if not result["OK"]:
-                return result
-            self.state = result["Value"]
-            # If the StateMachine does not accept the candidate, return error message
-        else:
-            return S_ERROR("%s is not a valid state" % candidateState)
-
-        return S_OK(self.state)
-
-    def getStates(self):
-        """
-        Returns all possible states in the state map
-
-        examples:
-          >>> sm0.getStates()
-              [ 'Nirvana' ]
-
-        :return: list( stateNames )
-        """
-
-        return list(self.states)
-
-    def getNextState(self, candidateState):
-        """
-        Method that gets the next state, given the proposed transition to candidateState.
-        If candidateState is not on the state map <self.states>, it is rejected. If it is
-        not the case, we have two options: if <self.state> is None, then the next state
-        will be <candidateState>. Otherwise, the current state is using its own
-        transition rule to decide.
-
-        examples:
-          >>> sm0.getNextState( None )
-              S_OK( None )
-          >>> sm0.getNextState( 'NextState' )
-              S_OK( 'NextState' )
-
-        :param str candidateState: name of the next state
-        :return: S_OK( nextState ) || S_ERROR
-        """
-
-        if candidateState not in self.states:
-            return S_ERROR("%s is not a valid state" % candidateState)
-
-        # FIXME: do we need this anymore ?
-        if self.state is None:
-            return S_OK(candidateState)
-
-        return S_OK(self.states[self.state].transitionRule(candidateState))
-
-
-# ...............................................................................
-
-
->>>>>>> c5981031
 class RSSMachine(StateMachine):
     """
     RSS implementation of the State Machine. It defines six states, which ordered
@@ -264,49 +70,25 @@
             far as the key `Status` is present.
         :type policyResults: python:list
 
-<<<<<<< HEAD
-    # We really do not need to return, as the list is mutable
-    policyResults.sort(key=self.getLevelOfPolicyState)
-
-  def getLevelOfPolicyState(self, policyResult):
-    """
-    Returns the level of the state associated with the policy, -1 if something
-    goes wrong. It is mostly used while sorting policies with method `orderPolicyResults`.
-
-    examples:
-      >>> rsm0.getLevelOfPolicyState( { 'Status' : 'Active', 'A' : 'A' } )
-          5
-      >>> rsm0.getLevelOfPolicyState( { 'Status' : 'Rubbish', 'R' : 'R' } )
-          -1
-=======
         :result: list( dict ), which is ordered
         """
 
         # We really do not need to return, as the list is mutable
-        policyResults.sort(key=self.levelOfPolicyState)
+        policyResults.sort(key=self.getLevelOfPolicyState)
 
-    def levelOfPolicyState(self, policyResult):
+    def getLevelOfPolicyState(self, policyResult):
         """
         Returns the level of the state associated with the policy, -1 if something
         goes wrong. It is mostly used while sorting policies with method `orderPolicyResults`.
->>>>>>> c5981031
 
         examples:
-          >>> rsm0.levelOfPolicyState( { 'Status' : 'Active', 'A' : 'A' } )
+          >>> rsm0.getLevelOfPolicyState( { 'Status' : 'Active', 'A' : 'A' } )
               5
-          >>> rsm0.levelOfPolicyState( { 'Status' : 'Rubbish', 'R' : 'R' } )
+          >>> rsm0.getLevelOfPolicyState( { 'Status' : 'Rubbish', 'R' : 'R' } )
               -1
 
         :param dict policyResult: dictionary that must have the `Status` key.
         :return: int || -1 ( if policyResult[ 'Status' ] is not known by the StateMachine )
         """
 
-        return self.levelOfState(policyResult["Status"])
-
-<<<<<<< HEAD
-    return self.getLevelOfState(policyResult['Status'])
-=======
-
-# ...............................................................................
-# EOF#EOF#EOF#EOF#EOF#EOF#EOF#EOF#EOF#EOF#EOF#EOF#EOF#EOF#EOF#EOF#EOF#EOF#EOF#EOF
->>>>>>> c5981031
+        return self.getLevelOfState(policyResult["Status"])