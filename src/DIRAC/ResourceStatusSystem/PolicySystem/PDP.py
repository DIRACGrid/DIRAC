""" PDP

  PDP ( PolicyDecisionPoint ) is the back-end for the PolicySystem. It discovers
  the policies, finds the best match, evaluates them, merges their results taking
  the most penalizing one, computes the set of actions to be triggered and returns
  all the information to the PEP which will enforce the actions.

"""
from __future__ import absolute_import
from __future__ import division
from __future__ import print_function

from DIRAC import gLogger, S_OK, S_ERROR
from DIRAC.ResourceStatusSystem.PolicySystem.PolicyCaller import PolicyCaller
from DIRAC.ResourceStatusSystem.PolicySystem.StateMachine import RSSMachine
from DIRAC.ResourceStatusSystem.Utilities import RssConfiguration
from DIRAC.ResourceStatusSystem.Utilities.InfoGetter import getPolicyActionsThatApply, getPoliciesThatApply

__RCSID__ = "$Id$"


class PDP(object):
<<<<<<< HEAD
  """ PDP ( Policy Decision Point )
  """

  def __init__(self, clients=None):
    """ Constructor.

    examples:
      >>> pdp  = PDP( None )
      >>> pdp1 = PDP( {} )
      >>> pdp2 = PDP( { 'Client1' : Client1Object } )

    :Parameters:
      **clients** - [ None, `dict` ]
        dictionary with Clients to be used in the Commands. If None, the Commands
        will create their own clients.

    """

    # decision parameters used to match policies and actions
    self.decisionParams = None

    # Helpers to discover policies and RSS metadata in CS
    self.pCaller = PolicyCaller(clients)

    # RSS State Machine, used to calculate most penalizing state while merging them
    self.rssMachine = RSSMachine('Unknown')

    self.log = gLogger.getSubLogger('PDP')

  def setup(self, decisionParams=None):
    """ method that sanitizes the decisionParams and ensures that at least it has
    the keys in `standardParamsDict`. This will be relevant while doing the matching
    with the RSS Policies configuration in the CS.
    There is one key-value pair, `active` which is added on this method. This allows
    policies to be de-activated from the CS, changing their active matchParam to
    something else than `Active`.

    examples:
      >>> pdp.setup( None )
      >>> self.decisionParams
          { 'element' : None, 'name' : None, ... }
      >>> pdp.setup( { 'element' : 'AnElement' } )
      >>> self.decisionParams
          { 'element' : 'AnElement', 'name' : None, ... }
      >>> pdp.setup( { 'NonStandardKey' : 'Something' } )
      >>> self.decisionParams
          { 'NonStandardKey' : 'Something', 'element' : None,... }

    :Parameters:
      **decisionParams** - [ None, `dict` ]
        dictionary with the parameters to be matched with the RSS Policies configuration
        in the CS.

    """

    standardParamsDict = {'element': None,
                          'name': None,
                          'elementType': None,
                          'statusType': None,
                          'status': None,
                          'reason': None,
                          'tokenOwner': None,
                          # Last parameter allows policies to be de-activated
                          'active': 'Active'}

    if decisionParams is not None:
      standardParamsDict.update(decisionParams)
      if standardParamsDict['element'] is not None:
        self.log = gLogger.getSubLogger('PDP/%s' % standardParamsDict['element'])
        if standardParamsDict['name'] is not None:
          self.log = gLogger.getSubLogger('PDP/%s/%s' % (standardParamsDict['element'], standardParamsDict['name']))
          self.log.verbose("Setup - statusType: %s, status: %s" % (standardParamsDict['statusType'],
                                                                   standardParamsDict['status']))
      self.decisionParams = standardParamsDict

  def takeDecision(self):
    """ main PDP method which does all the work. If firstly finds all the policies
    defined in the CS that match <self.decisionParams> and runs them. Once it has
    all the singlePolicyResults, it combines them. Next step is action discovery:
    using a similar approach to the one used to discover the policies, but also
    taking into account the single policy results and their combined result, finds
    the actions to be triggered and returns.

    examples:
      >>> list(pdp.takeDecision()['Value'])
          ['singlePolicyResults', 'policyCombinedResult', 'decisionParams']
      >>> pdp.takeDecision()['Value']['singlePolicyResults']
          [ { 'Status' : 'Active',
              'Reason' : 'blah',
              'Policy' : { 'name'        : 'AlwaysActiveForResource',
                           'type'        : 'AlwaysActive',
                           'module'      : 'AlwaysActivePolicy',
                           'description' : 'This is the AlwaysActive policy'
                           'command'     : None,
                           'args'        : {}
                         }
            }, ... ]
      >>> pdp.takeDecision()['Value']['policyCombinedResult']
          { 'Status'       : 'Active',
            'Reason'       : 'blah ###',
            'PolicyAction' : [ ( 'policyActionName1', 'policyActionType1' ), ... ]
          }

    :return: S_OK( { 'singlePolicyResults'  : `list`,
                     'policyCombinedResult' : `dict`,
                     'decisionParams'      : `dict` } ) / S_ERROR

    """
    if self.decisionParams is None:
      return S_OK({'singlePolicyResults': [],
                   'policyCombinedResult': {},
                   'decisionParams': self.decisionParams})

    self.log.verbose("Taking decision")

    # Policies..................................................................

    # Get policies that match self.decisionParams
    policiesThatApply = getPoliciesThatApply(self.decisionParams)
    if not policiesThatApply['OK']:
      return policiesThatApply
    policiesThatApply = policiesThatApply['Value']
    self.log.verbose("Policies that apply: %s" % ', '.join([po['name'] for po in policiesThatApply]))

    # Evaluate policies
    singlePolicyResults = self._runPolicies(policiesThatApply)
    if not singlePolicyResults['OK']:
      return singlePolicyResults
    singlePolicyResults = singlePolicyResults['Value']
    self.log.verbose("Single policy results: %s" % singlePolicyResults)

    # Combine policies and get most penalizing status ( see RSSMachine )
    policyCombinedResults = self._combineSinglePolicyResults(singlePolicyResults)
    if not policyCombinedResults['OK']:
      return policyCombinedResults
    policyCombinedResults = policyCombinedResults['Value']
    self.log.verbose("Combined policy result: %s" % policyCombinedResults)

    # Actions...................................................................

    policyActionsThatApply = getPolicyActionsThatApply(self.decisionParams,
                                                       singlePolicyResults,
                                                       policyCombinedResults)
    if not policyActionsThatApply['OK']:
      return policyActionsThatApply
    policyActionsThatApply = policyActionsThatApply['Value']
    self.log.verbose("Policy actions that apply: %s" % ','.join(pata[0] for pata in policyActionsThatApply))

    policyCombinedResults['PolicyAction'] = policyActionsThatApply

    return S_OK({'singlePolicyResults': singlePolicyResults,
                 'policyCombinedResult': policyCombinedResults,
                 'decisionParams': self.decisionParams})

  def _runPolicies(self, policies):
    """ Given a list of policy dictionaries, loads them making use of the PolicyCaller
    and evaluates them. This method requires to have run setup previously.

    examples:
      >>> pdp._runPolicies([])['Value']
          []
      >>> policyDict = { 'name'        : 'AlwaysActiveResource',
                         'type'        : 'AlwaysActive',
                         'args'        : None,
                         'description' : 'This is the AlwaysActive policy',
                         'module'      : 'AlwaysActivePolicy',
                         'command'     : None }
      >>> pdp._runPolicies([ policyDict, ... ] )['Value']
          [ { 'Status' : 'Active', 'Reason' : 'blah', 'Policy' : policyDict }, ... ]

    :Parameters:
      **policies** - `list( dict )`
        list of dictionaries containing the policies selected to be run. Check the
        examples to get an idea of how the policy dictionaries look like.

    :return: S_OK() / S_ERROR

    """

    policyInvocationResults = []

    # Gets all valid status for RSS to avoid misconfigured policies returning statuses
    # that RSS does not understand.
    validStatus = self.rssMachine.getStates()

    for policyDict in policies:

      # Load and evaluate policy described in <policyDict> for element described
      # in <self.decisionParams>
      policyInvocationResult = self.pCaller.policyInvocation(self.decisionParams,
                                                             policyDict)
      if not policyInvocationResult['OK']:
        # We should never enter this line ! Just in case there are policies
        # missconfigured !
        _msg = 'runPolicies no OK: %s' % policyInvocationResult
        self.log.error(_msg)
        return S_ERROR(_msg)

      policyInvocationResult = policyInvocationResult['Value']

      # Sanity Checks ( they should never happen ! )
      if 'Status' not in policyInvocationResult:
        _msg = 'runPolicies (no Status): %s' % policyInvocationResult
        self.log.error(_msg)
        return S_ERROR(_msg)

      if not policyInvocationResult['Status'] in validStatus:
        _msg = 'runPolicies ( not valid status ) %s' % policyInvocationResult['Status']
        self.log.error(_msg)
        return S_ERROR(_msg)

      if 'Reason' not in policyInvocationResult:
        _msg = 'runPolicies (no Reason): %s' % policyInvocationResult
        self.log.error(_msg)
        return S_ERROR(_msg)

      policyInvocationResults.append(policyInvocationResult)

    return S_OK(policyInvocationResults)

  def _combineSinglePolicyResults(self, singlePolicyRes):
    """ method that merges all the policies results into a combined one, which
    will be the most penalizing status and the reasons of the single policy
    results that returned the same penalizing status. All the rest, are ignored.
    If there are no single policy results, it is returned `Unknown` state. While
    combining policies, the ones containing the option `doNotCombine` are ignored.

    examples:
      >>> pdp._combineSingePolicyResults( [] )['Value']
          { 'Status' : 'Unknown', 'Reason' : 'No policy ..' }
      >>> pdp._combineSingePolicyResults( [ { 'Status' : 'Active', 'Reason' : 'blah', 'Policy' : policyDict } ] )
          { 'Status' : 'Active', 'Reason' : 'blah' }
      >>> pdp._combineSingePolicyResults( [ { 'Status' : 'Active', 'Reason' : 'blah', 'Policy' : policyDict },
                                            { 'Status' : 'Banned', 'Reason' : 'blah 2', 'Policy' : policyDict2 } ] )
          { 'Status' : 'Banned', 'Reason' : 'blah 2' }
      >>> pdp._combineSingePolicyResults( [ { 'Status' : 'Active', 'Reason' : 'blah', 'Policy' : policyDict },
                                            { 'Status' : 'Active', 'Reason' : 'blah 2', 'Policy' : policyDict2 } ] )
          { 'Status' : 'Banned', 'Reason' : 'blah ### blah 2' }

    :Parameters:
      **singlePolicyRes** - `list( dict )`
        list with every single policy result to be combined ( see _runPolicy for more details )

    :return: S_OK( dict( Status, Reason ) | S_ERROR

    """

    # Dictionary to be returned
    policyCombined = {'Status': 'Unknown',  # default, it should be overridden by the policies, if they exist
                      'Reason': ''}

    # If there are no policyResults, we return Unknown
    if not singlePolicyRes:
      policyCombined['Reason'] = 'No policy applies to %(element)s, %(name)s, %(elementType)s' % self.decisionParams
      self.log.warn(policyCombined['Reason'])
      return S_OK(policyCombined)

    # We set the rssMachine on the current state ( ensures it is a valid one )
    # FIXME: probably this check can be done at takeDecision
    machineStatus = self.rssMachine.setState(self.decisionParams['status'], noWarn=True)
    if not machineStatus['OK']:
      return machineStatus

    # Discard all single policy results which belongs to policies that have set
    # the option `doNotCombine` in the CS
    policiesToCombine = self._findPoliciesToCombine(singlePolicyRes)

    # Sort policy results using ther statuses by most restrictive ( lower level first )
    self.rssMachine.orderPolicyResults(policiesToCombine)

    # As they have been sorted by most restrictive status, the first one is going
    # to be our candidate new state. Let's ask the RSSMachine if it allows us to
    # make such transition.
    candidateState = policiesToCombine[0]['Status']
    nextState = self.rssMachine.getNextState(candidateState)

    if not nextState['OK']:
      return nextState
    nextState = nextState['Value']
    # most restrictive status defines the VO affected. VO='all' will affect all VOs
    policyCombined['VO'] = policiesToCombine[0].get('VO', 'all')

    # If the RssMachine does not accept the candidate, return forcing message
    if candidateState != nextState:

      policyCombined['Status'] = nextState
      policyCombined['Reason'] = 'RssMachine forced status %s to %s' % (candidateState, nextState)
      return S_OK(policyCombined)

    # If the RssMachine accepts the candidate, just concatenate the reasons
    for policyRes in policiesToCombine:

      if policyRes['Status'] == nextState:
        policyCombined['Reason'] += '%s ###' % policyRes['Reason']

    policyCombined['Status'] = nextState

    return S_OK(policyCombined)

  def _findPoliciesToCombine(self, singlePolicyRes):
    """ method that iterates over the single policy results and checks the CS
    configuration of the policies looking for the option 'doNotCombine'. If it is
    present, that single policy result is discarded.

    :Parameters:
      **singlePolicyRes** - `list( dict )`
        list with every single policy result to be combined ( see _runPolicy for more details )

    :return: `list( dict )`

    """

    # Get policies configuration from the CS. We want to exclude the policies that
    # have set the option `doNotCombine` from this process.
    policiesConfiguration = RssConfiguration.getPolicies()
    if not policiesConfiguration['OK']:
      return policiesConfiguration
    policiesConfiguration = policiesConfiguration['Value']

    # Function that let's us know if we should combine the result of a single policy
    # or not.
    def combinePolicy(policyResult):
      # Extract policy name from the dictionary returned by PolicyCaller
      policyName = policyResult['Policy']['name']
      try:
        # If doNotCombineResult is defined, the policy is not taken into account
        # to create the combined result. However, the single policy result remains
        _ = policiesConfiguration[policyName]['doNotCombineResult']
        return False
      except KeyError:
        return True

    # Make a list of policies of which we want to merge their results
    return [policyResult for policyResult in singlePolicyRes if combinePolicy(policyResult)]
=======
    """PDP ( Policy Decision Point )"""

    def __init__(self, clients=None):
        """Constructor.

        examples:
          >>> pdp  = PDP( None )
          >>> pdp1 = PDP( {} )
          >>> pdp2 = PDP( { 'Client1' : Client1Object } )

        :Parameters:
          **clients** - [ None, `dict` ]
            dictionary with Clients to be used in the Commands. If None, the Commands
            will create their own clients.

        """

        # decision parameters used to match policies and actions
        self.decisionParams = None

        # Helpers to discover policies and RSS metadata in CS
        self.pCaller = PolicyCaller(clients)

        # RSS State Machine, used to calculate most penalizing state while merging them
        self.rssMachine = RSSMachine("Unknown")

        self.log = gLogger.getSubLogger("PDP")

    def setup(self, decisionParams=None):
        """method that sanitizes the decisionParams and ensures that at least it has
        the keys in `standardParamsDict`. This will be relevant while doing the matching
        with the RSS Policies configuration in the CS.
        There is one key-value pair, `active` which is added on this method. This allows
        policies to be de-activated from the CS, changing their active matchParam to
        something else than `Active`.

        examples:
          >>> pdp.setup( None )
          >>> self.decisionParams
              { 'element' : None, 'name' : None, ... }
          >>> pdp.setup( { 'element' : 'AnElement' } )
          >>> self.decisionParams
              { 'element' : 'AnElement', 'name' : None, ... }
          >>> pdp.setup( { 'NonStandardKey' : 'Something' } )
          >>> self.decisionParams
              { 'NonStandardKey' : 'Something', 'element' : None,... }

        :Parameters:
          **decisionParams** - [ None, `dict` ]
            dictionary with the parameters to be matched with the RSS Policies configuration
            in the CS.

        """

        standardParamsDict = {
            "element": None,
            "name": None,
            "elementType": None,
            "statusType": None,
            "status": None,
            "reason": None,
            "tokenOwner": None,
            # Last parameter allows policies to be de-activated
            "active": "Active",
        }

        if decisionParams is not None:
            standardParamsDict.update(decisionParams)
            if standardParamsDict["element"] is not None:
                self.log = gLogger.getSubLogger("PDP/%s" % standardParamsDict["element"])
                if standardParamsDict["name"] is not None:
                    self.log = gLogger.getSubLogger(
                        "PDP/%s/%s" % (standardParamsDict["element"], standardParamsDict["name"])
                    )
                    self.log.verbose(
                        "Setup - statusType: %s, status: %s"
                        % (standardParamsDict["statusType"], standardParamsDict["status"])
                    )
            self.decisionParams = standardParamsDict

    def takeDecision(self):
        """main PDP method which does all the work. If firstly finds all the policies
        defined in the CS that match <self.decisionParams> and runs them. Once it has
        all the singlePolicyResults, it combines them. Next step is action discovery:
        using a similar approach to the one used to discover the policies, but also
        taking into account the single policy results and their combined result, finds
        the actions to be triggered and returns.

        examples:
          >>> list(pdp.takeDecision()['Value'])
              ['singlePolicyResults', 'policyCombinedResult', 'decisionParams']
          >>> pdp.takeDecision()['Value']['singlePolicyResults']
              [ { 'Status' : 'Active',
                  'Reason' : 'blah',
                  'Policy' : { 'name'        : 'AlwaysActiveForResource',
                               'type'        : 'AlwaysActive',
                               'module'      : 'AlwaysActivePolicy',
                               'description' : 'This is the AlwaysActive policy'
                               'command'     : None,
                               'args'        : {}
                             }
                }, ... ]
          >>> pdp.takeDecision()['Value']['policyCombinedResult']
              { 'Status'       : 'Active',
                'Reason'       : 'blah ###',
                'PolicyAction' : [ ( 'policyActionName1', 'policyActionType1' ), ... ]
              }

        :return: S_OK( { 'singlePolicyResults'  : `list`,
                         'policyCombinedResult' : `dict`,
                         'decisionParams'      : `dict` } ) / S_ERROR

        """
        if self.decisionParams is None:
            return S_OK({"singlePolicyResults": [], "policyCombinedResult": {}, "decisionParams": self.decisionParams})

        self.log.verbose("Taking decision")

        # Policies..................................................................

        # Get policies that match self.decisionParams
        policiesThatApply = getPoliciesThatApply(self.decisionParams)
        if not policiesThatApply["OK"]:
            return policiesThatApply
        policiesThatApply = policiesThatApply["Value"]
        self.log.verbose("Policies that apply: %s" % ", ".join([po["name"] for po in policiesThatApply]))

        # Evaluate policies
        singlePolicyResults = self._runPolicies(policiesThatApply)
        if not singlePolicyResults["OK"]:
            return singlePolicyResults
        singlePolicyResults = singlePolicyResults["Value"]
        self.log.verbose("Single policy results: %s" % singlePolicyResults)

        # Combine policies and get most penalizing status ( see RSSMachine )
        policyCombinedResults = self._combineSinglePolicyResults(singlePolicyResults)
        if not policyCombinedResults["OK"]:
            return policyCombinedResults
        policyCombinedResults = policyCombinedResults["Value"]
        self.log.verbose("Combined policy result: %s" % policyCombinedResults)

        # Actions...................................................................

        policyActionsThatApply = getPolicyActionsThatApply(
            self.decisionParams, singlePolicyResults, policyCombinedResults
        )
        if not policyActionsThatApply["OK"]:
            return policyActionsThatApply
        policyActionsThatApply = policyActionsThatApply["Value"]
        self.log.verbose("Policy actions that apply: %s" % ",".join(pata[0] for pata in policyActionsThatApply))

        policyCombinedResults["PolicyAction"] = policyActionsThatApply

        return S_OK(
            {
                "singlePolicyResults": singlePolicyResults,
                "policyCombinedResult": policyCombinedResults,
                "decisionParams": self.decisionParams,
            }
        )

    def _runPolicies(self, policies):
        """Given a list of policy dictionaries, loads them making use of the PolicyCaller
        and evaluates them. This method requires to have run setup previously.

        examples:
          >>> pdp._runPolicies([])['Value']
              []
          >>> policyDict = { 'name'        : 'AlwaysActiveResource',
                             'type'        : 'AlwaysActive',
                             'args'        : None,
                             'description' : 'This is the AlwaysActive policy',
                             'module'      : 'AlwaysActivePolicy',
                             'command'     : None }
          >>> pdp._runPolicies([ policyDict, ... ] )['Value']
              [ { 'Status' : 'Active', 'Reason' : 'blah', 'Policy' : policyDict }, ... ]

        :Parameters:
          **policies** - `list( dict )`
            list of dictionaries containing the policies selected to be run. Check the
            examples to get an idea of how the policy dictionaries look like.

        :return: S_OK() / S_ERROR

        """

        policyInvocationResults = []

        # Gets all valid status for RSS to avoid misconfigured policies returning statuses
        # that RSS does not understand.
        validStatus = self.rssMachine.getStates()

        for policyDict in policies:

            # Load and evaluate policy described in <policyDict> for element described
            # in <self.decisionParams>
            policyInvocationResult = self.pCaller.policyInvocation(self.decisionParams, policyDict)
            if not policyInvocationResult["OK"]:
                # We should never enter this line ! Just in case there are policies
                # missconfigured !
                _msg = "runPolicies no OK: %s" % policyInvocationResult
                self.log.error(_msg)
                return S_ERROR(_msg)

            policyInvocationResult = policyInvocationResult["Value"]

            # Sanity Checks ( they should never happen ! )
            if "Status" not in policyInvocationResult:
                _msg = "runPolicies (no Status): %s" % policyInvocationResult
                self.log.error(_msg)
                return S_ERROR(_msg)

            if not policyInvocationResult["Status"] in validStatus:
                _msg = "runPolicies ( not valid status ) %s" % policyInvocationResult["Status"]
                self.log.error(_msg)
                return S_ERROR(_msg)

            if "Reason" not in policyInvocationResult:
                _msg = "runPolicies (no Reason): %s" % policyInvocationResult
                self.log.error(_msg)
                return S_ERROR(_msg)

            policyInvocationResults.append(policyInvocationResult)

        return S_OK(policyInvocationResults)

    def _combineSinglePolicyResults(self, singlePolicyRes):
        """method that merges all the policies results into a combined one, which
        will be the most penalizing status and the reasons of the single policy
        results that returned the same penalizing status. All the rest, are ignored.
        If there are no single policy results, it is returned `Unknown` state. While
        combining policies, the ones containing the option `doNotCombine` are ignored.

        examples:
          >>> pdp._combineSingePolicyResults( [] )['Value']
              { 'Status' : 'Unknown', 'Reason' : 'No policy ..' }
          >>> pdp._combineSingePolicyResults( [ { 'Status' : 'Active', 'Reason' : 'blah', 'Policy' : policyDict } ] )
              { 'Status' : 'Active', 'Reason' : 'blah' }
          >>> pdp._combineSingePolicyResults( [ { 'Status' : 'Active', 'Reason' : 'blah', 'Policy' : policyDict },
                                                { 'Status' : 'Banned', 'Reason' : 'blah 2', 'Policy' : policyDict2 } ] )
              { 'Status' : 'Banned', 'Reason' : 'blah 2' }
          >>> pdp._combineSingePolicyResults( [ { 'Status' : 'Active', 'Reason' : 'blah', 'Policy' : policyDict },
                                                { 'Status' : 'Active', 'Reason' : 'blah 2', 'Policy' : policyDict2 } ] )
              { 'Status' : 'Banned', 'Reason' : 'blah ### blah 2' }

        :Parameters:
          **singlePolicyRes** - `list( dict )`
            list with every single policy result to be combined ( see _runPolicy for more details )

        :return: S_OK( dict( Status, Reason ) | S_ERROR

        """

        # Dictionary to be returned
        policyCombined = {
            "Status": "Unknown",  # default, it should be overridden by the policies, if they exist
            "Reason": "",
        }

        # If there are no policyResults, we return Unknown
        if not singlePolicyRes:
            policyCombined["Reason"] = (
                "No policy applies to %(element)s, %(name)s, %(elementType)s" % self.decisionParams
            )
            self.log.warn(policyCombined["Reason"])
            return S_OK(policyCombined)

        # We set the rssMachine on the current state ( ensures it is a valid one )
        # FIXME: probably this check can be done at takeDecision
        machineStatus = self.rssMachine.setState(self.decisionParams["status"], noWarn=True)
        if not machineStatus["OK"]:
            return machineStatus

        # Discard all single policy results which belongs to policies that have set
        # the option `doNotCombine` in the CS
        policiesToCombine = self._findPoliciesToCombine(singlePolicyRes)

        # Sort policy results using ther statuses by most restrictive ( lower level first )
        self.rssMachine.orderPolicyResults(policiesToCombine)

        # As they have been sorted by most restrictive status, the first one is going
        # to be our candidate new state. Let's ask the RSSMachine if it allows us to
        # make such transition.
        candidateState = policiesToCombine[0]["Status"]
        nextState = self.rssMachine.getNextState(candidateState)

        if not nextState["OK"]:
            return nextState
        nextState = nextState["Value"]

        # If the RssMachine does not accept the candidate, return forcing message
        if candidateState != nextState:

            policyCombined["Status"] = nextState
            policyCombined["Reason"] = "RssMachine forced status %s to %s" % (candidateState, nextState)
            return S_OK(policyCombined)

        # If the RssMachine accepts the candidate, just concatenate the reasons
        for policyRes in policiesToCombine:

            if policyRes["Status"] == nextState:
                policyCombined["Reason"] += "%s ###" % policyRes["Reason"]

        policyCombined["Status"] = nextState

        return S_OK(policyCombined)

    def _findPoliciesToCombine(self, singlePolicyRes):
        """method that iterates over the single policy results and checks the CS
        configuration of the policies looking for the option 'doNotCombine'. If it is
        present, that single policy result is discarded.

        :Parameters:
          **singlePolicyRes** - `list( dict )`
            list with every single policy result to be combined ( see _runPolicy for more details )

        :return: `list( dict )`

        """

        # Get policies configuration from the CS. We want to exclude the policies that
        # have set the option `doNotCombine` from this process.
        policiesConfiguration = RssConfiguration.getPolicies()
        if not policiesConfiguration["OK"]:
            return policiesConfiguration
        policiesConfiguration = policiesConfiguration["Value"]

        # Function that let's us know if we should combine the result of a single policy
        # or not.
        def combinePolicy(policyResult):
            # Extract policy name from the dictionary returned by PolicyCaller
            policyName = policyResult["Policy"]["name"]
            try:
                # If doNotCombineResult is defined, the policy is not taken into account
                # to create the combined result. However, the single policy result remains
                _ = policiesConfiguration[policyName]["doNotCombineResult"]
                return False
            except KeyError:
                return True

        # Make a list of policies of which we want to merge their results
        return [policyResult for policyResult in singlePolicyRes if combinePolicy(policyResult)]

>>>>>>> c5981031

# ...............................................................................
# EOF#EOF#EOF#EOF#EOF#EOF#EOF#EOF#EOF#EOF#EOF#EOF#EOF#EOF#EOF#EOF#EOF#EOF#EOF#EOF<|MERGE_RESOLUTION|>--- conflicted
+++ resolved
@@ -20,342 +20,6 @@
 
 
 class PDP(object):
-<<<<<<< HEAD
-  """ PDP ( Policy Decision Point )
-  """
-
-  def __init__(self, clients=None):
-    """ Constructor.
-
-    examples:
-      >>> pdp  = PDP( None )
-      >>> pdp1 = PDP( {} )
-      >>> pdp2 = PDP( { 'Client1' : Client1Object } )
-
-    :Parameters:
-      **clients** - [ None, `dict` ]
-        dictionary with Clients to be used in the Commands. If None, the Commands
-        will create their own clients.
-
-    """
-
-    # decision parameters used to match policies and actions
-    self.decisionParams = None
-
-    # Helpers to discover policies and RSS metadata in CS
-    self.pCaller = PolicyCaller(clients)
-
-    # RSS State Machine, used to calculate most penalizing state while merging them
-    self.rssMachine = RSSMachine('Unknown')
-
-    self.log = gLogger.getSubLogger('PDP')
-
-  def setup(self, decisionParams=None):
-    """ method that sanitizes the decisionParams and ensures that at least it has
-    the keys in `standardParamsDict`. This will be relevant while doing the matching
-    with the RSS Policies configuration in the CS.
-    There is one key-value pair, `active` which is added on this method. This allows
-    policies to be de-activated from the CS, changing their active matchParam to
-    something else than `Active`.
-
-    examples:
-      >>> pdp.setup( None )
-      >>> self.decisionParams
-          { 'element' : None, 'name' : None, ... }
-      >>> pdp.setup( { 'element' : 'AnElement' } )
-      >>> self.decisionParams
-          { 'element' : 'AnElement', 'name' : None, ... }
-      >>> pdp.setup( { 'NonStandardKey' : 'Something' } )
-      >>> self.decisionParams
-          { 'NonStandardKey' : 'Something', 'element' : None,... }
-
-    :Parameters:
-      **decisionParams** - [ None, `dict` ]
-        dictionary with the parameters to be matched with the RSS Policies configuration
-        in the CS.
-
-    """
-
-    standardParamsDict = {'element': None,
-                          'name': None,
-                          'elementType': None,
-                          'statusType': None,
-                          'status': None,
-                          'reason': None,
-                          'tokenOwner': None,
-                          # Last parameter allows policies to be de-activated
-                          'active': 'Active'}
-
-    if decisionParams is not None:
-      standardParamsDict.update(decisionParams)
-      if standardParamsDict['element'] is not None:
-        self.log = gLogger.getSubLogger('PDP/%s' % standardParamsDict['element'])
-        if standardParamsDict['name'] is not None:
-          self.log = gLogger.getSubLogger('PDP/%s/%s' % (standardParamsDict['element'], standardParamsDict['name']))
-          self.log.verbose("Setup - statusType: %s, status: %s" % (standardParamsDict['statusType'],
-                                                                   standardParamsDict['status']))
-      self.decisionParams = standardParamsDict
-
-  def takeDecision(self):
-    """ main PDP method which does all the work. If firstly finds all the policies
-    defined in the CS that match <self.decisionParams> and runs them. Once it has
-    all the singlePolicyResults, it combines them. Next step is action discovery:
-    using a similar approach to the one used to discover the policies, but also
-    taking into account the single policy results and their combined result, finds
-    the actions to be triggered and returns.
-
-    examples:
-      >>> list(pdp.takeDecision()['Value'])
-          ['singlePolicyResults', 'policyCombinedResult', 'decisionParams']
-      >>> pdp.takeDecision()['Value']['singlePolicyResults']
-          [ { 'Status' : 'Active',
-              'Reason' : 'blah',
-              'Policy' : { 'name'        : 'AlwaysActiveForResource',
-                           'type'        : 'AlwaysActive',
-                           'module'      : 'AlwaysActivePolicy',
-                           'description' : 'This is the AlwaysActive policy'
-                           'command'     : None,
-                           'args'        : {}
-                         }
-            }, ... ]
-      >>> pdp.takeDecision()['Value']['policyCombinedResult']
-          { 'Status'       : 'Active',
-            'Reason'       : 'blah ###',
-            'PolicyAction' : [ ( 'policyActionName1', 'policyActionType1' ), ... ]
-          }
-
-    :return: S_OK( { 'singlePolicyResults'  : `list`,
-                     'policyCombinedResult' : `dict`,
-                     'decisionParams'      : `dict` } ) / S_ERROR
-
-    """
-    if self.decisionParams is None:
-      return S_OK({'singlePolicyResults': [],
-                   'policyCombinedResult': {},
-                   'decisionParams': self.decisionParams})
-
-    self.log.verbose("Taking decision")
-
-    # Policies..................................................................
-
-    # Get policies that match self.decisionParams
-    policiesThatApply = getPoliciesThatApply(self.decisionParams)
-    if not policiesThatApply['OK']:
-      return policiesThatApply
-    policiesThatApply = policiesThatApply['Value']
-    self.log.verbose("Policies that apply: %s" % ', '.join([po['name'] for po in policiesThatApply]))
-
-    # Evaluate policies
-    singlePolicyResults = self._runPolicies(policiesThatApply)
-    if not singlePolicyResults['OK']:
-      return singlePolicyResults
-    singlePolicyResults = singlePolicyResults['Value']
-    self.log.verbose("Single policy results: %s" % singlePolicyResults)
-
-    # Combine policies and get most penalizing status ( see RSSMachine )
-    policyCombinedResults = self._combineSinglePolicyResults(singlePolicyResults)
-    if not policyCombinedResults['OK']:
-      return policyCombinedResults
-    policyCombinedResults = policyCombinedResults['Value']
-    self.log.verbose("Combined policy result: %s" % policyCombinedResults)
-
-    # Actions...................................................................
-
-    policyActionsThatApply = getPolicyActionsThatApply(self.decisionParams,
-                                                       singlePolicyResults,
-                                                       policyCombinedResults)
-    if not policyActionsThatApply['OK']:
-      return policyActionsThatApply
-    policyActionsThatApply = policyActionsThatApply['Value']
-    self.log.verbose("Policy actions that apply: %s" % ','.join(pata[0] for pata in policyActionsThatApply))
-
-    policyCombinedResults['PolicyAction'] = policyActionsThatApply
-
-    return S_OK({'singlePolicyResults': singlePolicyResults,
-                 'policyCombinedResult': policyCombinedResults,
-                 'decisionParams': self.decisionParams})
-
-  def _runPolicies(self, policies):
-    """ Given a list of policy dictionaries, loads them making use of the PolicyCaller
-    and evaluates them. This method requires to have run setup previously.
-
-    examples:
-      >>> pdp._runPolicies([])['Value']
-          []
-      >>> policyDict = { 'name'        : 'AlwaysActiveResource',
-                         'type'        : 'AlwaysActive',
-                         'args'        : None,
-                         'description' : 'This is the AlwaysActive policy',
-                         'module'      : 'AlwaysActivePolicy',
-                         'command'     : None }
-      >>> pdp._runPolicies([ policyDict, ... ] )['Value']
-          [ { 'Status' : 'Active', 'Reason' : 'blah', 'Policy' : policyDict }, ... ]
-
-    :Parameters:
-      **policies** - `list( dict )`
-        list of dictionaries containing the policies selected to be run. Check the
-        examples to get an idea of how the policy dictionaries look like.
-
-    :return: S_OK() / S_ERROR
-
-    """
-
-    policyInvocationResults = []
-
-    # Gets all valid status for RSS to avoid misconfigured policies returning statuses
-    # that RSS does not understand.
-    validStatus = self.rssMachine.getStates()
-
-    for policyDict in policies:
-
-      # Load and evaluate policy described in <policyDict> for element described
-      # in <self.decisionParams>
-      policyInvocationResult = self.pCaller.policyInvocation(self.decisionParams,
-                                                             policyDict)
-      if not policyInvocationResult['OK']:
-        # We should never enter this line ! Just in case there are policies
-        # missconfigured !
-        _msg = 'runPolicies no OK: %s' % policyInvocationResult
-        self.log.error(_msg)
-        return S_ERROR(_msg)
-
-      policyInvocationResult = policyInvocationResult['Value']
-
-      # Sanity Checks ( they should never happen ! )
-      if 'Status' not in policyInvocationResult:
-        _msg = 'runPolicies (no Status): %s' % policyInvocationResult
-        self.log.error(_msg)
-        return S_ERROR(_msg)
-
-      if not policyInvocationResult['Status'] in validStatus:
-        _msg = 'runPolicies ( not valid status ) %s' % policyInvocationResult['Status']
-        self.log.error(_msg)
-        return S_ERROR(_msg)
-
-      if 'Reason' not in policyInvocationResult:
-        _msg = 'runPolicies (no Reason): %s' % policyInvocationResult
-        self.log.error(_msg)
-        return S_ERROR(_msg)
-
-      policyInvocationResults.append(policyInvocationResult)
-
-    return S_OK(policyInvocationResults)
-
-  def _combineSinglePolicyResults(self, singlePolicyRes):
-    """ method that merges all the policies results into a combined one, which
-    will be the most penalizing status and the reasons of the single policy
-    results that returned the same penalizing status. All the rest, are ignored.
-    If there are no single policy results, it is returned `Unknown` state. While
-    combining policies, the ones containing the option `doNotCombine` are ignored.
-
-    examples:
-      >>> pdp._combineSingePolicyResults( [] )['Value']
-          { 'Status' : 'Unknown', 'Reason' : 'No policy ..' }
-      >>> pdp._combineSingePolicyResults( [ { 'Status' : 'Active', 'Reason' : 'blah', 'Policy' : policyDict } ] )
-          { 'Status' : 'Active', 'Reason' : 'blah' }
-      >>> pdp._combineSingePolicyResults( [ { 'Status' : 'Active', 'Reason' : 'blah', 'Policy' : policyDict },
-                                            { 'Status' : 'Banned', 'Reason' : 'blah 2', 'Policy' : policyDict2 } ] )
-          { 'Status' : 'Banned', 'Reason' : 'blah 2' }
-      >>> pdp._combineSingePolicyResults( [ { 'Status' : 'Active', 'Reason' : 'blah', 'Policy' : policyDict },
-                                            { 'Status' : 'Active', 'Reason' : 'blah 2', 'Policy' : policyDict2 } ] )
-          { 'Status' : 'Banned', 'Reason' : 'blah ### blah 2' }
-
-    :Parameters:
-      **singlePolicyRes** - `list( dict )`
-        list with every single policy result to be combined ( see _runPolicy for more details )
-
-    :return: S_OK( dict( Status, Reason ) | S_ERROR
-
-    """
-
-    # Dictionary to be returned
-    policyCombined = {'Status': 'Unknown',  # default, it should be overridden by the policies, if they exist
-                      'Reason': ''}
-
-    # If there are no policyResults, we return Unknown
-    if not singlePolicyRes:
-      policyCombined['Reason'] = 'No policy applies to %(element)s, %(name)s, %(elementType)s' % self.decisionParams
-      self.log.warn(policyCombined['Reason'])
-      return S_OK(policyCombined)
-
-    # We set the rssMachine on the current state ( ensures it is a valid one )
-    # FIXME: probably this check can be done at takeDecision
-    machineStatus = self.rssMachine.setState(self.decisionParams['status'], noWarn=True)
-    if not machineStatus['OK']:
-      return machineStatus
-
-    # Discard all single policy results which belongs to policies that have set
-    # the option `doNotCombine` in the CS
-    policiesToCombine = self._findPoliciesToCombine(singlePolicyRes)
-
-    # Sort policy results using ther statuses by most restrictive ( lower level first )
-    self.rssMachine.orderPolicyResults(policiesToCombine)
-
-    # As they have been sorted by most restrictive status, the first one is going
-    # to be our candidate new state. Let's ask the RSSMachine if it allows us to
-    # make such transition.
-    candidateState = policiesToCombine[0]['Status']
-    nextState = self.rssMachine.getNextState(candidateState)
-
-    if not nextState['OK']:
-      return nextState
-    nextState = nextState['Value']
-    # most restrictive status defines the VO affected. VO='all' will affect all VOs
-    policyCombined['VO'] = policiesToCombine[0].get('VO', 'all')
-
-    # If the RssMachine does not accept the candidate, return forcing message
-    if candidateState != nextState:
-
-      policyCombined['Status'] = nextState
-      policyCombined['Reason'] = 'RssMachine forced status %s to %s' % (candidateState, nextState)
-      return S_OK(policyCombined)
-
-    # If the RssMachine accepts the candidate, just concatenate the reasons
-    for policyRes in policiesToCombine:
-
-      if policyRes['Status'] == nextState:
-        policyCombined['Reason'] += '%s ###' % policyRes['Reason']
-
-    policyCombined['Status'] = nextState
-
-    return S_OK(policyCombined)
-
-  def _findPoliciesToCombine(self, singlePolicyRes):
-    """ method that iterates over the single policy results and checks the CS
-    configuration of the policies looking for the option 'doNotCombine'. If it is
-    present, that single policy result is discarded.
-
-    :Parameters:
-      **singlePolicyRes** - `list( dict )`
-        list with every single policy result to be combined ( see _runPolicy for more details )
-
-    :return: `list( dict )`
-
-    """
-
-    # Get policies configuration from the CS. We want to exclude the policies that
-    # have set the option `doNotCombine` from this process.
-    policiesConfiguration = RssConfiguration.getPolicies()
-    if not policiesConfiguration['OK']:
-      return policiesConfiguration
-    policiesConfiguration = policiesConfiguration['Value']
-
-    # Function that let's us know if we should combine the result of a single policy
-    # or not.
-    def combinePolicy(policyResult):
-      # Extract policy name from the dictionary returned by PolicyCaller
-      policyName = policyResult['Policy']['name']
-      try:
-        # If doNotCombineResult is defined, the policy is not taken into account
-        # to create the combined result. However, the single policy result remains
-        _ = policiesConfiguration[policyName]['doNotCombineResult']
-        return False
-      except KeyError:
-        return True
-
-    # Make a list of policies of which we want to merge their results
-    return [policyResult for policyResult in singlePolicyRes if combinePolicy(policyResult)]
-=======
     """PDP ( Policy Decision Point )"""
 
     def __init__(self, clients=None):
@@ -645,6 +309,8 @@
         if not nextState["OK"]:
             return nextState
         nextState = nextState["Value"]
+        # most restrictive status defines the VO affected. VO='all' will affect all VOs
+        policyCombined["VO"] = policiesToCombine[0].get("VO", "all")
 
         # If the RssMachine does not accept the candidate, return forcing message
         if candidateState != nextState:
@@ -699,7 +365,6 @@
         # Make a list of policies of which we want to merge their results
         return [policyResult for policyResult in singlePolicyRes if combinePolicy(policyResult)]
 
->>>>>>> c5981031
 
 # ...............................................................................
 # EOF#EOF#EOF#EOF#EOF#EOF#EOF#EOF#EOF#EOF#EOF#EOF#EOF#EOF#EOF#EOF#EOF#EOF#EOF#EOF