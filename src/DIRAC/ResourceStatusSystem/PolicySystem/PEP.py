""" PEP

  PEP ( Policy Enforcement Point ) is the front-end of the whole Policy System.
  Any interaction with it must go through the PEP to ensure a smooth flow.

  Firstly, it loads the PDP ( Policy Decision Point ) which actually is the
  module doing all dirty work ( finding policies, running them, merging their
  results, etc... ). Indeed, the PEP takes the output of the PDP for a given set
  of parameters ( decisionParams ) and enforces the actions that apply ( also
  determined by the PDP output ).

"""
from __future__ import absolute_import
from __future__ import division
from __future__ import print_function

__RCSID__ = "$Id$"

from DIRAC import gLogger, S_OK, S_ERROR
from DIRAC.ResourceStatusSystem.PolicySystem.PDP import PDP
from DIRAC.ResourceStatusSystem.Utilities import Utils
from DIRAC.Core.Utilities.ObjectLoader import ObjectLoader


class PEP(object):
<<<<<<< HEAD
  """ PEP ( Policy Enforcement Point )
  """

  def __init__(self, clients=dict()):
    """ Constructor

    examples:
      >>> pep = PEP()
      >>> pep1 = PEP( { 'ResourceStatusClient' : ResourceStatusClient() } )
      >>> pep2 = PEP( { 'ResourceStatusClient' : ResourceStatusClient(), 'ClientY' : None } )

    :Parameters:
      **clients** - [ None, `dict` ]
        dictionary with clients to be used in the commands issued by the policies.
        If not defined, the commands will import them. It is a measure to avoid
        opening the same connection every time a policy is evaluated.

    """

    self.clients = dict(clients)

    # Creating the client in the PEP is a convenience for the PDP, that uses internally the RSS clients

    res = ObjectLoader().loadObject('DIRAC.ResourceStatusSystem.Client.ResourceStatusClient')
    if not res['OK']:
      self.log.error('Failed to load ResourceStatusClient class: %s' % res['Message'])
      raise ImportError(res['Message'])
    rsClass = res['Value']

    res = ObjectLoader().loadObject('DIRAC.ResourceStatusSystem.Client.ResourceManagementClient')
    if not res['OK']:
      self.log.error('Failed to load ResourceManagementClient class: %s' % res['Message'])
      raise ImportError(res['Message'])
    rmClass = res['Value']

    res = ObjectLoader().loadObject('DIRAC.ResourceStatusSystem.Client.SiteStatus')
    if not res['OK']:
      self.log.error('Failed to load SiteStatus class: %s' % res['Message'])
      raise ImportError(res['Message'])
    ssClass = res['Value']

    if 'ResourceStatusClient' not in clients:
      self.clients['ResourceStatusClient'] = rsClass()
    if 'ResourceManagementClient' not in clients:
      self.clients['ResourceManagementClient'] = rmClass()
    if 'SiteStatus' not in clients:
      self.clients['SiteStatus'] = ssClass()

    # Pass to the PDP the clients that are going to be used on the Commands
    self.pdp = PDP(self.clients)

    self.log = gLogger

  def enforce(self, decisionParams):
    """ Given a dictionary with decisionParams, it is passed to the PDP, which
    will return ( in case there is a/are positive match/es ) a dictionary containing
    three key-pair values: the original decisionParams ( `decisionParams` ), all
    the policies evaluated ( `singlePolicyResults` ) and the computed final result
    ( `policyCombinedResult` ).

    To know more about decisionParams, please read PDP.setup where the decisionParams
    are sanitized.

    examples:
       >>> pep.enforce( { 'element' : 'Site', 'name' : 'MySite' } )
       >>> pep.enforce( { 'element' : 'Resource', 'name' : 'myce.domain.ch' } )

    :Parameters:
      **decisionParams** - `dict`
        dictionary with the parameters that will be used to match policies.

    """
    if not decisionParams:
      self.log.warn("No decision params...?")
      return S_OK()

    standardParamsDict = {'element': None,
                          'name': None,
                          'elementType': None,
                          'statusType': None,
                          'status': None,
                          'reason': None,
                          'tokenOwner': None,
                          # Last parameter allows policies to be de-activated
                          'active': 'Active'}

    standardParamsDict.update(decisionParams)

    if standardParamsDict['element'] is not None:
      self.log = gLogger.getSubLogger('PEP/%s' % standardParamsDict['element'])
      if standardParamsDict['name'] is not None:
        self.log = gLogger.getSubLogger('PEP/%s/%s' % (standardParamsDict['element'], standardParamsDict['name']))
        self.log.verbose("Enforce - statusType: %s, status: %s" % (standardParamsDict['statusType'],
                                                                   standardParamsDict['status']))
    decisionParams = dict(standardParamsDict)

    # Setup PDP with new parameters dictionary
    self.pdp.setup(decisionParams)

    # Run policies, get decision, get actions to apply
    resDecisions = self.pdp.takeDecision()
    if not resDecisions['OK']:
      self.log.error("Something went wrong, not enforcing policies", '%s' % decisionParams)
      return resDecisions
    resDecisions = resDecisions['Value']

    # We take from PDP the decision parameters used to find the policies
    decisionParams = resDecisions['decisionParams']
    policyCombinedResult = resDecisions['policyCombinedResult']
    singlePolicyResults = resDecisions['singlePolicyResults']

    # We have run the actions and at this point, we are about to execute the actions.
    # One more final check before proceeding
    isNotUpdated = self.__isNotUpdated(decisionParams)
    if not isNotUpdated['OK']:
      return isNotUpdated

    for policyActionName, policyActionType in policyCombinedResult['PolicyAction']:

      try:
        actionMod = Utils.voimport('DIRAC.ResourceStatusSystem.PolicySystem.Actions.%s' % policyActionType)
      except ImportError:
        self.log.error('Error importing %s action' % policyActionType)
        continue

      try:
        action = getattr(actionMod, policyActionType)
      except AttributeError:
        self.log.error('Error importing %s action class' % policyActionType)
        continue

      actionObj = action(policyActionName, decisionParams, policyCombinedResult,
                         singlePolicyResults, self.clients)

      self.log.debug((policyActionName, policyActionType))

      actionResult = actionObj.run()
      if not actionResult['OK']:
        self.log.error(actionResult['Message'])

    return S_OK(resDecisions)

  def __isNotUpdated(self, decisionParams):
    """ Checks for the existence of the element as it was passed to the PEP. It may
    happen that while being the element processed by the PEP an user through the
    web interface or the CLI has updated the status for this particular element. As
    a result, the PEP would overwrite whatever the user had set. This check is not
    perfect, as still an user action can happen while executing the actions, but
    the probability is close to 0. However, if there is an action that takes seconds
    to be executed, this must be re-evaluated. !

    :Parameters:
      **decisionParams** - `dict`
        dictionary with the parameters that will be used to match policies

    :return: S_OK / S_ERROR

    """

    # Copy original dictionary and get rid of one key we cannot pass as kwarg
    selectParams = dict(decisionParams)
    del selectParams['element']
    del selectParams['active']

    # We expect to have an exact match. If not, then something has changed and
    # we cannot proceed with the actions.
    if decisionParams['element'] == 'Site':
      unchangedRow = self.clients['SiteStatus'].getSiteStatuses([decisionParams['name']])
    else:
      unchangedRow = self.clients['ResourceStatusClient'].selectStatusElement(decisionParams['element'],
                                                                              'Status', **selectParams)
    if not unchangedRow['OK']:
      return unchangedRow

    if not unchangedRow['Value']:
      msg = '%(name)s  ( %(status)s / %(statusType)s ) has been updated after PEP started running' % selectParams
      self.log.error(msg)
      return S_ERROR(msg)

    return S_OK()
=======
    """PEP ( Policy Enforcement Point )"""

    def __init__(self, clients=dict()):
        """Constructor

        examples:
          >>> pep = PEP()
          >>> pep1 = PEP( { 'ResourceStatusClient' : ResourceStatusClient() } )
          >>> pep2 = PEP( { 'ResourceStatusClient' : ResourceStatusClient(), 'ClientY' : None } )

        :Parameters:
          **clients** - [ None, `dict` ]
            dictionary with clients to be used in the commands issued by the policies.
            If not defined, the commands will import them. It is a measure to avoid
            opening the same connection every time a policy is evaluated.

        """

        self.clients = dict(clients)

        # Creating the client in the PEP is a convenience for the PDP, that uses internally the RSS clients

        res = ObjectLoader().loadObject(
            "DIRAC.ResourceStatusSystem.Client.ResourceStatusClient", "ResourceStatusClient"
        )
        if not res["OK"]:
            self.log.error("Failed to load ResourceStatusClient class: %s" % res["Message"])
            raise ImportError(res["Message"])
        rsClass = res["Value"]

        res = ObjectLoader().loadObject(
            "DIRAC.ResourceStatusSystem.Client.ResourceManagementClient", "ResourceManagementClient"
        )
        if not res["OK"]:
            self.log.error("Failed to load ResourceManagementClient class: %s" % res["Message"])
            raise ImportError(res["Message"])
        rmClass = res["Value"]

        res = ObjectLoader().loadObject("DIRAC.ResourceStatusSystem.Client.SiteStatus", "SiteStatus")
        if not res["OK"]:
            self.log.error("Failed to load SiteStatus class: %s" % res["Message"])
            raise ImportError(res["Message"])
        ssClass = res["Value"]

        if "ResourceStatusClient" not in clients:
            self.clients["ResourceStatusClient"] = rsClass()
        if "ResourceManagementClient" not in clients:
            self.clients["ResourceManagementClient"] = rmClass()
        if "SiteStatus" not in clients:
            self.clients["SiteStatus"] = ssClass()

        # Pass to the PDP the clients that are going to be used on the Commands
        self.pdp = PDP(self.clients)

        self.log = gLogger

    def enforce(self, decisionParams):
        """Given a dictionary with decisionParams, it is passed to the PDP, which
        will return ( in case there is a/are positive match/es ) a dictionary containing
        three key-pair values: the original decisionParams ( `decisionParams` ), all
        the policies evaluated ( `singlePolicyResults` ) and the computed final result
        ( `policyCombinedResult` ).

        To know more about decisionParams, please read PDP.setup where the decisionParams
        are sanitized.

        examples:
           >>> pep.enforce( { 'element' : 'Site', 'name' : 'MySite' } )
           >>> pep.enforce( { 'element' : 'Resource', 'name' : 'myce.domain.ch' } )

        :Parameters:
          **decisionParams** - `dict`
            dictionary with the parameters that will be used to match policies.

        """
        if not decisionParams:
            self.log.warn("No decision params...?")
            return S_OK()

        standardParamsDict = {
            "element": None,
            "name": None,
            "elementType": None,
            "statusType": None,
            "status": None,
            "reason": None,
            "tokenOwner": None,
            # Last parameter allows policies to be de-activated
            "active": "Active",
        }

        standardParamsDict.update(decisionParams)

        if standardParamsDict["element"] is not None:
            self.log = gLogger.getSubLogger("PEP/%s" % standardParamsDict["element"])
            if standardParamsDict["name"] is not None:
                self.log = gLogger.getSubLogger(
                    "PEP/%s/%s" % (standardParamsDict["element"], standardParamsDict["name"])
                )
                self.log.verbose(
                    "Enforce - statusType: %s, status: %s"
                    % (standardParamsDict["statusType"], standardParamsDict["status"])
                )
        decisionParams = dict(standardParamsDict)

        # Setup PDP with new parameters dictionary
        self.pdp.setup(decisionParams)

        # Run policies, get decision, get actions to apply
        resDecisions = self.pdp.takeDecision()
        if not resDecisions["OK"]:
            self.log.error("Something went wrong, not enforcing policies", "%s" % decisionParams)
            return resDecisions
        resDecisions = resDecisions["Value"]

        # We take from PDP the decision parameters used to find the policies
        decisionParams = resDecisions["decisionParams"]
        policyCombinedResult = resDecisions["policyCombinedResult"]
        singlePolicyResults = resDecisions["singlePolicyResults"]

        # We have run the actions and at this point, we are about to execute the actions.
        # One more final check before proceeding
        isNotUpdated = self.__isNotUpdated(decisionParams)
        if not isNotUpdated["OK"]:
            return isNotUpdated

        for policyActionName, policyActionType in policyCombinedResult["PolicyAction"]:

            try:
                actionMod = Utils.voimport("DIRAC.ResourceStatusSystem.PolicySystem.Actions.%s" % policyActionType)
            except ImportError:
                self.log.error("Error importing %s action" % policyActionType)
                continue

            try:
                action = getattr(actionMod, policyActionType)
            except AttributeError:
                self.log.error("Error importing %s action class" % policyActionType)
                continue

            actionObj = action(
                policyActionName, decisionParams, policyCombinedResult, singlePolicyResults, self.clients
            )

            self.log.debug((policyActionName, policyActionType))

            actionResult = actionObj.run()
            if not actionResult["OK"]:
                self.log.error(actionResult["Message"])

        return S_OK(resDecisions)

    def __isNotUpdated(self, decisionParams):
        """Checks for the existence of the element as it was passed to the PEP. It may
        happen that while being the element processed by the PEP an user through the
        web interface or the CLI has updated the status for this particular element. As
        a result, the PEP would overwrite whatever the user had set. This check is not
        perfect, as still an user action can happen while executing the actions, but
        the probability is close to 0. However, if there is an action that takes seconds
        to be executed, this must be re-evaluated. !

        :Parameters:
          **decisionParams** - `dict`
            dictionary with the parameters that will be used to match policies

        :return: S_OK / S_ERROR

        """

        # Copy original dictionary and get rid of one key we cannot pass as kwarg
        selectParams = dict(decisionParams)
        del selectParams["element"]
        del selectParams["active"]

        # We expect to have an exact match. If not, then something has changed and
        # we cannot proceed with the actions.
        if decisionParams["element"] == "Site":
            unchangedRow = self.clients["SiteStatus"].getSiteStatuses([decisionParams["name"]])
        else:
            unchangedRow = self.clients["ResourceStatusClient"].selectStatusElement(
                decisionParams["element"], "Status", **selectParams
            )
        if not unchangedRow["OK"]:
            return unchangedRow

        if not unchangedRow["Value"]:
            msg = "%(name)s  ( %(status)s / %(statusType)s ) has been updated after PEP started running" % selectParams
            self.log.error(msg)
            return S_ERROR(msg)

        return S_OK()

>>>>>>> c5981031

# EOF#EOF#EOF#EOF#EOF#EOF#EOF#EOF#EOF#EOF#EOF#EOF#EOF#EOF#EOF#EOF#EOF#EOF#EOF#EOF<|MERGE_RESOLUTION|>--- conflicted
+++ resolved
@@ -23,188 +23,6 @@
 
 
 class PEP(object):
-<<<<<<< HEAD
-  """ PEP ( Policy Enforcement Point )
-  """
-
-  def __init__(self, clients=dict()):
-    """ Constructor
-
-    examples:
-      >>> pep = PEP()
-      >>> pep1 = PEP( { 'ResourceStatusClient' : ResourceStatusClient() } )
-      >>> pep2 = PEP( { 'ResourceStatusClient' : ResourceStatusClient(), 'ClientY' : None } )
-
-    :Parameters:
-      **clients** - [ None, `dict` ]
-        dictionary with clients to be used in the commands issued by the policies.
-        If not defined, the commands will import them. It is a measure to avoid
-        opening the same connection every time a policy is evaluated.
-
-    """
-
-    self.clients = dict(clients)
-
-    # Creating the client in the PEP is a convenience for the PDP, that uses internally the RSS clients
-
-    res = ObjectLoader().loadObject('DIRAC.ResourceStatusSystem.Client.ResourceStatusClient')
-    if not res['OK']:
-      self.log.error('Failed to load ResourceStatusClient class: %s' % res['Message'])
-      raise ImportError(res['Message'])
-    rsClass = res['Value']
-
-    res = ObjectLoader().loadObject('DIRAC.ResourceStatusSystem.Client.ResourceManagementClient')
-    if not res['OK']:
-      self.log.error('Failed to load ResourceManagementClient class: %s' % res['Message'])
-      raise ImportError(res['Message'])
-    rmClass = res['Value']
-
-    res = ObjectLoader().loadObject('DIRAC.ResourceStatusSystem.Client.SiteStatus')
-    if not res['OK']:
-      self.log.error('Failed to load SiteStatus class: %s' % res['Message'])
-      raise ImportError(res['Message'])
-    ssClass = res['Value']
-
-    if 'ResourceStatusClient' not in clients:
-      self.clients['ResourceStatusClient'] = rsClass()
-    if 'ResourceManagementClient' not in clients:
-      self.clients['ResourceManagementClient'] = rmClass()
-    if 'SiteStatus' not in clients:
-      self.clients['SiteStatus'] = ssClass()
-
-    # Pass to the PDP the clients that are going to be used on the Commands
-    self.pdp = PDP(self.clients)
-
-    self.log = gLogger
-
-  def enforce(self, decisionParams):
-    """ Given a dictionary with decisionParams, it is passed to the PDP, which
-    will return ( in case there is a/are positive match/es ) a dictionary containing
-    three key-pair values: the original decisionParams ( `decisionParams` ), all
-    the policies evaluated ( `singlePolicyResults` ) and the computed final result
-    ( `policyCombinedResult` ).
-
-    To know more about decisionParams, please read PDP.setup where the decisionParams
-    are sanitized.
-
-    examples:
-       >>> pep.enforce( { 'element' : 'Site', 'name' : 'MySite' } )
-       >>> pep.enforce( { 'element' : 'Resource', 'name' : 'myce.domain.ch' } )
-
-    :Parameters:
-      **decisionParams** - `dict`
-        dictionary with the parameters that will be used to match policies.
-
-    """
-    if not decisionParams:
-      self.log.warn("No decision params...?")
-      return S_OK()
-
-    standardParamsDict = {'element': None,
-                          'name': None,
-                          'elementType': None,
-                          'statusType': None,
-                          'status': None,
-                          'reason': None,
-                          'tokenOwner': None,
-                          # Last parameter allows policies to be de-activated
-                          'active': 'Active'}
-
-    standardParamsDict.update(decisionParams)
-
-    if standardParamsDict['element'] is not None:
-      self.log = gLogger.getSubLogger('PEP/%s' % standardParamsDict['element'])
-      if standardParamsDict['name'] is not None:
-        self.log = gLogger.getSubLogger('PEP/%s/%s' % (standardParamsDict['element'], standardParamsDict['name']))
-        self.log.verbose("Enforce - statusType: %s, status: %s" % (standardParamsDict['statusType'],
-                                                                   standardParamsDict['status']))
-    decisionParams = dict(standardParamsDict)
-
-    # Setup PDP with new parameters dictionary
-    self.pdp.setup(decisionParams)
-
-    # Run policies, get decision, get actions to apply
-    resDecisions = self.pdp.takeDecision()
-    if not resDecisions['OK']:
-      self.log.error("Something went wrong, not enforcing policies", '%s' % decisionParams)
-      return resDecisions
-    resDecisions = resDecisions['Value']
-
-    # We take from PDP the decision parameters used to find the policies
-    decisionParams = resDecisions['decisionParams']
-    policyCombinedResult = resDecisions['policyCombinedResult']
-    singlePolicyResults = resDecisions['singlePolicyResults']
-
-    # We have run the actions and at this point, we are about to execute the actions.
-    # One more final check before proceeding
-    isNotUpdated = self.__isNotUpdated(decisionParams)
-    if not isNotUpdated['OK']:
-      return isNotUpdated
-
-    for policyActionName, policyActionType in policyCombinedResult['PolicyAction']:
-
-      try:
-        actionMod = Utils.voimport('DIRAC.ResourceStatusSystem.PolicySystem.Actions.%s' % policyActionType)
-      except ImportError:
-        self.log.error('Error importing %s action' % policyActionType)
-        continue
-
-      try:
-        action = getattr(actionMod, policyActionType)
-      except AttributeError:
-        self.log.error('Error importing %s action class' % policyActionType)
-        continue
-
-      actionObj = action(policyActionName, decisionParams, policyCombinedResult,
-                         singlePolicyResults, self.clients)
-
-      self.log.debug((policyActionName, policyActionType))
-
-      actionResult = actionObj.run()
-      if not actionResult['OK']:
-        self.log.error(actionResult['Message'])
-
-    return S_OK(resDecisions)
-
-  def __isNotUpdated(self, decisionParams):
-    """ Checks for the existence of the element as it was passed to the PEP. It may
-    happen that while being the element processed by the PEP an user through the
-    web interface or the CLI has updated the status for this particular element. As
-    a result, the PEP would overwrite whatever the user had set. This check is not
-    perfect, as still an user action can happen while executing the actions, but
-    the probability is close to 0. However, if there is an action that takes seconds
-    to be executed, this must be re-evaluated. !
-
-    :Parameters:
-      **decisionParams** - `dict`
-        dictionary with the parameters that will be used to match policies
-
-    :return: S_OK / S_ERROR
-
-    """
-
-    # Copy original dictionary and get rid of one key we cannot pass as kwarg
-    selectParams = dict(decisionParams)
-    del selectParams['element']
-    del selectParams['active']
-
-    # We expect to have an exact match. If not, then something has changed and
-    # we cannot proceed with the actions.
-    if decisionParams['element'] == 'Site':
-      unchangedRow = self.clients['SiteStatus'].getSiteStatuses([decisionParams['name']])
-    else:
-      unchangedRow = self.clients['ResourceStatusClient'].selectStatusElement(decisionParams['element'],
-                                                                              'Status', **selectParams)
-    if not unchangedRow['OK']:
-      return unchangedRow
-
-    if not unchangedRow['Value']:
-      msg = '%(name)s  ( %(status)s / %(statusType)s ) has been updated after PEP started running' % selectParams
-      self.log.error(msg)
-      return S_ERROR(msg)
-
-    return S_OK()
-=======
     """PEP ( Policy Enforcement Point )"""
 
     def __init__(self, clients=dict()):
@@ -227,23 +45,19 @@
 
         # Creating the client in the PEP is a convenience for the PDP, that uses internally the RSS clients
 
-        res = ObjectLoader().loadObject(
-            "DIRAC.ResourceStatusSystem.Client.ResourceStatusClient", "ResourceStatusClient"
-        )
+        res = ObjectLoader().loadObject("DIRAC.ResourceStatusSystem.Client.ResourceStatusClient")
         if not res["OK"]:
             self.log.error("Failed to load ResourceStatusClient class: %s" % res["Message"])
             raise ImportError(res["Message"])
         rsClass = res["Value"]
 
-        res = ObjectLoader().loadObject(
-            "DIRAC.ResourceStatusSystem.Client.ResourceManagementClient", "ResourceManagementClient"
-        )
+        res = ObjectLoader().loadObject("DIRAC.ResourceStatusSystem.Client.ResourceManagementClient")
         if not res["OK"]:
             self.log.error("Failed to load ResourceManagementClient class: %s" % res["Message"])
             raise ImportError(res["Message"])
         rmClass = res["Value"]
 
-        res = ObjectLoader().loadObject("DIRAC.ResourceStatusSystem.Client.SiteStatus", "SiteStatus")
+        res = ObjectLoader().loadObject("DIRAC.ResourceStatusSystem.Client.SiteStatus")
         if not res["OK"]:
             self.log.error("Failed to load SiteStatus class: %s" % res["Message"])
             raise ImportError(res["Message"])
@@ -397,6 +211,5 @@
 
         return S_OK()
 
->>>>>>> c5981031
 
 # EOF#EOF#EOF#EOF#EOF#EOF#EOF#EOF#EOF#EOF#EOF#EOF#EOF#EOF#EOF#EOF#EOF#EOF#EOF#EOF