--- conflicted
+++ resolved
@@ -34,128 +34,37 @@
     The ElementInspector agent is a generic agent used to check the elements
     of type "Resource" -- which includes ComputingElement, StorageElement, and other types
 
-<<<<<<< HEAD
-  This Agent takes care of the Elements. In order to do so, it gathers
-  the eligible ones and then evaluates their statuses with the PEP.
-  """
-
-  # Inspection freqs, defaults, the lower, the higher priority to be checked.
-  # Error state usually means there is a glitch somewhere, so it has the highest
-  # priority.
-  __checkingFreqs = {'Active': 20,
-                     'Degraded': 20,
-                     'Probing': 20,
-                     'Banned': 15,
-                     'Unknown': 10,
-                     'Error': 5}
-
-  def __init__(self, *args, **kwargs):
-    """ c'tor
-    """
-
-    AgentModule.__init__(self, *args, **kwargs)
-
-    # ElementType, to be defined among Resource or Node
-    self.elementType = 'Resource'
-    self.rsClient = None
-    self.clients = {}
-
-  def initialize(self):
-    """ Standard initialize.
-    """
-
-    self.elementType = self.am_getOption('elementType', self.elementType)
-
-    res = ObjectLoader().loadObject('DIRAC.ResourceStatusSystem.Client.ResourceStatusClient')
-    if not res['OK']:
-      self.log.error('Failed to load ResourceStatusClient class: %s' % res['Message'])
-      return res
-    rsClass = res['Value']
-
-    res = ObjectLoader().loadObject('DIRAC.ResourceStatusSystem.Client.ResourceManagementClient')
-    if not res['OK']:
-      self.log.error('Failed to load ResourceManagementClient class: %s' % res['Message'])
-      return res
-    rmClass = res['Value']
-=======
     This Agent takes care of the Elements. In order to do so, it gathers
     the eligible ones and then evaluates their statuses with the PEP.
-
     """
-
-    # Max number of worker threads by default
-    __maxNumberOfThreads = 15
 
     # Inspection freqs, defaults, the lower, the higher priority to be checked.
     # Error state usually means there is a glitch somewhere, so it has the highest
     # priority.
     __checkingFreqs = {"Active": 20, "Degraded": 20, "Probing": 20, "Banned": 15, "Unknown": 10, "Error": 5}
->>>>>>> c5981031
 
     def __init__(self, *args, **kwargs):
         """c'tor"""
 
         AgentModule.__init__(self, *args, **kwargs)
 
-<<<<<<< HEAD
-    maxNumberOfThreads = self.am_getOption('maxNumberOfThreads', 15)
-    self.log.info("Multithreaded with %d threads" % maxNumberOfThreads)
-    self.threadPoolExecutor = concurrent.futures.ThreadPoolExecutor(max_workers=maxNumberOfThreads)
-
-    return S_OK()
-
-  def execute(self):
-    """
-    This is the main method of the agent.
-    It gets the elements from the Database which are eligible to be re-checked.
-
-    Gets all the rows in the <self.elementType>Status table, and then
-    discards entries with TokenOwner != rs_svc. On top of that, there are check
-    frequencies that are applied: depending on the current status of the element,
-    they will be checked more or less often.
-    """
-
-    # We get all the elements, then we filter.
-    res = self.rsClient.selectStatusElement(self.elementType, 'Status')
-    if not res['OK']:
-      return res
-
-    utcnow = datetime.datetime.utcnow().replace(microsecond=0)
-    future_to_element = {}
-
-    # filter elements by Type
-    for element in res['Value']:
-
-      # Maybe an overkill, but this way I have NEVER again to worry about order
-      # of elements returned by mySQL on tuples
-      elemDict = dict(zip(res['Columns'], element))
-=======
         # ElementType, to be defined among Resource or Node
         self.elementType = "Resource"
-        self.elementsToBeChecked = None
-        self.threadPool = None
         self.rsClient = None
         self.clients = {}
 
     def initialize(self):
         """Standard initialize."""
 
-        maxNumberOfThreads = self.am_getOption("maxNumberOfThreads", self.__maxNumberOfThreads)
-        self.threadPool = ThreadPool(maxNumberOfThreads, maxNumberOfThreads)
-
         self.elementType = self.am_getOption("elementType", self.elementType)
 
-        res = ObjectLoader().loadObject(
-            "DIRAC.ResourceStatusSystem.Client.ResourceStatusClient", "ResourceStatusClient"
-        )
+        res = ObjectLoader().loadObject("DIRAC.ResourceStatusSystem.Client.ResourceStatusClient")
         if not res["OK"]:
             self.log.error("Failed to load ResourceStatusClient class: %s" % res["Message"])
             return res
         rsClass = res["Value"]
 
-        res = ObjectLoader().loadObject(
-            "DIRAC.ResourceStatusSystem.Client.ResourceManagementClient", "ResourceManagementClient"
-        )
+        res = ObjectLoader().loadObject("DIRAC.ResourceStatusSystem.Client.ResourceManagementClient")
         if not res["OK"]:
             self.log.error("Failed to load ResourceManagementClient class: %s" % res["Message"])
             return res
@@ -168,147 +77,37 @@
         if not self.elementType:
             return S_ERROR("Missing elementType")
 
+        maxNumberOfThreads = self.am_getOption("maxNumberOfThreads", 15)
+        self.log.info("Multithreaded with %d threads" % maxNumberOfThreads)
+        self.threadPoolExecutor = concurrent.futures.ThreadPoolExecutor(max_workers=maxNumberOfThreads)
+
         return S_OK()
 
     def execute(self):
-        """execute
->>>>>>> c5981031
+        """
+        This is the main method of the agent.
+        It gets the elements from the Database which are eligible to be re-checked.
 
-        This is the main method of the agent. It gets the elements from the Database
-        which are eligible to be re-checked, calculates how many threads should be
-        started and spawns them. Each thread will get an element from the queue until
-        it is empty. At the end, the method will join the queue such that the agent
-        will not terminate a cycle until all elements have been processed.
-
-        """
-
-<<<<<<< HEAD
-      # if we are here, we process the current element
-      self.log.verbose('%s # "%s" # "%s" # %s # %s' % (elemDict['Name'],
-                                                       elemDict['ElementType'],
-                                                       elemDict['StatusType'],
-                                                       elemDict['Status'],
-                                                       elemDict['LastCheckTime']))
-      lowerElementDict = {'element': self.elementType}
-      for key, value in elemDict.items():
-        if len(key) >= 2:  # VO !
-          lowerElementDict[key[0].lower() + key[1:]] = value
-      # We process lowerElementDict
-      future = self.threadPoolExecutor.submit(self._execute, lowerElementDict)
-      future_to_element[future] = elemDict['Name']
-
-    for future in concurrent.futures.as_completed(future_to_element):
-      transID = future_to_element[future]
-      try:
-        future.result()
-      except Exception as exc:
-        self.log.exception('%s generated an exception: %s' % (transID, exc))
-      else:
-        self.log.info('Processed', transID)
-
-    return S_OK()
-
-  def _execute(self, element):
-    """
-    Evaluates the policies for an element and enforces the necessary actions.
-    """
-=======
-        # Gets elements to be checked (returns a Queue)
-        elementsToBeChecked = self.getElementsToBeChecked()
-        if not elementsToBeChecked["OK"]:
-            self.log.error(elementsToBeChecked["Message"])
-            return elementsToBeChecked
-        self.elementsToBeChecked = elementsToBeChecked["Value"]
-
-        queueSize = self.elementsToBeChecked.qsize()
-        pollingTime = self.am_getPollingTime()
-
-        # Assigns number of threads on the fly such that we exhaust the PollingTime
-        # without having to spawn too many threads. We assume 10 seconds per element
-        # to be processed ( actually, it takes something like 1 sec per element ):
-        # numberOfThreads = elements * 10(s/element) / pollingTime
-        numberOfThreads = int(math.ceil(queueSize * 10.0 / pollingTime))
-
-        self.log.info("Needed %d threads to process %d elements" % (numberOfThreads, queueSize))
->>>>>>> c5981031
-
-        for _x in range(numberOfThreads):
-            jobUp = self.threadPool.generateJobAndQueueIt(self._execute)
-            if not jobUp["OK"]:
-                self.log.error(jobUp["Message"])
-
-<<<<<<< HEAD
-    self.log.verbose(
-        '%s ( VO=%s / status=%s / statusType=%s ) being processed' % (
-            element['name'],
-            element['vO'],
-            element['status'],
-            element['statusType']))
-
-    try:
-      res = pep.enforce(element)
-    except Exception:
-      self.log.exception('Exception during enforcement')
-      res = S_ERROR('Exception during enforcement')
-    if not res['OK']:
-      self.log.error('Failed policy enforcement', res['Message'])
-      return res
-
-    resEnforce = res['Value']
-
-    oldStatus = resEnforce['decisionParams']['status']
-    statusType = resEnforce['decisionParams']['statusType']
-    newStatus = resEnforce['policyCombinedResult']['Status']
-    reason = resEnforce['policyCombinedResult']['Reason']
-
-    if oldStatus != newStatus:
-      self.log.info('%s (%s) is now %s ( %s ), before %s' % (element['name'],
-                                                             statusType,
-                                                             newStatus,
-                                                             reason,
-                                                             oldStatus))
-
-  def finalize(self):
-    """ graceful finalization
-    """
-
-    self.log.info("Wait for threads to get empty before terminating the agent")
-    self.threadPoolExecutor.shutdown()
-    self.log.info("Threads are empty, terminating the agent...")
-    return S_OK()
-=======
-        self.log.info("blocking until all elements have been processed")
-        # block until all tasks are done
-        self.elementsToBeChecked.join()
-        self.log.info("done")
-
-        return S_OK()
-
-    def getElementsToBeChecked(self):
-        """getElementsToBeChecked
-
-        This method gets all the rows in the <self.elementType>Status table, and then
+        Gets all the rows in the <self.elementType>Status table, and then
         discards entries with TokenOwner != rs_svc. On top of that, there are check
         frequencies that are applied: depending on the current status of the element,
         they will be checked more or less often.
-
         """
 
-        toBeChecked = Queue.Queue()
-
         # We get all the elements, then we filter.
-        elements = self.rsClient.selectStatusElement(self.elementType, "Status")
-        if not elements["OK"]:
-            return elements
+        res = self.rsClient.selectStatusElement(self.elementType, "Status")
+        if not res["OK"]:
+            return res
 
         utcnow = datetime.datetime.utcnow().replace(microsecond=0)
+        future_to_element = {}
 
         # filter elements by Type
-        for element in elements["Value"]:
+        for element in res["Value"]:
 
             # Maybe an overkill, but this way I have NEVER again to worry about order
             # of elements returned by mySQL on tuples
-            elemDict = dict(zip(elements["Columns"], element))
+            elemDict = dict(zip(res["Columns"], element))
 
             # This if-clause skips all the elements that should not be checked yet
             timeToNextCheck = self.__checkingFreqs[elemDict["Status"]]
@@ -323,16 +122,7 @@
                 )
                 continue
 
-            # We are not checking if the item is already on the queue or not. It may
-            # be there, but in any case, it is not a big problem.
-
-            lowerElementDict = {"element": self.elementType}
-            for key, value in elemDict.items():
-                if len(key) > 2:
-                    lowerElementDict[key[0].lower() + key[1:]] = value
-
-            # We add lowerElementDict to the queue
-            toBeChecked.put(lowerElementDict)
+            # if we are here, we process the current element
             self.log.verbose(
                 '%s # "%s" # "%s" # %s # %s'
                 % (
@@ -343,51 +133,62 @@
                     elemDict["LastCheckTime"],
                 )
             )
-        return S_OK(toBeChecked)
+            lowerElementDict = {"element": self.elementType}
+            for key, value in elemDict.items():
+                if len(key) >= 2:  # VO !
+                    lowerElementDict[key[0].lower() + key[1:]] = value
+            # We process lowerElementDict
+            future = self.threadPoolExecutor.submit(self._execute, lowerElementDict)
+            future_to_element[future] = elemDict["Name"]
 
-    def _execute(self):
+        for future in concurrent.futures.as_completed(future_to_element):
+            transID = future_to_element[future]
+            try:
+                future.result()
+            except Exception as exc:
+                self.log.exception("%s generated an exception: %s" % (transID, exc))
+            else:
+                self.log.info("Processed", transID)
+
+        return S_OK()
+
+    def _execute(self, element):
         """
-        Method run by the thread pool. It enters a loop until there are no elements
-        on the queue. On each iteration, it evaluates the policies for such element
-        and enforces the necessary actions. If there are no more elements in the
-        queue, the loop is finished.
+        Evaluates the policies for an element and enforces the necessary actions.
         """
 
         pep = PEP(clients=self.clients)
 
-        while True:
+        self.log.verbose(
+            "%s ( VO=%s / status=%s / statusType=%s ) being processed"
+            % (element["name"], element["vO"], element["status"], element["statusType"])
+        )
 
-            try:
-                element = self.elementsToBeChecked.get_nowait()
-            except Queue.Empty:
-                return S_OK()
+        try:
+            res = pep.enforce(element)
+        except Exception:
+            self.log.exception("Exception during enforcement")
+            res = S_ERROR("Exception during enforcement")
+        if not res["OK"]:
+            self.log.error("Failed policy enforcement", res["Message"])
+            return res
 
-            self.log.verbose(
-                "%s ( %s / %s ) being processed" % (element["name"], element["status"], element["statusType"])
+        resEnforce = res["Value"]
+
+        oldStatus = resEnforce["decisionParams"]["status"]
+        statusType = resEnforce["decisionParams"]["statusType"]
+        newStatus = resEnforce["policyCombinedResult"]["Status"]
+        reason = resEnforce["policyCombinedResult"]["Reason"]
+
+        if oldStatus != newStatus:
+            self.log.info(
+                "%s (%s) is now %s ( %s ), before %s" % (element["name"], statusType, newStatus, reason, oldStatus)
             )
 
-            try:
-                resEnforce = pep.enforce(element)
-            except Exception as e:
-                self.log.exception("Exception during enforcement")
-                resEnforce = S_ERROR("Exception during enforcement")
-            if not resEnforce["OK"]:
-                self.log.error("Failed policy enforcement", resEnforce["Message"])
-                self.elementsToBeChecked.task_done()
-                continue
+    def finalize(self):
+        """graceful finalization"""
 
-            resEnforce = resEnforce["Value"]
-
-            oldStatus = resEnforce["decisionParams"]["status"]
-            statusType = resEnforce["decisionParams"]["statusType"]
-            newStatus = resEnforce["policyCombinedResult"]["Status"]
-            reason = resEnforce["policyCombinedResult"]["Reason"]
-
-            if oldStatus != newStatus:
-                self.log.info(
-                    "%s (%s) is now %s ( %s ), before %s" % (element["name"], statusType, newStatus, reason, oldStatus)
-                )
-
-            # Used together with join !
-            self.elementsToBeChecked.task_done()
->>>>>>> c5981031
+        self.log.info("Wait for threads to get empty before terminating the agent")
+        self.threadPoolExecutor.shutdown()
+        self.log.info("Threads are empty, terminating the agent...")
+        return S_OK()