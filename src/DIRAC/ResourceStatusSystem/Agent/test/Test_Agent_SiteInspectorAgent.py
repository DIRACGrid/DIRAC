--- conflicted
+++ resolved
@@ -19,49 +19,22 @@
 mockNone.return_value = None
 mockSM = MagicMock()
 
-<<<<<<< HEAD
 site = {
-    'status': 'status',
-    'name': 'site',
-    'vO': 'some_vo',
-    'site': 'site',
-    'element': 'Site',
-    'statusType': 'all',
-    'elementType': 'Site'}
+    "status": "status",
+    "name": "site",
+    "vO": "some_vo",
+    "site": "site",
+    "element": "Site",
+    "statusType": "all",
+    "elementType": "Site",
+}
 
 
 def test__execute(mocker):
-  """ Testing SiteInspectorAgent.execute()
-  """
-
-  mocker.patch("DIRAC.ResourceStatusSystem.Agent.SiteInspectorAgent.AgentModule.__init__")
-  mocker.patch("DIRAC.ResourceStatusSystem.Agent.SiteInspectorAgent.PEP")
-  mocker.patch(
-      "DIRAC.ResourceStatusSystem.Agent.SiteInspectorAgent.AgentModule._AgentModule__moduleProperties",
-      side_effect=lambda x, y=None: y, create=True
-  )
-
-  siteInspectorAgent = SiteInspectorAgent()
-  siteInspectorAgent.log = gLogger
-  siteInspectorAgent.log.setLevel('DEBUG')
-  siteInspectorAgent._AgentModule__configDefaults = mockAM
-  siteInspectorAgent.initialize()
-
-  result = siteInspectorAgent._execute(site)
-
-  assert result is None
-=======
-queueFilled = Queue.Queue()
-queueFilled.put(
-    {"status": "status", "name": "site", "site": "site", "element": "Site", "statusType": "all", "elementType": "Site"}
-)
-
-
-@pytest.mark.parametrize("sitesToBeCheckedValue", [(Queue.Queue()), (queueFilled)])
-def test__execute(mocker, sitesToBeCheckedValue):
     """Testing SiteInspectorAgent.execute()"""
 
     mocker.patch("DIRAC.ResourceStatusSystem.Agent.SiteInspectorAgent.AgentModule.__init__")
+    mocker.patch("DIRAC.ResourceStatusSystem.Agent.SiteInspectorAgent.PEP")
     mocker.patch(
         "DIRAC.ResourceStatusSystem.Agent.SiteInspectorAgent.AgentModule._AgentModule__moduleProperties",
         side_effect=lambda x, y=None: y,
@@ -73,9 +46,7 @@
     siteInspectorAgent.log.setLevel("DEBUG")
     siteInspectorAgent._AgentModule__configDefaults = mockAM
     siteInspectorAgent.initialize()
-    siteInspectorAgent.sitesToBeChecked = sitesToBeCheckedValue
 
-    result = siteInspectorAgent._execute()
+    result = siteInspectorAgent._execute(site)
 
-    assert result == {"OK": True, "Value": None}
->>>>>>> c5981031
+    assert result is None