--- conflicted
+++ resolved
@@ -30,16 +30,9 @@
 class SiteInspectorAgent(AgentModule):
     """SiteInspectorAgent
 
-<<<<<<< HEAD
-  The SiteInspectorAgent agent is an agent that is used to get the all the site names
-  and trigger PEP to evaluate their status.
-  """
-=======
     The SiteInspectorAgent agent is an agent that is used to get the all the site names
     and trigger PEP to evaluate their status.
-
     """
->>>>>>> c5981031
 
     # Max number of worker threads by default
     __maxNumberOfThreads = 15
@@ -53,272 +46,124 @@
 
         AgentModule.__init__(self, *args, **kwargs)
 
-<<<<<<< HEAD
-    self.rsClient = None
-    self.clients = {}
-=======
-        # ElementType, to be defined among Site, Resource or Node
-        self.sitesToBeChecked = None
-        self.threadPool = None
-        self.siteClient = None
+        self.rsClient = None
         self.clients = {}
->>>>>>> c5981031
 
     def initialize(self):
         """Standard initialize."""
 
-<<<<<<< HEAD
-    res = ObjectLoader().loadObject('DIRAC.ResourceStatusSystem.Client.ResourceManagementClient')
-    if not res['OK']:
-      self.log.error('Failed to load ResourceManagementClient class: %s' % res['Message'])
-      return res
-    rmClass = res['Value']
-
-    res = ObjectLoader().loadObject('DIRAC.ResourceStatusSystem.Client.ResourceStatusClient')
-    if not res['OK']:
-      self.log.error('Failed to load ResourceStatusClient class: %s' % res['Message'])
-      return res
-    rsClass = res['Value']
-
-    self.rsClient = rsClass()
-    self.clients['ResourceStatusClient'] = rsClass()
-    self.clients['ResourceManagementClient'] = rmClass()
-
-    maxNumberOfThreads = self.am_getOption('maxNumberOfThreads', 15)
-    self.log.info("Multithreaded with %d threads" % maxNumberOfThreads)
-    self.threadPoolExecutor = concurrent.futures.ThreadPoolExecutor(max_workers=maxNumberOfThreads)
-
-    return S_OK()
-
-  def execute(self):
-    """
-    It gets the sites from the Database which are eligible to be re-checked.
-    """
-
-    utcnow = datetime.datetime.utcnow().replace(microsecond=0)
-    future_to_element = {}
-
-    # get the current status
-    res = self.rsClient.selectStatusElement('Site', 'Status')
-    if not res['OK']:
-      return res
-
-    # filter elements
-    for site in res['Value']:
-
-      # Maybe an overkill, but this way I have NEVER again to worry about order
-      # of elements returned by mySQL on tuples
-      siteDict = dict(zip(res['Columns'], site))
-
-      # This if-clause skips all the elements that should not be checked yet
-      timeToNextCheck = self.__checkingFreqs[siteDict['Status']]
-      if utcnow <= siteDict['LastCheckTime'] + datetime.timedelta(minutes=timeToNextCheck):
-        continue
-
-      # We skip the elements with token different than "rs_svc"
-      if siteDict['TokenOwner'] != 'rs_svc':
-        self.log.verbose('Skipping %s with token %s' % (siteDict['Name'],
-                                                        siteDict['TokenOwner']))
-        continue
-
-      # if we are here, we process the current element
-      self.log.verbose('"%s" # %s # %s' % (siteDict['Name'],
-                                           siteDict['Status'],
-                                           siteDict['LastCheckTime']))
-
-      lowerElementDict = {'element': 'Site'}
-      for key, value in siteDict.items():
-        if len(key) >= 2:  # VO !
-          lowerElementDict[key[0].lower() + key[1:]] = value
-      # We process lowerElementDict
-      future = self.threadPoolExecutor.submit(self._execute, lowerElementDict)
-      future_to_element[future] = siteDict['Name']
-
-    for future in concurrent.futures.as_completed(future_to_element):
-      transID = future_to_element[future]
-      try:
-        future.result()
-      except Exception as exc:
-        self.log.exception('%s generated an exception: %s' % (transID, exc))
-      else:
-        self.log.info('Processed', transID)
-
-    return S_OK()
-
-  def _execute(self, site):
-    """
-    Method run by each of the thread that is in the ThreadPool.
-    It evaluates the policies for such site and enforces the necessary actions.
-    """
-=======
-        maxNumberOfThreads = self.am_getOption("maxNumberOfThreads", self.__maxNumberOfThreads)
-        self.threadPool = ThreadPool(maxNumberOfThreads, maxNumberOfThreads)
-
-        res = ObjectLoader().loadObject("DIRAC.ResourceStatusSystem.Client.SiteStatus", "SiteStatus")
-        if not res["OK"]:
-            self.log.error("Failed to load SiteStatus class: %s" % res["Message"])
-            return res
-        siteStatusClass = res["Value"]
-
-        res = ObjectLoader().loadObject(
-            "DIRAC.ResourceStatusSystem.Client.ResourceManagementClient", "ResourceManagementClient"
-        )
+        res = ObjectLoader().loadObject("DIRAC.ResourceStatusSystem.Client.ResourceManagementClient")
         if not res["OK"]:
             self.log.error("Failed to load ResourceManagementClient class: %s" % res["Message"])
             return res
         rmClass = res["Value"]
 
-        self.siteClient = siteStatusClass()
-        self.clients["SiteStatus"] = siteStatusClass()
+        res = ObjectLoader().loadObject("DIRAC.ResourceStatusSystem.Client.ResourceStatusClient")
+        if not res["OK"]:
+            self.log.error("Failed to load ResourceStatusClient class: %s" % res["Message"])
+            return res
+        rsClass = res["Value"]
+
+        self.rsClient = rsClass()
+        self.clients["ResourceStatusClient"] = rsClass()
         self.clients["ResourceManagementClient"] = rmClass()
+
+        maxNumberOfThreads = self.am_getOption("maxNumberOfThreads", 15)
+        self.log.info("Multithreaded with %d threads" % maxNumberOfThreads)
+        self.threadPoolExecutor = concurrent.futures.ThreadPoolExecutor(max_workers=maxNumberOfThreads)
 
         return S_OK()
 
     def execute(self):
-        """execute
-
-        This is the main method of the agent. It gets the sites from the Database, calculates how many threads should be
-        started and spawns them. Each thread will get a site from the queue until
-        it is empty. At the end, the method will join the queue such that the agent
-        will not terminate a cycle until all sites have been processed.
-
+        """
+        It gets the sites from the Database which are eligible to be re-checked.
         """
 
-        # Gets sites to be checked ( returns a Queue )
-        sitesToBeChecked = self.getSitesToBeChecked()
-        if not sitesToBeChecked["OK"]:
-            self.log.error("Failure getting sites to be checked", sitesToBeChecked["Message"])
-            return sitesToBeChecked
-        self.sitesToBeChecked = sitesToBeChecked["Value"]
-
-        queueSize = self.sitesToBeChecked.qsize()
-        pollingTime = self.am_getPollingTime()
-
-        # Assigns number of threads on the fly such that we exhaust the PollingTime
-        # without having to spawn too many threads. We assume 10 seconds per element
-        # to be processed ( actually, it takes something like 1 sec per element ):
-        # numberOfThreads = elements * 10(s/element) / pollingTime
-        numberOfThreads = int(math.ceil(queueSize * 10.0 / pollingTime))
-
-        self.log.info("Needed %d threads to process %d elements" % (numberOfThreads, queueSize))
-
-        for _x in range(numberOfThreads):
-            jobUp = self.threadPool.generateJobAndQueueIt(self._execute)
-            if not jobUp["OK"]:
-                self.log.error(jobUp["Message"])
-
-        self.log.info("blocking until all sites have been processed")
-        # block until all tasks are done
-        self.sitesToBeChecked.join()
-        self.log.info("done")
-
-        return S_OK()
-
-    def getSitesToBeChecked(self):
-        """getElementsToBeChecked
-
-        This method gets all the site names from the SiteStatus table,
-        after that it get the details of each
-        site (status, name, etc..) and adds them to a queue.
-
-        """
-
-        toBeChecked = Queue.Queue()
-
-        res = self.siteClient.getSites("All")
-        if not res["OK"]:
-            return res
+        utcnow = datetime.datetime.utcnow().replace(microsecond=0)
+        future_to_element = {}
 
         # get the current status
-        res = self.siteClient.getSiteStatuses(res["Value"])
+        res = self.rsClient.selectStatusElement("Site", "Status")
         if not res["OK"]:
             return res
 
         # filter elements
         for site in res["Value"]:
-            status = res["Value"].get(site, "Unknown")
 
-            toBeChecked.put(
-                {
-                    "status": status,
-                    "name": site,
-                    "site": site,
-                    "element": "Site",
-                    "statusType": "all",
-                    "elementType": "Site",
-                }
-            )
+            # Maybe an overkill, but this way I have NEVER again to worry about order
+            # of elements returned by mySQL on tuples
+            siteDict = dict(zip(res["Columns"], site))
 
-        return S_OK(toBeChecked)
+            # This if-clause skips all the elements that should not be checked yet
+            timeToNextCheck = self.__checkingFreqs[siteDict["Status"]]
+            if utcnow <= siteDict["LastCheckTime"] + datetime.timedelta(minutes=timeToNextCheck):
+                continue
 
-    # Private methods ............................................................
+            # We skip the elements with token different than "rs_svc"
+            if siteDict["TokenOwner"] != "rs_svc":
+                self.log.verbose("Skipping %s with token %s" % (siteDict["Name"], siteDict["TokenOwner"]))
+                continue
 
-    def _execute(self):
+            # if we are here, we process the current element
+            self.log.verbose('"%s" # %s # %s' % (siteDict["Name"], siteDict["Status"], siteDict["LastCheckTime"]))
+
+            lowerElementDict = {"element": "Site"}
+            for key, value in siteDict.items():
+                if len(key) >= 2:  # VO !
+                    lowerElementDict[key[0].lower() + key[1:]] = value
+            # We process lowerElementDict
+            future = self.threadPoolExecutor.submit(self._execute, lowerElementDict)
+            future_to_element[future] = siteDict["Name"]
+
+        for future in concurrent.futures.as_completed(future_to_element):
+            transID = future_to_element[future]
+            try:
+                future.result()
+            except Exception as exc:
+                self.log.exception("%s generated an exception: %s" % (transID, exc))
+            else:
+                self.log.info("Processed", transID)
+
+        return S_OK()
+
+    def _execute(self, site):
         """
         Method run by each of the thread that is in the ThreadPool.
-        It enters a loop until there are no sites on the queue.
-
-        On each iteration, it evaluates the policies for such site
-        and enforces the necessary actions. If there are no more sites in the
-        queue, the loop is finished.
+        It evaluates the policies for such site and enforces the necessary actions.
         """
->>>>>>> c5981031
 
         pep = PEP(clients=self.clients)
 
-<<<<<<< HEAD
-    self.log.verbose(
-        '%s ( VO=%s / status=%s / statusType=%s ) being processed' % (
-            site['name'],
-            site['vO'],
-            site['status'],
-            site['statusType']))
+        self.log.verbose(
+            "%s ( VO=%s / status=%s / statusType=%s ) being processed"
+            % (site["name"], site["vO"], site["status"], site["statusType"])
+        )
 
-    try:
-      res = pep.enforce(site)
-    except Exception:
-      self.log.exception('Exception during enforcement')
-      res = S_ERROR('Exception during enforcement')
-    if not res['OK']:
-      self.log.error('Failed policy enforcement', res['Message'])
-      return res
+        try:
+            res = pep.enforce(site)
+        except Exception:
+            self.log.exception("Exception during enforcement")
+            res = S_ERROR("Exception during enforcement")
+        if not res["OK"]:
+            self.log.error("Failed policy enforcement", res["Message"])
+            return res
 
-    resEnforce = res['Value']
+        resEnforce = res["Value"]
 
-    oldStatus = resEnforce['decisionParams']['status']
-    statusType = resEnforce['decisionParams']['statusType']
-    newStatus = resEnforce['policyCombinedResult']['Status']
-    reason = resEnforce['policyCombinedResult']['Reason']
+        oldStatus = resEnforce["decisionParams"]["status"]
+        statusType = resEnforce["decisionParams"]["statusType"]
+        newStatus = resEnforce["policyCombinedResult"]["Status"]
+        reason = resEnforce["policyCombinedResult"]["Reason"]
 
-    if oldStatus != newStatus:
-      self.log.info('%s (%s) is now %s ( %s ), before %s' % (site['name'],
-                                                             statusType,
-                                                             newStatus,
-                                                             reason,
-                                                             oldStatus))
+        if oldStatus != newStatus:
+            self.log.info(
+                "%s (%s) is now %s ( %s ), before %s" % (site["name"], statusType, newStatus, reason, oldStatus)
+            )
 
-  def finalize(self):
-    """ graceful finalization
-    """
+    def finalize(self):
+        """graceful finalization"""
 
-    self.log.info("Wait for threads to get empty before terminating the agent")
-    self.threadPoolExecutor.shutdown()
-    self.log.info("Threads are empty, terminating the agent...")
-    return S_OK()
-=======
-        while True:
-
-            try:
-                site = self.sitesToBeChecked.get_nowait()
-            except Queue.Empty:
-                return S_OK()
-
-            try:
-                resEnforce = pep.enforce(site)
-                if not resEnforce["OK"]:
-                    self.log.error("Failed policy enforcement", resEnforce["Message"])
-            except Exception as e:
-                self.log.exception("Exception during enforcement")
-            # Used together with join !
-            self.sitesToBeChecked.task_done()
->>>>>>> c5981031
+        self.log.info("Wait for threads to get empty before terminating the agent")
+        self.threadPoolExecutor.shutdown()
+        self.log.info("Threads are empty, terminating the agent...")
+        return S_OK()