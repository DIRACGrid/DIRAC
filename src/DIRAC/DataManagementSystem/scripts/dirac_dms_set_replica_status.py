--- conflicted
+++ resolved
@@ -13,34 +13,19 @@
 
 @Script()
 def main():
-<<<<<<< HEAD
-  # Registering arguments will automatically add their description to the help menu
-  Script.registerArgument(("LFN:      LFN",
-                           "File:     File name containing a list of affected LFNs"))
-  Script.registerArgument(" SE:       Name of Storage Element")
-  Script.registerArgument(" Status:   New Status for the replica")
-  Script.parseCommandLine(ignoreErrors=False)
-=======
+    # Registering arguments will automatically add their description to the help menu
+    Script.registerArgument(("LFN:      LFN", "File:     File name containing a list of affected LFNs"))
+    Script.registerArgument(" SE:       Name of Storage Element")
+    Script.registerArgument(" Status:   New Status for the replica")
     Script.parseCommandLine(ignoreErrors=False)
->>>>>>> c5981031
 
     import DIRAC
     from DIRAC import gLogger
     from DIRAC.Resources.Catalog.FileCatalog import FileCatalog
     import os
 
-<<<<<<< HEAD
-  # parseCommandLine show help when mandatory arguments are not specified or incorrect argument
-  inputFileName, storageElement, status = Script.getPositionalArgs(group=True)
-=======
-    args = Script.getPositionalArgs()
-    if not len(args) == 3:
-        Script.showHelp()
-
-    inputFileName = args[0]
-    storageElement = args[1]
-    status = args[2]
->>>>>>> c5981031
+    # parseCommandLine show help when mandatory arguments are not specified or incorrect argument
+    inputFileName, storageElement, status = Script.getPositionalArgs(group=True)
 
     if os.path.exists(inputFileName):
         inputFile = open(inputFileName, "r")
