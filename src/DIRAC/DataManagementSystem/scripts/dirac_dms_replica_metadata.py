#!/usr/bin/env python
"""
Get the given file replica metadata from the File Catalog
"""
from __future__ import print_function
from __future__ import absolute_import
from __future__ import division

__RCSID__ = "$Id$"

import os

from DIRAC import exit as DIRACExit
from DIRAC.Core.Utilities.DIRACScript import DIRACScript as Script


@Script()
def main():
<<<<<<< HEAD
  # Registering arguments will automatically add their description to the help menu
  Script.registerArgument(("LocalFile: Path to local file containing LFNs",
                           "LFN:       Logical File Names"))
  Script.registerArgument(" SE:        Storage element")
  Script.parseCommandLine()

  from DIRAC import gLogger
  from DIRAC.DataManagementSystem.Client.DataManager import DataManager

  # parseCommandLine show help when mandatory arguments are not specified or incorrect argument
  inputFileName, storageElement = Script.getPositionalArgs(group=True)

  if os.path.exists(inputFileName):
    inputFile = open(inputFileName, 'r')
    string = inputFile.read()
    lfns = [lfn.strip() for lfn in string.splitlines()]
    inputFile.close()
  else:
    lfns = [inputFileName]

  res = DataManager().getReplicaMetadata(lfns, storageElement)
  if not res['OK']:
    print('Error:', res['Message'])
    DIRACExit(1)

  print('%s %s %s %s' % ('File'.ljust(100), 'Migrated'.ljust(8), 'Cached'.ljust(8), 'Size (bytes)'.ljust(10)))
  for lfn, metadata in res['Value']['Successful'].items():
    print(
        '%s %s %s %s' %
        (lfn.ljust(100), str(
            metadata['Migrated']).ljust(8), str(
            metadata.get(
                'Cached', metadata['Accessible'])).ljust(8), str(
            metadata['Size']).ljust(10)))
  for lfn, reason in res['Value']['Failed'].items():
    print('%s %s' % (lfn.ljust(100), reason.ljust(8)))
=======
    Script.parseCommandLine()

    from DIRAC import gLogger
    from DIRAC.DataManagementSystem.Client.DataManager import DataManager

    args = Script.getPositionalArgs()
    if not len(args) == 2:
        Script.showHelp(exitCode=1)
    else:
        inputFileName = args[0]
        storageElement = args[1]

    if os.path.exists(inputFileName):
        inputFile = open(inputFileName, "r")
        string = inputFile.read()
        lfns = [lfn.strip() for lfn in string.splitlines()]
        inputFile.close()
    else:
        lfns = [inputFileName]

    res = DataManager().getReplicaMetadata(lfns, storageElement)
    if not res["OK"]:
        print("Error:", res["Message"])
        DIRACExit(1)

    print("%s %s %s %s" % ("File".ljust(100), "Migrated".ljust(8), "Cached".ljust(8), "Size (bytes)".ljust(10)))
    for lfn, metadata in res["Value"]["Successful"].items():
        print(
            "%s %s %s %s"
            % (
                lfn.ljust(100),
                str(metadata["Migrated"]).ljust(8),
                str(metadata.get("Cached", metadata["Accessible"])).ljust(8),
                str(metadata["Size"]).ljust(10),
            )
        )
    for lfn, reason in res["Value"]["Failed"].items():
        print("%s %s" % (lfn.ljust(100), reason.ljust(8)))
>>>>>>> c5981031


if __name__ == "__main__":
    main()<|MERGE_RESOLUTION|>--- conflicted
+++ resolved
@@ -16,55 +16,16 @@
 
 @Script()
 def main():
-<<<<<<< HEAD
-  # Registering arguments will automatically add their description to the help menu
-  Script.registerArgument(("LocalFile: Path to local file containing LFNs",
-                           "LFN:       Logical File Names"))
-  Script.registerArgument(" SE:        Storage element")
-  Script.parseCommandLine()
-
-  from DIRAC import gLogger
-  from DIRAC.DataManagementSystem.Client.DataManager import DataManager
-
-  # parseCommandLine show help when mandatory arguments are not specified or incorrect argument
-  inputFileName, storageElement = Script.getPositionalArgs(group=True)
-
-  if os.path.exists(inputFileName):
-    inputFile = open(inputFileName, 'r')
-    string = inputFile.read()
-    lfns = [lfn.strip() for lfn in string.splitlines()]
-    inputFile.close()
-  else:
-    lfns = [inputFileName]
-
-  res = DataManager().getReplicaMetadata(lfns, storageElement)
-  if not res['OK']:
-    print('Error:', res['Message'])
-    DIRACExit(1)
-
-  print('%s %s %s %s' % ('File'.ljust(100), 'Migrated'.ljust(8), 'Cached'.ljust(8), 'Size (bytes)'.ljust(10)))
-  for lfn, metadata in res['Value']['Successful'].items():
-    print(
-        '%s %s %s %s' %
-        (lfn.ljust(100), str(
-            metadata['Migrated']).ljust(8), str(
-            metadata.get(
-                'Cached', metadata['Accessible'])).ljust(8), str(
-            metadata['Size']).ljust(10)))
-  for lfn, reason in res['Value']['Failed'].items():
-    print('%s %s' % (lfn.ljust(100), reason.ljust(8)))
-=======
+    # Registering arguments will automatically add their description to the help menu
+    Script.registerArgument(("LocalFile: Path to local file containing LFNs", "LFN:       Logical File Names"))
+    Script.registerArgument(" SE:        Storage element")
     Script.parseCommandLine()
 
     from DIRAC import gLogger
     from DIRAC.DataManagementSystem.Client.DataManager import DataManager
 
-    args = Script.getPositionalArgs()
-    if not len(args) == 2:
-        Script.showHelp(exitCode=1)
-    else:
-        inputFileName = args[0]
-        storageElement = args[1]
+    # parseCommandLine show help when mandatory arguments are not specified or incorrect argument
+    inputFileName, storageElement = Script.getPositionalArgs(group=True)
 
     if os.path.exists(inputFileName):
         inputFile = open(inputFileName, "r")
@@ -92,7 +53,6 @@
         )
     for lfn, reason in res["Value"]["Failed"].items():
         print("%s %s" % (lfn.ljust(100), reason.ljust(8)))
->>>>>>> c5981031
 
 
 if __name__ == "__main__":
