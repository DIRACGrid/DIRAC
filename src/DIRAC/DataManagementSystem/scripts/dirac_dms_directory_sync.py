#!/usr/bin/env python
########################################################################
# :file:    dirac-dms-directory-sync
# :author:  Marko Petric
########################################################################
"""
Provides basic rsync functionality for DIRAC

Syncs the source destination folder recursivly into the target destination

If option --sync is used contend that is not in the source directory but is
only in the target directory will be deleted.

Example:

  e.g.: Download
    dirac-dms-directory-sync LFN Path
  or Upload
    dirac-dms-directory-sync Path LFN SE
"""
from __future__ import absolute_import
from __future__ import division
from __future__ import print_function

import os
import DIRAC
from DIRAC.Core.Utilities.DIRACScript import DIRACScript as Script

__RCSID__ = "$Id$"


@Script()
def main():
<<<<<<< HEAD
  Script.registerSwitch("D", "sync", "Make target directory identical to source")
  Script.registerSwitch("j:", "parallel=", "Multithreaded download and upload")
  # Registering arguments will automatically add their description to the help menu
  Script.registerArgument(("LFN:           Logical File Name (Path to directory)",
                           "Path:          Local path to the file (Path to directory)"))
  Script.registerArgument(("Path:          Local path to the file (Path to directory)",
                           "LFN:           Logical File Name (Path to directory)"))
  Script.registerArgument(" SE:            DIRAC Storage Element", mandatory=False)
  Script.parseCommandLine(ignoreErrors=False)

  args = Script.getPositionalArgs()
  if len(args) > 3:
    Script.showHelp()

  sync = False
  parallel = 1
  for switch in Script.getUnprocessedSwitches():
    if switch[0].lower() == "s" or switch[0].lower() == "sync":
      sync = True
    if switch[0].lower() == "j" or switch[0].lower() == "parallel":
      parallel = int(switch[1])

  from DIRAC import S_OK, S_ERROR
  from DIRAC import gConfig, gLogger
  from DIRAC.Core.Utilities.List import breakListIntoChunks
  from DIRAC.Core.Utilities.ReturnValues import returnSingleResult
  from DIRAC.Core.Utilities.File import mkDir
  from DIRAC.Resources.Catalog.FileCatalog import FileCatalog
  from DIRAC.DataManagementSystem.Client.DataManager import DataManager
  from DIRAC.Resources.Storage.StorageElement import StorageElement

  def getSetOfLocalDirectoriesAndFiles(path):
    """Return a set of all directories and subdirectories and a set of
    files contained therein for a given local path
    """

    fullPath = os.path.abspath(path)

    if not os.path.isdir(fullPath):
      return S_ERROR("The path: " + fullPath + " does not exist!")

    directories = set()
    files = set()

    for dirname, dirnames, filenames in os.walk(path):
      # add path to all subdirectories first.
      for subdirname in dirnames:
        fullSubdirname = os.path.join(dirname, subdirname)
        fullSubdirname = os.path.abspath(fullSubdirname)
        fullSubdirname = fullSubdirname.replace(fullPath, '').lstrip('/')
        directories.add(fullSubdirname)
    # add path to all filenames.
      for filename in filenames:
        fullFilename = os.path.join(dirname, filename)
        fullFilename = os.path.abspath(fullFilename)
        fullFilename = fullFilename.replace(fullPath, '').lstrip('/')
        fileSize = os.path.getsize(fullPath + "/" + fullFilename)
        if fileSize > 0:
          files.add((fullFilename, int(fileSize)))

    tree = {}
    tree["Directories"] = directories
    tree["Files"] = files

    return S_OK(tree)

  def getSetOfRemoteSubDirectoriesAndFiles(path, fc, directories, files):
    """
    Recursively traverses all the subdirectories of a directory and returns a set of directories and files
    """
    result = fc.listDirectory(path)
    if result['OK']:
      if result['Value']['Successful']:
        for entry in result['Value']['Successful'][path]['Files']:
          size = result['Value']['Successful'][path]['Files'][entry]['MetaData']['Size']
          files.add((entry, size))
        for entry in result['Value']['Successful'][path]['SubDirs']:
          directories.add(entry)
          res = getSetOfRemoteSubDirectoriesAndFiles(entry, fc, directories, files)
          if not res['OK']:
            return S_ERROR('Error: ' + res['Message'])
        return S_OK()
      else:
        return S_ERROR("Error: %s" % result['Value'])
    else:
      return S_ERROR("Error:" + result['Message'])

  def getSetOfRemoteDirectoriesAndFiles(fc, path):
    """
    Return a set of all directories and subdirectories and the therein contained files for a given LFN
    """
    directories = set()
    files = set()
=======
    Script.registerSwitch("D", "sync", "Make target directory identical to source")
    Script.registerSwitch("j:", "parallel=", "Multithreaded download and upload")
    Script.parseCommandLine(ignoreErrors=False)

    args = Script.getPositionalArgs()
    if len(args) < 1 or len(args) > 3:
        Script.showHelp()

    sync = False
    parallel = 1
    for switch in Script.getUnprocessedSwitches():
        if switch[0].lower() == "s" or switch[0].lower() == "sync":
            sync = True
        if switch[0].lower() == "j" or switch[0].lower() == "parallel":
            parallel = int(switch[1])

    from DIRAC import S_OK, S_ERROR
    from DIRAC import gConfig, gLogger
    from DIRAC.Core.Utilities.List import breakListIntoChunks
    from DIRAC.Core.Utilities.ReturnValues import returnSingleResult
    from DIRAC.Core.Utilities.File import mkDir
    from DIRAC.Resources.Catalog.FileCatalog import FileCatalog
    from DIRAC.DataManagementSystem.Client.DataManager import DataManager
    from DIRAC.Resources.Storage.StorageElement import StorageElement

    def getSetOfLocalDirectoriesAndFiles(path):
        """Return a set of all directories and subdirectories and a set of
        files contained therein for a given local path
        """

        fullPath = os.path.abspath(path)

        if not os.path.isdir(fullPath):
            return S_ERROR("The path: " + fullPath + " does not exist!")

        directories = set()
        files = set()

        for dirname, dirnames, filenames in os.walk(path):
            # add path to all subdirectories first.
            for subdirname in dirnames:
                fullSubdirname = os.path.join(dirname, subdirname)
                fullSubdirname = os.path.abspath(fullSubdirname)
                fullSubdirname = fullSubdirname.replace(fullPath, "").lstrip("/")
                directories.add(fullSubdirname)
            # add path to all filenames.
            for filename in filenames:
                fullFilename = os.path.join(dirname, filename)
                fullFilename = os.path.abspath(fullFilename)
                fullFilename = fullFilename.replace(fullPath, "").lstrip("/")
                fileSize = os.path.getsize(fullPath + "/" + fullFilename)
                if fileSize > 0:
                    files.add((fullFilename, int(fileSize)))

        tree = {}
        tree["Directories"] = directories
        tree["Files"] = files

        return S_OK(tree)

    def getSetOfRemoteSubDirectoriesAndFiles(path, fc, directories, files):
        """
        Recursively traverses all the subdirectories of a directory and returns a set of directories and files
        """
        result = fc.listDirectory(path)
        if result["OK"]:
            if result["Value"]["Successful"]:
                for entry in result["Value"]["Successful"][path]["Files"]:
                    size = result["Value"]["Successful"][path]["Files"][entry]["MetaData"]["Size"]
                    files.add((entry, size))
                for entry in result["Value"]["Successful"][path]["SubDirs"]:
                    directories.add(entry)
                    res = getSetOfRemoteSubDirectoriesAndFiles(entry, fc, directories, files)
                    if not res["OK"]:
                        return S_ERROR("Error: " + res["Message"])
                return S_OK()
            else:
                return S_ERROR("Error: %s" % result["Value"])
        else:
            return S_ERROR("Error:" + result["Message"])
>>>>>>> c5981031

    def getSetOfRemoteDirectoriesAndFiles(fc, path):
        """
        Return a set of all directories and subdirectories and the therein contained files for a given LFN
        """
        directories = set()
        files = set()

        res = getSetOfRemoteSubDirectoriesAndFiles(path, fc, directories, files)
        if not res["OK"]:
            return S_ERROR("Could not list remote directory: " + res["Message"])

        return_directories = set()
        return_files = set()

        for myfile in files:
            return_files.add((myfile[0].replace(path, "").lstrip("/"), myfile[1]))

        for mydirectory in directories:
            return_directories.add(mydirectory.replace(path, "").lstrip("/"))

        tree = {}
        tree["Directories"] = return_directories
        tree["Files"] = return_files

        return S_OK(tree)

    def isInFileCatalog(fc, path):
        """
        Check if the file is in the File Catalog
        """

        result = fc.listDirectory(path)
        if result["OK"]:
            if result["Value"]["Successful"]:
                return S_OK()
            else:
                return S_ERROR()
        else:
            return S_ERROR()

    def getContentToSync(upload, fc, source_dir, dest_dir):
        """
        Return list of files and directories to be create and deleted
        """

        if upload:
            res = getSetOfRemoteDirectoriesAndFiles(fc, dest_dir)
            if not res["OK"]:
                return S_ERROR(res["Message"])
            to_dirs = res["Value"]["Directories"]
            to_files = res["Value"]["Files"]

            res = getSetOfLocalDirectoriesAndFiles(source_dir)
            if not res["OK"]:
                return S_ERROR(res["Message"])
            from_dirs = res["Value"]["Directories"]
            from_files = res["Value"]["Files"]

        else:
            res = getSetOfLocalDirectoriesAndFiles(dest_dir)
            if not res["OK"]:
                return S_ERROR(res["Message"])
            to_dirs = res["Value"]["Directories"]
            to_files = res["Value"]["Files"]

            res = getSetOfRemoteDirectoriesAndFiles(fc, source_dir)
            if not res["OK"]:
                return S_ERROR(res["Message"])
            from_dirs = res["Value"]["Directories"]
            from_files = res["Value"]["Files"]

        # Create list of directories to delete
        dirs_delete = list(to_dirs - from_dirs)
        # Sort the list by depth of directory tree
        dirs_delete.sort(key=lambda s: -s.count("/"))
        # Create list of directories to create
        dirs_create = list(from_dirs - to_dirs)
        # Sort the list by depth of directory tree
        dirs_create.sort(key=lambda s: s.count("/"))

        # Flatten the list of pairs (filename, size) to list of filename
        files_delete = [pair[0] for pair in list(to_files - from_files)]
        files_create = [pair[0] for pair in list(from_files - to_files)]

        create = {}
        create["Directories"] = dirs_create
        create["Files"] = files_create

        delete = {}
        delete["Directories"] = dirs_delete
        delete["Files"] = files_delete

        tree = {}
        tree["Create"] = create
        tree["Delete"] = delete

        return S_OK(tree)

    def removeRemoteFiles(dm, lfns):
        """
        Remove file from the catalog
        """
        for lfnList in breakListIntoChunks(lfns, 100):
            res = dm.removeFile(lfnList)
            if not res["OK"]:
                return S_ERROR("Failed to remove files:" + lfnList + res["Message"])
            else:
                return S_OK()

    def uploadLocalFile(dm, lfn, localfile, storage):
        """
        Upload a local file to a storage element
        """
        res = dm.putAndRegister(lfn, localfile, storage, None)
        if not res["OK"]:
            return S_ERROR("Error: failed to upload %s to %s" % (lfn, storage))
        else:
            return S_OK("Successfully uploaded file to %s" % storage)

    def downloadRemoteFile(dm, lfn, destination):
        """
        Download a file from the system
        """
        res = dm.getFile(lfn, destination)
        if not res["OK"]:
            return S_ERROR("Error: failed to download %s " % lfn)
        else:
            return S_OK("Successfully uploaded file %s" % lfn)

    def removeStorageDirectoryFromSE(directory, storageElement):
        """
        Delete directory on selected storage element
        """

        se = StorageElement(storageElement, False)
        res = returnSingleResult(se.exists(directory))

        if not res["OK"]:
            return S_ERROR("Failed to obtain existence of directory" + res["Message"])

        exists = res["Value"]
        if not exists:
            return S_OK("The directory %s does not exist at %s " % (directory, storageElement))

        res = returnSingleResult(se.removeDirectory(directory, recursive=True))
        if not res["OK"]:
            return S_ERROR("Failed to remove storage directory" + res["Message"])

        return S_OK()

    def removeRemoteDirectory(fc, lfn):
        """
        Remove file from the catalog
        """
        storageElements = gConfig.getValue("Resources/StorageElementGroups/SE_Cleaning_List", [])

        for storageElement in sorted(storageElements):
            res = removeStorageDirectoryFromSE(lfn, storageElement)
            if not res["OK"]:
                return S_ERROR("Failed to clean storage directory at all SE:" + res["Message"])
        res = returnSingleResult(fc.removeDirectory(lfn, recursive=True))
        if not res["OK"]:
            return S_ERROR("Failed to clean storage directory at all SE:" + res["Message"])

        return S_OK("Successfully removed directory")

    def createRemoteDirectory(fc, newdir):
        """
        Create directory in file catalog
        """
        result = fc.createDirectory(newdir)
        if result["OK"]:
            if result["Value"]["Successful"] and newdir in result["Value"]["Successful"]:
                return S_OK("Successfully created directory:" + newdir)
            elif result["Value"]["Failed"] and newdir in result["Value"]["Failed"]:
                return S_ERROR("Failed to create directory: " + result["Value"]["Failed"][newdir])
        else:
            return S_ERROR("Failed to create directory:" + result["Message"])

    def createLocalDirectory(directory):
        """
        Create local directory
        """
        mkDir(directory)
        if not os.path.exists(directory):
            return S_ERROR("Directory creation failed")
        return S_OK("Created directory successfully")

    def removeLocalFile(path):
        """
        Remove local file
        """
        try:
            os.remove(path)
        except OSError as e:
            return S_ERROR("Directory creation failed:" + e.strerror)

        if os.path.isfile(path):
            return S_ERROR("File deleting failed")
        return S_OK("Removed file successfully")

    def removeLocaDirectory(path):
        """
        Remove local directory
        """
        try:
            os.rmdir(path)
        except OSError as e:
            return S_ERROR("Deleting directory failed: " + e.strerror)

        if os.path.isdir(path):
            return S_ERROR("Directory deleting failed")
        return S_OK("Removed directory successfully")

    def doUpload(fc, dm, result, source_dir, dest_dir, storage, delete, nthreads):
        """
        Wrapper for uploading files
        """
        if delete:
            lfns = [dest_dir + "/" + filename for filename in result["Value"]["Delete"]["Files"]]
            if len(lfns) > 0:
                res = removeRemoteFiles(dm, lfns)
                if not res["OK"]:
                    gLogger.fatal("Deleting of files: " + lfns + " -X- [FAILED]" + res["Message"])
                    DIRAC.exit(1)
                else:
                    gLogger.notice("Deleting " + ", ".join(lfns) + " -> [DONE]")

            for directoryname in result["Value"]["Delete"]["Directories"]:
                res = removeRemoteDirectory(fc, dest_dir + "/" + directoryname)
                if not res["OK"]:
                    gLogger.fatal("Deleting of directory: " + directoryname + " -X- [FAILED] " + res["Message"])
                    DIRAC.exit(1)
                else:
                    gLogger.notice("Deleting " + directoryname + " -> [DONE]")

        for directoryname in result["Value"]["Create"]["Directories"]:
            res = createRemoteDirectory(fc, dest_dir + "/" + directoryname)
            if not res["OK"]:
                gLogger.fatal("Creation of directory: " + directoryname + " -X- [FAILED] " + res["Message"])
                DIRAC.exit(1)
            else:
                gLogger.notice("Creating " + directoryname + " -> [DONE]")

        listOfFiles = result["Value"]["Create"]["Files"]
        # Chech that we do not have to many threads
        if nthreads > len(listOfFiles):
            nthreads = len(listOfFiles)

        if nthreads == 0:
            return S_OK("Upload finished successfully")

        listOfListOfFiles = chunkList(listOfFiles, nthreads)
        res = runInParallel(
            arguments=[dm, source_dir, dest_dir, storage], listOfLists=listOfListOfFiles, function=uploadListOfFiles
        )
        if not res["OK"]:
            return S_ERROR("Upload of files failed")

        return S_OK("Upload finished successfully")

    def uploadListOfFiles(dm, source_dir, dest_dir, storage, listOfFiles, tID):
        """
        Wrapper for multithreaded uploading of a list of files
        """
        log = gLogger.getLocalSubLogger("[Thread %s] " % tID)
        threadLine = "[Thread %s]" % tID
        for filename in listOfFiles:
            res = uploadLocalFile(dm, dest_dir + "/" + filename, source_dir + "/" + filename, storage)
            if not res["OK"]:
                log.fatal(threadLine + " Uploading " + filename + " -X- [FAILED] " + res["Message"])
                DIRAC.exit(1)
            else:
                log.notice(threadLine + " Uploading " + filename + " -> [DONE]")

    def doDownload(dm, result, source_dir, dest_dir, delete, nthreads):
        """
        Wrapper for downloading files
        """
        if delete:
            for filename in result["Value"]["Delete"]["Files"]:
                res = removeLocalFile(dest_dir + "/" + filename)
                if not res["OK"]:
                    gLogger.fatal("Deleting of file: " + filename + " -X- [FAILED] " + res["Message"])
                    DIRAC.exit(1)
                else:
                    gLogger.notice("Deleting " + filename + " -> [DONE]")

            for directoryname in result["Value"]["Delete"]["Directories"]:
                res = removeLocaDirectory(dest_dir + "/" + directoryname)
                if not res["OK"]:
                    gLogger.fatal("Deleting of directory: " + directoryname + " -X- [FAILED] " + res["Message"])
                    DIRAC.exit(1)
                else:
                    gLogger.notice("Deleting " + directoryname + " -> [DONE]")

        for directoryname in result["Value"]["Create"]["Directories"]:
            res = createLocalDirectory(dest_dir + "/" + directoryname)
            if not res["OK"]:
                gLogger.fatal("Creation of directory: " + directoryname + " -X- [FAILED] " + res["Message"])
                DIRAC.exit(1)
            else:
                gLogger.notice("Creating " + directoryname + " -> [DONE]")

        listOfFiles = result["Value"]["Create"]["Files"]
        # Chech that we do not have to many threads
        if nthreads > len(listOfFiles):
            nthreads = len(listOfFiles)

        if nthreads == 0:
            return S_OK("Upload finished successfully")

        listOfListOfFiles = chunkList(listOfFiles, nthreads)
        res = runInParallel(
            arguments=[dm, source_dir, dest_dir],
            listOfLists=listOfListOfFiles,
            function=downloadListOfFiles,
        )

        if not res["OK"]:
            return S_ERROR("Download of files failed")

        return S_OK("Upload finished successfully")

    def chunkList(alist, nchunks):
        """
        Split a list into a list of equaliy sized lists
        """
        avg = len(alist) / float(nchunks)
        out = []
        last = 0.0

        while last < len(alist):
            out.append(alist[int(last) : int(last + avg)])
            last += avg

        return out

    def downloadListOfFiles(dm, source_dir, dest_dir, listOfFiles, tID):
        """
        Wrapper for multithreaded downloading of a list of files
        """
        log = gLogger.getLocalSubLogger("[Thread %s] " % tID)
        threadLine = "[Thread %s]" % tID
        for filename in listOfFiles:
            res = downloadRemoteFile(dm, source_dir + "/" + filename, dest_dir + ("/" + filename).rsplit("/", 1)[0])
            if not res["OK"]:
                log.fatal(threadLine + " Downloading " + filename + " -X- [FAILED] " + res["Message"])
                DIRAC.exit(1)
            else:
                log.notice(threadLine + " Downloading " + filename + " -> [DONE]")

    def runInParallel(arguments, listOfLists, function):
        """
        Helper for execution of uploads and downloads in parallel
        """
        from multiprocessing import Process

        processes = []
        for tID, alist in enumerate(listOfLists):
            argums = arguments + [alist] + [tID]
            pro = Process(target=function, args=argums)
            pro.start()
            processes.append(pro)
        for process in processes:
            process.join()

        for process in processes:
            if process.exitcode == 1:
                return S_ERROR()
        return S_OK()

    def syncDestinations(upload, source_dir, dest_dir, storage, delete, nthreads):
        """
        Top level wrapper to execute functions
        """

        fc = FileCatalog()
        dm = DataManager()

        result = getContentToSync(upload, fc, source_dir, dest_dir)
        if not result["OK"]:
            return S_ERROR(result["Message"])

        if upload:
            res = doUpload(fc, dm, result, source_dir, dest_dir, storage, delete, nthreads)
            if not res["OK"]:
                return S_ERROR("Upload failed: " + res["Message"])
        else:
            res = doDownload(dm, result, source_dir, dest_dir, delete, nthreads)
            if not res["OK"]:
                return S_ERROR("Download failed: " + res["Message"])

        return S_OK("Mirroring successfully finished")

    def run(parameters, delete, nthreads):
        """
        The main user interface
        """

        source_dir = parameters[0]
        dest_dir = parameters[1]
        upload = False
        storage = None

        if len(parameters) == 3:
            storage = parameters[2]
            source_dir = os.path.abspath(source_dir)
            dest_dir = dest_dir.rstrip("/")
            upload = True
            if not os.path.isdir(source_dir):
                gLogger.fatal("Source directory does not exist")
                DIRAC.exit(1)

        if len(parameters) == 2:
            dest_dir = os.path.abspath(dest_dir)
            source_dir = source_dir.rstrip("/")
            if not os.path.isdir(dest_dir):
                gLogger.fatal("Destination directory does not exist")
                DIRAC.exit(1)

        res = syncDestinations(upload, source_dir, dest_dir, storage, delete, nthreads)
        if not res["OK"]:
            return S_ERROR(res["Message"])

        return S_OK("Successfully mirrored " + source_dir + " into " + dest_dir)

    returnValue = run(args, sync, parallel)
    if not returnValue["OK"]:
        gLogger.fatal(returnValue["Message"])
        DIRAC.exit(1)
    else:
        gLogger.notice(returnValue["Value"])
        DIRAC.exit(0)


if __name__ == "__main__":
    main()<|MERGE_RESOLUTION|>--- conflicted
+++ resolved
@@ -31,107 +31,26 @@
 
 @Script()
 def main():
-<<<<<<< HEAD
-  Script.registerSwitch("D", "sync", "Make target directory identical to source")
-  Script.registerSwitch("j:", "parallel=", "Multithreaded download and upload")
-  # Registering arguments will automatically add their description to the help menu
-  Script.registerArgument(("LFN:           Logical File Name (Path to directory)",
-                           "Path:          Local path to the file (Path to directory)"))
-  Script.registerArgument(("Path:          Local path to the file (Path to directory)",
-                           "LFN:           Logical File Name (Path to directory)"))
-  Script.registerArgument(" SE:            DIRAC Storage Element", mandatory=False)
-  Script.parseCommandLine(ignoreErrors=False)
-
-  args = Script.getPositionalArgs()
-  if len(args) > 3:
-    Script.showHelp()
-
-  sync = False
-  parallel = 1
-  for switch in Script.getUnprocessedSwitches():
-    if switch[0].lower() == "s" or switch[0].lower() == "sync":
-      sync = True
-    if switch[0].lower() == "j" or switch[0].lower() == "parallel":
-      parallel = int(switch[1])
-
-  from DIRAC import S_OK, S_ERROR
-  from DIRAC import gConfig, gLogger
-  from DIRAC.Core.Utilities.List import breakListIntoChunks
-  from DIRAC.Core.Utilities.ReturnValues import returnSingleResult
-  from DIRAC.Core.Utilities.File import mkDir
-  from DIRAC.Resources.Catalog.FileCatalog import FileCatalog
-  from DIRAC.DataManagementSystem.Client.DataManager import DataManager
-  from DIRAC.Resources.Storage.StorageElement import StorageElement
-
-  def getSetOfLocalDirectoriesAndFiles(path):
-    """Return a set of all directories and subdirectories and a set of
-    files contained therein for a given local path
-    """
-
-    fullPath = os.path.abspath(path)
-
-    if not os.path.isdir(fullPath):
-      return S_ERROR("The path: " + fullPath + " does not exist!")
-
-    directories = set()
-    files = set()
-
-    for dirname, dirnames, filenames in os.walk(path):
-      # add path to all subdirectories first.
-      for subdirname in dirnames:
-        fullSubdirname = os.path.join(dirname, subdirname)
-        fullSubdirname = os.path.abspath(fullSubdirname)
-        fullSubdirname = fullSubdirname.replace(fullPath, '').lstrip('/')
-        directories.add(fullSubdirname)
-    # add path to all filenames.
-      for filename in filenames:
-        fullFilename = os.path.join(dirname, filename)
-        fullFilename = os.path.abspath(fullFilename)
-        fullFilename = fullFilename.replace(fullPath, '').lstrip('/')
-        fileSize = os.path.getsize(fullPath + "/" + fullFilename)
-        if fileSize > 0:
-          files.add((fullFilename, int(fileSize)))
-
-    tree = {}
-    tree["Directories"] = directories
-    tree["Files"] = files
-
-    return S_OK(tree)
-
-  def getSetOfRemoteSubDirectoriesAndFiles(path, fc, directories, files):
-    """
-    Recursively traverses all the subdirectories of a directory and returns a set of directories and files
-    """
-    result = fc.listDirectory(path)
-    if result['OK']:
-      if result['Value']['Successful']:
-        for entry in result['Value']['Successful'][path]['Files']:
-          size = result['Value']['Successful'][path]['Files'][entry]['MetaData']['Size']
-          files.add((entry, size))
-        for entry in result['Value']['Successful'][path]['SubDirs']:
-          directories.add(entry)
-          res = getSetOfRemoteSubDirectoriesAndFiles(entry, fc, directories, files)
-          if not res['OK']:
-            return S_ERROR('Error: ' + res['Message'])
-        return S_OK()
-      else:
-        return S_ERROR("Error: %s" % result['Value'])
-    else:
-      return S_ERROR("Error:" + result['Message'])
-
-  def getSetOfRemoteDirectoriesAndFiles(fc, path):
-    """
-    Return a set of all directories and subdirectories and the therein contained files for a given LFN
-    """
-    directories = set()
-    files = set()
-=======
     Script.registerSwitch("D", "sync", "Make target directory identical to source")
     Script.registerSwitch("j:", "parallel=", "Multithreaded download and upload")
+    # Registering arguments will automatically add their description to the help menu
+    Script.registerArgument(
+        (
+            "LFN:           Logical File Name (Path to directory)",
+            "Path:          Local path to the file (Path to directory)",
+        )
+    )
+    Script.registerArgument(
+        (
+            "Path:          Local path to the file (Path to directory)",
+            "LFN:           Logical File Name (Path to directory)",
+        )
+    )
+    Script.registerArgument(" SE:            DIRAC Storage Element", mandatory=False)
     Script.parseCommandLine(ignoreErrors=False)
 
     args = Script.getPositionalArgs()
-    if len(args) < 1 or len(args) > 3:
+    if len(args) > 3:
         Script.showHelp()
 
     sync = False
@@ -206,7 +125,6 @@
                 return S_ERROR("Error: %s" % result["Value"])
         else:
             return S_ERROR("Error:" + result["Message"])
->>>>>>> c5981031
 
     def getSetOfRemoteDirectoriesAndFiles(fc, path):
         """
