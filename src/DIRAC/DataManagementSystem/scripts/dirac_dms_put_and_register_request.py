--- conflicted
+++ resolved
@@ -18,88 +18,18 @@
 
 @Script()
 def main():
-<<<<<<< HEAD
-  # Registering arguments will automatically add their description to the help menu
-  Script.registerArgument("requestName:  a request name")
-  Script.registerArgument("LFN:          logical file name")
-  Script.registerArgument("localFile:    local file you want to put")
-  Script.registerArgument("targetSE:     target SE")
-  Script.parseCommandLine()
-
-  import DIRAC
-  from DIRAC import gLogger
-
-  # parseCommandLine show help when mandatory arguments are not specified or incorrect argument
-  requestName, LFN, PFN, targetSE = Script.getPositionalArgs(group=True)
-
-  if not os.path.isabs(LFN):
-    gLogger.error("LFN should be absolute path!!!")
-    DIRAC.exit(-1)
-
-  gLogger.info("will create request '%s' with 'PutAndRegister' "
-               "operation using %s pfn and %s target SE" % (requestName, PFN, targetSE))
-
-  from DIRAC.RequestManagementSystem.Client.Request import Request
-  from DIRAC.RequestManagementSystem.Client.Operation import Operation
-  from DIRAC.RequestManagementSystem.Client.File import File
-  from DIRAC.RequestManagementSystem.Client.ReqClient import ReqClient
-  from DIRAC.Core.Utilities.Adler import fileAdler
-
-  if not os.path.exists(PFN):
-    gLogger.error("%s does not exist" % PFN)
-    DIRAC.exit(-1)
-  if not os.path.isfile(PFN):
-    gLogger.error("%s is not a file" % PFN)
-    DIRAC.exit(-1)
-
-  PFN = os.path.abspath(PFN)
-  size = os.path.getsize(PFN)
-  adler32 = fileAdler(PFN)
-
-  request = Request()
-  request.RequestName = requestName
-
-  putAndRegister = Operation()
-  putAndRegister.Type = "PutAndRegister"
-  putAndRegister.TargetSE = targetSE
-  opFile = File()
-  opFile.LFN = LFN
-  opFile.PFN = PFN
-  opFile.Size = size
-  opFile.Checksum = adler32
-  opFile.ChecksumType = "ADLER32"
-  putAndRegister.addFile(opFile)
-  request.addOperation(putAndRegister)
-  reqClient = ReqClient()
-  putRequest = reqClient.putRequest(request)
-  if not putRequest["OK"]:
-    gLogger.error("unable to put request '%s': %s" % (requestName, putRequest["Message"]))
-    DIRAC.exit(-1)
-
-  gLogger.always("Request '%s' has been put to ReqDB for execution." % requestName)
-  gLogger.always("You can monitor its status using command: 'dirac-rms-request %s'" % requestName)
-  DIRAC.exit(0)
-=======
-    from DIRAC.Core.Base.Script import parseCommandLine
-
-    parseCommandLine()
+    # Registering arguments will automatically add their description to the help menu
+    Script.registerArgument("requestName:  a request name")
+    Script.registerArgument("LFN:          logical file name")
+    Script.registerArgument("localFile:    local file you want to put")
+    Script.registerArgument("targetSE:     target SE")
+    Script.parseCommandLine()
 
     import DIRAC
     from DIRAC import gLogger
 
-    args = Script.getPositionalArgs()
-
-    requestName = None
-    LFN = None
-    PFN = None
-    targetSE = None
-    if len(args) != 4:
-        Script.showHelp()
-    else:
-        requestName = args[0]
-        LFN = args[1]
-        PFN = args[2]
-        targetSE = args[3]
+    # parseCommandLine show help when mandatory arguments are not specified or incorrect argument
+    requestName, LFN, PFN, targetSE = Script.getPositionalArgs(group=True)
 
     if not os.path.isabs(LFN):
         gLogger.error("LFN should be absolute path!!!")
@@ -150,7 +80,6 @@
     gLogger.always("Request '%s' has been put to ReqDB for execution." % requestName)
     gLogger.always("You can monitor its status using command: 'dirac-rms-request %s'" % requestName)
     DIRAC.exit(0)
->>>>>>> c5981031
 
 
 if __name__ == "__main__":
