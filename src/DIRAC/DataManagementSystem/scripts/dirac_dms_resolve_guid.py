#!/usr/bin/env python
"""
Returns the LFN matching given GUIDs
"""
from __future__ import absolute_import
from __future__ import division
from __future__ import print_function

__RCSID__ = "$Id$"

from DIRAC.Core.Utilities.DIRACScript import DIRACScript as Script


@Script()
def main():
<<<<<<< HEAD
  # Registering arguments will automatically add their description to the help menu
  Script.registerArgument("GUIDs: GUIDs separated by a comma")
  Script.parseCommandLine()
=======
    Script.parseCommandLine()
>>>>>>> c5981031

    import DIRAC
    from DIRAC import gLogger

<<<<<<< HEAD
  # parseCommandLine show help when mandatory arguments are not specified or incorrect argument
  args = Script.getPositionalArgs()
  guids = args[0]

  try:
    guids = guids.split(',')
  except Exception:
    pass
=======
    args = Script.getPositionalArgs()
    if len(args) != 1:
        Script.showHelp()
    guids = args[0]

    try:
        guids = guids.split(",")
    except BaseException:
        pass
>>>>>>> c5981031

    from DIRAC.Resources.Catalog.FileCatalog import FileCatalog

    fc = FileCatalog()
    res = fc.getLFNForGUID(guids)
    if not res["OK"]:
        gLogger.error("Failed to get the LFNs", res["Message"])
        DIRAC.exit(-2)

    errorGuid = {}
    for guid, reason in res["Value"]["Failed"].items():
        errorGuid.setdefault(reason, []).append(guid)

    for error, guidList in errorGuid.items():
        gLogger.notice("Error '%s' for guids %s" % (error, guidList))

    for guid, lfn in res["Value"]["Successful"].items():
        gLogger.notice("%s -> %s" % (guid, lfn))

    DIRAC.exit(0)


if __name__ == "__main__":
    main()<|MERGE_RESOLUTION|>--- conflicted
+++ resolved
@@ -13,37 +13,21 @@
 
 @Script()
 def main():
-<<<<<<< HEAD
-  # Registering arguments will automatically add their description to the help menu
-  Script.registerArgument("GUIDs: GUIDs separated by a comma")
-  Script.parseCommandLine()
-=======
+    # Registering arguments will automatically add their description to the help menu
+    Script.registerArgument("GUIDs: GUIDs separated by a comma")
     Script.parseCommandLine()
->>>>>>> c5981031
 
     import DIRAC
     from DIRAC import gLogger
 
-<<<<<<< HEAD
-  # parseCommandLine show help when mandatory arguments are not specified or incorrect argument
-  args = Script.getPositionalArgs()
-  guids = args[0]
-
-  try:
-    guids = guids.split(',')
-  except Exception:
-    pass
-=======
+    # parseCommandLine show help when mandatory arguments are not specified or incorrect argument
     args = Script.getPositionalArgs()
-    if len(args) != 1:
-        Script.showHelp()
     guids = args[0]
 
     try:
         guids = guids.split(",")
-    except BaseException:
+    except Exception:
         pass
->>>>>>> c5981031
 
     from DIRAC.Resources.Catalog.FileCatalog import FileCatalog
 
