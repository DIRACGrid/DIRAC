--- conflicted
+++ resolved
@@ -576,7 +576,7 @@
             return res
         successful = res["Value"]["Successful"]
         failed = res["Value"]["Failed"]
-        for lfn, error in res["Value"]["Failed"].items():
+        for lfn, error in list(failed.items()):
             if error == "No such file or directory":
                 failed.pop(lfn)
         return S_OK((successful, failed))
@@ -593,502 +593,6 @@
             for lfn in fileIDLFNs.values():
                 failed[lfn] = "Failed checking pre-existing replicas"
         else:
-<<<<<<< HEAD
-          if result['Value']['Successful']:
-            resDict = {}
-            for aID in result['Value']['Successful']:
-              resDict[result['Value']['Successful'][aID]] = relDict[id_][aID]
-            successful[inputIDDict[id_]] = resDict
-          for aID in result['Value']['Failed']:
-            failed[inputIDDict[id_]] = "Failed to get the ancestor LFN"
-      else:
-        successful[inputIDDict[id_]] = {}
-
-    return S_OK({'Successful': successful, 'Failed': failed})
-
-  def getFileAncestors(self, lfns, depths, connection=False):
-    return self._getFileRelatives(lfns, depths, 'ancestor', connection)
-
-  def getFileDescendents(self, lfns, depths, connection=False):
-    return self._getFileRelatives(lfns, depths, 'descendent', connection)
-
-  def _getExistingMetadata(self, lfns, connection=False):
-    connection = self._getConnection(connection)
-    # Check whether the files already exist before adding
-    res = self._findFiles(lfns, ['FileID', 'Size', 'Checksum', 'GUID'], connection=connection)
-    if not res['OK']:
-      return res
-    successful = res['Value']['Successful']
-    failed = res['Value']['Failed']
-    for lfn, error in list(failed.items()):
-      if error == 'No such file or directory':
-        failed.pop(lfn)
-    return S_OK((successful, failed))
-
-  def _checkExistingMetadata(self, existingLfns, lfns):
-    failed = {}
-    successful = {}
-    fileIDLFNs = {}
-    for lfn, fileDict in existingLfns.items():
-      fileIDLFNs[fileDict['FileID']] = lfn
-    # For those that exist get the replicas to determine whether they are already registered
-    res = self._getFileReplicas(list(fileIDLFNs))
-    if not res['OK']:
-      for lfn in fileIDLFNs.values():
-        failed[lfn] = 'Failed checking pre-existing replicas'
-    else:
-      replicaDict = res['Value']
-      for fileID, lfn in fileIDLFNs.items():
-        fileMetadata = existingLfns[lfn]
-        existingGuid = fileMetadata['GUID']
-        existingSize = fileMetadata['Size']
-        existingChecksum = fileMetadata['Checksum']
-        newGuid = lfns[lfn]['GUID']
-        newSize = lfns[lfn]['Size']
-        newChecksum = lfns[lfn]['Checksum']
-        # Ensure that the key file metadata is the same
-        if (existingGuid != newGuid) or \
-           (existingSize != newSize) or \
-           (existingChecksum != newChecksum):
-          failed[lfn] = "File already registered with alternative metadata"
-        # If the DB does not have replicas for this file return an error
-        elif fileID not in replicaDict or not replicaDict[fileID]:
-          failed[lfn] = "File already registered with no replicas"
-        # If the supplied SE is not in the existing replicas return an error
-        elif not lfns[lfn]['SE'] in replicaDict[fileID].keys():
-          failed[lfn] = "File already registered with alternative replicas"
-        # If we get here the file being registered already exists exactly in the DB
-        else:
-          successful[lfn] = True
-    return successful, failed
-
-  def _checkUniqueGUID(self, lfns, connection=False):
-    connection = self._getConnection(connection)
-    guidLFNs = {}
-    failed = {}
-    for lfn, fileDict in lfns.items():
-      guidLFNs[fileDict['GUID']] = lfn
-    res = self._getFileIDFromGUID(list(guidLFNs), connection=connection)
-    if not res['OK']:
-      return dict.fromkeys(lfns, res['Message'])
-    for guid, fileID in res['Value'].items():
-      # resolve this to LFN
-      failed[guidLFNs[guid]] = "GUID already registered for another file %s" % fileID
-    return failed
-
-  def removeFile(self, lfns, connection=False):
-    connection = self._getConnection(connection)
-    """ Remove file from the catalog """
-    successful = {}
-    failed = {}
-    res = self._findFiles(lfns, ['DirID', 'FileID', 'Size'], connection=connection)
-    if not res['OK']:
-      return res
-    for lfn, error in res['Value']['Failed'].items():
-      if error == 'No such file or directory':
-        successful[lfn] = True
-      else:
-        failed[lfn] = error
-    fileIDLfns = {}
-    lfns = res['Value']['Successful']
-    for lfn, lfnDict in lfns.items():
-      fileIDLfns[lfnDict['FileID']] = lfn
-
-    res = self._computeStorageUsageOnRemoveFile(lfns, connection=connection)
-    if not res['OK']:
-      return res
-    directorySESizeDict = res['Value']
-
-    # Now do removal
-    res = self._deleteFiles(list(fileIDLfns), connection=connection)
-    if not res['OK']:
-      for lfn in fileIDLfns.values():
-        failed[lfn] = res['Message']
-    else:
-      # Update the directory usage
-      self._updateDirectoryUsage(directorySESizeDict, '-', connection=connection)
-      for lfn in fileIDLfns.values():
-        successful[lfn] = True
-    return S_OK({"Successful": successful, "Failed": failed})
-
-  def _computeStorageUsageOnRemoveFile(self, lfns, connection=False):
-    # Resolve the replicas to calculate reduction in storage usage
-    fileIDLfns = {}
-    for lfn, lfnDict in lfns.items():
-      fileIDLfns[lfnDict['FileID']] = lfn
-    res = self._getFileReplicas(list(fileIDLfns), connection=connection)
-    if not res['OK']:
-      return res
-    directorySESizeDict = {}
-    for fileID, seDict in res['Value'].items():
-      dirID = lfns[fileIDLfns[fileID]]['DirID']
-      size = lfns[fileIDLfns[fileID]]['Size']
-      directorySESizeDict.setdefault(dirID, {})
-      directorySESizeDict[dirID].setdefault(0, {'Files': 0, 'Size': 0})
-      directorySESizeDict[dirID][0]['Size'] += size
-      directorySESizeDict[dirID][0]['Files'] += 1
-      for seName in seDict.keys():
-        res = self.db.seManager.findSE(seName)
-        if not res['OK']:
-          return res
-        seID = res['Value']
-        size = lfns[fileIDLfns[fileID]]['Size']
-        directorySESizeDict[dirID].setdefault(seID, {'Files': 0, 'Size': 0})
-        directorySESizeDict[dirID][seID]['Size'] += size
-        directorySESizeDict[dirID][seID]['Files'] += 1
-
-    return S_OK(directorySESizeDict)
-
-  def setFileStatus(self, lfns, connection=False):
-    """ Get set the group for the supplied files """
-    connection = self._getConnection(connection)
-    res = self._findFiles(lfns, ['FileID', 'UID'], connection=connection)
-    if not res['OK']:
-      return res
-    failed = res['Value']['Failed']
-    successful = {}
-    for lfn in res['Value']['Successful']:
-      status = lfns[lfn]
-      if isinstance(status, six.string_types):
-        if status not in self.db.validFileStatus:
-          failed[lfn] = 'Invalid file status %s' % status
-          continue
-        result = self._getStatusInt(status, connection=connection)
-        if not result['OK']:
-          failed[lfn] = res['Message']
-          continue
-        status = result['Value']
-      fileID = res['Value']['Successful'][lfn]['FileID']
-      res = self._setFileParameter(fileID, "Status", status, connection=connection)
-      if not res['OK']:
-        failed[lfn] = res['Message']
-      else:
-        successful[lfn] = True
-    return S_OK({'Successful': successful, 'Failed': failed})
-
-  ######################################################
-  #
-  # Replica write methods
-  #
-
-  def addReplica(self, lfns, connection=False):
-    """ Add replica to the catalog """
-    connection = self._getConnection(connection)
-    successful = {}
-    failed = {}
-    for lfn, info in list(lfns.items()):
-      res = self._checkInfo(info, ['PFN', 'SE'])
-      if not res['OK']:
-        failed[lfn] = res['Message']
-        lfns.pop(lfn)
-    res = self._addReplicas(lfns, connection=connection)
-    if not res['OK']:
-      for lfn in lfns:
-        failed[lfn] = res['Message']
-    else:
-      failed.update(res['Value']['Failed'])
-      successful.update(res['Value']['Successful'])
-    return S_OK({'Successful': successful, 'Failed': failed})
-
-  def _addReplicas(self, lfns, connection=False):
-
-    connection = self._getConnection(connection)
-    successful = {}
-    res = self._findFiles(list(lfns), ['DirID', 'FileID', 'Size'], connection=connection)
-    if not res['OK']:
-      return res
-    failed = res['Value']['Failed']
-    for lfn in failed:
-      lfns.pop(lfn)
-    lfnFileIDDict = res['Value']['Successful']
-    for lfn, fileDict in lfnFileIDDict.items():
-      lfns[lfn].update(fileDict)
-    res = self._insertReplicas(lfns, connection=connection)
-    if not res['OK']:
-      for lfn in lfns:
-        failed[lfn] = res['Message']
-    else:
-      successful = res['Value']['Successful']
-      failed.update(res['Value']['Failed'])
-    return S_OK({'Successful': successful, 'Failed': failed})
-
-  def removeReplica(self, lfns, connection=False):
-    """ Remove replica from catalog """
-    connection = self._getConnection(connection)
-    successful = {}
-    failed = {}
-    for lfn, info in list(lfns.items()):
-      res = self._checkInfo(info, ['SE'])
-      if not res['OK']:
-        failed[lfn] = res['Message']
-        lfns.pop(lfn)
-    res = self._deleteReplicas(lfns, connection=connection)
-    if not res['OK']:
-      for lfn in lfns.keys():
-        failed[lfn] = res['Message']
-    else:
-      failed.update(res['Value']['Failed'])
-      successful.update(res['Value']['Successful'])
-    return S_OK({'Successful': successful, 'Failed': failed})
-
-  def setReplicaStatus(self, lfns, connection=False):
-    """ Set replica status in the catalog """
-    connection = self._getConnection(connection)
-    successful = {}
-    failed = {}
-    for lfn, info in lfns.items():
-      res = self._checkInfo(info, ['SE', 'Status'])
-      if not res['OK']:
-        failed[lfn] = res['Message']
-        continue
-      status = info['Status']
-      se = info['SE']
-      res = self._findFiles([lfn], ['FileID'], connection=connection)
-      if lfn not in res['Value']['Successful']:
-        failed[lfn] = res['Value']['Failed'][lfn]
-        continue
-      fileID = res['Value']['Successful'][lfn]['FileID']
-      res = self._setReplicaStatus(fileID, se, status, connection=connection)
-      if res['OK']:
-        successful[lfn] = res['Value']
-      else:
-        failed[lfn] = res['Message']
-    return S_OK({'Successful': successful, 'Failed': failed})
-
-  def setReplicaHost(self, lfns, connection=False):
-    """ Set replica host in the catalog """
-    connection = self._getConnection(connection)
-    successful = {}
-    failed = {}
-    for lfn, info in lfns.items():
-      res = self._checkInfo(info, ['SE', 'NewSE'])
-      if not res['OK']:
-        failed[lfn] = res['Message']
-        continue
-      newSE = info['NewSE']
-      se = info['SE']
-      res = self._findFiles([lfn], ['FileID'], connection=connection)
-      if lfn not in res['Value']['Successful']:
-        failed[lfn] = res['Value']['Failed'][lfn]
-        continue
-      fileID = res['Value']['Successful'][lfn]['FileID']
-      res = self._setReplicaHost(fileID, se, newSE, connection=connection)
-      if res['OK']:
-        successful[lfn] = res['Value']
-      else:
-        failed[lfn] = res['Message']
-    return S_OK({'Successful': successful, 'Failed': failed})
-
-  ######################################################
-  #
-  # File read methods
-  #
-
-  def exists(self, lfns, connection=False):
-    """ Determine whether a file exists in the catalog """
-    connection = self._getConnection(connection)
-    res = self._findFiles(lfns, allStatus=True, connection=connection)
-    if not res['OK']:
-      return res
-    successful = res['Value']['Successful']
-    origFailed = res['Value']['Failed']
-    for lfn in successful:
-      successful[lfn] = lfn
-    failed = {}
-
-    if self.db.uniqueGUID:
-      guidList = []
-      val = None
-      # Try to identify if the GUID is given
-      # We consider only 2 options :
-      # either {lfn : guid}
-      # or P lfn : {PFN : .., GUID : ..} }
-      if isinstance(lfns, dict):
-        val = list(lfns.values())
-
-      # We have values, take the first to identify the type
-      if val:
-        val = val[0]
-
-      if isinstance(val, dict) and 'GUID' in val:
-        # We are in the case {lfn : {PFN:.., GUID:..}}
-        guidList = [lfns[lfn]['GUID'] for lfn in lfns]
-      elif isinstance(val, six.string_types):
-        # We hope that it is the GUID which is given
-        guidList = list(lfns.values())
-
-      if guidList:
-        # A dict { guid: lfn to which it is supposed to be associated }
-        guidToGivenLfn = dict(zip(guidList, lfns))
-        res = self.getLFNForGUID(guidList, connection)
-        if not res['OK']:
-          return res
-        guidLfns = res['Value']['Successful']
-        for guid, realLfn in guidLfns.items():
-          successful[guidToGivenLfn[guid]] = realLfn
-
-    for lfn, error in origFailed.items():
-      # It could be in successful because the guid exists with another lfn
-      if lfn in successful:
-        continue
-      if error == 'No such file or directory':
-        successful[lfn] = False
-      else:
-        failed[lfn] = error
-    return S_OK({"Successful": successful, "Failed": failed})
-
-  def isFile(self, lfns, connection=False):
-    """ Determine whether a path is a file in the catalog """
-    connection = self._getConnection(connection)
-    # TO DO, should check whether it is a directory if it fails
-    return self.exists(lfns, connection=connection)
-
-  def getFileSize(self, lfns, connection=False):
-    """ Get file size from the catalog """
-    connection = self._getConnection(connection)
-    # TO DO, should check whether it is a directory if it fails
-    res = self._findFiles(lfns, ['Size'], connection=connection)
-    if not res['OK']:
-      return res
-
-    totalSize = 0
-    for lfn in res['Value']['Successful']:
-      size = res['Value']['Successful'][lfn]['Size']
-      res['Value']['Successful'][lfn] = size
-      totalSize += size
-
-    res['TotalSize'] = totalSize
-    return res
-
-  def getFileMetadata(self, lfns, connection=False):
-    """ Get file metadata from the catalog """
-    connection = self._getConnection(connection)
-    # TO DO, should check whether it is a directory if it fails
-    return self._findFiles(lfns, ['Size', 'Checksum',
-                                  'ChecksumType', 'UID',
-                                  'GID', 'GUID',
-                                  'CreationDate', 'ModificationDate',
-                                  'Mode', 'Status'], connection=connection)
-
-  def getPathPermissions(self, paths, credDict, connection=False):
-    """ Get the permissions for the supplied paths """
-    connection = self._getConnection(connection)
-    res = self.db.ugManager.getUserAndGroupID(credDict)
-    if not res['OK']:
-      return res
-    uid, gid = res['Value']
-    res = self._findFiles(paths, metadata=['Mode', 'UID', 'GID'], connection=connection)
-    if not res['OK']:
-      return res
-    successful = {}
-    for dirName, dirDict in res['Value']['Successful'].items():
-      mode = dirDict['Mode']
-      p_uid = dirDict['UID']
-      p_gid = dirDict['GID']
-      successful[dirName] = {}
-      if p_uid == uid:
-        successful[dirName]['Read'] = mode & stat.S_IRUSR
-        successful[dirName]['Write'] = mode & stat.S_IWUSR
-        successful[dirName]['Execute'] = mode & stat.S_IXUSR
-      elif p_gid == gid:
-        successful[dirName]['Read'] = mode & stat.S_IRGRP
-        successful[dirName]['Write'] = mode & stat.S_IWGRP
-        successful[dirName]['Execute'] = mode & stat.S_IXGRP
-      else:
-        successful[dirName]['Read'] = mode & stat.S_IROTH
-        successful[dirName]['Write'] = mode & stat.S_IWOTH
-        successful[dirName]['Execute'] = mode & stat.S_IXOTH
-    return S_OK({'Successful': successful, 'Failed': res['Value']['Failed']})
-
-  ######################################################
-  #
-  # Replica read methods
-  #
-
-  def __getReplicasForIDs(self, fileIDLfnDict, allStatus, connection=False):
-    """ Get replicas for files with already resolved IDs
-    """
-    replicas = {}
-    if fileIDLfnDict:
-      fields = []
-      if not self.db.lfnPfnConvention or self.db.lfnPfnConvention == "Weak":
-        fields = ['PFN']
-      res = self._getFileReplicas(list(fileIDLfnDict), fields_input=fields,
-                                  allStatus=allStatus, connection=connection)
-      if not res['OK']:
-        return res
-      for fileID, seDict in res['Value'].items():
-        lfn = fileIDLfnDict[fileID]
-        replicas[lfn] = {}
-        for se, repDict in seDict.items():
-          pfn = repDict.get('PFN', '')
-          replicas[lfn][se] = pfn
-
-    result = S_OK(replicas)
-    return result
-
-  def getReplicas(self, lfns, allStatus, connection=False):
-    """ Get file replicas from the catalog """
-    connection = self._getConnection(connection)
-
-    # Get FileID <-> LFN correspondence first
-    res = self._findFileIDs(lfns, connection=connection)
-    if not res['OK']:
-      return res
-    failed = res['Value']['Failed']
-    fileIDLFNs = {}
-    for lfn, fileID in res['Value']['Successful'].items():
-      fileIDLFNs[fileID] = lfn
-
-    result = self.__getReplicasForIDs(fileIDLFNs, allStatus, connection)
-    if not result['OK']:
-      return result
-    replicas = result['Value']
-
-    return S_OK({"Successful": replicas, 'Failed': failed})
-
-  def getReplicasByMetadata(self, metaDict, path, allStatus, credDict, connection=False):
-    """ Get file replicas for files corresponding to the given metadata """
-    connection = self._getConnection(connection)
-
-    # Get FileID <-> LFN correspondence first
-    failed = {}
-    result = self.db.fmeta.findFilesByMetadata(metaDict, path, credDict)
-    if not result['OK']:
-      return result
-    idLfnDict = result['Value']
-
-    result = self.__getReplicasForIDs(idLfnDict, allStatus, connection)
-    if not result['OK']:
-      return result
-    replicas = result['Value']
-
-    return S_OK({"Successful": replicas, 'Failed': failed})
-
-  def getReplicaStatus(self, lfns, connection=False):
-    """ Get replica status from the catalog """
-    connection = self._getConnection(connection)
-    res = self._findFiles(lfns, connection=connection)
-    if not res['OK']:
-      return res
-    failed = res['Value']['Failed']
-    fileIDLFNs = {}
-    for lfn, fileDict in res['Value']['Successful'].items():
-      fileID = fileDict['FileID']
-      fileIDLFNs[fileID] = lfn
-    successful = {}
-    if fileIDLFNs:
-      res = self._getFileReplicas(list(fileIDLFNs), allStatus=True, connection=connection)
-      if not res['OK']:
-        return res
-      for fileID, seDict in res['Value'].items():
-        lfn = fileIDLFNs[fileID]
-        requestedSE = lfns[lfn]
-        if not requestedSE:
-          failed[lfn] = "Replica info not supplied"
-        elif requestedSE not in seDict:
-          failed[lfn] = "No replica at supplied site"
-=======
             replicaDict = res["Value"]
             for fileID, lfn in fileIDLFNs.items():
                 fileMetadata = existingLfns[lfn]
@@ -1197,7 +701,7 @@
             return res
         failed = res["Value"]["Failed"]
         successful = {}
-        for lfn in res["Value"]["Successful"].keys():
+        for lfn in res["Value"]["Successful"]:
             status = lfns[lfn]
             if isinstance(status, six.string_types):
                 if status not in self.db.validFileStatus:
@@ -1235,7 +739,6 @@
         if not res["OK"]:
             for lfn in lfns:
                 failed[lfn] = res["Message"]
->>>>>>> c5981031
         else:
             failed.update(res["Value"]["Failed"])
             successful.update(res["Value"]["Successful"])
@@ -1355,7 +858,7 @@
             # either {lfn : guid}
             # or P lfn : {PFN : .., GUID : ..} }
             if isinstance(lfns, dict):
-                val = lfns.values()
+                val = list(lfns.values())
 
             # We have values, take the first to identify the type
             if val:
@@ -1366,7 +869,7 @@
                 guidList = [lfns[lfn]["GUID"] for lfn in lfns]
             elif isinstance(val, six.string_types):
                 # We hope that it is the GUID which is given
-                guidList = lfns.values()
+                guidList = list(lfns.values())
 
             if guidList:
                 # A dict { guid: lfn to which it is supposed to be associated }
@@ -1403,7 +906,7 @@
             return res
 
         totalSize = 0
-        for lfn in res["Value"]["Successful"].keys():
+        for lfn in res["Value"]["Successful"]:
             size = res["Value"]["Successful"][lfn]["Size"]
             res["Value"]["Successful"][lfn] = size
             totalSize += size
@@ -1713,97 +1216,13 @@
 
         :param lfns: dictionary < lfn : group >
         :param int/str newGroup: optional new group/groupID the same for all the supplied lfns
-<<<<<<< HEAD
-     """
-    res = self._findFiles(lfns, ['FileID', 'GID'])
-    if not res['OK']:
-      return res
-    failed = res['Value']['Failed']
-    successful = {}
-    for lfn in res['Value']['Successful']:
-      group = lfns[lfn]
-      if isinstance(group, six.string_types):
-        groupRes = self.db.ugManager.findGroup(group)
-        if not groupRes['OK']:
-          return groupRes
-        group = groupRes['Value']
-      currentGroup = res['Value']['Successful'][lfn]['GID']
-      if int(group) == int(currentGroup):
-        successful[lfn] = True
-      else:
-        fileID = res['Value']['Successful'][lfn]['FileID']
-        res = self._setFileParameter(fileID, "GID", group)
-        if not res['OK']:
-          failed[lfn] = res['Message']
-        else:
-          successful[lfn] = True
-    return S_OK({'Successful': successful, 'Failed': failed})
-
-  def changeFileOwner(self, lfns):
-    """ Set the owner for the supplied files
-
-        :param lfns: dictionary < lfn : owner >
-        :param int/str newOwner: optional new user/userID the same for all the supplied lfns
-    """
-    res = self._findFiles(lfns, ['FileID', 'UID'])
-    if not res['OK']:
-      return res
-    failed = res['Value']['Failed']
-    successful = {}
-    for lfn in res['Value']['Successful']:
-      owner = lfns[lfn]
-      if isinstance(owner, six.string_types):
-        userRes = self.db.ugManager.findUser(owner)
-        if not userRes['OK']:
-          return userRes
-        owner = userRes['Value']
-      currentOwner = res['Value']['Successful'][lfn]['UID']
-      if int(owner) == int(currentOwner):
-        successful[lfn] = True
-      else:
-        fileID = res['Value']['Successful'][lfn]['FileID']
-        res = self._setFileParameter(fileID, "UID", owner)
-        if not res['OK']:
-          failed[lfn] = res['Message']
-        else:
-          successful[lfn] = True
-    return S_OK({'Successful': successful, 'Failed': failed})
-
-  def changeFileMode(self, lfns):
-    """" Set the mode for the supplied files
-
-        :param lfns: dictionary < lfn : mode >
-        :param int newMode: optional new mode the same for all the supplied lfns
-    """
-    res = self._findFiles(lfns, ['FileID', 'Mode'])
-    if not res['OK']:
-      return res
-    failed = res['Value']['Failed']
-    successful = {}
-    for lfn in res['Value']['Successful']:
-      mode = lfns[lfn]
-      currentMode = res['Value']['Successful'][lfn]['Mode']
-      if int(currentMode) == int(mode):
-        successful[lfn] = True
-      else:
-        fileID = res['Value']['Successful'][lfn]['FileID']
-        res = self._setFileParameter(fileID, "Mode", mode)
-        if not res['OK']:
-          failed[lfn] = res['Message']
-        else:
-          successful[lfn] = True
-    return S_OK({'Successful': successful, 'Failed': failed})
-
-  def setFileOwner(self, path, owner):
-    """ Set the file owner
-=======
         """
         res = self._findFiles(lfns, ["FileID", "GID"])
         if not res["OK"]:
             return res
         failed = res["Value"]["Failed"]
         successful = {}
-        for lfn in res["Value"]["Successful"].keys():
+        for lfn in res["Value"]["Successful"]:
             group = lfns[lfn]
             if isinstance(group, six.string_types):
                 groupRes = self.db.ugManager.findGroup(group)
@@ -1833,7 +1252,7 @@
             return res
         failed = res["Value"]["Failed"]
         successful = {}
-        for lfn in res["Value"]["Successful"].keys():
+        for lfn in res["Value"]["Successful"]:
             owner = lfns[lfn]
             if isinstance(owner, six.string_types):
                 userRes = self.db.ugManager.findUser(owner)
@@ -1863,7 +1282,7 @@
             return res
         failed = res["Value"]["Failed"]
         successful = {}
-        for lfn in res["Value"]["Successful"].keys():
+        for lfn in res["Value"]["Successful"]:
             mode = lfns[lfn]
             currentMode = res["Value"]["Successful"][lfn]["Mode"]
             if int(currentMode) == int(mode):
@@ -1879,7 +1298,6 @@
 
     def setFileOwner(self, path, owner):
         """Set the file owner
->>>>>>> c5981031
 
         :param path: file path as a string or int or list of ints or select statement
         :type path: str, int or python:list[int]
