--- conflicted
+++ resolved
@@ -13,11 +13,6 @@
 from six import StringIO
 import csv
 import os
-<<<<<<< HEAD
-=======
-# from DIRAC
-from DIRAC.Core.DISET.RequestHandler import RequestHandler, getServiceOption
->>>>>>> fbc367d7
 
 from DIRAC.Core.DISET.RequestHandler import RequestHandler, getServiceOption
 from DIRAC import S_OK, S_ERROR
@@ -343,11 +338,7 @@
     """ Get the status for the supplied replicas """
     return self.fileCatalogDB.getReplicaStatus(lfns, self.getRemoteCredentials())
 
-<<<<<<< HEAD
-  types_getFileAncestors = [[list, dict], [list, int]]
-=======
   types_getFileAncestors = [[list, dict], (list,) + six.integer_types]
->>>>>>> fbc367d7
 
   def export_getFileAncestors(self, lfns, depths):
     """ Get the status for the supplied replicas """
@@ -357,11 +348,7 @@
     lfnDict = dict.fromkeys(lfns, True)
     return self.fileCatalogDB.getFileAncestors(lfnDict, dList, self.getRemoteCredentials())
 
-<<<<<<< HEAD
-  types_getFileDescendents = [[list, dict], [list, int]]
-=======
   types_getFileDescendents = [[list, dict], (list,) + six.integer_types]
->>>>>>> fbc367d7
 
   def export_getFileDescendents(self, lfns, depths):
     """ Get the status for the supplied replicas """
@@ -579,11 +566,7 @@
     lfns = result['Value'].values()
     return self.fileCatalogDB.getFileDetails(lfns, self.getRemoteCredentials())
 
-<<<<<<< HEAD
-  types_findFilesByMetadataWeb = [dict, six.string_types, int, int]
-=======
   types_findFilesByMetadataWeb = [dict, six.string_types, six.integer_types, six.integer_types]
->>>>>>> fbc367d7
 
   def export_findFilesByMetadataWeb(self, metaDict, path, startItem, maxItems):
     """ Find files satisfying the given metadata set
