--- conflicted
+++ resolved
@@ -20,97 +20,7 @@
 from DIRAC.DataManagementSystem.DB.FileCatalogDB import FileCatalogDB
 
 
-<<<<<<< HEAD
 class FileCatalogHandlerMixin(object):
-  """
-  A simple Replica and Metadata Catalog service.
-  """
-
-  @classmethod
-  def initializeHandler(cls, serviceInfo):
-    """ Handler  initialization """
-
-    dbLocation = getServiceOption(serviceInfo, 'Database', 'DataManagement/FileCatalogDB')
-    cls.fileCatalogDB = FileCatalogDB(dbLocation)
-
-    databaseConfig = {}
-    # Obtain the plugins to be used for DB interaction
-    cls.log.info("Initializing with FileCatalog with following managers:")
-    defaultManagers = {'UserGroupManager': 'UserAndGroupManagerDB',
-                       'SEManager': 'SEManagerDB',
-                       'SecurityManager': 'NoSecurityManager',
-                       'DirectoryManager': 'DirectoryLevelTree',
-                       'FileManager': 'FileManager',
-                       'DirectoryMetadata': 'DirectoryMetadata',
-                       'FileMetadata': 'FileMetadata',
-                       'DatasetManager': 'DatasetManager'}
-    for configKey in sorted(defaultManagers.keys()):
-      defaultValue = defaultManagers[configKey]
-      configValue = getServiceOption(serviceInfo, configKey, defaultValue)
-      cls.log.info("%-20s : %-20s" % (str(configKey), str(configValue)))
-      databaseConfig[configKey] = configValue
-
-    # Obtain some general configuration of the database
-    cls.log.info("Initializing the FileCatalog with the following configuration:")
-    defaultConfig = {'UniqueGUID': False,
-                     'GlobalReadAccess': True,
-                     'LFNPFNConvention': 'Strong',
-                     'ResolvePFN': True,
-                     'DefaultUmask': 0o775,
-                     'ValidFileStatus': ['AprioriGood', 'Trash', 'Removing', 'Probing'],
-                     'ValidReplicaStatus': ['AprioriGood', 'Trash', 'Removing', 'Probing'],
-                     'VisibleFileStatus': ['AprioriGood'],
-                     'VisibleReplicaStatus': ['AprioriGood']}
-    for configKey in sorted(defaultConfig.keys()):
-      defaultValue = defaultConfig[configKey]
-      configValue = getServiceOption(serviceInfo, configKey, defaultValue)
-      cls.log.info("%-20s : %-20s" % (str(configKey), str(configValue)))
-      databaseConfig[configKey] = configValue
-    res = cls.fileCatalogDB.setConfig(databaseConfig)
-
-    gMonitor.registerActivity("AddFile", "Amount of addFile calls",
-                              "FileCatalogHandler", "calls/min", gMonitor.OP_SUM)
-    gMonitor.registerActivity("AddFileSuccessful", "Files successfully added",
-                              "FileCatalogHandler", "files/min", gMonitor.OP_SUM)
-    gMonitor.registerActivity("AddFileFailed", "Files failed to add",
-                              "FileCatalogHandler", "files/min", gMonitor.OP_SUM)
-
-    gMonitor.registerActivity("RemoveFile", "Amount of removeFile calls",
-                              "FileCatalogHandler", "calls/min", gMonitor.OP_SUM)
-    gMonitor.registerActivity("RemoveFileSuccessful", "Files successfully removed",
-                              "FileCatalogHandler", "files/min", gMonitor.OP_SUM)
-    gMonitor.registerActivity("RemoveFileFailed", "Files failed to remove",
-                              "FileCatalogHandler", "files/min", gMonitor.OP_SUM)
-
-    gMonitor.registerActivity("AddReplica", "Amount of addReplica calls",
-                              "FileCatalogHandler", "calls/min", gMonitor.OP_SUM)
-    gMonitor.registerActivity("AddReplicaSuccessful", "Replicas successfully added",
-                              "FileCatalogHandler", "replicas/min", gMonitor.OP_SUM)
-    gMonitor.registerActivity("AddReplicaFailed", "Replicas failed to add",
-                              "FileCatalogHandler", "replicas/min", gMonitor.OP_SUM)
-
-    gMonitor.registerActivity("RemoveReplica", "Amount of removeReplica calls",
-                              "FileCatalogHandler", "calls/min", gMonitor.OP_SUM)
-    gMonitor.registerActivity("RemoveReplicaSuccessful", "Replicas successfully removed",
-                              "FileCatalogHandler", "replicas/min", gMonitor.OP_SUM)
-    gMonitor.registerActivity("RemoveReplicaFailed", "Replicas failed to remove",
-                              "FileCatalogHandler", "replicas/min", gMonitor.OP_SUM)
-
-    gMonitor.registerActivity("ListDirectory", "Amount of listDirectory calls",
-                              "FileCatalogHandler", "calls/min", gMonitor.OP_SUM)
-
-    return res
-
-  ########################################################################
-  # Path operations (not updated)
-  #
-  types_changePathOwner = [[list, dict] + list(six.string_types)]
-
-  def export_changePathOwner(self, lfns, recursive=False):
-    """ Get replica info for the given list of LFNs
-=======
-class FileCataloghandlerMixin(object):
->>>>>>> c5981031
     """
     A simple Replica and Metadata Catalog service.
     """
@@ -803,16 +713,9 @@
         return self.fileCatalogDB.getSEDump(seName)["Value"]
 
 
-<<<<<<< HEAD
 class FileCatalogHandler(FileCatalogHandlerMixin, RequestHandler):
-
-  def transfer_toClient(self, seName, token, fileHelper):
-    """ This method used to transfer the SEDump to the client,
-=======
-class FileCatalogHandler(FileCataloghandlerMixin, RequestHandler):
     def transfer_toClient(self, seName, token, fileHelper):
         """This method used to transfer the SEDump to the client,
->>>>>>> c5981031
         formated as CSV with '|' separation
 
         :param seName: name of the se to dump
