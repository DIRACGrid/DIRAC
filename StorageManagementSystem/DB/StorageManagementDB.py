--- conflicted
+++ resolved
@@ -33,7 +33,6 @@
 
 class StorageManagementDB( DB ):
 
-<<<<<<< HEAD
   _tablesDict = {}
   # Tasks table
   _tablesDict [ 'Tasks' ] = {
@@ -103,18 +102,12 @@
 
 
 
-  def __init__( self, systemInstance = 'Default', maxQueueSize = 10, checkTables = False ):
-    DB.__init__( self, 'StorageManagementDB', 'StorageManagement/StorageManagementDB', maxQueueSize )
+  def __init__( self, systemInstance = 'Default', checkTables = False ):
+    DB.__init__( self, 'StorageManagementDB', 'StorageManagement/StorageManagementDB' )
 
     # FIXME: substitute with self._tablesDict ( but watch out, the order will not be the same ! )
 
     self.TASKPARAMS    = ['TaskID', 'Status', 'Source', 'SubmitTime', 'LastUpdate', 'CompleteTime', 'CallBackMethod', 'SourceTaskID']
-=======
-  def __init__( self, systemInstance = 'Default' ):
-    DB.__init__( self, 'StorageManagementDB', 'StorageManagement/StorageManagementDB' )
-    self.lock = threading.Lock()
-    self.TASKPARAMS = ['TaskID', 'Status', 'Source', 'SubmitTime', 'LastUpdate', 'CompleteTime', 'CallBackMethod', 'SourceTaskID']
->>>>>>> 5e0ef977
     self.REPLICAPARAMS = ['ReplicaID', 'Type', 'Status', 'SE', 'LFN', 'PFN', 'Size', 'FileChecksum', 'GUID', 'SubmitTime', 'LastUpdate', 'Reason', 'Links']
     self.STAGEPARAMS   = ['ReplicaID', 'StageStatus', 'RequestID', 'StageRequestSubmitTime', 'StageRequestCompletedTime', 'PinLength', 'PinExpiryTime']
     self.STATES        = ['Failed', 'New', 'Waiting', 'Offline', 'StageSubmitted', 'Staged']
