########################################################################
# $Header$
########################################################################

""" StorageManagementDB is a front end to the Stager Database.

    There are five tables in the StorageManagementDB: Tasks, CacheReplicas, TaskReplicas, StageRequests.

    The Tasks table is the place holder for the tasks that have requested files to be staged. 
    These can be from different systems and have different associated call back methods.
    The CacheReplicas table keeps the information on all the CacheReplicas in the system. 
    It maps all the file information LFN, PFN, SE to an assigned ReplicaID.
    The TaskReplicas table maps the TaskIDs from the Tasks table to the ReplicaID from the CacheReplicas table.
    The StageRequests table contains each of the prestage request IDs for each of the replicas.
"""

__RCSID__ = "$Id$"

<<<<<<< HEAD

import inspect
import types

from DIRAC                                        import gLogger, S_OK, S_ERROR
from DIRAC.Core.Base.DB                           import DB
from DIRAC.Core.Utilities.List                    import intListToString, stringListToString

=======
from DIRAC                                        import gLogger, S_OK, S_ERROR
from DIRAC.Core.Base.DB                           import DB
from DIRAC.Core.Utilities.List                    import intListToString, stringListToString
import threading, types
import inspect
>>>>>>> 8c46f911

# Stage Request are issue with a length of "PinLength"
# However, once Staged, the entry in the StageRequest will set a PinExpiryTime only for "PinLength" / THROTTLING_STEPS
# As PinExpiryTime arrives, StageRequest and their corresponding CacheReplicas entries are cleaned
# This allows to throttle the submission of Stage Requests up to a maximum of "DiskCacheTB" per "PinLength"
# After "PinLength" / THROTTLING_STEPS seconds, entries are removed, so new requests for the same replica will trigger
# a new Stage Request to the SE, and thus an update of the Pinning on the SE.
#
#  - "PinLength" is an Option of the StageRequest Agent that defaults to THROTTLING_TIME
#  - "DiskCacheTB" is an Option of the StorageElement that defaults to 1 (TB)
#
THROTTLING_TIME  = 86400
THROTTLING_STEPS = 12

class StorageManagementDB( DB ):

  _tablesDict = {}
  # Tasks table
  _tablesDict [ 'Tasks' ] = {
                             'Fields' : 
                                       {
                                        'TaskID'         : 'INTEGER AUTO_INCREMENT',
                                        'Status'         : 'VARCHAR(32) DEFAULT "New"',
                                        'Source'         : 'VARCHAR(32) NOT NULL',
                                        'SubmitTime'     : 'DATETIME NOT NULL',
                                        'LastUpdate'     : 'DATETIME',
                                        'CompleteTime'   : 'DATETIME',
                                        'CallBackMethod' : 'VARCHAR(255)',
                                        'SourceTaskID'   : 'VARCHAR(32)'
                                       },
                             'Indexes'    : { 'TaskID,Status' : [ 'TaskID', 'Status' ] },
                             'PrimaryKey' : [ 'TaskID', 'Status' ]
                            }  
  # TaskReplicas table
  _tablesDict[ 'TaskReplicas' ] = {
                                   'Fields' :
                                             {
                                              'TaskID'    : 'INTEGER(8) NOT NULL REFERENCES Tasks(TaskID)',
                                              'ReplicaID' : 'INTEGER(8) NOT NULL REFERENCES CacheReplicas(ReplicaID)'
                                             },
                                   'Indexes'    : { 'TaskID,ReplicaID' : [ 'TaskID', 'ReplicaID' ] },
                                   'PrimaryKey' : [ 'TaskID', 'ReplicaID' ]
                                  }
  # FIXME: we have 2 triggers here !!
  #CREATE TRIGGER taskreplicasAfterInsert AFTER INSERT ON TaskReplicas FOR EACH ROW UPDATE CacheReplicas SET CacheReplicas.Links=CacheReplicas.Links+1 WHERE CacheReplicas.ReplicaID=NEW.ReplicaID;
  #CREATE TRIGGER taskreplicasAfterDelete AFTER DELETE ON TaskReplicas FOR EACH ROW UPDATE CacheReplicas SET CacheReplicas.Links=CacheReplicas.Links-1 WHERE CacheReplicas.ReplicaID=OLD.ReplicaID;
  # CacheReplicas table
  _tablesDict[ 'CacheReplicas' ] = {
                                    'Fields' : 
                                              {
                                                'ReplicaID'    : 'INTEGER AUTO_INCREMENT',
                                                'Type'         : 'VARCHAR(32) NOT NULL',
                                                'Status'       : 'VARCHAR(32) DEFAULT "New"',
                                                'SE'           : 'VARCHAR(32) NOT NULL',
                                                'LFN'          : 'VARCHAR(255) NOT NULL',
                                                'PFN'          : 'VARCHAR(255)',
                                                'Size'         : 'BIGINT(60) DEFAULT 0',
                                                'FileChecksum' : 'VARCHAR(255) NOT NULL',
                                                'GUID'         : 'VARCHAR(255) NOT NULL',
                                                'SubmitTime'   : 'DATETIME NOT NULL',
                                                'LastUpdate'   : 'DATETIME',
                                                'Reason'       : 'VARCHAR(255)',
                                                'Links'        : 'INTEGER DEFAULT 0'
                                               },
                                    'Indexes'    : { 'ReplicaID,Status,SE' : [ 'ReplicaID', 'Status', 'SE' ] },
                                    'PrimaryKey' : [ 'ReplicaID', 'LFN', 'SE' ] 
                                   }
  # StageRequests table
  _tablesDict[ 'StageRequests' ] = {
                                    'Fields' : 
                                              {
                                               'ReplicaID'                 : 'INTEGER(8) NOT NULL REFERENCES CacheReplicas(ReplicaID)',
                                               'StageStatus'               : 'VARCHAR(32) DEFAULT "StageSubmitted"',
                                               'RequestID'                 : 'VARCHAR(64) DEFAULT ""',
                                               'StageRequestSubmitTime'    : 'DATETIME NOT NULL',
                                               'StageRequestCompletedTime' : 'DATETIME',
                                               'PinLength'                 : 'INTEGER(8)',
                                               'PinExpiryTime'             : 'DATETIME'                                               
                                              },
                                    'Indexes'     : { 'StageStatus' : [ 'StageStatus' ] },
                                    'ForeignKeys' : { 'ReplicaID' : 'CacheReplicas.ReplicaID' } 
                                   } 



  def __init__( self, systemInstance = 'Default', maxQueueSize = 10 ):
    DB.__init__( self, 'StorageManagementDB', 'StorageManagement/StorageManagementDB', maxQueueSize )

    # FIXME: substitute with self._tablesDict ( but watch out, the order will not be the same ! )

    self.TASKPARAMS    = ['TaskID', 'Status', 'Source', 'SubmitTime', 'LastUpdate', 'CompleteTime', 'CallBackMethod', 'SourceTaskID']
    self.REPLICAPARAMS = ['ReplicaID', 'Type', 'Status', 'SE', 'LFN', 'PFN', 'Size', 'FileChecksum', 'GUID', 'SubmitTime', 'LastUpdate', 'Reason', 'Links']
    self.STAGEPARAMS   = ['ReplicaID', 'StageStatus', 'RequestID', 'StageRequestSubmitTime', 'StageRequestCompletedTime', 'PinLength', 'PinExpiryTime']
    self.STATES        = ['Failed', 'New', 'Waiting', 'Offline', 'StageSubmitted', 'Staged']


  def _checkTable( self ):
    """ _checkTable.
     
    Method called on the StorageManagerHandler instead of on the StorageManagementDB constructor
    to avoid an awful number of unnecessary queries with "show tables".
    """
    
    return self.__createTables()


  def __createTables( self ):
    """ __createTables
    
    Writes the schema in the database. If a table is already in the schema, it is
    skipped to avoid problems trying to create a table that already exists.
    """

    # Horrible SQL here !!
    existingTables = self._query( "show tables" )
    if not existingTables[ 'OK' ]:
      return existingTables
    existingTables = [ existingTable[0] for existingTable in existingTables[ 'Value' ] ]

    # Makes a copy of the dictionary _tablesDict
    tables = {}
    tables.update( self._tablesDict )
        
    for existingTable in existingTables:
      if existingTable in tables:
        del tables[ existingTable ]  
              
    res = self._createTables( tables )
    if not res[ 'OK' ]:
      return res
    
    # Human readable S_OK message
    if res[ 'Value' ] == 0:
      res[ 'Value' ] = 'No tables created'
    else:
      res[ 'Value' ] = 'Tables created: %s' % ( ','.join( tables.keys() ) )
    return res  


  def __getConnection( self, connection ):
    if connection:
      return connection
    res = self._getConnection()
    if res['OK']:
      return res['Value']
    gLogger.warn( "Failed to get MySQL connection", res['Message'] )
    return connection

  def _caller( self ):
    return inspect.stack()[2][3]
  ################################################################
  #
  # State machine management
  #

  def updateTaskStatus( self, taskIDs, newTaskStatus, connection = False ):
    return self.__updateTaskStatus( taskIDs, newTaskStatus, connection = connection )

  def __updateTaskStatus( self, taskIDs, newTaskStatus, force = False, connection = False ):
    connection = self.__getConnection( connection )
    if not taskIDs:
      return S_OK( taskIDs )
    if force:
      toUpdate = taskIDs
    else:
      res = self._checkTaskUpdate( taskIDs, newTaskStatus, connection = connection )
      if not res['OK']:
        return res
      toUpdate = res['Value']
    if not toUpdate:
      return S_OK( toUpdate )

    #reqSelect = "SELECT * FROM Tasks WHERE TaskID IN (%s) AND Status != '%s';" % ( intListToString( toUpdate ), newTaskStatus )
    reqSelect = "SELECT TaskID FROM Tasks WHERE TaskID IN (%s) AND Status != '%s';" % ( intListToString( toUpdate ), newTaskStatus )
    resSelect = self._query( reqSelect, connection )
    if not resSelect['OK']:
      gLogger.error( "%s.%s_DB: problem retrieving record: %s. %s" % ( self._caller(), '__updateTaskStatus', reqSelect, resSelect['Message'] ) )

    req = "UPDATE Tasks SET Status='%s',LastUpdate=UTC_TIMESTAMP() WHERE TaskID IN (%s) AND Status != '%s';" % ( newTaskStatus, intListToString( toUpdate ), newTaskStatus )
    res = self._update( req, connection )
    if not res['OK']:
      return res

    taskIDs = []
    for record in resSelect['Value']:
      taskIDs.append( record[0] )
      gLogger.verbose( "%s.%s_DB: to_update Tasks =  %s" % ( self._caller(), '__updateTaskStatus', record ) )

    if len( taskIDs ) > 0:
      reqSelect1 = "SELECT * FROM Tasks WHERE TaskID IN (%s);" % intListToString( taskIDs )
      resSelect1 = self._query( reqSelect1, connection )
      if not resSelect1["OK"]:
        gLogger.warn( "%s.%s_DB: problem retrieving records: %s. %s" % ( self._caller(), '__updateTaskStatus', reqSelect1, resSelect1['Message'] ) )
      else:
        for record in resSelect1['Value']:
          gLogger.verbose( "%s.%s_DB: updated Tasks = %s" % ( self._caller(), '__updateTaskStatus', record ) )

    return S_OK( toUpdate )

  def _checkTaskUpdate( self, taskIDs, newTaskState, connection = False ):
    connection = self.__getConnection( connection )
    if not taskIDs:
      return S_OK( taskIDs )
    # * -> Failed
    if newTaskState == 'Failed':
      oldTaskState = []
    # StageCompleting -> Done
    elif newTaskState == 'Done':
      oldTaskState = ['StageCompleting']
    # StageSubmitted -> StageCompleting
    elif newTaskState == 'StageCompleting':
      oldTaskState = ['StageSubmitted']
    # Waiting -> StageSubmitted
    elif newTaskState == 'StageSubmitted':
      oldTaskState = ['Waiting', 'Offline']
    # New -> Waiting
    elif newTaskState == 'Waiting':
      oldTaskState = ['New']
    elif newTaskState == 'Offline':
      oldTaskState = ['Waiting']
    else:
      return S_ERROR( "Task status not recognized" )
    if not oldTaskState:
      toUpdate = taskIDs
    else:
      req = "SELECT TaskID FROM Tasks WHERE Status in (%s) AND TaskID IN (%s)" % ( stringListToString( oldTaskState ), intListToString( taskIDs ) )
      res = self._query( req, connection )
      if not res['OK']:
        return res
      toUpdate = [row[0] for row in res['Value']]
    return S_OK( toUpdate )

  def updateReplicaStatus( self, replicaIDs, newReplicaStatus, connection = False ):
    connection = self.__getConnection( connection )
    if not replicaIDs:
      return S_OK( replicaIDs )
    res = self._checkReplicaUpdate( replicaIDs, newReplicaStatus )
    if not res['OK']:
      return res
    toUpdate = res['Value']
    if not toUpdate:
      return S_OK( toUpdate )
    #reqSelect = "SELECT * FROM CacheReplicas WHERE ReplicaID IN (%s) AND Status != '%s';" % ( intListToString( toUpdate ), newReplicaStatus )
    reqSelect = "SELECT ReplicaID FROM CacheReplicas WHERE ReplicaID IN (%s) AND Status != '%s';" % ( intListToString( toUpdate ), newReplicaStatus )
    resSelect = self._query( reqSelect, connection )
    if not resSelect['OK']:
      gLogger.error( "%s.%s_DB: problem retrieving record: %s. %s" % ( self._caller(), 'updateReplicaStatus', reqSelect, resSelect['Message'] ) )

    req = "UPDATE CacheReplicas SET Status='%s',LastUpdate=UTC_TIMESTAMP() WHERE ReplicaID IN (%s) AND Status != '%s';" % ( newReplicaStatus, intListToString( toUpdate ), newReplicaStatus )
    res = self._update( req, connection )
    if not res['OK']:
      return res

    replicaIDs = []
    for record in resSelect['Value']:
      replicaIDs.append( record[0] )
      gLogger.verbose( "%s.%s_DB: to_update CacheReplicas =  %s" % ( self._caller(), 'updateReplicaStatus', record ) )
    if len( replicaIDs ) > 0:
      reqSelect1 = "SELECT * FROM CacheReplicas WHERE ReplicaID IN (%s);" % intListToString( replicaIDs )
      resSelect1 = self._query( reqSelect1, connection )
      if not resSelect1['OK']:
        gLogger.warn( "%s.%s_DB: problem retrieving records: %s. %s" % ( self._caller(), 'updateReplicaStatus', reqSelect1, resSelect1['Message'] ) )
      else:
        for record in resSelect1['Value']:
          gLogger.verbose( "%s.%s_DB: updated CacheReplicas = %s" % ( self._caller(), 'updateReplicaStatus', record ) )

    res = self._updateTasksForReplica( replicaIDs, connection = connection )
    if not res['OK']:
      return res
    return S_OK( toUpdate )

  def _updateTasksForReplica( self, replicaIDs, connection = False ):
    tasksInStatus = {}
    for state in self.STATES:
      tasksInStatus[state] = []

    req = "SELECT T.TaskID,T.Status FROM Tasks AS T, TaskReplicas AS R WHERE R.ReplicaID IN ( %s ) AND R.TaskID = T.TaskID GROUP BY T.TaskID;" % intListToString( replicaIDs )
    res = self._query( req, connection )
    if not res['OK']:
      return res

    for taskId, status in res['Value']:
      subreq = "SELECT DISTINCT(C.Status) FROM TaskReplicas AS R, CacheReplicas AS C WHERE R.TaskID=%s AND R.ReplicaID = C.ReplicaID;" % taskId
      subres = self._query( subreq, connection )
      if not subres['OK']:
        return subres

      cacheStatesForTask = [row[0] for row in subres['Value']]
      if not cacheStatesForTask:
        tasksInStatus['Failed'].append( taskId )
        continue

      wrongState = False
      for state in cacheStatesForTask:
        if state not in self.STATES:
          wrongState = True
          break
      if wrongState:
        tasksInStatus['Failed'].append( taskId )
        continue
      for state in self.STATES:
        if state in cacheStatesForTask:
          if status != state:
            tasksInStatus[state].append( taskId )
          break

    for newStatus in tasksInStatus.keys():
      if tasksInStatus[newStatus]:
        res = self.__updateTaskStatus( tasksInStatus[newStatus], newStatus, True, connection = connection )
        if not res['OK']:
          gLogger.warn( "Failed to update task associated to replicas", res['Message'] )
          # return res
    return S_OK( tasksInStatus )

  def getAssociatedReplicas( self, replicaIDs ):
    """ Retrieve the list of Replicas that belong to the same Tasks as the provided list
    """
    res = self._getReplicaIDTasks( replicaIDs )
    if not res['OK']:
      gLogger.error( 'StorageManagementDB.getAssociatedReplicas: Failed to get Tasks.', res['Message'] )
      return res
    taskIDs = res['Value']

    return self.getCacheReplicas( {'TaskID':taskIDs} )

  def _checkReplicaUpdate( self, replicaIDs, newReplicaState, connection = False ):
    connection = self.__getConnection( connection )
    if not replicaIDs:
      return S_OK( replicaIDs )
    # * -> Failed
    if newReplicaState == 'Failed':
      oldReplicaState = []
    # New -> Waiting
    elif newReplicaState == 'Waiting':
      oldReplicaState = ['New']
    # Waiting -> StageSubmitted
    elif newReplicaState == 'StageSubmitted':
      oldReplicaState = ['Waiting', 'Offline']
    # StageSubmitted -> Staged
    elif newReplicaState == 'Staged':
      oldReplicaState = ['StageSubmitted']
    elif newReplicaState == 'Offline':
      oldReplicaState = ['Waiting']
    else:
      return S_ERROR( "Replica status not recognized" )
    if not oldReplicaState:
      toUpdate = replicaIDs
    else:
      req = "SELECT ReplicaID FROM CacheReplicas WHERE Status IN (%s) AND ReplicaID IN (%s)" % ( stringListToString( oldReplicaState ), intListToString( replicaIDs ) )
      res = self._query( req, connection )
      if not res['OK']:
        return res
      toUpdate = [row[0] for row in res['Value']]
    return S_OK( toUpdate )

  def __getTaskStateFromReplicaState( self, replicaState ):
    # For the moment the task state just references to the replicaState
    return replicaState

  def updateStageRequestStatus( self, replicaIDs, newStageStatus, connection = False ):
    connection = self.__getConnection( connection )
    if not replicaIDs:
      return S_OK( replicaIDs )
    res = self._checkStageUpdate( replicaIDs, newStageStatus, connection = connection )
    if not res['OK']:
      return res
    toUpdate = res['Value']
    if not toUpdate:
      return S_OK( toUpdate )
    #reqSelect = "Select * FROM CacheReplicas WHERE ReplicaID IN (%s) AND Status != '%s';" % ( intListToString( toUpdate ), newStageStatus )
    reqSelect = "Select ReplicaID FROM CacheReplicas WHERE ReplicaID IN (%s) AND Status != '%s';" % ( intListToString( toUpdate ), newStageStatus )
    resSelect = self._query( reqSelect, connection )
    if not resSelect['OK']:
      gLogger.warn( "%s.%s_DB: problem retrieving record: %s. %s" % ( self._caller(), 'updateStageRequestStatus', reqSelect, resSelect['Message'] ) )

    req = "UPDATE CacheReplicas SET Status='%s',LastUpdate=UTC_TIMESTAMP() WHERE ReplicaID IN (%s) AND Status != '%s';" % ( newStageStatus, intListToString( toUpdate ), newStageStatus )
    res = self._update( req, connection )
    if not res['OK']:
      return res

    replicaIDs = []
    for record in resSelect['Value']:
      replicaIDs.append( record[0] )
      gLogger.verbose( "%s.%s_DB: to_update CacheReplicas =  %s" % ( self._caller(), 'updateStageRequestStatus', record ) )

    reqSelect1 = "SELECT * FROM CacheReplicas WHERE ReplicaID IN (%s);" % intListToString( replicaIDs )
    resSelect1 = self._query( reqSelect1, connection )
    if not resSelect1['OK']:
      gLogger.warn( "%s.%s_DB: problem retrieving records: %s. %s" % ( self._caller(), 'updateStageRequestStatus', reqSelect1, resSelect1['Message'] ) )
    else:
      for record in resSelect1['Value']:
        gLogger.verbose( "%s.%s_DB: updated CacheReplicas = %s" % ( self._caller(), 'updateStageRequestStatus', record ) )

    # Now update the replicas associated to the replicaIDs
    newReplicaStatus = self.__getReplicaStateFromStageState( newStageStatus )
    res = self.updateReplicaStatus( toUpdate, newReplicaStatus, connection = connection )
    if not res['OK']:
      gLogger.warn( "Failed to update cache replicas associated to stage requests", res['Message'] )
    return S_OK( toUpdate )

  def _checkStageUpdate( self, replicaIDs, newStageState, connection = False ):
    connection = self.__getConnection( connection )
    if not replicaIDs:
      return S_OK( replicaIDs )
    # * -> Failed
    if newStageState == 'Failed':
      oldStageState = []
    elif newStageState == 'Staged':
      oldStageState = ['StageSubmitted']
    else:
      return S_ERROR( "StageRequest status not recognized" )
    if not oldStageState:
      toUpdate = replicaIDs
    else:
      req = "SELECT ReplicaID FROM StageRequests WHERE StageStatus = '%s' AND ReplicaID IN (%s)" % ( oldStageState, intListToString( replicaIDs ) )
      res = self._query( req, connection )
      if not res['OK']:
        return res
      toUpdate = [row[0] for row in res['Value']]
    return S_OK( toUpdate )

  def __getReplicaStateFromStageState( self, stageState ):
    # For the moment the replica state just references to the stage state
    return stageState

  #
  #                               End of state machine management
  #
  ################################################################

  ################################################################
  #
  # Monitoring of stage tasks
  #
  def getTaskStatus( self, taskID, connection = False ):
    """ Obtain the task status from the Tasks table. """
    connection = self.__getConnection( connection )
    res = self.getTaskInfo( taskID, connection = connection )
    if not res['OK']:
      return res
    taskInfo = res['Value'][taskID]
    return S_OK( taskInfo['Status'] )

  def getTaskInfo( self, taskID, connection = False ):
    """ Obtain all the information from the Tasks table for a supplied task. """
    connection = self.__getConnection( connection )
    req = "SELECT TaskID,Status,Source,SubmitTime,CompleteTime,CallBackMethod,SourceTaskID from Tasks WHERE TaskID IN (%s);" % intListToString( taskID )
    res = self._query( req, connection )
    if not res['OK']:
      gLogger.error( 'StorageManagementDB.getTaskInfo: Failed to get task information.', res['Message'] )
      return res
    resDict = {}
    for taskID, status, source, submitTime, completeTime, callBackMethod, sourceTaskID in res['Value']:
      resDict[sourceTaskID] = {'Status':status, 'Source':source, 'SubmitTime':submitTime, 'CompleteTime':completeTime, 'CallBackMethod':callBackMethod, 'SourceTaskID':sourceTaskID}
    if not resDict:
      gLogger.error( 'StorageManagementDB.getTaskInfo: The supplied task %s did not exist' % taskID )
      return S_ERROR( 'The supplied task %s did not exist' % taskID )
    return S_OK( resDict )

  def _getTaskIDForJob ( self, jobID, connection = False ):
    # Stager taskID is retrieved from the source DIRAC jobID
    connection = self.__getConnection( connection )
    req = "SELECT TaskID from Tasks WHERE SourceTaskID=%s;" % int( jobID )
    res = self._query( req )
    if not res['OK']:
      gLogger.error( "%s.%s_DB: problem retrieving record: %s. %s" % ( self._caller(), '_getTaskIDForJob', req, res['Message'] ) )
      return S_ERROR( 'The supplied JobID does not exist!' )
    taskID = [ row[0] for row in res['Value'] ]
    return S_OK( taskID )

  def getTaskSummary( self, jobID, connection = False ):
    """ Obtain the task summary from the database. """
    connection = self.__getConnection( connection )
    res = self._getTaskIDForJob( jobID, connection = connection )
    if not res['OK']:
      return res
    if res['Value']:
      taskID = res['Value']
    else:
      return S_OK()
    res = self.getTaskInfo( taskID, connection = connection )
    if not res['OK']:
      return res
    taskInfo = res['Value']
    req = "SELECT R.LFN,R.SE,R.PFN,R.Size,R.Status,R.LastUpdate,R.Reason FROM CacheReplicas AS R, TaskReplicas AS TR WHERE TR.TaskID in (%s) AND TR.ReplicaID=R.ReplicaID;" % intListToString( taskID )
    res = self._query( req, connection )
    if not res['OK']:
      gLogger.error( 'StorageManagementDB.getTaskSummary: Failed to get Replica summary for task.', res['Message'] )
      return res
    replicaInfo = {}
    for lfn, storageElement, pfn, fileSize, status, lastupdate, reason in res['Value']:
<<<<<<< HEAD
      replicaInfo[lfn] = {'StorageElement':storageElement, 'PFN':pfn, 'FileSize':fileSize, 
                          'Status':status, 'LastUpdate':lastupdate, 'Reason':reason}
=======
      replicaInfo[lfn] = {'StorageElement':storageElement, 'PFN':pfn, 'FileSize':fileSize, 'Status':status, 'LastUpdate':lastupdate, 'Reason':reason}
>>>>>>> 8c46f911
    resDict = {'TaskInfo':taskInfo, 'ReplicaInfo':replicaInfo}
    return S_OK( resDict )

  def getTasks( self, condDict = {}, older = None, newer = None, timeStamp = 'SubmitTime', orderAttribute = None, 
                limit = None, connection = False ):
    """ Get stage requests for the supplied selection with support for web standard structure """
    connection = self.__getConnection( connection )
    req = "SELECT %s FROM Tasks" % ( intListToString( self.TASKPARAMS ) )
    if condDict or older or newer:
      if condDict.has_key( 'ReplicaID' ):
        replicaIDs = condDict.pop( 'ReplicaID' )
        if type( replicaIDs ) not in ( types.ListType, types.TupleType ):
          replicaIDs = [replicaIDs]
        res = self._getReplicaIDTasks( replicaIDs, connection = connection )
        if not res['OK']:
          return res
        condDict['TaskID'] = res['Value']
      req = "%s %s" % ( req, self.buildCondition( condDict, older, newer, timeStamp, orderAttribute, limit ) )
    res = self._query( req, connection )
    if not res['OK']:
      return res
    tasks = res['Value']
    resultDict = {}
    for row in tasks:
      resultDict[row[0]] = dict( zip( self.TASKPARAMS[1:], row[1:] ) )
    result = S_OK( resultDict )
    result['Records'] = tasks
    result['ParameterNames'] = self.TASKPARAMS
    return result

  def getCacheReplicas( self, condDict = {}, older = None, newer = None, timeStamp = 'LastUpdate', orderAttribute = None, limit = None, connection = False ):
    """ Get cache replicas for the supplied selection with support for the web standard structure """
    connection = self.__getConnection( connection )
    req = "SELECT %s FROM CacheReplicas" % ( intListToString( self.REPLICAPARAMS ) )
<<<<<<< HEAD

=======
>>>>>>> 8c46f911
    if condDict or older or newer:
      if condDict.has_key( 'TaskID' ):
        taskIDs = condDict.pop( 'TaskID' )
        if type( taskIDs ) not in ( types.ListType, types.TupleType ):
          taskIDs = [taskIDs]
        res = self._getTaskReplicaIDs( taskIDs, connection = connection )
        if not res['OK']:
          return res
        if res['Value']:
          condDict['ReplicaID'] = res['Value']
        else:
          condDict['ReplicaID'] = [-1]
      # BUG: limit is ignored unless there is a nonempty condition dictionary OR older OR newer is nonemtpy
      req = "%s %s" % ( req, self.buildCondition( condDict, older, newer, timeStamp, orderAttribute, limit ) )
    res = self._query( req, connection )
    if not res['OK']:
      return res
    cacheReplicas = res['Value']
    resultDict = {}
    for row in cacheReplicas:
      resultDict[row[0]] = dict( zip( self.REPLICAPARAMS[1:], row[1:] ) )
    result = S_OK( resultDict )
    result['Records'] = cacheReplicas
    result['ParameterNames'] = self.REPLICAPARAMS
    return result

  def getStageRequests( self, condDict = {}, older = None, newer = None, timeStamp = 'StageRequestSubmitTime', orderAttribute = None, limit = None, connection = False ):
    """ Get stage requests for the supplied selection with support for web standard structure """
    connection = self.__getConnection( connection )
    req = "SELECT %s FROM StageRequests" % ( intListToString( self.STAGEPARAMS ) )
    if condDict or older or newer:
      if condDict.has_key( 'TaskID' ):
        taskIDs = condDict.pop( 'TaskID' )
        if type( taskIDs ) not in ( types.ListType, types.TupleType ):
          taskIDs = [taskIDs]
        res = self._getTaskReplicaIDs( taskIDs, connection = connection )
        if not res['OK']:
          return res
        if res['Value']:
          condDict['ReplicaID'] = res['Value']
        else:
          condDict['ReplicaID'] = [-1]
      req = "%s %s" % ( req, self.buildCondition( condDict, older, newer, timeStamp, orderAttribute, limit ) )
    res = self._query( req, connection )
    if not res['OK']:
      return res
    stageRequests = res['Value']
    resultDict = {}
    for row in stageRequests:
      resultDict[row[0]] = dict( zip( self.STAGEPARAMS[1:], row[1:] ) )
    result = S_OK( resultDict )
    result['Records'] = stageRequests
    result['ParameterNames'] = self.STAGEPARAMS
    return result

  def _getTaskReplicaIDs( self, taskIDs, connection = False ):
    if not taskIDs:
      return S_OK( [] )
    req = "SELECT DISTINCT(ReplicaID) FROM TaskReplicas WHERE TaskID IN (%s);" % intListToString( taskIDs )
    res = self._query( req, connection )
    if not res['OK']:
      return res
    replicaIDs = [row[0] for row in res['Value']]
    return S_OK( replicaIDs )

  def _getReplicaIDTasks( self, replicaIDs, connection = False ):
    if not replicaIDs:
      return S_OK( [] )
    req = "SELECT DISTINCT(TaskID) FROM TaskReplicas WHERE ReplicaID IN (%s);" % intListToString( replicaIDs )
    res = self._query( req, connection )
    if not res['OK']:
      return res
    taskIDs = [row[0] for row in res['Value']]

    return S_OK( taskIDs )

  #
  #                               End of monitoring of stage tasks
  #
  ################################################################

  ####################################################################
  #
  # Submission of stage requests
  #

  def setRequest( self, lfnDict, source, callbackMethod, sourceTaskID, connection = False ):
    """ This method populates the StorageManagementDB Tasks table with the requested files. """
    connection = self.__getConnection( connection )
    if not lfnDict:
      return S_ERROR( "No files supplied in request" )
    # The first step is to create the task in the Tasks table
    res = self._createTask( source, callbackMethod, sourceTaskID, connection = connection )
    if not res['OK']:
      return res
    taskID = res['Value']
    # Get the Replicas which already exist in the CacheReplicas table
    allReplicaIDs = []
    taskStates = []
    for se, lfns in lfnDict.items():
      if type( lfns ) in types.StringTypes:
        lfns = [lfns]
      res = self._getExistingReplicas( se, lfns, connection = connection )
      if not res['OK']:
        return res
      existingReplicas = res['Value']
      # Insert the CacheReplicas that do not already exist
      for lfn in lfns:
        if lfn in existingReplicas.keys():
          gLogger.verbose( 'StorageManagementDB.setRequest: Replica already exists in CacheReplicas table %s @ %s' % ( lfn, se ) )
          existingFileState = existingReplicas[lfn][1]
          taskState = self.__getTaskStateFromReplicaState( existingFileState )
        else:
          res = self._insertReplicaInformation( lfn, se, 'Stage', connection = connection )
          if not res['OK']:
            self._cleanTask( taskID, connection = connection )
            return res

          existingReplicas[lfn] = ( res['Value'], 'New' )
          newFileState = existingReplicas[lfn][1]
          taskState = self.__getTaskStateFromReplicaState( newFileState )
        if not taskState in taskStates:
          taskStates.append( taskState )

      allReplicaIDs.extend( existingReplicas.values() )
    # Insert all the replicas into the TaskReplicas table
    res = self._insertTaskReplicaInformation( taskID, allReplicaIDs, connection = connection )
    if not res['OK']:
      self._cleanTask( taskID, connection = connection )
      return res
    # Check whether the the task status is Done based on the existing file states
    # If all the files for a particular Task are 'Staged', update the Task
    if taskStates == ['Staged']:
    # so if the tasks are for LFNs from the lfns dictionary, which are already staged,
    # they immediately change state New->Done. Fixed it to translate such tasks to 'Staged' state
      self.__updateTaskStatus( [taskID], 'Staged', True, connection = connection )
    if 'Failed' in taskStates:
      self.__updateTaskStatus( [taskID], 'Failed', True, connection = connection )
    return S_OK( taskID )

  def _cleanTask( self, taskID, connection = False ):
    """ Remove a task and any related information """
    connection = self.__getConnection( connection )
    self.removeTasks( [taskID], connection = connection )
    self.removeUnlinkedReplicas( connection = connection )

  def _createTask( self, source, callbackMethod, sourceTaskID, connection = False ):
    """ Enter the task details into the Tasks table """
    connection = self.__getConnection( connection )
    req = "INSERT INTO Tasks (Source,SubmitTime,CallBackMethod,SourceTaskID) VALUES ('%s',UTC_TIMESTAMP(),'%s','%s');" % ( source, callbackMethod, sourceTaskID )
    res = self._update( req, connection )
    if not res['OK']:
      gLogger.error( "StorageManagementDB._createTask: Failed to create task.", res['Message'] )
      return res
    # gLogger.info( "%s_DB:%s" % ('_createTask',req))
    taskID = res['lastRowId']
    reqSelect = "SELECT * FROM Tasks WHERE TaskID = %s;" % ( taskID )
    resSelect = self._query( reqSelect, connection )
    if not resSelect['OK']:
      gLogger.info( "%s.%s_DB: problem retrieving record: %s. %s" % ( self._caller(), '_createTask', reqSelect, resSelect['Message'] ) )
    else:  
      gLogger.verbose( "%s.%s_DB: inserted Tasks = %s" % ( self._caller(), '_createTask', resSelect['Value'][0] ) )

    # gLogger.info("StorageManagementDB._createTask: Created task with ('%s','%s','%s') and obtained TaskID %s" % (source,callbackMethod,sourceTaskID,taskID))
    return S_OK( taskID )

  def _getExistingReplicas( self, storageElement, lfns, connection = False ):
    """ Obtains the ReplicasIDs for the replicas already entered in the CacheReplicas table """
    connection = self.__getConnection( connection )
    req = "SELECT ReplicaID,LFN,Status FROM CacheReplicas WHERE SE = '%s' AND LFN IN (%s);" % ( storageElement, stringListToString( lfns ) )
    res = self._query( req, connection )
    if not res['OK']:
      gLogger.error( 'StorageManagementDB._getExistingReplicas: Failed to get existing replicas.', res['Message'] )
      return res
    existingReplicas = {}
    for replicaID, lfn, status in res['Value']:
      existingReplicas[lfn] = ( replicaID, status )
    return S_OK( existingReplicas )

<<<<<<< HEAD
  def _insertReplicaInformation( self, lfn, storageElement, type_, connection = False ):
    """ Enter the replica into the CacheReplicas table """
    connection = self.__getConnection( connection )
    req = "INSERT INTO CacheReplicas (Type,SE,LFN,PFN,Size,FileChecksum,GUID,SubmitTime,LastUpdate) VALUES ('%s','%s','%s','',0,'','',UTC_TIMESTAMP(),UTC_TIMESTAMP());" % ( type_, storageElement, lfn )
=======
  def _insertReplicaInformation( self, lfn, storageElement, rType, connection = False ):
    """ Enter the replica into the CacheReplicas table """
    connection = self.__getConnection( connection )
    req = "INSERT INTO CacheReplicas (Type,SE,LFN,PFN,Size,FileChecksum,GUID,SubmitTime,LastUpdate) VALUES ('%s','%s','%s','',0,'','',UTC_TIMESTAMP(),UTC_TIMESTAMP());" % ( rType, storageElement, lfn )
>>>>>>> 8c46f911
    res = self._update( req, connection )
    if not res['OK']:
      gLogger.error( "_insertReplicaInformation: Failed to insert to CacheReplicas table.", res['Message'] )
      return res
    # gLogger.info( "%s_DB:%s" % ('_insertReplicaInformation',req))

    replicaID = res['lastRowId']
    reqSelect = "SELECT * FROM CacheReplicas WHERE ReplicaID = %s;" % ( replicaID )
    resSelect = self._query( reqSelect, connection )
    if not resSelect['OK']:
      gLogger.warn( "%s.%s_DB: problem retrieving record: %s. %s" % ( self._caller(), '_insertReplicaInformation', reqSelect, resSelect['Message'] ) )
<<<<<<< HEAD
    else:
      gLogger.verbose( "%s.%s_DB: inserted CacheReplicas = %s" % ( self._caller(), '_insertReplicaInformation', resSelect['Value'][0] ) )
    #gLogger.verbose("_insertReplicaInformation: Inserted Replica ('%s','%s') and obtained ReplicaID %s" % (lfn,storageElement,replicaID))
=======

    gLogger.verbose( "%s.%s_DB: inserted CacheReplicas = %s" % ( self._caller(), '_insertReplicaInformation', resSelect['Value'][0] ) )
    # gLogger.verbose("_insertReplicaInformation: Inserted Replica ('%s','%s') and obtained ReplicaID %s" % (lfn,storageElement,replicaID))
>>>>>>> 8c46f911
    return S_OK( replicaID )

  def _insertTaskReplicaInformation( self, taskID, replicaIDs, connection = False ):
    """ Enter the replicas into TaskReplicas table """
    connection = self.__getConnection( connection )
    req = "INSERT INTO TaskReplicas (TaskID,ReplicaID) VALUES "
    for replicaID, _status in replicaIDs:
      replicaString = "(%s,%s)," % ( taskID, replicaID )
      req = "%s %s" % ( req, replicaString )
    req = req.rstrip( ',' )
    res = self._update( req, connection )
    if not res['OK']:
      gLogger.error( 'StorageManagementDB._insertTaskReplicaInformation: Failed to insert to TaskReplicas table.', res['Message'] )
      return res
    # gLogger.info( "%s_DB:%s" % ('_insertTaskReplicaInformation',req))
    gLogger.verbose( "StorageManagementDB._insertTaskReplicaInformation: Successfully added %s CacheReplicas to Task %s." % ( res['Value'], taskID ) )
    return S_OK()

  #
  #                               End of insertion methods
  #
  ################################################################

  ####################################################################

  def getStagedReplicas( self, connection = False ):
    connection = self.__getConnection( connection )
    req = "SELECT TR.TaskID, R.Status, COUNT(*) from TaskReplicas as TR, CacheReplicas as R where TR.ReplicaID=R.ReplicaID GROUP BY TR.TaskID,R.Status;"
    res = self._query( req, connection )
    if not res['OK']:
      gLogger.error( 'StorageManagementDB.getStagedReplicas: Failed to get eligible TaskReplicas', res['Message'] )
      return res
    goodTasks = []
    for taskID, status, _count in res['Value']:
      if taskID in goodTasks:
        continue
      elif status in ( 'Staged', 'StageSubmitted' ):
        goodTasks.append( taskID )
    return self.getCacheReplicas( {'Status':'Staged', 'TaskID':goodTasks}, connection = connection )


  def getWaitingReplicas( self, connection = False ):
    connection = self.__getConnection( connection )
    req = "SELECT TR.TaskID, R.Status, COUNT(*) from TaskReplicas as TR, CacheReplicas as R where TR.ReplicaID=R.ReplicaID GROUP BY TR.TaskID,R.Status;"
    res = self._query( req, connection )
    if not res['OK']:
      gLogger.error( 'StorageManagementDB.getWaitingReplicas: Failed to get eligible TaskReplicas', res['Message'] )
      return res
    badTasks = []
    goodTasks = []
    for taskID, status, _count in res['Value']:
      if taskID in badTasks:
        continue
      elif status in ( 'New', 'Failed' ):
        badTasks.append( taskID )
      elif status == 'Waiting':
        goodTasks.append( taskID )
    return self.getCacheReplicas( {'Status':'Waiting', 'TaskID':goodTasks}, connection = connection )

  ####################################################################

  def getOfflineReplicas( self, connection = False ):
    connection = self.__getConnection( connection )
    req = "SELECT TR.TaskID, R.Status, COUNT(*) from TaskReplicas as TR, CacheReplicas as R where TR.ReplicaID=R.ReplicaID GROUP BY TR.TaskID,R.Status;"
    res = self._query( req, connection )
    if not res['OK']:
      gLogger.error( 'StorageManagementDB.getOfflineReplicas: Failed to get eligible TaskReplicas', res['Message'] )
      return res
    badTasks = []
    goodTasks = []
    for taskID, status, _count in res['Value']:
      if taskID in badTasks:
        continue
      elif status in ( 'New', 'Failed' ):
        badTasks.append( taskID )
      elif status == 'Offline':
        goodTasks.append( taskID )
    return self.getCacheReplicas( {'Status':'Offline', 'TaskID':goodTasks}, connection = connection )

  ####################################################################

  def getTasksWithStatus( self, status ):
    """ This method retrieves the TaskID from the Tasks table with the supplied Status. """
    req = "SELECT TaskID,Source,CallBackMethod,SourceTaskID from Tasks WHERE Status = '%s';" % status
    res = self._query( req )
    if not res['OK']:
      return res
    taskIDs = {}
    for taskID, source, callback, sourceTask in res['Value']:
      taskIDs[taskID] = ( source, callback, sourceTask )
    return S_OK( taskIDs )

  ####################################################################
  #
  # The state transition of the CacheReplicas from *->Failed
  #

  def updateReplicaFailure( self, terminalReplicaIDs ):
    """ This method sets the status to Failure with the failure reason for the supplied Replicas. """
    res = self.updateReplicaStatus( terminalReplicaIDs.keys(), 'Failed' )
    if not res['OK']:
      return res
    updated = res['Value']
    if not updated:
      return S_OK( updated )
    for replicaID in updated:
      
      # FIXME: I really do not get the purpose of the two paragraphs commented out.
      
#      reqSelect = "Select * FROM CacheReplicas WHERE ReplicaID = %d" % ( replicaID )
#      resSelect = self._query( reqSelect )
#      if not resSelect['OK']:
#        gLogger.warn( "%s.%s_DB: problem retrieving record: %s. %s" % ( self._caller(), 'updateReplicaFailure', reqSelect, resSelect['Message'] ) )

      req = "UPDATE CacheReplicas SET Reason = '%s' WHERE ReplicaID = %d" % ( terminalReplicaIDs[replicaID], replicaID )
      res = self._update( req )
      if not res['OK']:
        gLogger.error( 'StorageManagementDB.updateReplicaFailure: Failed to update replica fail reason.', res['Message'] )
        return res

#      replicaIDs = []
#      for record in resSelect['Value']:
#        replicaIDs.append( record[0] )
#        gLogger.verbose( "%s.%s_DB: to_update CacheReplicas =  %s" % ( self._caller(), 'updateReplicaFailure', record ) )

      #reqSelect1 = "SELECT * FROM CacheReplicas WHERE ReplicaID IN (%s);" % intListToString( replicaIDs )
      reqSelect1 = "SELECT * FROM CacheReplicas WHERE ReplicaID = %d;" % replicaID
      resSelect1 = self._query( reqSelect1 )
      if not resSelect1['OK']:
        gLogger.warn( "%s.%s_DB: problem retrieving records: %s. %s" % ( self._caller(), 'updateReplicaFailure', reqSelect1, resSelect1['Message'] ) )
      else:
        for record in resSelect1['Value']:
          gLogger.verbose( "%s.%s_DB: updated CacheReplicas = %s" % ( self._caller(), 'updateReplicaFailure', record ) )

    return S_OK( updated )

  ####################################################################
  #
  # The state transition of the CacheReplicas from New->Waiting
  #

  def updateReplicaInformation( self, replicaTuples ):
    """ This method set the replica size information and pfn for the requested storage element.  """
    for replicaID, pfn, size in replicaTuples:
      #reqSelect = "SELECT * FROM CacheReplicas WHERE ReplicaID = %s and Status != 'Cancelled';" % ( replicaID )
      reqSelect = "SELECT ReplicaID FROM CacheReplicas WHERE ReplicaID = %s and Status != 'Cancelled';" % ( replicaID )
      resSelect = self._query( reqSelect )
      if not resSelect['OK']:
        gLogger.warn( "%s.%s_DB: problem retrieving record: %s. %s" % ( self._caller(), 'updateReplicaInformation', reqSelect, resSelect['Message'] ) )

      req = "UPDATE CacheReplicas SET PFN = '%s', Size = %s, Status = 'Waiting' WHERE ReplicaID = %s and Status != 'Cancelled';" % ( pfn, size, replicaID )
      res = self._update( req )
      if not res['OK']:
        gLogger.error( 'StagerDB.updateReplicaInformation: Failed to insert replica information.', res['Message'] )

      replicaIDs = []
      for record in resSelect['Value']:
        replicaIDs.append( record[0] )
        gLogger.verbose( "%s.%s_DB: to_update CacheReplicas =  %s" % ( self._caller(), 'updateReplicaInformation', record ) )

      reqSelect1 = "SELECT * FROM CacheReplicas WHERE ReplicaID IN (%s);" % intListToString( replicaIDs )
      resSelect1 = self._query( reqSelect1 )
      if not resSelect1['OK']:
        gLogger.warn( "%s.%s_DB: problem retrieving record: %s. %s" % ( self._caller(), 'updateReplicaInformation', reqSelect1, resSelect1['Message'] ) )
      else:
        for record in resSelect1['Value']:
          gLogger.verbose( "%s.%s_DB: updated CacheReplicas = %s" % ( self._caller(), 'updateReplicaInformation', record ) )

      gLogger.debug( 'StagerDB.updateReplicaInformation: Successfully updated CacheReplicas record With Status=Waiting, for ReplicaID= %s' % ( replicaID ) )
    return S_OK()

  ####################################################################
  #
  # The state transition of the CacheReplicas from Waiting->StageSubmitted
  #

  def getSubmittedStagePins( self ):
    # change the query to take into account pin expiry time
    req = "SELECT SE,COUNT(*),SUM(Size) from CacheReplicas WHERE Status NOT IN ('New','Waiting','Offline','Failed') GROUP BY SE;"
    # req = "SELECT SE,Count(*),SUM(Size) from CacheReplicas,StageRequests WHERE Status NOT IN ('New','Waiting','Failed') and CacheReplicas.ReplicaID=StageRequests.ReplicaID and PinExpiryTime>UTC_TIMESTAMP() GROUP BY SE;"
    res = self._query( req )
    if not res['OK']:
      gLogger.error( 'StorageManagementDB.getSubmittedStagePins: Failed to obtain submitted requests.', res['Message'] )
      return res
    storageRequests = {}
    for storageElement, replicas, totalSize in res['Value']:
      storageRequests[storageElement] = {'Replicas':int( replicas ), 'TotalSize':int( totalSize )}
    return S_OK( storageRequests )

  def insertStageRequest( self, requestDict, pinLifeTime ):
    req = "INSERT INTO StageRequests (ReplicaID,RequestID,StageRequestSubmitTime,PinLength) VALUES "
    for requestID, replicaIDs in requestDict.items():
      for replicaID in replicaIDs:
        replicaString = "(%s,'%s',UTC_TIMESTAMP(),%d)," % ( replicaID, requestID, pinLifeTime )
        req = "%s %s" % ( req, replicaString )
    req = req.rstrip( ',' )
    res = self._update( req )
    if not res['OK']:
      gLogger.error( 'StorageManagementDB.insertStageRequest: Failed to insert to StageRequests table.', res['Message'] )
      return res

    for requestID, replicaIDs in requestDict.items():
      for replicaID in replicaIDs:
        # fix, no individual queries
        reqSelect = "SELECT * FROM StageRequests WHERE ReplicaID = %s AND RequestID = '%s';" % ( replicaID, requestID )
        resSelect = self._query( reqSelect )
        if not resSelect['OK']:
          gLogger.warn( "%s.%s_DB: problem retrieving record: %s. %s" % ( self._caller(), 'insertStageRequest', reqSelect, resSelect['Message'] ) )
        else:  
          gLogger.verbose( "%s.%s_DB: inserted StageRequests = %s" % ( self._caller(), 'insertStageRequest', resSelect['Value'][0] ) )

    # gLogger.info( "%s_DB: howmany = %s" % ('insertStageRequest',res))

    # gLogger.info( "%s_DB:%s" % ('insertStageRequest',req))
    gLogger.debug( "StorageManagementDB.insertStageRequest: Successfully added %s StageRequests with RequestID %s." % ( res['Value'], requestID ) )
    return S_OK()

  ####################################################################
  #
  # The state transition of the CacheReplicas from StageSubmitted->Staged
  #

  def setStageComplete( self, replicaIDs ):
    # Daniela: FIX wrong PinExpiryTime (84000->86400 seconds = 1 day)

    reqSelect = "SELECT * FROM StageRequests WHERE ReplicaID IN (%s);" % intListToString( replicaIDs )
    resSelect = self._query( reqSelect )
    if not resSelect['OK']:
      gLogger.warn( "%s.%s_DB: problem retrieving record: %s. %s" % ( self._caller(), 'setStageComplete', reqSelect, resSelect['Message'] ) )
      return resSelect

    req = "UPDATE StageRequests SET StageStatus='Staged',StageRequestCompletedTime = UTC_TIMESTAMP(),PinExpiryTime = DATE_ADD(UTC_TIMESTAMP(),INTERVAL ( PinLength / %s ) SECOND) WHERE ReplicaID IN (%s);" % ( THROTTLING_STEPS, intListToString( replicaIDs ) )
    res = self._update( req )
    if not res['OK']:
      gLogger.error( "StorageManagementDB.setStageComplete: Failed to set StageRequest completed.", res['Message'] )
      return res

    for record in resSelect['Value']:
      gLogger.verbose( "%s.%s_DB: to_update StageRequests =  %s" % ( self._caller(), 'setStageComplete', record ) )

    reqSelect1 = "SELECT * FROM StageRequests WHERE ReplicaID IN (%s);" % intListToString( replicaIDs )
    resSelect1 = self._query( reqSelect1 )
    if not resSelect1['OK']:
      gLogger.warn( "%s.%s_DB: problem retrieving record: %s. %s" % ( self._caller(), 'setStageComplete', reqSelect1, resSelect1['Message'] ) )

    for record in resSelect1['Value']:
      gLogger.verbose( "%s.%s_DB: updated StageRequests = %s" % ( self._caller(), 'setStageComplete', record ) )

    gLogger.debug( "StorageManagementDB.setStageComplete: Successfully updated %s StageRequests table with StageStatus=Staged for ReplicaIDs: %s." % ( res['Value'], replicaIDs ) )
    return res

  def wakeupOldRequests( self, replicaIDs , retryInterval, connection = False ):
    """
    get only StageRequests with StageRequestSubmitTime older than 1 day AND are still not staged
    delete these requests
    reset Replicas with corresponding ReplicaIDs to Status='New'
    """
    try:
      retryInterval = max( retryInterval, 2 )
      retryInterval = min( retryInterval, 24 )
      retryInterval = int( retryInterval )
    except Exception:
      errorString = 'Wrong argument type'
      gLogger.exception( errorString )
      return S_ERROR( errorString )
    if( replicaIDs ) > 0:
      req = "SELECT ReplicaID FROM StageRequests WHERE ReplicaID IN (%s) AND StageStatus='StageSubmitted' AND DATE_ADD( StageRequestSubmitTime, INTERVAL %s HOUR ) < UTC_TIMESTAMP();" % ( intListToString( replicaIDs ), retryInterval )
      res = self._query( req )
      if not res['OK']:
        gLogger.error( "StorageManagementDB.wakeupOldRequests: Failed to select old StageRequests.", res['Message'] )
        return res

      old_replicaIDs = [ row[0] for row in res['Value'] ]

      if len( old_replicaIDs ) > 0:
        req = "UPDATE CacheReplicas SET Status='New',LastUpdate = UTC_TIMESTAMP(), Reason = 'wakeupOldRequests' WHERE ReplicaID in (%s);" % intListToString( old_replicaIDs )
        res = self._update( req, connection )
        if not res['OK']:
          gLogger.error( "StorageManagementDB.wakeupOldRequests: Failed to roll CacheReplicas back to Status=New.", res['Message'] )
          return res

        req = "DELETE FROM StageRequests WHERE ReplicaID in (%s);" % intListToString( old_replicaIDs )
        res = self._update( req, connection )
        if not res['OK']:
          gLogger.error( "StorageManagementDB.wakeupOldRequests. Problem removing entries from StageRequests." )
          return res

    return S_OK()

  ####################################################################
  #
  # This code handles the finalization of stage tasks
  #
  # Daniela: useless method
  '''
  def updateStageCompletingTasks(self):
    """ This will select all the Tasks in StageCompleting status and check whether all the associated files are Staged. """
    req = "SELECT TR.TaskID,COUNT(if(R.Status NOT IN ('Staged'),1,NULL)) FROM Tasks AS T, TaskReplicas AS TR, CacheReplicas AS R WHERE T.Status='StageCompleting' AND T.TaskID=TR.TaskID AND TR.ReplicaID=R.ReplicaID GROUP BY TR.TaskID;"
    res = self._query(req)
    if not res['OK']:
      return res
    taskIDs = []
    for taskID,count in res['Value']:
      if int(count) == 0:
        taskIDs.append(taskID)
    if not taskIDs:
      return S_OK(taskIDs)
    req = "UPDATE Tasks SET Status = 'Staged' WHERE TaskID IN (%s);" % intListToString(taskIDs)
    res = self._update(req)
    if not res['OK']:
      return res
    return S_OK(taskIDs)
  '''
  def setTasksDone( self, taskIDs ):
    """ This will update the status for a list of taskIDs to Done. """
    reqSelect = "SELECT * FROM Tasks WHERE TaskID IN (%s);" % intListToString( taskIDs )
    resSelect = self._query( reqSelect )
    if not resSelect['OK']:
      gLogger.error( "%s.%s_DB: problem retrieving record: %s. %s" % ( self._caller(), 'setTasksDone', reqSelect, resSelect['Message'] ) )

    req = "UPDATE Tasks SET Status = 'Done', CompleteTime = UTC_TIMESTAMP() WHERE TaskID IN (%s);" % intListToString( taskIDs )
    res = self._update( req )
    if not res['OK']:
      gLogger.error( "StorageManagementDB.setTasksDone: Failed to set Tasks status to Done.", res['Message'] )
      return res

    for record in resSelect['Value']:
      gLogger.verbose( "%s.%s_DB: to_update Tasks =  %s" % ( self._caller(), 'setTasksDone', record ) )
      # fix, no individual queries
    reqSelect1 = "SELECT * FROM Tasks WHERE TaskID IN (%s);" % intListToString( taskIDs )
    resSelect1 = self._query( reqSelect1 )
    if not resSelect1['OK']:
      gLogger.warn( "%s.%s_DB: problem retrieving record: %s. %s" % ( self._caller(), 'setTasksDone', reqSelect1, resSelect1['Message'] ) )
    else:
      for record in resSelect1['Value']:
        gLogger.verbose( "%s.%s_DB: updated Tasks = %s" % ( self._caller(), 'setTasksDone', record ) )

    gLogger.debug( "StorageManagementDB.setTasksDone: Successfully updated %s Tasks with StageStatus=Done for taskIDs: %s." % ( res['Value'], taskIDs ) )
    return res

<<<<<<< HEAD
  def killTasksBySourceTaskID(self, sourceTaskIDs, connection = False):
    """ Given SourceTaskIDs (jobs), this will cancel further staging of files for the corresponding tasks. 
    The "cancel" is actually removing all stager DB records for these jobs. 
    Care must be taken to NOT cancel staging of files that are requested also by other tasks. """
    connection = self.__getConnection( connection )
      
    # get the TaskIDs
    req = "SELECT TaskID from Tasks WHERE SourceTaskID IN (%s);"  % intListToString( sourceTaskIDs )
    res = self._query( req )
    if not res['OK']:
      gLogger.error( "%s.%s_DB: problem retrieving records: %s. %s" % ( self._caller(), 'killTasksBySourceTaskID', req, res['Message'] ) )
    taskIDs = [ row[0] for row in res['Value'] ]
      
    # ! Make sure to only cancel file staging for files with no relations with other tasks (jobs) but the killed ones
    req = "SELECT DISTINCT(CR.ReplicaID) FROM TaskReplicas AS TR, CacheReplicas AS CR WHERE TR.TaskID IN (%s) AND CR.Links=1 and TR.ReplicaID=CR.ReplicaID;" % intListToString( taskIDs )
    res = self._query( req )
    if not res['OK']:
      gLogger.error( "%s.%s_DB: problem retrieving records: %s. %s" % ( self._caller(), 'killTasksBySourceTaskID', req, res['Message'] ) )
          
    replicaIDs = [ row[0] for row in res['Value'] ]
      
    if replicaIDs:
      req = "DELETE FROM StageRequests WHERE ReplicaID IN (%s);" % intListToString ( replicaIDs )      
      res = self._update( req, connection )
      if not res['OK']:
        gLogger.error( "%s.%s_DB: problem removing records: %s. %s" % ( self._caller(), 'killTasksBySourceTaskID', req, res['Message'] ) )
     
      req = "DELETE FROM CacheReplicas WHERE ReplicaID in (%s) AND Links=1;" % intListToString ( replicaIDs )
      res = self._update( req, connection )
      if not res['OK']:
        gLogger.error( "%s.%s_DB: problem removing records: %s. %s" % ( self._caller(), 'killTasksBySourceTaskID', req, res['Message'] ) )
      
    # Finally, remove the Task and TaskReplicas entries.
    res = self.removeTasks(taskIDs, connection)
    return res
  
  def removeStageRequests( self, replicaIDs, connection = False):
=======
  def killTasksBySourceTaskID( self, sourceTaskIDs, connection = False ):
      """ Given SourceTaskIDs (jobs), this will cancel further staging of files for the corresponding tasks.
      The "cancel" is actually removing all stager DB records for these jobs.
      Care must be taken to NOT cancel staging of files that are requested also by other tasks. """
      connection = self.__getConnection( connection )

      # get the TaskIDs
      req = "SELECT TaskID from Tasks WHERE SourceTaskID IN (%s);" % intListToString( sourceTaskIDs )
      res = self._query( req )
      if not res['OK']:
        gLogger.error( "%s.%s_DB: problem retrieving records: %s. %s" % ( self._caller(), 'killTasksBySourceTaskID', req, res['Message'] ) )
      taskIDs = [ row[0] for row in res['Value'] ]

      # ! Make sure to only cancel file staging for files with no relations with other tasks (jobs) but the killed ones
      req = "SELECT DISTINCT(CR.ReplicaID) FROM TaskReplicas AS TR, CacheReplicas AS CR WHERE TR.TaskID IN (%s) AND CR.Links=1 and TR.ReplicaID=CR.ReplicaID;" % intListToString( taskIDs )
      res = self._query( req )
      if not res['OK']:
        gLogger.error( "%s.%s_DB: problem retrieving records: %s. %s" % ( self._caller(), 'killTasksBySourceTaskID', req, res['Message'] ) )


      replicaIDs = [ row[0] for row in res['Value'] ]

      if replicaIDs:
        req = "DELETE FROM StageRequests WHERE ReplicaID IN (%s);" % intListToString ( replicaIDs )
        res = self._update( req, connection )
        if not res['OK']:
          gLogger.error( "%s.%s_DB: problem removing records: %s. %s" % ( self._caller(), 'killTasksBySourceTaskID', req, res['Message'] ) )

        req = "DELETE FROM CacheReplicas WHERE ReplicaID in (%s) AND Links=1;" % intListToString ( replicaIDs )
        res = self._update( req, connection )
        if not res['OK']:
          gLogger.error( "%s.%s_DB: problem removing records: %s. %s" % ( self._caller(), 'killTasksBySourceTaskID', req, res['Message'] ) )

      # Finally, remove the Task and TaskReplicas entries.
      res = self.removeTasks( taskIDs, connection )
      return res

  def removeStageRequests( self, replicaIDs, connection = False ):
>>>>>>> 8c46f911
    connection = self.__getConnection( connection )
    req = "DELETE FROM StageRequests WHERE ReplicaID in (%s);" % intListToString( replicaIDs )
    res = self._update( req, connection )
    if not res['OK']:
      gLogger.error( "StorageManagementDB.removeStageRequests. Problem removing entries from StageRequests." )
      return res
    return res

  def removeTasks( self, taskIDs, connection = False ):
    """ This will delete the entries from the TaskReplicas for the provided taskIDs. """
    connection = self.__getConnection( connection )
    req = "DELETE FROM TaskReplicas WHERE TaskID IN (%s);" % intListToString( taskIDs )
    res = self._update( req, connection )
    if not res['OK']:
      gLogger.error( "StorageManagementDB.removeTasks. Problem removing entries from TaskReplicas." )
      return res
    # gLogger.info( "%s_DB:%s" % ('removeTasks',req))
    reqSelect = "SELECT * FROM Tasks WHERE TaskID IN (%s);" % intListToString( taskIDs )
    resSelect = self._query( reqSelect )
    if not resSelect['OK']:
      gLogger.error( "%s.%s_DB: problem retrieving record: %s. %s" % ( self._caller(), 'removeTasks', reqSelect, resSelect['Message'] ) )
    else:
      for record in resSelect['Value']:
        gLogger.verbose( "%s.%s_DB: to_delete Tasks =  %s" % ( self._caller(), 'removeTasks', record ) )

    req = "DELETE FROM Tasks WHERE TaskID in (%s);" % intListToString( taskIDs )
    res = self._update( req, connection )
    if not res['OK']:
      gLogger.error( "StorageManagementDB.removeTasks. Problem removing entries from Tasks." )
    gLogger.verbose( "%s.%s_DB: deleted Tasks" % ( self._caller(), 'removeTasks' ) )
    # gLogger.info( "%s_DB:%s" % ('removeTasks',req))
    return res

  def setOldTasksAsFailed( self, daysOld, connection = False ):
    """
    Set Tasks older than "daysOld" number of days to Failed
    These tasks have already been retried every day for staging
    """
    req = "UPDATE Tasks SET Status='Failed' WHERE DATE_ADD(SubmitTime, INTERVAL %s DAY ) < UTC_TIMESTAMP();" % ( daysOld )
    res = self._update( req, connection )
    if not res['OK']:
      gLogger.error( "StorageManagementDB.setOldTasksAsFailed. Problem setting old Tasks to Failed." )
      return res
    return res

  def getCacheReplicasSummary( self, connection = False ):
    """
    Reports breakdown of file number/size in different staging states across storage elements
    """
    connection = self.__getConnection( connection )
    req = "SELECT DISTINCT(Status),SE,COUNT(*),sum(size)/(1024*1024*1024) FROM CacheReplicas GROUP BY Status,SE;"
    res = self._query( req, connection )
    if not res['OK']:
      gLogger.error( "StorageManagementDB.getCacheReplicasSummary failed." )
      return res

    resSummary = {}
    i = 1
    for status, se, numFiles, sumFiles in res['Value']:
<<<<<<< HEAD
      resSummary[i] = {'Status':status, 'SE':se, 'NumFiles':long(numFiles), 'SumFiles':float(sumFiles)}
      i += 1   
    return S_OK(resSummary)
=======
      resSummary[i] = {'Status':status, 'SE':se, 'NumFiles':long( numFiles ), 'SumFiles':float( sumFiles )}
      i += 1
    return S_OK( resSummary )
>>>>>>> 8c46f911

  def removeUnlinkedReplicas( self, connection = False ):
    """ This will remove Replicas from the CacheReplicas that are not associated to any Task.
        If the Replica has been Staged,
          wait until StageRequest.PinExpiryTime and remove the StageRequest and CacheReplicas entries
    """
    connection = self.__getConnection( connection )
    # First, check if there is a StageRequest and PinExpiryTime has arrived
    req = "select SR.ReplicaID from CacheReplicas CR,StageRequests SR WHERE CR.Links = 0 and CR.ReplicaID=SR.ReplicaID group by SR.ReplicaID HAVING max(SR.PinExpiryTime) < UTC_TIMESTAMP();"
    # req = "SELECT ReplicaID from CacheReplicas WHERE Links = 0;"
    res = self._query( req, connection )
    if not res['OK']:
      gLogger.error( "StorageManagementDB.removeUnlinkedReplicas. Problem selecting entries from CacheReplicas where Links = 0." )
      return res

    replicaIDs = [ row[0] for row in res['Value'] ]
    # Look for Failed CacheReplicas which are not associated to any Task. These have no PinExpiryTime in StageRequests
    # as they were not staged successfully (for various reasons), even though a staging request had been submitted
    req = "SELECT ReplicaID FROM CacheReplicas WHERE Links = 0 AND Status = 'Failed';"
    res = self._query( req, connection )
    if not res['OK']:
      gLogger.error( "StorageManagementDB.removeUnlinkedReplicas. Problem selecting entries from CacheReplicas where Links = 0 AND Status=Failed." )
    else:
      replicaIDs.extend( [ row[0] for row in res['Value'] ] )

    if replicaIDs:
      # Removed the entries from the StageRequests table that are expired
      reqSelect = "SELECT * FROM StageRequests WHERE ReplicaID IN (%s);" % intListToString( replicaIDs )
      resSelect = self._query( reqSelect )
      if not resSelect['OK']:
        gLogger.warn( "%s.%s_DB: problem retrieving record: %s. %s" % ( self._caller(), 'removeUnlinkedReplicas', 
                                                                        reqSelect, resSelect['Message'] ) )
      else:  
        for record in resSelect['Value']:
          gLogger.verbose( "%s.%s_DB: to_delete StageRequests = %s" % ( self._caller(), 'removeUnlinkedReplicas', 
                                                                        record ) )

      req = "DELETE FROM StageRequests WHERE ReplicaID IN (%s);" % intListToString( replicaIDs )
      res = self._update( req, connection )
      if not res['OK']:
        gLogger.error( "StorageManagementDB.removeUnlinkedReplicas. Problem deleting from StageRequests." )
        return res
      gLogger.verbose( "%s.%s_DB: deleted StageRequests" % ( self._caller(), 'removeUnlinkedReplicas' ) )

      gLogger.debug( "StorageManagementDB.removeUnlinkedReplicas: Successfully removed %s StageRequests entries for ReplicaIDs: %s." % ( res['Value'], replicaIDs ) )

    # Second look for CacheReplicas for which there is no entry in StageRequests
    req = 'SELECT ReplicaID FROM CacheReplicas WHERE Links = 0 AND ReplicaID NOT IN ( SELECT DISTINCT( ReplicaID ) FROM StageRequests )'
    res = self._query( req, connection )
    if not res['OK']:
      gLogger.error( "StorageManagementDB.removeUnlinkedReplicas. Problem selecting entries from CacheReplicas where Links = 0." )
    else:
      replicaIDs.extend( [ row[0] for row in res['Value'] ] )

    if not replicaIDs:
      return S_OK()

    # Now delete all CacheReplicas
    reqSelect = "SELECT * FROM CacheReplicas WHERE ReplicaID IN (%s);" % intListToString( replicaIDs )
    resSelect = self._query( reqSelect )
    if not resSelect['OK']:
      gLogger.warn( "%s.%s_DB: problem retrieving record: %s. %s" % ( self._caller(), 'removeUnlinkedReplicas', reqSelect, resSelect['Message'] ) )
    else:
      for record in resSelect['Value']:
        gLogger.verbose( "%s.%s_DB: to_delete CacheReplicas =  %s" % ( self._caller(), 'removeUnlinkedReplicas', record ) )

    req = "DELETE FROM CacheReplicas WHERE ReplicaID IN (%s) AND Links= 0;" % intListToString( replicaIDs )
    res = self._update( req, connection )
    if res['OK']:
      gLogger.verbose( "%s.%s_DB: deleted CacheReplicas" % ( self._caller(), 'removeUnlinkedReplicas' ) )
      gLogger.debug( "StorageManagementDB.removeUnlinkedReplicas: Successfully removed %s CacheReplicas entries for ReplicaIDs: %s." % ( res['Value'], replicaIDs ) )
    else:
      gLogger.error( "StorageManagementDB.removeUnlinkedReplicas. Problem removing entries from CacheReplicas." )
    return res<|MERGE_RESOLUTION|>--- conflicted
+++ resolved
@@ -16,22 +16,12 @@
 
 __RCSID__ = "$Id$"
 
-<<<<<<< HEAD
-
 import inspect
 import types
 
 from DIRAC                                        import gLogger, S_OK, S_ERROR
 from DIRAC.Core.Base.DB                           import DB
 from DIRAC.Core.Utilities.List                    import intListToString, stringListToString
-
-=======
-from DIRAC                                        import gLogger, S_OK, S_ERROR
-from DIRAC.Core.Base.DB                           import DB
-from DIRAC.Core.Utilities.List                    import intListToString, stringListToString
-import threading, types
-import inspect
->>>>>>> 8c46f911
 
 # Stage Request are issue with a length of "PinLength"
 # However, once Staged, the entry in the StageRequest will set a PinExpiryTime only for "PinLength" / THROTTLING_STEPS
@@ -523,12 +513,8 @@
       return res
     replicaInfo = {}
     for lfn, storageElement, pfn, fileSize, status, lastupdate, reason in res['Value']:
-<<<<<<< HEAD
       replicaInfo[lfn] = {'StorageElement':storageElement, 'PFN':pfn, 'FileSize':fileSize, 
                           'Status':status, 'LastUpdate':lastupdate, 'Reason':reason}
-=======
-      replicaInfo[lfn] = {'StorageElement':storageElement, 'PFN':pfn, 'FileSize':fileSize, 'Status':status, 'LastUpdate':lastupdate, 'Reason':reason}
->>>>>>> 8c46f911
     resDict = {'TaskInfo':taskInfo, 'ReplicaInfo':replicaInfo}
     return S_OK( resDict )
 
@@ -563,10 +549,6 @@
     """ Get cache replicas for the supplied selection with support for the web standard structure """
     connection = self.__getConnection( connection )
     req = "SELECT %s FROM CacheReplicas" % ( intListToString( self.REPLICAPARAMS ) )
-<<<<<<< HEAD
-
-=======
->>>>>>> 8c46f911
     if condDict or older or newer:
       if condDict.has_key( 'TaskID' ):
         taskIDs = condDict.pop( 'TaskID' )
@@ -746,17 +728,10 @@
       existingReplicas[lfn] = ( replicaID, status )
     return S_OK( existingReplicas )
 
-<<<<<<< HEAD
-  def _insertReplicaInformation( self, lfn, storageElement, type_, connection = False ):
-    """ Enter the replica into the CacheReplicas table """
-    connection = self.__getConnection( connection )
-    req = "INSERT INTO CacheReplicas (Type,SE,LFN,PFN,Size,FileChecksum,GUID,SubmitTime,LastUpdate) VALUES ('%s','%s','%s','',0,'','',UTC_TIMESTAMP(),UTC_TIMESTAMP());" % ( type_, storageElement, lfn )
-=======
   def _insertReplicaInformation( self, lfn, storageElement, rType, connection = False ):
     """ Enter the replica into the CacheReplicas table """
     connection = self.__getConnection( connection )
     req = "INSERT INTO CacheReplicas (Type,SE,LFN,PFN,Size,FileChecksum,GUID,SubmitTime,LastUpdate) VALUES ('%s','%s','%s','',0,'','',UTC_TIMESTAMP(),UTC_TIMESTAMP());" % ( rType, storageElement, lfn )
->>>>>>> 8c46f911
     res = self._update( req, connection )
     if not res['OK']:
       gLogger.error( "_insertReplicaInformation: Failed to insert to CacheReplicas table.", res['Message'] )
@@ -768,15 +743,9 @@
     resSelect = self._query( reqSelect, connection )
     if not resSelect['OK']:
       gLogger.warn( "%s.%s_DB: problem retrieving record: %s. %s" % ( self._caller(), '_insertReplicaInformation', reqSelect, resSelect['Message'] ) )
-<<<<<<< HEAD
     else:
       gLogger.verbose( "%s.%s_DB: inserted CacheReplicas = %s" % ( self._caller(), '_insertReplicaInformation', resSelect['Value'][0] ) )
     #gLogger.verbose("_insertReplicaInformation: Inserted Replica ('%s','%s') and obtained ReplicaID %s" % (lfn,storageElement,replicaID))
-=======
-
-    gLogger.verbose( "%s.%s_DB: inserted CacheReplicas = %s" % ( self._caller(), '_insertReplicaInformation', resSelect['Value'][0] ) )
-    # gLogger.verbose("_insertReplicaInformation: Inserted Replica ('%s','%s') and obtained ReplicaID %s" % (lfn,storageElement,replicaID))
->>>>>>> 8c46f911
     return S_OK( replicaID )
 
   def _insertTaskReplicaInformation( self, taskID, replicaIDs, connection = False ):
@@ -1117,7 +1086,6 @@
     gLogger.debug( "StorageManagementDB.setTasksDone: Successfully updated %s Tasks with StageStatus=Done for taskIDs: %s." % ( res['Value'], taskIDs ) )
     return res
 
-<<<<<<< HEAD
   def killTasksBySourceTaskID(self, sourceTaskIDs, connection = False):
     """ Given SourceTaskIDs (jobs), this will cancel further staging of files for the corresponding tasks. 
     The "cancel" is actually removing all stager DB records for these jobs. 
@@ -1155,46 +1123,6 @@
     return res
   
   def removeStageRequests( self, replicaIDs, connection = False):
-=======
-  def killTasksBySourceTaskID( self, sourceTaskIDs, connection = False ):
-      """ Given SourceTaskIDs (jobs), this will cancel further staging of files for the corresponding tasks.
-      The "cancel" is actually removing all stager DB records for these jobs.
-      Care must be taken to NOT cancel staging of files that are requested also by other tasks. """
-      connection = self.__getConnection( connection )
-
-      # get the TaskIDs
-      req = "SELECT TaskID from Tasks WHERE SourceTaskID IN (%s);" % intListToString( sourceTaskIDs )
-      res = self._query( req )
-      if not res['OK']:
-        gLogger.error( "%s.%s_DB: problem retrieving records: %s. %s" % ( self._caller(), 'killTasksBySourceTaskID', req, res['Message'] ) )
-      taskIDs = [ row[0] for row in res['Value'] ]
-
-      # ! Make sure to only cancel file staging for files with no relations with other tasks (jobs) but the killed ones
-      req = "SELECT DISTINCT(CR.ReplicaID) FROM TaskReplicas AS TR, CacheReplicas AS CR WHERE TR.TaskID IN (%s) AND CR.Links=1 and TR.ReplicaID=CR.ReplicaID;" % intListToString( taskIDs )
-      res = self._query( req )
-      if not res['OK']:
-        gLogger.error( "%s.%s_DB: problem retrieving records: %s. %s" % ( self._caller(), 'killTasksBySourceTaskID', req, res['Message'] ) )
-
-
-      replicaIDs = [ row[0] for row in res['Value'] ]
-
-      if replicaIDs:
-        req = "DELETE FROM StageRequests WHERE ReplicaID IN (%s);" % intListToString ( replicaIDs )
-        res = self._update( req, connection )
-        if not res['OK']:
-          gLogger.error( "%s.%s_DB: problem removing records: %s. %s" % ( self._caller(), 'killTasksBySourceTaskID', req, res['Message'] ) )
-
-        req = "DELETE FROM CacheReplicas WHERE ReplicaID in (%s) AND Links=1;" % intListToString ( replicaIDs )
-        res = self._update( req, connection )
-        if not res['OK']:
-          gLogger.error( "%s.%s_DB: problem removing records: %s. %s" % ( self._caller(), 'killTasksBySourceTaskID', req, res['Message'] ) )
-
-      # Finally, remove the Task and TaskReplicas entries.
-      res = self.removeTasks( taskIDs, connection )
-      return res
-
-  def removeStageRequests( self, replicaIDs, connection = False ):
->>>>>>> 8c46f911
     connection = self.__getConnection( connection )
     req = "DELETE FROM StageRequests WHERE ReplicaID in (%s);" % intListToString( replicaIDs )
     res = self._update( req, connection )
@@ -1254,15 +1182,9 @@
     resSummary = {}
     i = 1
     for status, se, numFiles, sumFiles in res['Value']:
-<<<<<<< HEAD
-      resSummary[i] = {'Status':status, 'SE':se, 'NumFiles':long(numFiles), 'SumFiles':float(sumFiles)}
-      i += 1   
-    return S_OK(resSummary)
-=======
       resSummary[i] = {'Status':status, 'SE':se, 'NumFiles':long( numFiles ), 'SumFiles':float( sumFiles )}
       i += 1
     return S_OK( resSummary )
->>>>>>> 8c46f911
 
   def removeUnlinkedReplicas( self, connection = False ):
     """ This will remove Replicas from the CacheReplicas that are not associated to any Task.
