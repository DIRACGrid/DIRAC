--- conflicted
+++ resolved
@@ -3,11 +3,7 @@
 from DIRAC import gLogger, S_OK, S_ERROR, siteName
 
 from DIRAC.Core.Base.AgentModule                                  import AgentModule
-<<<<<<< HEAD
-from DIRAC.DataManagementSystem.Client.DataIntegrityClient        import DataIntegrityClient
-=======
 from DIRAC.StorageManagementSystem.Client.StorageManagerClient    import StorageManagerClient
->>>>>>> 04fa4174
 from DIRAC.Resources.Storage.StorageElement                       import StorageElement
 from DIRAC.AccountingSystem.Client.Types.DataOperation            import DataOperation
 from DIRAC.AccountingSystem.Client.DataStoreClient                import gDataStoreClient
@@ -178,21 +174,6 @@
 
     return S_OK( {'SEReplicas':seReplicas, 'ReplicaIDs':replicaIDs} )
 
-<<<<<<< HEAD
-  def __reportProblematicFiles( self, lfns, reason ):
-    return S_OK()
-    #res = self.dataIntegrityClient.setFileProblematic( lfns, reason, sourceComponent = 'StageMonitorAgent' )
-    #if not res['OK']:
-    #  gLogger.error( "StageMonitor.__reportProblematicFiles: Failed to report missing files.", res['Message'] )
-    #  return res
-    #if res['Value']['Successful']:
-    #  gLogger.info( "StageMonitor.__reportProblematicFiles: Successfully reported %s missing files." % len( res['Value']['Successful'] ) )
-    #if res['Value']['Failed']:
-    #  gLogger.info( "StageMonitor.__reportProblematicFiles: Failed to report %s problematic files." % len( res['Value']['Failed'] ) )
-    #return res
-
-=======
->>>>>>> 04fa4174
   def __wakeupOldRequests( self, oldRequests ):
     gLogger.info( "StageMonitor.__wakeupOldRequests: Attempting..." )
     retryInterval = self.am_getOption( 'RetryIntervalHour', 2 )
