--- conflicted
+++ resolved
@@ -182,8 +182,7 @@
 
   def __reportProblematicFiles( self, lfns, reason ):
     return S_OK()
-<<<<<<< HEAD
-    #res = self.dataIntegrityClient.setFileProblematic( lfns, reason, self.name )
+    #res = self.dataIntegrityClient.setFileProblematic( lfns, reason, sourceComponent = 'StageMonitorAgent' )
     #if not res['OK']:
     #  gLogger.error( "StageMonitor.__reportProblematicFiles: Failed to report missing files.", res['Message'] )
     #  return res
@@ -192,17 +191,6 @@
     #if res['Value']['Failed']:
     #  gLogger.info( "StageMonitor.__reportProblematicFiles: Failed to report %s problematic files." % len( res['Value']['Failed'] ) )
     #return res
-=======
-    res = self.dataIntegrityClient.setFileProblematic( lfns, reason,  sourceComponent = 'StageMonitorAgent'  )
-    if not res['OK']:
-      gLogger.error( "StageMonitor.__reportProblematicFiles: Failed to report missing files.", res['Message'] )
-      return res
-    if res['Value']['Successful']:
-      gLogger.info( "StageMonitor.__reportProblematicFiles: Successfully reported %s missing files." % len( res['Value']['Successful'] ) )
-    if res['Value']['Failed']:
-      gLogger.info( "StageMonitor.__reportProblematicFiles: Failed to report %s problematic files." % len( res['Value']['Failed'] ) )
-    return res
->>>>>>> 34df68e2
 
   def __wakeupOldRequests( self, oldRequests ):
     gLogger.info( "StageMonitor.__wakeupOldRequests: Attempting..." )
