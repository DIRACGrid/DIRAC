--- conflicted
+++ resolved
@@ -1,24 +1,14 @@
 # $HeadURL$
 __RCSID__ = "$Id$"
 
-<<<<<<< HEAD
 from DIRAC import gLogger, S_OK
-=======
-from DIRAC import gLogger, gConfig, S_OK
->>>>>>> 67d4434f
-
 from DIRAC.Core.Base.AgentModule                                  import AgentModule
 #from DIRAC.StorageManagementSystem.Client.StorageManagerClient    import StorageManagerClient
 from DIRAC.Core.Utilities.List                                    import sortList
 from DIRAC.DataManagementSystem.Client.DataIntegrityClient        import DataIntegrityClient
 from DIRAC.DataManagementSystem.Client.ReplicaManager             import ReplicaManager
 from DIRAC.StorageManagementSystem.DB.StorageManagementDB         import THROTTLING_STEPS, THROTTLING_TIME
-<<<<<<< HEAD
-from DIRAC.StorageManagementSystem.DB.StorageManagementDB         import StorageManagementDB
 from DIRAC.ConfigurationSystem.Client.Helpers.Resources           import Resources
-=======
->>>>>>> 67d4434f
-
 import re
 
 AGENT_NAME = 'StorageManagement/StageRequestAgent'
