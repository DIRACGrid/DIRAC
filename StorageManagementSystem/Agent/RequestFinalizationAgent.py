__RCSID__ = "$Id$"

<<<<<<< HEAD
from DIRAC import gLogger, S_OK
=======
from DIRAC import S_OK, gLogger
>>>>>>> 67d4434f

from DIRAC.Core.Base.AgentModule                                import AgentModule
from DIRAC.Core.DISET.RPCClient                                 import RPCClient
<<<<<<< HEAD
from DIRAC.StorageManagementSystem.DB.StorageManagementDB       import StorageManagementDB
=======
>>>>>>> 67d4434f

AGENT_NAME = 'StorageManagement/RequestFinalizationAgent'

class RequestFinalizationAgent( AgentModule ):

  def initialize( self ):

    # This sets the Default Proxy to used as that defined under
    # /Operations/Shifter/DataManager
    # the shifterProxy option in the Configuration can be used to change this default.
    self.am_setOption( 'shifterProxy', 'DataManager' )
    self.stagerClient = StorageManagerClient()
    return S_OK()

  def execute( self ):
    res = self.clearFailedTasks()
    if not res['OK']:
      return res
    res = self.callbackStagedTasks()
    if not res['OK']:
      return res
    res = self.removeUnlinkedReplicas()
    if not res['OK']:
      return res
    res = self.setOldTasksAsFailed( self.am_getOption( 'FailIntervalDay', 3 ) )
    return res

  def clearFailedTasks( self ):
    """ This obtains the tasks which are marked as Failed and remove all the associated records
    """
    res = self.stagerClient.getTasksWithStatus( 'Failed' )
    if not res['OK']:
      gLogger.fatal( "RequestFinalization.clearFailedTasks: Failed to get Failed Tasks from StagerDB.", res['Message'] )
      return res
    failedTasks = res['Value']
    gLogger.info( "RequestFinalization.clearFailedTasks: Obtained %s tasks in the 'Failed' status." % len( failedTasks ) )
    for taskID, ( _source, callback, sourceTask ) in failedTasks.items():
      if ( callback and sourceTask ):
        res = self.__performCallback( 'Failed', callback, sourceTask )
        if not res['OK']:
          failedTasks.pop( taskID )
    if not failedTasks:
      gLogger.info( "RequestFinalization.clearFailedTasks: No tasks to remove." )
      return S_OK()
    gLogger.info( "RequestFinalization.clearFailedTasks: Removing %s tasks..." % len( failedTasks ) )
    res = self.stagerClient.removeTasks( failedTasks.keys() )
    if not res['OK']:
      gLogger.error( "RequestFinalization.clearFailedTasks: Failed to remove tasks.", res['Message'] )
      return res
    gLogger.info( "RequestFinalization.clearFailedTasks: ...removed." )
    return S_OK()

  def callbackDoneTasks( self ):
    """ This issues the call back message for the Tasks with a State='Done'
    """
    res = self.stagerClient.getTasksWithStatus( 'Done' )
    if not res['OK']:
      gLogger.fatal( "RequestFinalization.callbackDoneTasks: Failed to get Done Tasks from StorageManagementDB.", res['Message'] )
      return res
    doneTasks = res['Value']
    gLogger.info( "RequestFinalization.callbackDoneTasks: Obtained %s tasks in the 'Done' status." % len( doneTasks ) )
    for taskID, ( _source, callback, sourceTask ) in doneTasks.items():
      if ( callback and sourceTask ):
        res = self.__performCallback( 'Done', callback, sourceTask )
        if not res['OK']:
          doneTasks.pop( taskID )
    if not doneTasks:
      gLogger.info( "RequestFinalization.callbackDoneTasks: No tasks to update to Done." )
      return S_OK()
    res = self.stagerClient.removeTasks( doneTasks.keys() )
    if not res['OK']:
      gLogger.fatal( "RequestFinalization.callbackDoneTasks: Failed to remove Done tasks.", res['Message'] )
    return res

  def callbackStagedTasks( self ):
    """ This updates the status of the Tasks to Done then issues the call back message
    """
    res = self.stagerClient.getTasksWithStatus( 'Staged' )
    if not res['OK']:
      gLogger.fatal( "RequestFinalization.callbackStagedTasks: Failed to get Staged Tasks from StagerDB.", res['Message'] )
      return res
    stagedTasks = res['Value']
    gLogger.info( "RequestFinalization.callbackStagedTasks: Obtained %s tasks in the 'Staged' status." % len( stagedTasks ) )
    for taskID, ( _source, callback, sourceTask ) in stagedTasks.items():
      if ( callback and sourceTask ):
        res = self.__performCallback( 'Done', callback, sourceTask )
        if not res['OK']:
          stagedTasks.pop( taskID )
        else:
          gLogger.info( "RequestFinalization.callbackStagedTasks, Task = %s: %s" % ( sourceTask, res['Value'] ) )

    if not stagedTasks:
      gLogger.info( "RequestFinalization.callbackStagedTasks: No tasks to update to Done." )
      return S_OK()
    # Daniela: Why is the line below commented out?
    # res = self.stagerClient.setTasksDone(stagedTasks.keys())
    res = self.stagerClient.removeTasks( stagedTasks.keys() )
    if not res['OK']:
      gLogger.fatal( "RequestFinalization.callbackStagedTasks: Failed to remove staged Tasks.", res['Message'] )
    return res

  def __performCallback( self, status, callback, sourceTask ):
    method, service = callback.split( '@' )
    gLogger.debug( "RequestFinalization.__performCallback: Attempting to perform call back for %s with %s status" % ( sourceTask, status ) )
    client = RPCClient( service )
    gLogger.debug( "RequestFinalization.__performCallback: Created RPCClient to %s" % service )
    gLogger.debug( "RequestFinalization.__performCallback: Attempting to invoke %s service method" % method )
    res = getattr( client, method )( sourceTask, status )
    if not res['OK']:
      gLogger.error( "RequestFinalization.__performCallback: Failed to perform callback", res['Message'] )
    else:
      gLogger.info( "RequestFinalization.__performCallback: Successfully issued callback to %s for %s with %s status" % ( callback, sourceTask, status ) )
    return res

  def removeUnlinkedReplicas( self ):
    gLogger.info( "RequestFinalization.removeUnlinkedReplicas: Attempting to cleanup unlinked Replicas." )
    res = self.stagerClient.removeUnlinkedReplicas()
    if not res['OK']:
      gLogger.error( "RequestFinalization.removeUnlinkedReplicas: Failed to cleanup unlinked Replicas.", res['Message'] )
    else:
      gLogger.info( "RequestFinalization.removeUnlinkedReplicas: Successfully removed unlinked Replicas." )
    return res

  def clearReleasedTasks( self ):
    # TODO: issue release of the pins associated to this task
    res = self.stagerClient.getTasksWithStatus( 'Released' )
    if not res['OK']:
      gLogger.fatal( "RequestFinalization.clearReleasedTasks: Failed to get Released Tasks from StagerDB.", res['Message'] )
      return res
    stagedTasks = res['Value']
    gLogger.info( "RequestFinalization.clearReleasedTasks: Removing %s tasks..." % len( stagedTasks ) )
    res = self.stagerClient.removeTasks( stagedTasks.keys() )
    if not res['OK']:
      gLogger.error( "RequestFinalization.clearReleasedTasks: Failed to remove tasks.", res['Message'] )
      return res
    gLogger.info( "RequestFinalization.clearReleasedTasks: ...removed." )
    return S_OK()

  def setOldTasksAsFailed( self, daysOld ):
    gLogger.debug( "RequestFinalization.setOldTasksAsFailed: Attempting...." )
    res = self.stagerClient.setOldTasksAsFailed( daysOld )
    if not res['OK']:
      gLogger.error( "RequestFinalization.setOldTasksAsFailed: Failed to set old tasks to a Failed state.", res['Message'] )
      return res
    return S_OK()<|MERGE_RESOLUTION|>--- conflicted
+++ resolved
@@ -1,17 +1,8 @@
 __RCSID__ = "$Id$"
 
-<<<<<<< HEAD
 from DIRAC import gLogger, S_OK
-=======
-from DIRAC import S_OK, gLogger
->>>>>>> 67d4434f
-
 from DIRAC.Core.Base.AgentModule                                import AgentModule
 from DIRAC.Core.DISET.RPCClient                                 import RPCClient
-<<<<<<< HEAD
-from DIRAC.StorageManagementSystem.DB.StorageManagementDB       import StorageManagementDB
-=======
->>>>>>> 67d4434f
 
 AGENT_NAME = 'StorageManagement/RequestFinalizationAgent'
 
