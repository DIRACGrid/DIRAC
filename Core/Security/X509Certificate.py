--- conflicted
+++ resolved
@@ -40,19 +40,14 @@
     if x509Obj:
       self.__certObj = x509Obj
       self.__valid = True
-<<<<<<< HEAD
     else:
       self.__certObj = M2Crypto.X509.X509()
       self.__valid = True
     if certString:
       self.loadFromString( certString )
-=======
-    if certString:
-      self.loadFromString( certString )
 
   def getCertObject( self ):
     return self.__certObj
->>>>>>> eb1d303c
 
   def load( self, certificate ):
     """ Load a x509 certificate either from a file or from a string
@@ -71,10 +66,7 @@
     try:
       with file( certLocation ) as fd:
         pemData = fd.read()
-<<<<<<< HEAD
         return self.loadFromString( pemData )
-=======
->>>>>>> eb1d303c
     except IOError:
       return S_ERROR( DErrno.EOF, "Can't open %s file" % certLocation )
 
@@ -91,13 +83,10 @@
     return S_OK()
 
   def setCertificate( self, x509Obj ):
-<<<<<<< HEAD
     """
     Set certificate object
     Return: S_OK/S_ERROR
     """
-=======
->>>>>>> eb1d303c
     if not isinstance( x509Obj, M2Crypto.X509.X509 ):
       return S_ERROR( DErrno.ETYPE, "Object %s has to be of type M2Crypto.X509.X509" % str( x509Obj ) )
     self.__certObj = x509Obj
@@ -207,7 +196,6 @@
       return S_ERROR( DErrno.ENOCERT )
     return S_OK( self.__certObj.get_pubkey() )
 
-<<<<<<< HEAD
   def setPublicKey( self, pubkey ):
     """
     Set the public key of the certificate
@@ -221,14 +209,10 @@
     """
     Get the version of the certificate
     """
-=======
-  def getVersion( self ):
->>>>>>> eb1d303c
     if not self.__valid:
       return S_ERROR(DErrno.ENOCERT)
     return S_OK(self.__certObj.get_version())
 
-<<<<<<< HEAD
   def setVersion( self, version ):
     """
     Set the version of the certificate
@@ -238,8 +222,6 @@
     self.__certObj.set_version( version )
     return S_OK()
 
-=======
->>>>>>> eb1d303c
   def getSerialNumber( self ):
     """
     Get certificate serial number
@@ -362,7 +344,6 @@
     return S_OK( sorted( extList ) )
 
   def verify( self, pkey ):
-<<<<<<< HEAD
     """
     Verify certificate using provided key
     """
@@ -382,12 +363,6 @@
     """
     Deprecated way of getting subject DN. Only for backward compatibility reasons.
     """
-=======
-    ret = self.__certObj.verify( pkey )
-    return S_OK( ret )
-
-  def get_subject( self ):
->>>>>>> eb1d303c
     # XXX This function should be deleted when all code depending on it is updated.
     return self.getSubjectDN()['Value'] # XXX FIXME awful awful hack
 
@@ -407,7 +382,6 @@
       return S_ERROR( LE )
     return S_OK( ext )
 
-<<<<<<< HEAD
   def addExtension( self, extension ):
     """
     Add extension to the certificate
@@ -417,8 +391,6 @@
     self.__certObj.add_ext( extension )
     return S_OK()
 
-=======
->>>>>>> eb1d303c
 # utility functions for handling VOMS Extension
 def extract_DN(inp):
   """
