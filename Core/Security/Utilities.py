"""

This module module is used to generate the CAs and CRLs (revoked certificates)

Example::

  from DIRAC.Core.Security import Utilities

  retVal = Utilities.generateRevokedCertsFile()
  if retVal['OK']:
    cl = Elasticsearch( self.__url,
                        timeout = self.__timeout,
                        use_ssl = True,
                        verify_certs = True,
                        ca_certs = retVal['Value'] )

or::

  retVal = Utilities.generateCAFile('/WebApp/HTTPS/Cert')
  if retVal['OK']:
    sslops = dict( certfile = CertificateMgmt.getCert(/WebApp/HTTPS/Cert),
                   keyfile = CertificateMgmt.getCert(/WebApp/HTTPS/Key),
                   cert_reqs = ssl.CERT_OPTIONAL,
                   ca_certs = retVal['Value'],
                   ssl_version = ssl.PROTOCOL_TLSv1 )

  srv = tornado.httpserver.HTTPServer( self.__app, ssl_options = sslops, xheaders = True )

Note: If you wan to make sure that the CA is up to date, better to use the BundleDeliveryClient.

"""
from __future__ import absolute_import
from __future__ import division
from __future__ import print_function
import os
import tempfile

from DIRAC.Core.Security import X509Chain, X509CRL
from DIRAC.Core.Security import Locations
from DIRAC import gLogger, S_OK, S_ERROR


def generateCAFile(location=None):
  """

  Generate/find a single CA file with all the PEMs

  :param str location: we can specify a specific CS location
                       where it's written a directory where to find the CAs and CRLs
  :return: directory where the file cas.pem which contains all certificates is found/created

  """
  caDir = Locations.getCAsLocation()
  if not caDir:
    return S_ERROR('No CAs dir found')

  # look in what's normally /etc/grid-security/certificates
  if os.path.isfile(os.path.join(os.path.dirname(caDir), "cas.pem")):
    return S_OK(os.path.join(os.path.dirname(caDir), "cas.pem"))

<<<<<<< HEAD
  for fn in (os.path.join(os.path.dirname(Locations.getHostCertificateAndKeyLocation(location)[0]),
                          "cas.pem"),
             False):
    if not fn:
      fn = tempfile.mkstemp(prefix="cas.", suffix=".pem")[1]

    try:
      with open(fn, "wb") as fd:
        for caFile in os.listdir(caDir):
          caFile = os.path.join(caDir, caFile)
          chain = X509Chain.X509Chain()
          result = chain.loadChainFromFile(caFile)
          if not result['OK']:
            continue

          expired = chain.hasExpired()
          if not expired['OK'] or expired['Value']:
            continue
          fd.write(chain.dumpAllToString()['Value'])

      gLogger.info("CAs used from: %s" % str(fn))
      return S_OK(fn)
    except IOError as err:
      gLogger.warn(err)
=======
  # look in what's normally /opt/dirac/etc/grid-security
  diracCADirPEM = os.path.join(
      os.path.dirname(Locations.getHostCertificateAndKeyLocation(location)[0]),
      "cas.pem")
  if os.path.isfile(diracCADirPEM):
    return S_OK(diracCADirPEM)

  # Now we create it in tmpdir
  fn = tempfile.mkstemp(prefix="cas.", suffix=".pem")[1]
  try:
    with open(fn, "w") as fd:
      for caFile in os.listdir(caDir):
        caFile = os.path.join(caDir, caFile)
        chain = X509Chain.X509Chain()
        result = chain.loadChainFromFile(caFile)
        if not result['OK']:
          continue

        expired = chain.hasExpired()
        if not expired['OK'] or expired['Value']:
          continue
        fd.write(chain.dumpAllToString()['Value'])

    gLogger.info("CAs used from: %s" % str(fn))
    return S_OK(fn)
  except IOError as err:
    gLogger.warn(err)
>>>>>>> e544ed37

  return S_ERROR("Could not find/generate CAs")


def generateRevokedCertsFile(location=None):
  """

  Generate a single CA file with all the PEMs

  :param str location: we can specify a specific CS location
                       where it's written a directory where to find the CAs and CRLs
  :return: directory where the file crls.pem which contains all CRLs is created

  """
  caDir = Locations.getCAsLocation()
  if not caDir:
    return S_ERROR('No CAs dir found')

  # look in what's normally /etc/grid-security/certificates
  if os.path.isfile(os.path.join(os.path.dirname(caDir), "crls.pem")):
    return S_OK(os.path.join(os.path.dirname(caDir), "crls.pem"))

<<<<<<< HEAD
  for fn in (os.path.join(os.path.dirname(Locations.getHostCertificateAndKeyLocation(location)[0]),
                          "crls.pem"),
             False):
    if not fn:
      fn = tempfile.mkstemp(prefix="crls", suffix=".pem")[1]
    try:
      with open(fn, "wb") as fd:
        for caFile in os.listdir(caDir):
          caFile = os.path.join(caDir, caFile)
          result = X509CRL.X509CRL.instanceFromFile(caFile)
          if not result['OK']:
            continue
          chain = result['Value']
          fd.write(chain.dumpAllToString()['Value'])
        return S_OK(fn)
    except IOError:
      continue
=======
  # look in what's normally /opt/dirac/etc/grid-security
  diracCADirPEM = os.path.join(
      os.path.dirname(Locations.getHostCertificateAndKeyLocation(location)[0]),
      "crls.pem")
  if os.path.isfile(diracCADirPEM):
    return S_OK(diracCADirPEM)

  # Now we create it in tmpdir
  fn = tempfile.mkstemp(prefix="crls", suffix=".pem")[1]
  try:
    with open(fn, "w") as fd:
      for caFile in os.listdir(caDir):
        caFile = os.path.join(caDir, caFile)
        result = X509CRL.X509CRL.instanceFromFile(caFile)
        if not result['OK']:
          continue
        chain = result['Value']
        fd.write(chain.dumpAllToString()['Value'])
      return S_OK(fn)
  except IOError as err:
    gLogger.warn(err)
>>>>>>> e544ed37

  return S_ERROR("Could not find/generate CRLs")<|MERGE_RESOLUTION|>--- conflicted
+++ resolved
@@ -58,32 +58,6 @@
   if os.path.isfile(os.path.join(os.path.dirname(caDir), "cas.pem")):
     return S_OK(os.path.join(os.path.dirname(caDir), "cas.pem"))
 
-<<<<<<< HEAD
-  for fn in (os.path.join(os.path.dirname(Locations.getHostCertificateAndKeyLocation(location)[0]),
-                          "cas.pem"),
-             False):
-    if not fn:
-      fn = tempfile.mkstemp(prefix="cas.", suffix=".pem")[1]
-
-    try:
-      with open(fn, "wb") as fd:
-        for caFile in os.listdir(caDir):
-          caFile = os.path.join(caDir, caFile)
-          chain = X509Chain.X509Chain()
-          result = chain.loadChainFromFile(caFile)
-          if not result['OK']:
-            continue
-
-          expired = chain.hasExpired()
-          if not expired['OK'] or expired['Value']:
-            continue
-          fd.write(chain.dumpAllToString()['Value'])
-
-      gLogger.info("CAs used from: %s" % str(fn))
-      return S_OK(fn)
-    except IOError as err:
-      gLogger.warn(err)
-=======
   # look in what's normally /opt/dirac/etc/grid-security
   diracCADirPEM = os.path.join(
       os.path.dirname(Locations.getHostCertificateAndKeyLocation(location)[0]),
@@ -111,7 +85,6 @@
     return S_OK(fn)
   except IOError as err:
     gLogger.warn(err)
->>>>>>> e544ed37
 
   return S_ERROR("Could not find/generate CAs")
 
@@ -134,25 +107,6 @@
   if os.path.isfile(os.path.join(os.path.dirname(caDir), "crls.pem")):
     return S_OK(os.path.join(os.path.dirname(caDir), "crls.pem"))
 
-<<<<<<< HEAD
-  for fn in (os.path.join(os.path.dirname(Locations.getHostCertificateAndKeyLocation(location)[0]),
-                          "crls.pem"),
-             False):
-    if not fn:
-      fn = tempfile.mkstemp(prefix="crls", suffix=".pem")[1]
-    try:
-      with open(fn, "wb") as fd:
-        for caFile in os.listdir(caDir):
-          caFile = os.path.join(caDir, caFile)
-          result = X509CRL.X509CRL.instanceFromFile(caFile)
-          if not result['OK']:
-            continue
-          chain = result['Value']
-          fd.write(chain.dumpAllToString()['Value'])
-        return S_OK(fn)
-    except IOError:
-      continue
-=======
   # look in what's normally /opt/dirac/etc/grid-security
   diracCADirPEM = os.path.join(
       os.path.dirname(Locations.getHostCertificateAndKeyLocation(location)[0]),
@@ -174,6 +128,5 @@
       return S_OK(fn)
   except IOError as err:
     gLogger.warn(err)
->>>>>>> e544ed37
 
   return S_ERROR("Could not find/generate CRLs")