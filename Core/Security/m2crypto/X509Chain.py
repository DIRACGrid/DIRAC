""" X509Chain is a class for managing X509 chains with their Pkeys

Link to the RFC 3820: https://tools.ietf.org/html/rfc3820
In particular, limited proxy: https://tools.ietf.org/html/rfc3820#section-3.8

There are also details available about Per-User Sub-Proxies (PUSP)
here: https://wiki.egi.eu/wiki/Usage_of_the_per_user_sub_proxy_in_EGI

"""
from __future__ import absolute_import
from __future__ import division
from __future__ import print_function

__RCSID__ = "$Id$"

import six
import copy
import os
import stat
import tempfile
import hashlib

import re

import M2Crypto

from io import open

from DIRAC import S_OK, S_ERROR
from DIRAC.Core.Utilities import DErrno
from DIRAC.Core.Utilities.Decorators import executeOnlyIf, deprecated
from DIRAC.ConfigurationSystem.Client.Helpers import Registry
from DIRAC.Core.Security.m2crypto import PROXY_OID, LIMITED_PROXY_OID, DIRAC_GROUP_OID
from DIRAC.Core.Security.m2crypto.X509Certificate import X509Certificate


# Decorator to check that _certList is not empty
needCertList = executeOnlyIf('_certList', S_ERROR(DErrno.ENOCHAIN))
# Decorator to check that the PKey has been loaded
needPKey = executeOnlyIf('_keyObj', S_ERROR(DErrno.ENOPKEY))


class X509Chain(object):
  """
    An X509Chain is basically a list of X509Certificate object, as well as a PKey object,
    which is associated to the X509Certificate the lowest in the chain.

    This is what you will want to use for user certificate (because they will turn into proxy....), and for
    proxy.

    A priori, once we get rid of pyGSI, we could even meld the X509Certificate into this one, and use the X509Chain
    for host certificates. After all, a certificate is nothing but a chain of length 1...

    There are normally 4 ways you would instanciate an X509Chain object:

    * You are loading a proxy from a file
    * Loading the chain from a file
    * You are getting information about your peer during an SSL connection
    * You are delegating

    Typical usages of X509Chain are illustrated bellow

    Loading a proxy from a file (this will load the chain and the key, assuming the key is in the same file)::

      proxy = X509Chain()
      res = proxy.loadProxyFromFile(myFile)
      if not res['OK']:
        return res


    Generating a proxy from a Certificate::

      cert = X509Chain()
      # Load user cert
      retVal = cert.loadChainFromFile('/home/chaen/.globus/userkey.pem')
      if not retVal['OK']:
        return retVal
      # Load the key from a different place, with a password
      retVal = cert.loadKeyFromFile('/home/chaen/.globus/userkey.pem', password='MySecretKey')
      if not retVal['OK']:
        return res

      # Generate a limited proxy, valid one hour
      retVal = cert.generateProxyToFile('/tmp/proxy.pem',
                                     3600, # only 1 h
                                     diracGroup = 'lhcb_user',
                                     strength= 2048,
                                     limited=True)


    Getting information from a peer in an SSL Connection::

      # conn is an M2Crypto.SSL.Connection instance
      chain = X509Chain.generateX509ChainFromSSLConnection(conn)
      creds = chain.getCredentials()


    Delegating a proxy to a service::

      # The server side generates a request
      # Equivalent to ProxyManager.requestDelegationUpload

      x509Req = X509Request()
      x509Req.generateProxyRequest()

      # This reqStr object is sent to the client
      reqStr = x509Req.dumpRequest()['Value']

      # This object contains both the public and private key
      pkeyReq = x509Req.getPKey()

      #######################################################

      # The client side signs the request, with its proxy
      # Assume the proxy chain was already loaded one way or the otjer

      # The proxy will contain a "bullshit private key"
      res = proxyChain.generateChainFromRequestString(reqStr, lifetime=lifetime)

      # This is sent back to the server
      delegatedProxyString = res['Value']

      ######################################################
      # Equivalent to ProxyManager.completeDelegationUpload

      # Create the new chain
      # the pkey was generated together with the Request
      delegatedProxy = X509Chain(keyObj=pkeyReq)
      delegatedProxy.loadChainFromString(delegatedProxyString)

      # make sure the public key match between Request and the new Chain
      # (Stupid, of course it will ! But it is done in the ProxyManager...)
      res = x509Req.checkChain(delegatedProxy)

    """

  def __init__(self, certList=False, keyObj=False):
    """
        C'tor

        :param certList: list of X509Certificate to constitute the chain
        :param keyObj: ~M2Crypto.EVP.PKey object. The public or public/private key associated to
                       the last certificate of the chain

    """

    # __isProxy is True if this chain represents a proxy
    self.__isProxy = False
    # Whether the proxy is limited or not
    self.__isLimitedProxy = False

    # This is the position of the first proxy in the chain
    self.__firstProxyStep = 0

    # Cache for sha1 hash of the object
    # This is just used as a unique identifier for
    # indexing in the ProxyCache
    self.__hash = False

    # List of X509Certificate constituing the chain
    # The certificate in position N has been generated from the (N+1)
    self._certList = []

    # Place holder for the EVP.PKey object
    self._keyObj = None

    if certList:
      # copy the content of the list, without copying the objects themselves
      self._certList = copy.copy(certList)
      # Immediately check if it is a proxy
      self.__checkProxyness()

    if keyObj:
      self._keyObj = keyObj

  @classmethod
  @deprecated("Use loadChainFromFile instead", onlyOnce=True)
  def instanceFromFile(cls, chainLocation):
    """ Class method to generate a X509Chain from a file

        :param chainLocation: path to the file

        :returns: S_OK(X509Chain)
    """
    chain = cls()
    result = chain.loadChainFromFile(chainLocation)
    if not result['OK']:
      return result

    return S_OK(chain)

  @staticmethod
  def generateX509ChainFromSSLConnection(sslConnection):
    """ Returns an instance of X509Chain from the SSL connection

        :param sslConnection: ~M2Crypto.SSl.Connection instance

        :returns: a X509Chain instance
    """
    certList = []

    certStack = sslConnection.get_peer_cert_chain()
    for cert in certStack:
      certList.append(X509Certificate(x509Obj=cert))

    # Servers don't receive the whole chain, the last cert comes alone
    # if not self.infoDict['clientMode']:
    certList.insert(0, X509Certificate(x509Obj=sslConnection.get_peer_cert()))
    peerChain = X509Chain(certList=certList)

    return peerChain

  def loadChainFromFile(self, chainLocation):
    """
      Load a x509 chain from a pem file

      :param chainLocation: path to the file

      :returns: S_OK/S_ERROR
    """
    try:
      with open(chainLocation, 'rb') as fd:
        pemData = fd.read()
    except IOError as e:
      return S_ERROR(DErrno.EOF, "%s: %s" % (chainLocation, repr(e).replace(',)', ')')))
    return self.loadChainFromString(pemData)

  def loadChainFromString(self, data):
    """
      Load a x509 cert from a string containing the pem data

      :param data: data representing the chain of certificate in the

      Return : S_OK / S_ERROR
    """
    try:
      self._certList = self.__certListFromPemString(data)
    except Exception as e:
      return S_ERROR(DErrno.ECERTREAD, "%s" % repr(e).replace(',)', ')'))

    if not self._certList:
      return S_ERROR(DErrno.EX509)

    # Update internals
    self.__checkProxyness()
    return S_OK()

  @staticmethod
  def __certListFromPemString(certString):
    """
    Create certificates list from string. String should contain certificates, just like plain text proxy file.
    """
    # To get list of X509 certificates (not X509 Certificate Chain) from string it has to be parsed like that
    # (constructors are not able to deal with big string)
    certList = []
    # If the certificate is downloaded from the server it will be a str in Python 3
    if six.PY3 and isinstance(certString, six.string_types):
      certString = certString.encode()
    pattern = r"(-----BEGIN CERTIFICATE-----((.|\n)*?)-----END CERTIFICATE-----)"
    for cert in re.findall(pattern.encode("utf-8"), certString):
      certList.append(X509Certificate(certString=cert[0]))
    return certList

  # Not used in m2crypto version
  # def setChain(self, certList):
  #   """
  #   Set the chain
  #   Return : S_OK / S_ERROR
  #   """
  #   self._certList = certList
  #   self.__loadedChain = True
  #   return S_OK()

  def loadKeyFromFile(self, chainLocation, password=False):
    """
        Load a PKey from a pem file

        :param chainLocation: path to the file
        :param password: password to decode the file.

        :returns: S_OK / S_ERROR
    """
    try:
      with open(chainLocation, 'rb') as fd:
        pemData = fd.read()
    except BaseException as e:
      return S_ERROR(DErrno.EOF, "%s: %s" % (chainLocation, repr(e).replace(',)', ')')))
    return self.loadKeyFromString(pemData, password)

  def loadKeyFromString(self, pemData, password=False):
    """
      Load a PKey from a string containing the pem data

      :param pemData: pem data of the key, potentially encoded with the password
      :param password: password to decode the file.

      :returns: S_OK / S_ERROR
    """
    self._keyObj = None
    if password:
      password = password.encode()
    try:
      self._keyObj = M2Crypto.EVP.load_key_string(pemData, lambda x: password)
    except BaseException as e:
      return S_ERROR(DErrno.ECERTREAD, "%s (Probably bad pass phrase?)" % repr(e).replace(',)', ')'))

    return S_OK()

  def setPKey(self, pkeyObj):
    """
    Set the chain
    Return : S_OK / S_ERROR
    """
    self._keyObj = pkeyObj
    return S_OK()

  def loadProxyFromFile(self, chainLocation):
    """
      Load a Proxy from a pem file, that is both the Cert chain and the PKey

      :param chainLocation: path to the proxy file

      :returns: S_OK  / S_ERROR
    """
    try:
      with open(chainLocation, 'rb') as fd:
        pemData = fd.read()
    except BaseException as e:
      return S_ERROR(DErrno.EOF, "%s: %s" % (chainLocation, repr(e).replace(',)', ')')))
    return self.loadProxyFromString(pemData)

  def loadProxyFromString(self, pemData):
    """
    Load a Proxy from a pem buffer, that is both the Cert chain and the PKey

    :param pemData: PEM encoded cert chain and pkey

    :returns: S_OK / S_ERROR
    """
    retVal = self.loadChainFromString(pemData)
    if not retVal['OK']:
      return retVal

    return self.loadKeyFromString(pemData)

  @staticmethod
  def __getProxyExtensionList(diracGroup=False, rfcLimited=False):
    """
    Get an extension stack containing the necessary extension for a proxy.
    Basically the keyUsage, the proxyCertInfo, and eventually the diracGroup

    :param diracGroup: name of the dirac group for the proxy
    :param rfcLimited: boolean to generate for a limited proxy

    :returns: M2Crypto.X509.X509_Extension_Stack object.
    """

    extStack = M2Crypto.X509.X509_Extension_Stack()

    # Standard certificate extensions
    kUext = M2Crypto.X509.new_extension('keyUsage',
                                        'digitalSignature, keyEncipherment, dataEncipherment', critical=1)
    extStack.push(kUext)

    # Mandatory extension to be a proxy
    policyOID = LIMITED_PROXY_OID if rfcLimited else PROXY_OID
    ext = M2Crypto.X509.new_extension('proxyCertInfo', 'critical, language:%s' % (policyOID), critical=1)
    extStack.push(ext)

    # Add a dirac group
    if diracGroup and isinstance(diracGroup, six.string_types):
      # the str cast is needed because M2Crypto does not play it cool with unicode here it seems
      # Also one needs to specify the ASN1 type. That's what it is...
      dGext = M2Crypto.X509.new_extension(DIRAC_GROUP_OID, str('ASN1:IA5:%s' % diracGroup))
      extStack.push(dGext)

    return extStack

  @needCertList
  def getCertInChain(self, certPos=0):
    """
      Get then a certificate in the chain

      :warning: Contrary to the pygsi version, this is not a copy!

      :param certPos: position of the certificate in the chain. Default: 0

      :returns: S_OK(X509Certificate)/S_ERROR
    """
    return S_OK(self._certList[certPos])

  @needCertList
  def getIssuerCert(self):
    """
      Returns the issuer certificate of the last one if it is a proxy, otherwise
      the last one in the chain

      :returns: S_OK(X509Certificate)/S_ERROR
    """
    if self.__isProxy:
      return S_OK(self._certList[self.__firstProxyStep + 1])
    return S_OK(self._certList[-1])

  @deprecated("Only here for compatibility reason", onlyOnce=True)
  @needPKey
  def getPKeyObj(self):
    """
      Get the pkey obj

      :returns: ~M2Crypto.EVP.PKey object
    """
    return S_OK(self._keyObj)

  @deprecated("Only here for compatibility reason")
  @needCertList
  def getCertList(self):
    """
    Get the cert list
    """
    return S_OK(self._certList)

  @needCertList
  def getNumCertsInChain(self):
    """
      length of the certificate chain

      :returns: length of the certificate chain


    """
    return S_OK(len(self._certList))

  # pylint: disable=unused-argument
  @needCertList
  @needPKey
  def generateProxyToString(self, lifetime, diracGroup=False, strength=1024, limited=False, proxyKey=False, rfc=True):
    """
    Generate a proxy and get it as a string.

    Check here: https://github.com/eventbrite/m2crypto/blob/master/demo/x509/ca.py#L45

    Args:
        lifetime (int): expected lifetime in seconds of proxy
        diracGroup (str): diracGroup to add to the certificate
        strength (int): length in bits of the pair if proxyKey not given (default 1024)
        limited (bool): Create a limited proxy (default False)
        proxyKey: M2Crypto.EVP.PKey instance with private and public key. If not given, generate one
        rfc: placeholder for backward compatibility and ignored

    :returns: S_OK(PEM encoded string), S_ERROR. The PEM string contains all the certificates in the chain
              and the private key associated to the last X509Certificate just generated.
    """

    issuerCert = self._certList[0]

    if not proxyKey:
      # Generating key is a two step process: create key object and then assign RSA key.
      # This contains both the private and public key
      proxyKey = M2Crypto.EVP.PKey()
      proxyKey.assign_rsa(M2Crypto.RSA.gen_key(strength, 65537, callback=M2Crypto.util.quiet_genparam_callback))

    # Generate a new X509Certificate object
    proxyExtensions = self.__getProxyExtensionList(diracGroup, limited)
    res = X509Certificate.generateProxyCertFromIssuer(issuerCert, proxyExtensions, proxyKey, lifetime=lifetime)
    if not res['OK']:
      return res
    proxyCert = res['Value']

    # Sign it with one owns key
    proxyCert.sign(self._keyObj, 'sha256')

    # Generate the proxy string
    proxyString = b"%s%s" % (proxyCert.asPem(), proxyKey.as_pem(
        cipher=None, callback=M2Crypto.util.no_passphrase_callback))
    for i in range(len(self._certList)):
      crt = self._certList[i]
      proxyString += crt.asPem()
    return S_OK(proxyString)

  # pylint: disable=unused-argument
  def generateProxyToFile(self, filePath, lifetime, diracGroup=False, strength=1024, limited=False, rfc=True):
    """
    Generate a proxy and put it into a file

    Args:
        filePath: file to write
        lifetime: expected lifetime in seconds of proxy
        diracGroup: diracGroup to add to the certificate
        strength: length in bits of the pair
        limited: Create a limited proxy
        rfc: placeholder and ignored
    """
    retVal = self.generateProxyToString(lifetime, diracGroup, strength, limited)
    if not retVal['OK']:
      return retVal
    try:
      with open(filePath, 'wb') as fd:
        fd.write(retVal['Value'])
    except BaseException as e:
      return S_ERROR(DErrno.EWF, "%s :%s" % (filePath, repr(e).replace(',)', ')')))
    try:
      os.chmod(filePath, stat.S_IRUSR | stat.S_IWUSR)
    except BaseException as e:
      return S_ERROR(DErrno.ESPF, "%s :%s" % (filePath, repr(e).replace(',)', ')')))
    return S_OK()

  @needCertList
  def isProxy(self):
    """
      Check whether this chain is a proxy

     :returns: S_OK(boolean)
    """
    return S_OK(self.__isProxy)

  @needCertList
  def isLimitedProxy(self):
    """
        Check whether this chain is a limited proxy

        :returns: S_OK(boolean)
    """
    return S_OK(self.__isProxy and self.__isLimitedProxy)

  @needCertList
  def isValidProxy(self, ignoreDefault=False):
    """
      Check whether this chain is a valid proxy, that is:
        * a proxy
        * still valid
        * with a valid group

      :param ignoreDefault: (what a stupid name) if True, do not lookup the CS

      :returns: S_OK(True) if the proxy is valid, S_ERROR otherwise

    """
    if not self.__isProxy:
      return S_ERROR(DErrno.ENOCHAIN, "Chain is not a proxy")

    if self.hasExpired()['Value']:
      return S_ERROR(DErrno.ENOCHAIN)

    if ignoreDefault:
      groupRes = self.getDIRACGroup(ignoreDefault=True)
      if not groupRes['OK']:
        return groupRes
      if not groupRes['Value']:
        return S_ERROR(DErrno.ENOGROUP)

    return S_OK(True)

  def isVOMS(self):
    """
      Check whether this proxy contains VOMS extensions.
      It is enough for one of the certificate of the chain to have VOMS extension

      :returns: S_OK(boolean)
    """

    if not self.__isProxy:
      return S_OK(False)

    for cert in self._certList:
      if cert.hasVOMSExtensions()['Value']:
        return S_OK(True)
    return S_OK(False)

  def isRFC(self):
    """ Check whether this is an RFC proxy. It can only be true, providing it is a proxy

        :returns: S_OK(boolean)
    """

    return self.isProxy()

  def getVOMSData(self):
    """
        Returns the voms data.

        :returns: See :py:func:`~DIRAC.Core.Security.m2crypto.X509Certificate.getVOMSData`
                  If no VOMS data is available, return DErrno.EVOMS
        :warning: In case the chain is not a proxy, this method will return False.
                  Yes, it's stupid, but it is for compatibility...

    """
    if not self.__isProxy:
      return S_OK(False)

    for cert in self._certList:
      res = cert.getVOMSData()
      if res['OK']:
        return res
    return S_ERROR(DErrno.EVOMS)

  def __checkProxyness(self):
    """ This method is called upon initialization of a chain and fill in some internal attributes.

        Pure madness...

        To me, this method just seems to work by pure luck..
    """

    self.__hash = False
    self.__firstProxyStep = len(self._certList) - 2  # -1 is user cert by default, -2 is first proxy step
    self.__isProxy = True
    self.__isLimitedProxy = False
    prevDNMatch = 2
    # If less than 2 steps in the chain is no proxy
    if len(self._certList) < 2:
      self.__isProxy = False
      return

    # Here we make sure that each certificate in the chain was
    # signed by the previous one
    for step in range(len(self._certList) - 1):

      # this is a cryptographic check with the keys
      issuerMatch = self.__checkIssuer(step, step + 1)
      if not issuerMatch:
        self.__isProxy = False
        return

      # Do we need to check the proxy DN?
      if prevDNMatch:
        dnMatch = self.__checkProxyDN(step, step + 1)
        if dnMatch == 0:
          # If we are not in the first step we've found the entity cert
          if step > 0:
            self.__firstProxyStep = step - 1
          # If we are in the first step this is not a proxy
          else:
            self.__isProxy = False
            return
        # Limited proxy DN match
        elif dnMatch == 2:
          self.__isLimitedProxy = True
          if prevDNMatch != 2:
            self.__isProxy = False
            self.__isLimitedProxy = False
            return
        prevDNMatch = dnMatch

  def __checkProxyDN(self, certStep, issuerStep):
    """
      Checks that the subject of the proxy is properly derived from the issuer subject.

      Args:
          certStep: position of the certificate to check in self.__certList
          issuerStep: position of the issuer certificate to check in self.__certList

      :returns: an int based on the match:
                0 = no match
                1 = proxy match
                2 = limited proxy match
    """

    issuerSubject = self._certList[issuerStep].getSubjectNameObject()
    if not issuerSubject['OK']:
      return 0
    issuerSubject = issuerSubject['Value']

    proxySubject = self._certList[certStep].getSubjectNameObject()
    if not proxySubject['OK']:
      return 0
    proxySubject = proxySubject['Value']

    lastEntry = str(proxySubject).split('/')[-1].split('=')
    limited = False
    if lastEntry[0] != 'CN':
      return 0

    # For non-RFC proxy, the proxy always had these two strings in the CN
    if lastEntry[1] not in ('proxy', 'limited proxy'):
      # for RFC proxy, one has to check the extension.
      ext = self._certList[certStep].getExtension('proxyCertInfo')
      if not ext['OK']:
        return 0

      ext = ext['Value']

      # Check the RFC
      contraint = [line.split(":")[1].strip() for line in ext.get_value().split("\n")
                   if line.split(":")[0] == "Policy Language"]
      if not contraint:
        return 0
      if contraint[0] == LIMITED_PROXY_OID:
        limited = True
    else:
      if lastEntry[1] == "limited proxy":
        limited = True
    if not str(issuerSubject) == str(proxySubject)[:str(proxySubject).rfind('/')]:
      return 0
    return 1 if not limited else 2

  def __checkIssuer(self, certStep, issuerStep):
    """
      Check that the issuer has signed the certificate with his private key

      :param certStep: position of the certificate in self.__certList
      :param issuerStep: position of the issuer certificate

      :returns: S_OK(boolean)

    """
    issuerCert = self._certList[issuerStep]
    cert = self._certList[certStep]
    pubKey = issuerCert.getPublicKey()['Value']

    return cert.verify(pubKey)['Value']

  @needCertList
  def getDIRACGroup(self, ignoreDefault=False):
    """
      Retrieve the dirac group of the chain

      :param ignoreDefault: (default False) if True, do not lookup the CS for a group if it is not in the proxy

      :returns: S_OK(dirac group)/S_ERROR
    """
    if not self.__isProxy:
      return S_ERROR(DErrno.EX509, "Chain does not contain a valid proxy")

    # If it is a PUSP, we do a lookup based on the certificate
    # (you can't do a PUSP out of a proxy)
    if self.isPUSP()['Value']:
      return self._certList[self.__firstProxyStep - 2].getDIRACGroup(ignoreDefault=ignoreDefault)

    # The code below will find the first match of the DIRAC group
    for cert in reversed(self._certList):
      # We specifically say we do not want the default to first check inside the proxy
      retVal = cert.getDIRACGroup(ignoreDefault=True)
      if retVal['OK'] and 'Value' in retVal and retVal['Value']:
        return retVal

    # No DIRAC group found, try to get the default one
    return self.getCertInChain(self.__firstProxyStep)['Value'].getDIRACGroup(ignoreDefault=ignoreDefault)

  @needCertList
  def hasExpired(self):
    """
      Check whether any element of the chain has expired

      :returns: S_OK(boolean)
    """
    for cert in reversed(self._certList):
      res = cert.hasExpired()
      if not res['OK']:
        return res
      # If True, it means the cert has expired
      if res['Value']:
        return S_OK(True)

    return S_OK(False)

  @needCertList
  def getNotAfterDate(self):
    """
      Get the smallest not after date

      :returns: S_OK(datetime.datetime)
    """
    notAfter = self._certList[0].getNotAfterDate()
    if not notAfter['OK']:
      return notAfter
    notAfter = notAfter['Value']

    for cert in reversed(self._certList):
      res = cert.getNotAfterDate()
      if not res['OK']:
        return res
      stepNotAfter = res['Value']

      # If the current cert has already expired
      # we return this as notAfter date
      res = cert.hasExpired()
      if not res['OK']:
        return res
      if res['Value']:
        return S_OK(stepNotAfter)

      # if the current cert has a shorter lifetime
      # as the current reference, take it as new reference
      notAfter = min(notAfter, stepNotAfter)

    return S_OK(notAfter)

  @needCertList
  def generateProxyRequest(self, bitStrength=1024, limited=False):
    """
      Generate a proxy request.
      See :py:meth:`DIRAC.Core.Security.m2crypto.X509Certificate.X509Certificate.generateProxyRequest`

      Return S_OK( X509Request ) / S_ERROR
    """

    # We use the first certificate of the chain to do the proxy request
    x509 = self._certList[0]
    return x509.generateProxyRequest(bitStrength, limited)

  @needCertList
  @needPKey
  def generateChainFromRequestString(self, pemData, lifetime=86400, requireLimited=False, diracGroup=False, rfc=True):
    """
    Generate a x509 chain from a request.

    :param pemData: PEM encoded request
    :param lifetime: lifetime of the delegated proxy in seconds (default 1 day)
    :param requireLimited: if True, requires a limited proxy
    :param diracGroup: DIRAC group to put in the proxy
    :param rfc: placeholder for compatibility, ignored

    :returns: S_OK( X509 chain pem encoded string ) / S_ERROR. The new chain will have been signed
              with the public key included in the request

    """
    try:
      req = M2Crypto.X509.load_request_string(pemData, format=M2Crypto.X509.FORMAT_PEM)

    except BaseException as e:
      return S_ERROR(DErrno.ECERTREAD, "Can't load request data: %s" % repr(e).replace(',)', ')'))

    # I am not sure this test makes sense.
    # You can't request a limit proxy if you are yourself not limited ?!
    # I think it should be a "or" instead of "and"
    limited = requireLimited and self.isLimitedProxy().get('Value', False)

    return self.generateProxyToString(lifetime, diracGroup, 1024, limited, req.get_pubkey())

  @needCertList
  def getRemainingSecs(self):
    """
      Get remaining time (minimum of all cert in the chain)

      :returns: S_OK(time left in seconds)
    """
    remainingSecs = self.getCertInChain(0)['Value'].getRemainingSecs()['Value']
    for cert in self._certList[1:]:
      stepRS = cert.getRemainingSecs()['Value']
      remainingSecs = min(remainingSecs, stepRS)

    return S_OK(remainingSecs)

  @needCertList
  def dumpAllToString(self):
    """
    Dump the current chain as a PEM encoded string
    The order would be:

      * first certificate
      * private key (without passphrase)
      * other certificates

    :returns: S_OK(PEM encoded chain with private key)
    """
    data = self._certList[0].asPem()
    if self._keyObj:
      data += self._keyObj.as_pem(cipher=None, callback=M2Crypto.util.no_passphrase_callback)
    for cert in self._certList[1:]:
      data += cert.asPem()
    return S_OK(data)

  def dumpAllToFile(self, filename=False):
    """
      Dump all to file.

      :param filename: If not specified, a temporary one will be created

      :returns: S_OK(filename)/S_ERROR
    """
    retVal = self.dumpAllToString()
    if not retVal['OK']:
      return retVal
    pemData = retVal['Value']
    try:
      if not filename:
        fd, filename = tempfile.mkstemp()
      else:
        fd = os.open(filename, os.O_RDWR | os.O_CREAT)

      os.write(fd, pemData)
      os.close(fd)
    except BaseException as e:
      return S_ERROR(DErrno.EWF, "%s :%s" % (filename, repr(e).replace(',)', ')')))
    try:
      os.chmod(filename, stat.S_IRUSR | stat.S_IWUSR)
    except BaseException as e:
      return S_ERROR(DErrno.ESPF, "%s :%s" % (filename, repr(e).replace(',)', ')')))
    return S_OK(filename)

  @needCertList
  def dumpChainToString(self):
    """
     Dump only cert chain to string, without the PKey

     :returns: S_OK(pem chain)
    """
    data = ''
    for cert in self._certList:
      data += cert.asPem()
    return S_OK(data)

  @needPKey
  def dumpPKeyToString(self):
    """
      Dump only the key to string, not encoded

      :returns: S_OK(PEM encoded key)

    """
    return S_OK(self._keyObj.as_pem(cipher=None, callback=M2Crypto.util.no_passphrase_callback))

  def __str__(self):
    """ String representation
    """

    repStr = "<X509Chain"
    if self._certList:
      repStr += " %s certs " % len(self._certList)
      for cert in self._certList:
        repStr += "[%s]" % str(cert.getSubjectDN()['Value'])
    if self._keyObj:
      repStr += " with key"
    repStr += ">"
    return repStr

  def __repr__(self):
    """ Object representation """
    return self.__str__()

  def isPUSP(self):
    """ Checks whether the current chain is a PUSP

        :returns: S_OK(boolean).
                  If True, the S_OK structure is enriched with:
                  * Indentity: the DN
                  * SubProxyUser: name of the user
    """
    if self.__isProxy:
      # Check if we have a subproxy
      dn = self._certList[self.__firstProxyStep].getSubjectDN()
      if not dn['OK']:
        return dn
      dn = dn['Value']

      subproxyUser = isPUSPdn(dn)
      if subproxyUser:
        result = S_OK(True)
        result['Identity'] = dn
        result['SubproxyUser'] = subproxyUser
        return result

    return S_OK(False)

  @needCertList
  def getCredentials(self, ignoreDefault=False, withRegistryInfo=True):
    """ Returns a summary of the credentials contained in the current chain

        :params ignoreDefault: (default False) If True and if no DIRAC group is found in the proxy, lookup the CS
        :params withRegistryInfo: (default True) if set to True, will enhance the returned dict with info
                                  from the registry


        :returns: S_OK with the credential dict. Some parameters of the dict are always there, other depends
                on the nature of the Chain

                Always present:
                  * subject: str. The last DN in the chain
                  * issuer: str. The issuer of the last cert in the chain
                  * secondsLeft: validity of the chain in seconds (see :py:meth:`.getRemainingSecs`)
                  * isProxy: boolean (see :py:meth:`.isProxy`)
                  * isLimitedProxy: boolean (see :py:meth:`.isLimitedProxy`)
                  * validDN: boolean if the DN is known to DIRAC
                  * validGroup: False (see further definition)
                  * DN: either the DN of the host, or the DN of the user corresponding to the proxy


                Only for proxy:
                  * identity: If it is a normal proxy, it is the DN of the certificate.
                              If it is a PUSP, it contains the identity as in :py:meth:`.isPUSP`
                  * username: DIRAC username associated to the DN (needs withRegistryInfo)
                              (see :py:func:`DIRAC.ConfigurationSystem.Client.Helpers.Registry.getUsernameForDN`)
                  * group: DIRAC group, depending on ignoreDefault param(see :py:meth:`.getDIRACGroup`)
                  * validGroup: True if the group found is in the list of groups the user belongs to
                  * groupProperty: (only if validGroup) get the properties of the group

                For Host certificate (needs withRegistryInfo):
                  * group: always `hosts`
                  * hostname: name of the host as registered in the CS
                             (see :py:func:`DIRAC.ConfigurationSystem.Client.Helpers.Registry.getHostnameForDN`)
                  * validGroup: True
                  * groupProperties: host options
                                    (see :py:func:`DIRAC.ConfigurationSystem.Client.Helpers.Registry.getHostOption`)

                If it is a user certificate (needs withRegistryInfo):
                  * username: like for proxy
                  * validDN: like proxy
    """
    credDict = {'subject': str(self._certList[0].getSubjectDN()['Value']),  # ['Value'] :(
                'issuer': self._certList[0].getIssuerDN()['Value'],  # ['Value'] :(
                'secondsLeft': self.getRemainingSecs()['Value'],
                'isProxy': self.__isProxy,
                'isLimitedProxy': self.__isProxy and self.__isLimitedProxy,
                'validDN': False,
                'validGroup': False}

    # Add the DN entry as the subject.
    credDict['DN'] = credDict['subject']
    if self.__isProxy:
      credDict['identity'] = str(self._certList[self.__firstProxyStep + 1].getSubjectDN()['Value'])  # ['Value'] :(
      # if the chain is a proxy, then the DN we want to work with is the real one of the
      # user, not the one of his proxy
      credDict['DN'] = credDict['identity']

      # Check if we have the PUSP case
      result = self.isPUSP()
      if result['OK'] and result['Value']:
        credDict['identity'] = result['Identity']
        credDict['subproxyUser'] = result['SubproxyUser']

      if withRegistryInfo:
        retVal = Registry.getUsernameForDN(credDict['identity'])
        if not retVal['OK']:
          return S_OK(credDict)
        credDict['username'] = retVal['Value']
        credDict['validDN'] = True
      retVal = self.getDIRACGroup(ignoreDefault=ignoreDefault)
      if retVal['OK']:
        diracGroup = retVal['Value']
        credDict['group'] = diracGroup
        if withRegistryInfo:
          retVal = Registry.getGroupsForUser(credDict['username'])
          if retVal['OK'] and diracGroup in retVal['Value']:
            credDict['validGroup'] = True
            credDict['groupProperties'] = Registry.getPropertiesForGroup(diracGroup)
    elif withRegistryInfo:
      retVal = Registry.getHostnameForDN(credDict['subject'])
      if retVal['OK']:
        credDict['group'] = 'hosts'
        credDict['hostname'] = retVal['Value']
        credDict['validDN'] = True
        credDict['validGroup'] = True
        credDict['groupProperties'] = Registry.getHostOption(credDict['hostname'],
                                                             'Properties')

      retVal = Registry.getUsernameForDN(credDict['subject'])
      if retVal['OK']:
        credDict['username'] = retVal['Value']
        credDict['validDN'] = True
    return S_OK(credDict)

  @needCertList
  def hash(self):
    """ Get a hash of the chain
        In practice, this is only used to index the chain in a DictCache

        :returns: S_OK(string hash)
    """
    if self.__hash:
      return S_OK(self.__hash)
    sha1 = hashlib.sha1()
    for cert in self._certList:
<<<<<<< HEAD
      sha1.update(cert.getSubjectNameObject()["Value"].as_text().encode())
    sha1.update(str(self.getRemainingSecs()['Value'] / 3600).encode())
    sha1.update(self.getDIRACGroup()['Value'].encode())
=======
      sha1.update(str(cert.getSubjectNameObject()["Value"]))
    sha1.update(str(self.getRemainingSecs()['Value'] / 3600))
    sha1.update(self.getDIRACGroup()['Value'])
>>>>>>> bf550d21
    if self.isVOMS():
      sha1.update(b"VOMS")
      from DIRAC.Core.Security.VOMS import VOMS
      result = VOMS().getVOMSAttributes(self)
      if result['OK']:
        for attribute in result['Value']:
          sha1.update(attribute.encode())
    self.__hash = sha1.hexdigest()
    return S_OK(self.__hash)


def isPUSPdn(userDN):
  """ Evaluate if the DN is of the PUSP type or not

  :param str userDN: user DN string

  :returns: the subproxy user name or None
  """
  lastEntry = userDN.split('/')[-1].split('=')
  if lastEntry[0] == "CN" and lastEntry[1].startswith("user:"):
    return userDN.split('/')[-1].split(':')[1]
  return None<|MERGE_RESOLUTION|>--- conflicted
+++ resolved
@@ -1060,15 +1060,9 @@
       return S_OK(self.__hash)
     sha1 = hashlib.sha1()
     for cert in self._certList:
-<<<<<<< HEAD
-      sha1.update(cert.getSubjectNameObject()["Value"].as_text().encode())
-    sha1.update(str(self.getRemainingSecs()['Value'] / 3600).encode())
-    sha1.update(self.getDIRACGroup()['Value'].encode())
-=======
       sha1.update(str(cert.getSubjectNameObject()["Value"]))
     sha1.update(str(self.getRemainingSecs()['Value'] / 3600))
     sha1.update(self.getDIRACGroup()['Value'])
->>>>>>> bf550d21
     if self.isVOMS():
       sha1.update(b"VOMS")
       from DIRAC.Core.Security.VOMS import VOMS
