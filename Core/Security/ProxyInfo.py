"""
 Set of utilities to retrieve Information from proxy
"""
from __future__ import division

import six
import base64

from DIRAC import S_OK, S_ERROR, gLogger
from DIRAC.Core.Utilities import DErrno
from DIRAC.Core.Security.X509Chain import X509Chain  # pylint: disable=import-error
from DIRAC.Core.Security.VOMS import VOMS
from DIRAC.Core.Security import Locations

from DIRAC.ConfigurationSystem.Client.Helpers import Registry

__RCSID__ = "$Id$"


def getProxyInfo(proxy=False, disableVOMS=False):
  """
  :Returns: a dict with all the proxy info:

    * values that will be there always
        * 'chain' : chain object containing the proxy
        * 'subject' : subject of the proxy
        * 'issuer' : issuer of the proxy
        * 'isProxy' : bool
        * 'isLimitedProxy' : bool
        * 'validDN' : Valid DN in DIRAC
        * 'validGroup' : Valid Group in DIRAC
        * 'secondsLeft' : Seconds left
    * values that can be there
        * 'path' : path to the file,
        * 'group' : DIRAC group
        * 'groupProperties' : Properties that apply to the DIRAC Group
        * 'username' : DIRAC username
        * 'identity' : DN that generated the proxy
        * 'hostname' : DIRAC host nickname
        * 'VOMS'

  """
  # Discover proxy location
  proxyLocation = False
  if isinstance(proxy, X509Chain):
    chain = proxy
  else:
    if not proxy:
      proxyLocation = Locations.getProxyLocation()
    elif isinstance(proxy, six.string_types):
      proxyLocation = proxy
    if not proxyLocation:
      return S_ERROR(DErrno.EPROXYFIND)
    chain = X509Chain()
    retVal = chain.loadProxyFromFile(proxyLocation)
    if not retVal['OK']:
      return S_ERROR(DErrno.EPROXYREAD, "%s: %s " % (proxyLocation, retVal['Message']))

  retVal = chain.getCredentials()
  if not retVal['OK']:
    return retVal

  infoDict = retVal['Value']
  infoDict['chain'] = chain
  if proxyLocation:
    infoDict['path'] = proxyLocation

  if not disableVOMS and chain.isVOMS()['Value']:
    infoDict['hasVOMS'] = True
    retVal = VOMS().getVOMSAttributes(chain)
    if retVal['OK']:
      infoDict['VOMS'] = retVal['Value']
    else:
      infoDict['VOMSError'] = retVal['Message'].strip()

  return S_OK(infoDict)


def getProxyInfoAsString(proxyLoc=False, disableVOMS=False):
  """
    return the info as a printable string
  """
  retVal = getProxyInfo(proxyLoc, disableVOMS)
  if not retVal['OK']:
    return retVal
  infoDict = retVal['Value']
  return S_OK(formatProxyInfoAsString(infoDict))


def formatProxyInfoAsString(infoDict):
  """
    convert a proxy infoDict into a string
  """
  leftAlign = 13
  contentList = []
  for field in ('subject', 'issuer', 'identity', 'subproxyUser', ('secondsLeft', 'timeleft'),
                ('group', 'DIRAC group'), 'rfc', 'path', 'username', ('groupProperties', "properties"),
                ('hasVOMS', 'VOMS'), ('VOMS', 'VOMS fqan'), ('VOMSError', 'VOMS Error')):
    if isinstance(field, six.string_types):
      dispField = field
    else:
      dispField = field[1]
      field = field[0]
    if field not in infoDict:
      continue
    if field == 'secondsLeft':
      secs = infoDict[field]
      hours = int(secs / 3600)
      secs -= hours * 3600
      mins = int(secs / 60)
      secs -= mins * 60
      value = "%02d:%02d:%02d" % (hours, mins, secs)
    elif field == "groupProperties":
      value = ", ".join(infoDict[field])
    else:
      value = infoDict[field]
    contentList.append("%s: %s" % (dispField.ljust(leftAlign), value))
  return "\n".join(contentList)


def getProxyStepsInfo(chain):
  """
   Extended information of all Steps in the ProxyChain
   Returns a list of dictionary with Info for each Step.
  """
  infoList = []
  nC = chain.getNumCertsInChain()['Value']
  for i in range(nC):
    cert = chain.getCertInChain(i)['Value']
    stepInfo = {}
    stepInfo['subject'] = cert.getSubjectDN()['Value']
    stepInfo['issuer'] = cert.getIssuerDN()['Value']
    stepInfo['serial'] = cert.getSerialNumber()['Value']
    stepInfo['not before'] = cert.getNotBeforeDate()['Value']
    stepInfo['not after'] = cert.getNotAfterDate()['Value']
    stepInfo['lifetime'] = cert.getRemainingSecs()['Value']
    stepInfo['extensions'] = cert.getExtensions()['Value']
    dG = cert.getDIRACGroup(ignoreDefault=True)['Value']
    if dG:
      stepInfo['group'] = dG
    if cert.hasVOMSExtensions()['Value']:
      stepInfo['VOMS ext'] = True
    infoList.append(stepInfo)
  return S_OK(infoList)


def formatProxyStepsInfoAsString(infoList):
  """
  Format the List of Proxy steps dictionaries as a printable string.
  """
  contentsList = []
  for i in range(len(infoList)):
    contentsList.append(" + Step %s" % i)
    stepInfo = infoList[i]
    for key in ('subject', 'issuer', 'serial', 'not after', 'not before',
                'group', 'VOMS ext', 'lifetime', 'extensions'):
      if key in stepInfo:
        value = stepInfo[key]
        if key == 'serial':
<<<<<<< HEAD
          try:
            value = base64.b16encode(value)
          except Exception as e:
            gLogger.exception("Could not read serial:", lException=e)
=======
          # b16encode needs a string, while the serial
          # may be a long
          value = base64.b16encode("%s" % value)
>>>>>>> 8cdab05d
        if key == 'lifetime':
          secs = value
          hours = int(secs / 3600)
          secs -= hours * 3600
          mins = int(secs / 60)
          secs -= mins * 60
          value = "%02d:%02d:%02d" % (hours, mins, secs)
        if key == "extensions":
          value = "\n   %s" % "\n   ".join(["%s = %s" % (extName.strip().rjust(20), extValue.strip())
                                            for extName, extValue in value])
        contentsList.append("  %s : %s" % (key.ljust(10).capitalize(), value))
  return "\n".join(contentsList)


def getVOfromProxyGroup():
  """
  Return the VO associated to the group in the proxy
  """
  voName = Registry.getVOForGroup('NoneExistingGroup')
  ret = getProxyInfo(disableVOMS=True)
  if not ret['OK']:
    return S_OK(voName)
  if 'group' in ret['Value']:
    voName = Registry.getVOForGroup(ret['Value']['group'])
  return S_OK(voName)<|MERGE_RESOLUTION|>--- conflicted
+++ resolved
@@ -157,16 +157,12 @@
       if key in stepInfo:
         value = stepInfo[key]
         if key == 'serial':
-<<<<<<< HEAD
           try:
-            value = base64.b16encode(value)
+            # b16encode needs a string, while the serial
+            # may be a long
+            value = base64.b16encode("%s" % value)
           except Exception as e:
             gLogger.exception("Could not read serial:", lException=e)
-=======
-          # b16encode needs a string, while the serial
-          # may be a long
-          value = base64.b16encode("%s" % value)
->>>>>>> 8cdab05d
         if key == 'lifetime':
           secs = value
           hours = int(secs / 3600)
