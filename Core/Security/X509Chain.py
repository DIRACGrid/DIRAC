--- conflicted
+++ resolved
@@ -81,7 +81,6 @@
     self.__checkProxyness()
     return S_OK()
 
-<<<<<<< HEAD
   def __certListFromPemString( self, certString, format = M2Crypto.X509.FORMAT_PEM ):
     """
     Create certificates list from string. String sould contain certificates, just like plain text proxy file.
@@ -90,9 +89,6 @@
     return [ X509Certificate( certString = cert[0] ) for cert in re.findall(r"(-----BEGIN CERTIFICATE-----((.|\n)*?)-----END CERTIFICATE-----)", certString) ]
 
   def setChain( self, certList ):
-=======
-  def setChain(self, certList):
->>>>>>> 43c8e4c4
     """
     Set the chain
     Return : S_OK / S_ERROR
@@ -142,14 +138,8 @@
     Return : S_OK / S_ERROR
     """
     try:
-<<<<<<< HEAD
       with file(chainLocation) as fd:
         pemData = fd.read()
-=======
-      fd = file(chainLocation)
-      pemData = fd.read()
-      fd.close()
->>>>>>> 43c8e4c4
     except Exception as e:
       return S_ERROR(DErrno.EOF, "%s: %s" % (chainLocation, repr(e).replace(',)', ')')))
     return self.loadProxyFromString(pemData)
@@ -240,19 +230,12 @@
       return S_ERROR(DErrno.ENOCHAIN)
     if not self.__loadedPKey:
       return S_ERROR(DErrno.ENOPKEY)
-<<<<<<< HEAD
-
-    if self.__isProxy:
-      rfc = self.isRFC().get('Value', False)
-=======
->>>>>>> 43c8e4c4
 
     issuerCert = self.__certList[0]
 
     if not proxyKey:
       proxyKey = crypto.PKey()
       proxyKey.generate_key(crypto.TYPE_RSA, strength)
-<<<<<<< HEAD
 
     proxyCert = M2Crypto.X509.X509()
 
@@ -262,24 +245,12 @@
     proxyCert.set_subject(cloneSubject)
     proxyCert.add_extensions(self.__getProxyExtensionList(diracGroup, limited))
 
-=======
-
-    proxyCert = crypto.X509()
-
-    proxyCert.set_serial_number(str(int(random.random() * 10 ** 10)))
-    cloneSubject = issuerCert.get_subject().clone()
-    cloneSubject.insert_entry("CN", str(int(random.random() * 10 ** 10)))
-    proxyCert.set_subject(cloneSubject)
-    proxyCert.add_extensions(self.__getProxyExtensionList(diracGroup, limited))
-
->>>>>>> 43c8e4c4
     proxyCert.set_issuer(issuerCert.get_subject())
     proxyCert.set_version(issuerCert.get_version())
     proxyCert.set_pubkey(proxyKey)
     proxyCert.gmtime_adj_notBefore(-900)
     proxyCert.gmtime_adj_notAfter(int(lifeTime))
     proxyCert.sign(self.__keyObj, 'sha256')
-<<<<<<< HEAD
 
     proxyString = "%s%s" % (crypto.dump_certificate(crypto.FILETYPE_PEM, proxyCert),
                             crypto.dump_privatekey(crypto.FILETYPE_PEM, proxyKey))
@@ -288,16 +259,6 @@
 
     return S_OK(proxyString)
 
-=======
-
-    proxyString = "%s%s" % (crypto.dump_certificate(crypto.FILETYPE_PEM, proxyCert),
-                            crypto.dump_privatekey(crypto.FILETYPE_PEM, proxyKey))
-    for i in range(len(self.__certList)):
-      proxyString += crypto.dump_certificate(crypto.FILETYPE_PEM, self.__certList[i])
-
-    return S_OK(proxyString)
-
->>>>>>> 43c8e4c4
   def generateProxyToFile(self, filePath, lifeTime, diracGroup=False, strength=1024, limited=False):
     """
     Generate a proxy and put it into a file
@@ -448,11 +409,6 @@
           if contraint[0] == LIMITED_PROXY_OID:
             limited = True
     else:
-<<<<<<< HEAD
-      if self.__isRFC is None:
-        self.__isRFC = False
-=======
->>>>>>> 43c8e4c4
       if lastEntry[1] == "limited proxy":
         limited = True
     proxySubject.remove_entry(psEntries - 1)
@@ -478,15 +434,6 @@
       return S_ERROR(DErrno.EX509, "Chain does not contain a valid proxy")
     if self.isPUSP()['Value']:
       return self.getCertInChain(self.__firstProxyStep - 2)['Value'].getDIRACGroup(ignoreDefault=ignoreDefault)
-<<<<<<< HEAD
-    # The code below will find the first match of the DIRAC group
-    for i in range(len(self.__certList) - 1, -1, -1):
-      retVal = self.getCertInChain(i)['Value'].getDIRACGroup(ignoreDefault=True)
-      if retVal['OK'] and 'Value' in retVal and retVal['Value']:
-        return retVal
-    # No DIRAC group found, try to get the default one
-    return self.getCertInChain(self.__firstProxyStep)['Value'].getDIRACGroup(ignoreDefault=ignoreDefault)
-=======
     else:
       # The code below will find the first match of the DIRAC group
       for i in range(len(self.__certList) - 1, -1, -1):
@@ -495,7 +442,6 @@
           return retVal
       # No DIRAC group found, try to get the default one
       return self.getCertInChain(self.__firstProxyStep)['Value'].getDIRACGroup(ignoreDefault=ignoreDefault)
->>>>>>> 43c8e4c4
 
   def hasExpired(self):
     """
@@ -590,14 +536,8 @@
         os.write(fd, pemData)
         os.close(fd)
       else:
-<<<<<<< HEAD
         with file(filename, "w") as fd:
           fd.write(pemData)
-=======
-        fd = file(filename, "w")
-        fd.write(pemData)
-        fd.close()
->>>>>>> 43c8e4c4
     except Exception as e:
       return S_ERROR(DErrno.EWF, "%s :%s" % (filename, repr(e).replace(',)', ')')))
     try:
