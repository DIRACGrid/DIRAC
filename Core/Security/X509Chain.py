""" X509Chain is a class for managing X509 chains with their Pkeys
"""
__RCSID__ = "$Id$"

import os
import stat
import tempfile
import hashlib
import random
import binascii

from GSI import crypto

from DIRAC import S_OK, S_ERROR
from DIRAC.Core.Utilities import DErrno
from DIRAC.Core.Security.X509Certificate import X509Certificate, LIMITED_PROXY_OID
from DIRAC.ConfigurationSystem.Client.Helpers import Registry

random.seed()


class X509Chain(object):
  
  __pass = None
  def __getPass(self):
    return self.__pass


  __validExtensionValueTypes = (basestring, )

  def __init__(self, certList=False, keyObj=False):
    self.__isProxy = False
    self.__firstProxyStep = 0
    self.__isLimitedProxy = True
    self.__hash = False
    if certList:
      self.__loadedChain = True
      self.__certList = certList
    else:
      self.__loadedChain = False
    if keyObj:
      self.__loadedPKey = True
      self.__keyObj = keyObj
    else:
      self.__loadedPKey = False
    if self.__loadedChain:
      self.__checkProxyness()

  @classmethod
  def instanceFromFile(cls, chainLocation):
    """ Instance a X509Chain from a file
    """
    chain = cls()
    result = chain.loadChainFromFile(chainLocation)
    if not result['OK']:
      return result
    return S_OK(chain)

  def loadChainFromFile(self, chainLocation):
    """
    Load a x509 chain from a pem file
    Return : S_OK / S_ERROR
    """
    try:
<<<<<<< HEAD
      with open(chainLocation) as fd:
=======
      fd = file(chainLocation)
      pemData = fd.read()
      fd.close()
    except Exception as e:
      with open( chainLocation ) as fd:
>>>>>>> 31631f38
        pemData = fd.read()
    except IOError as e:
      return S_ERROR(DErrno.EOF, "%s: %s" % (chainLocation, repr(e).replace(',)', ')')))
    return self.loadChainFromString(pemData)

  def loadChainFromString(self, data, dataFormat=crypto.FILETYPE_PEM):
    """
    Load a x509 cert from a string containing the pem data
    Return : S_OK / S_ERROR
    """
    self.__loadedChain = False
    try:
      self.__certList = crypto.load_certificate_chain(crypto.FILETYPE_PEM, data)
    except Exception as e:
      return S_ERROR(DErrno.ECERTREAD, "%s" % repr(e).replace(',)', ')'))
    if not self.__certList:
      return S_ERROR(DErrno.EX509)
    self.__loadedChain = True
    # Update internals
    self.__checkProxyness()
    return S_OK()

  def __certListFromPemString( self, certString, format=crypto.FILETYPE_PEM ):
    """
    Create certificates list from string. String sould contain certificates, just like plain text proxy file.
    """
    # To get list of X509 certificates (not X509 Certificate Chain) from string it has to be parsed like that (constructors are not able to deal with big string)
    return [ X509Certificate( certString = cert[0] ) for cert in re.findall(r"(-----BEGIN CERTIFICATE-----((.|\n)*?)-----END CERTIFICATE-----)", certString) ]

  def setChain( self, certList ):
    """
    Set the chain
    Return : S_OK / S_ERROR
    """
    self.__certList = certList
    self.__loadedChain = True
    return S_OK()

  def loadKeyFromFile(self, chainLocation, password=False):
    """
    Load a PKey from a pem file
    Return : S_OK / S_ERROR
    """
    try:
      with open(chainLocation) as fd:
        pemData = fd.read()
    except Exception as e:
      return S_ERROR(DErrno.EOF, "%s: %s" % (chainLocation, repr(e).replace(',)', ')')))
    return self.loadKeyFromString(pemData, password)

  def loadKeyFromString(self, pemData, password=False):
    """
    Load a xPKey from a string containing the pem data
    Return : S_OK / S_ERROR
    """
    self.__loadedPKey = False
    try:
      self.__keyObj = crypto.load_privatekey(crypto.FILETYPE_PEM, pemData, password)
    except Exception as e:
      return S_ERROR(DErrno.ECERTREAD, "%s (Probably bad pass phrase?)" % repr(e).replace(',)', ')'))
    self.__loadedPKey = True
    return S_OK()

  def setPKey(self, pkeyObj):
    """
    Set the chain
    Return : S_OK / S_ERROR
    """
    self.__keyObj = pkeyObj
    self.__loadedPKey = True
    return S_OK()

  def loadProxyFromFile(self, chainLocation):
    """
    Load a Proxy from a pem file
    Return : S_OK / S_ERROR
    """
    try:
      with open(chainLocation) as fd:
        pemData = fd.read()
    except Exception as e:
      return S_ERROR(DErrno.EOF, "%s: %s" % (chainLocation, repr(e).replace(',)', ')')))
    return self.loadProxyFromString(pemData)

  def loadProxyFromString(self, pemData):
    """
    Load a Proxy from a pem buffer
    Return : S_OK / S_ERROR
    """
    retVal = self.loadChainFromString(pemData)
    if not retVal['OK']:
      return retVal
    return self.loadKeyFromString(pemData)

  def __getProxyExtensionList(self, diracGroup=False, limited=False):
    """
    Get the list of extensions for a proxy
    """
    extList = []
    extList.append(crypto.X509Extension('keyUsage',
                                        'critical, digitalSignature, keyEncipherment, dataEncipherment'))
    if diracGroup and isinstance(diracGroup, self.__validExtensionValueTypes):
      extList.append(crypto.X509Extension('diracGroup', diracGroup))
    if limited:
      asn1Obj = crypto.ASN1([[LIMITED_PROXY_OID]])
      asn1Obj[0][0].convert_to_object()
      asn1dump = binascii.hexlify(asn1Obj.dump())
      extval = "critical,DER:" + ":".join(asn1dump[i:i + 2] for i in range(0, len(asn1dump), 2))
      ext = crypto.X509Extension("proxyCertInfo", extval)
      extList.append(ext)
    return extList

  def getCertInChain(self, certPos=0):
    """
    Get a certificate in the chain
    """
    if not self.__loadedChain:
      return S_ERROR(DErrno.ENOCHAIN)
    return S_OK(X509Certificate(self.__certList[certPos]))

  def getIssuerCert(self):
    """
    Get a issuer cert in the chain
    """
    if not self.__loadedChain:
      return S_ERROR(DErrno.ENOCHAIN)
    if self.__isProxy:
      return S_OK(X509Certificate(self.__certList[self.__firstProxyStep + 1]))
    else:
      return S_OK(X509Certificate(self.__certList[-1]))

  def getPKeyObj(self):
    """
    Get the pkey obj
    """
    if not self.__loadedPKey:
      return S_ERROR(DErrno.ENOCHAIN)
    return S_OK(self.__keyObj)

  def getCertList(self):
    """
    Get the cert list
    """
    if not self.__loadedChain:
      return S_ERROR(DErrno.ENOCHAIN)
    return S_OK(self.__certList)

  def getNumCertsInChain(self):
    """
    Numbers of certificates in chain
    """
    if not self.__loadedChain:
      return S_ERROR(DErrno.ENOCHAIN)
    return S_OK(len(self.__certList))

  def generateProxyToString(self, lifeTime, diracGroup=False, strength=1024, limited=False, proxyKey=False):
    """
    Generate a proxy and get it as a string

    Args:
        lifeTime (int): expected lifetime in seconds of proxy
        diracGroup (str): diracGroup to add to the certificate
        strength (int): length in bits of the pair
        limited (bool): Create a limited proxy

    """
    if not self.__loadedChain:
      return S_ERROR(DErrno.ENOCHAIN)
    if not self.__loadedPKey:
      return S_ERROR(DErrno.ENOPKEY)

    issuerCert = self.__certList[0]

    if not proxyKey:
      proxyKey = crypto.PKey()
      proxyKey.generate_key(crypto.TYPE_RSA, strength)

    proxyCert = M2Crypto.X509.X509()

    proxyCert.set_serial_number(str(int(random.random() * 10 ** 10)))
    cloneSubject = issuerCert.get_subject().clone()
    cloneSubject.insert_entry("CN", str(int(random.random() * 10 ** 10)))
    proxyCert.set_subject(cloneSubject)
    proxyCert.add_extensions(self.__getProxyExtensionList(diracGroup, limited))

    proxyCert.set_issuer(issuerCert.get_subject())
    proxyCert.set_version(issuerCert.get_version())
    proxyCert.set_pubkey(proxyKey)
    proxyCert.gmtime_adj_notBefore(-900)
    proxyCert.gmtime_adj_notAfter(int(lifeTime))
    proxyCert.sign(self.__keyObj, 'sha256')

    proxyString = "%s%s" % (crypto.dump_certificate(crypto.FILETYPE_PEM, proxyCert),
                            crypto.dump_privatekey(crypto.FILETYPE_PEM, proxyKey))
    for i in range(len(self.__certList)):
      proxyString += crypto.dump_certificate(crypto.FILETYPE_PEM, self.__certList[i])

    return S_OK(proxyString)

  def generateProxyToFile(self, filePath, lifeTime, diracGroup=False, strength=1024, limited=False):
    """
    Generate a proxy and put it into a file

    Args:
        filePath: file to write
        lifeTime: expected lifetime in seconds of proxy
        diracGroup: diracGroup to add to the certificate
        strength: length in bits of the pair
        limited: Create a limited proxy
    """
    retVal = self.generateProxyToString(lifeTime, diracGroup, strength, limited)
    if not retVal['OK']:
      return retVal
    try:
      with open(filePath, 'w') as fd:
        fd.write(retVal['Value'])
    except Exception as e:
      return S_ERROR(DErrno.EWF, "%s :%s" % (filePath, repr(e).replace(',)', ')')))
    try:
      os.chmod(filePath, stat.S_IRUSR | stat.S_IWUSR)
    except Exception as e:
      return S_ERROR(DErrno.ESPF, "%s :%s" % (filePath, repr(e).replace(',)', ')')))
    return S_OK()

  def isProxy(self):
    """
    Check wether this chain is a proxy
    """
    if not self.__loadedChain:
      return S_ERROR(DErrno.ENOCHAIN)
    return S_OK(self.__isProxy)

  def isLimitedProxy(self):
    """
    Check wether this chain is a proxy
    """
    if not self.__loadedChain:
      return S_ERROR(DErrno.ENOCHAIN)
    return S_OK(self.__isProxy and self.__isLimitedProxy)

  def isValidProxy(self, ignoreDefault=False):
    """
    Check wether this chain is a valid proxy
      checks if its a proxy
      checks if its expired
    """
    if not self.__loadedChain:
      return S_ERROR(DErrno.ENOCHAIN)
    if not self.__isProxy:
      return S_ERROR(DErrno.ENOCHAIN, "Chain is not a proxy")
    elif self.hasExpired()['Value']:
      return S_ERROR(DErrno.ENOCHAIN)
    elif ignoreDefault:
      groupRes = self.getDIRACGroup(ignoreDefault=ignoreDefault)
      if not groupRes['OK']:
        return groupRes
      if not groupRes['Value']:
        return S_ERROR(DErrno.ENOGROUP)
    return S_OK(True)

  def isVOMS(self):
    """
    Check wether this chain is a proxy
    """
    retVal = self.isProxy()
    if not retVal['OK'] or not retVal['Value']:
      return retVal
    for i in range(len(self.__certList)):
      cert = self.getCertInChain(i)['Value']
      if cert.hasVOMSExtensions()['Value']:
        return S_OK(True)
    return S_OK(False)

  def getVOMSData(self):
    """
    Check wether this chain is a proxy
    """
    retVal = self.isProxy()
    if not retVal['OK'] or not retVal['Value']:
      return retVal
    for i in range(len(self.__certList)):
      cert = self.getCertInChain(i)['Value']
      res = cert.getVOMSData()
      if res['OK']:
        return res
    return S_ERROR(DErrno.EVOMS)

  def __checkProxyness(self):
    self.__hash = False
    self.__firstProxyStep = len(self.__certList) - 2  # -1 is user cert by default, -2 is first proxy step
    self.__isProxy = True
    self.__isLimitedProxy = False
    prevDNMatch = 2
    # If less than 2 steps in the chain is no proxy
    if len(self.__certList) < 2:
      self.__isProxy = False
      return
    # Check proxyness in steps
    for step in range(len(self.__certList) - 1):
      issuerMatch = self.__checkIssuer(step, step + 1)
      if not issuerMatch:
        self.__isProxy = False
        return
      # Do we need to check the proxy DN?
      if prevDNMatch:
        dnMatch = self.__checkProxyDN(step, step + 1)
        # No DN match
        if dnMatch == 0:
          # If we are not in the first step we've found the entity cert
          if step > 0:
            self.__firstProxyStep = step - 1
          # If we are in the first step this is not a proxy
          else:
            self.__isProxy = False
            return
        # Limited proxy DN match
        elif dnMatch == 2:
          self.__isLimitedProxy = True
          if prevDNMatch != 2:
            self.__isProxy = False
            self.__isLimitedProxy = False
            return
        prevDNMatch = dnMatch

  def __checkProxyDN(self, certStep, issuerStep):
    """
    Check the proxy DN in a step in the chain
     0 = no match
     1 = proxy match
     2 = limited proxy match
    """
    issuerSubject = self.__certList[issuerStep].get_subject()
    proxySubject = self.__certList[certStep].get_subject().clone()
    psEntries = proxySubject.num_entries()
    lastEntry = proxySubject.get_entry(psEntries - 1)
    limited = False
    if lastEntry[0] != 'CN':
      return 0
    if lastEntry[1] not in ('proxy', 'limited proxy'):
      extList = self.__certList[certStep].get_extensions()
      for ext in extList:
        if ext.get_sn() == "proxyCertInfo":
          contraint = [line.split(":")[1].strip() for line in ext.get_value().split("\n")
                       if line.split(":")[0] == "Path Length Constraint"]
          if len(contraint) == 0:
            return 0
          if contraint[0] == LIMITED_PROXY_OID:
            limited = True
    else:
      if lastEntry[1] == "limited proxy":
        limited = True
    proxySubject.remove_entry(psEntries - 1)
    if not issuerSubject.one_line() == proxySubject.one_line():
      return 0
    return 1 if not limited else 2

  def __checkIssuer(self, certStep, issuerStep):
    """
    Check the issuer is really the issuer
    """
    issuerCert = self.__certList[issuerStep]
    cert = self.__certList[certStep]
    return cert.verify_pkey_is_issuer(issuerCert.get_pubkey())

  def getDIRACGroup(self, ignoreDefault=False):
    """
    Get the dirac group if present
    """
    if not self.__loadedChain:
      return S_ERROR(DErrno.ENOCHAIN)
    if not self.__isProxy:
      return S_ERROR(DErrno.EX509, "Chain does not contain a valid proxy")
    if self.isPUSP()['Value']:
      return self.getCertInChain(self.__firstProxyStep - 2)['Value'].getDIRACGroup(ignoreDefault=ignoreDefault)
    else:
      # The code below will find the first match of the DIRAC group
      for i in range(len(self.__certList) - 1, -1, -1):
        retVal = self.getCertInChain(i)['Value'].getDIRACGroup(ignoreDefault=True)
        if retVal['OK'] and 'Value' in retVal and retVal['Value']:
          return retVal
      # No DIRAC group found, try to get the default one
      return self.getCertInChain(self.__firstProxyStep)['Value'].getDIRACGroup(ignoreDefault=ignoreDefault)

  def hasExpired(self):
    """
    Is any of the elements in the chain expired?
    """
    if not self.__loadedChain:
      return S_ERROR(DErrno.ENOCHAIN)
    for iC in range(len(self.__certList) - 1, -1, -1):
      if self.__certList[iC].has_expired():
        return S_OK(True)
    return S_OK(False)

  def getNotAfterDate(self):
    """
    Get the smallest not after date
    """
    if not self.__loadedChain:
      return S_ERROR(DErrno.ENOCHAIN)
    notAfter = self.__certList[0].get_not_after()
    for iC in range(len(self.__certList) - 1, -1, -1):
      stepNotAfter = self.__certList[iC].get_not_after()
      if self.__certList[iC].has_expired():
        return S_OK(stepNotAfter)
      if notAfter > stepNotAfter:
        notAfter = stepNotAfter
    return S_OK(notAfter)

  def generateProxyRequest(self, bitStrength=1024, limited=False):
    """
    Generate a proxy request
    Return S_OK( X509Request ) / S_ERROR
    """
    if not self.__loadedChain:
      return S_ERROR(DErrno.ENOCHAIN)
    if not bitStrength:
      return S_ERROR(DErrno.EX509, "bitStrength has to be greater than 1024 (%s)" % bitStrength)
    x509 = self.getCertInChain(0)['Value']
    return x509.generateProxyRequest(bitStrength, limited)

  def generateChainFromRequestString(self, pemData, lifetime=86400, requireLimited=False, diracGroup=False):
    """
    Generate a x509 chain from a request
    return S_OK( string ) / S_ERROR
    """
    if not self.__loadedChain:
      return S_ERROR(DErrno.ENOCHAIN)
    if not self.__loadedPKey:
      return S_ERROR(DErrno.ENOPKEY)
    try:
      req = crypto.load_certificate_request(crypto.FILETYPE_PEM, pemData)
    except Exception as e:
      return S_ERROR(DErrno.ECERTREAD, "Can't load request data: %s" % repr(e).replace(',)', ')'))
    limited = requireLimited and self.isLimitedProxy().get('Value', False)
    return self.generateProxyToString(lifetime, diracGroup, 1024, limited, req.get_pubkey())

  def getRemainingSecs(self):
    """
    Get remaining time
    """
    if not self.__loadedChain:
      return S_ERROR(DErrno.ENOCHAIN)
    remainingSecs = self.getCertInChain(0)['Value'].getRemainingSecs()['Value']
    for i in range(1, len(self.__certList)):
      stepRS = self.getCertInChain(i)['Value'].getRemainingSecs()['Value']
      remainingSecs = min(remainingSecs, stepRS)
    return S_OK(remainingSecs)

  def dumpAllToString(self):
    """
    Dump all to string
    """
    if not self.__loadedChain:
      return S_ERROR(DErrno.ENOCHAIN)
    data = crypto.dump_certificate(crypto.FILETYPE_PEM, self.__certList[0])
    if self.__loadedPKey:
      data += crypto.dump_privatekey(crypto.FILETYPE_PEM, self.__keyObj)
    for i in range(1, len(self.__certList)):
      data += crypto.dump_certificate(crypto.FILETYPE_PEM, self.__certList[i])
    return S_OK(data)

  def dumpAllToFile(self, filename=False):
    """
    Dump all to file. If no filename specified a temporal one will be created
    """
    retVal = self.dumpAllToString()
    if not retVal['OK']:
      return retVal
    pemData = retVal['Value']
    try:
      if not filename:
        fd, filename = tempfile.mkstemp()
        os.write(fd, pemData)
        os.close(fd)
      else:
        with open(filename, "w") as fd:
          fd.write(pemData)
    except Exception as e:
      return S_ERROR(DErrno.EWF, "%s :%s" % (filename, repr(e).replace(',)', ')')))
    try:
      os.chmod(filename, stat.S_IRUSR | stat.S_IWUSR)
    except Exception as e:
      return S_ERROR(DErrno.ESPF, "%s :%s" % (filename, repr(e).replace(',)', ')')))
    return S_OK(filename)

  def dumpChainToString(self):
    """
    Dump only cert chain to string
    """
    if not self.__loadedChain:
      return S_ERROR(DErrno.ENOCHAIN)
    data = ''
    for i in range(len(self.__certList)):
      data += crypto.dump_certificate(crypto.FILETYPE_PEM, self.__certList[i])
    return S_OK(data)

  def dumpPKeyToString(self):
    """
    Dump key to string
    """
    if not self.__loadedPKey:
      return S_ERROR(DErrno.ENOCHAIN)
    return S_OK(crypto.dump_privatekey(crypto.FILETYPE_PEM, self.__keyObj))

  def __str__(self):
    repStr = "<X509Chain"
    if self.__loadedChain:
      repStr += " %s certs " % len(self.__certList)
      for cert in self.__certList:
        repStr += "[%s]" % cert.get_subject().one_line()
    if self.__loadedPKey:
      repStr += " with key"
    repStr += ">"
    return repStr

  def __repr__(self):
    return self.__str__()

  def isPUSP(self):
    if self.__isProxy:
      # Check if we have a subproxy
      trialSubidentity = self.__certList[self.__firstProxyStep].get_subject()
      dn = trialSubidentity.one_line()
      subproxyUser = isPUSPdn(dn)
      if subproxyUser:
        result = S_OK(True)
        result['Identity'] = dn
        result['SubproxyUser'] = subproxyUser
        return result

    return S_OK(False)

  def getCredentials(self, ignoreDefault=False):
    if not self.__loadedChain:
      return S_ERROR(DErrno.ENOCHAIN)
    credDict = {'subject': self.__certList[0].get_subject().one_line(),
                'issuer': self.__certList[0].get_issuer().one_line(),
                'secondsLeft': self.getRemainingSecs()['Value'],
                'isProxy': self.__isProxy,
                'isLimitedProxy': self.__isProxy and self.__isLimitedProxy,
                'validDN': False,
                'validGroup': False}
    if self.__isProxy:
      credDict['identity'] = self.__certList[self.__firstProxyStep + 1].get_subject().one_line()

      # Check if we have the PUSP case
      result = self.isPUSP()
      if result['OK'] and result['Value']:
        credDict['identity'] = result['Identity']
        credDict['subproxyUser'] = result['SubproxyUser']

      retVal = Registry.getUsernameForDN(credDict['identity'])
      if not retVal['OK']:
        return S_OK(credDict)
      credDict['username'] = retVal['Value']
      credDict['validDN'] = True
      retVal = self.getDIRACGroup(ignoreDefault=ignoreDefault)
      if retVal['OK']:
        diracGroup = retVal['Value']
        credDict['group'] = diracGroup
        retVal = Registry.getGroupsForUser(credDict['username'])
        if retVal['OK'] and diracGroup in retVal['Value']:
          credDict['validGroup'] = True
          credDict['groupProperties'] = Registry.getPropertiesForGroup(diracGroup)
    else:
      retVal = Registry.getHostnameForDN(credDict['subject'])
      if retVal['OK']:
        credDict['group'] = 'hosts'
        credDict['hostname'] = retVal['Value']
        credDict['validDN'] = True
        credDict['validGroup'] = True
        credDict['groupProperties'] = Registry.getHostOption(credDict['hostname'], 'Properties')
      retVal = Registry.getUsernameForDN(credDict['subject'])
      if retVal['OK']:
        credDict['username'] = retVal['Value']
        credDict['validDN'] = True
    return S_OK(credDict)

  def hash(self):
    if not self.__loadedChain:
      return S_ERROR(DErrno.ENOCHAIN)
    if self.__hash:
      return S_OK(self.__hash)
    sha1 = hashlib.sha1()
    for cert in self.__certList:
      sha1.update(cert.get_subject().one_line())
    sha1.update(str(self.getRemainingSecs()['Value'] / 3600))
    sha1.update(self.getDIRACGroup()['Value'])
    if self.isVOMS():
      sha1.update("VOMS")
      from DIRAC.Core.Security.VOMS import VOMS
      result = VOMS().getVOMSAttributes(self)
      if result['OK']:
        sha1.update(str(result['Value']))
    self.__hash = sha1.hexdigest()
    return S_OK(self.__hash)


def isPUSPdn(userDN):
  """ Evaluate if the DN is of the PUSP type or not

  :param str userDN: user DN string
  :return: the subproxy user name or None
  """
  lastEntry = userDN.split('/')[-1].split('=')
  if lastEntry[0] == "CN" and lastEntry[1].startswith("user:"):
    return userDN.split('/')[-1].split(':')[1]
  return None


g_X509ChainType = type(X509Chain())<|MERGE_RESOLUTION|>--- conflicted
+++ resolved
@@ -62,15 +62,7 @@
     Return : S_OK / S_ERROR
     """
     try:
-<<<<<<< HEAD
       with open(chainLocation) as fd:
-=======
-      fd = file(chainLocation)
-      pemData = fd.read()
-      fd.close()
-    except Exception as e:
-      with open( chainLocation ) as fd:
->>>>>>> 31631f38
         pemData = fd.read()
     except IOError as e:
       return S_ERROR(DErrno.EOF, "%s: %s" % (chainLocation, repr(e).replace(',)', ')')))
