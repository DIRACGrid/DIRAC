""" X509Chain is a class for managing X509 chains with their Pkeys
"""
__RCSID__ = "$Id$"

import os
import stat
import tempfile
import hashlib
import random

import M2Crypto
import re
import time
import GSI # XXX Still needed for some parts I haven't finished yet

from DIRAC import S_OK, S_ERROR
from DIRAC.Core.Utilities import DErrno
from DIRAC.ConfigurationSystem.Client.Helpers import Registry
from DIRAC.Core.Security.X509Certificate import X509Certificate

random.seed()

class X509Chain( object ):

  __pass = None
  def __getPass(self):
    return self.__pass

  __validExtensionValueTypes = ( basestring, )

  def __init__( self, certList = False, keyObj = False ):
    self.__isProxy = False
    self.__firstProxyStep = 0
    self.__isLimitedProxy = True
    self.__isRFC = False
    self.__hash = False
    if certList:
      self.__loadedChain = True
      self.__certList = []
      for cert in certList:
        if type( cert ) != type( M2Crypto.X509.X509 ):
          # XXX walkaround for legacy code that is not updated yet, should be removed later
          tmpCert = X509Certificate( certString = GSI.crypto.dump_certificate( GSI.crypto.FILETYPE_PEM, cert) )
          cert = tmpCert
        self.__certList.append( cert )
    else:
      self.__loadedChain = False
    if keyObj:
      self.__loadedPKey = True
      self.__keyObj = keyObj
    else:
      self.__loadedPKey = False
    if self.__loadedChain:
      self.__checkProxyness()

  @classmethod
  def instanceFromFile( cls, chainLocation ):
    """ Instance a X509Chain from a file
    """
    chain = cls()
    result = chain.loadChainFromFile( chainLocation )
    if not result[ 'OK' ]:
      return result
    return S_OK( chain )

  def loadChainFromFile( self, chainLocation ):
    """
    Load a x509 chain from a pem file
    Return : S_OK / S_ERROR
    """
    try:
      with open( chainLocation ) as fd:
        pemData = fd.read()
    except Exception as e:
      return S_ERROR( DErrno.EOF, "%s: %s" % ( chainLocation, repr( e ).replace( ',)', ')' ) ) )
    return self.loadChainFromString( pemData )

  def loadChainFromString( self, data, dataFormat = M2Crypto.X509.FORMAT_PEM ):
    """
    Load a x509 cert from a string containing the pem data
    Return : S_OK / S_ERROR
    """
    self.__loadedChain = False
    try:
      self.__certList = self.__certListFromPemString(data, dataFormat)
<<<<<<< HEAD
      self.loadKeyFromString(data)
=======
>>>>>>> eb1d303c
    except Exception as e:
      return S_ERROR( DErrno.ECERTREAD, "%s" % repr( e ).replace( ',)', ')' ) )
    if not self.__certList:
      return S_ERROR( DErrno.EX509 )
    self.__loadedChain = True
    self.__loadedPKey = True
    # Update internals
    self.__checkProxyness()
    return S_OK()

  def __certListFromPemString( self, certString, format = M2Crypto.X509.FORMAT_PEM ):
    """
    Create certificates list from string. String sould contain certificates, just like plain text proxy file.
    """
    # To get list of X509 certificates (not X509 Certificate Chain) from string it has to be parsed like that (constructors are not able to deal with big string)
    return [ X509Certificate( certString = cert[0] ) for cert in re.findall(r"(-----BEGIN CERTIFICATE-----((.|\n)*?)-----END CERTIFICATE-----)", certString) ]

  def setChain( self, certList ):
    """
    Set the chain
    Return : S_OK / S_ERROR
    """
    self.__certList = certList
    self.__loadedChain = True
    return S_OK()

  def loadKeyFromFile( self, chainLocation, password = False ):
    """
    Load a PKey from a pem file
    Return : S_OK / S_ERROR
    """
    try:
      with open(chainLocation) as fd:
        pemData = fd.read()
    except Exception as e:
      return S_ERROR( DErrno.EOF, "%s: %s" % ( chainLocation, repr( e ).replace( ',)', ')' ) ) )
    return self.loadKeyFromString( pemData, password )

  def loadKeyFromString( self, pemData, password = False ):
    """
    Load a xPKey from a string containing the pem data
    Return : S_OK / S_ERROR
    """
    self.__loadedPKey = False
    if password:
      self.__pass = password
    try:
      self.__keyObj = M2Crypto.EVP.load_key_string( pemData, lambda x: self.__pass )
    except Exception as e:
      return S_ERROR( DErrno.ECERTREAD, "%s (Probably bad pass phrase?)" % repr( e ).replace( ',)', ')' ) )
    self.__loadedPKey = True
    return S_OK()

  def setPKey( self, pkeyObj ):
    """
    Set the chain
    Return : S_OK / S_ERROR
    """
    self.__keyObj = pkeyObj
    self.__loadedPKey = True
    return S_OK()

  def loadProxyFromFile( self, chainLocation ):
    """
    Load a Proxy from a pem file
    Return : S_OK / S_ERROR
    """
    try:
      fd = file( chainLocation )
      pemData = fd.read()
      fd.close()
    except Exception as e:
      return S_ERROR( DErrno.EOF, "%s: %s" % ( chainLocation, repr( e ).replace( ',)', ')' ) ) )
    return self.loadProxyFromString( pemData )

  def loadProxyFromString( self, pemData ):
    """
    Load a Proxy from a pem buffer
    Return : S_OK / S_ERROR
    """
    retVal = self.loadChainFromString( pemData )
    if not retVal[ 'OK' ]:
      return retVal
    return self.loadKeyFromString( pemData, M2Crypto.util.no_passphrase_callback )

  def __getProxyExtensionList( self, diracGroup = False, rfc = False, rfcLimited = False ):
    """
    Get the list of extensions for a proxy
    """
    extStack = M2Crypto.X509.X509_Extension_Stack()
    kUext = M2Crypto.X509.new_extension( 'keyUsage',
                                          'digitalSignature, keyEncipherment, dataEncipherment', critical = 1 )
    extStack.push( kUext )
    if diracGroup and type( diracGroup ) in self.__validExtensionValueTypes:
      diracGroupStr = diracGroup
      dGext = M2Crypto.X509.new_extension( 'diracGroup', diracGroupStr )  # needs that ans1 utf8 bit
      extStack.push( dGext )
    if rfc or rfcLimited:
      if rfc:
        # this OID defines proxy as RFC proxy
        ext =  M2Crypto.X509.new_extension( 'proxyCertInfo', 'critical, language:1.3.6.1.5.5.7.21.1', critical = 1 )
        extStack.push(ext)
      elif rfcLimited:
        # this OID defines proxy as RFC Limited proxy
        ext = M2Crypto.X509.new_extension( 'proxyCertInfo', 'critical, language:1.3.6.1.4.1.3536.1.1.1.9', critical = 1 )
        extStack.push(ext)
    return extStack

  def getCertInChain( self, certPos = 0 ):
    """
    Get a certificate in the chain
    """
    if not self.__loadedChain:
      return S_ERROR( DErrno.ENOCHAIN )
    return S_OK( self.__certList[ certPos ] )

  def getIssuerCert( self ):
    """
    Get a issuer cert in the chain
    """
    if not self.__loadedChain:
      return S_ERROR( DErrno.ENOCHAIN )
    if self.__isProxy:
      return S_OK( self.__certList[ self.__firstProxyStep + 1 ] )
    else:
      return S_OK( self.__certList[ -1 ] )

  def getPKeyObj( self ):
    """
    Get the pkey obj
    """
    if not self.__loadedPKey:
      return S_ERROR( DErrno.ENOCHAIN )
    return S_OK( self.__keyObj )

  def getCertList( self ):
    """
    Get the cert list
    """
    if not self.__loadedChain:
      return S_ERROR( DErrno.ENOCHAIN )
    return S_OK( self.__certList )

  def getNumCertsInChain( self ):
    """
    Numbers of certificates in chain
    """
    if not self.__loadedChain:
      return S_ERROR( DErrno.ENOCHAIN )
    return S_OK( len( self.__certList ) )

  def generateProxyToString( self, lifeTime, diracGroup = False, strength = 1024, limited = False, rfc = False, proxyKey = False ):
    """
    Generate a proxy and get it as a string

    Args:
        lifeTime (int): expected lifetime in seconds of proxy
        diracGroup (str): diracGroup to add to the certificate
        strength (int): length in bits of the pair
        limited (bool): Create a limited proxy

    """
    if not self.__loadedChain:
      return S_ERROR( DErrno.ENOCHAIN )
    if not self.__loadedPKey:
      return S_ERROR( DErrno.ENOPKEY )

    if self.__isProxy:
      rfc = self.isRFC().get( 'Value', False )

    issuerCert = self.__certList[0]

    if not proxyKey:
      # Generating key is a two step process: create key object and then assign RSA key.
      proxyKey = M2Crypto.EVP.PKey()
      proxyKey.assign_rsa(M2Crypto.RSA.gen_key(strength, 65537, callback = M2Crypto.util.quiet_genparam_callback ))

<<<<<<< HEAD
    proxyCert = X509Certificate()

    if rfc:
      proxyCert.setSerialNumber( int( random.random() * 10 ** 10 ) )
=======
    proxyCert = M2Crypto.X509.X509()

    if rfc:
      proxyCert.set_serial_number( int( random.random() * 10 ** 10 ) )
>>>>>>> eb1d303c
      # No easy way to deep-copy certificate subject
      cloneSubject = M2Crypto.X509.X509_Name()
      parts = issuerCert.getSubjectNameObject()['Value'].as_text().split(', ')
      for part in parts:
<<<<<<< HEAD
        nid, val = part.split('=', 1)
        cloneSubject.add_entry_by_txt(field = nid, type = M2Crypto.ASN1.MBSTRING_ASC, entry=val, len=-1, loc=-1, set=0)
      cloneSubject.add_entry_by_txt( field = "CN", type = M2Crypto.ASN1.MBSTRING_ASC, entry =  str( int( random.random() * 10 ** 10 ) ), len=-1, loc=-1, set=0 )
      proxyCert.setSubject( cloneSubject )
      for extension in self.__getProxyExtensionList( diracGroup, rfc and not limited, rfc and limited ):
        proxyCert.addExtension( extension )
    else:
      serial = issuerCert.getSerialNumber()
      if serial['OK']:
        proxyCert.setSerialNumber( serial['Value'] )
=======
        nid, val = part.split('=')
        cloneSubject.add_entry_by_txt(field = nid, type = M2Crypto.ASN1.MBSTRING_ASC, entry=val, len=-1, loc=-1, set=0)
      cloneSubject.add_entry_by_txt( field = "CN", type = M2Crypto.ASN1.MBSTRING_ASC, entry =  str( int( random.random() * 10 ** 10 ) ), len=-1, loc=-1, set=0 )
      proxyCert.set_subject( cloneSubject )
      for extension in self.__getProxyExtensionList( diracGroup, rfc and not limited, rfc and limited ):
        proxyCert.add_ext( extension )
    else:
      serial = issuerCert.getSerialNumber()
      if serial['OK']:
        proxyCert.set_serial_number( serial['Value'] )
>>>>>>> eb1d303c
      else:
        return serial
      parts = issuerCert.getSubjectNameObject()['Value'].as_text().split(', ')
      # No easy way to deep-copy certificate subject
      cloneSubject = M2Crypto.X509.X509_Name()
      for part in parts:
<<<<<<< HEAD
        nid, val = part.split('=', 1)
=======
        nid, val = part.split('=')
>>>>>>> eb1d303c
        cloneSubject.add_entry_by_txt(field = nid, type = M2Crypto.ASN1.MBSTRING_ASC, entry=val, len=-1, loc=-1, set=0)
      if limited:
        cloneSubject.add_entry_by_txt( field = 'CN', type = M2Crypto.ASN1.MBSTRING_ASC, entry = "limited proxy", len = -1, loc = -1, set = 0 )
      else:
        cloneSubject.add_entry_by_txt( field = 'CN', type = M2Crypto.ASN1.MBSTRING_ASC, entry = "proxy", len = -1, loc = -1, set = 0 )
<<<<<<< HEAD
      proxyCert.setSubject( cloneSubject )
      for extension in self.__getProxyExtensionList( diracGroup ):
        proxyCert.addExtension( extension )

    subject = issuerCert.getSubjectNameObject()
    if subject['OK']:
      proxyCert.setIssuer( subject['Value'] )
=======
      proxyCert.set_subject( cloneSubject )
      for extension in self.__getProxyExtensionList( diracGroup ):
        proxyCert.add_ext( extension )

    subject = issuerCert.getSubjectNameObject()
    if subject['OK']:
      proxyCert.set_issuer( subject['Value'] )
>>>>>>> eb1d303c
    else:
      return subject
    version = issuerCert.getVersion()
    if version['OK']:
<<<<<<< HEAD
      proxyCert.setVersion( version['Value'] )
    else:
      return version
    proxyCert.setPublicKey( proxyKey )
    proxyNotBefore = M2Crypto.ASN1.ASN1_UTCTIME()
    proxyNotBefore.set_time( int( time.time() ) - 900 )
    proxyCert.setNotBefore( proxyNotBefore )
    proxyNotAfter = M2Crypto.ASN1.ASN1_UTCTIME()
    proxyNotAfter.set_time( int( time.time() ) + lifeTime )
    proxyCert.setNotAfter( proxyNotAfter )
    proxyCert.sign( self.__keyObj, 'sha256' )
    proxyString = "%s%s" % ( proxyCert.asPem(), proxyKey.as_pem( cipher = None, callback = M2Crypto.util.no_passphrase_callback ) )
=======
      proxyCert.set_version( version['Value'] )
    else:
      return version
    proxyCert.set_pubkey( proxyKey )
    proxyNotBefore = M2Crypto.ASN1.ASN1_UTCTIME()
    proxyNotBefore.set_time( int( time.time() ) - 900 )
    proxyCert.set_not_before( proxyNotBefore )
    proxyNotAfter = M2Crypto.ASN1.ASN1_UTCTIME()
    proxyNotAfter.set_time( int( time.time() ) + lifeTime )
    proxyCert.set_not_after( proxyNotAfter )
    proxyCert.sign( self.__keyObj, 'sha256' )
    proxyString = "%s%s" % ( proxyCert.as_pem(), proxyKey.as_pem( cipher = None ) )
>>>>>>> eb1d303c
    for i in range( len( self.__certList ) ):
      crt = self.__certList[i]
      proxyString += crt.asPem()
    return S_OK( proxyString )

  def generateProxyToFile( self, filePath, lifeTime, diracGroup = False, strength = 1024, limited = False, rfc = False ):
    """
    Generate a proxy and put it into a file

    Args:
        filePath: file to write
        lifeTime: expected lifetime in seconds of proxy
        diracGroup: diracGroup to add to the certificate
        strength: length in bits of the pair
        limited: Create a limited proxy
    """
    retVal = self.generateProxyToString( lifeTime, diracGroup, strength, limited, rfc )
    if not retVal[ 'OK' ]:
      return retVal
    try:
      with open( filePath, 'w' ) as fd:
        fd.write( retVal['Value'] )
    except Exception as e:
      return S_ERROR( DErrno.EWF, "%s :%s" % ( filePath, repr( e ).replace( ',)', ')' ) ) )
    try:
      os.chmod( filePath, stat.S_IRUSR | stat.S_IWUSR )
    except Exception as e:
      return S_ERROR( DErrno.ESPF, "%s :%s" % ( filePath, repr( e ).replace( ',)', ')' ) ) )
    return S_OK()

  def isProxy( self ):
    """
    Check wether this chain is a proxy
    """
    if not self.__loadedChain:
      return S_ERROR( DErrno.ENOCHAIN )
    return S_OK( self.__isProxy )

  def isLimitedProxy( self ):
    """
    Check wether this chain is a proxy
    """
    if not self.__loadedChain:
      return S_ERROR( DErrno.ENOCHAIN )
    return S_OK( self.__isProxy and self.__isLimitedProxy )

  def isValidProxy( self, ignoreDefault = False ):
    """
    Check wether this chain is a valid proxy
      checks if its a proxy
      checks if its expired
    """
    if not self.__loadedChain:
      return S_ERROR( DErrno.ENOCHAIN )
    if not self.__isProxy:
      return S_ERROR( DErrno.ENOCHAIN, "Chain is not a proxy" )
    elif self.hasExpired()['Value']:
      return S_ERROR( DErrno.ENOCHAIN )
    elif ignoreDefault:
      groupRes = self.getDIRACGroup( ignoreDefault = ignoreDefault )
      if not groupRes[ 'OK' ]:
        return groupRes
      if not groupRes[ 'Value' ]:
        return S_ERROR( DErrno.ENOGROUP )
    return S_OK( True )

  def isVOMS( self ):
    """
    Check wether this chain is a proxy
    """
    retVal = self.isProxy()
    if not retVal[ 'OK' ] or not retVal[ 'Value' ]:
      return retVal
    for i in range( len( self.__certList ) ):
      cert = self.getCertInChain( i )[ 'Value' ]
      if cert.hasVOMSExtensions()[ 'Value' ]:
        return S_OK( True )
    return S_OK( False )

  def getVOMSData( self ):
    """
    Check wether this chain is a proxy
    """
    retVal = self.isProxy()
    if not retVal[ 'OK' ] or not retVal[ 'Value' ]:
      return retVal
    for i in range( len( self.__certList ) ):
      cert = self.getCertInChain( i )[ 'Value' ]
      res = cert.getVOMSData()
      if res[ 'OK' ]:
        return res
    return S_ERROR( DErrno.EVOMS )


  def __checkProxyness( self ):
    # XXX to describe
    self.__hash = False
    self.__firstProxyStep = len( self.__certList ) - 2  # -1 is user cert by default, -2 is first proxy step
    self.__isProxy = True
    self.__isRFC = None
    self.__isLimitedProxy = False
    prevDNMatch = 2
    # If less than 2 steps in the chain is no proxy
    if len( self.__certList ) < 2:
      self.__isProxy = False
      return
    # Check proxyness in steps
    for step in range( len( self.__certList ) - 1 ):
      issuerMatch = self.__checkIssuer( step, step + 1 )
      if not issuerMatch:
        self.__isProxy = False
        return
      # Do we need to check the proxy DN?
      if prevDNMatch:
        dnMatch = self.__checkProxyDN( step, step + 1 )
        # No DN match
        if dnMatch == 0:
          # If we are not in the first step we've found the entity cert
          if step > 0:
            self.__firstProxyStep = step - 1
          # If we are in the first step this is not a proxy
          else:
            self.__isProxy = False
            return
        # Limited proxy DN match
        elif dnMatch == 2:
          self.__isLimitedProxy = True
          if prevDNMatch != 2:
            self.__isProxy = False
            self.__isLimitedProxy = False
            return
        prevDNMatch = dnMatch

  def __checkProxyDN( self, certStep, issuerStep ):
    """
    Check the proxy DN in a step in the chain
     0 = no match
     1 = proxy match
     2 = limited proxy match
    """
    issuerSubject = self.__certList[ issuerStep ].getSubjectNameObject()
    if issuerSubject[ 'OK' ]:
      issuerSubject = issuerSubject[ 'Value' ]
    else:
      return 0
    proxySubject = self.__certList[ certStep ].getSubjectNameObject()
    if proxySubject[ 'OK' ]:
      proxySubject = proxySubject[ 'Value' ]
    else:
      return 0
    lastEntry = str(proxySubject).split('/')[-1].split('=')
    limited = False
    if lastEntry[0] != 'CN':
      return 0
    if lastEntry[1] not in ( 'proxy', 'limited proxy' ):
      ext = self.__certList[ certStep ].getExtension( 'proxyCertInfo' )
      if ext[ 'OK' ]:
        ext = ext[ 'Value' ]
      else:
        return 0
      contraint = [ line.split( ":" )[1].strip() for line in ext.get_value().split( "\n" ) if line.split( ":" )[0] == "Path Length Constraint" ]
      if len( contraint ) == 0:
        return 0
      if self.__isRFC == None:
        self.__isRFC = True
      if contraint[0] == "1.3.6.1.4.1.3536.1.1.1.9":
        limited = True
    else:
      if self.__isRFC == None:
        self.__isRFC = False
      if lastEntry[1] == "limited proxy":
        limited = True
    if not str(issuerSubject) == str(proxySubject)[:str( proxySubject ).rfind( '/' )]:
      return 0
    return 1 if not limited else 2

  def __checkIssuer( self, certStep, issuerStep ):
    """
    Check the issuer is really the issuer
    """
    issuerCert = self.__certList[ issuerStep ]
    cert = self.__certList[ certStep ]
    pubKey = issuerCert.getPublicKey()
    if pubKey['OK']:
      return cert.verify( pubKey['Value'] )
    else:
      return pubKey

  def getDIRACGroup( self, ignoreDefault = False ):
    """
    Get the dirac group if present
    """
    if not self.__loadedChain:
      return S_ERROR( DErrno.ENOCHAIN )
    if not self.__isProxy:
      return S_ERROR( DErrno.EX509, "Chain does not contain a valid proxy" )
    if self.isPUSP()['Value']:
      return self.getCertInChain( self.__firstProxyStep - 2 )[ 'Value' ].getDIRACGroup( ignoreDefault = ignoreDefault )
    else:
      # The code below will find the first match of the DIRAC group
      for i in range( len( self.__certList ) -1, -1, -1 ):
        retVal = self.getCertInChain( i )[ 'Value' ].getDIRACGroup( ignoreDefault = True )
        if retVal[ 'OK' ] and 'Value' in retVal and retVal[ 'Value' ]:
          return retVal
      # No DIRAC group found, try to get the default one
      return self.getCertInChain( self.__firstProxyStep )[ 'Value' ].getDIRACGroup( ignoreDefault = ignoreDefault )

  def hasExpired( self ):
    """
    Is any of the elements in the chain expired?
    """
    if not self.__loadedChain:
      return S_ERROR( DErrno.ENOCHAIN )
    for iC in range( len( self.__certList ) - 1, -1, -1 ):
      expired = self.__certList[iC].hasExpired()
      if expired['OK']:
        if expired[ 'Value' ]:
          return S_OK( True )
      else:
        return expired
    return S_OK( False )

  def getNotAfterDate( self ):
    """
    Get the smallest not after date
    """
    if not self.__loadedChain:
      return S_ERROR( DErrno.ENOCHAIN )
    notAfter = self.__certList[0].getNotAfterDate()
    if not notAfter['OK']:
      return notAfter
    notAfter = notAfter['Value']
    for iC in range( len( self.__certList ) - 1, -1, -1 ):
      stepNotAfter = self.__certList[iC].getNotAfterDate()
      if not stepNotAfter['OK']:
        return stepNotAfter
      expired = self.__certList[iC].hasExpired()
      if not expired['OK']:
        return expired
      if expired['Value']:
        return S_OK( stepNotAfter )
      if notAfter > stepNotAfter:
        notAfter = stepNotAfter
    return S_OK( notAfter )

  def generateProxyRequest( self, bitStrength = 1024, limited = False ):
    """
    Generate a proxy request
    Return S_OK( X509Request ) / S_ERROR
    """
    if not self.__loadedChain:
      return S_ERROR( DErrno.ENOCHAIN )
    if not bitStrength:
      return S_ERROR( DErrno.EX509, "bitStrength has to be greater than 1024 (%s)" % bitStrength )
    x509 = self.getCertInChain( 0 )[ 'Value' ]
    return x509.generateProxyRequest( bitStrength, limited )

  def generateChainFromRequestString( self, pemData, lifetime = 86400, requireLimited = False, diracGroup = False, rfc = False ):
    """
    Generate a x509 chain from a request
    return S_OK( string ) / S_ERROR
    """
    if not self.__loadedChain:
      return S_ERROR( DErrno.ENOCHAIN )
    if not self.__loadedPKey:
      return S_ERROR( DErrno.ENOPKEY )
    try:
<<<<<<< HEAD
      req = M2Crypto.X509.load_request_string( pemData, format=M2Crypto.X509.FORMAT_PEM )
=======
      req = M2Crypto.X509.load_request_string( pemData )
>>>>>>> eb1d303c
    except Exception as e:
      return S_ERROR( DErrno.ECERTREAD, "Can't load request data: %s" % repr( e ).replace( ',)', ')' ) )
    limited = requireLimited and self.isLimitedProxy().get( 'Value', False )
    return self.generateProxyToString( lifetime, diracGroup, 1024, limited, rfc, req.get_pubkey() )

  def getRemainingSecs( self ):
    """
    Get remaining time
    """
    if not self.__loadedChain:
      return S_ERROR( DErrno.ENOCHAIN )
    remainingSecs = self.getCertInChain( 0 )[ 'Value' ].getRemainingSecs()[ 'Value' ]
    for i in range( 1, len( self.__certList ) ):
      stepRS = self.getCertInChain( i )[ 'Value' ].getRemainingSecs()[ 'Value' ]
      remainingSecs = min( remainingSecs, stepRS )
    return S_OK( remainingSecs )

  def dumpAllToString( self ):
    """
    Dump all to string
    """
    if not self.__loadedChain:
      return S_ERROR( DErrno.ENOCHAIN )
    data = self.__certList[0].asPem()
    if self.__loadedPKey:
<<<<<<< HEAD
      data += self.__keyObj.as_pem( cipher = None, callback = M2Crypto.util.no_passphrase_callback )
=======
      data += self.__keyObj.as_pem( cipher = None )
>>>>>>> eb1d303c
    for i in range( 1, len( self.__certList ) ):
      data += self.__certList[i].asPem()
    return S_OK( data )

  def dumpAllToFile( self, filename = False ):
    """
    Dump all to file. If no filename specified a temporal one will be created
    """
    retVal = self.dumpAllToString()
    if not retVal[ 'OK' ]:
      return retVal
    pemData = retVal['Value']
    try:
      if not filename:
        fd, filename = tempfile.mkstemp()
        os.write( fd, pemData )
        os.close( fd )
      else:
        fd = file( filename, "w" )
        fd.write( pemData )
        fd.close()
    except Exception as e:
      return S_ERROR( DErrno.EWF, "%s :%s" % ( filename, repr( e ).replace( ',)', ')' ) ) )
    try:
      os.chmod( filename, stat.S_IRUSR | stat.S_IWUSR )
    except Exception as e:
      return S_ERROR( DErrno.ESPF, "%s :%s" % ( filename, repr( e ).replace( ',)', ')' ) ) )
    return S_OK( filename )

  def isRFC( self ):
    if not self.__loadedChain:
      return S_ERROR( DErrno.ENOCHAIN )
    return S_OK( self.__isRFC )

  def dumpChainToString( self ):
    """
    Dump only cert chain to string
    """
    if not self.__loadedChain:
      return S_ERROR( DErrno.ENOCHAIN )
    data = ''
    for i in range( len( self.__certList ) ):
      res =  self.__certList[i].asPem()
      if res[ 'OK' ]:
        data += res[ 'Value' ]
    return S_OK( data )

  def dumpPKeyToString( self ):
    """
    Dump key to string
    """
    if not self.__loadedPKey:
      return S_ERROR( DErrno.ENOCHAIN )
<<<<<<< HEAD
    return S_OK( self.__keyObj.as_pem( cipher = None, callback = M2Crypto.util.no_passphrase_callback ) )
=======
    return S_OK( self.__keyObj.as_pem( cipher = None ) )
>>>>>>> eb1d303c

  def __str__( self ):
    repStr = "<X509Chain"
    if self.__loadedChain:
      repStr += " %s certs " % len( self.__certList )
      for cert in self.__certList:
        repStr += "[%s]" % str(cert.getSubjectNameObject())
    if self.__loadedPKey:
      repStr += " with key"
    repStr += ">"
    return repStr

  def __repr__( self ):
    return self.__str__()

  def isPUSP( self ):
    if self.__isProxy:
      # Check if we have a subproxy
      dn = self.__certList[ self.__firstProxyStep ].getSubjectDN()
      if dn[ 'OK' ]:
        dn = dn[ 'Value' ]
      else:
        return dn
      subproxyUser = isPUSPdn( dn )
      if subproxyUser:
        result = S_OK( True )
        result['Identity'] = dn
        result['SubproxyUser'] = subproxyUser
        return result

    return S_OK( False )

  def getCredentials( self, ignoreDefault = False ):
    if not self.__loadedChain:
      return S_ERROR( DErrno.ENOCHAIN )
    credDict = { 'subject' : str(self.__certList[0].getSubjectDN()['Value']),  # ['Value'] :(
                 'issuer' : self.__certList[0].getIssuerDN()['Value'],  # ['Value'] :(
                 'secondsLeft' : self.getRemainingSecs()[ 'Value' ],
                 'isProxy' : self.__isProxy,
                 'isLimitedProxy' : self.__isProxy and self.__isLimitedProxy,
                 'validDN' : False,
                 'validGroup' : False }
    if self.__isProxy:
      credDict[ 'identity'] = str(self.__certList[ self.__firstProxyStep + 1 ].getSubjectDN()['Value'])  # ['Value'] :(

      # Check if we have the PUSP case
      result = self.isPUSP()
      if result['OK'] and result['Value']:
        credDict['identity'] = result['Identity']
        credDict['subproxyUser'] = result['SubproxyUser']

      credDict[ 'rfc' ] = self.__isRFC
      retVal = Registry.getUsernameForDN( credDict[ 'identity' ] )
      if not retVal[ 'OK' ]:
        return S_OK( credDict )
      credDict[ 'username' ] = retVal[ 'Value' ]
      credDict[ 'validDN' ] = True
      retVal = self.getDIRACGroup( ignoreDefault = ignoreDefault )
      if retVal[ 'OK' ]:
        diracGroup = retVal[ 'Value' ]
        credDict[ 'group' ] = diracGroup
        retVal = Registry.getGroupsForUser( credDict[ 'username' ] )
        if retVal[ 'OK' ] and diracGroup in retVal[ 'Value' ]:
          credDict[ 'validGroup' ] = True
          credDict[ 'groupProperties' ] = Registry.getPropertiesForGroup( diracGroup )
    else:
      retVal = Registry.getHostnameForDN( credDict['subject'] )
      if retVal[ 'OK' ]:
        credDict[ 'group' ] = 'hosts'
        credDict[ 'hostname' ] = retVal[ 'Value' ]
        credDict[ 'validDN' ] = True
        credDict[ 'validGroup' ] = True
        credDict[ 'groupProperties' ] = Registry.getHostOption( credDict[ 'hostname' ], 'Properties' )
      retVal = Registry.getUsernameForDN( credDict[ 'subject' ] )
      if retVal[ 'OK' ]:
        credDict[ 'username' ] = retVal[ 'Value' ]
        credDict[ 'validDN' ] = True
    return S_OK( credDict )

  def hash( self ):
    if not self.__loadedChain:
      return S_ERROR( DErrno.ENOCHAIN )
    if self.__hash:
      return S_OK( self.__hash )
    sha1 = hashlib.sha1()
    for cert in self.__certList:
      sha1.update( str(cert.getSubjectNameObject()) )
    sha1.update( str( self.getRemainingSecs()[ 'Value' ] / 3600 ) )
    sha1.update( self.getDIRACGroup()[ 'Value' ] )
    if self.isVOMS():
      sha1.update( "VOMS" )
      from DIRAC.Core.Security.VOMS import VOMS
      result = VOMS().getVOMSAttributes( self )
      if result[ 'OK' ]:
        sha1.update( str( result[ 'Value' ] ) )
    self.__hash = sha1.hexdigest()
    return S_OK( self.__hash )

def isPUSPdn( userDN ):
    """ Evaluate if the DN is of the PUSP type or not

    :param str userDN: user DN string
    :return: the subproxy user name or None
    """
    lastEntry = userDN.split( '/' )[-1].split( '=' )
    if lastEntry[0] == "CN" and lastEntry[1].startswith( "user:" ):
      return userDN.split( '/' )[-1].split( ':' )[1]
    return None

g_X509ChainType = type( X509Chain() )<|MERGE_RESOLUTION|>--- conflicted
+++ resolved
@@ -83,10 +83,7 @@
     self.__loadedChain = False
     try:
       self.__certList = self.__certListFromPemString(data, dataFormat)
-<<<<<<< HEAD
       self.loadKeyFromString(data)
-=======
->>>>>>> eb1d303c
     except Exception as e:
       return S_ERROR( DErrno.ECERTREAD, "%s" % repr( e ).replace( ',)', ')' ) )
     if not self.__certList:
@@ -264,22 +261,14 @@
       proxyKey = M2Crypto.EVP.PKey()
       proxyKey.assign_rsa(M2Crypto.RSA.gen_key(strength, 65537, callback = M2Crypto.util.quiet_genparam_callback ))
 
-<<<<<<< HEAD
     proxyCert = X509Certificate()
 
     if rfc:
       proxyCert.setSerialNumber( int( random.random() * 10 ** 10 ) )
-=======
-    proxyCert = M2Crypto.X509.X509()
-
-    if rfc:
-      proxyCert.set_serial_number( int( random.random() * 10 ** 10 ) )
->>>>>>> eb1d303c
       # No easy way to deep-copy certificate subject
       cloneSubject = M2Crypto.X509.X509_Name()
       parts = issuerCert.getSubjectNameObject()['Value'].as_text().split(', ')
       for part in parts:
-<<<<<<< HEAD
         nid, val = part.split('=', 1)
         cloneSubject.add_entry_by_txt(field = nid, type = M2Crypto.ASN1.MBSTRING_ASC, entry=val, len=-1, loc=-1, set=0)
       cloneSubject.add_entry_by_txt( field = "CN", type = M2Crypto.ASN1.MBSTRING_ASC, entry =  str( int( random.random() * 10 ** 10 ) ), len=-1, loc=-1, set=0 )
@@ -290,35 +279,18 @@
       serial = issuerCert.getSerialNumber()
       if serial['OK']:
         proxyCert.setSerialNumber( serial['Value'] )
-=======
-        nid, val = part.split('=')
-        cloneSubject.add_entry_by_txt(field = nid, type = M2Crypto.ASN1.MBSTRING_ASC, entry=val, len=-1, loc=-1, set=0)
-      cloneSubject.add_entry_by_txt( field = "CN", type = M2Crypto.ASN1.MBSTRING_ASC, entry =  str( int( random.random() * 10 ** 10 ) ), len=-1, loc=-1, set=0 )
-      proxyCert.set_subject( cloneSubject )
-      for extension in self.__getProxyExtensionList( diracGroup, rfc and not limited, rfc and limited ):
-        proxyCert.add_ext( extension )
-    else:
-      serial = issuerCert.getSerialNumber()
-      if serial['OK']:
-        proxyCert.set_serial_number( serial['Value'] )
->>>>>>> eb1d303c
       else:
         return serial
       parts = issuerCert.getSubjectNameObject()['Value'].as_text().split(', ')
       # No easy way to deep-copy certificate subject
       cloneSubject = M2Crypto.X509.X509_Name()
       for part in parts:
-<<<<<<< HEAD
         nid, val = part.split('=', 1)
-=======
-        nid, val = part.split('=')
->>>>>>> eb1d303c
         cloneSubject.add_entry_by_txt(field = nid, type = M2Crypto.ASN1.MBSTRING_ASC, entry=val, len=-1, loc=-1, set=0)
       if limited:
         cloneSubject.add_entry_by_txt( field = 'CN', type = M2Crypto.ASN1.MBSTRING_ASC, entry = "limited proxy", len = -1, loc = -1, set = 0 )
       else:
         cloneSubject.add_entry_by_txt( field = 'CN', type = M2Crypto.ASN1.MBSTRING_ASC, entry = "proxy", len = -1, loc = -1, set = 0 )
-<<<<<<< HEAD
       proxyCert.setSubject( cloneSubject )
       for extension in self.__getProxyExtensionList( diracGroup ):
         proxyCert.addExtension( extension )
@@ -326,20 +298,10 @@
     subject = issuerCert.getSubjectNameObject()
     if subject['OK']:
       proxyCert.setIssuer( subject['Value'] )
-=======
-      proxyCert.set_subject( cloneSubject )
-      for extension in self.__getProxyExtensionList( diracGroup ):
-        proxyCert.add_ext( extension )
-
-    subject = issuerCert.getSubjectNameObject()
-    if subject['OK']:
-      proxyCert.set_issuer( subject['Value'] )
->>>>>>> eb1d303c
     else:
       return subject
     version = issuerCert.getVersion()
     if version['OK']:
-<<<<<<< HEAD
       proxyCert.setVersion( version['Value'] )
     else:
       return version
@@ -352,20 +314,6 @@
     proxyCert.setNotAfter( proxyNotAfter )
     proxyCert.sign( self.__keyObj, 'sha256' )
     proxyString = "%s%s" % ( proxyCert.asPem(), proxyKey.as_pem( cipher = None, callback = M2Crypto.util.no_passphrase_callback ) )
-=======
-      proxyCert.set_version( version['Value'] )
-    else:
-      return version
-    proxyCert.set_pubkey( proxyKey )
-    proxyNotBefore = M2Crypto.ASN1.ASN1_UTCTIME()
-    proxyNotBefore.set_time( int( time.time() ) - 900 )
-    proxyCert.set_not_before( proxyNotBefore )
-    proxyNotAfter = M2Crypto.ASN1.ASN1_UTCTIME()
-    proxyNotAfter.set_time( int( time.time() ) + lifeTime )
-    proxyCert.set_not_after( proxyNotAfter )
-    proxyCert.sign( self.__keyObj, 'sha256' )
-    proxyString = "%s%s" % ( proxyCert.as_pem(), proxyKey.as_pem( cipher = None ) )
->>>>>>> eb1d303c
     for i in range( len( self.__certList ) ):
       crt = self.__certList[i]
       proxyString += crt.asPem()
@@ -633,11 +581,7 @@
     if not self.__loadedPKey:
       return S_ERROR( DErrno.ENOPKEY )
     try:
-<<<<<<< HEAD
       req = M2Crypto.X509.load_request_string( pemData, format=M2Crypto.X509.FORMAT_PEM )
-=======
-      req = M2Crypto.X509.load_request_string( pemData )
->>>>>>> eb1d303c
     except Exception as e:
       return S_ERROR( DErrno.ECERTREAD, "Can't load request data: %s" % repr( e ).replace( ',)', ')' ) )
     limited = requireLimited and self.isLimitedProxy().get( 'Value', False )
@@ -663,11 +607,7 @@
       return S_ERROR( DErrno.ENOCHAIN )
     data = self.__certList[0].asPem()
     if self.__loadedPKey:
-<<<<<<< HEAD
       data += self.__keyObj.as_pem( cipher = None, callback = M2Crypto.util.no_passphrase_callback )
-=======
-      data += self.__keyObj.as_pem( cipher = None )
->>>>>>> eb1d303c
     for i in range( 1, len( self.__certList ) ):
       data += self.__certList[i].asPem()
     return S_OK( data )
@@ -721,11 +661,7 @@
     """
     if not self.__loadedPKey:
       return S_ERROR( DErrno.ENOCHAIN )
-<<<<<<< HEAD
     return S_OK( self.__keyObj.as_pem( cipher = None, callback = M2Crypto.util.no_passphrase_callback ) )
-=======
-    return S_OK( self.__keyObj.as_pem( cipher = None ) )
->>>>>>> eb1d303c
 
   def __str__( self ):
     repStr = "<X509Chain"
