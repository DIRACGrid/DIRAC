""" Module invoked for finding and loading DIRAC (and extensions) modules
"""

import six
import os
import imp
from DIRAC.Core.Utilities import List
from DIRAC import gConfig, S_ERROR, S_OK, gLogger
from DIRAC.ConfigurationSystem.Client.Helpers import getInstalledExtensions
from DIRAC.ConfigurationSystem.Client import PathFinder


class ModuleLoader(object):

  def __init__(self, importLocation, sectionFinder, superClass, csSuffix=False, moduleSuffix=False):
    self.__modules = {}
    self.__loadedModules = {}
    self.__superClass = superClass
    # Function to find the
    self.__sectionFinder = sectionFinder
    # Import from where? <Ext>.<System>System.<importLocation>.<module>
    self.__importLocation = importLocation
    # Where to look in the CS for the module? /Systems/<System>/<Instance>/<csSuffix>
    if not csSuffix:
      csSuffix = "%ss" % importLocation
    self.__csSuffix = csSuffix
    # Module suffix (for Handlers)
    self.__modSuffix = moduleSuffix

  def getModules(self):
    data = dict(self.__modules)
    for k in data:
      data[k]['standalone'] = len(data) == 1
    return data

  def loadModules(self, modulesList, hideExceptions=False):
    """
      Load all modules required in moduleList
    """
    for modName in modulesList:
      gLogger.verbose("Checking %s" % modName)
      # if it's a executor modName name just load it and be done with it
      if modName.find("/") > -1:
        gLogger.verbose("Module %s seems to be a valid name. Try to load it!" % modName)
        result = self.loadModule(modName, hideExceptions=hideExceptions)
        if not result['OK']:
          return result
        continue
      # Check if it's a system name
      # Look in the CS
      system = modName
      # Can this be generated with sectionFinder?
      csPath = "%s/Executors" % PathFinder.getSystemSection(system, (system, ))
      gLogger.verbose("Exploring %s to discover modules" % csPath)
      result = gConfig.getSections(csPath)
      if result['OK']:
        # Add all modules in the CS :P
        for modName in result['Value']:
          result = self.loadModule("%s/%s" % (system, modName), hideExceptions=hideExceptions)
          if not result['OK']:
            return result
      # Look what is installed
      parentModule = None
      for rootModule in getInstalledExtensions():
        if system.find("System") != len(system) - 6:
          parentImport = "%s.%sSystem.%s" % (rootModule, system, self.__csSuffix)
        else:
          parentImport = "%s.%s.%s" % (rootModule, system, self.__csSuffix)
        # HERE!
        result = self.__recurseImport(parentImport)
        if not result['OK']:
          return result
        parentModule = result['Value']
        if parentModule:
          break
      if not parentModule:
        continue
      parentPath = parentModule.__path__[0]
      gLogger.notice("Found modules path at %s" % parentImport)
      for entry in os.listdir(parentPath):
        if entry[-3:] != ".py" or entry == "__init__.py":
          continue
        if not os.path.isfile(os.path.join(parentPath, entry)):
          continue
        modName = "%s/%s" % (system, entry[:-3])
        gLogger.verbose("Trying to import %s" % modName)
        result = self.loadModule(modName,
                                 hideExceptions=hideExceptions,
                                 parentModule=parentModule)

    return S_OK()

  def loadModule(self, modName, hideExceptions=False, parentModule=False):
    """
      Load module name.
      name must take the form [DIRAC System Name]/[DIRAC module]
    """
    while modName and modName[0] == "/":
      modName = modName[1:]
    if modName in self.__modules:
      return S_OK()
    modList = modName.split("/")
    if len(modList) != 2:
      return S_ERROR("Can't load %s: Invalid module name" % (modName))
    csSection = self.__sectionFinder(modName)
    loadGroup = gConfig.getValue("%s/Load" % csSection, [])
    # Check if it's a load group
    if loadGroup:
      gLogger.info("Found load group %s. Will load %s" % (modName, ", ".join(loadGroup)))
      for loadModName in loadGroup:
        if loadModName.find("/") == -1:
          loadModName = "%s/%s" % (modList[0], loadModName)
        result = self.loadModule(loadModName, hideExceptions=hideExceptions, parentModule=False)
        if not result['OK']:
          return result
      return S_OK()
    # Normal load
    loadName = gConfig.getValue("%s/Module" % csSection, "")
    if not loadName:
      loadName = modName
      gLogger.info("Loading %s" % (modName))
    else:
      if loadName.find("/") == -1:
        loadName = "%s/%s" % (modList[0], loadName)
      gLogger.info("Loading %s (%s)" % (modName, loadName))
    # If already loaded, skip
    loadList = loadName.split("/")
    if len(loadList) != 2:
      return S_ERROR("Can't load %s: Invalid module name" % (loadName))
    system, module = loadList
    # Load
    className = module
    if self.__modSuffix:
      className = "%s%s" % (className, self.__modSuffix)
    if loadName not in self.__loadedModules:
      # Check if handler is defined
      loadCSSection = self.__sectionFinder(loadName)
      handlerPath = gConfig.getValue("%s/HandlerPath" % loadCSSection, "")
      if handlerPath:
        gLogger.info("Trying to %s from CS defined path %s" % (loadName, handlerPath))
        gLogger.verbose("Found handler for %s: %s" % (loadName, handlerPath))
        handlerPath = handlerPath.replace("/", ".")
        if handlerPath.find(".py", len(handlerPath) - 3) > -1:
          handlerPath = handlerPath[:-3]
        className = List.fromChar(handlerPath, ".")[-1]
        result = self.__recurseImport(handlerPath)
        if not result['OK']:
          return S_ERROR("Cannot load user defined handler %s: %s" % (handlerPath, result['Message']))
        gLogger.verbose("Loaded %s" % handlerPath)
      elif parentModule:
        gLogger.info("Trying to autodiscover %s from parent" % loadName)
        # If we've got a parent module, load from there.
        modImport = module
        if self.__modSuffix:
          modImport = "%s%s" % (modImport, self.__modSuffix)
        result = self.__recurseImport(modImport, parentModule, hideExceptions=hideExceptions)
      else:
        # Check to see if the module exists in any of the root modules
        gLogger.info("Trying to autodiscover %s" % loadName)
        rootModulesToLook = getInstalledExtensions()
        for rootModule in rootModulesToLook:
          importString = '%s.%sSystem.%s.%s' % (rootModule, system, self.__importLocation, module)
          if self.__modSuffix:
            importString = "%s%s" % (importString, self.__modSuffix)
          gLogger.verbose("Trying to load %s" % importString)
          result = self.__recurseImport(importString, hideExceptions=hideExceptions)
          # Error while loading
          if not result['OK']:
            return result
          # Something has been found! break :)
          if result['Value']:
            gLogger.verbose("Found %s" % importString)
            break
      # Nothing found
      if not result['Value']:
        return S_ERROR("Could not find %s" % loadName)
      modObj = result['Value']
      try:
        # Try to get the class from the module
        modClass = getattr(modObj, className)
      except AttributeError:
        location = ""
        if '__file__' in dir(modObj):
          location = modObj.__file__
        else:
          location = modObj.__path__
        gLogger.exception("%s module does not have a %s class!" % (location, module))
        return S_ERROR("Cannot load %s" % module)
      # Check if it's subclass
      if not issubclass(modClass, self.__superClass):
        return S_ERROR("%s has to inherit from %s" % (loadName, self.__superClass.__name__))
      self.__loadedModules[loadName] = {'classObj': modClass, 'moduleObj': modObj}
      # End of loading of 'loadName' module

    # A-OK :)
    self.__modules[modName] = self.__loadedModules[loadName].copy()
    # keep the name of the real code module
    self.__modules[modName]['modName'] = modName
    self.__modules[modName]['loadName'] = loadName
    gLogger.notice("Loaded module %s" % modName)

    return S_OK()

  def __recurseImport(self, modName, parentModule=None, hideExceptions=False):
<<<<<<< HEAD
    if isinstance(modName, six.string_types):
=======
    gLogger.debug("importing recursively %s, parentModule=%s, hideExceptions=%s" % (modName,
                                                                                    parentModule,
                                                                                    hideExceptions))
    if isinstance(modName, basestring):
>>>>>>> 24c10af9
      modName = List.fromChar(modName, ".")
    try:
      if parentModule:
        impData = imp.find_module(modName[0], parentModule.__path__)
      else:
        impData = imp.find_module(modName[0])
      impModule = imp.load_module(modName[0], *impData)
      if impData[0]:
        impData[0].close()
    except ImportError as excp:
      strExcp = str(excp)
      if strExcp.find("No module named") == 0 and strExcp.find(modName[0]) == len(strExcp) - len(modName[0]):
        return S_OK()
      errMsg = "Can't load %s" % ".".join(modName)
      if not hideExceptions:
        gLogger.exception(errMsg)
      return S_ERROR(errMsg)
    if len(modName) == 1:
      return S_OK(impModule)
    return self.__recurseImport(modName[1:], impModule)<|MERGE_RESOLUTION|>--- conflicted
+++ resolved
@@ -202,14 +202,10 @@
     return S_OK()
 
   def __recurseImport(self, modName, parentModule=None, hideExceptions=False):
-<<<<<<< HEAD
-    if isinstance(modName, six.string_types):
-=======
     gLogger.debug("importing recursively %s, parentModule=%s, hideExceptions=%s" % (modName,
                                                                                     parentModule,
                                                                                     hideExceptions))
-    if isinstance(modName, basestring):
->>>>>>> 24c10af9
+    if isinstance(modName, six.string_types):
       modName = List.fromChar(modName, ".")
     try:
       if parentModule:
