--- conflicted
+++ resolved
@@ -9,18 +9,13 @@
 __RCSID__ = "$Id$"
 
 import ast
+from io import open
 import os
 
-<<<<<<< HEAD
 import six
-
-from DIRAC.Core.DISET.RPCClient import RPCClient
-=======
-from io import open
 
 from DIRAC.Core.Tornado.Client.ClientSelector import RPCClientSelector
 from DIRAC.Core.Tornado.Client.TornadoClient import TornadoClient
->>>>>>> 33edec41
 from DIRAC.Core.Utilities.Decorators import deprecated
 from DIRAC.Core.DISET import DEFAULT_RPC_TIMEOUT
 
