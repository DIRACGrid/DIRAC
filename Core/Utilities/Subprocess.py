# $HeadURL$
"""
DIRAC Wrapper to execute python and system commands with a wrapper, that might
set a timeout.
3 FUNCTIONS are provided:
<<<<<<< HEAD
- shellCall( iTimeOut, cmdSeq, callbackFunction = None, env = None ):

  it uses subprocess.Popen class with "shell = True".
  If cmdSeq is a string, it specifies the command string to execute through
  the shell.  If cmdSeq is a sequence, the first item specifies the command
  string, and any additional items will be treated as additional shell arguments.

- systemCall( iTimeOut, cmdSeq, callbackFunction = None, env = None ):

  it uses subprocess.Popen class with "shell = False".
  cmdSeq should be a string, or a sequence of program arguments.
  
  stderr and stdout are piped. callbackFunction( pipeId, line ) can be
  defined to process the stdout (pipeId = 0) and stderr (pipeId = 1) as
  they are produced
  
  They return a DIRAC.ReturnValue dictionary with a tuple in Value
  ( returncode, stdout, stderr ) the tuple will also be available upon
  timeout error or buffer overflow error.

- pythonCall( iTimeOut, function, \*stArgs, \**stKeyArgs )

  calls function with given arguments within a timeout Wrapper
  should be used to wrap third party python functions
=======
   
     - shellCall( iTimeOut, cmdSeq, callbackFunction = None, env = None ):
       it uses subprocess.Popen class with "shell = True".
       If cmdSeq is a string, it specifies the command string to execute through
       the shell.  If cmdSeq is a sequence, the first item specifies the command
       string, and any additional items will be treated as additional shell arguments.

     - systemCall( iTimeOut, cmdSeq, callbackFunction = None, env = None ):
       it uses subprocess.Popen class with "shell = False".
       cmdSeq should be a string, or a sequence of program arguments.

       stderr and stdout are piped. callbackFunction( pipeId, line ) can be
       defined to process the stdout (pipeId = 0) and stderr (pipeId = 1) as
       they are produced
       
       They return a DIRAC.ReturnValue dictionary with a tuple in Value
       ( returncode, stdout, stderr ) the tuple will also be available upon
       timeout error or buffer overflow error.

     - pythonCall( iTimeOut, function, *stArgs, **stKeyArgs )
       calls function with given arguments within a timeout Wrapper
       should be used to wrap third party python functions
>>>>>>> 9338b1f7

"""
__RCSID__ = "$Id$"

from multiprocessing import Process, Manager
import threading
import time
import select
import os
import sys
import types
import subprocess
import signal
# Very Important:
#  Here we can not import directly from DIRAC, since this file it is imported
#  at initialization time therefore the full path is necessary
# from DIRAC import S_OK, S_ERROR
from DIRAC.Core.Utilities.ReturnValues import S_OK, S_ERROR
# from DIRAC import gLogger
from DIRAC.FrameworkSystem.Client.Logger import gLogger
from DIRAC.Core.Utilities import DEncode

USE_WATCHDOG = False

class Watchdog( object ):
  """
  .. class Watchdog

  timeout watchdog decorator
  """
  def __init__( self, func, args=None, kwargs=None ):
    """ c'tor """
    self.func = func if callable(func) else None
    self.args = args if args else tuple()
    self.kwargs = kwargs if kwargs else {}
    self.start = self.end = self.pid = None
    self.rwEvent = threading.Event()
    self.rwEvent.clear()
    self.__watchdogThread = None
    self.manager = Manager()
    self.s_ok_error = self.manager.dict()
    self.__executor = Process( target = self.run_func, args = (self.s_ok_error, ) )

  def run_func( self, s_ok_error ):
    """ subprocess target 

    :param Pipe pipe: pipe used for communication
    """
    try:
      ret = self.func( *self.args, **self.kwargs )
      ## set rw event
      self.rwEvent.set()
      for k in ret:
        s_ok_error[k] = ret[k]
    except Exception, error:
      s_ok_error["OK"] =  False
      s_ok_error["Message"] = str(error)
    finally:
      ## clear rw event
      self.rwEvent.clear()

  def watchdog( self ):
    """ watchdog thread target """
    while True:
      if self.rwEvent.is_set() or time.time() < self.end:
        time.sleep(5)
      else:
        break
    if not self.__executor.is_alive():
      return
    else:
      ## wait until r/w operation finishes
      while self.rwEvent.is_set():
        time.sleep(5)
        continue
      ## SIGTERM
      os.kill( self.pid, signal.SIGTERM )
      time.sleep(5)
      ## SIGKILL
      if self.__executor.is_alive():
        os.kill( self.pid, signal.SIGKILL )
      
  def __call__( self, timeout = 0 ):
    """ decorator execution """
    timeout = int(timeout)
    ret = { "OK" : True, "Value" : "" }
    if timeout:
      self.start = int( time.time() )
      self.end = self.start + timeout + 2
      self.__watchdogThread = threading.Thread( target = self.watchdog )
      self.__watchdogThread.daemon = True
      self.__watchdogThread.start()
      ret = { "OK" : False, "Message" : "Timeout after %s seconds" % timeout,
              "Value": ( 1, '', '' )  }
    try:
      self.__executor.start()
      time.sleep(0.5)
      self.pid = self.__executor.pid
      if timeout:
        self.__executor.join( timeout )
      else:
        self.__executor.join()
      ## get results if any, block watchdog by setting rwEvent
      if not self.__executor.is_alive():
        self.rwEvent.set()
        for k in self.s_ok_error.keys():
          ret[k] = self.s_ok_error[k]
        self.rwEvent.clear()
    except Exception, error:
      return { "OK" : False, "Message" : str(error),
               "Value": ( 2, '', '' )  }
    return ret

class Subprocess:
  """
  .. class:: Subprocess

  """
  def __init__( self, timeout = False, bufferLimit = 52428800 ):
    """ c'tor

    :param int timeout: timeout in seconds
    :param int bufferLimit: buffer size, default 5MB
    """
    self.log = gLogger.getSubLogger( 'Subprocess' )
    self.timeout = False
    try:
      self.changeTimeout( timeout )
      self.bufferLimit = int( bufferLimit ) # 5MB limit for data
    except Exception, x:
      self.log.exception( 'Failed initialisation of Subprocess object' )
      raise x
    
    self.child = None
    self.childPID = 0
    self.childKilled = False
    self.callback = None
    self.bufferList = []
    self.cmdSeq = []

  def changeTimeout( self, timeout ):
    """ set the time out limit to :timeout: seconds 

    :param int timeout: time out in seconds
    """
    self.timeout = int( timeout )
    if self.timeout == 0:
      self.timeout = False
    #self.log.debug( 'Timeout set to', timeout )

  def __readFromFD( self, fd, baseLength = 0 ):
    """ read from file descriptior :fd:

    :param fd: file descriptior
    :param int baseLength: ???
    """
    dataString = ''
    redBuf = " "
    while len( redBuf ) > 0:
      redBuf = os.read( fd, 8192 )
      dataString += redBuf
      if len( dataString ) + baseLength > self.bufferLimit:
        self.log.error( 'Maximum output buffer length reached' )
        retDict = S_ERROR( 'Reached maximum allowed length (%d bytes) '
                           'for called function return value' % self.bufferLimit )
        retDict[ 'Value' ] = dataString
        return retDict

    return S_OK( dataString )

  def __executePythonFunction( self, function, writePipe, *stArgs, **stKeyArgs ):
    """
    execute function :funtion: using :stArgs: and :stKeyArgs:

    """
    try:
      os.write( writePipe, DEncode.encode( S_OK( function( *stArgs, **stKeyArgs ) ) ) )
    except OSError, x:
      if str( x ) == '[Errno 32] Broken pipe':
        # the parent has died
        pass
    except Exception, x:
      self.log.exception( 'Exception while executing', function.__name__ )
      os.write( writePipe, DEncode.encode( S_ERROR( str( x ) ) ) )
      #HACK: Allow some time to flush logs
      time.sleep( 1 )
    try:
      os.close( writePipe )
    finally:
      os._exit( 0 )

  def __selectFD( self, readSeq, timeout = False ):
    """ select file descriptor from :readSeq: list """
    validList = []
    for fd in readSeq:
      try:
        os.fstat( fd )
        validList.append( fd )
      except OSError:
        pass
    if not validList:
      return False
    if self.timeout and not timeout:
      timeout = self.timeout
    if not timeout:
      return select.select( validList , [], [] )[0]
    else:
      return select.select( validList , [], [], timeout )[0]

  def __killPid( self, pid, sig = 9 ):
    """ send signal :sig: to process :pid:

    :param int pid: process id
    :param int sig: signal to send, default 9 (SIGKILL)
    """
    try:
      os.kill( pid, sig )
    except Exception, x:
      if not str( x ) == '[Errno 3] No such process':
        self.log.exception( 'Exception while killing timed out process' )
        raise x

  def __poll( self, pid ):
    """ wait for :pid: """
    try:
      return os.waitpid( pid, os.WNOHANG )
    except os.error:
      if self.childKilled:
        return False
      return None

  def killChild( self, recursive = True ):
    """ kill child process 

    :param boolean recursive: flag to kill all descendants
    """
    if self.childPID < 1:
      self.log.error( "Could not kill child. Child PID is %s" % self.childPID )
      return - 1
    os.kill( self.childPID, signal.SIGSTOP )
    if recursive:
      for gcpid in getChildrenPIDs( self.childPID, lambda cpid: os.kill( cpid, signal.SIGSTOP ) ):
        try:
          os.kill( gcpid, signal.SIGKILL )
          self.__poll( gcpid )
        except Exception:
          pass
    self.__killPid( self.childPID )

    #HACK to avoid python bug
    # self.child.wait()
    exitStatus = self.__poll( self.childPID )
    i = 0
    while exitStatus == None and i < 1000:
      i += 1
      time.sleep( 0.000001 )
      exitStatus = self.__poll( self.childPID )
    try:
      exitStatus = os.waitpid( self.childPID, 0 )
    except os.error:
      pass
    self.childKilled = True
    if exitStatus == None:
      return exitStatus
    return exitStatus[1]

  def pythonCall( self, function, *stArgs, **stKeyArgs ):
    """ call python function :function: with :stArgs: and :stKeyArgs: """
    
    self.log.verbose( 'pythonCall:', function.__name__ )
    
    readFD, writeFD = os.pipe()
    pid = os.fork()
    self.childPID = pid
    if pid == 0:
      os.close( readFD )
      self.__executePythonFunction( function, writeFD, *stArgs, **stKeyArgs )
      # FIXME: the close it is done at __executePythonFunction, do we need it here?
      os.close( writeFD )
    else:
      os.close( writeFD )
      readSeq = self.__selectFD( [ readFD ] )
      if readSeq == False:
        return S_ERROR( "Can't read from call %s" % ( function.__name__ ) )
      try:
        if len( readSeq ) == 0:
          self.log.debug( 'Timeout limit reached for pythonCall', function.__name__ )
          self.__killPid( pid )

          #HACK to avoid python bug
          # self.wait()
          retries = 10000
          while os.waitpid( pid, 0 ) == -1 and retries > 0:
            time.sleep( 0.001 )
            retries -= 1

          return S_ERROR( '%d seconds timeout for "%s" call' % ( self.timeout, function.__name__ ) )
        elif readSeq[0] == readFD:
          retDict = self.__readFromFD( readFD )
          os.waitpid( pid, 0 )
          if retDict[ 'OK' ]:
            dataStub = retDict[ 'Value' ]
            if not dataStub:
              return S_ERROR( "Error decoding data coming from call" )
            retObj, stubLen = DEncode.decode( dataStub )
            if stubLen == len( dataStub ):
              return retObj
            else:
              return S_ERROR( "Error decoding data coming from call" )
          return retDict
      finally:
        os.close( readFD )

  def __generateSystemCommandError( self, exitStatus, message ):
    """ create system command error 

    :param int exitStatus: exist status
    :param str message: error message
    :return: S_ERROR with additional 'Value' tuple ( existStatus, stdoutBuf, stderrBuf ) 
    """
    retDict = S_ERROR( message )
    retDict[ 'Value' ] = ( exitStatus,
                           self.bufferList[0][0],
                           self.bufferList[1][0] )
    return retDict

  def __readFromFile( self, fd, baseLength, doAll = True ):
    """ read from file descriptor :fd: and save it to the dedicated buffer

    """
    try:
      dataString = ""
      fn = fd.fileno()
      rawRead = type( fn ) == types.IntType
      while fd in select.select( [ fd ], [], [], 1 )[0]:
        if rawRead:
          nB = os.read( fn, self.bufferLimit )
        else:
          nB = fd.read( 1 )
        if nB == "":
          break
        dataString += nB
    except Exception, x:
      self.log.exception( "SUBPROCESS: readFromFile exception" )
      try:
        self.log.error( 'Error reading', 'type(nB) =%s' % type( nB ) )
        self.log.error( 'Error reading', 'nB =%s' % str( nB ) )
      except Exception:
        pass
      return S_ERROR( 'Can not read from output: %s' % str( x ) )
    if len( dataString ) + baseLength > self.bufferLimit:
      self.log.error( 'Maximum output buffer length reached' )
      retDict = S_ERROR( 'Reached maximum allowed length (%d bytes) for called '
                         'function return value' % self.bufferLimit )
      retDict[ 'Value' ] = dataString
      return retDict

    return S_OK( dataString )

  def __readFromSystemCommandOutput( self, fd, bufferIndex ):
    """ read stdout from file descriptor :fd: """
    retDict = self.__readFromFile( fd,
                                   len( self.bufferList[ bufferIndex ][0] ) )
    if retDict[ 'OK' ]:
      self.bufferList[ bufferIndex ][0] += retDict[ 'Value' ]
      if not self.callback == None:
        while self.__callLineCallback( bufferIndex ):
          pass
      return S_OK()
    else: # buffer size limit reached killing process (see comment on __readFromFile)
      exitStatus = self.killChild()

      return self.__generateSystemCommandError( 
                  exitStatus,
                  "%s for '%s' call" % ( retDict['Message'], self.cmdSeq ) )

  def systemCall( self, cmdSeq, callbackFunction = None, shell = False, env = None ):
    """ system call (no shell) - execute :cmdSeq: """
    
    if shell:
      self.log.verbose( 'shellCall:', cmdSeq )
    else:
      self.log.verbose( 'systemCall:', cmdSeq )
        
    self.cmdSeq = cmdSeq
    self.callback = callbackFunction
    if sys.platform.find( "win" ) == 0:
      closefd = False
    else:
      closefd = True
    try:
      self.child = subprocess.Popen( self.cmdSeq,
                                     shell = shell,
                                     stdout = subprocess.PIPE,
                                     stderr = subprocess.PIPE,
                                     close_fds = closefd,
                                     env = env )
      self.childPID = self.child.pid
    except OSError, v:
      retDict = S_ERROR( v )
      retDict['Value'] = ( -1, '' , str( v ) )
      return retDict
    except Exception, x:
      try:
        self.child.stdout.close()
        self.child.stderr.close()
      except Exception:
        pass
      retDict = S_ERROR( x )
      retDict['Value'] = ( -1, '' , str( x ) )
      return retDict

    try:
      self.bufferList = [ [ "", 0 ], [ "", 0 ] ]
      initialTime = time.time()

      exitStatus = self.__poll( self.child.pid )

      while ( 0, 0 ) == exitStatus or None == exitStatus:
        retDict = self.__readFromCommand()
        if not retDict[ 'OK' ]:
          return retDict

        if self.timeout and time.time() - initialTime > self.timeout:
          exitStatus = self.killChild()
          self.__readFromCommand()
          return self.__generateSystemCommandError( 
                      exitStatus,
                      "Timeout (%d seconds) for '%s' call" %
                      ( self.timeout, cmdSeq ) )
        time.sleep( 0.01 )
        exitStatus = self.__poll( self.child.pid )

      self.__readFromCommand()

      if exitStatus:
        exitStatus = exitStatus[1]

      if exitStatus >= 256:
        exitStatus /= 256
      return S_OK( ( exitStatus, self.bufferList[0][0], self.bufferList[1][0] ) )
    finally:
      try:
        self.child.stdout.close()
        self.child.stderr.close()
      except Exception:
        pass

  def getChildPID( self ):
    """ child pid getter """
    return self.childPID

  def __readFromCommand( self, isLast = False ):
    """ read child stdout and stderr """
    fdList = []
    for i in ( self.child.stdout, self.child.stderr ):
      try:
        if not i.closed:
          fdList.append( i.fileno() )
      except Exception:
        self.log.exception( "SUBPROCESS: readFromCommand exception" )
    readSeq = self.__selectFD( fdList, True )
    if readSeq == False:
      return S_OK()
    if self.child.stdout.fileno() in readSeq:
      retDict = self.__readFromSystemCommandOutput( self.child.stdout, 0 )
      if not retDict[ 'OK' ]:
        return retDict
    if self.child.stderr.fileno() in readSeq:
      retDict = self.__readFromSystemCommandOutput( self.child.stderr, 1 )
      if not retDict[ 'OK' ]:
        return retDict
    return S_OK()

  def __callLineCallback( self, bufferIndex ):
    """ line callback execution """
    nextLineIndex = self.bufferList[ bufferIndex ][0][ self.bufferList[ bufferIndex ][1]: ].find( "\n" )
    if nextLineIndex > -1:
      try:
        self.callback( bufferIndex, self.bufferList[ bufferIndex ][0][
                        self.bufferList[ bufferIndex ][1]:
                        self.bufferList[ bufferIndex ][1] + nextLineIndex ] )
        #Each line processed is taken out of the buffer to prevent the limit from killing us
        nL = self.bufferList[ bufferIndex ][1] + nextLineIndex + 1
        self.bufferList[ bufferIndex ][0] = self.bufferList[ bufferIndex ][0][ nL: ]
        self.bufferList[ bufferIndex ][1] = 0
      except Exception:
        self.log.exception( 'Exception while calling callback function',
                           '%s' % self.callback.__name__ )
        self.log.showStack()

      return True
    return False

def systemCall( timeout, cmdSeq, callbackFunction = None, env = None, bufferLimit = 52428800 ):
  """
     Use SubprocessExecutor class to execute cmdSeq (it can be a string or a sequence)
     with a timeout wrapper, it is executed directly without calling a shell
  """
  if timeout > 0 and USE_WATCHDOG:
    spObject = Subprocess( timeout=timeout, bufferLimit = bufferLimit )
    sysCall =  Watchdog( spObject.systemCall, args=( cmdSeq, ), kwargs = { "callbackFunction" : callbackFunction,
                                                                           "env" : env,
                                                                           "shell" : False } )
    spObject.log.verbose( 'Subprocess Watchdog timeout set to %d' % timeout )
    result = sysCall(timeout+1)
  else:
    spObject = Subprocess( timeout, bufferLimit = bufferLimit )
    result = spObject.systemCall( cmdSeq,
                                  callbackFunction = callbackFunction,
                                  env = env,
                                  shell = False )  
  return result

def shellCall( timeout, cmdSeq, callbackFunction = None, env = None, bufferLimit = 52428800 ):
  """
     Use SubprocessExecutor class to execute cmdSeq (it can be a string or a sequence)
     with a timeout wrapper, cmdSeq it is invoque by /bin/sh
  """
  if timeout > 0 and USE_WATCHDOG:
    spObject = Subprocess( timeout=timeout, bufferLimit = bufferLimit )
    shCall = Watchdog( spObject.systemCall, args=( cmdSeq, ), kwargs = { "callbackFunction" : callbackFunction,
                                                                            "env" : env,
                                                                            "shell" : True } )
    spObject.log.verbose( 'Subprocess Watchdog timeout set to %d' % timeout )
    result = shCall(timeout+1)
  else:
    spObject = Subprocess( timeout, bufferLimit = bufferLimit )
    result = spObject.systemCall( cmdSeq,
                                  callbackFunction = callbackFunction,
                                  env = env,
                                  shell = True )
  return result

def pythonCall( timeout, function, *stArgs, **stKeyArgs ):
  """
     Use SubprocessExecutor class to execute function with provided arguments,
     with a timeout wrapper.
  """
  if timeout > 0 and USE_WATCHDOG:
    spObject = Subprocess( timeout=timeout )
    pyCall = Watchdog( spObject.pythonCall, args=( function, ) + stArgs, kwargs=stKeyArgs )
    spObject.log.verbose( 'Subprocess Watchdog timeout set to %d' % timeout )  
    result = pyCall(timeout+1)
  else:
    spObject = Subprocess( timeout )
    result = spObject.pythonCall( function, *stArgs, **stKeyArgs )  
  return result

def __getChildrenForPID( ppid ):
  """
  Get a list of children pids for ppid
  """
  magicCmd = "ps --no-headers --ppid %d -o pid" % ppid
  try:
    import psutil
    childrenList = []
    for proc in psutil.process_iter():
      if proc.ppid == ppid:
        childrenList.append( proc.pid )
    return childrenList
  except Exception:
    exc = subprocess.Popen( magicCmd,
                            stdout = subprocess.PIPE,
                            shell = True,
                            close_fds = True )
    exc.wait()
    return [ int( pid.strip() ) for pid in exc.stdout.readlines() if pid.strip() ]


def getChildrenPIDs( ppid, foreachFunc = None ):
  """
  Get all children recursively for a given ppid.
   Optional foreachFunc will be executed for each children pid
  """
  cpids = __getChildrenForPID( ppid )
  pids = []
  for pid in cpids:
    pids.append( pid )
    if foreachFunc:
      foreachFunc( pid )
    pids.extend( getChildrenPIDs( pid, foreachFunc ) )
  return pids<|MERGE_RESOLUTION|>--- conflicted
+++ resolved
@@ -3,32 +3,6 @@
 DIRAC Wrapper to execute python and system commands with a wrapper, that might
 set a timeout.
 3 FUNCTIONS are provided:
-<<<<<<< HEAD
-- shellCall( iTimeOut, cmdSeq, callbackFunction = None, env = None ):
-
-  it uses subprocess.Popen class with "shell = True".
-  If cmdSeq is a string, it specifies the command string to execute through
-  the shell.  If cmdSeq is a sequence, the first item specifies the command
-  string, and any additional items will be treated as additional shell arguments.
-
-- systemCall( iTimeOut, cmdSeq, callbackFunction = None, env = None ):
-
-  it uses subprocess.Popen class with "shell = False".
-  cmdSeq should be a string, or a sequence of program arguments.
-  
-  stderr and stdout are piped. callbackFunction( pipeId, line ) can be
-  defined to process the stdout (pipeId = 0) and stderr (pipeId = 1) as
-  they are produced
-  
-  They return a DIRAC.ReturnValue dictionary with a tuple in Value
-  ( returncode, stdout, stderr ) the tuple will also be available upon
-  timeout error or buffer overflow error.
-
-- pythonCall( iTimeOut, function, \*stArgs, \**stKeyArgs )
-
-  calls function with given arguments within a timeout Wrapper
-  should be used to wrap third party python functions
-=======
    
      - shellCall( iTimeOut, cmdSeq, callbackFunction = None, env = None ):
        it uses subprocess.Popen class with "shell = True".
@@ -51,7 +25,6 @@
      - pythonCall( iTimeOut, function, *stArgs, **stKeyArgs )
        calls function with given arguments within a timeout Wrapper
        should be used to wrap third party python functions
->>>>>>> 9338b1f7
 
 """
 __RCSID__ = "$Id$"
