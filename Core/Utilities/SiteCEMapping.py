########################################################################
# $HeadURL$
# File :   SiteCEMapping.py
########################################################################

"""  The SiteCEMapping module performs the necessary CS gymnastics to
     resolve site and CE combinations.  These manipulations are necessary
     in several components.
"""

__RCSID__ = "$Id$"

from DIRAC import S_OK, S_ERROR
from DIRAC.ConfigurationSystem.Client.Helpers.Resources import Resources, getSiteFullNames, \
                                                               getSiteForResource, getSiteName

#############################################################################
def getSiteCEMapping():
  """ Returns a dictionary of all sites and their CEs as a list, e.g.
      {'LCG.CERN.ch':['ce101.cern.ch',...]}
      If gridName is specified, result is restricted to that Grid type.
  """
  siteCEMapping = {}
  resourceHelper = Resources()
  result = resourceHelper.getEligibleSites()
  if not result['OK']:
    return result
  sites = result['Value']
  
  for site in sites:
    result = resourceHelper.getEligibleResources( 'Computing', {'Site':site} )
    if not result['OK']:
      continue
    ceList = result['Value']
    
    result = getSiteFullNames( site )
    if not result['OK']:
      continue
    for sName in result['Value']:
      siteCEMapping[sName] = ceList   

  return S_OK( siteCEMapping )

#############################################################################
def getCESiteMapping():
  """ Returns a dictionary of all CEs and their associated site, e.g.
      {'ce101.cern.ch':'LCG.CERN.ch', ...]}
  """
  ceSiteMapping = {}
  resourceHelper = Resources()
  result = resourceHelper.getEligibleResources( 'Computing' )
  if not result['OK']:
    return result
  ceList = result['Value']
  for ce in ceList:
    result = getSiteForCE( ce )
    if not result['OK']:
      continue
    site = result['Value']
    ceSiteMapping[ce] = site

  return S_OK( ceSiteMapping )

#############################################################################
def getSiteForCE( computingElement ):
  """ Given a Grid CE name this method returns the DIRAC site name.

      WARNING: if two or more sites happen to have the same ceName/queueName, then only the first found is returned
  """
  result = getSiteForResource( computingElement )
  if not result['OK']:
    return result
  site = result['Value']
  result = getSiteFullNames( site )
  if not result['OK']:
    return result
  siteFullName = result['Value'][0]

  return S_OK( siteFullName )

#############################################################################
def getCEsForSite( siteName ):
  """ Given a DIRAC site name this method returns a list of corresponding CEs.
  """
  resourceHelper = Resources()
  result = resourceHelper.getEligibleResources( 'Computing', {'Site':siteName} )
  if not result['OK']:
    return result
  ceList = result['Value']
  
  return S_OK( ceList )  

#############################################################################
def getQueueInfo( ceUniqueID, diracSiteName = '' ):
  """
    Extract information from full CE Name including associate DIRAC Site
  """
  try:
    subClusterUniqueID = ceUniqueID.split( '/' )[0].split( ':' )[0]
    queueID = ceUniqueID.split( '/' )[1]
  except:
    return S_ERROR( 'Wrong full queue Name' )

  if not diracSiteName:
<<<<<<< HEAD
    return S_ERROR( 'Can not find corresponding Site in CS' )
  
  resourceHelper = Resources()
  result = getSiteName( diracSiteName )
  site = result['Value']
  domain = result.get( 'Domain', 'Unknonw' )
  country = result.get( 'Country', 'xx' )
  
  result = resourceHelper.getQueueOptionsDict( site, subClusterUniqueID, queueID )
  if not result['OK']:
    return result
  queueDict = result['Value']
  maxCPUTime = queueDict.get( 'maxCPUTime', 0 )
  SI00 = queueDict.get( 'SI00', 0 ) 
  
  if not maxCPUTime or not SI00:
    result = resourceHelper.getComputingOptionsDict( site, subClusterUniqueID )
    if not result['OK']:
      return result
    ceDict = result['Value']
    if not maxCPUTime:
      maxCPUTime = ceDict.get( 'maxCPUTime', 0 )
    if not SI00:
      SI00 = ceDict.get( 'SI00', 0 )   
=======
    gLogger.debug( "SiteName not given, looking in /LocaSite/Site" )
    diracSiteName = gConfig.getValue( '/LocalSite/Site', '' )

    if not diracSiteName:
      gLogger.debug( "Can't find LocalSite name, looking in CS" )
      result = getSiteForCE( subClusterUniqueID )
      if not result['OK']:
        return result
      diracSiteName = result['Value']

      if not diracSiteName:
        gLogger.error( 'Can not find corresponding Site in CS' )
        return S_ERROR( 'Can not find corresponding Site in CS' )

  gridType = diracSiteName.split( '.' )[0]

  siteCSSEction = '/Resources/Sites/%s/%s/CEs/%s' % ( gridType, diracSiteName, subClusterUniqueID )
  queueCSSection = '%s/Queues/%s' % ( siteCSSEction, queueID )
>>>>>>> 57ec10b4

  resultDict = { 'SubClusterUniqueID': subClusterUniqueID,
                 'QueueID': queueID,
                 'SiteName': diracSiteName,
                 'Domain': domain,
                 'Country': country,
                 'maxCPUTime': maxCPUTime,
                 'SI00': SI00 }

  return S_OK( resultDict )<|MERGE_RESOLUTION|>--- conflicted
+++ resolved
@@ -102,7 +102,6 @@
     return S_ERROR( 'Wrong full queue Name' )
 
   if not diracSiteName:
-<<<<<<< HEAD
     return S_ERROR( 'Can not find corresponding Site in CS' )
   
   resourceHelper = Resources()
@@ -127,26 +126,6 @@
       maxCPUTime = ceDict.get( 'maxCPUTime', 0 )
     if not SI00:
       SI00 = ceDict.get( 'SI00', 0 )   
-=======
-    gLogger.debug( "SiteName not given, looking in /LocaSite/Site" )
-    diracSiteName = gConfig.getValue( '/LocalSite/Site', '' )
-
-    if not diracSiteName:
-      gLogger.debug( "Can't find LocalSite name, looking in CS" )
-      result = getSiteForCE( subClusterUniqueID )
-      if not result['OK']:
-        return result
-      diracSiteName = result['Value']
-
-      if not diracSiteName:
-        gLogger.error( 'Can not find corresponding Site in CS' )
-        return S_ERROR( 'Can not find corresponding Site in CS' )
-
-  gridType = diracSiteName.split( '.' )[0]
-
-  siteCSSEction = '/Resources/Sites/%s/%s/CEs/%s' % ( gridType, diracSiteName, subClusterUniqueID )
-  queueCSSection = '%s/Queues/%s' % ( siteCSSEction, queueID )
->>>>>>> 57ec10b4
 
   resultDict = { 'SubClusterUniqueID': subClusterUniqueID,
                  'QueueID': queueID,
