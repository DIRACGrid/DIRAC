--- conflicted
+++ resolved
@@ -104,10 +104,6 @@
       self.log.debug( 'This is the stdout from the batch system call\n%s' % ( result['Value'] ) )
 
     if cpuLimit or wallClockLimit:
-<<<<<<< HEAD
-      # We have got a partial result from PBS, we can only restore WallClock
-      if not wallClock:  
-=======
       # We have got a partial result from PBS, assume that we ran for too short time
       if not cpuLimit:
         consumed['CPULimit'] = wallClockLimit * 0.8
@@ -116,7 +112,6 @@
       if not cpu:
         consumed['CPU'] = int( time.time() - self.startTime )
       if not wallClock:
->>>>>>> 2d4dad58
         consumed['WallClock'] = int( time.time() - self.startTime )
       self.log.debug( "TimeLeft counters restored:", str( consumed ) )
       return S_OK( consumed )
