"""
    Extremely simple utility class to send mails
"""

import six
import os
import socket

from smtplib import SMTP, SMTP_SSL
from email.mime.application import MIMEApplication
from email.mime.multipart import MIMEMultipart
from email.mime.text import MIMEText
from getpass import getuser

from DIRAC import gLogger, S_OK, S_ERROR

__RCSID__ = "$Id$"


class Mail(object):

  def __init__(self):
    self._subject = ''
    self._message = ''
    self._mailAddress = ''
    self._html = False
    self._fromAddress = getuser() + '@' + socket.getfqdn()
    self._attachments = []
    self.esmtp_features = {}
    self._smtpPtcl = None
    self._smtpHost = None
    self._smtpPort = None
    self._smtpLogin = None
    self._smtpPasswd = None

  def _create(self, addresses):
    """ create a mail object

        :param list addresses: addresses

        :return: S_OK(object)/S_ERROR() -- contain MIMEMultipart object
    """
    if not isinstance(addresses, list):
      addresses = [addresses]

    if not self._mailAddress:
      gLogger.warn("No mail address was provided. Mail not sent.")
      return S_ERROR("No mail address was provided. Mail not sent.")

    if not self._message:
      gLogger.warn("Message body is empty")
      if not self._subject:
        gLogger.warn("Subject and body empty. Mail not sent")
        return S_ERROR("Subject and body empty. Mail not sent")

    if self._html:
      mail = MIMEText(self._message, "html")
    else:
      mail = MIMEText(self._message, "plain")

    msg = MIMEMultipart()
    msg.attach(mail)

    msg["Subject"] = self._subject
    msg["From"] = self._fromAddress
    msg["To"] = ', '.join(addresses)

    for attachment in self._attachments:
      try:
        with open(attachment, "rb") as fil:
<<<<<<< HEAD
          part = MIMEApplication(fil.read(),
                                 Name=os.path.basename(attachment)
                                 )
=======
          part = MIMEApplication(fil.read(), Name=os.path.basename(attachment))
>>>>>>> a6e0759b
          part['Content-Disposition'] = 'attachment; filename="%s"' % os.path.basename(attachment)
          msg.attach(part)
      except IOError as e:
        gLogger.exception("Could not attach %s" % attachment, lException=e)

    return S_OK(msg)

  def _send(self, msg=None):
    """ send a single email message. If msg is in input, it is expected to be of email type, otherwise it will create it.

        :param msg object: MIMEMultipart object

        :return: S_OK()/S_ERROR()
    """

    if msg is None:
      addresses = self._mailAddress
<<<<<<< HEAD
      if isinstance(self._mailAddress, six.string_types):
=======
      if isinstance(self._mailAddress, basestring):
>>>>>>> a6e0759b
        addresses = self._mailAddress.split(", ")

      result = self._create(addresses)
      if not result['OK']:
        return result
      msg = result['Value']

    if self._smtpPtcl == 'SSL':
      smtp = SMTP_SSL()
    else:
      smtp = SMTP()
    smtp.set_debuglevel(0)
    try:
      connParams = {}
      if self._smtpHost:
        connParams['host'] = self._smtpHost
      if self._smtpPort:
        connParams['port'] = int(self._smtpPort)
      smtp.connect(**connParams)
      smtp.ehlo_or_helo_if_needed()
      if self._smtpPtcl == 'TLS':
        smtp.starttls()
<<<<<<< HEAD
        smtp.ehlo()
=======
      if self._smtpLogin and self._smtpPasswd:
        smtp.login(self._smtpLogin, self._smtpPasswd)
      smtp.ehlo_or_helo_if_needed()
>>>>>>> a6e0759b
      smtp.sendmail(self._fromAddress, addresses, msg.as_string())
    except Exception as x:
      return S_ERROR("Sending mail failed %s" % str(x))

    smtp.quit()
    return S_OK("The mail was successfully sent")

  def __eq__(self, other):
    """ Comparing an email object to another
    """
    if isinstance(other, Mail):
      if self.__dict__ == other.__dict__:
        return True

    return False

  def __hash__(self):
    """ Comparing for sets
    """
    return hash(self._subject + self._message + self._fromAddress + self._mailAddress)<|MERGE_RESOLUTION|>--- conflicted
+++ resolved
@@ -68,13 +68,10 @@
     for attachment in self._attachments:
       try:
         with open(attachment, "rb") as fil:
-<<<<<<< HEAD
           part = MIMEApplication(fil.read(),
                                  Name=os.path.basename(attachment)
                                  )
-=======
-          part = MIMEApplication(fil.read(), Name=os.path.basename(attachment))
->>>>>>> a6e0759b
+
           part['Content-Disposition'] = 'attachment; filename="%s"' % os.path.basename(attachment)
           msg.attach(part)
       except IOError as e:
@@ -92,11 +89,7 @@
 
     if msg is None:
       addresses = self._mailAddress
-<<<<<<< HEAD
       if isinstance(self._mailAddress, six.string_types):
-=======
-      if isinstance(self._mailAddress, basestring):
->>>>>>> a6e0759b
         addresses = self._mailAddress.split(", ")
 
       result = self._create(addresses)
@@ -119,13 +112,9 @@
       smtp.ehlo_or_helo_if_needed()
       if self._smtpPtcl == 'TLS':
         smtp.starttls()
-<<<<<<< HEAD
-        smtp.ehlo()
-=======
       if self._smtpLogin and self._smtpPasswd:
         smtp.login(self._smtpLogin, self._smtpPasswd)
       smtp.ehlo_or_helo_if_needed()
->>>>>>> a6e0759b
       smtp.sendmail(self._fromAddress, addresses, msg.as_string())
     except Exception as x:
       return S_ERROR("Sending mail failed %s" % str(x))
