"""
    Extremely simple utility class to send mails
"""

import os
import socket

from smtplib import SMTP
from email.mime.application import MIMEApplication
from email.mime.multipart import MIMEMultipart
from email.mime.text import MIMEText
from getpass import getuser

from DIRAC import gLogger, S_OK, S_ERROR

__RCSID__ = "$Id$"

class Mail( object ):

  def __init__( self ):
    self._subject = ''
    self._message = ''
    self._mailAddress = ''
    self._html = False
    self._fromAddress = getuser() + '@' + socket.getfqdn()
    self._attachments = []
    self.esmtp_features = {}

  def _create(self, addresses):
    """ create a mail object
    """
<<<<<<< HEAD
    if not isinstance(addresses, list):
      addresses = [addresses]
=======
>>>>>>> a6cce584

    if not self._mailAddress:
      gLogger.warn( "No mail address was provided. Mail not sent." )
      return S_ERROR( "No mail address was provided. Mail not sent." )

    if not self._message:
      gLogger.warn( "Message body is empty" )
      if not self._subject:
        gLogger.warn( "Subject and body empty. Mail not sent" )
        return S_ERROR ( "Subject and body empty. Mail not sent" )

    if self._html:
      mail = MIMEText( self._message , "html" )
    else:
      mail = MIMEText( self._message , "plain" )

    msg = MIMEMultipart()
    msg.attach( mail )

    msg[ "Subject" ] = self._subject
    msg[ "From" ] = self._fromAddress
    msg[ "To" ] = ', '.join( addresses )

    for attachment in self._attachments:
      try:
        with open( attachment, "rb" ) as fil:
          part = MIMEApplication( fil.read(),
                                  Name = os.path.basename( attachment )
                                )
          part['Content-Disposition'] = 'attachment; filename="%s"' % os.path.basename( attachment )
          msg.attach( part )
      except IOError as e:
        gLogger.exception( "Could not attach %s" % attachment, lException = e )

    return S_OK(msg)

  def _send( self, msg = None ):
    """ send a single email message. If msg is in input, it is expected to be of email type, otherwise it will create it.
    """

    if msg is None:
      addresses = self._mailAddress
      if isinstance( self._mailAddress, basestring ):
<<<<<<< HEAD
	addresses = self._mailAddress.split( ", " )

      result = self._create(addresses)
      if not result['OK']:
	return result
=======
        addresses = self._mailAddress.split( ", " )

      result = self._create(addresses)
      if not result['OK']:
        return result
>>>>>>> a6cce584
      msg = result['Value']

    smtp = SMTP()
    smtp.set_debuglevel( 0 )
    try:
      smtp.connect()
      smtp.sendmail( self._fromAddress, addresses, msg.as_string() )
    except Exception as x:
      return S_ERROR( "Sending mail failed %s" % str( x ) )

    smtp.quit()
    return S_OK( "The mail was successfully sent" )

  def __eq__(self, other):
    """ Comparing an email object to another
    """
    if isinstance(other, Mail):
      if self.__dict__ == other.__dict__:
	return True

    return False

  def __hash__(self):
    """ Comparing for sets
    """
    return hash(self._subject + self._message + self._fromAddress + self._mailAddress)<|MERGE_RESOLUTION|>--- conflicted
+++ resolved
@@ -29,11 +29,8 @@
   def _create(self, addresses):
     """ create a mail object
     """
-<<<<<<< HEAD
     if not isinstance(addresses, list):
       addresses = [addresses]
-=======
->>>>>>> a6cce584
 
     if not self._mailAddress:
       gLogger.warn( "No mail address was provided. Mail not sent." )
@@ -77,19 +74,11 @@
     if msg is None:
       addresses = self._mailAddress
       if isinstance( self._mailAddress, basestring ):
-<<<<<<< HEAD
-	addresses = self._mailAddress.split( ", " )
-
-      result = self._create(addresses)
-      if not result['OK']:
-	return result
-=======
         addresses = self._mailAddress.split( ", " )
 
       result = self._create(addresses)
       if not result['OK']:
         return result
->>>>>>> a6cce584
       msg = result['Value']
 
     smtp = SMTP()
@@ -108,7 +97,7 @@
     """
     if isinstance(other, Mail):
       if self.__dict__ == other.__dict__:
-	return True
+        return True
 
     return False
 
