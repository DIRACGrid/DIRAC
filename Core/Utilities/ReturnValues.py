--- conflicted
+++ resolved
@@ -89,11 +89,8 @@
     callStack = struct.get( "CallStack" )
     if callStack:
       reprStr += "\n" + "".join( callStack )
-<<<<<<< HEAD
-=======
       
   return reprStr    
->>>>>>> 3297090b
 
 def returnSingleResult( dictRes ):
   """ Transform the S_OK{Successful/Failed} dictionary convention into
