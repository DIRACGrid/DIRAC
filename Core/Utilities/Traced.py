########################################################################
# $HeadURL $
# File:  Traced.py
# Author: Krzysztof.Ciba@NOSPAMgmail.com
# Date: 2012/08/08 13:29:18
########################################################################
<<<<<<< HEAD
""" 
:mod: Traced
 
.. module: Traced

:synopsis: watched mutable metaclass

.. moduleauthor:: Krzysztof.Ciba@NOSPAMgmail.com

=======
"""
:mod: Traced
============
 
.. module: Traced
:synopsis: watched mutable metaclass
.. moduleauthor:: Krzysztof.Ciba@NOSPAMgmail.com

>>>>>>> 9338b1f7
watched mutable metaclass tracing all updated indexes or keys
"""

__RCSID__ = "$Id: $"

##
# @file Traced.py
# @author Krzysztof.Ciba@NOSPAMgmail.com
# @date 2012/08/08 13:29:27
# @brief Definition of Traced  metaclass.

########################################################################
class Traced( type ):
  """
  .. class:: Traced

  metaclass telling if some attrs was updated

  overwrites __setattr__ and __setitem__
  adds updated member function and __updated__ attribute 
  """
  def __new__( cls, cls_name, bases, classdict ):
    """ prepare new class instance """

    def updated( self, element=None, reset=False ):
      """ updates and returns __updated__ list 
      
      :param self: self reference
      :param mixed element: key name or list index
      :param bool reset: flag to zero __updated__ list
      
      :return: __updated__ list when called without arguments 
      """
      if not self.__update__ or reset:
        self.__update__ = list()
      if element != None and element not in self.__update__:
        self.__update__.append( element )
      return self.__update__

    def trace_setattr( self, name, value ):
      """ __setattr__ tracing value update """
      #if not name.startswith("_") and name not in dir(self):
      #  raise AttributeError("'%s' has no attribute '%s'" % ( self.__class__.__name__, name ) )
      if name != "__update__":
        if not hasattr( self, name ) or getattr( self, name ) != value:
          self.updated( name )
      bases[0].__setattr__( self, name, value )
    
    def trace_update( self, seq ):      
      """ for dict only """
      for key, value in seq.items():
        if key not in self or bases[0].__getitem__( self, key ) != value:
          self.updated( key )
      bases[0].update( seq )
   
    def trace_append( self, item ):
      """ append for list """
      self.updated( len(self) )
      self += [ item ] 

    def trace_setitem( self, ind, item ):
      """ __setitem__ tracing value update """
      if bases[0] == dict and ( ind not in self or bases[0].__getitem__( self, ind ) != item ):
        self.updated( ind )
      elif bases[0] == list and bases[0].__getitem__( self, ind ) != item:
        self.updated( ind )
      bases[0].__setitem__( self, ind, item )
   
    classdict["__setattr__"] = trace_setattr
    classdict["__setitem__"] = trace_setitem
    if bases[0] == dict:
      classdict["update"] = trace_update
    if bases[0] == list:
      classdict["append"] = trace_append

    classdict["updated"] = updated 
    classdict["__update__"] = None

    return type.__new__( cls, cls_name, bases, classdict )
  
class TracedDict(dict):
  """ traced dict """
  __metaclass__ = Traced
    
class TracedList(list):
  """ traced list """
  __metaclass__ = Traced<|MERGE_RESOLUTION|>--- conflicted
+++ resolved
@@ -4,26 +4,13 @@
 # Author: Krzysztof.Ciba@NOSPAMgmail.com
 # Date: 2012/08/08 13:29:18
 ########################################################################
-<<<<<<< HEAD
-""" 
-:mod: Traced
- 
-.. module: Traced
-
-:synopsis: watched mutable metaclass
-
-.. moduleauthor:: Krzysztof.Ciba@NOSPAMgmail.com
-
-=======
 """
 :mod: Traced
-============
  
 .. module: Traced
 :synopsis: watched mutable metaclass
 .. moduleauthor:: Krzysztof.Ciba@NOSPAMgmail.com
 
->>>>>>> 9338b1f7
 watched mutable metaclass tracing all updated indexes or keys
 """
 
