########################################################################
# $HeadURL$
########################################################################
""" DIRAC Basic MySQL Class
    It provides access to the basic MySQL methods in a multithread-safe mode
    keeping used connections in a python Queue for further reuse.

    These are the coded methods:


    __init__( host, user, passwd, name, [maxConnsInQueue=10] )

    Initializes the Queue and tries to connect to the DB server,
    using the _connect method.
    "maxConnsInQueue" defines the size of the Queue of open connections
    that are kept for reuse. It also defined the maximum number of open
    connections available from the object.
    maxConnsInQueue = 0 means unlimited and it is not supported.


    _except( methodName, exception, errorMessage )

    Helper method for exceptions: the "methodName" and the "errorMessage"
    are printed with ERROR level, then the "exception" is printed (with
    full description if it is a MySQL Exception) and S_ERROR is returned
    with the errorMessage and the exception.


    _connect()

    Attempts connection to DB and sets the _connected flag to True upon success.
    Returns S_OK or S_ERROR.


    _query( cmd, [conn] )

    Executes SQL command "cmd".
    Gets a connection from the Queue (or open a new one if none is available),
    the used connection is  back into the Queue.
    If a connection to the the DB is passed as second argument this connection
    is used and is not  in the Queue.
    Returns S_OK with fetchall() out in Value or S_ERROR upon failure.


    _update( cmd, [conn] )

    Executes SQL command "cmd" and issue a commit
    Gets a connection from the Queue (or open a new one if none is available),
    the used connection is  back into the Queue.
    If a connection to the the DB is passed as second argument this connection
    is used and is not  in the Queue
    Returns S_OK with number of updated registers in Value or S_ERROR upon failure.


    _createTables( tableDict )

    Create a new Table in the DB


    _getConnection()

    Gets a connection from the Queue (or open a new one if none is available)
    Returns S_OK with connection in Value or S_ERROR
    the calling method is responsible for closing this connection once it is no
    longer needed.




    Some high level methods have been added to avoid the need to write SQL
    statement in most common cases. They should be used instead of low level
    _insert, _update methods when ever possible.

    buildCondition( self, condDict = None, older = None, newer = None,
                      timeStamp = None, orderAttribute = None, limit = False,
                      greater = None, smaller = None ):

      Build SQL condition statement from provided condDict and other extra check on
      a specified time stamp.
      The conditions dictionary specifies for each attribute one or a List of possible
      values
      greater and smaller are dictionaries in which the keys are the names of the fields,
      that are requested to be >= or < than the corresponding value.
      For compatibility with current usage it uses Exceptions to exit in case of
      invalid arguments


    insertFields( self, tableName, inFields = None, inValues = None, conn = None, inDict = None ):

      Insert a new row in "tableName" assigning the values "inValues" to the
      fields "inFields".
      Alternatively inDict can be used
      String type values will be appropriately escaped.


    updateFields( self, tableName, updateFields = None, updateValues = None,
                  condDict = None,
                  limit = False, conn = None,
                  updateDict = None,
                  older = None, newer = None,
                  timeStamp = None, orderAttribute = None ):

      Update "updateFields" from "tableName" with "updateValues".
      updateDict alternative way to provide the updateFields and updateValues
      N records can match the condition
      return S_OK( number of updated rows )
      if limit is not False, the given limit is set
      String type values will be appropriately escaped.


    deleteEntries( self, tableName,
                   condDict = None,
                   limit = False, conn = None,
                   older = None, newer = None,
                   timeStamp = None, orderAttribute = None ):

      Delete rows from "tableName" with
      N records can match the condition
      if limit is not False, the given limit is set
      String type values will be appropriately escaped, they can be single values or lists of values.


    getFields( self, tableName, outFields = None,
               condDict = None,
               limit = False, conn = None,
               older = None, newer = None,
               timeStamp = None, orderAttribute = None ):

      Select "outFields" from "tableName" with condDict
      N records can match the condition
      return S_OK( tuple(Field,Value) )
      if limit is not False, the given limit is set
      String type values will be appropriately escaped, they can be single values or lists of values.

      for compatibility with other methods condDict keyed argument is added


    getCounters( self, table, attrList, condDict = None, older = None,
                 newer = None, timeStamp = None, connection = False ):

      Count the number of records on each distinct combination of AttrList, selected
      with condition defined by condDict and time stamps


    getDistinctAttributeValues( self, table, attribute, condDict = None, older = None,
                                newer = None, timeStamp = None, connection = False ):

      Get distinct values of a table attribute under specified conditions


"""

__RCSID__ = "$Id$"


from DIRAC                                  import gLogger
from DIRAC                                  import S_OK, S_ERROR
from DIRAC.Core.Utilities.DataStructures    import MutableStruct
from DIRAC.Core.Utilities                   import Time

# Get rid of the annoying Deprecation warning of the current MySQLdb
# FIXME: compile a newer MySQLdb version
import warnings
with warnings.catch_warnings():
  warnings.simplefilter( 'ignore', DeprecationWarning )
  import MySQLdb

<<<<<<< HEAD
=======
# Get rid of the annoying Deprecation warning of the current MySQLdb
# FIXME: compile a newer MySQLdb version
import warnings
with warnings.catch_warnings():
  warnings.simplefilter( 'ignore', DeprecationWarning )
  import MySQLdb
  
>>>>>>> 3c3de9bf
# This is for proper initialization of embeded server, it should only be called once
MySQLdb.server_init( ['--defaults-file=/opt/dirac/etc/my.cnf', '--datadir=/opt/mysql/db'], ['mysqld'] )
gInstancesCount = 0
gDebugFile = None

import collections
import time
import threading
from types import StringTypes, DictType, ListType, TupleType

MAXCONNECTRETRY = 10

def _checkQueueSize( maxQueueSize ):
  """
    Helper to check maxQueueSize
  """
  if maxQueueSize <= 0:
    raise Exception( 'MySQL.__init__: maxQueueSize must positive' )
  try:
    maxQueueSize - 1
  except Exception:
    raise Exception( 'MySQL.__init__: wrong type for maxQueueSize' )

def _checkFields( inFields, inValues ):
  """
    Helper to check match between inFields and inValues lengths
  """

  if inFields == None and inValues == None:
    return S_OK()

  try:
    assert len( inFields ) == len( inValues )
  except:
    return S_ERROR( 'Mismatch between inFields and inValues.' )

  return S_OK()

def _quotedList( fieldList = None ):
  """
    Quote a list of MySQL Field Names with "`"
    Return a comma separated list of quoted Field Names

    To be use for Table and Field Names
  """
  if fieldList == None:
    return None
  quotedFields = []
  try:
    for field in fieldList:
      quotedFields.append( '`%s`' % field.replace( '`', '' ) )
  except Exception:
    return None
  if not quotedFields:
    return None

  return ', '.join( quotedFields )


class MySQL:
  """
  Basic multithreaded DIRAC MySQL Client Class
  """
  __initialized = False

  class ConnectionPool( object ):
    """
    Management of connections per thread
    """
    __connData = MutableStruct( 'ConnData', [ 'conn', 'dbName', 'last', 'intrans' ] )

    def __init__( self, host, user, passwd, port = 3306, graceTime = 600 ):
      self.__host = host
      self.__user = user
      self.__passwd = passwd
      self.__port = port
      self.__graceTime = graceTime
      self.__spares = collections.deque()
      self.__maxSpares = 10
      self.__lastClean = 0
      self.__assigned = {}

    @property
    def __thid( self ):
      return threading.current_thread()

    def __newConn( self ):
      conn = MySQLdb.connect( host = self.__host,
                              port = self.__port,
                              user = self.__user,
                              passwd = self.__passwd )

      self.__execute( conn, "SET AUTOCOMMIT=1" )
      return conn

    def __execute( self, conn, cmd ):
      cursor = conn.cursor()
      res = cursor.execute( cmd )
      cursor.close()
      return res

    def get( self, dbName, retries = 10 ):
      retries = max( 0, min( MAXCONNECTRETRY, retries ) )
      self.clean()
      result = self.__getWithRetry( dbName, retries, retries )
      if not result[ 'OK' ]:
        return result
      return S_OK( result[ 'Value' ].conn )

    def __getWithRetry( self, dbName, totalRetries = 10, retriesLeft = 10 ):
      sleepTime = 5 * ( totalRetries - retriesLeft )
      if sleepTime > 0:
        time.sleep( sleepTime )
      try:
        connData, thid = self.__innerGet()
      except MySQLdb.MySQLError, excp:
        if retriesLeft >= 0:
          return self.__getWithRetry( dbName, totalRetries, retriesLeft - 1 )
        return S_ERROR( "Could not connect: %s" % excp )

      if not connData.intrans and not self.__ping( connData.conn ):
        try:
          self.__assigned.pop( thid )
        except KeyError:
          pass
        if retriesLeft >= 0:
          return self.__getWithRetry( dbName, totalRetries, retriesLeft )
        return S_ERROR( "Could not connect" )

      if connData.dbName != dbName:
        try:
          connData.conn.select_db( dbName )
          connData.dbName = dbName
        except MySQLdb.MySQLError, excp:
          try:
            self.__assigned.pop( thid ).conn.close()
          except Exception:
            pass
          if retriesLeft >= 0:
            return self.__getWithRetry( dbName, totalRetries, retriesLeft - 1 )
          return S_ERROR( "Could not select db %s: %s" % ( dbName, excp ) )
      return S_OK( connData )

    def __ping( self, conn ):
      try:
        conn.ping( True )
        return True
      except:
        return False

    def __innerGet( self ):
      thid = self.__thid
      now = time.time()
      try:
        data = self.__assigned[ thid ]
        data.last = now
        return data, thid
      except KeyError:
        pass
      #Not cached
      try:
        connData = self.__spares.pop()
      except IndexError:
        connData = self.__connData( self.__newConn(), "", now, False )

      self.__assigned[ thid ] = connData
      return self.__assigned[ thid ], thid

    def __pop( self, thid ):
      try:
        connData = self.__assigned.pop( thid )
      except KeyError:
        return
      if not connData.intrans and len( self.__spares ) < self.__maxSpares:
        self.__spares.append( connData )
      else:
        connData.conn.close()

    def clean( self, now = False ):
      if not now:
        now = time.time()
      self.__lastClean = now
      for thid in list( self.__assigned ):
        if not thid.isAlive():
          self.__pop( thid )
          continue
        try:
          data = self.__assigned[ thid ]
        except KeyError:
          continue
        if now - data.last > self.__graceTime:
          self.__pop( thid )

    def transactionStart( self, dbName ):
      print "TRANS START"
      result = self.__getWithRetry( dbName )
      if not result[ 'OK' ]:
        return result
      connData = result[ 'Value' ]
      try:
        if connData.intrans:
          raise RuntimeError( "Staring a MySQL transaction inside another one" )
      	self.__execute( connData.conn, "SET AUTOCOMMIT=0" )
        self.__execute( connData.conn, "START TRANSACTION WITH CONSISTENT SNAPSHOT" )
        connData.intrans = True
        return S_OK()
      except MySQLdb.MySQLError, excp:
        return S_ERROR( "Could not begin transaction: %s" % excp )

    def transactionCommit( self, dbName ):
      print "TRANS COMMIT"
      return self.__endTransaction( dbName, True )

    def transactionRollback( self, dbName ):
      print "TRANS ROLLBACK"
      return self.__endTransaction( dbName, False )

    def __endTransaction( self, dbName, commit ):
      result = self.__getWithRetry( dbName )
      if not result[ 'OK' ]:
        return result
      connData = result[ 'Value' ]
      try:
        if not connData.intrans:
          gLogger.warn( "MySQL connection has reconnected. Transaction may be inconsistent" )
        if commit:
          result = connData.conn.commit()
        else:
          result = connData.conn.rollback()
      	self.__execute( connData.conn, "SET AUTOCOMMIT=1" )
        connData.conn.commit()
        connData.intrans = False
        return S_OK( result )
      except MySQLdb.MySQLError, excp:
        return S_ERROR( "Could not end transaction: %s" % excp )

  __connectionPools = {}

  def __init__( self, hostName, userName, passwd, dbName, port = 3306, maxQueueSize = 3, debug = False ):
    """
    set MySQL connection parameters and try to connect
    """
    global gInstancesCount, gDebugFile
    gInstancesCount += 1

    self._connected = False

    if 'log' not in dir( self ):
      self.log = gLogger.getSubLogger( 'MySQL' )
    self.logger = self.log

    # let the derived class decide what to do with if is not 1
    self._threadsafe = MySQLdb.thread_safe()
    self.log.debug( 'thread_safe = %s' % self._threadsafe )

    _checkQueueSize( maxQueueSize )

    self.__hostName = str( hostName )
    self.__userName = str( userName )
    self.__passwd = str( passwd )
    self.__dbName = str( dbName )
    self.__port = port
    cKey = ( self.__hostName, self.__userName, self.__passwd, self.__port )
    if cKey not in MySQL.__connectionPools:
      MySQL.__connectionPools[ cKey ] = MySQL.ConnectionPool( *cKey )
    self.__connectionPool = MySQL.__connectionPools[ cKey ]

    self.__initialized = True
    result = self._connect()
    if not result[ 'OK' ]:
      gLogger.error( "Cannot connect to to DB: %s" % result[ 'Message' ] )

    if debug:
      try:
        gDebugFile = open( "%s.debug.log" % self.__dbName, "w" )
      except IOError:
        pass


  def __del__( self ):
    global gInstancesCount
    try:
      gInstancesCount -= 1
    except Exception:
      pass

  def _except( self, methodName, x, err ):
    """
    print MySQL error or exception
    return S_ERROR with Exception
    """

    try:
      raise x
    except MySQLdb.Error, e:
      self.log.debug( '%s: %s' % ( methodName, err ),
                     '%d: %s' % ( e.args[0], e.args[1] ) )
      return S_ERROR( '%s: ( %d: %s )' % ( err, e.args[0], e.args[1] ) )
    except Exception, e:
      self.log.debug( '%s: %s' % ( methodName, err ), str( e ) )
      return S_ERROR( '%s: (%s)' % ( err, str( e ) ) )


  def __escapeString( self, myString ):
    """
    To be used for escaping any MySQL string before passing it to the DB
    this should prevent passing non-MySQL accepted characters to the DB
    It also includes quotation marks " around the given string
    """

    retDict = self.__getConnection()
    if not retDict['OK']:
      return retDict
    connection = retDict['Value']

    specialValues = ( 'UTC_TIMESTAMP', 'TIMESTAMPADD', 'TIMESTAMPDIFF' )

    try:
      myString = str( myString )
    except ValueError:
      return S_ERROR( "Cannot escape value!" )

    try:
      for sV in specialValues:
        if myString.find( sV ) == 0:
          return S_OK( myString )
      escape_string = connection.escape_string( str( myString ) )
      self.log.debug( '__escape_string: returns', '"%s"' % escape_string )
      return S_OK( '"%s"' % escape_string )
    except Exception, x:
      self.log.debug( '__escape_string: Could not escape string', '"%s"' % myString )
      return self._except( '__escape_string', x, 'Could not escape string' )

  def __checkTable( self, tableName, force = False ):

    table = _quotedList( [tableName] )
    if not table:
      return S_ERROR( 'Invalid tableName argument' )

    cmd = 'SHOW TABLES'
    retDict = self._query( cmd, debug = True )
    if not retDict['OK']:
      return retDict
    if ( tableName, ) in retDict['Value']:
      if not force:
        # the requested exist and table creation is not force, return with error
        return S_ERROR( 'Requested table %s already exists' % tableName )
      else:
        cmd = 'DROP TABLE %s' % table
        retDict = self._update( cmd, debug = True )
        if not retDict['OK']:
          return retDict

    return S_OK()


  def _escapeString( self, myString, conn = None ):
    """
      Wrapper around the internal method __escapeString
    """
    self.log.debug( '_escapeString:', '"%s"' % str( myString ) )

    return self.__escapeString( myString )


  def _escapeValues( self, inValues = None ):
    """
    Escapes all strings in the list of values provided
    """
    self.log.debug( '_escapeValues:', inValues )

    inEscapeValues = []

    if not inValues:
      return S_OK( inEscapeValues )

    for value in inValues:
      if type( value ) in StringTypes:
        retDict = self.__escapeString( value )
        if not retDict['OK']:
          return retDict
        inEscapeValues.append( retDict['Value'] )
      elif type( value ) == TupleType or type( value ) == ListType:
        tupleValues = []
        for v in list( value ):
          retDict = self.__escapeString( v )
          if not retDict['OK']:
            return retDict
          tupleValues.append( retDict['Value'] )
        inEscapeValues.append( '(' + ', '.join( tupleValues ) + ')' )
      else:
        retDict = self.__escapeString( str( value ) )
        if not retDict['OK']:
          return retDict
        inEscapeValues.append( retDict['Value'] )
    return S_OK( inEscapeValues )


  def _connect( self ):
    """
    open connection to MySQL DB and put Connection into Queue
    set connected flag to True and return S_OK
    return S_ERROR upon failure
    """
    if not self.__initialized:
      error = 'DB not properly initialized'
      gLogger.error( error )
      return S_ERROR( error )

    self.log.debug( '_connect:', self._connected )
    if self._connected:
      return S_OK()

    self.log.debug( '_connect: Attempting to access DB',
                       '[%s@%s] by user %s/%s.' %
                       ( self.__dbName, self.__hostName, self.__userName, self.__passwd ) )
    try:
      self.log.verbose( '_connect: Connected.' )
      self._connected = True
      return S_OK()
    except Exception, x:
      return self._except( '_connect', x, 'Could not connect to DB.' )


  def _query( self, cmd, conn = None, debug = False ):
    """
    execute MySQL query command
    return S_OK structure with fetchall result as tuple
    it returns an empty tuple if no matching rows are found
    return S_ERROR upon error
    """
    if debug:
      self.logger.debug( '_query:', cmd )
    else:
      if self.logger._minLevel == self.logger._logLevels.getLevelValue( 'DEBUG' ):
        self.logger.verbose( '_query:', cmd )
      else:
        self.logger.verbose( '_query:', cmd[:min( len( cmd ) , 512 )] )

    if gDebugFile:
      start = time.time()

    retDict = self.__getConnection()
    if not retDict['OK']:
      return retDict
    connection = retDict[ 'Value' ]

    try:
      cursor = connection.cursor()
      if cursor.execute( cmd ):
        res = cursor.fetchall()
      else:
        res = ()

      # Log the result limiting it to just 10 records
      if len( res ) <= 10:
        if debug:
          self.logger.debug( '_query: returns', res )
        else:
          self.logger.verbose( '_query: returns', res )
      else:
        if debug:
          self.logger.debug( '_query: Total %d records returned' % len( res ) )
          self.logger.debug( '_query: %s ...' % str( res[:10] ) )
        else:
          self.logger.verbose( '_query: Total %d records returned' % len( res ) )
          self.logger.verbose( '_query: %s ...' % str( res[:10] ) )

      retDict = S_OK( res )
    except Exception , x:
      self.log.warn( '_query:', cmd )
      retDict = self._except( '_query', x, 'Execution failed.' )

    try:
      cursor.close()
    except Exception:
      pass

    if gDebugFile:
      print >> gDebugFile, time.time() - start, cmd.replace( '\n', '' )
      gDebugFile.flush()

    return retDict


  def _update( self, cmd, conn = None, debug = False ):
    """ execute MySQL update command
        return S_OK with number of updated registers upon success
        return S_ERROR upon error
    """
    if debug:
      self.logger.debug( '_update:', cmd )
    else:
      if self.logger._minLevel == self.logger._logLevels.getLevelValue( 'DEBUG' ):
        self.logger.verbose( '_update:', cmd )
      else:
        self.logger.verbose( '_update:', cmd[:min( len( cmd ) , 512 )] )

    if gDebugFile:
      start = time.time()

    retDict = self.__getConnection( conn = conn )
    if not retDict['OK']:
      return retDict
    connection = retDict['Value']

    try:
      cursor = connection.cursor()
      res = cursor.execute( cmd )
      # connection.commit()
      if debug:
        self.log.debug( '_update:', res )
      else:
        self.log.verbose( '_update:', res )
      retDict = S_OK( res )
      if cursor.lastrowid:
        retDict[ 'lastRowId' ] = cursor.lastrowid
    except Exception, x:
      self.log.warn( '_update: %s: %s' % ( cmd, str( x ) ) )
      retDict = self._except( '_update', x, 'Execution failed.' )

    try:
      cursor.close()
    except Exception:
      pass

    if gDebugFile:
      print >> gDebugFile, time.time() - start, cmd.replace( '\n', '' )
      gDebugFile.flush()

    return retDict

  def _transaction( self, cmdList, conn = None ):
    """ dummy transaction support

    :param self: self reference
    :param list cmdList: list of queries to be executed within the transaction
    :param MySQLDB.Connection conn: connection

    :return: S_OK( [ ( cmd1, ret1 ), ... ] ) or S_ERROR
    """
    if type( cmdList ) != ListType:
      return S_ERROR( "_transaction: wrong type (%s) for cmdList" % type( cmdList ) )

    # # get connection
    connection = conn
    if not connection:
      retDict = self.__getConnection()
      if not retDict['OK']:
        return retDict
      connection = retDict[ 'Value' ]

    # # list with cmds and their results
    cmdRet = []
    try:
      cursor = connection.cursor()
      for cmd in cmdList:
        cmdRet.append( ( cmd, cursor.execute( cmd ) ) )
      connection.commit()
    except Exception, error:
      self.logger.execption( error )
      # # rollback, put back connection to the pool
      connection.rollback()
      return S_ERROR( error )
    # # close cursor, put back connection to the pool
    cursor.close()
    return S_OK( cmdRet )

  def _createViews( self, viewsDict, force = False ):
    """ create view based on query

    :param dict viewDict: { 'ViewName': "Fields" : { "`a`": `tblA.a`, "`sumB`" : "SUM(`tblB.b`)" }
                                        "SelectFrom" : "tblA join tblB on tblA.id = tblB.id",
                                        "Clauses" : [ "`tblA.a` > 10", "`tblB.Status` = 'foo'" ] ## WILL USE AND CLAUSE
                                        "GroupBy": [ "`a`" ],
                                        "OrderBy": [ "`b` DESC" ] }
    """
    if force:
      gLogger.debug( viewsDict )

      for viewName, viewDict in viewsDict.items():

        viewQuery = [ "CREATE OR REPLACE VIEW `%s`.`%s` AS" % ( self.__dbName, viewName ) ]

        columns = ",".join( [ "%s AS %s" % ( colDef, colName )
                             for colName, colDef in  viewDict.get( "Fields", {} ).items() ] )
        tables = viewDict.get( "SelectFrom", "" )
        if columns and tables:
          viewQuery.append( "SELECT %s FROM %s" % ( columns, tables ) )

        where = " AND ".join( viewDict.get( "Clauses", [] ) )
        if where:
          viewQuery.append( "WHERE %s" % where )

        groupBy = ",".join( viewDict.get( "GroupBy", [] ) )
        if groupBy:
          viewQuery.append( "GROUP BY %s" % groupBy )

        orderBy = ",".join( viewDict.get( "OrderBy", [] ) )
        if orderBy:
          viewQuery.append( "ORDER BY %s" % orderBy )

        viewQuery.append( ";" )
        viewQuery = " ".join( viewQuery )
        self.log.debug( "`%s` VIEW QUERY IS: %s" % ( viewName, viewQuery ) )
        createView = self._query( viewQuery )
        if not createView["OK"]:
          gLogger.error( createView["Message"] )
          return createView
    return S_OK()

  def _createTables( self, tableDict, force = False, okIfTableExists = True ):
    """
    tableDict:
      tableName: { 'Fields' : { 'Field': 'Description' },
                   'ForeignKeys': {'Field': 'Table.key' },
                   'PrimaryKey': 'Id',
                   'Indexes': { 'Index': [] },
                   'UniqueIndexes': { 'Index': [] },
                   'Engine': 'InnoDB' }
      only 'Fields' is a mandatory key.

    Creates a new Table for each key in tableDict, "tableName" in the DB with
    the provided description.
    It allows to create:
      - flat tables if no "ForeignKeys" key defined.
      - tables with foreign keys to auxiliary tables holding the values
      of some of the fields
    Arguments:
      tableDict: dictionary of dictionary with description of tables to be created.
      Only "Fields" is a mandatory key in the table description.
        "Fields": Dictionary with Field names and description of the fields
        "ForeignKeys": Dictionary with Field names and name of auxiliary tables.
          The auxiliary tables must be defined in tableDict.
        "PrimaryKey": Name of PRIMARY KEY for the table (if exist).
        "Indexes": Dictionary with definition of indexes, the value for each
          index is the list of fields to be indexed.
        "UniqueIndexes": Dictionary with definition of indexes, the value for each
          index is the list of fields to be indexed. This indexes will declared
          unique.
        "Engine": use the given DB engine, InnoDB is the default if not present.
      force:
        if True, requested tables are DROP if they exist.
        if False (default), tables are not overwritten
      okIfTableExists:
        if True (default), returns S_OK if table exists 
        if False, returns S_ERROR if table exists 
    """

    # First check consistency of request
    if type( tableDict ) != DictType:
      return S_ERROR( 'Argument is not a dictionary: %s( %s )'
                      % ( type( tableDict ), tableDict ) )

    tableList = tableDict.keys()
    if len( tableList ) == 0:
      return S_OK( 0 )
    for table in tableList:
      thisTable = tableDict[table]
      # Check if Table is properly described with a dictionary
      if type( thisTable ) != DictType:
        return S_ERROR( 'Table description is not a dictionary: %s( %s )'
                        % ( type( thisTable ), thisTable ) )
      if not 'Fields' in thisTable:
        return S_ERROR( 'Missing `Fields` key in `%s` table dictionary' % table )

    tableCreationList = [[]]

    auxiliaryTableList = []

    i = 0
    extracted = True
    while tableList and extracted:
      # iterate extracting tables from list if they only depend on
      # already extracted tables.
      extracted = False
      auxiliaryTableList += tableCreationList[i]
      i += 1
      tableCreationList.append( [] )
      for table in list( tableList ):
        toBeExtracted = True
        thisTable = tableDict[table]
        if 'ForeignKeys' in thisTable:
          thisKeys = thisTable['ForeignKeys']
          for key, auxTable in thisKeys.items():
            forTable = auxTable.split( '.' )[0]
            forKey = key
            if forTable != auxTable:
              forKey = auxTable.split( '.' )[1]
            if forTable not in auxiliaryTableList:
              toBeExtracted = False
              break
            if not key in thisTable['Fields']:
              return S_ERROR( 'ForeignKey `%s` -> `%s` not defined in Primary table `%s`.'
                              % ( key, forKey, table ) )
            if not forKey in tableDict[forTable]['Fields']:
              return S_ERROR( 'ForeignKey `%s` -> `%s` not defined in Auxiliary table `%s`.'
                              % ( key, forKey, forTable ) )

        if toBeExtracted:
          self.log.debug( 'Table %s ready to be created' % table )
          extracted = True
          tableList.remove( table )
          tableCreationList[i].append( table )

    if tableList:
      return S_ERROR( 'Recursive Foreign Keys in %s' % ', '.join( tableList ) )

    createdTablesList = []

    for tableList in tableCreationList:
      for table in tableList:
        # Check if Table exists
        retDict = self.__checkTable( table, force = force )
        if not retDict['OK']:
          message = 'The requested table already exists'
          if retDict['Message'] == message and okIfTableExists:
            continue
          return retDict

        thisTable = tableDict[table]
        cmdList = []
        for field in thisTable['Fields'].keys():
          cmdList.append( '`%s` %s' % ( field, thisTable['Fields'][field] ) )

        if thisTable.has_key( 'PrimaryKey' ):
          if type( thisTable['PrimaryKey'] ) in StringTypes:
            cmdList.append( 'PRIMARY KEY ( `%s` )' % thisTable['PrimaryKey'] )
          else:
            cmdList.append( 'PRIMARY KEY ( %s )' % ", ".join( [ "`%s`" % str( f ) for f in thisTable['PrimaryKey'] ] ) )

        if thisTable.has_key( 'Indexes' ):
          indexDict = thisTable['Indexes']
          for index in indexDict:
            indexedFields = '`, `'.join( indexDict[index] )
            cmdList.append( 'INDEX `%s` ( `%s` )' % ( index, indexedFields ) )

        if thisTable.has_key( 'UniqueIndexes' ):
          indexDict = thisTable['UniqueIndexes']
          for index in indexDict:
            indexedFields = '`, `'.join( indexDict[index] )
            cmdList.append( 'UNIQUE INDEX `%s` ( `%s` )' % ( index, indexedFields ) )
        if 'ForeignKeys' in thisTable:
          thisKeys = thisTable['ForeignKeys']
          for key, auxTable in thisKeys.items():

            forTable = auxTable.split( '.' )[0]
            forKey = key
            if forTable != auxTable:
              forKey = auxTable.split( '.' )[1]

            # cmdList.append( '`%s` %s' % ( forTable, tableDict[forTable]['Fields'][forKey] )
            cmdList.append( 'FOREIGN KEY ( `%s` ) REFERENCES `%s` ( `%s` )'
                            ' ON DELETE RESTRICT' % ( key, forTable, forKey ) )

        if thisTable.has_key( 'Engine' ):
          engine = thisTable['Engine']
        else:
          engine = 'InnoDB'

        cmd = 'CREATE TABLE `%s` (\n%s\n) ENGINE=%s' % (
               table, ',\n'.join( cmdList ), engine )
        retDict = self._update( cmd, debug = True )
        if not retDict['OK']:
          return retDict
        self.log.debug( 'Table %s created' % table )
        createdTablesList.append( table )

    return S_OK( createdTablesList )

  def _getFields( self, tableName, outFields = None,
                  inFields = None, inValues = None,
                  limit = False, conn = None,
                  older = None, newer = None,
                  timeStamp = None, orderAttribute = None ):
    """
      Wrapper to the new method for backward compatibility
    """
    self.log.warn( '_getFields:', 'deprecation warning, use getFields methods instead of _getFields.' )
    retDict = _checkFields( inFields, inValues )
    if not retDict['OK']:
      self.log.warn( '_getFields:', retDict['Message'] )
      return retDict

    condDict = {}
    if inFields != None:
      try:
        condDict.update( [ ( inFields[k], inValues[k] ) for k in range( len( inFields ) )] )
      except Exception, x:
        return S_ERROR( x )

    return self.getFields( tableName, outFields, condDict, limit, conn, older, newer, timeStamp, orderAttribute )

  def _insert( self, tableName, inFields = None, inValues = None, conn = None ):
    """
      Wrapper to the new method for backward compatibility
    """
    self.log.warn( '_insert:', 'deprecation warning, use insertFields methods instead of _insert.' )
    return self.insertFields( tableName, inFields, inValues, conn )


  def _to_value( self, param ):
    """
      Convert to string
    """
    return str( param[0] )


  def _to_string( self, param ):
    """
    """
    return param[0].tostring()

  def _getConnection( self ):
    """
    Return a new connection to the DB
    It uses the private method __getConnection
    """
    self.log.debug( '_getConnection:' )

    retDict = self.__getConnection( trial = 0 )
    return retDict

  def __getConnection( self, conn = None, trial = 0 ):
    """
    Return a new connection to the DB,
    if conn is provided then just return it.
    then try the Queue, if it is empty add a newConnection to the Queue and retry
    it will retry MAXCONNECTRETRY to open a new connection and will return
    an error if it fails.
    """
    self.log.debug( '__getConnection:' )

    if not self.__initialized:
      error = 'DB not properly initialized'
      gLogger.error( error )
      return S_ERROR( error )

    return self.__connectionPool.get( self.__dbName )

########################################################################################
#
#  Transaction functions
#
########################################################################################

  def transactionStart( self ):
    return self.__connectionPool.transactionStart( self.__dbName )

  def transactionCommit( self ):
    return self.__connectionPool.transactionCommit( self.__dbName )

  def transactionRollback( self ):
    return self.__connectionPool.transactionRollback( self.__dbName )

  @property
  def transaction( self ):
    """ Transaction guard """
    class TransactionGuard( object ):
      def __init__( self, db ):
        self.__db = db
        self.__ok = False
      def __enter__( self ):
        self.__db.transactionStart()
        def commitWard( *args ):
          self.__ok = True
          return args
        return commitWard
      def __exit__( self, exType, exValue, traceback ):
        if exValue or not self.__ok:
          self.__db.transactionRollback()
        else:
          self.__db.transactionCommit()
    return TransactionGuard( self )




########################################################################################
#
#  Utility functions
#
########################################################################################

  def countEntries( self, table, condDict, older = None, newer = None, timeStamp = None, connection = False,
                    greater = None, smaller = None ):
    """
      Count the number of entries wit the given conditions
    """
    table = _quotedList( [table] )
    if not table:
      error = 'Invalid table argument'
      self.log.debug( 'countEntries:', error )
      return S_ERROR( error )

    try:
      cond = self.buildCondition( condDict = condDict, older = older, newer = newer, timeStamp = timeStamp,
                                  greater = None, smaller = None )
    except Exception, x:
      return S_ERROR( x )

    cmd = 'SELECT COUNT(*) FROM %s %s' % ( table, cond )
    res = self._query( cmd , connection, debug = True )
    if not res['OK']:
      return res

    return S_OK( res['Value'][0][0] )

########################################################################################
  def getCounters( self, table, attrList, condDict, older = None, newer = None, timeStamp = None, connection = False,
                   greater = None, smaller = None ):
    """
      Count the number of records on each distinct combination of AttrList, selected
      with condition defined by condDict and time stamps
    """
    table = _quotedList( [table] )
    if not table:
      error = 'Invalid table argument'
      self.log.debug( 'getCounters:', error )
      return S_ERROR( error )

    attrNames = _quotedList( attrList )
    if attrNames == None:
      error = 'Invalid updateFields argument'
      self.log.debug( 'getCounters:', error )
      return S_ERROR( error )

    try:
      cond = self.buildCondition( condDict = condDict, older = older, newer = newer, timeStamp = timeStamp,
                                  greater = None, smaller = None )
    except Exception, x:
      return S_ERROR( x )

    cmd = 'SELECT %s, COUNT(*) FROM %s %s GROUP BY %s ORDER BY %s' % ( attrNames, table, cond, attrNames, attrNames )
    res = self._query( cmd , connection, debug = True )
    if not res['OK']:
      return res

    resultList = []
    for raw in res['Value']:
      attrDict = {}
      for i in range( len( attrList ) ):
        attrDict[attrList[i]] = raw[i]
      item = ( attrDict, raw[len( attrList )] )
      resultList.append( item )
    return S_OK( resultList )

#########################################################################################
  def getDistinctAttributeValues( self, table, attribute, condDict = None, older = None,
                                  newer = None, timeStamp = None, connection = False,
                                  greater = None, smaller = None ):
    """
      Get distinct values of a table attribute under specified conditions
    """
    table = _quotedList( [table] )
    if not table:
      error = 'Invalid table argument'
      self.log.debug( 'getDistinctAttributeValues:', error )
      return S_ERROR( error )

    attributeName = _quotedList( [attribute] )
    if not attributeName:
      error = 'Invalid attribute argument'
      self.log.debug( 'getDistinctAttributeValues:', error )
      return S_ERROR( error )

    try:
      cond = self.buildCondition( condDict = condDict, older = older, newer = newer, timeStamp = timeStamp,
                                  greater = None, smaller = None )
    except Exception, x:
      return S_ERROR( x )

    cmd = 'SELECT  DISTINCT( %s ) FROM %s %s ORDER BY %s' % ( attributeName, table, cond, attributeName )
    res = self._query( cmd, connection, debug = True )
    if not res['OK']:
      return res
    attr_list = [ x[0] for x in res['Value'] ]
    return S_OK( attr_list )

#############################################################################
  def buildCondition( self, condDict = None, older = None, newer = None,
                      timeStamp = None, orderAttribute = None, limit = False,
                      greater = None, smaller = None, offset = None ):
    """ Build SQL condition statement from provided condDict and other extra check on
        a specified time stamp.
        The conditions dictionary specifies for each attribute one or a List of possible
        values
        greater and smaller are dictionaries in which the keys are the names of the fields,
        that are requested to be >= or < than the corresponding value.
        For compatibility with current usage it uses Exceptions to exit in case of
        invalid arguments
    """
    condition = ''
    conjunction = "WHERE"

    if condDict != None:
      for aName, attrValue in condDict.items():
        if type( aName ) in StringTypes:
          attrName = _quotedList( [aName] )
        elif type( aName ) == TupleType:
          attrName = '('+_quotedList( list( aName ) )+')'
        if not attrName:
          error = 'Invalid condDict argument'
          self.log.warn( 'buildCondition:', error )
          raise Exception( error )
        if type( attrValue ) == ListType:
          retDict = self._escapeValues( attrValue )
          if not retDict['OK']:
            self.log.warn( 'buildCondition:', retDict['Message'] )
            raise Exception( retDict['Message'] )
          else:
            escapeInValues = retDict['Value']
            multiValue = ', '.join( escapeInValues )
            condition = ' %s %s %s IN ( %s )' % ( condition,
                                                    conjunction,
                                                    attrName,
                                                    multiValue )
            conjunction = "AND"

        else:
          retDict = self._escapeValues( [ attrValue ] )
          if not retDict['OK']:
            self.log.warn( 'buildCondition:', retDict['Message'] )
            raise Exception( retDict['Message'] )
          else:
            escapeInValue = retDict['Value'][0]
            condition = ' %s %s %s = %s' % ( condition,
                                               conjunction,
                                               attrName,
                                               escapeInValue )
            conjunction = "AND"

    if timeStamp:
      timeStamp = _quotedList( [timeStamp] )
      if not timeStamp:
        error = 'Invalid timeStamp argument'
        self.log.warn( 'buildCondition:', error )
        raise Exception( error )
      if newer:
        retDict = self._escapeValues( [ newer ] )
        if not retDict['OK']:
          self.log.warn( 'buildCondition:', retDict['Message'] )
          raise Exception( retDict['Message'] )
        else:
          escapeInValue = retDict['Value'][0]
          condition = ' %s %s %s >= %s' % ( condition,
                                              conjunction,
                                              timeStamp,
                                              escapeInValue )
          conjunction = "AND"
      if older:
        retDict = self._escapeValues( [ older ] )
        if not retDict['OK']:
          self.log.warn( 'buildCondition:', retDict['Message'] )
          raise Exception( retDict['Message'] )
        else:
          escapeInValue = retDict['Value'][0]
          condition = ' %s %s %s < %s' % ( condition,
                                             conjunction,
                                             timeStamp,
                                             escapeInValue )

    if type( greater ) == DictType:
      for attrName, attrValue in greater.items():
        attrName = _quotedList( [attrName] )
        if not attrName:
          error = 'Invalid greater argument'
          self.log.warn( 'buildCondition:', error )
          raise Exception( error )

        retDict = self._escapeValues( [ attrValue ] )
        if not retDict['OK']:
          self.log.warn( 'buildCondition:', retDict['Message'] )
          raise Exception( retDict['Message'] )
        else:
          escapeInValue = retDict['Value'][0]
          condition = ' %s %s %s >= %s' % ( condition,
                                             conjunction,
                                             attrName,
                                             escapeInValue )
          conjunction = "AND"

    if type( smaller ) == DictType:
      for attrName, attrValue in smaller.items():
        attrName = _quotedList( [attrName] )
        if not attrName:
          error = 'Invalid smaller argument'
          self.log.warn( 'buildCondition:', error )
          raise Exception( error )

        retDict = self._escapeValues( [ attrValue ] )
        if not retDict['OK']:
          self.log.warn( 'buildCondition:', retDict['Message'] )
          raise Exception( retDict['Message'] )
        else:
          escapeInValue = retDict['Value'][0]
          condition = ' %s %s %s < %s' % ( condition,
                                             conjunction,
                                             attrName,
                                             escapeInValue )
          conjunction = "AND"


    orderList = []
    orderAttrList = orderAttribute
    if type( orderAttrList ) != ListType:
      orderAttrList = [ orderAttribute ]
    for orderAttr in orderAttrList:
      if orderAttr == None:
        continue
      if type( orderAttr ) not in StringTypes:
        error = 'Invalid orderAttribute argument'
        self.log.warn( 'buildCondition:', error )
        raise Exception( error )

      orderField = _quotedList( orderAttr.split( ':' )[:1] )
      if not orderField:
        error = 'Invalid orderAttribute argument'
        self.log.warn( 'buildCondition:', error )
        raise Exception( error )

      if len( orderAttr.split( ':' ) ) == 2:
        orderType = orderAttr.split( ':' )[1].upper()
        if orderType in [ 'ASC', 'DESC']:
          orderList.append( '%s %s' % ( orderField, orderType ) )
        else:
          error = 'Invalid orderAttribute argument'
          self.log.warn( 'buildCondition:', error )
          raise Exception( error )
      else:
        orderList.append( orderAttr )

    if orderList:
      condition = "%s ORDER BY %s" % ( condition, ', '.join( orderList ) )

    if limit:
      if offset:
        condition = "%s LIMIT %d OFFSET %d" % ( condition, limit, offset )
      else:
        condition = "%s LIMIT %d" % ( condition, limit )

    return condition

#############################################################################
  def getFields( self, tableName, outFields = None,
                 condDict = None,
                 limit = False, conn = None,
                 older = None, newer = None,
                 timeStamp = None, orderAttribute = None,
                 greater = None, smaller = None ):
    """
      Select "outFields" from "tableName" with condDict
      N records can match the condition
      return S_OK( tuple(Field,Value) )
      if outFields == None all fields in "tableName" are returned
      if limit is not False, the given limit is set
      inValues are properly escaped using the _escape_string method, they can be single values or lists of values.
    """
    table = _quotedList( [tableName] )
    if not table:
      error = 'Invalid tableName argument'
      self.log.warn( 'getFields:', error )
      return S_ERROR( error )

    quotedOutFields = '*'
    if outFields:
      quotedOutFields = _quotedList( outFields )
      if quotedOutFields == None:
        error = 'Invalid outFields arguments'
        self.log.warn( 'getFields:', error )
        return S_ERROR( error )

    self.log.verbose( 'getFields:', 'selecting fields %s from table %s.' %
                          ( quotedOutFields, table ) )

    if condDict == None:
      condDict = {}

    try:
      try:
        mylimit = limit[0]
        myoffset = limit[1]
      except:
        mylimit = limit
        myoffset = None
      condition = self.buildCondition( condDict = condDict, older = older, newer = newer,
                        timeStamp = timeStamp, orderAttribute = orderAttribute, limit = mylimit,
                        greater = None, smaller = None, offset = myoffset )
    except Exception, x:
      return S_ERROR( x )

    return self._query( 'SELECT %s FROM %s %s' %
                        ( quotedOutFields, table, condition ), conn, debug = True )

#############################################################################
  def deleteEntries( self, tableName,
                     condDict = None,
                     limit = False, conn = None,
                     older = None, newer = None,
                     timeStamp = None, orderAttribute = None,
                     greater = None, smaller = None ):
    """
      Delete rows from "tableName" with
      N records can match the condition
      if limit is not False, the given limit is set
      String type values will be appropriately escaped, they can be single values or lists of values.
    """
    table = _quotedList( [tableName] )
    if not table:
      error = 'Invalid tableName argument'
      self.log.warn( 'deleteEntries:', error )
      return S_ERROR( error )

    self.log.verbose( 'deleteEntries:', 'deleting rows from table %s.' % table )

    try:
      condition = self.buildCondition( condDict = condDict, older = older, newer = newer,
                                       timeStamp = timeStamp, orderAttribute = orderAttribute, limit = limit,
                                       greater = None, smaller = None )
    except Exception, x:
      return S_ERROR( x )

    return self._update( 'DELETE FROM %s %s' % ( table, condition ), conn, debug = True )

#############################################################################
  def updateFields( self, tableName, updateFields = None, updateValues = None,
                    condDict = None,
                    limit = False, conn = None,
                    updateDict = None,
                    older = None, newer = None,
                    timeStamp = None, orderAttribute = None,
                    greater = None, smaller = None ):
    """
      Update "updateFields" from "tableName" with "updateValues".
      updateDict alternative way to provide the updateFields and updateValues
      N records can match the condition
      return S_OK( number of updated rows )
      if limit is not False, the given limit is set
      String type values will be appropriately escaped.

    """
    if not updateFields and not updateDict:
      return S_OK( 0 )

    table = _quotedList( [tableName] )
    if not table:
      error = 'Invalid tableName argument'
      self.log.warn( 'updateFields:', error )
      return S_ERROR( error )

    retDict = _checkFields( updateFields, updateValues )
    if not retDict['OK']:
      error = 'Mismatch between updateFields and updateValues.'
      self.log.warn( 'updateFields:', error )
      return S_ERROR( error )

    if updateFields == None:
      updateFields = []
      updateValues = []

    if updateDict:
      if type( updateDict ) != DictType:
        error = 'updateDict must be a of Type DictType'
        self.log.warn( 'updateFields:', error )
        return S_ERROR( error )
      try:
        updateFields += updateDict.keys()
        updateValues += [updateDict[k] for k in updateDict.keys()]
      except TypeError:
        error = 'updateFields and updateValues must be a list'
        self.log.warn( 'updateFields:', error )
        return S_ERROR( error )

    updateValues = self._escapeValues( updateValues )
    if not updateValues['OK']:
      self.log.warn( 'updateFields:', updateValues['Message'] )
      return updateValues
    updateValues = updateValues['Value']

    self.log.verbose( 'updateFields:', 'updating fields %s from table %s.' %
                          ( ', '.join( updateFields ), table ) )

    try:
      condition = self.buildCondition( condDict = condDict, older = older, newer = newer,
                        timeStamp = timeStamp, orderAttribute = orderAttribute, limit = limit,
                        greater = None, smaller = None )
    except Exception, x:
      return S_ERROR( x )

    updateString = ','.join( ['%s = %s' % ( _quotedList( [updateFields[k]] ),
                                            updateValues[k] ) for k in range( len( updateFields ) ) ] )

    return self._update( 'UPDATE %s SET %s %s' %
                         ( table, updateString, condition ), conn, debug = True )

#############################################################################
  def insertFields( self, tableName, inFields = None, inValues = None, conn = None, inDict = None ):
    """
      Insert a new row in "tableName" assigning the values "inValues" to the
      fields "inFields".
      String type values will be appropriately escaped.
    """
    table = _quotedList( [tableName] )
    if not table:
      error = 'Invalid tableName argument'
      self.log.warn( 'insertFields:', error )
      return S_ERROR( error )

    retDict = _checkFields( inFields, inValues )
    if not retDict['OK']:
      self.log.warn( 'insertFields:', retDict['Message'] )
      return retDict

    if inFields == None:
      inFields = []
      inValues = []

    if inDict:
      if type( inDict ) != DictType:
        error = 'inDict must be a of Type DictType'
        self.log.warn( 'insertFields:', error )
        return S_ERROR( error )
      try:
        inFields += inDict.keys()
        inValues += [inDict[k] for k in inDict.keys()]
      except TypeError:
        error = 'inFields and inValues must be a list'
        self.log.warn( 'insertFields:', error )
        return S_ERROR( error )

    inFieldString = _quotedList( inFields )
    if inFieldString == None:
      error = 'Invalid inFields arguments'
      self.log.warn( 'insertFields:', error )
      return S_ERROR( error )


    inFieldString = '(  %s )' % inFieldString

    retDict = self._escapeValues( inValues )
    if not retDict['OK']:
      self.log.warn( 'insertFields:', retDict['Message'] )
      return retDict
    inValueString = ', '.join( retDict['Value'] )
    inValueString = '(  %s )' % inValueString

    self.log.verbose( 'insertFields:', 'inserting %s into table %s'
                          % ( inFieldString, table ) )

    return self._update( 'INSERT INTO %s %s VALUES %s' %
                         ( table, inFieldString, inValueString ), conn, debug = True )

#####################################################################################
#
#   This is a test code for this class, it requires access to a MySQL DB
#
if __name__ == '__main__':

  import os
  import sys
  from DIRAC.Core.Utilities import Time
  from DIRAC.Core.Base.Script import parseCommandLine
  parseCommandLine()

  if 'PYTHONOPTIMIZE' in os.environ and os.environ['PYTHONOPTIMIZE']:
    gLogger.info( 'Unset python optimization "PYTHONOPTIMIZE"' )
    sys.exit( 0 )

  gLogger.info( 'Testing MySQL class...' )

  HOST = '127.0.0.1'
  USER = 'Dirac'
  PWD = 'Dirac'
  DB = 'AccountingDB'

  TESTDB = MySQL( HOST, USER, PWD, DB )
  assert TESTDB._connect()['OK']

  TESTDICT = { 'TestTable' : { 'Fields': { 'ID'      : "INTEGER UNIQUE NOT NULL AUTO_INCREMENT",
                                           'Name'    : "VARCHAR(256) NOT NULL DEFAULT 'Yo'",
                                           'Surname' : "VARCHAR(256) NOT NULL DEFAULT 'Tu'",
                                           'Count'   : "INTEGER NOT NULL DEFAULT 0",
                                           'Time'    : "DATETIME",
                                         },
                                'PrimaryKey': 'ID'
                             }
              }

  NAME = 'TestTable'
  FIELDS = [ 'Name', 'Surname' ]
  NEWVALUES = [ 'Name2', 'Surn2' ]
  SOMEFIELDS = [ 'Name', 'Surname', 'Count' ]
  ALLFIELDS = [ 'ID', 'Name', 'Surname', 'Count', 'Time' ]
  ALLVALUES = [ 1, 'Name1', 'Surn1', 1, 'UTC_TIMESTAMP()' ]
  ALLDICT = dict( Name = 'Name1', Surname = 'Surn1', Count = 1, Time = 'UTC_TIMESTAMP()' )
  COND0 = {}
  COND10 = {'Count': range( 10 )}

  try:
    RESULT = TESTDB._createTables( TESTDICT, force = True )
    assert RESULT['OK']
    print 'Table Created'

    RESULT = TESTDB.getCounters( NAME, FIELDS, COND0 )
    assert RESULT['OK']
    assert RESULT['Value'] == []

    RESULT = TESTDB.getDistinctAttributeValues( NAME, FIELDS[0], COND0 )
    assert RESULT['OK']
    assert RESULT['Value'] == []

    RESULT = TESTDB.getFields( NAME, FIELDS )
    assert RESULT['OK']
    assert RESULT['Value'] == ()

    print 'Inserting'

    for J in range( 100 ):
      RESULT = TESTDB.insertFields( NAME, SOMEFIELDS, ['Name1', 'Surn1', J] )
      assert RESULT['OK']
      assert RESULT['Value'] == 1
      assert RESULT['lastRowId'] == J + 1

    print 'Querying'

    RESULT = TESTDB.getCounters( NAME, FIELDS, COND0 )
    assert RESULT['OK']
    assert RESULT['Value'] == [( {'Surname': 'Surn1', 'Name': 'Name1'}, 100L )]

    RESULT = TESTDB.getDistinctAttributeValues( NAME, FIELDS[0], COND0 )
    assert RESULT['OK']
    assert RESULT['Value'] == ['Name1']

    RESULT = TESTDB.getFields( NAME, FIELDS )
    assert RESULT['OK']
    assert len( RESULT['Value'] ) == 100

    RESULT = TESTDB.getFields( NAME, SOMEFIELDS, COND10 )
    assert RESULT['OK']
    assert len( RESULT['Value'] ) == 10

    RESULT = TESTDB.getFields( NAME, limit = 1 )
    assert RESULT['OK']
    assert len( RESULT['Value'] ) == 1

    RESULT = TESTDB.getFields( NAME, ['Count'], orderAttribute = 'Count:DESC', limit = 1 )
    assert RESULT['OK']
    assert RESULT['Value'] == ( ( 99, ), )

    RESULT = TESTDB.getFields( NAME, ['Count'], orderAttribute = 'Count:ASC', limit = 1 )
    assert RESULT['OK']
    assert RESULT['Value'] == ( ( 0, ), )

    RESULT = TESTDB.getCounters( NAME, FIELDS, COND10 )
    assert RESULT['OK']
    assert RESULT['Value'] == [( {'Surname': 'Surn1', 'Name': 'Name1'}, 10L )]

    RESULT = TESTDB._getFields( NAME, FIELDS, COND10.keys(), COND10.values() )
    assert RESULT['OK']
    assert len( RESULT['Value'] ) == 10

    RESULT = TESTDB.updateFields( NAME, FIELDS, NEWVALUES, COND10 )
    assert RESULT['OK']
    assert RESULT['Value'] == 10

    RESULT = TESTDB.updateFields( NAME, FIELDS, NEWVALUES, COND10 )
    assert RESULT['OK']
    assert RESULT['Value'] == 0

    print 'Removing'

    RESULT = TESTDB.deleteEntries( NAME, COND10 )
    assert RESULT['OK']
    assert RESULT['Value'] == 10

    RESULT = TESTDB.deleteEntries( NAME )
    assert RESULT['OK']
    assert RESULT['Value'] == 90

    RESULT = TESTDB.getCounters( NAME, FIELDS, COND0 )
    assert RESULT['OK']
    assert RESULT['Value'] == []

    RESULT = TESTDB.insertFields( NAME, inFields = ALLFIELDS, inValues = ALLVALUES )
    assert RESULT['OK']
    assert RESULT['Value'] == 1

    time.sleep( 1 )

    RESULT = TESTDB.insertFields( NAME, inDict = ALLDICT )
    assert RESULT['OK']
    assert RESULT['Value'] == 1

    time.sleep( 2 )
    RESULT = TESTDB.getFields( NAME, older = 'UTC_TIMESTAMP()', timeStamp = 'Time' )
    assert RESULT['OK']
    assert len( RESULT['Value'] ) == 2

    RESULT = TESTDB.getFields( NAME, newer = 'UTC_TIMESTAMP()', timeStamp = 'Time' )
    assert len( RESULT['Value'] ) == 0

    RESULT = TESTDB.getFields( NAME, older = Time.toString(), timeStamp = 'Time' )
    assert RESULT['OK']
    assert len( RESULT['Value'] ) == 2

    RESULT = TESTDB.getFields( NAME, newer = Time.dateTime(), timeStamp = 'Time' )
    assert RESULT['OK']
    assert len( RESULT['Value'] ) == 0

    RESULT = TESTDB.deleteEntries( NAME )
    assert RESULT['OK']
    assert RESULT['Value'] == 2

    print 'OK'

  except AssertionError:
    print 'ERROR ',
    if not RESULT['OK']:
      print RESULT['Message']
    else:
      print RESULT<|MERGE_RESOLUTION|>--- conflicted
+++ resolved
@@ -165,8 +165,6 @@
   warnings.simplefilter( 'ignore', DeprecationWarning )
   import MySQLdb
 
-<<<<<<< HEAD
-=======
 # Get rid of the annoying Deprecation warning of the current MySQLdb
 # FIXME: compile a newer MySQLdb version
 import warnings
@@ -174,7 +172,6 @@
   warnings.simplefilter( 'ignore', DeprecationWarning )
   import MySQLdb
   
->>>>>>> 3c3de9bf
 # This is for proper initialization of embeded server, it should only be called once
 MySQLdb.server_init( ['--defaults-file=/opt/dirac/etc/my.cnf', '--datadir=/opt/mysql/db'], ['mysqld'] )
 gInstancesCount = 0
