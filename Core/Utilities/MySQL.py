--- conflicted
+++ resolved
@@ -825,11 +825,7 @@
     for table in tableList:
       thisTable = tableDict[table]
       # Check if Table is properly described with a dictionary
-<<<<<<< HEAD
-      if type( thisTable ) != DictType:
-=======
       if not isinstance( thisTable, dict ):
->>>>>>> 3297090b
         return S_ERROR( DErrno.EMYSQL, 'Table description is not a dictionary: %s( %s )'
                         % ( type( thisTable ), thisTable ) )
       if not 'Fields' in thisTable:
