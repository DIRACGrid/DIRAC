""" DIRAC Basic MySQL Class
    It provides access to the basic MySQL methods in a multithread-safe mode
    keeping used connections in a python Queue for further reuse.

    These are the coded methods:


    __init__( host, user, passwd, name, [maxConnsInQueue=10] )

    Initializes the Queue and tries to connect to the DB server,
    using the _connect method.
    "maxConnsInQueue" defines the size of the Queue of open connections
    that are kept for reuse. It also defined the maximum number of open
    connections available from the object.
    maxConnsInQueue = 0 means unlimited and it is not supported.


    _except( methodName, exception, errorMessage )

    Helper method for exceptions: the "methodName" and the "errorMessage"
    are printed with ERROR level, then the "exception" is printed (with
    full description if it is a MySQL Exception) and S_ERROR is returned
    with the errorMessage and the exception.


    _connect()

    Attempts connection to DB and sets the _connected flag to True upon success.
    Returns S_OK or S_ERROR.


    _query( cmd, [conn] )

    Executes SQL command "cmd".
    Gets a connection from the Queue (or open a new one if none is available),
    the used connection is  back into the Queue.
    If a connection to the the DB is passed as second argument this connection
    is used and is not  in the Queue.
    Returns S_OK with fetchall() out in Value or S_ERROR upon failure.


    _update( cmd, [conn] )

    Executes SQL command "cmd" and issue a commit
    Gets a connection from the Queue (or open a new one if none is available),
    the used connection is  back into the Queue.
    If a connection to the the DB is passed as second argument this connection
    is used and is not  in the Queue
    Returns S_OK with number of updated registers in Value or S_ERROR upon failure.


    _createTables( tableDict )

    Create a new Table in the DB


    _getConnection()

    Gets a connection from the Queue (or open a new one if none is available)
    Returns S_OK with connection in Value or S_ERROR
    the calling method is responsible for closing this connection once it is no
    longer needed.




    Some high level methods have been added to avoid the need to write SQL
    statement in most common cases. They should be used instead of low level
    _insert, _update methods when ever possible.

    buildCondition( self, condDict = None, older = None, newer = None,
                      timeStamp = None, orderAttribute = None, limit = False,
                      greater = None, smaller = None ):

      Build SQL condition statement from provided condDict and other extra check on
      a specified time stamp.
      The conditions dictionary specifies for each attribute one or a List of possible
      values
      greater and smaller are dictionaries in which the keys are the names of the fields,
      that are requested to be >= or < than the corresponding value.
      For compatibility with current usage it uses Exceptions to exit in case of
      invalid arguments


    insertFields( self, tableName, inFields = None, inValues = None, conn = None, inDict = None ):

      Insert a new row in "tableName" assigning the values "inValues" to the
      fields "inFields".
      Alternatively inDict can be used
      String type values will be appropriately escaped.


    updateFields( self, tableName, updateFields = None, updateValues = None,
                  condDict = None,
                  limit = False, conn = None,
                  updateDict = None,
                  older = None, newer = None,
                  timeStamp = None, orderAttribute = None ):

      Update "updateFields" from "tableName" with "updateValues".
      updateDict alternative way to provide the updateFields and updateValues
      N records can match the condition
      return S_OK( number of updated rows )
      if limit is not False, the given limit is set
      String type values will be appropriately escaped.


    deleteEntries( self, tableName,
                   condDict = None,
                   limit = False, conn = None,
                   older = None, newer = None,
                   timeStamp = None, orderAttribute = None ):

      Delete rows from "tableName" with
      N records can match the condition
      if limit is not False, the given limit is set
      String type values will be appropriately escaped, they can be single values or lists of values.


    getFields( self, tableName, outFields = None,
               condDict = None,
               limit = False, conn = None,
               older = None, newer = None,
               timeStamp = None, orderAttribute = None ):

      Select "outFields" from "tableName" with condDict
      N records can match the condition
      return S_OK( tuple(Field,Value) )
      if limit is not False, the given limit is set
      String type values will be appropriately escaped, they can be single values or lists of values.

      for compatibility with other methods condDict keyed argument is added


    getCounters( self, table, attrList, condDict = None, older = None,
                 newer = None, timeStamp = None, connection = False ):

      Count the number of records on each distinct combination of AttrList, selected
      with condition defined by condDict and time stamps


    getDistinctAttributeValues( self, table, attribute, condDict = None, older = None,
                                newer = None, timeStamp = None, connection = False ):

      Get distinct values of a table attribute under specified conditions


"""

from __future__ import print_function
import collections
import time
import threading
import MySQLdb

from DIRAC import gLogger
from DIRAC import S_OK, S_ERROR
from DIRAC.Core.Utilities.Time import fromString
from DIRAC.Core.Utilities import DErrno

# This is for proper initialization of embedded server, it should only be called once
try:
  MySQLdb.server_init(['--defaults-file=/opt/dirac/etc/my.cnf', '--datadir=/opt/mysql/db'], ['mysqld'])
except MySQLdb.ProgrammingError:
  pass

gInstancesCount = 0

__RCSID__ = "$Id$"


MAXCONNECTRETRY = 10


def _checkFields(inFields, inValues):
  """
    Helper to check match between inFields and inValues lengths
  """

  if inFields is None and inValues is None:
    return S_OK()

  try:
    assert len(inFields) == len(inValues)
  except AssertionError:
    return S_ERROR(DErrno.EMYSQL, 'Mismatch between inFields and inValues.')

  return S_OK()


def _quotedList(fieldList=None):
  """
    Quote a list of MySQL Field Names with "`"
    Return a comma separated list of quoted Field Names

    To be use for Table and Field Names
  """
  if fieldList is None:
    return None
  quotedFields = []
  try:
    for field in fieldList:
      quotedFields.append('`%s`' % field.replace('`', ''))
  except Exception:
    return None
  if not quotedFields:
    return None

  return ', '.join(quotedFields)


class MySQL(object):
  """
  Basic multithreaded DIRAC MySQL Client Class
  """
  __initialized = False

  class ConnectionPool(object):
    """
    Management of connections per thread
    """

    def __init__(self, host, user, passwd, port=3306, graceTime=600):
      self.__host = host
      self.__user = user
      self.__passwd = passwd
      self.__port = port
      self.__graceTime = graceTime
      self.__spares = collections.deque()
      self.__maxSpares = 10
      self.__lastClean = 0
      self.__assigned = {}

    @property
    def __thid(self):
      return threading.current_thread()

    def __newConn(self):
      conn = MySQLdb.connect(host=self.__host,
                             port=self.__port,
                             user=self.__user,
                             passwd=self.__passwd)

      self.__execute(conn, "SET AUTOCOMMIT=1")
      return conn

    def __execute(self, conn, cmd):
      cursor = conn.cursor()
      res = cursor.execute(cmd)
      conn.commit()
      cursor.close()
      return res

    def get(self, dbName, retries=10):
      retries = max(0, min(MAXCONNECTRETRY, retries))
      self.clean()
      return self.__getWithRetry(dbName, retries, retries)

    def __getWithRetry(self, dbName, totalRetries, retriesLeft):
      sleepTime = 5 * (totalRetries - retriesLeft)
      if sleepTime > 0:
        time.sleep(sleepTime)
      try:
        conn, lastName, thid = self.__innerGet()
      except MySQLdb.MySQLError as excp:
        if retriesLeft >= 0:
          return self.__getWithRetry(dbName, totalRetries, retriesLeft - 1)
        return S_ERROR(DErrno.EMYSQL, "Could not connect: %s" % excp)

      if not self.__ping(conn):
        try:
          self.__assigned.pop(thid)
        except KeyError:
          pass
        if retriesLeft >= 0:
          return self.__getWithRetry(dbName, totalRetries, retriesLeft)
        return S_ERROR(DErrno.EMYSQL, "Could not connect")

      if lastName != dbName:
        try:
<<<<<<< HEAD
          conn.select_db( dbName )
=======
          conn.select_db(dbName)
>>>>>>> bcb0506a
        except MySQLdb.MySQLError as excp:
          if retriesLeft >= 0:
            return self.__getWithRetry(dbName, totalRetries, retriesLeft - 1)
          return S_ERROR(DErrno.EMYSQL, "Could not select db %s: %s" % (dbName, excp))
        try:
          self.__assigned[thid][1] = dbName
        except KeyError:
          if retriesLeft >= 0:
            return self.__getWithRetry(dbName, totalRetries, retriesLeft - 1)
          return S_ERROR(DErrno.EMYSQL, "Could not connect")
      return S_OK(conn)

    def __ping(self, conn):
      try:
        conn.ping(True)
        return True
      except BaseException:
        return False

    def __innerGet(self):
      thid = self.__thid
      now = time.time()
      if thid in self.__assigned:
        data = self.__assigned[thid]
        conn = data[0]
        data[2] = now
        return data[0], data[1], thid
      # Not cached
      try:
        conn, dbName = self.__spares.pop()
      except IndexError:
        conn = self.__newConn()
        dbName = ""

      self.__assigned[thid] = [conn, dbName, now]
      return conn, dbName, thid

    def __pop(self, thid):
      try:
        data = self.__assigned.pop(thid)
        if len(self.__spares) < self.__maxSpares:
          self.__spares.append((data[0], data[1]))
        else:
          try:
            data[0].close()
          except MySQLdb.ProgrammingError as exc:
            gLogger.warn("ProgrammingError exception while closing MySQL connection: %s" % exc)
          except BaseException as exc:
            gLogger.warn("Exception while closing MySQL connection: %s" % exc)
      except KeyError:
        pass

    def clean(self, now=False):
      if not now:
        now = time.time()
      self.__lastClean = now
      for thid in list(self.__assigned):
        if not thid.isAlive():
          self.__pop(thid)
        try:
          data = self.__assigned[thid]
        except KeyError:
          continue
        if now - data[2] > self.__graceTime:
          self.__pop(thid)

    def transactionStart(self, dbName):
      result = self.get(dbName)
      if not result['OK']:
        return result
      conn = result['Value']
      try:
<<<<<<< HEAD
        return S_OK( self.__execute( conn, "START TRANSACTION WITH CONSISTENT SNAPSHOT" ) )
      except MySQLdb.MySQLError as excp:
        return S_ERROR( DErrno.EMYSQL, "Could not begin transaction: %s" % excp )
=======
        return S_OK(self.__execute(conn, "START TRANSACTION WITH CONSISTENT SNAPSHOT"))
      except MySQLdb.MySQLError as excp:
        return S_ERROR(DErrno.EMYSQL, "Could not begin transaction: %s" % excp)
>>>>>>> bcb0506a

    def transactionCommit(self, dbName):
      result = self.get(dbName)
      if not result['OK']:
        return result
      conn = result['Value']
      try:
<<<<<<< HEAD
        result = self.__execute( conn, "COMMIT" )
        return S_OK( result )
      except MySQLdb.MySQLError as excp:
        return S_ERROR( DErrno.EMYSQL, "Could not commit transaction: %s" % excp )

    def transactionRollback( self, dbName ):
      result = self.get( dbName )
      if not result[ 'OK' ]:
=======
        result = self.__execute(conn, "COMMIT")
        return S_OK(result)
      except MySQLdb.MySQLError as excp:
        return S_ERROR(DErrno.EMYSQL, "Could not commit transaction: %s" % excp)

    def transactionRollback(self, dbName):
      result = self.get(dbName)
      if not result['OK']:
>>>>>>> bcb0506a
        return result
      conn = result['Value']
      try:
<<<<<<< HEAD
        result = self.__execute( conn, "ROLLBACK" )
        return S_OK( result )
      except MySQLdb.MySQLError as excp:
        return S_ERROR( DErrno.EMYSQL, "Could not rollback transaction: %s" % excp )
=======
        result = self.__execute(conn, "ROLLBACK")
        return S_OK(result)
      except MySQLdb.MySQLError as excp:
        return S_ERROR(DErrno.EMYSQL, "Could not rollback transaction: %s" % excp)
>>>>>>> bcb0506a

  __connectionPools = {}

  def __init__(self, hostName='localhost', userName='dirac', passwd='dirac', dbName='', port=3306, debug=False):
    """
    set MySQL connection parameters and try to connect

    :param debug: unused
    """
    global gInstancesCount
    gInstancesCount += 1

    self._connected = False

    if 'log' not in dir(self):
      self.log = gLogger.getSubLogger('MySQL')
    self.logger = self.log

    # let the derived class decide what to do with if is not 1
    self._threadsafe = MySQLdb.thread_safe()
    self.log.debug('thread_safe = %s' % self._threadsafe)

    self.__hostName = str(hostName)
    self.__userName = str(userName)
    self.__passwd = str(passwd)
    self.__dbName = str(dbName)
    self.__port = port
    cKey = (self.__hostName, self.__userName, self.__passwd, self.__port)
    if cKey not in MySQL.__connectionPools:
      MySQL.__connectionPools[cKey] = MySQL.ConnectionPool(*cKey)
    self.__connectionPool = MySQL.__connectionPools[cKey]

    self.__initialized = True
    result = self._connect()
    if not result['OK']:
      gLogger.error("Cannot connect to to DB", " %s" % result['Message'])

  def __del__(self):
    global gInstancesCount
    try:
      gInstancesCount -= 1
    except Exception:
      pass

  def _except(self, methodName, x, err):
    """
    print MySQL error or exception
    return S_ERROR with Exception
    """

    try:
      raise x
    except MySQLdb.Error as e:
<<<<<<< HEAD
      self.log.debug( '%s: %s' % ( methodName, err ),
                      '%d: %s' % ( e.args[0], e.args[1] ) )
      return S_ERROR( DErrno.EMYSQL, '%s: ( %d: %s )' % ( err, e.args[0], e.args[1] ) )
=======
      self.log.debug('%s: %s' % (methodName, err),
                     '%d: %s' % (e.args[0], e.args[1]))
      return S_ERROR(DErrno.EMYSQL, '%s: ( %d: %s )' % (err, e.args[0], e.args[1]))
>>>>>>> bcb0506a
    except BaseException as e:
      self.log.debug('%s: %s' % (methodName, err), repr(e))
      return S_ERROR(DErrno.EMYSQL, '%s: (%s)' % (err, repr(e)))

  def __isDateTime(self, dateString):

    if dateString == 'UTC_TIMESTAMP()':
      return True
    try:
      dtime = dateString.replace('"', '').replace("'", "")
      dtime = fromString(dtime)
      if dtime is None:
        return False
      return True
    except BaseException:
      return False

  def __escapeString(self, myString):
    """
    To be used for escaping any MySQL string before passing it to the DB
    this should prevent passing non-MySQL accepted characters to the DB
    It also includes quotation marks " around the given string
    """

    retDict = self._getConnection()
    if not retDict['OK']:
      return retDict
    connection = retDict['Value']

    try:
      myString = str(myString)
    except ValueError:
      return S_ERROR(DErrno.EMYSQL, "Cannot escape value!")

    timeUnits = ['MICROSECOND', 'SECOND', 'MINUTE', 'HOUR', 'DAY', 'WEEK', 'MONTH', 'QUARTER', 'YEAR']

    try:
      # Check datetime functions first
      if myString.strip() == 'UTC_TIMESTAMP()':
        return S_OK(myString)

      for func in ['TIMESTAMPDIFF', 'TIMESTAMPADD']:
        if myString.strip().startswith('%s(' % func) and myString.strip().endswith(')'):
          args = myString.strip()[:-1].replace('%s(' % func, '').strip().split(',')
          arg1, arg2, arg3 = [x.strip() for x in args]
          if arg1 in timeUnits:
            if self.__isDateTime(arg2) or arg2.isalnum():
              if self.__isDateTime(arg3) or arg3.isalnum():
                return S_OK(myString)
          self.log.debug('__escape_string: Could not escape string', '"%s"' % myString)
          return S_ERROR(DErrno.EMYSQL, '__escape_string: Could not escape string')

      escape_string = connection.escape_string(str(myString))
      self.log.debug('__escape_string: returns', '"%s"' % escape_string)
      return S_OK('"%s"' % escape_string)
    except BaseException as x:
      self.log.debug('__escape_string: Could not escape string', '"%s"' % myString)
      return self._except('__escape_string', x, 'Could not escape string')

  def __checkTable(self, tableName, force=False):

    table = _quotedList([tableName])
    if not table:
      return S_ERROR(DErrno.EMYSQL, 'Invalid tableName argument')

    cmd = 'SHOW TABLES'
    retDict = self._query(cmd)
    if not retDict['OK']:
      return retDict
    if (tableName, ) in retDict['Value']:
      if not force:
        # the requested exist and table creation is not force, return with error
        return S_ERROR(DErrno.EMYSQL, 'The requested table already exist')
      else:
        cmd = 'DROP TABLE %s' % table
        retDict = self._update(cmd)
        if not retDict['OK']:
          return retDict

    return S_OK()

  def _escapeString(self, myString, conn=None):
    """
      Wrapper around the internal method __escapeString
    """
    self.log.debug('_escapeString:', '"%s"' % str(myString))

    return self.__escapeString(myString)

  def _escapeValues(self, inValues=None):
    """
    Escapes all strings in the list of values provided
    """
    self.log.debug('_escapeValues:', inValues)

    inEscapeValues = []

    if not inValues:
      return S_OK(inEscapeValues)

    for value in inValues:
      if isinstance(value, basestring):
        retDict = self.__escapeString(value)
        if not retDict['OK']:
          return retDict
        inEscapeValues.append(retDict['Value'])
      elif isinstance(value, (tuple, list)):
        tupleValues = []
        for v in list(value):
          retDict = self.__escapeString(v)
          if not retDict['OK']:
            return retDict
          tupleValues.append(retDict['Value'])
        inEscapeValues.append('(' + ', '.join(tupleValues) + ')')
      elif isinstance(value, bool):
        inEscapeValues = [str(value)]
      else:
        retDict = self.__escapeString(str(value))
        if not retDict['OK']:
          return retDict
        inEscapeValues.append(retDict['Value'])
    return S_OK(inEscapeValues)

  def _safeCmd(self, command):
    """ Just replaces password, if visible, with *********
    """
    return command.replace(self.__passwd, '**********')

  def _connect(self):
    """
    open connection to MySQL DB and put Connection into Queue
    set connected flag to True and return S_OK
    return S_ERROR upon failure
    """
    if not self.__initialized:
      error = 'DB not properly initialized'
      gLogger.error(error)
      return S_ERROR(DErrno.EMYSQL, error)

    self.log.debug('_connect:', self._connected)
    if self._connected:
      return S_OK()

    self.log.debug('_connect: Attempting to access DB',
                   '[%s@%s] by user %s' %
                   (self.__dbName, self.__hostName, self.__userName))
    try:
      self.log.debug('_connect: Connected.')
      self._connected = True
      return S_OK()
    except Exception as x:
<<<<<<< HEAD
      print(x)
      return self._except( '_connect', x, 'Could not connect to DB.' )

=======
      print x
      return self._except('_connect', x, 'Could not connect to DB.')
>>>>>>> bcb0506a

  def _query(self, cmd, conn=None, debug=False):
    """
    execute MySQL query command

    :param debug: unused

    return S_OK structure with fetchall result as tuple
    it returns an empty tuple if no matching rows are found
    return S_ERROR upon error
    """

    self.logger.debug('_query: %s' % self._safeCmd(cmd))

    retDict = self._getConnection()
    if not retDict['OK']:
      return retDict
    connection = retDict['Value']

    try:
      cursor = connection.cursor()
      if cursor.execute(cmd):
        res = cursor.fetchall()
      else:
        res = ()

      # Log the result limiting it to just 10 records
      if len(res) <= 10:
        self.logger.debug('_query: returns', res)
      else:
        self.logger.debug('_query: Total %d records returned' % len(res))
        self.logger.debug('_query: %s ...' % str(res[:10]))

      retDict = S_OK(res)
    except BaseException as x:
      self.log.debug('_query: %s' % self._safeCmd(cmd))
      retDict = self._except('_query', x, 'Execution failed.')

    try:
      cursor.close()
    except BaseException:
      pass

<<<<<<< HEAD
    if gDebugFile:
      print(time.time() - start, cmd.replace('\n', ''), file=gDebugFile)
      gDebugFile.flush()

=======
>>>>>>> bcb0506a
    return retDict

  def _update(self, cmd, conn=None, debug=False):
    """ execute MySQL update command

        :param debug: unused

        return S_OK with number of updated registers upon success
        return S_ERROR upon error
    """

    self.logger.debug('_update: %s' % self._safeCmd(cmd))

    retDict = self._getConnection()
    if not retDict['OK']:
      return retDict
    connection = retDict['Value']

    try:
      cursor = connection.cursor()
      res = cursor.execute(cmd)
      # connection.commit()
      self.log.debug('_update:', res)
      retDict = S_OK(res)
      if cursor.lastrowid:
        retDict['lastRowId'] = cursor.lastrowid
    except Exception as x:
      self.log.debug('_update: %s: %s' % (self._safeCmd(cmd), str(x)))
      retDict = self._except('_update', x, 'Execution failed.')

    try:
      cursor.close()
    except Exception:
      pass

<<<<<<< HEAD
    if gDebugFile:
      print(time.time() - start, cmd.replace('\n', ''), file=gDebugFile)
      gDebugFile.flush()

=======
>>>>>>> bcb0506a
    return retDict

  def _transaction(self, cmdList, conn=None):
    """ dummy transaction support

    :param self: self reference
    :param list cmdList: list of queries to be executed within the transaction
    :param MySQLDB.Connection conn: connection

    :return: S_OK( [ ( cmd1, ret1 ), ... ] ) or S_ERROR
    """
    if not isinstance(cmdList, list):
      return S_ERROR(DErrno.EMYSQL, "_transaction: wrong type (%s) for cmdList" % type(cmdList))

    # # get connection
    connection = conn
    if not connection:
      retDict = self._getConnection()
      if not retDict['OK']:
        return retDict
      connection = retDict['Value']

    # # list with cmds and their results
    cmdRet = []
    try:
      cursor = connection.cursor()
      for cmd in cmdList:
        cmdRet.append((cmd, cursor.execute(cmd)))
      connection.commit()
    except Exception as error:
      self.logger.execption(error)
      # # rollback, put back connection to the pool
      connection.rollback()
      return S_ERROR(DErrno.EMYSQL, error)
    # # close cursor, put back connection to the pool
    cursor.close()
    return S_OK(cmdRet)

  def _createViews(self, viewsDict, force=False):
    """ create view based on query

    :param dict viewDict: { 'ViewName': "Fields" : { "`a`": `tblA.a`, "`sumB`" : "SUM(`tblB.b`)" }
                                        "SelectFrom" : "tblA join tblB on tblA.id = tblB.id",
                                        "Clauses" : [ "`tblA.a` > 10", "`tblB.Status` = 'foo'" ] ## WILL USE AND CLAUSE
                                        "GroupBy": [ "`a`" ],
                                        "OrderBy": [ "`b` DESC" ] }
    """
    if force:
      gLogger.debug(viewsDict)

      for viewName, viewDict in viewsDict.iteritems():

        viewQuery = ["CREATE OR REPLACE VIEW `%s`.`%s` AS" % (self.__dbName, viewName)]

        columns = ",".join(["%s AS %s" % (colDef, colName)
                            for colName, colDef in viewDict.get("Fields", {}).iteritems()])
        tables = viewDict.get("SelectFrom", "")
        if columns and tables:
          viewQuery.append("SELECT %s FROM %s" % (columns, tables))

        where = " AND ".join(viewDict.get("Clauses", []))
        if where:
          viewQuery.append("WHERE %s" % where)

        groupBy = ",".join(viewDict.get("GroupBy", []))
        if groupBy:
          viewQuery.append("GROUP BY %s" % groupBy)

        orderBy = ",".join(viewDict.get("OrderBy", []))
        if orderBy:
          viewQuery.append("ORDER BY %s" % orderBy)

        viewQuery.append(";")
        viewQuery = " ".join(viewQuery)
        self.log.debug("`%s` VIEW QUERY IS: %s" % (viewName, viewQuery))
        createView = self._query(viewQuery)
        if not createView["OK"]:
          gLogger.error('Can not create view', createView["Message"])
          return createView
    return S_OK()

  def _createTables(self, tableDict, force=False):
    """
    tableDict:
      tableName: { 'Fields' : { 'Field': 'Description' },
                   'ForeignKeys': {'Field': 'Table.key' },
                   'PrimaryKey': 'Id',
                   'Indexes': { 'Index': [] },
                   'UniqueIndexes': { 'Index': [] },
                   'Engine': 'InnoDB' }
      only 'Fields' is a mandatory key.

    Creates a new Table for each key in tableDict, "tableName" in the DB with
    the provided description.
    It allows to create:
      - flat tables if no "ForeignKeys" key defined.
      - tables with foreign keys to auxiliary tables holding the values
      of some of the fields
    Arguments:
      tableDict: dictionary of dictionary with description of tables to be created.
      Only "Fields" is a mandatory key in the table description.
        "Fields": Dictionary with Field names and description of the fields
        "ForeignKeys": Dictionary with Field names and name of auxiliary tables.
          The auxiliary tables must be defined in tableDict.
        "PrimaryKey": Name of PRIMARY KEY for the table (if exist).
        "Indexes": Dictionary with definition of indexes, the value for each
          index is the list of fields to be indexed.
        "UniqueIndexes": Dictionary with definition of indexes, the value for each
          index is the list of fields to be indexed. This indexes will declared
          unique.
        "Engine": use the given DB engine, InnoDB is the default if not present.
        "Charset": use the given character set. Default is latin1
      force:
        if True, requested tables are DROP if they exist.
        if False, returned with S_ERROR if table exist.

    """

    # First check consistency of request
    if not isinstance(tableDict, dict):
      return S_ERROR(DErrno.EMYSQL, 'Argument is not a dictionary: %s( %s )'
                     % (type(tableDict), tableDict))

    tableList = tableDict.keys()
    if len(tableList) == 0:
      return S_OK(0)
    for table in tableList:
      thisTable = tableDict[table]
      # Check if Table is properly described with a dictionary
      if not isinstance(thisTable, dict):
        return S_ERROR(DErrno.EMYSQL, 'Table description is not a dictionary: %s( %s )'
                       % (type(thisTable), thisTable))
      if 'Fields' not in thisTable:
        return S_ERROR(DErrno.EMYSQL, 'Missing `Fields` key in `%s` table dictionary' % table)

    tableCreationList = [[]]

    auxiliaryTableList = []

    i = 0
    extracted = True
    while tableList and extracted:
      # iterate extracting tables from list if they only depend on
      # already extracted tables.
      extracted = False
      auxiliaryTableList += tableCreationList[i]
      i += 1
      tableCreationList.append([])
      for table in list(tableList):
        toBeExtracted = True
        thisTable = tableDict[table]
        if 'ForeignKeys' in thisTable:
          thisKeys = thisTable['ForeignKeys']
          for key, auxTable in thisKeys.iteritems():
            forTable = auxTable.split('.')[0]
            forKey = key
            if forTable != auxTable:
              forKey = auxTable.split('.')[1]
            if forTable not in auxiliaryTableList:
              toBeExtracted = False
              break
            if key not in thisTable['Fields']:
              return S_ERROR(DErrno.EMYSQL, 'ForeignKey `%s` -> `%s` not defined in Primary table `%s`.'
                             % (key, forKey, table))
            if forKey not in tableDict[forTable]['Fields']:
              return S_ERROR(DErrno.EMYSQL, 'ForeignKey `%s` -> `%s` not defined in Auxiliary table `%s`.'
                             % (key, forKey, forTable))

        if toBeExtracted:
          self.log.debug('Table %s ready to be created' % table)
          extracted = True
          tableList.remove(table)
          tableCreationList[i].append(table)

    if tableList:
      return S_ERROR(DErrno.EMYSQL, 'Recursive Foreign Keys in %s' % ', '.join(tableList))

    for tableList in tableCreationList:
      for table in tableList:
        # Check if Table exist
        retDict = self.__checkTable(table, force=force)
        if not retDict['OK']:
          return retDict

        thisTable = tableDict[table]
        cmdList = []
        for field in thisTable['Fields'].keys():
          cmdList.append('`%s` %s' % (field, thisTable['Fields'][field]))

        if 'PrimaryKey' in thisTable:
<<<<<<< HEAD
          if isinstance( thisTable['PrimaryKey'], basestring ):
            cmdList.append( 'PRIMARY KEY ( `%s` )' % thisTable['PrimaryKey'] )
=======
          if isinstance(thisTable['PrimaryKey'], basestring):
            cmdList.append('PRIMARY KEY ( `%s` )' % thisTable['PrimaryKey'])
>>>>>>> bcb0506a
          else:
            cmdList.append('PRIMARY KEY ( %s )' % ", ".join(["`%s`" % str(f) for f in thisTable['PrimaryKey']]))

        if 'Indexes' in thisTable:
          indexDict = thisTable['Indexes']
          for index in indexDict:
            indexedFields = '`, `'.join(indexDict[index])
            cmdList.append('INDEX `%s` ( `%s` )' % (index, indexedFields))

        if 'UniqueIndexes' in thisTable:
          indexDict = thisTable['UniqueIndexes']
          for index in indexDict:
            indexedFields = '`, `'.join(indexDict[index])
            cmdList.append('UNIQUE INDEX `%s` ( `%s` )' % (index, indexedFields))
        if 'ForeignKeys' in thisTable:
          thisKeys = thisTable['ForeignKeys']
          for key, auxTable in thisKeys.iteritems():

            forTable = auxTable.split('.')[0]
            forKey = key
            if forTable != auxTable:
              forKey = auxTable.split('.')[1]

            # cmdList.append( '`%s` %s' % ( forTable, tableDict[forTable]['Fields'][forKey] )
            cmdList.append('FOREIGN KEY ( `%s` ) REFERENCES `%s` ( `%s` )'
                           ' ON DELETE RESTRICT' % (key, forTable, forKey))

<<<<<<< HEAD
        engine = thisTable.get('Engine', 'InnoDB')
        charset = thisTable.get('Charset', 'latin1')
=======
        if 'Engine' in thisTable:
          engine = thisTable['Engine']
        else:
          engine = 'InnoDB'

        if 'Charset' in thisTable:
          charset = thisTable['Charset']
        else:
          charset = 'latin1'
>>>>>>> bcb0506a

        cmd = 'CREATE TABLE `%s` (\n%s\n) ENGINE=%s DEFAULT CHARSET=%s' % (table, ',\n'.join(cmdList), engine, charset)
        retDict = self._update(cmd)
        if not retDict['OK']:
          return retDict
        self.log.debug('Table %s created' % table)

    return S_OK()

  def _getFields(self, tableName, outFields=None,
                 inFields=None, inValues=None,
                 limit=False, conn=None,
                 older=None, newer=None,
                 timeStamp=None, orderAttribute=None):
    """
      Wrapper to the new method for backward compatibility
    """
    self.log.debug('_getFields:', 'deprecation warning, use getFields methods instead of _getFields.')
    retDict = _checkFields(inFields, inValues)
    if not retDict['OK']:
      self.log.debug('_getFields:', retDict['Message'])
      return retDict

    condDict = {}
    if inFields is not None:
      try:
        condDict.update([(inFields[k], inValues[k]) for k in range(len(inFields))])
      except Exception as x:
        return S_ERROR(DErrno.EMYSQL, x)

    return self.getFields(tableName, outFields, condDict, limit, conn, older, newer, timeStamp, orderAttribute)

  def _insert(self, tableName, inFields=None, inValues=None, conn=None):
    """
      Wrapper to the new method for backward compatibility
    """
    self.log.debug('_insert:', 'deprecation warning, use insertFields methods instead of _insert.')
    return self.insertFields(tableName, inFields, inValues, conn)

  def _to_value(self, param):
    """
      Convert to string
    """
    return str(param[0])

  def _to_string(self, param):
    """
    """
    return param[0].tostring()

  def _getConnection(self):
    """ Return  a new connection to the DB,

        Try the Queue, if it is empty add a newConnection to the Queue and retry
        it will retry MAXCONNECTRETRY to open a new connection and will return
        an error if it fails.
    """
    self.log.debug('_getConnection:')

    if not self.__initialized:
      error = 'DB not properly initialized'
      gLogger.error(error)
      return S_ERROR(DErrno.EMYSQL, error)

    return self.__connectionPool.get(self.__dbName)

########################################################################################
#
#  Transaction functions
#
########################################################################################

  def transactionStart(self):
    return self.__connectionPool.transactionStart(self.__dbName)

  def transactionCommit(self):
    return self.__connectionPool.transactionCommit(self.__dbName)

  def transactionRollback(self):
    return self.__connectionPool.transactionRollback(self.__dbName)

########################################################################################
#
#  Utility functions
#
########################################################################################

  def countEntries(self, table, condDict, older=None, newer=None, timeStamp=None, connection=False,
                   greater=None, smaller=None):
    """
      Count the number of entries wit the given conditions
    """
    table = _quotedList([table])
    if not table:
      error = 'Invalid table argument'
      self.log.debug('countEntries:', error)
      return S_ERROR(DErrno.EMYSQL, error)

    try:
      cond = self.buildCondition(condDict=condDict, older=older, newer=newer, timeStamp=timeStamp,
                                 greater=greater, smaller=smaller)
    except Exception as x:
      return S_ERROR(DErrno.EMYSQL, x)

    cmd = 'SELECT COUNT(*) FROM %s %s' % (table, cond)
    res = self._query(cmd, connection)
    if not res['OK']:
      return res

    return S_OK(res['Value'][0][0])

########################################################################################
  def getCounters(self, table, attrList, condDict, older=None, newer=None, timeStamp=None, connection=False,
                  greater=None, smaller=None):
    """
      Count the number of records on each distinct combination of AttrList, selected
      with condition defined by condDict and time stamps
    """
    table = _quotedList([table])
    if not table:
      error = 'Invalid table argument'
      self.log.debug('getCounters:', error)
      return S_ERROR(DErrno.EMYSQL, error)

    attrNames = _quotedList(attrList)
    if attrNames is None:
      error = 'Invalid updateFields argument'
      self.log.debug('getCounters:', error)
      return S_ERROR(DErrno.EMYSQL, error)

    try:
      cond = self.buildCondition(condDict=condDict, older=older, newer=newer, timeStamp=timeStamp,
                                 greater=greater, smaller=smaller)
    except Exception as x:
      return S_ERROR(DErrno.EMYSQL, x)

    cmd = 'SELECT %s, COUNT(*) FROM %s %s GROUP BY %s ORDER BY %s' % (attrNames, table, cond, attrNames, attrNames)
    res = self._query(cmd, connection)
    if not res['OK']:
      return res

    resultList = []
    for raw in res['Value']:
      attrDict = {}
      for i in range(len(attrList)):
        attrDict[attrList[i]] = raw[i]
      item = (attrDict, raw[len(attrList)])
      resultList.append(item)
    return S_OK(resultList)

#########################################################################################
  def getDistinctAttributeValues(self, table, attribute, condDict=None, older=None,
                                 newer=None, timeStamp=None, connection=False,
                                 greater=None, smaller=None):
    """
      Get distinct values of a table attribute under specified conditions
    """
    table = _quotedList([table])
    if not table:
      error = 'Invalid table argument'
      self.log.debug('getDistinctAttributeValues:', error)
      return S_ERROR(DErrno.EMYSQL, error)

    attributeName = _quotedList([attribute])
    if not attributeName:
      error = 'Invalid attribute argument'
      self.log.debug('getDistinctAttributeValues:', error)
      return S_ERROR(DErrno.EMYSQL, error)

    try:
      cond = self.buildCondition(condDict=condDict, older=older, newer=newer, timeStamp=timeStamp,
                                 greater=greater, smaller=smaller)
    except Exception as x:
      return S_ERROR(DErrno.EMYSQL, x)

    cmd = 'SELECT  DISTINCT( %s ) FROM %s %s ORDER BY %s' % (attributeName, table, cond, attributeName)
    res = self._query(cmd, connection)
    if not res['OK']:
      return res
    attr_list = [x[0] for x in res['Value']]
    return S_OK(attr_list)

#############################################################################
  def buildCondition(self, condDict=None, older=None, newer=None,
                     timeStamp=None, orderAttribute=None, limit=False,
                     greater=None, smaller=None, offset=None):
    """ Build SQL condition statement from provided condDict and other extra check on
        a specified time stamp.
        The conditions dictionary specifies for each attribute one or a List of possible
        values
        greater and smaller are dictionaries in which the keys are the names of the fields,
        that are requested to be >= or < than the corresponding value.
        For compatibility with current usage it uses Exceptions to exit in case of
        invalid arguments
    """
    condition = ''
    conjunction = "WHERE"

    if condDict is not None:
      for aName, attrValue in condDict.iteritems():
        if isinstance(aName, basestring):
          attrName = _quotedList([aName])
        elif isinstance(aName, tuple):
          attrName = '(' + _quotedList(list(aName)) + ')'
        if not attrName:
          error = 'Invalid condDict argument'
          self.log.debug('buildCondition:', error)
          raise Exception(error)
        if isinstance(attrValue, list):
          retDict = self._escapeValues(attrValue)
          if not retDict['OK']:
            self.log.debug('buildCondition:', retDict['Message'])
            raise Exception(retDict['Message'])
          else:
            escapeInValues = retDict['Value']
            multiValue = ', '.join(escapeInValues)
            condition = ' %s %s %s IN ( %s )' % (condition,
                                                 conjunction,
                                                 attrName,
                                                 multiValue)
            conjunction = "AND"
        else:
          retDict = self._escapeValues([attrValue])
          if not retDict['OK']:
            self.log.debug('buildCondition:', retDict['Message'])
            raise Exception(retDict['Message'])
          else:
            escapeInValue = retDict['Value'][0]
            condition = ' %s %s %s = %s' % (condition,
                                            conjunction,
                                            attrName,
                                            escapeInValue)
            conjunction = "AND"

    if timeStamp:
      timeStamp = _quotedList([timeStamp])
      if not timeStamp:
        error = 'Invalid timeStamp argument'
        self.log.debug('buildCondition:', error)
        raise Exception(error)
      if newer:
        retDict = self._escapeValues([newer])
        if not retDict['OK']:
          self.log.debug('buildCondition:', retDict['Message'])
          raise Exception(retDict['Message'])
        else:
          escapeInValue = retDict['Value'][0]
          condition = ' %s %s %s >= %s' % (condition,
                                           conjunction,
                                           timeStamp,
                                           escapeInValue)
          conjunction = "AND"
      if older:
        retDict = self._escapeValues([older])
        if not retDict['OK']:
          self.log.debug('buildCondition:', retDict['Message'])
          raise Exception(retDict['Message'])
        else:
          escapeInValue = retDict['Value'][0]
          condition = ' %s %s %s < %s' % (condition,
                                          conjunction,
                                          timeStamp,
                                          escapeInValue)

    if isinstance(greater, dict):
      for attrName, attrValue in greater.iteritems():
        attrName = _quotedList([attrName])
        if not attrName:
          error = 'Invalid greater argument'
          self.log.debug('buildCondition:', error)
          raise Exception(error)

        retDict = self._escapeValues([attrValue])
        if not retDict['OK']:
          self.log.debug('buildCondition:', retDict['Message'])
          raise Exception(retDict['Message'])
        else:
          escapeInValue = retDict['Value'][0]
          condition = ' %s %s %s >= %s' % (condition,
                                           conjunction,
                                           attrName,
                                           escapeInValue)
          conjunction = "AND"

    if isinstance(smaller, dict):
      for attrName, attrValue in smaller.iteritems():
        attrName = _quotedList([attrName])
        if not attrName:
          error = 'Invalid smaller argument'
          self.log.debug('buildCondition:', error)
          raise Exception(error)

        retDict = self._escapeValues([attrValue])
        if not retDict['OK']:
          self.log.debug('buildCondition:', retDict['Message'])
          raise Exception(retDict['Message'])
        else:
          escapeInValue = retDict['Value'][0]
          condition = ' %s %s %s < %s' % (condition,
                                          conjunction,
                                          attrName,
                                          escapeInValue)
          conjunction = "AND"

    orderList = []
    orderAttrList = orderAttribute
    if not isinstance(orderAttrList, list):
      orderAttrList = [orderAttribute]
    for orderAttr in orderAttrList:
      if orderAttr is None:
        continue
      if not isinstance(orderAttr, basestring):
        error = 'Invalid orderAttribute argument'
        self.log.debug('buildCondition:', error)
        raise Exception(error)

      orderField = _quotedList(orderAttr.split(':')[:1])
      if not orderField:
        error = 'Invalid orderAttribute argument'
        self.log.debug('buildCondition:', error)
        raise Exception(error)

      if len(orderAttr.split(':')) == 2:
        orderType = orderAttr.split(':')[1].upper()
        if orderType in ['ASC', 'DESC']:
          orderList.append('%s %s' % (orderField, orderType))
        else:
          error = 'Invalid orderAttribute argument'
          self.log.debug('buildCondition:', error)
          raise Exception(error)
      else:
        orderList.append(orderAttr)

    if orderList:
      condition = "%s ORDER BY %s" % (condition, ', '.join(orderList))

    if limit:
      if offset:
        condition = "%s LIMIT %d OFFSET %d" % (condition, limit, offset)
      else:
        condition = "%s LIMIT %d" % (condition, limit)

    return condition

#############################################################################
  def getFields(self, tableName, outFields=None,
                condDict=None,
                limit=False, conn=None,
                older=None, newer=None,
                timeStamp=None, orderAttribute=None,
                greater=None, smaller=None):
    """
      Select "outFields" from "tableName" with condDict
      N records can match the condition
      return S_OK( tuple(Field,Value) )
      if outFields is None all fields in "tableName" are returned
      if limit is not False, the given limit is set
      inValues are properly escaped using the _escape_string method, they can be single values or lists of values.
    """
    table = _quotedList([tableName])
    if not table:
      error = 'Invalid tableName argument'
      self.log.debug('getFields:', error)
      return S_ERROR(DErrno.EMYSQL, error)

    quotedOutFields = '*'
    if outFields:
      quotedOutFields = _quotedList(outFields)
      if quotedOutFields is None:
        error = 'Invalid outFields arguments'
        self.log.debug('getFields:', error)
        return S_ERROR(DErrno.EMYSQL, error)

    self.log.debug('getFields:', 'selecting fields %s from table %s.' % (quotedOutFields, table))

    if condDict is None:
      condDict = {}

    try:
      try:
        mylimit = limit[0]
        myoffset = limit[1]
      except TypeError:
        mylimit = limit
        myoffset = None
      condition = self.buildCondition(condDict=condDict, older=older, newer=newer,
                                      timeStamp=timeStamp, orderAttribute=orderAttribute, limit=mylimit,
                                      greater=greater, smaller=smaller, offset=myoffset)
    except Exception as x:
      return S_ERROR(DErrno.EMYSQL, x)

    return self._query('SELECT %s FROM %s %s' %
                       (quotedOutFields, table, condition), conn)

#############################################################################
  def deleteEntries(self, tableName,
                    condDict=None,
                    limit=False, conn=None,
                    older=None, newer=None,
                    timeStamp=None, orderAttribute=None,
                    greater=None, smaller=None):
    """
      Delete rows from "tableName" with
      N records can match the condition
      if limit is not False, the given limit is set
      String type values will be appropriately escaped, they can be single values or lists of values.
    """
    table = _quotedList([tableName])
    if not table:
      error = 'Invalid tableName argument'
      self.log.debug('deleteEntries:', error)
      return S_ERROR(DErrno.EMYSQL, error)

    self.log.debug('deleteEntries:', 'deleting rows from table %s.' % table)

    try:
      condition = self.buildCondition(condDict=condDict, older=older, newer=newer,
                                      timeStamp=timeStamp, orderAttribute=orderAttribute, limit=limit,
                                      greater=greater, smaller=smaller)
    except Exception as x:
      return S_ERROR(DErrno.EMYSQL, x)

    return self._update('DELETE FROM %s %s' % (table, condition), conn)

#############################################################################
  def updateFields(self, tableName, updateFields=None, updateValues=None,
                   condDict=None,
                   limit=False, conn=None,
                   updateDict=None,
                   older=None, newer=None,
                   timeStamp=None, orderAttribute=None,
                   greater=None, smaller=None):
    """
      Update "updateFields" from "tableName" with "updateValues".
      updateDict alternative way to provide the updateFields and updateValues
      N records can match the condition
      return S_OK( number of updated rows )
      if limit is not False, the given limit is set
      String type values will be appropriately escaped.

    """
    if not updateFields and not updateDict:
      return S_OK(0)

    table = _quotedList([tableName])
    if not table:
      error = 'Invalid tableName argument'
      self.log.debug('updateFields:', error)
      return S_ERROR(DErrno.EMYSQL, error)

    retDict = _checkFields(updateFields, updateValues)
    if not retDict['OK']:
      error = 'Mismatch between updateFields and updateValues.'
      self.log.debug('updateFields:', error)
      return S_ERROR(DErrno.EMYSQL, error)

    if updateFields is None:
      updateFields = []
      updateValues = []

    if updateDict:
      if not isinstance(updateDict, dict):
        error = 'updateDict must be a of Type DictType'
        self.log.debug('updateFields:', error)
        return S_ERROR(DErrno.EMYSQL, error)
      try:
        updateFields += updateDict.keys()
        updateValues += [updateDict[k] for k in updateDict.keys()]
      except TypeError:
        error = 'updateFields and updateValues must be a list'
        self.log.debug('updateFields:', error)
        return S_ERROR(DErrno.EMYSQL, error)

    updateValues = self._escapeValues(updateValues)
    if not updateValues['OK']:
      self.log.debug('updateFields:', updateValues['Message'])
      return updateValues
    updateValues = updateValues['Value']

    self.log.debug('updateFields:', 'updating fields %s from table %s.' % (', '.join(updateFields), table))

    try:
      condition = self.buildCondition(condDict=condDict, older=older, newer=newer,
                                      timeStamp=timeStamp, orderAttribute=orderAttribute, limit=limit,
                                      greater=greater, smaller=smaller)
    except Exception as x:
      return S_ERROR(DErrno.EMYSQL, x)

    updateString = ','.join(['%s = %s' % (_quotedList([updateFields[k]]),
                                          updateValues[k]) for k in range(len(updateFields))])

    return self._update('UPDATE %s SET %s %s' %
                        (table, updateString, condition), conn)

#############################################################################
  def insertFields(self, tableName, inFields=None, inValues=None, conn=None, inDict=None):
    """
      Insert a new row in "tableName" assigning the values "inValues" to the
      fields "inFields".
      String type values will be appropriately escaped.
    """
    table = _quotedList([tableName])
    if not table:
      error = 'Invalid tableName argument'
      self.log.debug('insertFields:', error)
      return S_ERROR(DErrno.EMYSQL, error)

    retDict = _checkFields(inFields, inValues)
    if not retDict['OK']:
      self.log.debug('insertFields:', retDict['Message'])
      return retDict

    if inFields is None:
      inFields = []
      inValues = []

    if inDict:
      if not isinstance(inDict, dict):
        error = 'inDict must be a of Type DictType'
        self.log.debug('insertFields:', error)
        return S_ERROR(DErrno.EMYSQL, error)
      try:
        inFields += inDict.keys()
        inValues += [inDict[k] for k in inDict.keys()]
      except TypeError:
        error = 'inFields and inValues must be a list'
        self.log.debug('insertFields:', error)
        return S_ERROR(DErrno.EMYSQL, error)

    inFieldString = _quotedList(inFields)
    if inFieldString is None:
      error = 'Invalid inFields arguments'
      self.log.debug('insertFields:', error)
      return S_ERROR(DErrno.EMYSQL, error)

    inFieldString = '(  %s )' % inFieldString

    retDict = self._escapeValues(inValues)
    if not retDict['OK']:
      self.log.debug('insertFields:', retDict['Message'])
      return retDict
    inValueString = ', '.join(retDict['Value'])
    inValueString = '(  %s )' % inValueString

    self.log.debug('insertFields:', 'inserting %s into table %s'
                   % (inFieldString, table))

    return self._update('INSERT INTO %s %s VALUES %s' %
                        (table, inFieldString, inValueString), conn)

  def executeStoredProcedure(self, packageName, parameters, outputIds):
    conDict = self._getConnection()
    if not conDict['OK']:
      return conDict

    connection = conDict['Value']
    cursor = connection.cursor()
    try:
      cursor.callproc(packageName, parameters)
      row = []
      for oId in outputIds:
        resName = "@_%s_%s" % (packageName, oId)
        cursor.execute("SELECT %s" % resName)
        row.append(cursor.fetchone()[0])
      retDict = S_OK(row)
    except Exception as x:
      retDict = self._except('_query', x, 'Execution failed.')
      connection.rollback()

    try:
      cursor.close()
    except Exception:
      pass
    return retDict

  # For the procedures that execute a select without storing the result
  def executeStoredProcedureWithCursor(self, packageName, parameters):
    conDict = self._getConnection()
    if not conDict['OK']:
      return conDict

    connection = conDict['Value']
    cursor = connection.cursor()
    try:
      #       execStr = "call %s(%s);" % ( packageName, ",".join( map( str, parameters ) ) )
      execStr = "call %s(%s);" % (packageName, ",".join(
          ["\"%s\"" % param if isinstance(param, basestring) else str(param) for param in parameters]))
      cursor.execute(execStr)
      rows = cursor.fetchall()
      retDict = S_OK(rows)
    except Exception as x:
      retDict = self._except('_query', x, 'Execution failed.')
      connection.rollback()
    try:
      cursor.close()
    except Exception:
      pass

    return retDict<|MERGE_RESOLUTION|>--- conflicted
+++ resolved
@@ -278,11 +278,7 @@
 
       if lastName != dbName:
         try:
-<<<<<<< HEAD
-          conn.select_db( dbName )
-=======
           conn.select_db(dbName)
->>>>>>> bcb0506a
         except MySQLdb.MySQLError as excp:
           if retriesLeft >= 0:
             return self.__getWithRetry(dbName, totalRetries, retriesLeft - 1)
@@ -355,15 +351,9 @@
         return result
       conn = result['Value']
       try:
-<<<<<<< HEAD
-        return S_OK( self.__execute( conn, "START TRANSACTION WITH CONSISTENT SNAPSHOT" ) )
-      except MySQLdb.MySQLError as excp:
-        return S_ERROR( DErrno.EMYSQL, "Could not begin transaction: %s" % excp )
-=======
         return S_OK(self.__execute(conn, "START TRANSACTION WITH CONSISTENT SNAPSHOT"))
       except MySQLdb.MySQLError as excp:
         return S_ERROR(DErrno.EMYSQL, "Could not begin transaction: %s" % excp)
->>>>>>> bcb0506a
 
     def transactionCommit(self, dbName):
       result = self.get(dbName)
@@ -371,16 +361,6 @@
         return result
       conn = result['Value']
       try:
-<<<<<<< HEAD
-        result = self.__execute( conn, "COMMIT" )
-        return S_OK( result )
-      except MySQLdb.MySQLError as excp:
-        return S_ERROR( DErrno.EMYSQL, "Could not commit transaction: %s" % excp )
-
-    def transactionRollback( self, dbName ):
-      result = self.get( dbName )
-      if not result[ 'OK' ]:
-=======
         result = self.__execute(conn, "COMMIT")
         return S_OK(result)
       except MySQLdb.MySQLError as excp:
@@ -389,21 +369,13 @@
     def transactionRollback(self, dbName):
       result = self.get(dbName)
       if not result['OK']:
->>>>>>> bcb0506a
         return result
       conn = result['Value']
       try:
-<<<<<<< HEAD
-        result = self.__execute( conn, "ROLLBACK" )
-        return S_OK( result )
-      except MySQLdb.MySQLError as excp:
-        return S_ERROR( DErrno.EMYSQL, "Could not rollback transaction: %s" % excp )
-=======
         result = self.__execute(conn, "ROLLBACK")
         return S_OK(result)
       except MySQLdb.MySQLError as excp:
         return S_ERROR(DErrno.EMYSQL, "Could not rollback transaction: %s" % excp)
->>>>>>> bcb0506a
 
   __connectionPools = {}
 
@@ -457,15 +429,9 @@
     try:
       raise x
     except MySQLdb.Error as e:
-<<<<<<< HEAD
-      self.log.debug( '%s: %s' % ( methodName, err ),
-                      '%d: %s' % ( e.args[0], e.args[1] ) )
-      return S_ERROR( DErrno.EMYSQL, '%s: ( %d: %s )' % ( err, e.args[0], e.args[1] ) )
-=======
       self.log.debug('%s: %s' % (methodName, err),
                      '%d: %s' % (e.args[0], e.args[1]))
       return S_ERROR(DErrno.EMYSQL, '%s: ( %d: %s )' % (err, e.args[0], e.args[1]))
->>>>>>> bcb0506a
     except BaseException as e:
       self.log.debug('%s: %s' % (methodName, err), repr(e))
       return S_ERROR(DErrno.EMYSQL, '%s: (%s)' % (err, repr(e)))
@@ -617,14 +583,9 @@
       self._connected = True
       return S_OK()
     except Exception as x:
-<<<<<<< HEAD
       print(x)
-      return self._except( '_connect', x, 'Could not connect to DB.' )
-
-=======
-      print x
       return self._except('_connect', x, 'Could not connect to DB.')
->>>>>>> bcb0506a
+
 
   def _query(self, cmd, conn=None, debug=False):
     """
@@ -668,13 +629,6 @@
     except BaseException:
       pass
 
-<<<<<<< HEAD
-    if gDebugFile:
-      print(time.time() - start, cmd.replace('\n', ''), file=gDebugFile)
-      gDebugFile.flush()
-
-=======
->>>>>>> bcb0506a
     return retDict
 
   def _update(self, cmd, conn=None, debug=False):
@@ -710,13 +664,6 @@
     except Exception:
       pass
 
-<<<<<<< HEAD
-    if gDebugFile:
-      print(time.time() - start, cmd.replace('\n', ''), file=gDebugFile)
-      gDebugFile.flush()
-
-=======
->>>>>>> bcb0506a
     return retDict
 
   def _transaction(self, cmdList, conn=None):
@@ -907,13 +854,8 @@
           cmdList.append('`%s` %s' % (field, thisTable['Fields'][field]))
 
         if 'PrimaryKey' in thisTable:
-<<<<<<< HEAD
-          if isinstance( thisTable['PrimaryKey'], basestring ):
-            cmdList.append( 'PRIMARY KEY ( `%s` )' % thisTable['PrimaryKey'] )
-=======
           if isinstance(thisTable['PrimaryKey'], basestring):
             cmdList.append('PRIMARY KEY ( `%s` )' % thisTable['PrimaryKey'])
->>>>>>> bcb0506a
           else:
             cmdList.append('PRIMARY KEY ( %s )' % ", ".join(["`%s`" % str(f) for f in thisTable['PrimaryKey']]))
 
@@ -941,20 +883,8 @@
             cmdList.append('FOREIGN KEY ( `%s` ) REFERENCES `%s` ( `%s` )'
                            ' ON DELETE RESTRICT' % (key, forTable, forKey))
 
-<<<<<<< HEAD
         engine = thisTable.get('Engine', 'InnoDB')
         charset = thisTable.get('Charset', 'latin1')
-=======
-        if 'Engine' in thisTable:
-          engine = thisTable['Engine']
-        else:
-          engine = 'InnoDB'
-
-        if 'Charset' in thisTable:
-          charset = thisTable['Charset']
-        else:
-          charset = 'latin1'
->>>>>>> bcb0506a
 
         cmd = 'CREATE TABLE `%s` (\n%s\n) ENGINE=%s DEFAULT CHARSET=%s' % (table, ',\n'.join(cmdList), engine, charset)
         retDict = self._update(cmd)
