--- conflicted
+++ resolved
@@ -155,16 +155,7 @@
 from DIRAC.Core.Utilities.Time  import fromString
 from DIRAC.Core.Utilities       import DErrno
 
-# Get rid of the annoying Deprecation warning of the current MySQLdb
-<<<<<<< HEAD
 import MySQLdb
-=======
-# FIXME: compile a newer MySQLdb version
-import warnings
-with warnings.catch_warnings():
-  warnings.simplefilter( 'ignore', DeprecationWarning )
-  import MySQLdb
->>>>>>> bdcbe2de
 
 # This is for proper initialization of embedded server, it should only be called once
 try:
@@ -553,11 +544,7 @@
         if not retDict['OK']:
           return retDict
         inEscapeValues.append( retDict['Value'] )
-<<<<<<< HEAD
       elif isinstance( value, ( tuple, list )):
-=======
-      elif type( value ) == TupleType or type( value ) == ListType:
->>>>>>> bdcbe2de
         tupleValues = []
         for v in list( value ):
           retDict = self.__escapeString( v )
@@ -565,11 +552,7 @@
             return retDict
           tupleValues.append( retDict['Value'] )
         inEscapeValues.append( '(' + ', '.join( tupleValues ) + ')' )
-<<<<<<< HEAD
       elif isinstance( value, bool ):
-=======
-      elif type( value ) == BooleanType:
->>>>>>> bdcbe2de
         inEscapeValues = [str( value )]
       else:
         retDict = self.__escapeString( str( value ) )
@@ -1157,11 +1140,7 @@
       for aName, attrValue in condDict.iteritems():
         if isinstance( aName, basestring ):
           attrName = _quotedList( [aName] )
-<<<<<<< HEAD
         elif isinstance( aName, tuple ):
-=======
-        elif type( aName ) == TupleType:
->>>>>>> bdcbe2de
           attrName = '('+_quotedList( list( aName ) )+')'
         if not attrName:
           error = 'Invalid condDict argument'
