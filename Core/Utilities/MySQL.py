--- conflicted
+++ resolved
@@ -558,13 +558,9 @@
           if not retDict['OK']:
             return retDict
           tupleValues.append( retDict['Value'] )
-<<<<<<< HEAD
-        inEscapeValues.append( '(' + ', '.join( tupleValues ) + ')' )
-=======
         inEscapeValues.append( '(' + ', '.join( tupleValues ) + ')' ) 
       elif type( value ) == BooleanType:
         inEscapeValues = [str( value )]
->>>>>>> 9b866095
       else:
         retDict = self.__escapeString( str( value ) )
         if not retDict['OK']:
