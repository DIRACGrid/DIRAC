--- conflicted
+++ resolved
@@ -84,12 +84,8 @@
               argsLen = "arguments len: %d" % len( kw.items()[0][1] )
           except IndexError:
             argsLen = ''
-<<<<<<< HEAD
 
     print "%s Exec time ===> function %r %s -> %2.2f sec" % ( pre, method.__name__, argsLen, te - ts )
-=======
-    print( "%s Exec time ===> function %r %s -> %2.2f sec" % ( pre, method.__name__, argsLen, te - ts ) )
->>>>>>> a0fd0848
     return result
 
   return timed
