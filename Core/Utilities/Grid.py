"""
The Grid module contains several utilities for grid operations
"""

import os
import re

from DIRAC.Core.Utilities.Os                          import sourceEnv
from DIRAC.FrameworkSystem.Client.ProxyManagerClient  import gProxyManager
from DIRAC.Core.Security.ProxyInfo                    import getProxyInfo
from DIRAC.ConfigurationSystem.Client.Helpers         import Local
from DIRAC.Core.Utilities.ReturnValues                import S_OK, S_ERROR
from DIRAC.Core.Utilities.Subprocess                  import systemCall, shellCall

__RCSID__ = "$Id$"

<<<<<<< HEAD

=======
>>>>>>> 9d969b0f
def executeGridCommand( proxy, cmd, gridEnvScript = None ):
  """
  Execute cmd tuple after sourcing GridEnv
  """
  currentEnv = dict( os.environ )

  if not gridEnvScript:
    # if not passed as argument, use default from CS Helpers
    gridEnvScript = Local.gridEnv()

  if gridEnvScript:
    command = gridEnvScript.split()
    ret = sourceEnv( 10, command )
    if not ret['OK']:
      return S_ERROR( 'Failed sourcing GridEnv: %s' % ret['Message'] )
    gridEnv = ret['outputEnv']
    #
    # Preserve some current settings if they are there
    #
    if currentEnv.has_key( 'X509_VOMS_DIR' ):
      gridEnv['X509_VOMS_DIR'] = currentEnv['X509_VOMS_DIR']
    if currentEnv.has_key( 'X509_CERT_DIR' ):
      gridEnv['X509_CERT_DIR'] = currentEnv['X509_CERT_DIR']
  else:
    gridEnv = currentEnv

  if not proxy:
    res = getProxyInfo()
    if not res['OK']:
      return res
    gridEnv['X509_USER_PROXY' ] = res['Value']['path']
  elif isinstance( proxy, basestring ):
    if os.path.exists( proxy ):
      gridEnv[ 'X509_USER_PROXY' ] = proxy
    else:
      return S_ERROR( 'Can not treat proxy passed as a string' )
  else:
    ret = gProxyManager.dumpProxyToFile( proxy )
    if not ret['OK']:
      return ret
    gridEnv[ 'X509_USER_PROXY' ] = ret['Value']

  result = systemCall( 120, cmd, env = gridEnv )
  return result

def ldapsearchBDII( filt = None, attr = None, host = None, base = None ):
  """ Python wrapper for ldapserch at bdii.

      :param  filt:    Filter used to search ldap, default = '', means select all
      :param  attr:    Attributes returned by ldapsearch, default = '*', means return all
      :param  host:    Host used for ldapsearch, default = 'lcg-bdii.cern.ch:2170', can be changed by $LCG_GFAL_INFOSYS

      :return: standard DIRAC answer with Value equals to list of ldapsearch responses

      Each element of list is dictionary with keys:

        'dn':                 Distinguished name of ldapsearch response
        'objectClass':        List of classes in response
        'attr':               Dictionary of attributes
  """

  if filt is None:
    filt = ''
  if attr is None:
    attr = ''
  if host is None:
    host = 'lcg-bdii.cern.ch:2170'
  if base is None:
    base = 'Mds-Vo-name=local,o=grid'

  if isinstance( attr, list ):
    attr = ' '.join( attr )

  cmd = 'ldapsearch -x -LLL -o ldif-wrap=no -h %s -b %s "%s" %s' % ( host, base, filt, attr )
  result = shellCall( 0, cmd )

  response = []

  if not result['OK']:
    return result

  status = result['Value'][0]
  stdout = result['Value'][1]
  stderr = result['Value'][2]

  if status != 0:
    return S_ERROR( stderr )

  lines = []
  for line in stdout.split( "\n" ):
    if line.find( " " ) == 0:
      lines[-1] += line.strip()
    else:
      lines.append( line.strip() )

  record = None
  for line in lines:
    if line.find( 'dn:' ) == 0:
      record = {'dn':line.replace( 'dn:', '' ).strip(),
                'objectClass':[],
                'attr':{'dn':line.replace( 'dn:', '' ).strip()}}
      response.append( record )
      continue
    if record:
      if line.find( 'objectClass:' ) == 0:
        record['objectClass'].append( line.replace( 'objectClass:', '' ).strip() )
        continue
      if line.find( 'Glue' ) == 0:
        index = line.find( ':' )
        if index > 0:
          attr = line[:index]
          value = line[index + 1:].strip()
          if record['attr'].has_key( attr ):
            if isinstance( record['attr'][attr], list ):
              record['attr'][attr].append( value )
            else:
              record['attr'][attr] = [record['attr'][attr], value]
          else:
            record['attr'][attr] = value

  return S_OK( response )


def ldapSite( site, attr = None, host = None ):
  """ Site information from bdii.

:param  site: Site as it defined in GOCDB or part of it with globing, for example: \UKI-*
:return: standard DIRAC answer with Value equals to list of sites.

Each site is dictionary which contains attributes of site.
For example result['Value'][0]['GlueSiteLocation']
  """
  filt = '(GlueSiteUniqueID=%s)' % site

  result = ldapsearchBDII( filt, attr, host )

  if not result['OK']:
    return result

  sites = []
  for value in result['Value']:
    sites.append( value['attr'] )

  return S_OK( sites )

def ldapCluster( ce, attr = None, host = None ):
  """ CE (really SubCluster in definition of bdii) information from bdii.
It contains by the way host information for ce.

:param  ce: ce or part of it with globing, for example, "ce0?.tier2.hep.manchester*"
:return: standard DIRAC answer with Value equals to list of clusters.

Each cluster is dictionary which contains attributes of ce.
For example result['Value'][0]['GlueHostBenchmarkSI00']
  """
  filt = '(GlueClusterUniqueID=%s)' % ce

  result = ldapsearchBDII( filt, attr, host )

  if not result['OK']:
    return result

  clusters = []
  for value in result['Value']:
    clusters.append( value['attr'] )

  return S_OK( clusters )

def ldapCE( ce, attr = None, host = None ):
  """ CE (really SubCluster in definition of bdii) information from bdii.
It contains by the way host information for ce.

:param  ce: ce or part of it with globing, for example, "ce0?.tier2.hep.manchester*"
:return: standard DIRAC answer with Value equals to list of clusters.

Each cluster is dictionary which contains attributes of ce.
For example result['Value'][0]['GlueHostBenchmarkSI00']
  """
  filt = '(GlueSubClusterUniqueID=%s)' % ce

  result = ldapsearchBDII( filt, attr, host )

  if not result['OK']:
    return result

  ces = []
  for value in result['Value']:
    ces.append( value['attr'] )

  return S_OK( ces )

def ldapCEState( ce, vo, attr = None, host = None ):
  """ CEState information from bdii. Only CE with CEAccessControlBaseRule=VO:lhcb are selected.

:param  ce: ce or part of it with globing, for example, "ce0?.tier2.hep.manchester*"
:return: standard DIRAC answer with Value equals to list of ceStates.

Each ceState is dictionary which contains attributes of ce.
For example result['Value'][0]['GlueCEStateStatus']
  """
  voFilters = '(GlueCEAccessControlBaseRule=VOMS:/%s/*)' % vo
  voFilters += '(GlueCEAccessControlBaseRule=VOMS:/%s)' % vo
  voFilters += '(GlueCEAccessControlBaseRule=VO:%s)' % vo
  filt = '(&(GlueCEUniqueID=%s*)(|%s))' % ( ce, voFilters )

  result = ldapsearchBDII( filt, attr, host )

  if not result['OK']:
    return result

  states = []
  for value in result['Value']:
    states.append( value['attr'] )

  return S_OK( states )

def ldapCEVOView( ce, vo, attr = None, host = None ):
  """ CEVOView information from bdii. Only CE with CEAccessControlBaseRule=VO:lhcb are selected.

:param  ce: ce or part of it with globing, for example, "ce0?.tier2.hep.manchester*"
:return: standard DIRAC answer with Value equals to list of ceVOViews.

Each ceVOView is dictionary which contains attributes of ce.
For example result['Value'][0]['GlueCEStateRunningJobs']
  """

  voFilters = '(GlueCEAccessControlBaseRule=VOMS:/%s/*)' % vo
  voFilters += '(GlueCEAccessControlBaseRule=VOMS:/%s)' % vo
  voFilters += '(GlueCEAccessControlBaseRule=VO:%s)' % vo
  filt = '(&(GlueCEUniqueID=%s*)(|%s))' % ( ce, voFilters )

  result = ldapsearchBDII( filt, attr, host )

  if not result['OK']:
    return result

  ces = result['Value']

  filt = '(&(objectClass=GlueVOView)(|%s))' % ( voFilters )
  views = []

  for ce in ces:
    dn = ce['dn']
    result = ldapsearchBDII( filt, attr, host, base = dn )
    if result['OK']:
      views.append( result['Value'][0]['attr'] ) #pylint: disable=unsubscriptable-object

  return S_OK( views )

def ldapSE( site, vo, attr = None, host = None ):
  """ SE/SA information from bdii.

:param  site: site with globing, for example, "ce0?.tier2.hep.manchester*" or just "*"
:param  vo: VO name with globing, "*" if all VOs
:return: standard DIRAC answer with Value equals to list of SE/SA merged items.

Each SE is dictionary which contains attributes of SE and corresponding SA.
For example result['Value'][0]['GlueSESizeFree']
  """
  voFilters = '(GlueSAAccessControlBaseRule=VOMS:/%s/*)' % vo
  voFilters += '(GlueSAAccessControlBaseRule=VOMS:/%s)' % vo
  voFilters += '(GlueSAAccessControlBaseRule=VO:%s)' % vo
  filt = '(&(objectClass=GlueSA)(|%s))' % voFilters
  result = ldapsearchBDII( filt, attr, host )
  if not result['OK']:
    return result
  sas = result['Value']

  saDict = {}

  seIDFilter = ''
  for sa in sas:
    chunk = sa['attr'].get('GlueChunkKey','')
    if chunk:
      seID = sa['attr']['GlueChunkKey'].replace('GlueSEUniqueID=','')
      saDict[seID] = sa['attr']
      seIDFilter += '(GlueSEUniqueID=%s)' % seID

  if vo == "*":
    filt = '(&(objectClass=GlueSE)(GlueForeignKey=GlueSiteUniqueID=%s))' % site
  else:
    filt = '(&(objectClass=GlueSE)(|%s)(GlueForeignKey=GlueSiteUniqueID=%s))' % ( seIDFilter, site )
  result = ldapsearchBDII( filt, attr, host )
  if not result['OK']:
    return result
  ses = result['Value']

  seDict = {}
  for se in ses:
    seID = se['attr']['GlueSEUniqueID']
    seDict[seID] = se['attr']
    siteName = se['attr']['GlueForeignKey'].replace('GlueSiteUniqueID=','')
    seDict[seID]['GlueSiteUniqueID'] = siteName
    if seID in saDict:
      seDict[seID].update( saDict[seID] )

  seList = seDict.values()
  return S_OK( seList )

def ldapSEAccessProtocol( se, attr = None, host = None ):
  """ SE access protocol information from bdii

      :param  se: se or part of it with globing, for example, "ce0?.tier2.hep.manchester*"
      :return: standard DIRAC answer with Value equals to list of access protocols.

  """
  filt = '(&(objectClass=GlueSEAccessProtocol)(GlueChunkKey=GlueSEUniqueID=%s))' % se
  result = ldapsearchBDII( filt, attr, host )

  if not result['OK']:
    return result

  protocols = []
  for value in result['Value']:
    protocols.append( value['attr'] )

  return S_OK( protocols )

def ldapService( serviceID = '*', serviceType = '*', vo = '*', attr = None, host = None):
  """ Service BDII info for a given VO

      :param  service: service type, e.g. SRM
      :return: standard DIRAC answer with Value equals to list of services
  """
  voFilters = '(GlueServiceAccessControlBaseRule=VOMS:/%s/*)' % vo
  voFilters += '(GlueServiceAccessControlBaseRule=VOMS:/%s)' % vo
  voFilters += '(GlueServiceAccessControlBaseRule=VO:%s)' % vo
  filt = '(&(GlueServiceType=%s)(GlueServiceUniqueID=%s)(|%s))' % ( serviceType, serviceID, voFilters )

  result = ldapsearchBDII( filt, attr, host )

  if not result['OK']:
    return result

  services = []
  for value in result['Value']:
    services.append( value['attr'] )

  return S_OK( services )

def ldapSEVOInfo( vo, seID, attr = ["GlueVOInfoPath","GlueVOInfoAccessControlBaseRule"], host = None ):
  """ VOInfo for a given SE
  """
  filt = '(GlueChunkKey=GlueSEUniqueID=%s)' % seID
  filt += '(GlueVOInfoAccessControlBaseRule=VO:%s*)' % vo
  filt += '(objectClass=GlueVOInfo)'
  filt = '(&%s)' % filt

  result = ldapsearchBDII( filt, attr, host )

  if not result['OK']:
    return result
  voInfo = []
  for value in result['Value']:
    voInfo.append( value['attr'] )

  return S_OK( voInfo )

def getBdiiCEInfo( vo, host = None ):
  """ Get information for all the CEs/queues for a given VO

:param vo: BDII VO name
:return result structure: result['Value'][siteID]['CEs'][ceID]['Queues'][queueName]. For
               each siteID, ceID, queueName all the BDII/Glue parameters are retrieved
  """
  result = ldapCEState( '', vo, host = host )
  if not result['OK']:
    return result

  siteDict = {}
  ceDict = {}
  queueDict = {}

  for queue in result['Value']:
    queue = dict(queue)
    clusterID = queue.get('GlueForeignKey','').replace('GlueClusterUniqueID=','')
    ceID = queue.get('GlueCEUniqueID','').split(':')[0]
    queueDict[queue['GlueCEUniqueID']] = queue
    queueDict[queue['GlueCEUniqueID']]['CE'] = ceID
    if not ceID in ceDict:
      result = ldapCluster( clusterID, host = host )
      if not result['OK']:
        continue
      if not result['Value']:
        continue

      ce = result['Value'][0]
      ceDict[ceID] = ce

      fKey = ce['GlueForeignKey'] #pylint: disable=unsubscriptable-object
      siteID = ''
      for key in fKey:
        if key.startswith('GlueSiteUniqueID'):
          siteID = key.replace('GlueSiteUniqueID=','')
      ceDict[ceID]['Site'] = siteID

      result = ldapCE( clusterID, host = host )
      ce = {}
      if result['OK'] and result['Value']:
        ce = result['Value'][0]
      ceDict[ceID].update( ce )

      if not siteID in siteDict:
        site = {}
        result = ldapSite( siteID, host = host )
        if result['OK'] and result['Value']:
          site = result['Value'][0]
        siteDict[siteID] = site

  for ceID in ceDict:
    siteID = ceDict[ceID]['Site']
    if siteID in siteDict:
      siteDict[siteID].setdefault('CEs',{})
      siteDict[siteID]['CEs'][ceID] = ceDict[ceID]

  for queueID in queueDict:
    ceID = queueDict[queueID]['CE']
    siteID = ceDict[ceID]['Site']
    siteDict[siteID]['CEs'][ceID].setdefault('Queues',{})
    queueName = re.split( r':\d+/', queueDict[queueID]['GlueCEUniqueID'] )[1]
    siteDict[siteID]['CEs'][ceID]['Queues'][queueName] = queueDict[queueID]

  return S_OK( siteDict )

def getBdiiSEInfo( vo, host = None ):
  """ Get information for all the SEs for a given VO

:param vo: BDII VO name
:return result structure: result['Value'][siteID]['SEs'][seID]. For
               each siteID, seIDall the BDII/Glue SE/SA parameters are retrieved
  """
  result = ldapSE( '*', vo, host = host )
  if not result['OK']:
    return result

  ses = result['Value']

  pathDict = {}
  result = ldapSEVOInfo( vo, '*' )
  if result['OK']:
    for entry in result['Value']:
      voPath = entry['GlueVOInfoPath']
      seID = ''
      for en in entry['dn'].split(','):
        if en.startswith( 'GlueSEUniqueID=' ):
          seID = en.replace( 'GlueSEUniqueID=', '' )
          break
      if seID:
        pathDict[seID] = voPath

  siteDict = {}
  for se in ses:
    siteName = se['GlueSiteUniqueID']
    siteDict.setdefault( siteName, { "SEs": {} } )
    seID = se['GlueSEUniqueID']
    siteDict[siteName]["SEs"][seID] = se
    result = ldapSEAccessProtocol( seID, host = host )
    siteDict[siteName]["SEs"][seID]['AccessProtocols'] = {}
    if result['OK']:
      for entry in result['Value']:
        apType = entry['GlueSEAccessProtocolType']
        if apType in siteDict[siteName]["SEs"][seID]['AccessProtocols']:
          count = 0
          for p in siteDict[siteName]["SEs"][seID]['AccessProtocols']:
            if p.startswith( apType+'.' ):
              count += 1
          apType = '%s.%d' % ( apType, count + 1 )
          siteDict[siteName]["SEs"][seID]['AccessProtocols'][apType] = entry
        else:
          siteDict[siteName]["SEs"][seID]['AccessProtocols'][apType] = entry
    else:
      continue
    if seID in pathDict:
      siteDict[siteName]["SEs"][seID]['VOPath'] = pathDict[seID]

  return S_OK( siteDict )<|MERGE_RESOLUTION|>--- conflicted
+++ resolved
@@ -14,10 +14,6 @@
 
 __RCSID__ = "$Id$"
 
-<<<<<<< HEAD
-
-=======
->>>>>>> 9d969b0f
 def executeGridCommand( proxy, cmd, gridEnvScript = None ):
   """
   Execute cmd tuple after sourcing GridEnv
