"""
The Grid module contains several utilities for grid operations
"""

import six
import os
import re

from DIRAC.Core.Utilities.Os import sourceEnv
from DIRAC.FrameworkSystem.Client.ProxyManagerClient import gProxyManager
from DIRAC.Core.Security.ProxyInfo import getProxyInfo
from DIRAC.ConfigurationSystem.Client.Helpers import Local
from DIRAC.Core.Utilities.ReturnValues import S_OK, S_ERROR
from DIRAC.Core.Utilities.Subprocess import systemCall, shellCall
import DIRAC.Core.Utilities.Glue2 as Glue2

__RCSID__ = "$Id$"


def executeGridCommand(proxy, cmd, gridEnvScript=None):
  """
  Execute cmd tuple after sourcing GridEnv
  """
  currentEnv = dict(os.environ)

  if not gridEnvScript:
    # if not passed as argument, use default from CS Helpers
    gridEnvScript = Local.gridEnv()

  if gridEnvScript:
    command = gridEnvScript.split()
    ret = sourceEnv(10, command)
    if not ret['OK']:
      return S_ERROR('Failed sourcing GridEnv: %s' % ret['Message'])
    gridEnv = ret['outputEnv']
    #
    # Preserve some current settings if they are there
    #
    if 'X509_VOMS_DIR' in currentEnv:
      gridEnv['X509_VOMS_DIR'] = currentEnv['X509_VOMS_DIR']
    if 'X509_CERT_DIR' in currentEnv:
      gridEnv['X509_CERT_DIR'] = currentEnv['X509_CERT_DIR']
  else:
    gridEnv = currentEnv

  if not proxy:
    res = getProxyInfo()
    if not res['OK']:
      return res
<<<<<<< HEAD
    gridEnv['X509_USER_PROXY' ] = res['Value']['path']
  elif isinstance(proxy, six.string_types):
    if os.path.exists( proxy ):
      gridEnv[ 'X509_USER_PROXY' ] = proxy
=======
    gridEnv['X509_USER_PROXY'] = res['Value']['path']
  elif isinstance(proxy, basestring):
    if os.path.exists(proxy):
      gridEnv['X509_USER_PROXY'] = proxy
>>>>>>> d1533a58
    else:
      return S_ERROR('Can not treat proxy passed as a string')
  else:
    ret = gProxyManager.dumpProxyToFile(proxy)
    if not ret['OK']:
      return ret
    gridEnv['X509_USER_PROXY'] = ret['Value']

  result = systemCall(120, cmd, env=gridEnv)
  return result


def ldapsearchBDII(filt=None, attr=None, host=None, base=None, selectionString="Glue"):
  """ Python wrapper for ldapserch at bdii.

      :param  filt:    Filter used to search ldap, default = '', means select all
      :param  attr:    Attributes returned by ldapsearch, default = '*', means return all
      :param  host:    Host used for ldapsearch, default = 'lcg-bdii.cern.ch:2170', can be changed by $LCG_GFAL_INFOSYS

      :return: standard DIRAC answer with Value equals to list of ldapsearch responses

      Each element of list is dictionary with keys:

        'dn':                 Distinguished name of ldapsearch response
        'objectClass':        List of classes in response
        'attr':               Dictionary of attributes
  """

  if filt is None:
    filt = ''
  if attr is None:
    attr = ''
  if host is None:
    host = 'lcg-bdii.cern.ch:2170'
  if base is None:
    base = 'Mds-Vo-name=local,o=grid'

  if isinstance(attr, list):
    attr = ' '.join(attr)

  cmd = 'ldapsearch -x -LLL -o ldif-wrap=no -h %s -b %s "%s" %s' % (host, base, filt, attr)
  result = shellCall(0, cmd)

  response = []

  if not result['OK']:
    return result

  status = result['Value'][0]
  stdout = result['Value'][1]
  stderr = result['Value'][2]

  if status != 0:
    return S_ERROR(stderr)

  lines = []
  for line in stdout.split("\n"):
    if line.find(" ") == 0:
      lines[-1] += line.strip()
    else:
      lines.append(line.strip())

  record = None
  for line in lines:
    if line.find('dn:') == 0:
      record = {'dn': line.replace('dn:', '').strip(),
                'objectClass': [],
                'attr': {'dn': line.replace('dn:', '').strip()}}
      response.append(record)
      continue
    if record:
      if line.find('objectClass:') == 0:
        record['objectClass'].append(line.replace('objectClass:', '').strip())
        continue
      if line.find(selectionString) == 0:
        index = line.find(':')
        if index > 0:
          attr = line[:index]
          value = line[index + 1:].strip()
          if attr in record['attr']:
            if isinstance(record['attr'][attr], list):
              record['attr'][attr].append(value)
            else:
              record['attr'][attr] = [record['attr'][attr], value]
          else:
            record['attr'][attr] = value

  return S_OK(response)


def ldapSite(site, attr=None, host=None):
  """ Site information from bdii.

:param  site: Site as it defined in GOCDB or part of it with globing, for example: \UKI-*
:return: standard DIRAC answer with Value equals to list of sites.

Each site is dictionary which contains attributes of site.
For example result['Value'][0]['GlueSiteLocation']
  """
  filt = '(GlueSiteUniqueID=%s)' % site

  result = ldapsearchBDII(filt, attr, host)

  if not result['OK']:
    return result

  sites = []
  for value in result['Value']:
    sites.append(value['attr'])

  return S_OK(sites)


def ldapCluster(ce, attr=None, host=None):
  """ CE (really SubCluster in definition of bdii) information from bdii.
It contains by the way host information for ce.

:param  ce: ce or part of it with globing, for example, "ce0?.tier2.hep.manchester*"
:return: standard DIRAC answer with Value equals to list of clusters.

Each cluster is dictionary which contains attributes of ce.
For example result['Value'][0]['GlueHostBenchmarkSI00']
  """
  filt = '(GlueClusterUniqueID=%s)' % ce

  result = ldapsearchBDII(filt, attr, host)

  if not result['OK']:
    return result

  clusters = []
  for value in result['Value']:
    clusters.append(value['attr'])

  return S_OK(clusters)


def ldapCE(ce, attr=None, host=None):
  """ CE (really SubCluster in definition of bdii) information from bdii.
It contains by the way host information for ce.

:param  ce: ce or part of it with globing, for example, "ce0?.tier2.hep.manchester*"
:return: standard DIRAC answer with Value equals to list of clusters.

Each cluster is dictionary which contains attributes of ce.
For example result['Value'][0]['GlueHostBenchmarkSI00']
  """
  filt = '(GlueChunkKey=GlueClusterUniqueID=%s)' % ce

  result = ldapsearchBDII(filt, attr, host)

  if not result['OK']:
    return result

  ces = []
  for value in result['Value']:
    ces.append(value['attr'])

  return S_OK(ces)


def ldapCEState(ce, vo, attr=None, host=None):
  """ CEState information from bdii. Only CE with CEAccessControlBaseRule=VO:lhcb are selected.

:param  ce: ce or part of it with globing, for example, "ce0?.tier2.hep.manchester*"
:return: standard DIRAC answer with Value equals to list of ceStates.

Each ceState is dictionary which contains attributes of ce.
For example result['Value'][0]['GlueCEStateStatus']
  """
  voFilters = '(GlueCEAccessControlBaseRule=VOMS:/%s/*)' % vo
  voFilters += '(GlueCEAccessControlBaseRule=VOMS:/%s)' % vo
  voFilters += '(GlueCEAccessControlBaseRule=VO:%s)' % vo
  filt = '(&(GlueCEUniqueID=%s*)(|%s))' % (ce, voFilters)

  result = ldapsearchBDII(filt, attr, host)

  if not result['OK']:
    return result

  states = []
  for value in result['Value']:
    states.append(value['attr'])

  return S_OK(states)


def ldapCEVOView(ce, vo, attr=None, host=None):
  """ CEVOView information from bdii. Only CE with CEAccessControlBaseRule=VO:lhcb are selected.

:param  ce: ce or part of it with globing, for example, "ce0?.tier2.hep.manchester*"
:return: standard DIRAC answer with Value equals to list of ceVOViews.

Each ceVOView is dictionary which contains attributes of ce.
For example result['Value'][0]['GlueCEStateRunningJobs']
  """

  voFilters = '(GlueCEAccessControlBaseRule=VOMS:/%s/*)' % vo
  voFilters += '(GlueCEAccessControlBaseRule=VOMS:/%s)' % vo
  voFilters += '(GlueCEAccessControlBaseRule=VO:%s)' % vo
  filt = '(&(GlueCEUniqueID=%s*)(|%s))' % (ce, voFilters)

  result = ldapsearchBDII(filt, attr, host)

  if not result['OK']:
    return result

  ces = result['Value']

  filt = '(&(objectClass=GlueVOView)(|%s))' % (voFilters)
  views = []

  for ce in ces:
    dn = ce['dn']
    result = ldapsearchBDII(filt, attr, host, base=dn)
    if result['OK']:
      views.append(result['Value'][0]['attr'])  # pylint: disable=unsubscriptable-object

  return S_OK(views)


def ldapSE(site, vo, attr=None, host=None):
  """ SE/SA information from bdii.

:param  site: site with globing, for example, "ce0?.tier2.hep.manchester*" or just "*"
:param  vo: VO name with globing, "*" if all VOs
:return: standard DIRAC answer with Value equals to list of SE/SA merged items.

Each SE is dictionary which contains attributes of SE and corresponding SA.
For example result['Value'][0]['GlueSESizeFree']
  """
  voFilters = '(GlueSAAccessControlBaseRule=VOMS:/%s/*)' % vo
  voFilters += '(GlueSAAccessControlBaseRule=VOMS:/%s)' % vo
  voFilters += '(GlueSAAccessControlBaseRule=VO:%s)' % vo
  filt = '(&(objectClass=GlueSA)(|%s))' % voFilters
  result = ldapsearchBDII(filt, attr, host)
  if not result['OK']:
    return result
  sas = result['Value']

  saDict = {}

  seIDFilter = ''
  for sa in sas:
    chunk = sa['attr'].get('GlueChunkKey', '')
    if chunk:
      seID = sa['attr']['GlueChunkKey'].replace('GlueSEUniqueID=', '')
      saDict[seID] = sa['attr']
      seIDFilter += '(GlueSEUniqueID=%s)' % seID

  if vo == "*":
    filt = '(&(objectClass=GlueSE)(GlueForeignKey=GlueSiteUniqueID=%s))' % site
  else:
    filt = '(&(objectClass=GlueSE)(|%s)(GlueForeignKey=GlueSiteUniqueID=%s))' % (seIDFilter, site)
  result = ldapsearchBDII(filt, attr, host)
  if not result['OK']:
    return result
  ses = result['Value']

  seDict = {}
  for se in ses:
    seID = se['attr']['GlueSEUniqueID']
    seDict[seID] = se['attr']
    siteName = se['attr']['GlueForeignKey'].replace('GlueSiteUniqueID=', '')
    seDict[seID]['GlueSiteUniqueID'] = siteName
    if seID in saDict:
      seDict[seID].update(saDict[seID])

  seList = seDict.values()
  return S_OK(seList)


def ldapSEAccessProtocol(se, attr=None, host=None):
  """ SE access protocol information from bdii

      :param  se: se or part of it with globing, for example, "ce0?.tier2.hep.manchester*"
      :return: standard DIRAC answer with Value equals to list of access protocols.

  """
  filt = '(&(objectClass=GlueSEAccessProtocol)(GlueChunkKey=GlueSEUniqueID=%s))' % se
  result = ldapsearchBDII(filt, attr, host)

  if not result['OK']:
    return result

  protocols = []
  for value in result['Value']:
    protocols.append(value['attr'])

  return S_OK(protocols)


def ldapService(serviceID='*', serviceType='*', vo='*', attr=None, host=None):
  """ Service BDII info for a given VO

      :param  service: service type, e.g. SRM
      :return: standard DIRAC answer with Value equals to list of services
  """
  voFilters = '(GlueServiceAccessControlBaseRule=VOMS:/%s/*)' % vo
  voFilters += '(GlueServiceAccessControlBaseRule=VOMS:/%s)' % vo
  voFilters += '(GlueServiceAccessControlBaseRule=VO:%s)' % vo
  filt = '(&(GlueServiceType=%s)(GlueServiceUniqueID=%s)(|%s))' % (serviceType, serviceID, voFilters)

  result = ldapsearchBDII(filt, attr, host)

  if not result['OK']:
    return result

  services = []
  for value in result['Value']:
    services.append(value['attr'])

  return S_OK(services)


def ldapSEVOInfo(vo, seID, attr=["GlueVOInfoPath", "GlueVOInfoAccessControlBaseRule"], host=None):
  """ VOInfo for a given SE
  """
  filt = '(GlueChunkKey=GlueSEUniqueID=%s)' % seID
  filt += '(GlueVOInfoAccessControlBaseRule=VO:%s*)' % vo
  filt += '(objectClass=GlueVOInfo)'
  filt = '(&%s)' % filt

  result = ldapsearchBDII(filt, attr, host)

  if not result['OK']:
    return result
  voInfo = []
  for value in result['Value']:
    voInfo.append(value['attr'])

  return S_OK(voInfo)


def getBdiiCEInfo(vo, host=None, glue2=False):
  """ Get information for all the CEs/queues for a given VO

  :param str vo: BDII VO name
  :param str host: url to query for information
  :param bool glue2: if True query the GLUE2 information schema
  :return: result structure: result['Value'][siteID]['CEs'][ceID]['Queues'][queueName]. For
               each siteID, ceID, queueName all the BDII/Glue parameters are retrieved
  """
  if glue2:
    return Glue2.getGlue2CEInfo(vo, host=host)

  result = ldapCEState('', vo, host=host)
  if not result['OK']:
    return result

  siteDict = {}
  ceDict = {}
  queueDict = {}

  for queue in result['Value']:
    queue = dict(queue)
    clusterID = queue.get('GlueForeignKey', '').replace('GlueClusterUniqueID=', '')
    ceID = queue.get('GlueCEUniqueID', '').split(':')[0]
    queueDict[queue['GlueCEUniqueID']] = queue
    queueDict[queue['GlueCEUniqueID']]['CE'] = ceID
    if ceID not in ceDict:
      result = ldapCluster(clusterID, host=host)
      if not result['OK']:
        continue
      if not result['Value']:
        continue

      ce = result['Value'][0]
      ceDict[ceID] = ce

      fKey = ce['GlueForeignKey']  # pylint: disable=unsubscriptable-object
      siteID = ''
      for key in fKey:
        if key.startswith('GlueSiteUniqueID'):
          siteID = key.replace('GlueSiteUniqueID=', '')
      ceDict[ceID]['Site'] = siteID

      result = ldapCE(clusterID, host=host)
      ce = {}
      if result['OK'] and result['Value']:
        ce = result['Value'][0]
      ceDict[ceID].update(ce)

      if siteID not in siteDict:
        site = {}
        result = ldapSite(siteID, host=host)
        if result['OK'] and result['Value']:
          site = result['Value'][0]
        siteDict[siteID] = site

  for ceID in ceDict:
    siteID = ceDict[ceID]['Site']
    if siteID in siteDict:
      siteDict[siteID].setdefault('CEs', {})
      siteDict[siteID]['CEs'][ceID] = ceDict[ceID]

  for queueID in queueDict:
    ceID = queueDict[queueID]['CE']
    siteID = ceDict[ceID]['Site']
    siteDict[siteID]['CEs'][ceID].setdefault('Queues', {})
    queueName = re.split(r':\d+/', queueDict[queueID]['GlueCEUniqueID'])[1]
    siteDict[siteID]['CEs'][ceID]['Queues'][queueName] = queueDict[queueID]

  return S_OK(siteDict)


def getBdiiSEInfo(vo, host=None):
  """ Get information for all the SEs for a given VO

:param vo: BDII VO name
:return result structure: result['Value'][siteID]['SEs'][seID]. For
               each siteID, seIDall the BDII/Glue SE/SA parameters are retrieved
  """
  result = ldapSE('*', vo, host=host)
  if not result['OK']:
    return result

  ses = result['Value']

  pathDict = {}
  result = ldapSEVOInfo(vo, '*')
  if result['OK']:
    for entry in result['Value']:
      voPath = entry['GlueVOInfoPath']
      seID = ''
      for en in entry['dn'].split(','):
        if en.startswith('GlueSEUniqueID='):
          seID = en.replace('GlueSEUniqueID=', '')
          break
      if seID:
        pathDict[seID] = voPath

  siteDict = {}
  for se in ses:
    siteName = se['GlueSiteUniqueID']
    siteDict.setdefault(siteName, {"SEs": {}})
    seID = se['GlueSEUniqueID']
    siteDict[siteName]["SEs"][seID] = se
    result = ldapSEAccessProtocol(seID, host=host)
    siteDict[siteName]["SEs"][seID]['AccessProtocols'] = {}
    if result['OK']:
      for entry in result['Value']:
        apType = entry['GlueSEAccessProtocolType']
        if apType in siteDict[siteName]["SEs"][seID]['AccessProtocols']:
          count = 0
          for p in siteDict[siteName]["SEs"][seID]['AccessProtocols']:
            if p.startswith(apType + '.'):
              count += 1
          apType = '%s.%d' % (apType, count + 1)
          siteDict[siteName]["SEs"][seID]['AccessProtocols'][apType] = entry
        else:
          siteDict[siteName]["SEs"][seID]['AccessProtocols'][apType] = entry
    else:
      continue
    if seID in pathDict:
      siteDict[siteName]["SEs"][seID]['VOPath'] = pathDict[seID]

  return S_OK(siteDict)<|MERGE_RESOLUTION|>--- conflicted
+++ resolved
@@ -47,17 +47,10 @@
     res = getProxyInfo()
     if not res['OK']:
       return res
-<<<<<<< HEAD
-    gridEnv['X509_USER_PROXY' ] = res['Value']['path']
-  elif isinstance(proxy, six.string_types):
-    if os.path.exists( proxy ):
-      gridEnv[ 'X509_USER_PROXY' ] = proxy
-=======
     gridEnv['X509_USER_PROXY'] = res['Value']['path']
   elif isinstance(proxy, basestring):
     if os.path.exists(proxy):
       gridEnv['X509_USER_PROXY'] = proxy
->>>>>>> d1533a58
     else:
       return S_ERROR('Can not treat proxy passed as a string')
   else:
