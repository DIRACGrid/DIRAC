########################################################################
# File :   ProcessMonitor.py
# Author : Stuart Paterson
########################################################################

""" The Process Monitor utility allows to calculate cumulative CPU time and memory
    for a given PID and it's process group.  This is only implemented for linux /proc
    file systems but could feasibly be extended in the future.
"""

import os
import re
import platform

from DIRAC import gLogger, S_OK, S_ERROR
from DIRAC.Core.Utilities.Subprocess import shellCall

__RCSID__ = "$Id$"

class ProcessMonitor( object ):

  #############################################################################
  def __init__( self ):
    """ Standard constructor
    """
    self.log = gLogger.getSubLogger( 'ProcessMonitor' )
    self.osType = platform.uname()

  #############################################################################
  def getCPUConsumed( self, pid ):
    """Returns the CPU consumed for supported platforms when supplied a PID.
    """
    currentOS = self.__checkCurrentOS()
    if currentOS.lower() == 'linux':
      return self.getCPUConsumedLinux( pid )
    else:
      self.log.warn( 'Platform %s is not supported' % ( currentOS ) )
      return S_ERROR( 'Unsupported platform' )

  def getMemoryConsumed( self, pid ):
    """Returns the CPU consumed for supported platforms when supplied a PID.
    """
    currentOS = self.__checkCurrentOS()
    if currentOS.lower() == 'linux':
      return self.getMemoryConsumedLinux( pid )
    else:
      self.log.warn( 'Platform %s is not supported' % ( currentOS ) )
      return S_ERROR( 'Unsupported platform' )

  def getResourceConsumedLinux( self, pid ):
    """Returns the CPU consumed given a PID assuming a proc file system exists.
    """
    pid = str( pid )
    masterProcPath = '/proc/%s/stat' % ( pid )
    if not os.path.exists( masterProcPath ):
      return S_ERROR( 'Process %s does not exist' % ( pid ) )

    #Get the current process list
    pidListResult = self.__getProcListLinux()
    if not pidListResult['OK']:
      return pidListResult

    pidList = pidListResult['Value']
    return self.__getChildResourceConsumedLinux( pid, pidList )

  #############################################################################
  def getCPUConsumedLinux( self, pid ):
    """Returns the CPU consumed given a PID assuming a proc file system exists.
    """
    result = self.getResourceConsumedLinux( pid )
    if not result['OK']:
      return result
    currentCPU = result['Value']['CPU']

    self.log.verbose( 'Final CPU estimate is %s' % currentCPU )
    return S_OK( currentCPU )

  def getMemoryConsumedLinux( self, pid ):
    """ Get the current memory consumption
    """
    result = self.getResourceConsumedLinux( pid )
    if not result['OK']:
      return result
    vsize = result['Value']['Vsize']
    rss = result['Value']['RSS']

    self.log.verbose( 'Current memory estimate is Vsize: %s, RSS: %s' % ( vsize, rss ) )
    return S_OK( {'Vsize': vsize, 'RSS': rss } )


  #############################################################################
  def __getProcListLinux( self ):
    """Gets list of process IDs from /proc/*.
    """
    result = shellCall( 10, 'ls -d /proc/[0-9]*' )

    if not result['OK']:
      if not 'Value' in result:
        return result
    procList = result['Value'][1].replace( '/proc/', '' ).split( '\n' )

    return S_OK( procList )

  #############################################################################
  def __getChildResourceConsumedLinux( self, pid, pidList, infoDict = None ):
    """Adds contributions to CPU total from child processes recursively.
    """
    childCPU = 0
    vsize = 0
    rss = 0
    pageSize = os.sysconf('SC_PAGESIZE')
    if not infoDict:
      infoDict = {}
      for pidCheck in pidList:
        info = self.__getProcInfoLinux( pidCheck )
        if info['OK']:
          infoDict[pidCheck] = info['Value']

    procGroup = self.__getProcGroupLinux( pid )
    if not procGroup['OK']:
      return procGroup

<<<<<<< HEAD
    procGroup = procGroup['Value'].strip() #pylint: disable=no-member
=======
    procGroup = procGroup['Value'].strip()  # pylint: disable=no-member
>>>>>>> 72e4dab1

    for pidCheck, info in infoDict.items():
      if pidCheck in infoDict and info[3] == pid:
        contribution = float( info[13] ) / 100 + float( info[14] ) / 100 + float( info[15] ) / 100 + float( info[16] ) / 100
        childCPU += contribution
        vsize += float( info[22] )
        rss += float( info[23] ) * pageSize
        self.log.debug( 'Added %s to CPU total (now %s) from child PID %s %s' % ( contribution, childCPU, info[0], info[1] ) )
        del infoDict[pidCheck]
        result = self.__getChildResourceConsumedLinux( pidCheck, pidList, infoDict )
        if result['OK']:
          childCPU += result['Value']['CPU']  # pylint: disable=invalid-sequence-index
          vsize += result['Value']['Vsize']  # pylint: disable=invalid-sequence-index
          rss += result['Value']['RSS']  # pylint: disable=invalid-sequence-index


    #Next add any contributions from orphan processes in same process group
    for pidCheck, info in infoDict.items():
      if pidCheck in infoDict and info[3] == 1 and info[4] == procGroup:
        contribution = float( info[13] ) / 100 + float( info[14] ) / 100 + float( info[15] ) / 100 + float( info[16] ) / 100
        childCPU += contribution
        vsize += float( info[22] )
        rss += float( info[23] ) * pageSize
        self.log.debug( 'Added %s to CPU total (now %s) from orphan PID %s %s' % ( contribution, childCPU, info[0], info[1] ) )
        del infoDict[pidCheck]

    #Finally add the parent itself
    if pid in infoDict:
      info = infoDict[pid]
      contribution = float( info[13] ) / 100 + float( info[14] ) / 100 + float( info[15] ) / 100 + float( info[16] ) / 100
      childCPU += contribution
      vsize += float( info[22] )
      rss += float( info[23] ) * pageSize
      self.log.debug( 'Added %s to CPU total (now %s) from PID %s %s' % ( contribution, childCPU, info[0], info[1] ) )
      del infoDict[pid]

      # Some debug printout if 0 CPU is determined
      if childCPU == 0:
        self.log.error( 'Consumed CPU is found to be 0' )
        self.log.info( 'Contributing processes:' )
        for pidCheck in pidList:
          if pidCheck not in infoDict:
            info = self.__getProcInfoLinux( pidCheck )
            if info['OK']:
              self.log.info( '  PID:', info['Value'] )

    return S_OK( { "CPU": childCPU,
                   "Vsize": vsize,
                   "RSS": rss } )


  #############################################################################
  def __getProcInfoLinux( self, pid ):
    """Attempts to read /proc/PID/stat and returns list of items if ok.
       /proc/[pid]/stat
              Status information about the process.  This is used by ps(1).
              It is defined in /usr/src/linux/fs/proc/array.c.

              The fields, in order, with their proper scanf(3) format
              specifiers, are:

              pid %d      (1) The process ID.

              comm %s     (2) The filename of the executable, in
                          parentheses.  This is visible whether or not the
                          executable is swapped out.

              state %c    (3) One character from the string "RSDZTW" where R
                          is running, S is sleeping in an interruptible
                          wait, D is waiting in uninterruptible disk sleep,
                          Z is zombie, T is traced or stopped (on a signal),
                          and W is paging.

              ppid %d     (4) The PID of the parent.

              pgrp %d     (5) The process group ID of the process.

              session %d  (6) The session ID of the process.

              tty_nr %d   (7) The controlling terminal of the process.  (The
                          minor device number is contained in the
                          combination of bits 31 to 20 and 7 to 0; the major
                          device number is in bits 15 to 8.)

              tpgid %d    (8) The ID of the foreground process group of the
                          controlling terminal of the process.

              flags %u (%lu before Linux 2.6.22)
                          (9) The kernel flags word of the process.  For bit
                          meanings, see the PF_* defines in the Linux kernel
                          source file include/linux/sched.h.  Details depend
                          on the kernel version.

              minflt %lu  (10) The number of minor faults the process has
                          made which have not required loading a memory page
                          from disk.

              cminflt %lu (11) The number of minor faults that the process's
                          waited-for children have made.

              majflt %lu  (12) The number of major faults the process has
                          made which have required loading a memory page
                          from disk.

              cmajflt %lu (13) The number of major faults that the process's
                          waited-for children have made.

              utime %lu   (14) Amount of time that this process has been
                          scheduled in user mode, measured in clock ticks
                          (divide by sysconf(_SC_CLK_TCK)).  This includes
                          guest time, guest_time (time spent running a
                          virtual CPU, see below), so that applications that
                          are not aware of the guest time field do not lose
                          that time from their calculations.

              stime %lu   (15) Amount of time that this process has been
                          scheduled in kernel mode, measured in clock ticks
                          (divide by sysconf(_SC_CLK_TCK)).

              cutime %ld  (16) Amount of time that this process's waited-for
                          children have been scheduled in user mode,
                          measured in clock ticks (divide by
                          sysconf(_SC_CLK_TCK)).  (See also times(2).)  This
                          includes guest time, cguest_time (time spent
                          running a virtual CPU, see below).

              cstime %ld  (17) Amount of time that this process's waited-for
                          children have been scheduled in kernel mode,
                          measured in clock ticks (divide by
                          sysconf(_SC_CLK_TCK)).

              priority %ld
                          (18) (Explanation for Linux 2.6) For processes
                          running a real-time scheduling policy (policy
                          below; see sched_setscheduler(2)), this is the
                          negated scheduling priority, minus one; that is, a
                          number in the range -2 to -100, corresponding to
                          real-time priorities 1 to 99.  For processes
                          running under a non-real-time scheduling policy,
                          this is the raw nice value (setpriority(2)) as
                          represented in the kernel.  The kernel stores nice
                          values as numbers in the range 0 (high) to 39
                          (low), corresponding to the user-visible nice
                          range of -20 to 19.

                          Before Linux 2.6, this was a scaled value based on
                          the scheduler weighting given to this process.

              nice %ld    (19) The nice value (see setpriority(2)), a value
                          in the range 19 (low priority) to -20 (high
                          priority).

              num_threads %ld
                          (20) Number of threads in this process (since
                          Linux 2.6).  Before kernel 2.6, this field was
                          hard coded to 0 as a placeholder for an earlier
                          removed field.

              itrealvalue %ld
                          (21) The time in jiffies before the next SIGALRM
                          is sent to the process due to an interval timer.
                          Since kernel 2.6.17, this field is no longer
                          maintained, and is hard coded as 0.

              starttime %llu (was %lu before Linux 2.6)
                          (22) The time the process started after system
                          boot.  In kernels before Linux 2.6, this value was
                          expressed in jiffies.  Since Linux 2.6, the value
                          is expressed in clock ticks (divide by
                          sysconf(_SC_CLK_TCK)).

              vsize %lu   (23) Virtual memory size in bytes.

              rss %ld     (24) Resident Set Size: number of pages the
                          process has in real memory.  This is just the
                          pages which count toward text, data, or stack
                          space.  This does not include pages which have not
                          been demand-loaded in, or which are swapped out.

              rsslim %lu  (25) Current soft limit in bytes on the rss of the
                          process; see the description of RLIMIT_RSS in
                          getrlimit(2).

              startcode %lu
                          (26) The address above which program text can run.

              endcode %lu (27) The address below which program text can run.

              startstack %lu
                          (28) The address of the start (i.e., bottom) of
                          the stack.

              kstkesp %lu (29) The current value of ESP (stack pointer), as
                          found in the kernel stack page for the process.

              kstkeip %lu (30) The current EIP (instruction pointer).

              signal %lu  (31) The bitmap of pending signals, displayed as a
                          decimal number.  Obsolete, because it does not
                          provide information on real-time signals; use
                          /proc/[pid]/status instead.

              blocked %lu (32) The bitmap of blocked signals, displayed as a
                          decimal number.  Obsolete, because it does not
                          provide information on real-time signals; use
                          /proc/[pid]/status instead.

              sigignore %lu
                          (33) The bitmap of ignored signals, displayed as a
                          decimal number.  Obsolete, because it does not
                          provide information on real-time signals; use
                          /proc/[pid]/status instead.

              sigcatch %lu
                          (34) The bitmap of caught signals, displayed as a
                          decimal number.  Obsolete, because it does not
                          provide information on real-time signals; use
                          /proc/[pid]/status instead.

              wchan %lu   (35) This is the "channel" in which the process is
                          waiting.  It is the address of a system call, and
                          can be looked up in a namelist if you need a
                          textual name.  (If you have an up-to-date
                          /etc/psdatabase, then try ps -l to see the WCHAN
                          field in action.)

              nswap %lu   (36) Number of pages swapped (not maintained).

              cnswap %lu  (37) Cumulative nswap for child processes (not
                          maintained).

              exit_signal %d (since Linux 2.1.22)
                          (38) Signal to be sent to parent when we die.

              processor %d (since Linux 2.2.8)
                          (39) CPU number last executed on.

              rt_priority %u (since Linux 2.5.19; was %lu before Linux
              2.6.22)
                          (40) Real-time scheduling priority, a number in
                          the range 1 to 99 for processes scheduled under a
                          real-time policy, or 0, for non-real-time
                          processes (see sched_setscheduler(2)).

              policy %u (since Linux 2.5.19; was %lu before Linux 2.6.22)
                          (41) Scheduling policy (see
                          sched_setscheduler(2)).  Decode using the SCHED_*
                          constants in linux/sched.h.

              delayacct_blkio_ticks %llu (since Linux 2.6.18)
                          (42) Aggregated block I/O delays, measured in
                          clock ticks (centiseconds).

              guest_time %lu (since Linux 2.6.24)
                          (43) Guest time of the process (time spent running
                          a virtual CPU for a guest operating system),
                          measured in clock ticks (divide by
                          sysconf(_SC_CLK_TCK)).

              cguest_time %ld (since Linux 2.6.24)
                          (44) Guest time of the process's children,
                          measured in clock ticks (divide by
                          sysconf(_SC_CLK_TCK)).
    """
    procPath = '/proc/%s/stat' % ( pid )
    try:
      with open( procPath, 'r' ) as fopen:
        procStat = fopen.readline()
    except Exception:
      return S_ERROR( 'Not able to check %s' % pid )
    return S_OK( procStat.split( ' ' ) )

  #############################################################################
  def __getProcGroupLinux( self, pid ):
    """Returns UID for given PID.
    """
    result = shellCall( 10, 'ps --no-headers -o pgrp -p %s' % ( pid ) )
    if not result['OK']:
      if  not 'Value' in result:
        return result

    return S_OK( result['Value'][1] )

  #############################################################################
  def __checkCurrentOS( self ):
    """Checks it is possible to determine CPU consumed with this utility
       for the current OS.
    """
    localOS = None
    self.osType = platform.uname()
    if re.search( 'Darwin', self.osType[0] ):
      localOS = 'Mac'
    elif re.search( 'Windows', self.osType[0] ):
      localOS = 'Windows'
    else:
      localOS = 'Linux'
      self.log.debug( 'Will determine CPU consumed for %s flavour OS' % ( localOS ) )
    return localOS

#EOF#EOF#EOF#EOF#EOF#EOF#EOF#EOF#EOF#EOF#EOF#EOF#EOF#EOF#EOF#EOF#EOF#EOF#EOF#<|MERGE_RESOLUTION|>--- conflicted
+++ resolved
@@ -120,11 +120,7 @@
     if not procGroup['OK']:
       return procGroup
 
-<<<<<<< HEAD
-    procGroup = procGroup['Value'].strip() #pylint: disable=no-member
-=======
     procGroup = procGroup['Value'].strip()  # pylint: disable=no-member
->>>>>>> 72e4dab1
 
     for pidCheck, info in infoDict.items():
       if pidCheck in infoDict and info[3] == pid:
