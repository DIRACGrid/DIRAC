--- conflicted
+++ resolved
@@ -10,11 +10,7 @@
 from DIRAC.ConfigurationSystem.Client.Helpers.Resources import Resources, getSiteFullNames
 
 #############################################################################
-<<<<<<< HEAD
-def getSiteSEMapping():
-=======
 def getSiteSEMapping( gridName = '', withSiteLocalSEMapping = False ):
->>>>>>> c2e7001a
   """ Returns a dictionary of all sites and their localSEs as a list, e.g.
       {'LCG.CERN.ch':['CERN-RAW','CERN-RDST',...]}
       If gridName is specified, result is restricted to that Grid type.
@@ -38,18 +34,6 @@
     for sName in result['Value']:
       siteSEMapping[sName] = seList   
 
-<<<<<<< HEAD
-  # Add Sites from the SiteToLocalSEMapping in the CS
-  opsHelper = Operations()
-  result = opsHelper.getSiteMapping( 'Storage', 'LocalSE' )
-  if result['OK']:
-    mapping = result['Value']
-    for site in mapping:
-      if site not in siteSEMapping:
-        siteSEMapping[site] = mapping[site]
-      else:  
-        for se in mapping[site]:
-=======
   if withSiteLocalSEMapping:
     # Add Sites from the SiteLocalSEMapping in the CS
     cfgLocalSEPath = cfgPath( 'SiteLocalSEMapping' )
@@ -67,7 +51,6 @@
         if site not in siteSEMapping:
           siteSEMapping[site] = []
         for se in ses:
->>>>>>> c2e7001a
           if se not in siteSEMapping[site]:
             siteSEMapping[site].append( se )
 
