--- conflicted
+++ resolved
@@ -198,7 +198,7 @@
               EIMPERR : "Failed to import library",
               ENOMETH : "No such method or function",
               ECONF : "Configuration error",
-              EVALUE: "Wrong value passed", 
+              EVALUE: "Wrong value passed",
               EEEXCEPTION: "runtime general exception",
               # 101X: Files manipulation
               ECTMPF : "Failed to create temporary file",
@@ -255,13 +255,7 @@
 
               # TS
               ETSUKN : "Unknown Transformation System Error",
-<<<<<<< HEAD
-              ETSDATA : "Invalid Input Data definition",
-
-}
-=======
               ETSDATA : "Invalid Input Data definition"}
->>>>>>> e3e1f901
 
 def strerror(code):
   """ This method wraps up os.strerror, and behave the same way.
