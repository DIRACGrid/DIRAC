""" :mod: DErrno
    ==========================

    .. module: DErrno
    :synopsis: Error list and utilities for handling errors in DIRAC


    This module contains list of errors that can be encountered in DIRAC.
    It complements the errno module of python.

    It also contains utilities to manipulate these errors.

    Finally, it contains a DErrno class that contains an error number
    as well as a low level error message. It behaves like a string for
    compatibility reasons

    In order to add extension specific error, you need to create in your extension the file
    Core/Utilities/DErrno.py, which will contain the following dictionary:
      * extra_dErrName: keys are the error name, values the number of it
      * extra_dErrorCode: same as dErrorCode. keys are the error code, values the name
                          (we don't simply revert the previous dict in case we do not
                           have a one to one mapping)
      * extra_dStrError: same as dStrError, Keys are the error code, values the error description
      * extra_compatErrorString: same as compatErrorString. The compatible error strings are
                                 added to the existing one, and not replacing them.


    Example of extension file :

      extra_dErrName = { 'ELHCBSPE' : 3001 }
      extra_dErrorCode = { 3001 : 'ELHCBSPE'}
      extra_dStrError = { 3001 : "This is a description text of the specific LHCb error" }
      extra_compatErrorString = { 3001 : ["living easy, living free"],
                             DErrno.ERRX : ['An error message for ERRX that is specific to LHCb']}

"""

import os
import traceback
import errno
import imp
import sys

# To avoid conflict, the error numbers should be greater than 1000
# We decided to group the by range of 100 per system

# 1000: Generic
# 1100: Core
# 1200: Framework
# 1300: Interfaces
# 1400: Config
# 1500: WMS / Workflow
# 1600: DMS/StorageManagement
# 1700: RMS
# 1800: Accounting
# 1900: TS
# 2000: Resources and RSS

# ## Generic (10XX)
# Python related: 0X
ETYPE = 1000
EIMPERR = 1001
ENOMETH = 1002
ECONF = 1003
# Files manipulation: 1X
ECTMPF = 1010
EOF = 1011
ERF = 1012
EWF = 1013
ESPF = 1014

# ## Core (11XX)
# Certificates and Proxy: 0X
EX509 = 1100
EPROXYFIND = 1101
EPROXYREAD = 1102
ECERTFIND = 1103
ECERTREAD = 1104
ENOCERT = 1105
ENOCHAIN = 1106
ENOPKEY = 1107
# DISET: 1X
EDISET = 1110
# 3rd party security: 2X
E3RDPARTY = 1120
EVOMS = 1121
# Databases : 3X
EDB = 1130
EMYSQL = 1131

# ## WMS/Workflow
EWMSUKN = 1500
EWMSJDL = 1501

# ## DMS/StorageManagement (16XX)
EFILESIZE = 1601
EGFAL = 1602
EBADCKS = 1603
EFCERR = 1604

# ## RMS (17XX)
ERMSUKN = 1700

<<<<<<< HEAD
# ## Resources and RSS (20XX)
ERESGEN = 2000
ERESUNA = 2001
ERESUNK = 2002
=======
# ## TS (19XX)
ETSUKN = 1900
ETSDATA = 1901
>>>>>>> f505529d

# This translates the integer number into the name of the variable
dErrorCode = {
               # ## Generic (10XX)
               # 100X: Python related
               1000 : 'ETYPE',
               1001 : 'EIMPERR',
               1002 : 'ENOMETH',
               1003 : 'ECONF',
               # 101X: Files manipulation
               1010 : 'ECTMPF',
               1011 : 'EOF',
               1012 : 'ERF',
               1013 : 'EWF',
               1014 : 'ESPF',

               # ## Core
               # 110X: Certificates and Proxy
               1100 : 'EX509',
               1101 : 'EPROXYFIND',
               1102 : 'EPROXYREAD',
               1103 : 'ECERTFIND',
               1104 : 'ECERTREAD',
               1105 : 'ENOCERT',
               1106 : 'ENOCHAIN',
               1107 : 'ENOPKEY',
               # 111X: DISET
               1110 : 'EDISET',
               # 112X: 3rd party security
               1120 : 'E3RDPARTY',
               1121 : 'EVOMS',
               # 113X: Databases
               1130 : 'EDB',
               1131 : 'EMYSQL',
               # WMS/Workflow
               1500 : 'EWMSUKN',
               1501 : 'EWMSJDL',
               # DMS/StorageManagement
               1601 : 'EFILESIZE',
               1602 : 'EGFAL',
               1603 : 'EBADCKS',
               1604 : "EFCERR",

               # RMS
<<<<<<< HEAD
               1700 : ERMSUKN,

               # Resources and RSS
               2000 : ERESGEN,
               2001 : ERESUNA,
               2002 : ERESUNK
=======
               1700 : "ERMSUKN",

               # TS
               1900 : "ETSUKN",
               1901 : "ETSDATA",
>>>>>>> f505529d
               }


dStrError = {
              # ## Generic (10XX)
              # 100X: Python related
              ETYPE : "Object Type Error",
              EIMPERR : "Failed to import library",
              ENOMETH : "No such method or function",
              ECONF : "Configuration error",
              # 101X: Files manipulation
              ECTMPF : "Failed to create temporary file",
              EOF : "Cannot open file",
              ERF : "Cannot read from file",
              EWF : "Cannot write to file",
              ESPF : "Cannot set permissions to file",

              # ## Core
              # 110X: Certificates and Proxy
              EX509 : "Generic Error with X509",
              EPROXYFIND : "Can't find proxy",
              EPROXYREAD : "Can't read proxy",
              ECERTFIND : "Can't find certificate",
              ECERTREAD : "Can't read certificate",
              ENOCERT : "No certificate loaded",
              ENOCHAIN : "No chain loaded",
              ENOPKEY : "No private key loaded",
              # 111X: DISET
              EDISET : "DISET Error",
              # 112X: 3rd party security
              E3RDPARTY: "3rd party security service error",
              EVOMS : "VOMS Error",
              # 113X: Databases
              EDB : "Database Error",
              EMYSQL : "MySQL Error",
              # WMS/Workflow
              EWMSUKN : "Unknown WMS error",
              EWMSJDL : "Invalid JDL",
              # DMS/StorageManagement
              EFILESIZE : "Bad file size",
              EGFAL : "Error with the gfal call",
              EBADCKS : "Bad checksum",
              EFCERR : "FileCatalog error",
              # RMS
              ERMSUKN : "Unknown RMS error",
<<<<<<< HEAD

              # Resources and RSS
              ERESGEN: "Unknown Resource Failure",
              ERESUNA: "Resource not available",
              ERESUNK: "Unknown Resource"
=======
              # TS
              ETSUKN : "Unknown Transformation System Error",
              ETSDATA : "Invalid Input Data definition",
>>>>>>> f505529d
}

def strerror(code):
  """ This method wraps up os.strerror, and behave the same way.
      It completes it with the DIRAC specific errors.
  """

  if code == 0 :
    return "Undefined error"

  errMsg = "Unknown error %s" % code

  try:
    errMsg = dStrError[code]
  except KeyError:
    # It is not a DIRAC specific error, try the os one
    try:
      errMsg = os.strerror( code )
      # On some system, os.strerror raises an exception with unknown code,
      # on others, it returns a message...
    except ValueError:
      pass

  return errMsg

def cmpError( inErr, candidate ):
  """ This function compares an error (in its old form (a string or dictionary) or in its int form
      with a candidate error code.

      :param inErr : a string, an integer, a S_ERROR dictionary
      :param int candidate : error code to compare with

      :return True or False

      If an S_ERROR instance is passed, we compare the code with S_ERROR['Errno']
      If it is a Integer, we do a direct comparison
      If it is a String, we use strerror to check the error string
  """

  if isinstance( inErr, basestring ) :  # old style
    # Compare error message strings
    errMsg = strerror( candidate )
    return errMsg in inErr
  elif isinstance( inErr, dict ):  # if the S_ERROR structure is given
    # Check if Errno defined in the dict
    errorNumber = inErr.get( 'Errno' )
    if errorNumber:
      return errorNumber == candidate
    else:
      errMsg = strerror( candidate )
      return errMsg in inErr.get( 'Message', '' )
  elif isinstance( inErr, int ):
    return inErr == candidate
  else:
    raise TypeError( "Unknown input error type %s" % type( inErr ) )


def includeExtensionErrors():
  """ Merge all the errors of all the extensions into the errors of these modules
      Should be called only at the initialization of DIRAC, so by the parseCommandLine,
      dirac-agent.py, dirac-service.py, dirac-executor.py
  """

  def __recurseImport( modName, parentModule = None, fullName = False ):
    """ Internal function to load modules
    """
    if isinstance( modName, basestring ):
      modName = modName.split( "." )
    if not fullName:
      fullName = ".".join( modName )
    try:
      if parentModule:
        impData = imp.find_module( modName[0], parentModule.__path__ )
      else:
        impData = imp.find_module( modName[0] )
      impModule = imp.load_module( modName[0], *impData )
      if impData[0]:
        impData[0].close()
    except ImportError:
      return  None
    if len( modName ) == 1:
      return  impModule
    return __recurseImport( modName[1:], impModule, fullName = fullName )


  from DIRAC.ConfigurationSystem.Client.Helpers import CSGlobals
  allExtensions = CSGlobals.getCSExtensions()

  for extension in allExtensions:
    ext_derrno = None
    try:

      ext_derrno = __recurseImport( '%sDIRAC.Core.Utilities.DErrno' % extension )

      if ext_derrno:
        # The next 3 dictionary MUST be present for consistency

        # Global name of errors
        sys.modules[__name__].__dict__.update( ext_derrno.extra_dErrName )
        # Dictionary with the error codes
        sys.modules[__name__].dErrorCode.update( ext_derrno.extra_dErrorCode )
        # Error description string
        sys.modules[__name__].dStrError.update( ext_derrno.extra_dStrError )

        # extra_compatErrorString is optional
        for err in getattr( ext_derrno, 'extra_compatErrorString', [] ) :
          sys.modules[__name__].compatErrorString.setdefault( err, [] ).extend( ext_derrno.extra_compatErrorString[err] )

    except:
      pass
<|MERGE_RESOLUTION|>--- conflicted
+++ resolved
@@ -101,16 +101,14 @@
 # ## RMS (17XX)
 ERMSUKN = 1700
 
-<<<<<<< HEAD
+# ## TS (19XX)
+ETSUKN = 1900
+ETSDATA = 1901
+
 # ## Resources and RSS (20XX)
 ERESGEN = 2000
 ERESUNA = 2001
 ERESUNK = 2002
-=======
-# ## TS (19XX)
-ETSUKN = 1900
-ETSDATA = 1901
->>>>>>> f505529d
 
 # This translates the integer number into the name of the variable
 dErrorCode = {
@@ -155,20 +153,16 @@
                1604 : "EFCERR",
 
                # RMS
-<<<<<<< HEAD
                1700 : ERMSUKN,
 
                # Resources and RSS
                2000 : ERESGEN,
                2001 : ERESUNA,
-               2002 : ERESUNK
-=======
-               1700 : "ERMSUKN",
+               2002 : ERESUNK,
 
                # TS
                1900 : "ETSUKN",
                1901 : "ETSDATA",
->>>>>>> f505529d
                }
 
 
@@ -214,17 +208,17 @@
               EFCERR : "FileCatalog error",
               # RMS
               ERMSUKN : "Unknown RMS error",
-<<<<<<< HEAD
+
 
               # Resources and RSS
               ERESGEN: "Unknown Resource Failure",
               ERESUNA: "Resource not available",
-              ERESUNK: "Unknown Resource"
-=======
+              ERESUNK: "Unknown Resource",
+
               # TS
               ETSUKN : "Unknown Transformation System Error",
               ETSDATA : "Invalid Input Data definition",
->>>>>>> f505529d
+
 }
 
 def strerror(code):
