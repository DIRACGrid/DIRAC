# $HeadURL$
"""
   DIRAC.Core.Utils package
"""
<<<<<<< HEAD
__RCSID__ = "$Id$"
=======
__RCSID__ = "$Id$"
from DIRAC.Core.Utilities.File               import makeGuid, checkGuid, getSize, getGlobbedTotalSize, getGlobbedFiles, getCommonPath, getMD5ForFiles
from DIRAC.Core.Utilities.List               import uniqueElements, appendUnique, fromChar, randomize, sortList, pop, stringListToString, intListToString, getChunk, breakListIntoChunks, removeEmptyElements
from DIRAC.Core.Utilities.Network            import discoverInterfaces, getAllInterfaces, getAddressFromInterface, getMACFromInterface, getFQDN, splitURL, getIPsForHostName, checkHostsMatch
from DIRAC.Core.Utilities.Os                 import uniquePath, getDiskSpace, getDirectorySize, sourceEnv, unifyLdLibraryPath, DEBUG
from DIRAC.Core.Utilities.Subprocess         import shellCall, systemCall, pythonCall
from DIRAC.Core.Utilities                    import Time
from DIRAC.Core.Utilities.Time               import microsecond, second, minute, hour, day, week, dt, dateTime, date, time, toEpoch, fromEpoch, to2K, from2K, toString, fromString, timeInterval
from DIRAC.Core.Utilities.ThreadPool         import WorkingThread, ThreadedJob, ThreadPool, gThreadPool, getGlobalThreadPool
from DIRAC.Core.Utilities.Tests              import run
from DIRAC.Core.Utilities.ExitCallback       import gCallbackList, registerSignals, execute, registerExitCallback
from DIRAC.Core.Utilities.ThreadSafe         import Synchronizer, WORM
from DIRAC.Core.Utilities.DEncode            import encode, decode
from DIRAC.Core.Utilities                    import List
>>>>>>> 365280ff
<|MERGE_RESOLUTION|>--- conflicted
+++ resolved
@@ -1,22 +1,5 @@
 # $HeadURL$
 """
-   DIRAC.Core.Utils package
+   DIRAC.Core.Utilities package
 """
-<<<<<<< HEAD
-__RCSID__ = "$Id$"
-=======
-__RCSID__ = "$Id$"
-from DIRAC.Core.Utilities.File               import makeGuid, checkGuid, getSize, getGlobbedTotalSize, getGlobbedFiles, getCommonPath, getMD5ForFiles
-from DIRAC.Core.Utilities.List               import uniqueElements, appendUnique, fromChar, randomize, sortList, pop, stringListToString, intListToString, getChunk, breakListIntoChunks, removeEmptyElements
-from DIRAC.Core.Utilities.Network            import discoverInterfaces, getAllInterfaces, getAddressFromInterface, getMACFromInterface, getFQDN, splitURL, getIPsForHostName, checkHostsMatch
-from DIRAC.Core.Utilities.Os                 import uniquePath, getDiskSpace, getDirectorySize, sourceEnv, unifyLdLibraryPath, DEBUG
-from DIRAC.Core.Utilities.Subprocess         import shellCall, systemCall, pythonCall
-from DIRAC.Core.Utilities                    import Time
-from DIRAC.Core.Utilities.Time               import microsecond, second, minute, hour, day, week, dt, dateTime, date, time, toEpoch, fromEpoch, to2K, from2K, toString, fromString, timeInterval
-from DIRAC.Core.Utilities.ThreadPool         import WorkingThread, ThreadedJob, ThreadPool, gThreadPool, getGlobalThreadPool
-from DIRAC.Core.Utilities.Tests              import run
-from DIRAC.Core.Utilities.ExitCallback       import gCallbackList, registerSignals, execute, registerExitCallback
-from DIRAC.Core.Utilities.ThreadSafe         import Synchronizer, WORM
-from DIRAC.Core.Utilities.DEncode            import encode, decode
-from DIRAC.Core.Utilities                    import List
->>>>>>> 365280ff
+__RCSID__ = "$Id$"