--- conflicted
+++ resolved
@@ -353,14 +353,8 @@
 
   if DIRAC_DEBUG_DENCODE_CALLSTACK:
     # If we have numbers as keys
-<<<<<<< HEAD
-    if any([isinstance(x, (int, float, long)) for x in dValue]):
+    if any([isinstance(x, six.integer_types + (float,)) for x in dValue]):
       printDebugCallstack("Encoding dict with numeric keys")
-=======
-    if any([isinstance(x, six.integer_types + (float,)) for x in dValue]):
-      print('=' * 40, "Encoding dict with numeric keys", '=' * 40)
-      printDebugCallstack()
->>>>>>> 1f52fd5f
 
   eList.append("d")
   for key in sorted(dValue):
