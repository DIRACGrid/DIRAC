"""
This class a wrapper around elasticsearch-py. It is used to query
Elasticsearch database.

"""

from __future__ import absolute_import
import six
__RCSID__ = "$Id$"

from datetime import datetime
from datetime import timedelta

import json
import certifi
import functools

from elasticsearch import Elasticsearch
from elasticsearch_dsl import Search, Q, A
from elasticsearch.exceptions import ConnectionError, TransportError, NotFoundError, RequestError
from elasticsearch.helpers import BulkIndexError, bulk

from DIRAC import gLogger, S_OK, S_ERROR
from DIRAC.Core.Utilities import Time, DErrno
from DIRAC.FrameworkSystem.Client.BundleDeliveryClient import BundleDeliveryClient


sLog = gLogger.getSubLogger(__name__)


def ifConnected(method):
  """ Decorator for checking that the connection is established.
  """
  @functools.wraps(method)
  def wrapper_decorator(self, *args, **kwargs):
    if self._connected:
      return method(self, *args, **kwargs)
    else:
      sLog.error("Not connected")
      return S_ERROR("Not connected")
  return wrapper_decorator


class ElasticSearchDB(object):

  """
  .. class:: ElasticSearchDB

  :param str url: the url to the database for example: el.cern.ch:9200
  :param str gDebugFile: is used to save the debug information to a file
  :param int timeout: the default time out to Elasticsearch
  :param int RESULT_SIZE: The number of data points which will be returned by the query.
  """
  __chunk_size = 1000
  __url = ""
  __timeout = 120
  clusterName = ''
  RESULT_SIZE = 10000

  ########################################################################
  def __init__(self, host, port, user=None, password=None, indexPrefix='', useSSL=True):
    """ c'tor

    :param self: self reference
    :param str host: name of the database for example: MonitoringDB
    :param str port: The full name of the database for example: 'Monitoring/MonitoringDB'
    :param str user: user name to access the db
    :param str password: if the db is password protected we need to provide a password
    :param str indexPrefix: it is the indexPrefix used to get all indexes
    :param bool useSSL: We can disable using secure connection. By default we use secure connection.
    """

    self.__indexPrefix = indexPrefix
    self._connected = False
    if user and password:
      sLog.debug("Specified username and password")
      if port:
        self.__url = "https://%s:%s@%s:%d" % (user, password, host, port)
      else:
        self.__url = "https://%s:%s@%s" % (user, password, host)
    else:
      sLog.debug("Username and password not specified")
      if port:
        self.__url = "http://%s:%d" % (host, port)
      else:
        self.__url = "http://%s" % host

    if port:
      sLog.verbose("Connecting to %s:%s, useSSL = %s" % (host, port, useSSL))
    else:
      sLog.verbose("Connecting to %s, useSSL = %s" % (host, useSSL))

    if useSSL:
      bd = BundleDeliveryClient()
      retVal = bd.getCAs()
      casFile = None
      if not retVal['OK']:
        sLog.error("CAs file does not exists:", retVal['Message'])
        casFile = certifi.where()
      else:
        casFile = retVal['Value']

      self.client = Elasticsearch(self.__url,
                                  timeout=self.__timeout,
                                  use_ssl=True,
                                  verify_certs=True,
                                  ca_certs=casFile)
    else:
      self.client = Elasticsearch(self.__url, timeout=self.__timeout)

    # Before we use the database we try to connect
    # and retrieve the cluster name

    try:
      if self.client.ping():
        # Returns True if the cluster is running, False otherwise
        result = self.client.info()
        self.clusterName = result.get("cluster_name", " ")  # pylint: disable=no-member
        sLog.info("Database info\n", json.dumps(result, indent=4))
        self._connected = True
      else:
        sLog.error("Cannot ping ElasticsearchDB!")
    except ConnectionError as e:
      sLog.error(repr(e))

  ########################################################################
  def getIndexPrefix(self):
    """
    It returns the DIRAC setup.
    """
    return self.__indexPrefix

  ########################################################################
  @ifConnected
  def query(self, index, query):
    """ Executes a query and returns its result (uses ES DSL language).

    :param self: self reference
    :param str index: index name
    :param dict query: It is the query in ElasticSearch DSL language

    """
    try:
      esDSLQueryResult = self.client.search(index=index, body=query)
      return S_OK(esDSLQueryResult)
    except RequestError as re:
      return S_ERROR(re)

  @ifConnected
  def update(self, index, doctype='_doc', query=None, updateByQuery=True, id=None):
    """ Executes an update of a document, and returns S_OK/S_ERROR

    :param self: self reference
    :param str index: index name
    :param str doctype: type of document
    :param dict query: It is the query in ElasticSearch DSL language
    :param bool updateByQuery: A bool to determine update by query or index values using index function.
    :param int id: ID for the document to be created.

    """

    sLog.debug("Updating %s/%s with %s, updateByQuery=%s, id=%s" % (index, doctype, query, updateByQuery, id))

    if not index or not query:
      return S_ERROR("Missing index or query")

    try:
      if updateByQuery:
        esDSLQueryResult = self.client.update_by_query(index=index, doc_type=doctype, body=query)
      else:
        esDSLQueryResult = self.client.index(index=index, doc_type=doctype, body=query, id=id)
      return S_OK(esDSLQueryResult)
    except RequestError as re:
      return S_ERROR(re)

  @ifConnected
  def _Search(self, indexname):
    """
    it returns the object which can be used for retreiving certain value from the DB
    """
    return Search(using=self.client, index=indexname)

  ########################################################################
  @ifConnected
  def _Q(self, name_or_query='match', **params):
    """
    It is a wrapper to ElasticDSL Query module used to create a query object.
    :param str name_or_query is the type of the query
    """
    return Q(name_or_query, **params)

  @ifConnected
  def _A(self, name_or_agg, aggsfilter=None, **params):
    """
    It is a wrapper to ElasticDSL aggregation module, used to create an aggregation
    """
    return A(name_or_agg, aggsfilter, **params)
<<<<<<< HEAD
  ########################################################################

  def __tryToConnect(self):
    """Before we use the database we try to connect and retrieve the cluster name

    :param self: self reference

    """
    try:
      if self.client.ping():
        # Returns True if the cluster is running, False otherwise
        result = self.client.info()
        self.clusterName = result.get("cluster_name", " ")  # pylint: disable=no-member
        sLog.info("Database info", result)
        self._connected = True
      else:
        self._connected = False
        sLog.error("Cannot ping ElasticsearchDB!")
    except ConnectionError as e:
      sLog.error(repr(e))
      self._connected = False
=======
>>>>>>> 7a72af1b

  ########################################################################

  @ifConnected
  def getIndexes(self):
    """
    It returns the available indexes...
    """
    # we only return indexes which belong to a specific prefix for example 'lhcb-production' or 'dirac-production etc.
<<<<<<< HEAD
    return [index for index in self.client.indices.get_alias("%s*" % self.__indexPrefix)]
=======
    return list(self.client.indices.get_alias("%s*" % self.__indexPrefix))
>>>>>>> 7a72af1b

  ########################################################################

  @ifConnected
  def getDocTypes(self, indexName):
    """
    :param str indexName: is the name of the index...
    :return: S_OK or S_ERROR
    """
    result = []
    try:
      sLog.debug("Getting mappings for ", indexName)
      result = self.client.indices.get_mapping(indexName)
    except Exception as e:  # pylint: disable=broad-except
      sLog.error(e)
    doctype = ''
    for indexConfig in result:
      if not result[indexConfig].get('mappings'):
        # there is a case when the mapping exits and the value is None...
        # this is usually an empty index or a corrupted index.
        sLog.warn("Index does not have mapping %s!" % indexConfig)
        continue
      if result[indexConfig].get('mappings'):
        doctype = result[indexConfig]['mappings']
        break  # we supose the mapping of all indexes are the same...

    if not doctype:
      return S_ERROR("%s does not exists!" % indexName)

    return S_OK(doctype)

  ########################################################################
  def exists(self, indexName):
    """
    it checks the existance of an index

    :param str indexName: the name of the index
    """
    return self.client.indices.exists(indexName)

  ########################################################################

<<<<<<< HEAD
=======
  @ifConnected
>>>>>>> 7a72af1b
  def createIndex(self, indexPrefix, mapping=None, period='day'):
    """
    :param str indexPrefix: it is the index name.
    :param dict mapping: the configuration of the index.
    :param str period: We can specify, which kind of index will be created.
                       Currently only daily and monthly indexes are supported.

    """
    if period is not None:
      fullIndex = self.generateFullIndexName(indexPrefix, period)  # we have to create an index each day...
    else:
<<<<<<< HEAD
      sLog.warn("The period is not provided, so using non-periodic indices")
=======
      sLog.warn("The period is not provided, so using non-periodic indexes names")
>>>>>>> 7a72af1b
      fullIndex = indexPrefix

    if self.exists(fullIndex):
      return S_OK(fullIndex)

    try:
<<<<<<< HEAD
      sLog.info("Create index: ", fullIndex)
      if mapping:
        self.client.indices.create(index=fullIndex, body={'mappings': mapping})
      else:
        self.client.indices.create(index=fullIndex)
=======
      sLog.info("Create index: ", fullIndex + str(mapping))
      try:
        self.client.indices.create(index=fullIndex, body={'mappings': mapping})  # ES7
      except RequestError as re:
        if re.error == 'mapper_parsing_exception':
          self.client.indices.create(index=fullIndex, body={'mappings': {'_doc': mapping}})  # ES6
>>>>>>> 7a72af1b
      return S_OK(fullIndex)
    except Exception as e:  # pylint: disable=broad-except
      sLog.error("Can not create the index:", repr(e))
      return S_ERROR("Can not create the index")

  @ifConnected
  def deleteIndex(self, indexName):
    """
    :param str indexName: the name of the index to be deleted...
    """
    try:
      retVal = self.client.indices.delete(indexName)
    except NotFoundError as e:
      return S_ERROR(DErrno.EELNOFOUND, e)
    except ValueError as e:
      return S_ERROR(DErrno.EVALUE, e)

    if retVal.get('acknowledged'):
      # if the value exists and the value is not None
      return S_OK(indexName)

    return S_ERROR(retVal)

  @ifConnected
  def index(self, indexName, doc_type='_doc', body=None, docID=None):
    """
    :param str indexName: the name of the index to be used
    :param str doc_type: the type of the document
    :param dict body: the data which will be indexed (basically the JSON)
    :param int id: optional document id
    :return: the index name in case of success.
    """

    sLog.debug("Indexing %s/%s with %s, id=%s" % (indexName, doc_type, body, docID))

    if not indexName or not body:
      return S_ERROR("Missing index or body")

    try:
      res = self.client.index(index=indexName,
                              doc_type=doc_type,
                              body=body,
                              id=docID)
    except TransportError as e:
      return S_ERROR(e)

    if res.get('created') or res.get('result') in ('created', 'updated'):
      # the created index exists but the value can be None.
      return S_OK(indexName)

    return S_ERROR(res)

<<<<<<< HEAD
=======
  @ifConnected
>>>>>>> 7a72af1b
  def bulk_index(self, indexprefix, doc_type='_doc', data=None, mapping=None, period='day'):
    """
    :param str indexPrefix: index name.
    :param str doc_type: the type of the document
    :param list data: contains a list of dictionary
    :param dict mapping: the mapping used by elasticsearch
    :param str period: We can specify which kind of indexes will be created.
                       Currently only daily and monthly indexes are supported.
    """
    sLog.verbose("Bulk indexing", "%d records will be inserted" % len(data))
    if mapping is None:
      mapping = {}

    if period is not None:
      indexName = self.generateFullIndexName(indexprefix, period)
    else:
      indexName = indexprefix
    sLog.debug("Bulk indexing into %s/%s of %s" % (indexName, doc_type, data))

    if not self.exists(indexName):
      retVal = self.createIndex(indexprefix, mapping, period)
      if not retVal['OK']:
        return retVal
    docs = []
    for row in data:
      body = {
          '_index': indexName,
          '_source': {}
      }
      body['_source'] = row

      if 'timestamp' not in row:
        sLog.warn("timestamp is not given! Note: the actual time is used!")

      # if the timestamp is not provided, we use the current utc time.
      timestamp = row.get('timestamp', int(Time.toEpoch()))
      try:
        if isinstance(timestamp, datetime):
          body['_source']['timestamp'] = int(timestamp.strftime('%s')) * 1000
        elif isinstance(timestamp, six.string_types):
          timeobj = datetime.strptime(timestamp, '%Y-%m-%d %H:%M:%S.%f')
          body['_source']['timestamp'] = int(timeobj.strftime('%s')) * 1000
        else:  # we assume  the timestamp is an unix epoch time (integer).
          body['_source']['timestamp'] = timestamp * 1000
      except (TypeError, ValueError) as e:
        # in case we are not able to convert the timestamp to epoch time....
        sLog.error("Wrong timestamp", e)
        body['_source']['timestamp'] = int(Time.toEpoch()) * 1000
      docs += [body]
    try:
<<<<<<< HEAD
      res = bulk(self.client, docs, chunk_size=self.__chunk_size)
    except BulkIndexError as e:
      return S_ERROR(e)
=======
      res = bulk(self.client, docs, chunk_size=self.__chunk_size)  # ES7
    except RequestError as e:
      try:
        docsWithType = []
        for doc in docs:
          doc['_type'] = '_doc'
          docsWithType.append(doc)
        res = bulk(self.client, docsWithType, chunk_size=self.__chunk_size)  # ES6
      except (BulkIndexError, RequestError) as e:
        return S_ERROR(e)
>>>>>>> 7a72af1b

    if res[0] == len(docs):
      # we have inserted all documents...
      return S_OK(len(docs))
    else:
      return S_ERROR(res)
    return res

  @ifConnected
  def getUniqueValue(self, indexName, key, orderBy=False):
    """
    :param str indexName: the name of the index which will be used for the query
    :param dict orderBy: it is a dictionary in case we want to order the result {key:'desc'} or {key:'asc'}
    :returns: a list of unique value for a certain key from the dictionary.
    """

    query = self._Search(indexName)

    endDate = datetime.utcnow()

    startDate = endDate - timedelta(days=30)

    timeFilter = self._Q('range',
                         timestamp={'lte': int(Time.toEpoch(endDate)) * 1000,
                                    'gte': int(Time.toEpoch(startDate)) * 1000, })
    query = query.filter('bool', must=timeFilter)
    if orderBy:
      query.aggs.bucket(key,
                        'terms',
                        field=key,
                        size=self.RESULT_SIZE,
                        order=orderBy).metric(key,
                                              'cardinality',
                                              field=key)
    else:
      query.aggs.bucket(key,
                        'terms',
                        field=key,
                        size=self.RESULT_SIZE).metric(key,
                                                      'cardinality',
                                                      field=key)

    try:
      query = query.extra(size=self.RESULT_SIZE)  # do not need the raw data.
      sLog.debug("Query", query.to_dict())
      result = query.execute()
    except TransportError as e:
      return S_ERROR(e)

    values = []
    for bucket in result.aggregations[key].buckets:
      values += [bucket['key']]
    del query
    sLog.debug("Nb of unique rows retrieved", len(values))
    return S_OK(values)

  def pingDB(self):
    """
    Try to connect to the database

    :return: S_OK(TRUE/FALSE)
    """
    connected = False
    try:
      connected = self.client.ping()
    except ConnectionError as e:
      sLog.error("Cannot connect to the db", repr(e))
    return S_OK(connected)

  @ifConnected
  def deleteByQuery(self, indexName, query):
    """
    Delete data by query

    :param str indexName: the name of the index
    :param str query: the query that we want to issue the delete on
    """
    try:
      self.client.delete_by_query(index=indexName, body=query)
    except Exception as inst:
      sLog.error("ERROR: Couldn't delete data")
      return S_ERROR(inst)
    return S_OK('Successfully deleted data from index %s' % indexName)

  @staticmethod
  def generateFullIndexName(indexName, period):
    """
    Given an index prefix we create the actual index name. Each day an index is created.

    :param str indexName: it is the name of the index
    :param str period: We can specify, which kind of indexes will be created.
        Currently only daily and monthly indexes are supported.
    """

    today = datetime.today().strftime("%Y-%m-%d")
    index = ''
    if period.lower() not in ['day', 'month']:  # if the period is not correct, we use daily indexes.
      sLog.warn("Period is not correct daily indexes are used instead:", period)
      index = "%s-%s" % (indexName, today)
    elif period.lower() == 'day':
      index = "%s-%s" % (indexName, today)
    elif period.lower() == 'month':
      month = datetime.today().strftime("%Y-%m")
      index = "%s-%s" % (indexName, month)

    return index<|MERGE_RESOLUTION|>--- conflicted
+++ resolved
@@ -195,30 +195,6 @@
     It is a wrapper to ElasticDSL aggregation module, used to create an aggregation
     """
     return A(name_or_agg, aggsfilter, **params)
-<<<<<<< HEAD
-  ########################################################################
-
-  def __tryToConnect(self):
-    """Before we use the database we try to connect and retrieve the cluster name
-
-    :param self: self reference
-
-    """
-    try:
-      if self.client.ping():
-        # Returns True if the cluster is running, False otherwise
-        result = self.client.info()
-        self.clusterName = result.get("cluster_name", " ")  # pylint: disable=no-member
-        sLog.info("Database info", result)
-        self._connected = True
-      else:
-        self._connected = False
-        sLog.error("Cannot ping ElasticsearchDB!")
-    except ConnectionError as e:
-      sLog.error(repr(e))
-      self._connected = False
-=======
->>>>>>> 7a72af1b
 
   ########################################################################
 
@@ -228,11 +204,7 @@
     It returns the available indexes...
     """
     # we only return indexes which belong to a specific prefix for example 'lhcb-production' or 'dirac-production etc.
-<<<<<<< HEAD
-    return [index for index in self.client.indices.get_alias("%s*" % self.__indexPrefix)]
-=======
     return list(self.client.indices.get_alias("%s*" % self.__indexPrefix))
->>>>>>> 7a72af1b
 
   ########################################################################
 
@@ -275,10 +247,7 @@
 
   ########################################################################
 
-<<<<<<< HEAD
-=======
-  @ifConnected
->>>>>>> 7a72af1b
+  @ifConnected
   def createIndex(self, indexPrefix, mapping=None, period='day'):
     """
     :param str indexPrefix: it is the index name.
@@ -290,31 +259,19 @@
     if period is not None:
       fullIndex = self.generateFullIndexName(indexPrefix, period)  # we have to create an index each day...
     else:
-<<<<<<< HEAD
-      sLog.warn("The period is not provided, so using non-periodic indices")
-=======
       sLog.warn("The period is not provided, so using non-periodic indexes names")
->>>>>>> 7a72af1b
       fullIndex = indexPrefix
 
     if self.exists(fullIndex):
       return S_OK(fullIndex)
 
     try:
-<<<<<<< HEAD
-      sLog.info("Create index: ", fullIndex)
-      if mapping:
-        self.client.indices.create(index=fullIndex, body={'mappings': mapping})
-      else:
-        self.client.indices.create(index=fullIndex)
-=======
       sLog.info("Create index: ", fullIndex + str(mapping))
       try:
         self.client.indices.create(index=fullIndex, body={'mappings': mapping})  # ES7
       except RequestError as re:
         if re.error == 'mapper_parsing_exception':
           self.client.indices.create(index=fullIndex, body={'mappings': {'_doc': mapping}})  # ES6
->>>>>>> 7a72af1b
       return S_OK(fullIndex)
     except Exception as e:  # pylint: disable=broad-except
       sLog.error("Can not create the index:", repr(e))
@@ -367,10 +324,7 @@
 
     return S_ERROR(res)
 
-<<<<<<< HEAD
-=======
-  @ifConnected
->>>>>>> 7a72af1b
+  @ifConnected
   def bulk_index(self, indexprefix, doc_type='_doc', data=None, mapping=None, period='day'):
     """
     :param str indexPrefix: index name.
@@ -421,11 +375,6 @@
         body['_source']['timestamp'] = int(Time.toEpoch()) * 1000
       docs += [body]
     try:
-<<<<<<< HEAD
-      res = bulk(self.client, docs, chunk_size=self.__chunk_size)
-    except BulkIndexError as e:
-      return S_ERROR(e)
-=======
       res = bulk(self.client, docs, chunk_size=self.__chunk_size)  # ES7
     except RequestError as e:
       try:
@@ -436,7 +385,6 @@
         res = bulk(self.client, docsWithType, chunk_size=self.__chunk_size)  # ES6
       except (BulkIndexError, RequestError) as e:
         return S_ERROR(e)
->>>>>>> 7a72af1b
 
     if res[0] == len(docs):
       # we have inserted all documents...
