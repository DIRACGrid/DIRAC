--- conflicted
+++ resolved
@@ -25,10 +25,6 @@
 
 sLog = gLogger.getSubLogger(__name__)
 
-<<<<<<< HEAD
-
-=======
->>>>>>> 4d49ce9d
 class ElasticSearchDB(object):
 
   """
@@ -251,11 +247,7 @@
       self.__client.indices.create(fullIndex, body={'mappings': mapping})
       return S_OK(fullIndex)
     except Exception as e:  # pylint: disable=broad-except
-<<<<<<< HEAD
       sLog.error("Can not create the index:", repr(e))
-=======
-      sLog.error("Can not create the index:", e)
->>>>>>> 4d49ce9d
       return S_ERROR("Can not create the index")
 
   def deleteIndex(self, indexName):
@@ -312,7 +304,6 @@
     :param str period: We can specify which kind of indices will be created.
                        Currently only daily and monthly indexes are supported.
     """
-<<<<<<< HEAD
     sLog.verbose("Bulk indexing", "%d records will be inserted" % len(data))
     if mapping is None:
       mapping = {}
@@ -320,14 +311,6 @@
     indexName = self.generateFullIndexName(indexprefix, period)
     sLog.debug("Bulk indexing into %s/%s of %s" % (indexName, doc_type, data))
 
-=======
-    sLog.info("%d records will be insert to %s" % (len(data), doc_type))
-    if mapping is None:
-      mapping = {}
-
-    indexName = generateFullIndexName(indexprefix, period)
-    sLog.debug("inserting datat to %s index" % indexName)
->>>>>>> 4d49ce9d
     if not self.exists(indexName):
       retVal = self.createIndex(indexprefix, mapping, period)
       if not retVal['OK']:
@@ -455,7 +438,6 @@
         Currently only daily and monthly indexes are supported.
     """
 
-<<<<<<< HEAD
     if period is None:
       sLog.warn("Daily indexes are used, because the period is not provided!")
       period = 'day'
@@ -471,22 +453,4 @@
       month = datetime.today().strftime("%Y-%m")
       index = "%s-%s" % (indexName, month)
 
-    return index
-=======
-  if period is None:
-    sLog.warn("Daily indexes are used, because the period is not provided!")
-    period = 'day'
-
-  today = datetime.today().strftime("%Y-%m-%d")
-  index = ''
-  if period.lower() not in ['day', 'month']:  # if the period is not correct, we use daily indexes.
-    sLog.warn("Period is not correct daily indexes are used instead:", period)
-    index = "%s-%s" % (indexName, today)
-  elif period.lower() == 'day':
-    index = "%s-%s" % (indexName, today)
-  elif period.lower() == 'month':
-    month = datetime.today().strftime("%Y-%m")
-    index = "%s-%s" % (indexName, month)
-
-  return index
->>>>>>> 4d49ce9d
+    return index