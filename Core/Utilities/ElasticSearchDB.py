--- conflicted
+++ resolved
@@ -386,16 +386,6 @@
       gLogger.error("Cannot connect to the db", repr(e))
     return S_OK(connected)
 
-<<<<<<< HEAD
-  @staticmethod
-  def generateFullIndexName(indexName, period=None):
-    """
-    Given an index prefix we create the actual index name. Each day an index is created.
-    :param str indexName: it is the name of the index
-    :param str period: We can specify, which kind of indexes will be created.
-                      Currently only daily and monthly indexes are supported.
-    """
-=======
   def deleteByQuery(self, indexName, query):
     """
     Delete data by query
@@ -410,21 +400,28 @@
       return S_ERROR(inst)
     return S_OK('Successfully deleted data from index %s' % indexName)
 
->>>>>>> 38503d2c
-
-    if period is None:
-      gLogger.warn("Daily indexes are used, because the period is not provided!")
-      period = 'day'
-
-    today = datetime.today().strftime("%Y-%m-%d")
-    index = ''
-    if period.lower() not in ['day', 'month']:  # if the period is not correct, we use daily indexes.
-      gLogger.warn("Period is not correct daily indexes are used instead:", period)
-      index = "%s-%s" % (indexName, today)
-    elif period.lower() == 'day':
-      index = "%s-%s" % (indexName, today)
-    elif period.lower() == 'month':
-      month = datetime.today().strftime("%Y-%m")
-      index = "%s-%s" % (indexName, month)
-
-    return index+
+def generateFullIndexName(indexName, period=None):
+  """
+  Given an index prefix we create the actual index name. Each day an index is created.
+  :param str indexName: it is the name of the index
+  :param str period: We can specify, which kind of indexes will be created.
+                     Currently only daily and monthly indexes are supported.
+  """
+
+  if period is None:
+    gLogger.warn("Daily indexes are used, because the period is not provided!")
+    period = 'day'
+
+  today = datetime.today().strftime("%Y-%m-%d")
+  index = ''
+  if period.lower() not in ['day', 'month']:  # if the period is not correct, we use daily indexes.
+    gLogger.warn("Period is not correct daily indexes are used instead:", period)
+    index = "%s-%s" % (indexName, today)
+  elif period.lower() == 'day':
+    index = "%s-%s" % (indexName, today)
+  elif period.lower() == 'month':
+    month = datetime.today().strftime("%Y-%m")
+    index = "%s-%s" % (indexName, month)
+
+  return index