#!/usr/bin/env python
"""
Deploy all scripts and extensions
Options:
 * --symlink: this will create symlinks instead of wrappers
 * <python path>: you can specify the folder where your python installation should be fetched from
                  to replace the shebang
"""
__RCSID__ = "$Id$"

import getopt
import os
import shutil
import stat
import re
import sys
import platform

DEBUG = False

moduleSuffix = "DIRAC"
gDefaultPerms = stat.S_IWUSR | stat.S_IRUSR | stat.S_IXUSR | stat.S_IRGRP | stat.S_IXGRP | stat.S_IROTH | stat.S_IXOTH
excludeMask = ['__init__.py']
simpleCopyMask = [os.path.basename(__file__),
                  'dirac-compile-externals.py',
                  'dirac-install.py',
                  'dirac-platform.py',
                  'dirac_compile_externals.py',
                  'dirac_install.py',
                  'dirac_platform.py']

wrapperTemplate = """#!$PYTHONLOCATION$
#
import os,sys,imp
#
DiracRoot = os.path.dirname(os.path.dirname( os.path.realpath( sys.argv[0] ) ))
if 'DIRACPLAT' in os.environ:
  DiracPlatform = os.environ['DIRACPLAT']
else:
  platformPath = os.path.join( DiracRoot, "DIRAC", "Core", "Utilities", "Platform.py" )
  with open( platformPath, "r" ) as platFD:
    Platform = imp.load_module( "Platform", platFD, platformPath, ( "", "r", imp.PY_SOURCE ) )
  DiracPlatform = Platform.getPlatformString()
  if not DiracPlatform or DiracPlatform == "ERROR":
    print >> sys.stderr, "Can not determine local platform"
    sys.exit(-1)
DiracPath        = '%s' % ( os.path.join(DiracRoot,DiracPlatform,'bin'), )
DiracPythonPath  = '%s' % ( DiracRoot, )
DiracLibraryPath      = '%s' % ( os.path.join(DiracRoot,DiracPlatform,'lib'), )

baseLibPath = DiracLibraryPath
if os.path.exists( baseLibPath ):
  for entry in os.listdir( baseLibPath ):
    if os.path.isdir( entry ):
      DiracLibraryPath = '%s:%s' % ( DiracLibraryPath, os.path.join( baseLibPath, entry ) )


os.environ['PATH'] = '%s:%s' % ( DiracPath, os.environ['PATH'] )

for varName in ( 'LD_LIBRARY_PATH', 'DYLD_LIBRARY_PATH'):
  if varName not in os.environ:
    os.environ[varName] = DiracLibraryPath
  else:
    os.environ[varName] = '%s:%s' % ( DiracLibraryPath, os.environ[varName] )

if 'PYTHONPATH' not in os.environ:
  os.environ['PYTHONPATH'] = DiracPythonPath
else:
  os.environ['PYTHONPATH'] = '%s:%s' % ( DiracPythonPath, os.environ['PYTHONPATH'] )

DiracScript = os.path.join( DiracRoot, '$SCRIPTLOCATION$' )

certDir = os.path.join( "etc", "grid-security", "certificates" )
if 'X509_CERT_DIR' not in os.environ and \
  not os.path.isdir( os.path.join( "/", certDir ) ) and \
  os.path.isdir( os.path.join( DiracRoot, certDir ) ):
  os.environ[ 'X509_CERT_DIR' ] = os.path.join( DiracRoot, certDir )

# DCommands special
os.environ['DCOMMANDS_PPID'] = str( os.getppid( ) )

if sys.argv[1:]:
  args = ' "%s"' % '" "'.join( sys.argv[1:] )
else:
  args = ''
"""

# Python interpreter location can be specified as an argument
pythonLocation = "/usr/bin/env python"
# if True, do not use the script wrapper but just use symlinks
useSymlinks = False


try:
  opts, args = getopt.getopt(sys.argv[1:], "", ["symlink"])
except getopt.GetoptError as err:
  # print help information and exit:
  print str(err)  # will print something like "option -a not recognized"
  sys.exit(2)
for o, a in opts:
  if o == "--symlink":
    useSymlinks = True
  else:
    assert False, "unhandled options %s" % o


if args:
  pythonLocation = os.path.join(args[0], 'bin', 'python')

wrapperTemplate = wrapperTemplate.replace('$PYTHONLOCATION$', pythonLocation)

# On the newest MacOS the DYLD_LIBRARY_PATH variable is not passed to the shell of
# the os.system() due to System Integrity Protection feature
if platform.system() == "Darwin":
  wrapperTemplate += """
sys.exit( os.system( 'DYLD_LIBRARY_PATH=%s python "%s"%s' % ( DiracLibraryPath, DiracScript, args )  ) / 256 )
"""
else:
  wrapperTemplate += """
sys.exit( os.system('python "%s"%s' % ( DiracScript, args )  ) / 256 )
"""


def lookForScriptsInPath(basePath, rootModule):
  isScriptsDir = os.path.split(rootModule)[1] == "scripts"
  scriptFiles = []
  for entry in os.listdir(basePath):
    absEntry = os.path.join(basePath, entry)
    if os.path.isdir(absEntry):
      scriptFiles.extend(lookForScriptsInPath(absEntry, os.path.join(rootModule, entry)))
    elif isScriptsDir and os.path.isfile(absEntry):
      scriptFiles.append((os.path.join(rootModule, entry), entry))
  return scriptFiles


def findDIRACRoot(path):
  dirContents = os.listdir(path)
  if 'DIRAC' in dirContents and os.path.isdir(os.path.join(path, 'DIRAC')):
    return path
  parentPath = os.path.dirname(path)
  if parentPath == path or len(parentPath) == 1:
    return False
  return findDIRACRoot(os.path.dirname(path))


rootPath = findDIRACRoot(os.path.dirname(os.path.realpath(__file__)))
if not rootPath:
  print "Error: Cannot find DIRAC root!"
  sys.exit(1)

targetScriptsPath = os.path.join(rootPath, "scripts")
pythonScriptRE = re.compile("(.*/)*([a-z]+-[a-zA-Z0-9-]+|[a-z]+_[a-zA-Z0-9_]+|d[a-zA-Z0-9-]+).py$")
print "Scripts will be deployed at %s" % targetScriptsPath

if not os.path.isdir(targetScriptsPath):
  os.mkdir(targetScriptsPath)


# DIRAC scripts need to be treated first, so that its scripts
# can be overwritten by the extensions
listDir = os.listdir(rootPath)
if 'DIRAC' in listDir:  # should always be true...
  listDir.remove('DIRAC')
  listDir.insert(0, 'DIRAC')

for rootModule in listDir:
  modulePath = os.path.join(rootPath, rootModule)
  if not os.path.isdir(modulePath):
    continue
  extSuffixPos = rootModule.find(moduleSuffix)
  if extSuffixPos == -1 or extSuffixPos != len(rootModule) - len(moduleSuffix):
    continue
  print "Inspecting %s module" % rootModule
  scripts = lookForScriptsInPath(modulePath, rootModule)
  for script in scripts:
    scriptPath = script[0]
    scriptName = script[1]
    if scriptName in excludeMask:
      continue
    scriptLen = len(scriptName)
    if scriptName not in simpleCopyMask and pythonScriptRE.match(scriptName):
      newScriptName = scriptName[:-3].replace('_', '-')
      if DEBUG:
        print " Wrapping %s as %s" % (scriptName, newScriptName)
      fakeScriptPath = os.path.join(targetScriptsPath, newScriptName)

      # Either create the symlink or write the wrapper script
      if useSymlinks:
        # We may overwrite already existing links (in extension for example)
        # os.symlink will not allow that, so remove the existing first
        if os.path.exists(fakeScriptPath):
          os.remove(fakeScriptPath)
        # Create the symlink
<<<<<<< HEAD
	os.symlink(os.path.join(rootPath, scriptPath), fakeScriptPath)
=======
        os.symlink(os.path.join(rootPath, scriptPath), fakeScriptPath)
>>>>>>> 1c1d5db0
      else:
        with open(fakeScriptPath, "w") as fd:
          fd.write(wrapperTemplate.replace('$SCRIPTLOCATION$', scriptPath))

      os.chmod(fakeScriptPath, gDefaultPerms)
    else:
      if DEBUG:
        print " Copying %s" % scriptName
      shutil.copy(os.path.join(rootPath, scriptPath), targetScriptsPath)
      copyPath = os.path.join(targetScriptsPath, scriptName)
      if platform.system() == 'Darwin':
        with open(copyPath, 'r+') as script:
          scriptStr = script.read()
          script.seek(0)
          script.write(scriptStr.replace('/usr/bin/env python', pythonLocation))
      os.chmod(copyPath, gDefaultPerms)
      cLen = len(copyPath)
      reFound = pythonScriptRE.match(copyPath)
      if reFound:
        pathList = list(reFound.groups())
        pathList[-1] = pathList[-1].replace('_', '-')
        destPath = "".join(pathList)
        if DEBUG:
          print " Renaming %s as %s" % (copyPath, destPath)
        os.rename(copyPath, destPath)<|MERGE_RESOLUTION|>--- conflicted
+++ resolved
@@ -191,11 +191,7 @@
         if os.path.exists(fakeScriptPath):
           os.remove(fakeScriptPath)
         # Create the symlink
-<<<<<<< HEAD
-	os.symlink(os.path.join(rootPath, scriptPath), fakeScriptPath)
-=======
         os.symlink(os.path.join(rootPath, scriptPath), fakeScriptPath)
->>>>>>> 1c1d5db0
       else:
         with open(fakeScriptPath, "w") as fd:
           fd.write(wrapperTemplate.replace('$SCRIPTLOCATION$', scriptPath))
