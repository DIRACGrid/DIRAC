#!/usr/bin/env python
"""
The main DIRAC installer script. It can be used to install the main DIRAC software, its
modules, web, rest etc. and DIRAC extensions.

In order to deploy DIRAC you have to provide: globalDefaultsURL, which is by default:
"http://diracproject.web.cern.ch/diracproject/configs/globalDefaults.cfg", but it can be
in the local file system in a separate directory. The content of this file is the following::

  Installations
  {
    DIRAC
    {
       DefaultsLocation =  http://diracproject.web.cern.ch/diracproject/dirac.cfg
       LocalInstallation
       {
        PythonVersion = 27
       }
       # in case you have a DIRAC extension
       LHCb
      {
      DefaultsLocation = http://lhcb-rpm.web.cern.ch/lhcb-rpm/lhcbdirac/lhcb.cfg
      }
    }
  }
  Projects
  {
    DIRAC
    {
      DefaultsLocation =  http://diracproject.web.cern.ch/diracproject/dirac.cfg
    }
    # in case you have a DIRAC extension
    LHCb
    {
      DefaultsLocation = http://lhcb-rpm.web.cern.ch/lhcb-rpm/lhcbdirac/lhcb.cfg
    }
  }

the DefaultsLocation for example::

  DefaultsLocation = http://diracproject.web.cern.ch/diracproject/dirac.cfg

must contain a minimal configuration. The following options must be in this
file::

  Releases=,UploadCommand=,BaseURL=

In case you want to overwrite the global configuration file, you have to use --defaultsURL

After providing the default configuration files, DIRAC or your extension can be installed from:

1. in a directory you have to be present globalDefaults.cfg, dirac.cfg and all binaries.
   For example::

    zmathe@dzmathe zmathe]$ ls tars/
    dirac.cfg  diracos-0.1.md5  diracos-0.1.tar.gz  DIRAC-v6r20-pre16.md5  DIRAC-v6r20-pre16.tar.gz
    globalDefaults.cfg release-DIRAC-v6r20-pre16.cfg  release-DIRAC-v6r20-pre16.md5
    zmathe@dzmathe zmathe]$

   For example::

    dirac-install -r v6r20-pre16 --dirac-os --dirac-os-version=0.0.1 -u /home/zmathe/tars

   this command will use  /home/zmathe/tars directory for the source code.
   It will install DIRAC v6r20-pre16, DIRAC OS 0.1 version

2. You can use your dedicated web server or the official DIRAC web server

   for example::

    dirac-install -r v6r20-pre16 --dirac-os --dirac-os-version=0.0.1

   It will install DIRAC v6r20-pre16

   You can install an extension of diracos.

   for example::

     dirac-install -r v9r4-pre2 -l LHCb --dirac-os --dirac-os-version=LHCb:master

3. You have possibility to install a not-yet-released DIRAC, module or extension using -m or --tag options.
   The non release version can be specified.

   for example::

    dirac-install -l DIRAC -r v6r20-pre16 -g v14r0 -t client -m DIRAC --tag=integration

   It will install DIRAC v6r20-pre16, where the DIRAC package based on integration, other other packages will be
   the same what is specified in release.cfg file in v6r20-pre16 tarball.

    dirac-install -l DIRAC -r v6r20-pre16 -g v14r0 -t client  -m DIRAC --tag=v6r20-pre22

   It installs a specific tag

   Note: If the source is not provided, DIRAC repository is used, which is defined in the global
   configuration file.

   We can provide the repository url:code repository:::Project:::branch. for example::

     dirac-install -l DIRAC -r v6r20-pre16 -g v14r0 -t client \\
     -m https://github.com/zmathe/DIRAC.git:::DIRAC:::dev_main_branch, \\
     https://github.com/zmathe/WebAppDIRAC.git:::WebAppDIRAC:::extjs6 -e WebAppDIRAC

   it will install DIRAC based on dev_main_branch and WebAppDIRAC based on extjs6::

     dirac-install -l DIRAC -r v6r20-pre16 -g v14r0 -t client \\
     -m WebAppDIRAC --tag=integration -e WebAppDIRAC

   it will install DIRAC v6r20-pre16 and WebAppDIRAC integration branch

You can use install.cfg configuration file::

  DIRACOS = http://lhcb-rpm.web.cern.ch/lhcb-rpm/dirac/DIRACOS/
  WebAppDIRAC = https://github.com/zmathe/WebAppDIRAC.git
  DIRAC=https://github.com/DIRACGrid/DIRAC.git
  LocalInstallation
  {
    # Project = LHCbDIRAC
    # The project LHCbDIRAC is not defined in the globalsDefaults.cfg
    Project = LHCb
    Release = v9r2-pre8
    Extensions = LHCb
    ConfigurationServer = dips://lhcb-conf-dirac.cern.ch:9135/Configuration/Server
    Setup = LHCb-Production
    SkipCAChecks = True
    SkipCADownload = True
    WebAppDIRAC=extjs6
    DIRAC=rel-v6r20
  }

  dirac-install -l LHCb -r v9r2-pre8 -t server --dirac-os --dirac-os-version=0.0.6 install.cfg

"""

from __future__ import unicode_literals, absolute_import, division, print_function

import sys
import os
import getopt
import imp
import signal
import time
import stat
import shutil
import ssl
import hashlib
import tarfile

from contextlib import closing
from distutils.version import LooseVersion   # pylint: disable=no-name-in-module,import-error

try:
  # For Python 3.0 and later
  from urllib.request import urlopen, HTTPError, URLError
except ImportError:
  # Fall back to Python 2's urllib2
  from urllib2 import urlopen, HTTPError, URLError
try:
  long
except NameError:
  long = int
try:
  str_type = basestring
except NameError:
  str_type = str

__RCSID__ = "$Id$"

executablePerms = stat.S_IWUSR | stat.S_IRUSR | stat.S_IXUSR | stat.S_IRGRP | stat.S_IXGRP | stat.S_IROTH | stat.S_IXOTH


def S_OK(value=""):
  return {'OK': True, 'Value': value}


def S_ERROR(msg=""):
  return {'OK': False, 'Message': msg}

############
# Start of CFG
############


class Params(object):

  def __init__(self):
    self.extensions = []
    self.project = 'DIRAC'
    self.installation = 'DIRAC'
    self.release = ""
    self.externalsType = 'client'
    self.pythonVersion = '27'
    self.platform = ""
    self.basePath = os.getcwd()
    self.targetPath = os.getcwd()
    self.buildExternals = False
    self.noAutoBuild = False
    self.debug = False
    self.externalsOnly = False
    self.lcgVer = ''
    self.noLcg = False
    self.useVersionsDir = False
    self.installSource = ""
    self.globalDefaults = False
    self.timeout = 300
    self.diracOSVersion = ''
    self.diracOS = False
    self.tag = ""
    self.modules = {}
    self.externalVersion = ""
    self.createLink = False
    self.scriptSymlink = False
    self.userEnvVariables = {}


cliParams = Params()

###
# Release config manager
###


class ReleaseConfig(object):

  class CFG:

    def __init__(self, cfgData=""):
      """ c'tor
      :param self: self reference
      :param str cfgData: the content of the configuration file
      """
      self.data = {}
      self.children = {}
      if cfgData:
        self.parse(cfgData)

    def parse(self, cfgData):
      """
      It parses the configuration file and propagate the data and children
      with the content of the cfg file
      :param str cfgData: configuration data, which is the content of the configuration file
      """
      try:
        self.__parse(cfgData)
      except BaseException:
        import traceback
        traceback.print_exc()
        raise
      return self

    def getChild(self, path):
      """
      It return the child of a given section
      :param str, list, tuple path: for example: Installations/DIRAC, Projects/DIRAC
      :return object It returns a CFG instance
      """

      child = self
      if isinstance(path, (list, tuple)):
        pathList = path
      else:
        pathList = [sec.strip() for sec in path.split("/") if sec.strip()]
      for childName in pathList:
        if childName not in child.children:
          return False
        child = child.children[childName]
      return child

    def __parse(self, cfgData, cIndex=0):
      """
      It parse a given DIRAC cfg file and store the result in self.data variable.

      :param str cfgData: the content of the configuration file
      :param int cIndex: it is the new line counter
      """

      childName = ""
      numLine = 0
      while cIndex < len(cfgData):
        eol = cfgData.find("\n", cIndex)
        if eol < cIndex:
          # End?
          return cIndex
        numLine += 1
        if eol == cIndex:
          cIndex += 1
          continue
        line = cfgData[cIndex: eol].strip()
        # Jump EOL
        cIndex = eol + 1
        if not line or line[0] == "#":
          continue
        if line.find("+=") > -1:
          fields = line.split("+=")
          opName = fields[0].strip()
          if opName in self.data:
            self.data[opName] += ', %s' % '+='.join(fields[1:]).strip()
          else:
            self.data[opName] = '+='.join(fields[1:]).strip()
          continue

        if line.find("=") > -1:
          fields = line.split("=")
          self.data[fields[0].strip()] = "=".join(fields[1:]).strip()
          continue

        opFound = line.find("{")
        if opFound > -1:
          childName += line[:opFound].strip()
          if not childName:
            raise Exception("No section name defined for opening in line %s" % numLine)
          childName = childName.strip()
          self.children[childName] = ReleaseConfig.CFG()
          eoc = self.children[childName].__parse(cfgData, cIndex)
          cIndex = eoc
          childName = ""
          continue

        if line == "}":
          return cIndex
        # Must be name for section
        childName += line.strip()
      return cIndex

    def createSection(self, name, cfg=None):
      """
      It creates a subsection for an existing CS section.
      :param str name: the name of the section
      :param object cfg: the ReleaseConfig.CFG object loaded into memory
      """

      if isinstance(name, (list, tuple)):
        pathList = name
      else:
        pathList = [sec.strip() for sec in name.split("/") if sec.strip()]
      parent = self
      for lev in pathList[:-1]:
        if lev not in parent.children:
          parent.children[lev] = ReleaseConfig.CFG()
        parent = parent.children[lev]
      secName = pathList[-1]
      if secName not in parent.children:
        if not cfg:
          cfg = ReleaseConfig.CFG()
        parent.children[secName] = cfg
      return parent.children[secName]

    def isSection(self, obList):
      """
      Checks if a given path is a section
      :param str objList: is a path: for example: Releases/v6r20-pre16
      """
      return self.__exists([ob.strip() for ob in obList.split("/") if ob.strip()]) == 2

    def sections(self):
      """
      Returns all sections
      """
      return [k for k in self.children]

    def isOption(self, obList):
      return self.__exists([ob.strip() for ob in obList.split("/") if ob.strip()]) == 1

    def options(self):
      """
      Returns the options
      """
      return [k for k in self.data]

    def __exists(self, obList):
      """
      Check the existence of a certain element

      :param list obList: the list of cfg element names.
      for example: [Releases,v6r20-pre16]
      """
      if len(obList) == 1:
        if obList[0] in self.children:
          return 2
        elif obList[0] in self.data:
          return 1
        else:
          return 0
      if obList[0] in self.children:
        return self.children[obList[0]].__exists(obList[1:])
      return 0

    def get(self, opName, defaultValue=None):
      """
      It return the value of a certain option

      :param str opName: the name of the option
      :param str defaultValue: the default value of a given option
      """
      try:
        value = self.__get([op.strip() for op in opName.split("/") if op.strip()])
      except KeyError:
        if defaultValue is not None:
          return defaultValue
        raise
      if defaultValue is None:
        return value
      defType = type(defaultValue)
      if isinstance(defType, bool):
        return value.lower() in ("1", "true", "yes")
      try:
        return defType(value)
      except ValueError:
        return defaultValue

    def __get(self, obList):
      """
      It return a given section

      :param list obList: the list of cfg element names.
      """
      if len(obList) == 1:
        if obList[0] in self.data:
          return self.data[obList[0]]
        raise KeyError("Missing option %s" % obList[0])
      if obList[0] in self.children:
        return self.children[obList[0]].__get(obList[1:])
      raise KeyError("Missing section %s" % obList[0])

    def toString(self, tabs=0):
      """
      It return the configuration file as a string
      :param int tabs: the number of tabs used to format the CS string
      """

      lines = ["%s%s = %s" % ("  " * tabs, opName, self.data[opName]) for opName in self.data]
      for secName in self.children:
        lines.append("%s%s" % ("  " * tabs, secName))
        lines.append("%s{" % ("  " * tabs))
        lines.append(self.children[secName].toString(tabs + 1))
        lines.append("%s}" % ("  " * tabs))
      return "\n".join(lines)

    def getOptions(self, path=""):
      """
      Rturns the options for a given path

      :param str path: the path to the CS element
      """
      parentPath = [sec.strip() for sec in path.split("/") if sec.strip()][:-1]
      if parentPath:
        parent = self.getChild(parentPath)
      else:
        parent = self
      if not parent:
        return []
      return tuple(parent.data)

    def delPath(self, path):
      """
      It deletes a given CS element

      :param str path: the path to the CS element
      """
      path = [sec.strip() for sec in path.split("/") if sec.strip()]
      if not path:
        return
      keyName = path[-1]
      parentPath = path[:-1]
      if parentPath:
        parent = self.getChild(parentPath)
      else:
        parent = self
      if parent:
        parent.data.pop(keyName)

    def update(self, path, cfg):
      """
      Used to update the CS

      :param str path: path to the CS element
      :param object cfg: the CS object
      """
      parent = self.getChild(path)
      if not parent:
        self.createSection(path, cfg)
        return
      parent.__apply(cfg)

    def __apply(self, cfg):
      """
      It adds a certain cfg subsection to a given section

      :param object cfg: the CS object
      """
      for k in cfg.sections():
        if k in self.children:
          self.children[k].__apply(cfg.getChild(k))
        else:
          self.children[k] = cfg.getChild(k)
      for k in cfg.options():
        self.data[k] = cfg.get(k)
############################################################################
# END OF CFG CLASS
############################################################################

  def __init__(self, instName='DIRAC', projectName='DIRAC', globalDefaultsURL=None):
    """ c'tor
    :param str instName: the name of the installation
    :param str projectName: the name of the project
    :param str globalDefaultsURL: the default url
    """
    if globalDefaultsURL:
      self.globalDefaultsURL = globalDefaultsURL
    else:
      self.globalDefaultsURL = "http://diracproject.web.cern.ch/diracproject/configs/globalDefaults.cfg"
    self.globalDefaults = ReleaseConfig.CFG()
    self.loadedCfgs = []
    self.prjDepends = {}
    self.diracBaseModules = {}
    self.prjRelCFG = {}
    self.projectsLoadedBy = {}
    self.cfgCache = {}

    self.debugCB = False
    self.instName = instName
    self.projectName = projectName

  def setDebugCB(self, debFunc):
    """
    It is used by the dirac-distribution. It sets the debug function
    """
    self.debugCB = debFunc

  def __dbgMsg(self, msg):
    """
    :param str msg: the debug message
    """
    if self.debugCB:
      self.debugCB(msg)

  def __loadCFGFromURL(self, urlcfg, checkHash=False):
    """
    It is used to load the configuration file

    :param str urlcfg: the location of the source repository and
    where the default configuration file is exists.
    :param bool checkHash: check if the file is corrupted.
    """
    # This can be a local file
    if os.path.exists(urlcfg):
      with open(urlcfg, 'r') as relFile:
        cfgData = relFile.read()
    else:
      if urlcfg in self.cfgCache:
        return S_OK(self.cfgCache[urlcfg])
      try:
        cfgData = urlretrieveTimeout(urlcfg, timeout=cliParams.timeout)
        if not cfgData:
          return S_ERROR("Could not get data from %s" % urlcfg)
      except BaseException:
        return S_ERROR("Could not open %s" % urlcfg)
    try:
      # cfgData = cfgFile.read()
      cfg = ReleaseConfig.CFG(cfgData)
    except Exception as excp:
      return S_ERROR("Could not parse %s: %s" % (urlcfg, excp))
    # cfgFile.close()
    if not checkHash:
      self.cfgCache[urlcfg] = cfg
      return S_OK(cfg)
    try:
      md5path = urlcfg[:-4] + ".md5"
      if os.path.exists(md5path):
        md5File = open(md5path, 'r')
        md5Data = md5File.read()
        md5File.close()
      else:
        md5Data = urlretrieveTimeout(md5path, timeout=60)
      md5Hex = md5Data.strip()
      # md5File.close()
      if md5Hex != hashlib.md5(cfgData.encode('utf-8')).hexdigest():
        return S_ERROR("Hash check failed on %s" % urlcfg)
    except Exception as excp:
      return S_ERROR("Hash check failed on %s: %s" % (urlcfg, excp))
    self.cfgCache[urlcfg] = cfg
    return S_OK(cfg)

  def loadInstallationDefaults(self):
    """
    Load the default configurations
    """
    result = self.__loadGlobalDefaults()
    if not result['OK']:
      return result
    return self.__loadObjectDefaults("Installations", self.instName)

  def loadProjectDefaults(self):
    """
    Load default configurations
    """
    result = self.__loadGlobalDefaults()
    if not result['OK']:
      return result
    return self.__loadObjectDefaults("Projects", self.projectName)

  def __loadGlobalDefaults(self):
    """
    It loads the default configuration files
    """

    self.__dbgMsg("Loading global defaults from: %s" % self.globalDefaultsURL)
    result = self.__loadCFGFromURL(self.globalDefaultsURL)
    if not result['OK']:
      return result
    self.globalDefaults = result['Value']
    for k in ("Installations", "Projects"):
      if not self.globalDefaults.isSection(k):
        self.globalDefaults.createSection(k)
    self.__dbgMsg("Loaded global defaults")
    return S_OK()

  def __loadObjectDefaults(self, rootPath, objectName):
    """
    It loads the CFG, if it is not loaded.
    :param str rootPath: the main section. for example: Installations
    :param str objectName: The name of the section. for example: DIRAC
    """

    basePath = "%s/%s" % (rootPath, objectName)
    if basePath in self.loadedCfgs:
      return S_OK()

    # Check if it's a direct alias
    try:
      aliasTo = self.globalDefaults.get(basePath)
    except KeyError:
      aliasTo = False

    if aliasTo:
      self.__dbgMsg("%s is an alias to %s" % (objectName, aliasTo))
      result = self.__loadObjectDefaults(rootPath, aliasTo)
      if not result['OK']:
        return result
      cfg = result['Value']
      self.globalDefaults.update(basePath, cfg)
      return S_OK()

    # Load the defaults
    if self.globalDefaults.get("%s/SkipDefaults" % basePath, False):
      defaultsLocation = ""
    else:
      defaultsLocation = self.globalDefaults.get("%s/DefaultsLocation" % basePath, "")

    if not defaultsLocation:
      self.__dbgMsg("No defaults file defined for %s %s" % (rootPath.lower()[:-1], objectName))
    else:
      self.__dbgMsg("Defaults for %s are in %s" % (basePath, defaultsLocation))
      result = self.__loadCFGFromURL(defaultsLocation)
      if not result['OK']:
        return result
      cfg = result['Value']
      self.globalDefaults.update(basePath, cfg)

    # Check if the defaults have a sub alias
    try:
      aliasTo = self.globalDefaults.get("%s/Alias" % basePath)
    except KeyError:
      aliasTo = False

    if aliasTo:
      self.__dbgMsg("%s is an alias to %s" % (objectName, aliasTo))
      result = self.__loadObjectDefaults(rootPath, aliasTo)
      if not result['OK']:
        return result
      cfg = result['Value']
      self.globalDefaults.update(basePath, cfg)

    self.loadedCfgs.append(basePath)
    return S_OK(self.globalDefaults.getChild(basePath))

  def loadInstallationLocalDefaults(self, args):
    """
    Load the configuration file from a file

    :param str args: the arguments in which to look for configuration filenames
    """
    # at the end we load the local configuration and merge with the global cfg
    for arg in args:
      if len(arg) > 4 and arg.find(".cfg") == len(arg) - 4 and ':::' not in arg:
        fileName = arg
      else:
        continue

      logNOTICE("Defaults for LocalInstallation are in %s" % fileName)
      try:
        fd = open(fileName, "r")
        # TODO: Merge with installation CFG
        cfg = ReleaseConfig.CFG().parse(fd.read())
        fd.close()
      except Exception as excp:
        logERROR("Could not load %s: %s" % (fileName, excp))
        continue

      self.globalDefaults.update("Installations/%s" % self.instName, cfg)
      self.globalDefaults.update("Projects/%s" % self.instName, cfg)
      if self.projectName:
        # we have an extension and have a local cfg file
        self.globalDefaults.update("Projects/%s" % self.projectName, cfg)

      logNOTICE("Loaded %s" % arg)

  def getModuleVersionFromLocalCfg(self, moduleName):
    """
    It returns the version of a certain module defined in the LocalInstallation section
    :param str moduleName:
    :return str: the version of a certain module
    """
    return self.globalDefaults.get("Installations/%s/LocalInstallation/%s" % (self.instName, moduleName), "")

  def getInstallationCFG(self, instName=None):
    """
    Returns the installation name

    :param str instName: the installation name
    """
    if not instName:
      instName = self.instName
    return self.globalDefaults.getChild("Installations/%s" % instName)

  def getInstallationConfig(self, opName, instName=None):
    """
    It returns the configurations from the Installations section.
    This is usually provided in the local configuration file

    :param str opName: the option name for example: LocalInstallation/Release
    :param str instName:
    """
    if not instName:
      instName = self.instName
    return self.globalDefaults.get("Installations/%s/%s" % (instName, opName))

  def isProjectLoaded(self, project):
    """
    Checks if the project is loaded.

    :param str project: the name of the project
    """
    return project in self.prjRelCFG

  def getTarsLocation(self, project, module=None):
    """
      Returns the location of the binaries for a given project for example: LHCb or DIRAC, etc...

      :param str project: the name of the project
      """
    sourceUrl = self.globalDefaults.get("Projects/%s/BaseURL" % project, "")
    if module:
      # in case we define a different URL in the CS
      differntSourceUrl = self.globalDefaults.get("Projects/%s/%s" % (project, module), "")
      if differntSourceUrl:
        sourceUrl = differntSourceUrl
    if sourceUrl:
      return S_OK(sourceUrl)
    return S_ERROR("Don't know how to find the installation tarballs for project %s" % project)

  def getDiracOsLocation(self, useVanillaDiracOS=False):
    """
    Returns the location of the DIRAC os binary for a given project for example: LHCb or DIRAC, etc...
    :param bool useVanillaDiracOS: flag to take diracos distribution from the default location
    :return: the location of the tar balls
    """
    keysToConsider = []
    if not useVanillaDiracOS:
      keysToConsider += [
          "Installations/%s/DIRACOS" % self.projectName,
          "Projects/%s/DIRACOS" % self.projectName,
      ]
    keysToConsider += [
        "Installations/DIRAC/DIRACOS",
        "Projects/DIRAC/DIRACOS",
    ]

    for key in keysToConsider:
      location = self.globalDefaults.get(key, "")
      if location:
        logDEBUG("Using DIRACOS tarball URL from configuration key %s" % key)
        return location

  def getUploadCommand(self, project=None):
    """
    It returns the command used to upload the binary

    :param str project: the name of the project
    """
    if not project:
      project = self.projectName
    defLoc = self.globalDefaults.get("Projects/%s/UploadCommand" % project, "")
    if defLoc:
      return S_OK(defLoc)
    return S_ERROR("No UploadCommand for %s" % project)

  def __loadReleaseConfig(self, project, release, releaseMode, sourceURL=None, relLocation=None):
    """
    It loads the release configuration file

    :param str project: the name of the project
    :param str release: the release version
    :param str releaseMode: the type of the release server/client
    :param str sourceURL: the source of the binary
    :param str relLocation: the release configuration file
    """
    if project not in self.prjRelCFG:
      self.prjRelCFG[project] = {}
    if release in self.prjRelCFG[project]:
      self.__dbgMsg("Release config for %s:%s has already been loaded" % (project, release))
      return S_OK()

    if relLocation:
      relcfgLoc = relLocation
    else:
      if releaseMode:
        try:
          relcfgLoc = self.globalDefaults.get("Projects/%s/Releases" % project)
        except KeyError:
          return S_ERROR("Missing Releases file for project %s" % project)
      else:
        if not sourceURL:
          result = self.getTarsLocation(project)
          if not result['OK']:
            return result
          siu = result['Value']
        else:
          siu = sourceURL
        relcfgLoc = "%s/release-%s-%s.cfg" % (siu, project, release)
    self.__dbgMsg("Releases file is %s" % relcfgLoc)
    result = self.__loadCFGFromURL(relcfgLoc, checkHash=not releaseMode)
    if not result['OK']:
      return result
    self.prjRelCFG[project][release] = result['Value']
    self.__dbgMsg("Loaded releases file %s" % relcfgLoc)

    return S_OK(self.prjRelCFG[project][release])

  def getReleaseCFG(self, project, release):
    """
    Returns the release configuration object

    :param str project: the name of the project
    :param str release: the release version
    """
    return self.prjRelCFG[project][release]

  def dumpReleasesToPath(self):
    """
    It dumps the content of the loaded configuration (memory content) to
    a given file
    """
    for project in self.prjRelCFG:
      prjRels = self.prjRelCFG[project]
      for release in prjRels:
        self.__dbgMsg("Dumping releases file for %s:%s" % (project, release))
        fd = open(
            os.path.join(
                cliParams.targetPath, "releases-%s-%s.cfg" %
                (project, release)), "w")
        fd.write(prjRels[release].toString())
        fd.close()

  def __checkCircularDependencies(self, key, routePath=None):
    """
    Check the dependencies

    :param str key: the name of the project and the release version
    :param list routePath: it stores the software packages, used to check the
    dependency
    """

    if not routePath:
      routePath = []
    if key not in self.projectsLoadedBy:
      return S_OK()
    routePath.insert(0, key)
    for lKey in self.projectsLoadedBy[key]:
      if lKey in routePath:
        routePath.insert(0, lKey)
        route = "->".join(["%s:%s" % sKey for sKey in routePath])
        return S_ERROR("Circular dependency found for %s: %s" % ("%s:%s" % lKey, route))
      result = self.__checkCircularDependencies(lKey, routePath)
      if not result['OK']:
        return result
    routePath.pop(0)
    return S_OK()

  def loadProjectRelease(self, releases,
                         project=None,
                         sourceURL=None,
                         releaseMode=None,
                         relLocation=None):
    """
    This method loads all project configurations (*.cfg). If a project is an extension of DIRAC,
    it will load the extension and after will load the base DIRAC module.

    :param list releases: list of releases, which will be loaded: for example: v6r19
    :param str project: the name of the project, if it is given. For example: DIRAC
    :param str sourceURL: the code repository
    :param str releaseMode:
    :param str relLocation: local configuration file,
                            which contains the releases. for example: file:///`pwd`/releases.cfg
    """

    if not project:
      project = self.projectName

    if not isinstance(releases, (list, tuple)):
      releases = [releases]

    # Load defaults
    result = self.__loadObjectDefaults("Projects", project)
    if not result['OK']:
      self.__dbgMsg("Could not load defaults for project %s" % project)
      return result

    if project not in self.prjDepends:
      self.prjDepends[project] = {}

    for release in releases:
      self.__dbgMsg("Processing dependencies for %s:%s" % (project, release))
      result = self.__loadReleaseConfig(project, release, releaseMode, sourceURL, relLocation)
      if not result['OK']:
        return result
      relCFG = result['Value']
      # Calculate dependencies and avoid circular deps
      self.prjDepends[project][release] = [(project, release)]
      relDeps = self.prjDepends[project][release]

      if not relCFG.getChild("Releases/%s" % (release)):  # pylint: disable=no-member
        return S_ERROR(
            "Release %s is not defined for project %s in the release file" %
            (release, project))

      initialDeps = self.getReleaseDependencies(project, release)
      if initialDeps:
        self.__dbgMsg("%s %s depends on %s" %
                      (project, release, ", ".join(["%s:%s" %
                                                    (k, initialDeps[k]) for k in initialDeps])))
      relDeps.extend([(p, initialDeps[p]) for p in initialDeps])
      for depProject in initialDeps:
        depVersion = initialDeps[depProject]
        # Check if already processed
        dKey = (depProject, depVersion)
        if dKey not in self.projectsLoadedBy:
          self.projectsLoadedBy[dKey] = []
        self.projectsLoadedBy[dKey].append((project, release))
        result = self.__checkCircularDependencies(dKey)
        if not result['OK']:
          return result
        # if it has already been processed just return OK
        if len(self.projectsLoadedBy[dKey]) > 1:
          return S_OK()

        # Load dependencies and calculate incompatibilities
        result = self.loadProjectRelease(depVersion, project=depProject)
        if not result['OK']:
          return result
        subDep = self.prjDepends[depProject][depVersion]
        # Merge dependencies
        for sKey in subDep:
          if sKey not in relDeps:
            relDeps.append(sKey)
            continue
          prj, vrs = sKey
          for pKey in relDeps:
            if pKey[0] == prj and pKey[1] != vrs:
              errMsg = "%s is required with two different versions ( %s and %s ) \
              starting with %s:%s" % (prj,
                                      pKey[1], vrs,
                                      project, release)
              return S_ERROR(errMsg)

      # Same version already required
      if project in relDeps and relDeps[project] != release:
        errMsg = "%s:%s requires itself with a different version through dependencies ( %s )" % (
            project, release, relDeps[project])
        return S_ERROR(errMsg)

      # we have now all dependencies, let's retrieve the resources (code repository)
      for project, version in relDeps:
        if project in self.diracBaseModules:
          continue
        modules = self.getModulesForRelease(version, project)
        if modules['OK']:
          for dependency in modules['Value']:
            self.diracBaseModules.setdefault(dependency, {})
            self.diracBaseModules[dependency]['Version'] = modules['Value'][dependency]
            res = self.getModSource(version, dependency, project)
            if not res['OK']:
              self.__dbgMsg(
                  "Unable to found the source URL for %s : %s" %
                  (dependency, res['Message']))
            else:
              self.diracBaseModules[dependency]['sourceUrl'] = res['Value'][1]

    return S_OK()

  def getReleaseOption(self, project, release, option):
    """
      Returns a given option

      :param str project: the name of the project
      :param str release: the release version
      :param str option: the option name
      """
    try:
      return self.prjRelCFG[project][release].get(option)
    except KeyError:
      self.__dbgMsg("Missing option %s for %s:%s" % (option, project, release))
      # try to found the option in a different release
      for project in self.prjRelCFG:
        for release in self.prjRelCFG[project]:
          if self.prjRelCFG[project][release].isOption(option):
            return self.prjRelCFG[project][release].get(option)
      return False

  def getReleaseDependencies(self, project, release):
    """
    It return the dependencies for a certain project

    :param str project: the name of the project
    :param str release: the release version
    """
    try:
      data = self.prjRelCFG[project][release].get("Releases/%s/Depends" % release)
    except KeyError:
      return {}
    data = [field for field in data.split(",") if field.strip()]
    deps = {}
    for field in data:
      field = field.strip()
      if not field:
        continue
      pv = field.split(":")
      if len(pv) == 1:
        deps[pv[0].strip()] = release
      else:
        deps[pv[0].strip()] = ":".join(pv[1:]).strip()
    return deps

  def getModulesForRelease(self, release, project=None):
    """
    Returns the modules for a given release for example: WebAppDIRAC,
    RESTDIRAC, LHCbWebAppDIRAC, etc

    :param str release: the release version
    :param str project: the project name
    """
    if not project:
      project = self.projectName
    if project not in self.prjRelCFG:
      return S_ERROR("Project %s has not been loaded. I'm a MEGA BUG! Please report me!" % project)
    if release not in self.prjRelCFG[project]:
      return S_ERROR("Version %s has not been loaded for project %s" % (release, project))
    config = self.prjRelCFG[project][release]
    if not config.isSection("Releases/%s" % release):
      return S_ERROR("Release %s is not defined for project %s" % (release, project))
    # Defined Modules explicitly in the release
    modules = self.getReleaseOption(project, release, "Releases/%s/Modules" % release)
    if modules:
      dMods = {}
      for entry in [entry.split(":") for entry in modules.split(
              ",") if entry.strip()]:  # pylint: disable=no-member
        if len(entry) == 1:
          dMods[entry[0].strip()] = release
        else:
          dMods[entry[0].strip()] = entry[1].strip()
      modules = dMods
    else:
      # Default modules with the same version as the release version
      modules = self.getReleaseOption(project, release, "DefaultModules")
      if modules:
        modules = dict((modName.strip(), release) for modName in modules.split(",")
                       if modName.strip())  # pylint: disable=no-member
      else:
        # Mod = project and same version
        modules = {project: release}
    # Check project is in the modNames if not DIRAC
    if project != "DIRAC":
      for modName in modules:
        if modName.find(project) != 0:
          return S_ERROR("Module %s does not start with the name %s" % (modName, project))
    return S_OK(modules)

  def getModSource(self, release, modName, project=None):
    """
    It reads the Sources section from the .cfg file for example:
    Sources
    {
      Web = git://github.com/DIRACGrid/DIRACWeb.git
      VMDIRAC = git://github.com/DIRACGrid/VMDIRAC.git
      DIRAC = git://github.com/DIRACGrid/DIRAC.git
      BoincDIRAC = git://github.com/DIRACGrid/BoincDIRAC.git
      RESTDIRAC = git://github.com/DIRACGrid/RESTDIRAC.git
      COMDIRAC = git://github.com/DIRACGrid/COMDIRAC.git
      WebAppDIRAC = git://github.com/DIRACGrid/WebAppDIRAC.git
    }

    :param str release: the release which is already loaded for example: v6r19
    :param str modName: the name of the DIRAC module for example: WebAppDIRAC
    :param str project: the name of the project for example: DIRAC
    """

    if self.projectName not in self.prjRelCFG:
      return S_ERROR(
          "Project %s has not been loaded. I'm a MEGA BUG! Please report me!" %
          self.projectName)

    if not project:
      project = self.projectName
    modLocation = self.getReleaseOption(project, release, "Sources/%s" % modName)
    if not modLocation:
      return S_ERROR("Source origin for module %s is not defined" % modName)
    modTpl = [field.strip() for field in modLocation.split(
        "|") if field.strip()]  # pylint: disable=no-member
    if len(modTpl) == 1:
      return S_OK((False, modTpl[0]))
    return S_OK((modTpl[0], modTpl[1]))

  def getExternalsVersion(self, release=None):
    """
    It returns the version of DIRAC Externals. If it is not provided,
    uses the default cfg

    :param str release: the release version
    """

    if 'DIRAC' not in self.prjRelCFG:
      return False
    if not release:
      release = list(self.prjRelCFG['DIRAC'])
      release = sorted(release, key=LooseVersion)[-1]
    try:
      return self.prjRelCFG['DIRAC'][release].get('Releases/%s/Externals' % release)
    except KeyError:
      return False

  def getDiracOSExtensionAndVersion(self, diracOSVersion):
    """
    This method return the diracos and version taking into
    account the extension. The file format will be <Extension<diracos-<version>.tar.gz

    :param str diracOSVersion: column separated string for example: LHCb:v1
    :return: if the extension is not provided, it will return DIRACOS defined in DIRAC otherwise
    the DIRACOS specified in the extension
    """
    if ":" in diracOSVersion:
      package, packageVersion = [i.strip() for i in diracOSVersion.split(':')]
      return [package + 'diracos', packageVersion]
    else:
      return ['diracos', diracOSVersion]

  def getDiracOSVersion(self, diracOSVersion=None):
    """
    It returns the DIRACOS version
    :param str diracOSVersion: the OS version
    """

    if diracOSVersion:
      return self.getDiracOSExtensionAndVersion(diracOSVersion)
    try:
      diracOSVersion = self.prjRelCFG[self.projectName][cliParams.release].get(
          "Releases/%s/DIRACOS" % cliParams.release, diracOSVersion)
      if not diracOSVersion:
        # the DIRAC extension does not specify DIRACOS version
        for release in self.prjRelCFG['DIRAC']:
          logWARN("Getting DIRACOS version from DIRAC %s!" % release)
          diracOSVersion = self.prjRelCFG['DIRAC'][release].get(
              "Releases/%s/DIRACOS" % release, diracOSVersion)
    except KeyError:
      pass
    return self.getDiracOSExtensionAndVersion(diracOSVersion)

  def getLCGVersion(self, lcgVersion=None):
    """
    It returns the LCG version
    :param str lcgVersion: LCG version
    """
    if lcgVersion:
      return lcgVersion
    try:
      return self.prjRelCFG[self.projectName][cliParams.release].get(
          "Releases/%s/LcgVer" % cliParams.release, lcgVersion)
    except KeyError:
      pass
    return lcgVersion

  def getModulesToInstall(self, release, extensions=None):
    """
    It returns the modules to be installed.
    :param str release: the release version to be deployed
    :param str extensions: DIRAC extension
    :return: the order of the nodules and modules to be installed.
    """
    if not extensions:
      extensions = []
    extraFound = []
    modsToInstall = {}
    modsOrder = []
    if self.projectName not in self.prjDepends:
      return S_ERROR("Project %s has not been loaded" % self.projectName)
    if release not in self.prjDepends[self.projectName]:
      return S_ERROR(
          "Version %s has not been loaded for project %s" %
          (release, self.projectName))
    # Get a list of projects with their releases
    projects = list(self.prjDepends[self.projectName][release])
    for project, relVersion in projects:
      try:
        requiredModules = self.prjRelCFG[project][relVersion].get("RequiredExtraModules")
        requiredModules = [modName.strip()
                           for modName in requiredModules.split("/") if modName.strip()]
      except KeyError:
        requiredModules = []
      for modName in requiredModules:
        if modName not in extensions:
          extensions.append(modName)
      self.__dbgMsg("Discovering modules to install for %s (%s)" % (project, relVersion))
      result = self.getModulesForRelease(relVersion, project)
      if not result['OK']:
        return result
      modVersions = result['Value']
      try:
        defaultMods = self.prjRelCFG[project][relVersion].get("DefaultModules")
        modNames = [mod.strip() for mod in defaultMods.split(",") if mod.strip()]
      except KeyError:
        modNames = []
      for extension in extensions:
        # Check if the version of the extension module is specified in the command line
        extraVersion = None
        if ":" in extension:
          extension, extraVersion = extension.split(":")
          modVersions[extension] = extraVersion
        if extension in modVersions:
          modNames.append(extension)
          extraFound.append(extension)
        if 'DIRAC' not in extension:
          dextension = "%sDIRAC" % extension
          if dextension in modVersions:
            modNames.append(dextension)
            extraFound.append(extension)
      modNameVer = ["%s:%s" % (modName, modVersions[modName]) for modName in modNames]
      self.__dbgMsg("Modules to be installed for %s are: %s" % (project, ", ".join(modNameVer)))
      for modName in modNames:
        result = self.getTarsLocation(project, modName)
        if not result['OK']:
          return result
        tarsURL = result['Value']
        modVersion = modVersions[modName]
        defLoc = self.getModuleVersionFromLocalCfg(modName)
        if defLoc:
          modVersion = defLoc  # this overwrite the version which are defined in the release.cfg
        modsToInstall[modName] = (tarsURL, modVersion)
        modsOrder.insert(0, modName)

    for modName in extensions:
      if modName.split(":")[0] not in extraFound:
        return S_ERROR("No module %s defined. You sure it's defined for this release?" % modName)

    return S_OK((modsOrder, modsToInstall))


#################################################################################
# End of ReleaseConfig
#################################################################################


# platformAlias = { 'Darwin_i386_10.6' : 'Darwin_i386_10.5' }
platformAlias = {}

####
# Start of helper functions
####


def logDEBUG(msg):
  """
  :param str msg: debug message
  """
  if cliParams.debug:
    for line in msg.split("\n"):
      print("%s UTC dirac-install [DEBUG] %s" % (time.strftime('%Y-%m-%d %H:%M:%S',
                                                               time.gmtime()),
                                                 line))
    sys.stdout.flush()


def logERROR(msg):
  """
  :param str msg: error message
  """
  for line in msg.split("\n"):
    print("%s UTC dirac-install [ERROR] %s" % (time.strftime('%Y-%m-%d %H:%M:%S',
                                                             time.gmtime()),
                                               line))
  sys.stdout.flush()


def logWARN(msg):
  """
  :param str msg: warning message
  """
  for line in msg.split("\n"):
    print("%s UTC dirac-install [WARN] %s" % (time.strftime('%Y-%m-%d %H:%M:%S',
                                                            time.gmtime()),
                                              line))
  sys.stdout.flush()


def logNOTICE(msg):
  """
  :param str msg: notice message
  """
  for line in msg.split("\n"):
    print("%s UTC dirac-install [NOTICE]  %s" % (time.strftime('%Y-%m-%d %H:%M:%S',
                                                               time.gmtime()),
                                                 line))
  sys.stdout.flush()


def alarmTimeoutHandler(*args):
  """
  When a connection time out then raise and exception
  """
  raise Exception('Timeout')


def urlretrieveTimeout(url, fileName='', timeout=0):
  """
   Retrieve remote url to local file, with timeout wrapper

   :param str fileName: file name
   :param int timeout: time out in second used for downloading the files.
  """
  if fileName:
    # This can be a local file
    if os.path.exists(url):  # we do not download from web, use locally
      logDEBUG('Local file used: "%s"' % url)
      shutil.copy(url, fileName)
      return True
    localFD = open(fileName, "wb")

  # NOTE: Not thread-safe, since all threads will catch same alarm.
  #       This is OK for dirac-install, since there are no threads.
  logDEBUG('Retrieving remote file "%s"' % url)

  urlData = ''
  if timeout:
    signal.signal(signal.SIGALRM, alarmTimeoutHandler)
    # set timeout alarm
    signal.alarm(timeout + 5)
  try:
    # if "http_proxy" in os.environ and os.environ['http_proxy']:
    #   proxyIP = os.environ['http_proxy']
    #   proxy = urllib2.ProxyHandler( {'http': proxyIP} )
    #   opener = urllib2.build_opener( proxy )
    #   #opener = urllib2.build_opener()
    #  urllib2.install_opener( opener )

    # Try to use insecure context explicitly, needed for python >= 2.7.9
    try:
      context = ssl._create_unverified_context()
      remoteFD = urlopen(url, context=context)  # pylint: disable=unexpected-keyword-arg
      # the keyword 'context' is present from 2.7.9+
    except AttributeError:
      remoteFD = urlopen(url)
    expectedBytes = 0
    # Sometimes repositories do not return Content-Length parameter
    try:
      expectedBytes = long(remoteFD.info()['Content-Length'])
    except Exception:
      logWARN('Content-Length parameter not returned, skipping expectedBytes check')

    receivedBytes = 0
    data = remoteFD.read(16384)
    count = 1
    progressBar = False
    while data:
      receivedBytes += len(data)
      if fileName:
        localFD.write(data)
      else:
        urlData += data.decode('utf8', 'ignore')
      data = remoteFD.read(16384)
      if count % 20 == 0 and sys.stdout.isatty():
        print(u'\033[1D' + ".", end=" ")
        sys.stdout.flush()
        progressBar = True
      count += 1
    if progressBar and sys.stdout.isatty():
      # return cursor to the beginning of the line
      print('\033[1K', end=" ")
      print('\033[1A')
    if fileName:
      localFD.close()
    remoteFD.close()
    if receivedBytes != expectedBytes and expectedBytes > 0:
      logERROR("File should be %s bytes but received %s" % (expectedBytes, receivedBytes))
      return False
  except HTTPError as x:
    if x.code == 404:
      logERROR("%s does not exist" % url)
      if timeout:
        signal.alarm(0)
      return False
  except URLError:
    logERROR('Timeout after %s seconds on transfer request for "%s"' % (str(timeout), url))
  except Exception as x:
    if x == 'Timeout':
      logERROR('Timeout after %s seconds on transfer request for "%s"' % (str(timeout), url))
    if timeout:
      signal.alarm(0)
    raise x
  if timeout:
    signal.alarm(0)

  if fileName:
    return True
  else:
    return urlData


def downloadAndExtractTarball(tarsURL, pkgName, pkgVer, checkHash=True, cache=False):
  """
  It downloads and extracts a given tarball from a given destination: file system,
  web server or code repository.

  :param str tarsURL: the location of the source repository
  :param str pkgName: the name of the package to be installed
  :param str pkgVer: the version of the package
  :param bool checkHash: check the sanity of the file
  :param bool cache: use local cache for the tarballs

  """
  tarName = "%s-%s.tar.gz" % (pkgName, pkgVer)
  tarPath = os.path.join(cliParams.targetPath, tarName)
  tarFileURL = "%s/%s" % (tarsURL, tarName)
  tarFileCVMFS = "/cvmfs/dirac.egi.eu/installSource/%s" % tarName
  cacheDir = os.path.join(cliParams.basePath, ".installCache")
  tarCachePath = os.path.join(cacheDir, tarName)
  isSource = False
  if cache and os.path.isfile(tarCachePath):
    logNOTICE("Using cached copy of %s" % tarName)
    shutil.copy(tarCachePath, tarPath)
  elif os.path.exists(tarFileCVMFS):
    logNOTICE("Using CVMFS copy of %s" % tarName)
    tarPath = tarFileCVMFS
    checkHash = False
    cache = False
  else:
    logNOTICE("Retrieving %s" % tarFileURL)
    try:
      if not urlretrieveTimeout(tarFileURL, tarPath, cliParams.timeout):
        if os.path.exists(tarPath):
          os.unlink(tarPath)
        retVal = checkoutFromGit(pkgName, tarsURL, pkgVer)
        if not retVal['OK']:
          logERROR("Cannot download %s" % tarName)
          logERROR("Cannot download %s" % retVal['Message'])
          return False
        else:
          isSource = True
    except Exception as e:
      logERROR("Cannot download %s: %s" % (tarName, str(e)))
      sys.exit(1)
  if not isSource and checkHash:
    md5Name = "%s-%s.md5" % (pkgName, pkgVer)
    md5Path = os.path.join(cliParams.targetPath, md5Name)
    md5FileURL = "%s/%s" % (tarsURL, md5Name)
    md5CachePath = os.path.join(cacheDir, md5Name)
    if cache and os.path.isfile(md5CachePath):
      logNOTICE("Using cached copy of %s" % md5Name)
      shutil.copy(md5CachePath, md5Path)
    else:
      logNOTICE("Retrieving %s" % md5FileURL)
      try:
        if not urlretrieveTimeout(md5FileURL, md5Path, 60):
          logERROR("Cannot download %s" % tarName)
          return False
      except Exception as e:
        logERROR("Cannot download %s: %s" % (md5Name, str(e)))
        return False
    # Read md5
    fd = open(os.path.join(cliParams.targetPath, md5Name), "r")
    md5Expected = fd.read().strip()
    fd.close()
    # Calculate md5
    md5Calculated = hashlib.md5()
    with open(os.path.join(cliParams.targetPath, tarName), "rb") as fd:
      buf = fd.read(4096)
      while buf:
        md5Calculated.update(buf)
        buf = fd.read(4096)

    # Check
    if md5Expected != md5Calculated.hexdigest():
      logERROR("Oops... md5 for package %s failed!" % pkgVer)
      sys.exit(1)
    # Delete md5 file
    if cache:
      if not os.path.isdir(cacheDir):
        os.makedirs(cacheDir)
      os.rename(md5Path, md5CachePath)
    else:
      os.unlink(md5Path)
  # Extract
  # cwd = os.getcwd()
  # os.chdir(cliParams.targetPath)
  # tf = tarfile.open( tarPath, "r" )
  # for member in tf.getmembers():
  #  tf.extract( member )
  # os.chdir(cwd)
  if not isSource:
    with closing(tarfile.open(tarPath, mode="r:*")) as tar:
      for tarinfo in tar:  # pylint: disable=not-an-iterable
        try:
          tar.extract(tarinfo, cliParams.targetPath)  # pylint: disable=no-member
        except IOError:
          os.remove(tarinfo.name)
          tar.extract(tarinfo, cliParams.targetPath)  # pylint: disable=no-member
        finally:
          try:
            os.chmod(tarinfo.name, tarinfo.mode)
          except OSError:  # the file can be a link
            pass
    # Delete tar
    if cache:
      if not os.path.isdir(cacheDir):
        os.makedirs(cacheDir)
      os.rename(tarPath, tarCachePath)
    else:
      if tarPath != tarFileCVMFS:
        os.unlink(tarPath)

  postInstallScript = os.path.join(cliParams.targetPath, pkgName, 'dirac-postInstall.py')
  if os.path.isfile(postInstallScript):
    os.chmod(postInstallScript, executablePerms)
    logNOTICE("Executing %s..." % postInstallScript)
    if os.system("python '%s' > '%s.out' 2> '%s.err'" % (postInstallScript,
                                                         postInstallScript,
                                                         postInstallScript)):
      logERROR("Post installation script %s failed. Check %s.err" % (postInstallScript,
                                                                     postInstallScript))
  return True


def fixBuildPaths():
  """
  At compilation time many scripts get the building directory inserted,
  this needs to be changed to point to the current installation path:
  cliParams.targetPath
"""

  # Locate build path (from header of pydoc)
  binaryPath = os.path.join(cliParams.targetPath, cliParams.platform)
  pydocPath = os.path.join(binaryPath, 'bin', 'pydoc')
  try:
    fd = open(pydocPath)
    line = fd.readline()
    fd.close()
    buildPath = line[2:line.find(cliParams.platform) - 1]
    replaceCmd = "grep -rIl '%s' %s | xargs sed -i'.org' 's:%s:%s:g'" % (buildPath,
                                                                         binaryPath,
                                                                         buildPath,
                                                                         cliParams.targetPath)
    os.system(replaceCmd)

  except BaseException:
    pass


def fixPythonShebang():
  """
  Some scripts (like the gfal2 scripts) come with a shebang pointing to the system python.
  We replace it with the environment one
 """

  binaryPath = os.path.join(cliParams.targetPath, cliParams.platform)
  try:
    replaceCmd = "grep -rIl '#!/usr/bin/python' %s/bin |\
     xargs sed -i'.org' 's:#!/usr/bin/python:#!/usr/bin/env python:g'" % binaryPath
    os.system(replaceCmd)
  except BaseException:
    pass


def runExternalsPostInstall():
  """
   If there are any postInstall in externals, run them
  """
  if cliParams.diracOS or cliParams.diracOSVersion:
    postInstallPath = os.path.join(cliParams.targetPath, "postInstall")
  else:
    postInstallPath = os.path.join(cliParams.targetPath, cliParams.platform, "postInstall")
  if not os.path.isdir(postInstallPath):
    logDEBUG("There's no %s directory. Skipping postInstall step" % postInstallPath)
    return
  postInstallSuffix = "-postInstall"
  for scriptName in os.listdir(postInstallPath):
    if not scriptName.endswith(postInstallSuffix):
      logDEBUG("%s does not have the %s suffix. Skipping.." % (scriptName, postInstallSuffix))
      continue
    scriptPath = os.path.join(postInstallPath, scriptName)
    os.chmod(scriptPath, executablePerms)
    logNOTICE("Executing %s..." % scriptPath)
    if os.system("'%s' > '%s.out' 2> '%s.err'" % (scriptPath, scriptPath, scriptPath)):
      logERROR("Post installation script %s failed. Check %s.err" % (scriptPath, scriptPath))
      sys.exit(1)


def fixMySQLScript():
  """
   Update the mysql.server script (if installed) to point to the proper datadir
  """
  scriptPath = os.path.join(cliParams.targetPath, 'scripts', 'dirac-fix-mysql-script')
  bashrcFile = os.path.join(cliParams.targetPath, 'bashrc')
  if cliParams.useVersionsDir:
    bashrcFile = os.path.join(cliParams.basePath, 'bashrc')
  command = 'source %s; %s > /dev/null' % (bashrcFile, scriptPath)
  if os.path.exists(scriptPath):
    logNOTICE("Executing %s..." % command)
    os.system('bash -c "%s"' % command)


def checkPlatformAliasLink():
  """
  Make a link if there's an alias
  """
  if cliParams.platform in platformAlias:
    os.symlink(os.path.join(cliParams.targetPath, platformAlias[cliParams.platform]),
               os.path.join(cliParams.targetPath, cliParams.platform))


def installExternalRequirements(extType):
  """ Install the extension requirements if any
  """
  reqScript = os.path.join(cliParams.targetPath, "scripts", 'dirac-externals-requirements')
  bashrcFile = os.path.join(cliParams.targetPath, 'bashrc')
  if cliParams.useVersionsDir:
    bashrcFile = os.path.join(cliParams.basePath, 'bashrc')
  if os.path.isfile(reqScript):
    os.chmod(reqScript, executablePerms)
    logNOTICE("Executing %s..." % reqScript)
    command = "%s -t '%s' > '%s.out' 2> '%s.err'" % (reqScript, extType, reqScript, reqScript)
    if os.system('bash -c "source %s; %s"' % (bashrcFile, command)):
      logERROR("Requirements installation script %s failed. Check %s.err" % (reqScript,
                                                                             reqScript))
  return True


def discoverModules(modules):
  """
  Created the dictionary which contains all modules, which can be installed
  for example: {"DIRAC:{"sourceUrl":"https://github.com/zmathe/DIRAC.git","Vesrion:v6r20p11"}}

  :param: str modules: it contains meta information for the module,
  which will be installed: https://github.com/zmathe/DIRAC.git:::DIRAC:::dev_main_branch
  """

  projects = {}

  for module in modules.split(","):
    s = m = v = None
    try:
      s, m, v = module.split(":::")
    except ValueError:
      m = module.split(":::")[0]  # the source and version is not provided

    projects[m] = {}
    if s and v:
      projects[m] = {"sourceUrl": s, "Version": v}
    else:
      logWARN('Unable to parse module: %s' % module)
  return projects

####
# End of helper functions
####


cmdOpts = (('r:', 'release=', 'Release version to install'),
           ('l:', 'project=', 'Project to install'),
           ('e:', 'extensions=', 'Extensions to install (comma separated)'),
           ('t:', 'installType=', 'Installation type (client/server)'),
           ('i:', 'pythonVersion=', 'Python version to compile (27/26)'),
           ('p:', 'platform=', 'Platform to install'),
           ('P:', 'installationPath=', 'Path where to install (default current working dir)'),
           ('b', 'build', 'Force local compilation'),
           ('g:', 'grid=', 'lcg tools package version'),
           ('  ', 'no-lcg-bundle', 'lcg tools not to be installed'),
           ('B', 'noAutoBuild', 'Do not build if not available'),
           ('v', 'useVersionsDir', 'Use versions directory'),
           ('u:', 'baseURL=', "Use URL as the source for installation tarballs"),
           ('d', 'debug', 'Show debug messages'),
           ('V:', 'installation=', 'Installation from which to extract parameter values'),
           ('X', 'externalsOnly', 'Only install external binaries'),
           ('M:', 'defaultsURL=', 'Where to retrieve the global defaults from'),
           ('h', 'help', 'Show this help'),
           ('T:', 'Timeout=', 'Timeout for downloads (default = %s)'),
           ('  ', 'dirac-os-version=', 'the version of the DIRAC OS'),
           ('  ', 'dirac-os', 'Enable installation of DIRAC OS'),
           ('  ', 'tag=', 'release version to install from git, http or local'),
           ('m:', 'module=',
            'Module to be installed. for example: -m DIRAC or -m git://github.com/DIRACGrid/DIRAC.git:DIRAC'),
           ('s:', 'source=', 'location of the modules to be installed'),
           ('x:', 'external=', 'external version'),
           ('  ', 'createLink', 'create version symbolic link from the versions directory. This is equivalent to the \
           following command: ln -s /opt/dirac/versions/vArBpC vArBpC'),
           ('  ', 'scriptSymlink', 'Symlink the scripts instead of creating wrapper'),
           ('  ', 'userEnvVariables=',
            'User-requested environment variables (comma-separated, name and value separated by ":::")')
           )


def usage():
  print("\nUsage:\n\n  %s <opts> <cfgFile>" % os.path.basename(sys.argv[0]))
  print("\nOptions:")
  for cmdOpt in cmdOpts:
    print("\n  %s %s : %s" % (cmdOpt[0].ljust(3), cmdOpt[1].ljust(20), cmdOpt[2]))
  print()
  print("Known options and default values from /defaults section of releases file")
  for options in [('Release', cliParams.release),
                  ('Project', cliParams.project),
                  ('ModulesToInstall', []),
                  ('ExternalsType', cliParams.externalsType),
                  ('PythonVersion', cliParams.pythonVersion),
                  ('LcgVer', cliParams.lcgVer),
                  ('UseVersionsDir', cliParams.useVersionsDir),
                  ('BuildExternals', cliParams.buildExternals),
                  ('NoAutoBuild', cliParams.noAutoBuild),
                  ('Debug', cliParams.debug),
                  ('Timeout', cliParams.timeout)]:
    print(" %s = %s" % options)

  sys.exit(0)


def loadConfiguration():
  """
  It loads the configuration file
  """
  optList, args = getopt.getopt(sys.argv[1:],
                                "".join([opt[0] for opt in cmdOpts]),
                                [opt[1] for opt in cmdOpts])

  # First check if the name is defined
  for o, v in optList:
    if o in ('-h', '--help'):
      usage()
    elif o in ('-V', '--installation'):
      cliParams.installation = v
    elif o in ("-d", "--debug"):
      cliParams.debug = True
    elif o in ("-M", "--defaultsURL"):
      cliParams.globalDefaults = v

  releaseConfig = ReleaseConfig(
      instName=cliParams.installation,
      globalDefaultsURL=cliParams.globalDefaults)
  if cliParams.debug:
    releaseConfig.debugCB = logDEBUG

  result = releaseConfig.loadInstallationDefaults()
  if not result['OK']:
    logERROR("Could not load defaults: %s" % result['Message'])

  releaseConfig.loadInstallationLocalDefaults(args)

  for opName in ('release', 'externalsType', 'installType', 'pythonVersion',
                 'buildExternals', 'noAutoBuild', 'debug', 'globalDefaults',
                 'lcgVer', 'useVersionsDir', 'targetPath',
                 'project', 'release', 'extensions', 'timeout'):
    try:
      opVal = releaseConfig.getInstallationConfig(
          "LocalInstallation/%s" % (opName[0].upper() + opName[1:]))
    except KeyError:
      continue

    if opName == 'installType':
      opName = 'externalsType'

    if isinstance(getattr(cliParams, opName), str_type):
      setattr(cliParams, opName, opVal)
    elif isinstance(getattr(cliParams, opName), bool):
      setattr(cliParams, opName, opVal.lower() in ("y", "yes", "true", "1"))
    elif isinstance(getattr(cliParams, opName), list):
      setattr(cliParams, opName, [opV.strip() for opV in opVal.split(",") if opV])

  # Now parse the ops
  for o, v in optList:
    if o in ('-r', '--release'):
      cliParams.release = v
    elif o in ('-l', '--project'):
      cliParams.project = v
    elif o in ('-e', '--extensions'):
      for pkg in [p.strip() for p in v.split(",") if p.strip()]:
        if pkg not in cliParams.extensions:
          cliParams.extensions.append(pkg)
    elif o in ('-t', '--installType'):
      cliParams.externalsType = v
    elif o in ('-i', '--pythonVersion'):
      cliParams.pythonVersion = v
    elif o in ('-p', '--platform'):
      cliParams.platform = v
    elif o in ('-d', '--debug'):
      cliParams.debug = True
    elif o in ('-g', '--grid'):
      cliParams.lcgVer = v
    elif o in ('--no-lcg-bundle'):
      cliParams.noLcg = True
    elif o in ('-u', '--baseURL'):
      cliParams.installSource = v
    elif o in ('-P', '--installationPath'):
      cliParams.targetPath = v
      try:
        os.makedirs(v)
      except BaseException:
        pass
    elif o in ('-v', '--useVersionsDir'):
      cliParams.useVersionsDir = True
    elif o in ('-b', '--build'):
      cliParams.buildExternals = True
    elif o in ("-B", '--noAutoBuild'):
      cliParams.noAutoBuild = True
    elif o in ('-X', '--externalsOnly'):
      cliParams.externalsOnly = True
    elif o in ('-T', '--Timeout'):
      try:
        cliParams.timeout = max(cliParams.timeout, int(v))
        cliParams.timeout = min(cliParams.timeout, 3600)
      except ValueError:
        pass
    elif o == '--dirac-os-version':
      cliParams.diracOSVersion = v
    elif o == '--dirac-os':
      cliParams.diracOS = True
    elif o == '--tag':
      cliParams.tag = v
    elif o in ('-m', '--module'):
      cliParams.modules = discoverModules(v)
    elif o in ('-x', '--external'):
      cliParams.externalVersion = v
    elif o == '--createLink':
      cliParams.createLink = True
    elif o == '--scriptSymlink':
      cliParams.scriptSymlink = True
    elif o == '--userEnvVariables':
      cliParams.userEnvVariables = dict(zip([name.split(':::')[0] for name in v.replace(' ', '').split(',')],
                                            [value.split(':::')[1] for value in v.replace(' ', '').split(',')]))

  if not cliParams.release and not cliParams.modules:
    logERROR("Missing release to install")
    usage()

  cliParams.basePath = cliParams.targetPath
  if cliParams.useVersionsDir:
    # install under <installPath>/versions/<version>_<timestamp>
    cliParams.targetPath = os.path.join(
        cliParams.targetPath, 'versions', '%s_%s' % (cliParams.release, int(time.time())))
    try:
      os.makedirs(cliParams.targetPath)
    except BaseException:
      pass

  # If we are running an update, DIRACOS will be set in the environment
  if not cliParams.diracOS and 'DIRACOS' in os.environ:
    logWARN("Forcing to install DIRACOS, because it is already installed!")
    cliParams.diracOS = True

  logNOTICE("Destination path for installation is %s" % cliParams.targetPath)
  releaseConfig.projectName = cliParams.project

  result = releaseConfig.loadProjectRelease(cliParams.release,
                                            project=cliParams.project,
                                            sourceURL=cliParams.installSource)
  if not result['OK']:
    return result

  if not releaseConfig.isProjectLoaded("DIRAC"):
    return S_ERROR("DIRAC is not depended by this installation. Aborting")

  # Reload the local configuration to ensure it takes prescience
  releaseConfig.loadInstallationLocalDefaults(args)

  return S_OK(releaseConfig)


def compileExternals(extVersion):
  """
  It is used to compile the external for a given platform

  :param str extVersion: the external version
  """
  logNOTICE("Compiling externals %s" % extVersion)
  buildCmd = os.path.join(
      cliParams.targetPath,
      "DIRAC",
      "Core",
      "scripts",
      "dirac-compile-externals.py")
  buildCmd = "%s -t '%s' -D '%s' -v '%s' -i '%s'" % (buildCmd,
                                                     cliParams.externalsType,
                                                     os.path.join(
                                                         cliParams.targetPath,
                                                         cliParams.platform),
                                                     extVersion,
                                                     cliParams.pythonVersion)
  if os.system(buildCmd):
    logERROR("Could not compile binaries")
    return False
  return True


def getPlatform():
  """
  It returns the platform, where this script is running using Platform.py
  """
  platformPath = os.path.join(cliParams.targetPath, "DIRAC", "Core", "Utilities", "Platform.py")
  try:
    platFD = open(platformPath, "r")
  except IOError:
    logERROR("Cannot open Platform.py. Is DIRAC installed?")
    return ''

  Platform = imp.load_module("Platform", platFD, platformPath, ("", "r", imp.PY_SOURCE))
  platFD.close()
  return Platform.getPlatformString()


def installExternals(releaseConfig):
  """
  It install the DIRAC external. The version of the external is provided by
  the cmd or in the configuration file.

  :param object releaseConfig:
  """
  if not releaseConfig:
    externalsVersion = cliParams.externalVersion
  else:
    externalsVersion = releaseConfig.getExternalsVersion()
  if not externalsVersion:
    logERROR("No externals defined")
    return False

  if not cliParams.platform:
    cliParams.platform = getPlatform()
  if not cliParams.platform:
    return False

  if cliParams.installSource:
    tarsURL = cliParams.installSource
  else:
    tarsURL = releaseConfig.getTarsLocation('DIRAC')['Value']

  if cliParams.buildExternals:
    compileExternals(externalsVersion)
  else:
    logDEBUG("Using platform: %s" % cliParams.platform)
    extVer = "%s-%s-%s-python%s" % (cliParams.externalsType, externalsVersion,
                                    cliParams.platform, cliParams.pythonVersion)
    logDEBUG("Externals %s are to be installed" % extVer)
    if not downloadAndExtractTarball(tarsURL, "Externals", extVer, cache=True):
      return (not cliParams.noAutoBuild) and compileExternals(externalsVersion)
    logNOTICE("Fixing externals paths...")
    fixBuildPaths()
  logNOTICE("Running externals post install...")
  checkPlatformAliasLink()
  return True


def installLCGutils(releaseConfig):
  """
  DIRAC uses various tools from LCG area. This method install a given
  lcg version.
  :param object releaseConfig: the configuration file object (class ReleaseConfig)
  """
  if not cliParams.platform:
    cliParams.platform = getPlatform()
  if not cliParams.platform:
    return False

  if cliParams.installSource:
    tarsURL = cliParams.installSource
  else:
    tarsURL = releaseConfig.getTarsLocation('DIRAC')['Value']

  # lcg utils?
  # LCG utils if required
  if not releaseConfig:
    lcgVer = cliParams.lcgVer
  else:
    lcgVer = releaseConfig.getLCGVersion(cliParams.lcgVer)
  if lcgVer:
    verString = "%s-%s-python%s" % (lcgVer, cliParams.platform, cliParams.pythonVersion)
    # HACK: try to find a more elegant solution for the lcg bundles location
    if not downloadAndExtractTarball(
        tarsURL +
        "/../lcgBundles",
        "DIRAC-lcg",
        verString,
        False,
            cache=True):
      logERROR(
          "\nThe requested LCG software version %s for the local operating system could not be downloaded." %
          verString)
      logERROR("Please, check the availability of the LCG software bindings for you \
      platform 'DIRAC-lcg-%s' \n in the repository %s/lcgBundles/." %
               (verString, os.path.dirname(tarsURL)))
      logERROR(
          "\nIf you would like to skip the installation of the LCG software, redo the installation with \
          adding the option --no-lcg-bundle to the command line.")
      return False

  logNOTICE("Fixing Python Shebang...")
  fixPythonShebang()
  return True


def createPermanentDirLinks():
  """ Create links to permanent directories from within the version directory
  """
  if cliParams.useVersionsDir:
    try:
      for directory in ['startup', 'runit', 'data', 'work', 'control', 'sbin', 'etc', 'webRoot']:
        fake = os.path.join(cliParams.targetPath, directory)
        real = os.path.join(cliParams.basePath, directory)
        if not os.path.exists(real):
          os.makedirs(real)
        if os.path.exists(fake):
          # Try to reproduce the directory structure to avoid lacking directories
          fakeDirs = os.listdir(fake)
          for fd in fakeDirs:
            if os.path.isdir(os.path.join(fake, fd)):
              if not os.path.exists(os.path.join(real, fd)):
                os.makedirs(os.path.join(real, fd))
          os.rename(fake, fake + '.bak')
        os.symlink(real, fake)
    except Exception as x:
      logERROR(str(x))
      return False

  return True


def createOldProLinks():
  """ Create links to permanent directories from within the version directory
  """
  proPath = cliParams.targetPath
  if cliParams.useVersionsDir:
    oldPath = os.path.join(cliParams.basePath, 'old')
    proPath = os.path.join(cliParams.basePath, 'pro')
    try:
      if os.path.exists(proPath) or os.path.islink(proPath):
        if os.path.exists(oldPath) or os.path.islink(oldPath):
          os.unlink(oldPath)
        os.rename(proPath, oldPath)
      os.symlink(cliParams.targetPath, proPath)
    except Exception as x:
      logERROR(str(x))
      return False

  return True


def createBashrc():
  """ Create DIRAC environment setting script for the bash shell
  """

  proPath = cliParams.targetPath
  # Now create bashrc at basePath
  try:
    bashrcFile = os.path.join(cliParams.targetPath, 'bashrc')
    if cliParams.useVersionsDir:
      bashrcFile = os.path.join(cliParams.basePath, 'bashrc')
      proPath = os.path.join(cliParams.basePath, 'pro')
    logNOTICE('Creating %s' % bashrcFile)
    if not os.path.exists(bashrcFile):
      lines = ['# DIRAC bashrc file, used by service and agent run scripts to set environment',
               'export PYTHONUNBUFFERED=yes',
               'export PYTHONOPTIMIZE=x']
      if 'HOME' in os.environ:
        lines.append('[ -z "$HOME" ] && export HOME=%s' % os.environ['HOME'])

      # Determining where the CAs are...
      if 'X509_CERT_DIR' in os.environ:
        certDir = os.environ['X509_CERT_DIR']
      else:
        if os.path.isdir('/etc/grid-security/certificates') and \
           os.listdir('/etc/grid-security/certificates'):
          # Assuming that, if present, it is not empty, and has correct CAs
          certDir = '/etc/grid-security/certificates'
        else:
          # But this will have to be created at some point (dirac-configure)
          certDir = '%s/etc/grid-security/certificates' % proPath
      lines.extend(['# CAs path for SSL verification',
                    'export X509_CERT_DIR=%s' % certDir,
                    'export SSL_CERT_DIR=%s' % certDir])

      lines.append(
          'export X509_VOMS_DIR=%s' %
          os.path.join(
              proPath,
              'etc',
              'grid-security',
              'vomsdir'))
      lines.extend(
          [
              '# Some DIRAC locations',
              '[ -z "$DIRAC" ] && export DIRAC=%s' %
              proPath,
              'export DIRACBIN=%s' %
              os.path.join(
                  "$DIRAC",
                  cliParams.platform,
                  'bin'),
              'export DIRACSCRIPTS=%s' %
              os.path.join(
                  "$DIRAC",
                  'scripts'),
              'export DIRACLIB=%s' %
              os.path.join(
                  "$DIRAC",
                  cliParams.platform,
                  'lib'),
              'export TERMINFO=%s' %
              __getTerminfoLocations(
                  os.path.join(
                      "$DIRAC",
                      cliParams.platform,
                      'share',
                      'terminfo')),
              'export RRD_DEFAULT_FONT=%s' %
              os.path.join(
                  "$DIRAC",
                  cliParams.platform,
                  'share',
                  'rrdtool',
                  'fonts',
                  'DejaVuSansMono-Roman.ttf')])

      lines.extend(['# Prepend the PYTHONPATH, the LD_LIBRARY_PATH, and the DYLD_LIBRARY_PATH'])
      lines.extend(['( echo $PATH | grep -q $DIRACBIN ) || export PATH=$DIRACBIN:$PATH',
                    '( echo $PATH | grep -q $DIRACSCRIPTS ) || export PATH=$DIRACSCRIPTS:$PATH',
                    '( echo $LD_LIBRARY_PATH | grep -q $DIRACLIB ) || \
                    export LD_LIBRARY_PATH=$DIRACLIB:$LD_LIBRARY_PATH',
                    '( echo $LD_LIBRARY_PATH | grep -q $DIRACLIB/mysql ) || \
                    export LD_LIBRARY_PATH=$DIRACLIB/mysql:$LD_LIBRARY_PATH',
                    '( echo $DYLD_LIBRARY_PATH | grep -q $DIRACLIB ) || \
                    export DYLD_LIBRARY_PATH=$DIRACLIB:$DYLD_LIBRARY_PATH',
                    '( echo $DYLD_LIBRARY_PATH | grep -q $DIRACLIB/mysql ) || \
                    export DYLD_LIBRARY_PATH=$DIRACLIB/mysql:$DYLD_LIBRARY_PATH'])

      lines.extend(['export PYTHONPATH=$DIRAC'])

      lines.extend(['# new OpenSSL version require OPENSSL_CONF to point to some accessible location',
                    'export OPENSSL_CONF=/tmp'])

      # gfal2 requires some environment variables to be set
      lines.extend(['# Gfal2 configuration and plugins', 'export GFAL_CONFIG_DIR=%s' %
                    os.path.join("$DIRAC", cliParams.platform, 'etc/gfal2.d'), 'export  GFAL_PLUGIN_DIR=%s' %
                    os.path.join("$DIRACLIB", 'gfal2-plugins')])
      # add DIRACPLAT environment variable for client installations
      if cliParams.externalsType == 'client':
        lines.extend(['# DIRAC platform',
                      '[ -z "$DIRACPLAT" ] && export DIRACPLAT=`$DIRAC/scripts/dirac-platform`'])
      # Add the lines required for globus-* tools to use IPv6
      lines.extend(['# IPv6 support',
                    'export GLOBUS_IO_IPV6=TRUE',
                    'export GLOBUS_FTP_CLIENT_IPV6=TRUE'])
      # Add the lines required for ARC CE support
      lines.extend(['# ARC Computing Element',
                    'export ARC_PLUGIN_PATH=$DIRACLIB/arc'])

      # Add the lines required for fork support for xrootd
      lines.extend(['# Fork support for xrootd',
                    'export XRD_RUNFORKHANDLER=1'])

      # Add the lines required for further env variables requested
      if cliParams.userEnvVariables:
        lines.extend(['# User-requested variables'])
        for envName, envValue in cliParams.userEnvVariables.items():
          lines.extend(['export %s=%s' % (envName, envValue)])

      lines.append('')
      f = open(bashrcFile, 'w')
      f.write('\n'.join(lines))
      f.close()
  except Exception as x:
    logERROR(str(x))
    return False

  return True


def createCshrc():
  """ Create DIRAC environment setting script for the (t)csh shell
  """
  proPath = cliParams.targetPath
  # Now create cshrc at basePath
  try:
    cshrcFile = os.path.join(cliParams.targetPath, 'cshrc')
    if cliParams.useVersionsDir:
      cshrcFile = os.path.join(cliParams.basePath, 'cshrc')
      proPath = os.path.join(cliParams.basePath, 'pro')
    logNOTICE('Creating %s' % cshrcFile)
    if not os.path.exists(cshrcFile):
      lines = ['# DIRAC cshrc file, used by clients to set up the environment',
               'setenv PYTHONUNBUFFERED yes',
               'setenv PYTHONOPTIMIZE x']

      # Determining where the CAs are...
      if 'X509_CERT_DIR' in os.environ:
        certDir = os.environ['X509_CERT_DIR']
      else:
        if os.path.isdir('/etc/grid-security/certificates') and \
           os.listdir('/etc/grid-security/certificates'):
          # Assuming that, if present, it is not empty, and has correct CAs
          certDir = '/etc/grid-security/certificates'
        else:
          # But this will have to be created at some point (dirac-configure)
          certDir = '%s/etc/grid-security/certificates' % proPath
      lines.extend(['# CAs path for SSL verification',
                    'setenv X509_CERT_DIR %s' % certDir,
                    'setenv SSL_CERT_DIR %s' % certDir])

      lines.append(
          'setenv X509_VOMS_DIR %s' %
          os.path.join(
              proPath,
              'etc',
              'grid-security',
              'vomsdir'))
      lines.extend(['# Some DIRAC locations',
                    '( test $?DIRAC -eq 1 ) || setenv DIRAC %s' % proPath,
                    'setenv DIRACBIN %s' % os.path.join("$DIRAC", cliParams.platform, 'bin'),
                    'setenv DIRACSCRIPTS %s' % os.path.join("$DIRAC", 'scripts'),
                    'setenv DIRACLIB %s' % os.path.join("$DIRAC", cliParams.platform, 'lib'),
                    'setenv TERMINFO %s' % __getTerminfoLocations(os.path.join("$DIRAC",
                                                                               cliParams.platform,
                                                                               'share',
                                                                               'terminfo'))])

      lines.extend(['# Prepend the PYTHONPATH, the LD_LIBRARY_PATH, and the DYLD_LIBRARY_PATH'])

      lines.extend(['( test $?PATH -eq 1 ) || setenv PATH ""',
                    '( test $?LD_LIBRARY_PATH -eq 1 ) || setenv LD_LIBRARY_PATH ""',
                    '( test $?DY_LD_LIBRARY_PATH -eq 1 ) || setenv DYLD_LIBRARY_PATH ""',
                    '( test $?PYTHONPATH -eq 1 ) || setenv PYTHONPATH ""',
                    '( echo $PATH | grep -q $DIRACBIN ) || setenv PATH ${DIRACBIN}:$PATH',
                    '( echo $PATH | grep -q $DIRACSCRIPTS ) || setenv PATH ${DIRACSCRIPTS}:$PATH',
                    '( echo $LD_LIBRARY_PATH | grep -q $DIRACLIB ) || \
                    setenv LD_LIBRARY_PATH ${DIRACLIB}:$LD_LIBRARY_PATH',
                    '( echo $LD_LIBRARY_PATH | grep -q $DIRACLIB/mysql ) || \
                    setenv LD_LIBRARY_PATH ${DIRACLIB}/mysql:$LD_LIBRARY_PATH',
                    '( echo $DYLD_LIBRARY_PATH | grep -q $DIRACLIB ) || \
                    setenv DYLD_LIBRARY_PATH ${DIRACLIB}:$DYLD_LIBRARY_PATH',
                    '( echo $DYLD_LIBRARY_PATH | grep -q $DIRACLIB/mysql ) || \
                    setenv DYLD_LIBRARY_PATH ${DIRACLIB}/mysql:$DYLD_LIBRARY_PATH'])

      lines.extend(['setenv PYTHONPATH ${DIRAC}'])

      lines.extend(['# new OpenSSL version require OPENSSL_CONF to point to some accessible location',
                    'setenv OPENSSL_CONF /tmp'])
      lines.extend(['# IPv6 support',
                    'setenv GLOBUS_IO_IPV6 TRUE',
                    'setenv GLOBUS_FTP_CLIENT_IPV6 TRUE'])
      # gfal2 requires some environment variables to be set
      lines.extend(['# Gfal2 configuration and plugins', 'setenv GFAL_CONFIG_DIR %s' %
                    os.path.join("$DIRAC", cliParams.platform, 'etc/gfal2.d'), 'setenv  GFAL_PLUGIN_DIR %s' %
                    os.path.join("$DIRACLIB", 'gfal2-plugins')])
      # add DIRACPLAT environment variable for client installations
      if cliParams.externalsType == 'client':
        lines.extend(['# DIRAC platform',
                      'test $?DIRACPLAT -eq 1 || setenv DIRACPLAT `$DIRAC/scripts/dirac-platform`'])
      # Add the lines required for ARC CE support
      lines.extend(['# ARC Computing Element',
                    'setenv ARC_PLUGIN_PATH $DIRACLIB/arc'])

      # Add the lines required for fork support for xrootd
      lines.extend(['# Fork support for xrootd',
                    'setenv XRD_RUNFORKHANDLER 1'])

      # Add the lines required for further env variables requested
      if cliParams.userEnvVariables:
        lines.extend(['# User-requested variables'])
        for envName, envValue in cliParams.userEnvVariables.items():
          lines.extend(['setenv %s %s' % (envName, envValue)])

      lines.append('')
      f = open(cshrcFile, 'w')
      f.write('\n'.join(lines))
      f.close()
  except Exception as x:
    logERROR(str(x))
    return False

  return True


def writeDefaultConfiguration():
  """
  After DIRAC is installed a default configuration file is created,
  which contains a minimal setup.
  """
  if not releaseConfig:
    return
  instCFG = releaseConfig.getInstallationCFG()
  if not instCFG:
    return
  for opName in instCFG.getOptions():
    instCFG.delPath(opName)

  # filePath = os.path.join( cliParams.targetPath, "defaults-%s.cfg" % cliParams.installation )
  # Keep the default configuration file in the working directory
  filePath = "defaults-%s.cfg" % cliParams.installation
  try:
    fd = open(filePath, "w")
    fd.write(instCFG.toString())
    fd.close()
  except Exception as excp:
    logERROR("Could not write %s: %s" % (filePath, excp))
  logNOTICE("Defaults written to %s" % filePath)


def __getTerminfoLocations(defaultLocation=None):
  """returns the terminfo locations as a colon separated string"""

  terminfoLocations = []
  if defaultLocation:
    terminfoLocations = [defaultLocation]

  for termpath in ['/usr/share/terminfo', '/etc/terminfo']:
    if os.path.exists(termpath):
      terminfoLocations.append(termpath)

  return ":".join(terminfoLocations)


def installDiracOS(releaseConfig):
  """
  Install the DIRAC os.

  :param str releaseConfig: the version of the DIRAC OS
  """
  diracos, diracOSVersion = releaseConfig.getDiracOSVersion(cliParams.diracOSVersion)
  if not diracOSVersion:
    logERROR("No diracos defined")
    return False
  tarsURL = cliParams.installSource
  if not tarsURL:
    tarsURL = releaseConfig.getDiracOsLocation(useVanillaDiracOS=(diracos.lower() == 'diracos'))
  if not tarsURL:
    tarsURL = releaseConfig.getTarsLocation('DIRAC')['Value']
    logWARN("DIRACOS location is not specified using %s" % tarsURL)
  if not downloadAndExtractTarball(tarsURL, diracos, diracOSVersion, cache=True):
    return False
  logNOTICE("Fixing externals paths...")
  fixBuildPaths()
  logNOTICE("Running externals post install...")
  checkPlatformAliasLink()
  return True


def createBashrcForDiracOS():
  """ Create DIRAC environment setting script for the bash shell
  """

  proPath = cliParams.targetPath
  # Now create bashrc at basePath
  try:
    bashrcFile = os.path.join(cliParams.targetPath, 'bashrc')
    if cliParams.useVersionsDir:
      bashrcFile = os.path.join(cliParams.basePath, 'bashrc')
      proPath = os.path.join(cliParams.basePath, 'pro')
    logNOTICE('Creating %s' % bashrcFile)
    if not os.path.exists(bashrcFile):
      lines = ['# DIRAC bashrc file, used by service and agent run scripts to set environment',
               'export PYTHONUNBUFFERED=yes',
               'export PYTHONOPTIMIZE=x',
               '[ -z "$DIRAC" ] && export DIRAC=%s' % proPath,
               '[ -z "$DIRACOS" ] && export DIRACOS=$DIRAC/diracos',
               '. $DIRACOS/diracosrc']
      if 'HOME' in os.environ:
        lines.append('[ -z "$HOME" ] && export HOME=%s' % os.environ['HOME'])

      # Determining where the CAs are...
      if 'X509_CERT_DIR' in os.environ:
        certDir = os.environ['X509_CERT_DIR']
      else:
        if os.path.isdir('/etc/grid-security/certificates') and \
           os.listdir('/etc/grid-security/certificates'):
          # Assuming that, if present, it is not empty, and has correct CAs
          certDir = '/etc/grid-security/certificates'
        else:
          # But this will have to be created at some point (dirac-configure)
          certDir = '%s/etc/grid-security/certificates' % proPath
      lines.extend(['# CAs path for SSL verification',
                    'export X509_CERT_DIR=%s' % certDir,
                    'export SSL_CERT_DIR=%s' % certDir])

      lines.append(
          'export X509_VOMS_DIR=%s' %
          os.path.join(
              proPath,
              'etc',
              'grid-security',
              'vomsdir'))
      lines.extend(
          [
              '# Some DIRAC locations',
              'export DIRACSCRIPTS=%s' %
              os.path.join(
                  "$DIRAC",
                  'scripts'),
              'export TERMINFO=%s' %
              __getTerminfoLocations(
                  os.path.join(
                      "$DIRACOS",
                      'usr',
                      'share',
                      'terminfo')),
              'export RRD_DEFAULT_FONT=%s' %
              os.path.join(
                  "$DIRACOS",
                  'usr',
                  'share',
                  'fonts',
                  'DejaVuSansMono-Roman.ttf')])

      lines.extend(['# Prepend the PATH and set the PYTHONPATH'])

      lines.extend(['( echo $PATH | grep -q $DIRACSCRIPTS ) || export PATH=$DIRACSCRIPTS:$PATH'])

      lines.extend(['export PYTHONPATH=$DIRAC'])

      lines.extend(['# new OpenSSL version require OPENSSL_CONF to point to some accessible location',
                    'export OPENSSL_CONF=/tmp'])

      # gfal2 requires some environment variables to be set
      # Note: eventually this line should disappear as already set by diracosrc
      lines.extend(['# Gfal2 configuration and plugins',
                    'export GFAL_CONFIG_DIR=$DIRACOS/etc/gfal2.d',
                    'export  GFAL_PLUGIN_DIR=$DIRACOS/usr/lib64/gfal2-plugins/'])
      # add DIRACPLAT environment variable for client installations
      if cliParams.externalsType == 'client':
        lines.extend(['# DIRAC platform',
                      '[ -z "$DIRACPLAT" ] && export DIRACPLAT=`$DIRAC/scripts/dirac-platform`'])
      # Add the lines required for globus-* tools to use IPv6
      lines.extend(['# IPv6 support',
                    'export GLOBUS_IO_IPV6=TRUE',
                    'export GLOBUS_FTP_CLIENT_IPV6=TRUE'])
      # Add the lines required for ARC CE support
      # Note: eventually this line should disappear as already set by diracosrc
      lines.extend(['# ARC Computing Element',
                    'export ARC_PLUGIN_PATH=$DIRACOS/usr/lib64/arc'])

      # Add the lines required for fork support for xrootd
      lines.extend(['# Fork support for xrootd',
                    'export XRD_RUNFORKHANDLER=1'])

      # Add the lines required for further env variables requested
      if cliParams.userEnvVariables:
        lines.extend(['# User-requested variables'])
        for envName, envValue in cliParams.userEnvVariables.items():
          lines.extend(['export %s=%s' % (envName, envValue)])

      lines.append('')
      with open(bashrcFile, 'w') as f:
        f.write('\n'.join(lines))
  except Exception as x:
    logERROR(str(x))
    return False

  return True


def checkoutFromGit(moduleName, sourceURL, tagVersion, destinationDir=None):
  """
  This method checkout a given tag from a git repository.
  Note: we can checkout any project form a git repository.

  :param str moduleName: The name of the Module: for example: LHCbWebDIRAC
  :param str sourceURL: The code repository: https://github.com/DIRACGrid/WebAppDIRAC.git
  :param str tagVersion: the tag for example: v3r1p10

  """

  codeRepo = moduleName + 'Repo'

  fDirName = os.path.join(cliParams.targetPath, codeRepo)
  if os.path.isdir(sourceURL):
    logNOTICE("Using local copy for source: %s" % sourceURL)
    shutil.copytree(sourceURL, fDirName)
  else:
    cmd = "git clone '%s' '%s'" % (sourceURL, fDirName)

    logNOTICE("Executing: %s" % cmd)
    if os.system(cmd):
      return S_ERROR("Error while retrieving sources from git")

    branchName = "%s-%s" % (tagVersion, os.getpid())

    isTagCmd = "( cd '%s'; git tag -l | grep '%s' )" % (fDirName, tagVersion)
    if os.system(isTagCmd):
      # No tag found, assume branch
      branchSource = 'origin/%s' % tagVersion
    else:
      branchSource = tagVersion

    cmd = "( cd '%s'; git checkout -b '%s' '%s' )" % (fDirName, branchName, branchSource)

    logNOTICE("Executing: %s" % cmd)
    exportRes = os.system(cmd)

    if exportRes:
      return S_ERROR("Error while exporting from git")

  # replacing the code
  if os.path.exists(fDirName + '/' + moduleName):
    cmd = "ln -s %s/%s" % (codeRepo, moduleName)
  else:
    cmd = "mv %s %s" % (fDirName, os.path.join(cliParams.targetPath, moduleName))
  logNOTICE("Executing: %s" % cmd)
  retVal = os.system(cmd)

  if retVal:
    return S_ERROR("Error while creating module: %s" % (moduleName))

  return S_OK()


def createSymbolicLink():
  """
  It creates a symbolic link to the actual directory from versions
  directory.
  """

  cmd = "ln -s %s %s" % (cliParams.targetPath, cliParams.release)
  logNOTICE("Executing: %s" % cmd)
  retVal = os.system(cmd)
  if retVal:
    return S_ERROR("Error while creating symbolic link!")

  return S_OK()


if __name__ == "__main__":
  logNOTICE("Processing installation requirements")
  result = loadConfiguration()
  releaseConfig = None
  modsToInstall = {}
  modsOrder = []
  if not result['OK']:
    # the configuration files does not exists, which means the module is not released.
    if cliParams.modules:
      logNOTICE(str(cliParams.modules))
      for i in cliParams.modules:
        modsOrder.append(i)
        modsToInstall[i] = (cliParams.modules[i]['sourceUrl'], cliParams.modules[i]['Version'])
    else:
      # there is no module provided which can be deployed
      logERROR(result['Message'])
      sys.exit(1)
  else:
    releaseConfig = result['Value']
  if not createPermanentDirLinks():
    sys.exit(1)

  if not cliParams.externalsOnly:
    logNOTICE("Discovering modules to install")
    if releaseConfig:
      result = releaseConfig.getModulesToInstall(cliParams.release, cliParams.extensions)
      if not result['OK']:
        logERROR(result['Message'])
        sys.exit(1)
      modsOrder, modsToInstall = result['Value']
    if cliParams.debug and releaseConfig:
      logNOTICE("Writing down the releases files")
      releaseConfig.dumpReleasesToPath()
    logNOTICE("Installing modules...")
    for modName in set(modsOrder):
      tarsURL, modVersion = modsToInstall[modName]
      if cliParams.installSource and not cliParams.modules:
        # we install not release version of DIRAC
        tarsURL = cliParams.installSource
      if modName in cliParams.modules:
        sourceURL = cliParams.modules[modName].get('sourceUrl')
        if 'Version' in cliParams.modules[modName]:
          modVersion = cliParams.modules[modName]['Version']
        if not sourceURL:
          retVal = releaseConfig.getModSource(cliParams.release, modName)
          if retVal['OK']:
            tarsURL = retVal['Value'][1]  # this is the git repository url
            modVersion = cliParams.tag
        else:
          tarsURL = sourceURL
        retVal = checkoutFromGit(modName, tarsURL, modVersion)
        if not retVal['OK']:
          logERROR("Cannot checkout %s" % retVal['Message'])
          sys.exit(1)
        continue
      logNOTICE("Installing %s:%s" % (modName, modVersion))
      if not downloadAndExtractTarball(tarsURL, modName, modVersion):
        sys.exit(1)
    logNOTICE("Deploying scripts...")
    ddeLocation = os.path.join(cliParams.targetPath, "DIRAC", "Core",
                               "scripts", "dirac-deploy-scripts.py")
    if not os.path.isfile(ddeLocation):
      ddeLocation = os.path.join(cliParams.targetPath, "DIRAC", "Core",
                                 "scripts", "dirac_deploy_scripts.py")
    if os.path.isfile(ddeLocation):
      cmd = ddeLocation

      # if specified, create symlink instead of wrapper.
      if cliParams.scriptSymlink:
        cmd += ' --symlink'

      # In MacOS /usr/bin/env does not find python in the $PATH, passing binary path
      # as an argument to the dirac-deploy-scripts
      if not cliParams.platform:
        cliParams.platform = getPlatform()
      if "Darwin" in cliParams.platform:
        binaryPath = os.path.join(cliParams.targetPath, cliParams.platform)
        logNOTICE("For MacOS (Darwin) use explicit binary path %s" % binaryPath)
        cmd += ' %s' % binaryPath

      os.system(cmd)
    else:
      logDEBUG("No dirac-deploy-scripts found. This doesn't look good")
  else:
    logNOTICE("Skipping installing DIRAC")

  # we install with DIRACOS from v7rX DIRAC release
  if cliParams.diracOS \
<<<<<<< HEAD
     or isinstance(releaseConfig.prjRelCFG['DIRAC'].keys()[0][1], str_type) \
     or int(releaseConfig.prjRelCFG['DIRAC'].keys()[0][1]) > 6:
=======
     or isinstance(list(releaseConfig.prjRelCFG['DIRAC'])[0][1], str_type) \
     or int(list(releaseConfig.prjRelCFG['DIRAC'])[0][1]) > 6:
>>>>>>> 96faac1f
    logNOTICE("Installing DIRAC OS %s..." % cliParams.diracOSVersion)
    if not installDiracOS(releaseConfig):
      sys.exit(1)
    if not createBashrcForDiracOS():
      sys.exit(1)
  else:
    logNOTICE("Installing %s externals..." % cliParams.externalsType)
    if not installExternals(releaseConfig):
      sys.exit(1)
    if cliParams.noLcg:
      logNOTICE("Skipping installation of LCG software...")
    else:
      logNOTICE("Installing LCG software...")
      if not installLCGutils(releaseConfig):
        sys.exit(1)
    if not createBashrc():
      sys.exit(1)
    if not createCshrc():
      sys.exit(1)
  if not createOldProLinks():
    sys.exit(1)
  runExternalsPostInstall()
  writeDefaultConfiguration()
  if cliParams.externalsType == "server":
    fixMySQLScript()
  installExternalRequirements(cliParams.externalsType)
  if cliParams.createLink:
    createSymbolicLink()
  logNOTICE("%s properly installed" % cliParams.installation)
  sys.exit(0)<|MERGE_RESOLUTION|>--- conflicted
+++ resolved
@@ -2635,13 +2635,8 @@
 
   # we install with DIRACOS from v7rX DIRAC release
   if cliParams.diracOS \
-<<<<<<< HEAD
-     or isinstance(releaseConfig.prjRelCFG['DIRAC'].keys()[0][1], str_type) \
-     or int(releaseConfig.prjRelCFG['DIRAC'].keys()[0][1]) > 6:
-=======
      or isinstance(list(releaseConfig.prjRelCFG['DIRAC'])[0][1], str_type) \
      or int(list(releaseConfig.prjRelCFG['DIRAC'])[0][1]) > 6:
->>>>>>> 96faac1f
     logNOTICE("Installing DIRAC OS %s..." % cliParams.diracOSVersion)
     if not installDiracOS(releaseConfig):
       sys.exit(1)
