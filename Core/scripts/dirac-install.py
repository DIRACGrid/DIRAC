#!/usr/bin/env python
"""
The main DIRAC installer script. It can be used to install the main DIRAC software, its
modules, web, rest etc. and DIRAC extensions.

In order to deploy DIRAC you have to provide: globalDefaultsURL, which is by default:
"http://diracproject.web.cern.ch/diracproject/configs/globalDefaults.cfg", but it can be
in the local file system in a separate directory. The content of this file is the following::

  Installations
  {
    DIRAC
    {
       DefaultsLocation =  http://diracproject.web.cern.ch/diracproject/dirac.cfg
       LocalInstallation
       {
        PythonVersion = 27
       }
       # in case you have a DIRAC extension
       LHCb
      {
      DefaultsLocation = http://lhcb-rpm.web.cern.ch/lhcb-rpm/lhcbdirac/lhcb.cfg
      }
    }
  }
  Projects
  {
    DIRAC
    {
      DefaultsLocation =  http://diracproject.web.cern.ch/diracproject/dirac.cfg
    }
    # in case you have a DIRAC extension
    LHCb
    {
      DefaultsLocation = http://lhcb-rpm.web.cern.ch/lhcb-rpm/lhcbdirac/lhcb.cfg
    }
  }

the DefaultsLocation for example::

  DefaultsLocation = http://diracproject.web.cern.ch/diracproject/dirac.cfg

must contain a minimal configuration. The following options must be in this
file::

  Releases=,UploadCommand=,BaseURL=

In case you want to overwrite the global configuration file, you have to use --defaultsURL

After providing the default configuration files, DIRAC or your extension can be installed from:

1. in a directory you have to be present globalDefaults.cfg, dirac.cfg and all binaries.
   For example::

    zmathe@dzmathe zmathe]$ ls tars/
    dirac.cfg  diracos-0.1.md5  diracos-0.1.tar.gz  DIRAC-v6r20-pre16.md5  DIRAC-v6r20-pre16.tar.gz
    globalDefaults.cfg release-DIRAC-v6r20-pre16.cfg  release-DIRAC-v6r20-pre16.md5
    zmathe@dzmathe zmathe]$

   For example::

    dirac-install -r v6r20-pre16 --dirac-os --dirac-os-version=0.0.1 -u /home/zmathe/tars

   this command will use  /home/zmathe/tars directory for the source code.
   It will install DIRAC v6r20-pre16, DIRAC OS 0.1 version

2. You can use your dedicated web server or the official DIRAC web server

   for example::

    dirac-install -r v6r20-pre16 --dirac-os --dirac-os-version=0.0.1

   It will install DIRAC v6r20-pre16

   You can install an extension of diracos.

   for example::

     dirac-install -r v9r4-pre2 -l LHCb --dirac-os --dirac-os-version=LHCb:master

3. You have possibility to install a not-yet-released DIRAC, module or extension using -m or --tag options.
   The non release version can be specified.

   for example::

    dirac-install -l DIRAC -r v6r20-pre16 -g v14r0 -t client -m DIRAC --tag=integration

   It will install DIRAC v6r20-pre16, where the DIRAC package based on integration, other other packages will be
   the same what is specified in release.cfg file in v6r20-pre16 tarball.

    dirac-install -l DIRAC -r v6r20-pre16 -g v14r0 -t client  -m DIRAC --tag=v6r20-pre22

   It installs a specific tag

   Note: If the source is not provided, DIRAC repository is used, which is defined in the global
   configuration file.

   We can provide the repository url:code repository:::Project:::branch. for example::

     dirac-install -l DIRAC -r v6r20-pre16 -g v14r0 -t client \\
     -m https://github.com/zmathe/DIRAC.git:::DIRAC:::dev_main_branch, \\
     https://github.com/zmathe/WebAppDIRAC.git:::WebAppDIRAC:::extjs6 -e WebAppDIRAC

   it will install DIRAC based on dev_main_branch and WebAppDIRAC based on extjs6::

     dirac-install -l DIRAC -r v6r20-pre16 -g v14r0 -t client \\
     -m WebAppDIRAC --tag=integration -e WebAppDIRAC

   it will install DIRAC v6r20-pre16 and WebAppDIRAC integration branch

You can use install.cfg configuration file::

  DIRACOS = http://lhcb-rpm.web.cern.ch/lhcb-rpm/dirac/DIRACOS/
  WebAppDIRAC = https://github.com/zmathe/WebAppDIRAC.git
  DIRAC=https://github.com/DIRACGrid/DIRAC.git
  LocalInstallation
  {
    # Project = LHCbDIRAC
    # The project LHCbDIRAC is not defined in the globalsDefaults.cfg
    Project = LHCb
    Release = v9r2-pre8
    Extensions = LHCb
    ConfigurationServer = dips://lhcb-conf-dirac.cern.ch:9135/Configuration/Server
    Setup = LHCb-Production
    SkipCAChecks = True
    SkipCADownload = True
    WebAppDIRAC=extjs6
    DIRAC=rel-v6r20
  }

  dirac-install -l LHCb -r v9r2-pre8 -t server --dirac-os --dirac-os-version=0.0.6 install.cfg

"""

from __future__ import unicode_literals, absolute_import, division, print_function

import sys
import os
import getopt
import imp
import signal
import time
import stat
import shutil
import ssl
import hashlib
import tarfile

from contextlib import closing
from distutils.version import LooseVersion   # pylint: disable=no-name-in-module,import-error

try:
  # For Python 3.0 and later
  from urllib.request import urlopen, HTTPError, URLError
except ImportError:
  # Fall back to Python 2's urllib2
  from urllib2 import urlopen, HTTPError, URLError
try:
  long
except NameError:
  long = int
try:
  str_type = basestring
except NameError:
  str_type = str

__RCSID__ = "$Id$"

executablePerms = stat.S_IWUSR | stat.S_IRUSR | stat.S_IXUSR | stat.S_IRGRP | stat.S_IXGRP | stat.S_IROTH | stat.S_IXOTH


def S_OK(value=""):
  return {'OK': True, 'Value': value}


def S_ERROR(msg=""):
  return {'OK': False, 'Message': msg}

############
# Start of CFG
############


class Params(object):

  def __init__(self):
    self.extensions = []
    self.project = 'DIRAC'
    self.installation = 'DIRAC'
    self.release = ""
    self.externalsType = 'client'
    self.pythonVersion = '27'
    self.platform = ""
    self.basePath = os.getcwd()
    self.targetPath = os.getcwd()
    self.buildExternals = False
    self.noAutoBuild = False
    self.debug = False
    self.externalsOnly = False
    self.lcgVer = ''
    self.noLcg = False
    self.useVersionsDir = False
    self.installSource = ""
    self.globalDefaults = False
    self.timeout = 300
    self.diracOSVersion = ''
    self.diracOS = False
    self.tag = ""
    self.modules = {}
    self.externalVersion = ""
    self.createLink = False
    self.scriptSymlink = False
    self.userEnvVariables = {}


cliParams = Params()

###
# Release config manager
###


class ReleaseConfig(object):

  class CFG:

    def __init__(self, cfgData=""):
      """ c'tor
      :param self: self reference
      :param str cfgData: the content of the configuration file
      """
      self.data = {}
      self.children = {}
      if cfgData:
        self.parse(cfgData)

    def parse(self, cfgData):
      """
      It parses the configuration file and propagate the data and children
      with the content of the cfg file
      :param str cfgData: configuration data, which is the content of the configuration file
      """
      try:
        self.__parse(cfgData)
      except BaseException:
        import traceback
        traceback.print_exc()
        raise
      return self

    def getChild(self, path):
      """
      It return the child of a given section
      :param str, list, tuple path: for example: Installations/DIRAC, Projects/DIRAC
      :return object It returns a CFG instance
      """

      child = self
      if isinstance(path, (list, tuple)):
        pathList = path
      else:
        pathList = [sec.strip() for sec in path.split("/") if sec.strip()]
      for childName in pathList:
        if childName not in child.children:
          return False
        child = child.children[childName]
      return child

    def __parse(self, cfgData, cIndex=0):
      """
      It parse a given DIRAC cfg file and store the result in self.data variable.

      :param str cfgData: the content of the configuration file
      :param int cIndex: it is the new line counter
      """

      childName = ""
      numLine = 0
      while cIndex < len(cfgData):
        eol = cfgData.find("\n", cIndex)
        if eol < cIndex:
          # End?
          return cIndex
        numLine += 1
        if eol == cIndex:
          cIndex += 1
          continue
        line = cfgData[cIndex: eol].strip()
        # Jump EOL
        cIndex = eol + 1
        if not line or line[0] == "#":
          continue
        if line.find("+=") > -1:
          fields = line.split("+=")
          opName = fields[0].strip()
          if opName in self.data:
            self.data[opName] += ', %s' % '+='.join(fields[1:]).strip()
          else:
            self.data[opName] = '+='.join(fields[1:]).strip()
          continue

        if line.find("=") > -1:
          fields = line.split("=")
          self.data[fields[0].strip()] = "=".join(fields[1:]).strip()
          continue

        opFound = line.find("{")
        if opFound > -1:
          childName += line[:opFound].strip()
          if not childName:
            raise Exception("No section name defined for opening in line %s" % numLine)
          childName = childName.strip()
          self.children[childName] = ReleaseConfig.CFG()
          eoc = self.children[childName].__parse(cfgData, cIndex)
          cIndex = eoc
          childName = ""
          continue

        if line == "}":
          return cIndex
        # Must be name for section
        childName += line.strip()
      return cIndex

    def createSection(self, name, cfg=None):
      """
      It creates a subsection for an existing CS section.
      :param str name: the name of the section
      :param object cfg: the ReleaseConfig.CFG object loaded into memory
      """

      if isinstance(name, (list, tuple)):
        pathList = name
      else:
        pathList = [sec.strip() for sec in name.split("/") if sec.strip()]
      parent = self
      for lev in pathList[:-1]:
        if lev not in parent.children:
          parent.children[lev] = ReleaseConfig.CFG()
        parent = parent.children[lev]
      secName = pathList[-1]
      if secName not in parent.children:
        if not cfg:
          cfg = ReleaseConfig.CFG()
        parent.children[secName] = cfg
      return parent.children[secName]

    def isSection(self, obList):
      """
      Checks if a given path is a section
      :param str objList: is a path: for example: Releases/v6r20-pre16
      """
      return self.__exists([ob.strip() for ob in obList.split("/") if ob.strip()]) == 2

    def sections(self):
      """
      Returns all sections
      """
      return [k for k in self.children]

    def isOption(self, obList):
      return self.__exists([ob.strip() for ob in obList.split("/") if ob.strip()]) == 1

    def options(self):
      """
      Returns the options
      """
      return [k for k in self.data]

    def __exists(self, obList):
      """
      Check the existence of a certain element

      :param list obList: the list of cfg element names.
      for example: [Releases,v6r20-pre16]
      """
      if len(obList) == 1:
        if obList[0] in self.children:
          return 2
        elif obList[0] in self.data:
          return 1
        else:
          return 0
      if obList[0] in self.children:
        return self.children[obList[0]].__exists(obList[1:])
      return 0

    def get(self, opName, defaultValue=None):
      """
      It return the value of a certain option

      :param str opName: the name of the option
      :param str defaultValue: the default value of a given option
      """
      try:
        value = self.__get([op.strip() for op in opName.split("/") if op.strip()])
      except KeyError:
        if defaultValue is not None:
          return defaultValue
        raise
      if defaultValue is None:
        return value
      defType = type(defaultValue)
      if isinstance(defType, bool):
        return value.lower() in ("1", "true", "yes")
      try:
        return defType(value)
      except ValueError:
        return defaultValue

    def __get(self, obList):
      """
      It return a given section

      :param list obList: the list of cfg element names.
      """
      if len(obList) == 1:
        if obList[0] in self.data:
          return self.data[obList[0]]
        raise KeyError("Missing option %s" % obList[0])
      if obList[0] in self.children:
        return self.children[obList[0]].__get(obList[1:])
      raise KeyError("Missing section %s" % obList[0])

    def toString(self, tabs=0):
      """
      It return the configuration file as a string
      :param int tabs: the number of tabs used to format the CS string
      """

      lines = ["%s%s = %s" % ("  " * tabs, opName, self.data[opName]) for opName in self.data]
      for secName in self.children:
        lines.append("%s%s" % ("  " * tabs, secName))
        lines.append("%s{" % ("  " * tabs))
        lines.append(self.children[secName].toString(tabs + 1))
        lines.append("%s}" % ("  " * tabs))
      return "\n".join(lines)

    def getOptions(self, path=""):
      """
      Rturns the options for a given path

      :param str path: the path to the CS element
      """
      parentPath = [sec.strip() for sec in path.split("/") if sec.strip()][:-1]
      if parentPath:
        parent = self.getChild(parentPath)
      else:
        parent = self
      if not parent:
        return []
      return tuple(parent.data)

    def delPath(self, path):
      """
      It deletes a given CS element

      :param str path: the path to the CS element
      """
      path = [sec.strip() for sec in path.split("/") if sec.strip()]
      if not path:
        return
      keyName = path[-1]
      parentPath = path[:-1]
      if parentPath:
        parent = self.getChild(parentPath)
      else:
        parent = self
      if parent:
        parent.data.pop(keyName)

    def update(self, path, cfg):
      """
      Used to update the CS

      :param str path: path to the CS element
      :param object cfg: the CS object
      """
      parent = self.getChild(path)
      if not parent:
        self.createSection(path, cfg)
        return
      parent.__apply(cfg)

    def __apply(self, cfg):
      """
      It adds a certain cfg subsection to a given section

      :param object cfg: the CS object
      """
      for k in cfg.sections():
        if k in self.children:
          self.children[k].__apply(cfg.getChild(k))
        else:
          self.children[k] = cfg.getChild(k)
      for k in cfg.options():
        self.data[k] = cfg.get(k)
############################################################################
# END OF CFG CLASS
############################################################################

  def __init__(self, instName='DIRAC', projectName='DIRAC', globalDefaultsURL=None):
    """ c'tor
    :param str instName: the name of the installation
    :param str projectName: the name of the project
    :param str globalDefaultsURL: the default url
    """
    if globalDefaultsURL:
      self.globalDefaultsURL = globalDefaultsURL
    else:
      self.globalDefaultsURL = "http://diracproject.web.cern.ch/diracproject/configs/globalDefaults.cfg"
    self.globalDefaults = ReleaseConfig.CFG()
    self.loadedCfgs = []
    self.prjDepends = {}
    self.diracBaseModules = {}
    self.prjRelCFG = {}
    self.projectsLoadedBy = {}
    self.cfgCache = {}

    self.debugCB = False
    self.instName = instName
    self.projectName = projectName

  def setDebugCB(self, debFunc):
    """
    It is used by the dirac-distribution. It sets the debug function
    """
    self.debugCB = debFunc

  def __dbgMsg(self, msg):
    """
    :param str msg: the debug message
    """
    if self.debugCB:
      self.debugCB(msg)

  def __loadCFGFromURL(self, urlcfg, checkHash=False):
    """
    It is used to load the configuration file

    :param str urlcfg: the location of the source repository and
    where the default configuration file is exists.
    :param bool checkHash: check if the file is corrupted.
    """
    # This can be a local file
    if os.path.exists(urlcfg):
      with open(urlcfg, 'r') as relFile:
        cfgData = relFile.read()
    else:
      if urlcfg in self.cfgCache:
        return S_OK(self.cfgCache[urlcfg])
      try:
        cfgData = urlretrieveTimeout(urlcfg, timeout=cliParams.timeout)
        if not cfgData:
          return S_ERROR("Could not get data from %s" % urlcfg)
      except BaseException:
        return S_ERROR("Could not open %s" % urlcfg)
    try:
      # cfgData = cfgFile.read()
      cfg = ReleaseConfig.CFG(cfgData)
    except Exception as excp:
      return S_ERROR("Could not parse %s: %s" % (urlcfg, excp))
    # cfgFile.close()
    if not checkHash:
      self.cfgCache[urlcfg] = cfg
      return S_OK(cfg)
    try:
      md5path = urlcfg[:-4] + ".md5"
      if os.path.exists(md5path):
        md5File = open(md5path, 'r')
        md5Data = md5File.read()
        md5File.close()
      else:
        md5Data = urlretrieveTimeout(md5path, timeout=60)
      md5Hex = md5Data.strip()
      # md5File.close()
      if md5Hex != hashlib.md5(cfgData.encode('utf-8')).hexdigest():
        return S_ERROR("Hash check failed on %s" % urlcfg)
    except Exception as excp:
      return S_ERROR("Hash check failed on %s: %s" % (urlcfg, excp))
    self.cfgCache[urlcfg] = cfg
    return S_OK(cfg)

  def loadInstallationDefaults(self):
    """
    Load the default configurations
    """
    result = self.__loadGlobalDefaults()
    if not result['OK']:
      return result
    return self.__loadObjectDefaults("Installations", self.instName)

  def loadProjectDefaults(self):
    """
    Load default configurations
    """
    result = self.__loadGlobalDefaults()
    if not result['OK']:
      return result
    return self.__loadObjectDefaults("Projects", self.projectName)

  def __loadGlobalDefaults(self):
    """
    It loads the default configuration files
    """

    self.__dbgMsg("Loading global defaults from: %s" % self.globalDefaultsURL)
    result = self.__loadCFGFromURL(self.globalDefaultsURL)
    if not result['OK']:
      return result
    self.globalDefaults = result['Value']
    for k in ("Installations", "Projects"):
      if not self.globalDefaults.isSection(k):
        self.globalDefaults.createSection(k)
    self.__dbgMsg("Loaded global defaults")
    return S_OK()

  def __loadObjectDefaults(self, rootPath, objectName):
    """
    It loads the CFG, if it is not loaded.
    :param str rootPath: the main section. for example: Installations
    :param str objectName: The name of the section. for example: DIRAC
    """

    basePath = "%s/%s" % (rootPath, objectName)
    if basePath in self.loadedCfgs:
      return S_OK()

    # Check if it's a direct alias
    try:
      aliasTo = self.globalDefaults.get(basePath)
    except KeyError:
      aliasTo = False

    if aliasTo:
      self.__dbgMsg("%s is an alias to %s" % (objectName, aliasTo))
      result = self.__loadObjectDefaults(rootPath, aliasTo)
      if not result['OK']:
        return result
      cfg = result['Value']
      self.globalDefaults.update(basePath, cfg)
      return S_OK()

    # Load the defaults
    if self.globalDefaults.get("%s/SkipDefaults" % basePath, False):
      defaultsLocation = ""
    else:
      defaultsLocation = self.globalDefaults.get("%s/DefaultsLocation" % basePath, "")

    if not defaultsLocation:
      self.__dbgMsg("No defaults file defined for %s %s" % (rootPath.lower()[:-1], objectName))
    else:
      self.__dbgMsg("Defaults for %s are in %s" % (basePath, defaultsLocation))
      result = self.__loadCFGFromURL(defaultsLocation)
      if not result['OK']:
        return result
      cfg = result['Value']
      self.globalDefaults.update(basePath, cfg)

    # Check if the defaults have a sub alias
    try:
      aliasTo = self.globalDefaults.get("%s/Alias" % basePath)
    except KeyError:
      aliasTo = False

    if aliasTo:
      self.__dbgMsg("%s is an alias to %s" % (objectName, aliasTo))
      result = self.__loadObjectDefaults(rootPath, aliasTo)
      if not result['OK']:
        return result
      cfg = result['Value']
      self.globalDefaults.update(basePath, cfg)

    self.loadedCfgs.append(basePath)
    return S_OK(self.globalDefaults.getChild(basePath))

  def loadInstallationLocalDefaults(self, args):
    """
    Load the configuration file from a file

    :param str args: the arguments in which to look for configuration filenames
    """
    # at the end we load the local configuration and merge with the global cfg
    for arg in args:
      if len(arg) > 4 and arg.find(".cfg") == len(arg) - 4 and ':::' not in arg:
        fileName = arg
      else:
        continue

      logNOTICE("Defaults for LocalInstallation are in %s" % fileName)
      try:
        fd = open(fileName, "r")
        # TODO: Merge with installation CFG
        cfg = ReleaseConfig.CFG().parse(fd.read())
        fd.close()
      except Exception as excp:
        logERROR("Could not load %s: %s" % (fileName, excp))
        continue

      self.globalDefaults.update("Installations/%s" % self.instName, cfg)
      self.globalDefaults.update("Projects/%s" % self.instName, cfg)
      if self.projectName:
        # we have an extension and have a local cfg file
        self.globalDefaults.update("Projects/%s" % self.projectName, cfg)

      logNOTICE("Loaded %s" % arg)

  def getModuleVersionFromLocalCfg(self, moduleName):
    """
    It returns the version of a certain module defined in the LocalInstallation section
    :param str moduleName:
    :return str: the version of a certain module
    """
    return self.globalDefaults.get("Installations/%s/LocalInstallation/%s" % (self.instName, moduleName), "")

  def getInstallationCFG(self, instName=None):
    """
    Returns the installation name

    :param str instName: the installation name
    """
    if not instName:
      instName = self.instName
    return self.globalDefaults.getChild("Installations/%s" % instName)

  def getInstallationConfig(self, opName, instName=None):
    """
    It returns the configurations from the Installations section.
    This is usually provided in the local configuration file

    :param str opName: the option name for example: LocalInstallation/Release
    :param str instName:
    """
    if not instName:
      instName = self.instName
    return self.globalDefaults.get("Installations/%s/%s" % (instName, opName))

  def isProjectLoaded(self, project):
    """
    Checks if the project is loaded.

    :param str project: the name of the project
    """
    return project in self.prjRelCFG

  def getTarsLocation(self, project, module=None):
    """
      Returns the location of the binaries for a given project for example: LHCb or DIRAC, etc...

      :param str project: the name of the project
      """
    sourceUrl = self.globalDefaults.get("Projects/%s/BaseURL" % project, "")
    if module:
      # in case we define a different URL in the CS
      differntSourceUrl = self.globalDefaults.get("Projects/%s/%s" % (project, module), "")
      if differntSourceUrl:
        sourceUrl = differntSourceUrl
    if sourceUrl:
      return S_OK(sourceUrl)
    return S_ERROR("Don't know how to find the installation tarballs for project %s" % project)

  def getDiracOsLocation(self, useVanillaDiracOS=False):
    """
    Returns the location of the DIRAC os binary for a given project for example: LHCb or DIRAC, etc...
    :param bool useVanillaDiracOS: flag to take diracos distribution from the default location
    :return: the location of the tar balls
    """
    keysToConsider = []
    if not useVanillaDiracOS:
      keysToConsider += [
          "Installations/%s/DIRACOS" % self.projectName,
          "Projects/%s/DIRACOS" % self.projectName,
      ]
    keysToConsider += [
        "Installations/DIRAC/DIRACOS",
        "Projects/DIRAC/DIRACOS",
    ]

    for key in keysToConsider:
      location = self.globalDefaults.get(key, "")
      if location:
        logDEBUG("Using DIRACOS tarball URL from configuration key %s" % key)
        return location

  def getUploadCommand(self, project=None):
    """
    It returns the command used to upload the binary

    :param str project: the name of the project
    """
    if not project:
      project = self.projectName
    defLoc = self.globalDefaults.get("Projects/%s/UploadCommand" % project, "")
    if defLoc:
      return S_OK(defLoc)
    return S_ERROR("No UploadCommand for %s" % project)

  def __loadReleaseConfig(self, project, release, releaseMode, sourceURL=None, relLocation=None):
    """
    It loads the release configuration file

    :param str project: the name of the project
    :param str release: the release version
    :param str releaseMode: the type of the release server/client
    :param str sourceURL: the source of the binary
    :param str relLocation: the release configuration file
    """
    if project not in self.prjRelCFG:
      self.prjRelCFG[project] = {}
    if release in self.prjRelCFG[project]:
      self.__dbgMsg("Release config for %s:%s has already been loaded" % (project, release))
      return S_OK()

    if relLocation:
      relcfgLoc = relLocation
    else:
      if releaseMode:
        try:
          relcfgLoc = self.globalDefaults.get("Projects/%s/Releases" % project)
        except KeyError:
          return S_ERROR("Missing Releases file for project %s" % project)
      else:
        if not sourceURL:
          result = self.getTarsLocation(project)
          if not result['OK']:
            return result
          siu = result['Value']
        else:
          siu = sourceURL
        relcfgLoc = "%s/release-%s-%s.cfg" % (siu, project, release)
    self.__dbgMsg("Releases file is %s" % relcfgLoc)
    result = self.__loadCFGFromURL(relcfgLoc, checkHash=not releaseMode)
    if not result['OK']:
      return result
    self.prjRelCFG[project][release] = result['Value']
    self.__dbgMsg("Loaded releases file %s" % relcfgLoc)

    return S_OK(self.prjRelCFG[project][release])

  def getReleaseCFG(self, project, release):
    """
    Returns the release configuration object

    :param str project: the name of the project
    :param str release: the release version
    """
    return self.prjRelCFG[project][release]

  def dumpReleasesToPath(self):
    """
    It dumps the content of the loaded configuration (memory content) to
    a given file
    """
    for project in self.prjRelCFG:
      prjRels = self.prjRelCFG[project]
      for release in prjRels:
        self.__dbgMsg("Dumping releases file for %s:%s" % (project, release))
        fd = open(
            os.path.join(
                cliParams.targetPath, "releases-%s-%s.cfg" %
                (project, release)), "w")
        fd.write(prjRels[release].toString())
        fd.close()

  def __checkCircularDependencies(self, key, routePath=None):
    """
    Check the dependencies

    :param str key: the name of the project and the release version
    :param list routePath: it stores the software packages, used to check the
    dependency
    """

    if not routePath:
      routePath = []
    if key not in self.projectsLoadedBy:
      return S_OK()
    routePath.insert(0, key)
    for lKey in self.projectsLoadedBy[key]:
      if lKey in routePath:
        routePath.insert(0, lKey)
        route = "->".join(["%s:%s" % sKey for sKey in routePath])
        return S_ERROR("Circular dependency found for %s: %s" % ("%s:%s" % lKey, route))
      result = self.__checkCircularDependencies(lKey, routePath)
      if not result['OK']:
        return result
    routePath.pop(0)
    return S_OK()

  def loadProjectRelease(self, releases,
                         project=None,
                         sourceURL=None,
                         releaseMode=None,
                         relLocation=None):
    """
    This method loads all project configurations (*.cfg). If a project is an extension of DIRAC,
    it will load the extension and after will load the base DIRAC module.

    :param list releases: list of releases, which will be loaded: for example: v6r19
    :param str project: the name of the project, if it is given. For example: DIRAC
    :param str sourceURL: the code repository
    :param str releaseMode:
    :param str relLocation: local configuration file,
                            which contains the releases. for example: file:///`pwd`/releases.cfg
    """

    if not project:
      project = self.projectName

    if not isinstance(releases, (list, tuple)):
      releases = [releases]

    # Load defaults
    result = self.__loadObjectDefaults("Projects", project)
    if not result['OK']:
      self.__dbgMsg("Could not load defaults for project %s" % project)
      return result

    if project not in self.prjDepends:
      self.prjDepends[project] = {}

    for release in releases:
      self.__dbgMsg("Processing dependencies for %s:%s" % (project, release))
      result = self.__loadReleaseConfig(project, release, releaseMode, sourceURL, relLocation)
      if not result['OK']:
        return result
      relCFG = result['Value']
      # Calculate dependencies and avoid circular deps
      self.prjDepends[project][release] = [(project, release)]
      relDeps = self.prjDepends[project][release]

      if not relCFG.getChild("Releases/%s" % (release)):  # pylint: disable=no-member
        return S_ERROR(
            "Release %s is not defined for project %s in the release file" %
            (release, project))

      initialDeps = self.getReleaseDependencies(project, release)
      if initialDeps:
        self.__dbgMsg("%s %s depends on %s" %
                      (project, release, ", ".join(["%s:%s" %
                                                    (k, initialDeps[k]) for k in initialDeps])))
      relDeps.extend([(p, initialDeps[p]) for p in initialDeps])
      for depProject in initialDeps:
        depVersion = initialDeps[depProject]
        # Check if already processed
        dKey = (depProject, depVersion)
        if dKey not in self.projectsLoadedBy:
          self.projectsLoadedBy[dKey] = []
        self.projectsLoadedBy[dKey].append((project, release))
        result = self.__checkCircularDependencies(dKey)
        if not result['OK']:
          return result
        # if it has already been processed just return OK
        if len(self.projectsLoadedBy[dKey]) > 1:
          return S_OK()

        # Load dependencies and calculate incompatibilities
        result = self.loadProjectRelease(depVersion, project=depProject)
        if not result['OK']:
          return result
        subDep = self.prjDepends[depProject][depVersion]
        # Merge dependencies
        for sKey in subDep:
          if sKey not in relDeps:
            relDeps.append(sKey)
            continue
          prj, vrs = sKey
          for pKey in relDeps:
            if pKey[0] == prj and pKey[1] != vrs:
              errMsg = "%s is required with two different versions ( %s and %s ) \
              starting with %s:%s" % (prj,
                                      pKey[1], vrs,
                                      project, release)
              return S_ERROR(errMsg)

      # Same version already required
      if project in relDeps and relDeps[project] != release:
        errMsg = "%s:%s requires itself with a different version through dependencies ( %s )" % (
            project, release, relDeps[project])
        return S_ERROR(errMsg)

      # we have now all dependencies, let's retrieve the resources (code repository)
      for project, version in relDeps:
        if project in self.diracBaseModules:
          continue
        modules = self.getModulesForRelease(version, project)
        if modules['OK']:
          for dependency in modules['Value']:
            self.diracBaseModules.setdefault(dependency, {})
            self.diracBaseModules[dependency]['Version'] = modules['Value'][dependency]
            res = self.getModSource(version, dependency, project)
            if not res['OK']:
              self.__dbgMsg(
                  "Unable to found the source URL for %s : %s" %
                  (dependency, res['Message']))
            else:
              self.diracBaseModules[dependency]['sourceUrl'] = res['Value'][1]

    return S_OK()

  def getReleaseOption(self, project, release, option):
    """
      Returns a given option

      :param str project: the name of the project
      :param str release: the release version
      :param str option: the option name
      """
    try:
      return self.prjRelCFG[project][release].get(option)
    except KeyError:
      self.__dbgMsg("Missing option %s for %s:%s" % (option, project, release))
      # try to found the option in a different release
      for project in self.prjRelCFG:
        for release in self.prjRelCFG[project]:
          if self.prjRelCFG[project][release].isOption(option):
            return self.prjRelCFG[project][release].get(option)
      return False

  def getReleaseDependencies(self, project, release):
    """
    It return the dependencies for a certain project

    :param str project: the name of the project
    :param str release: the release version
    """
    try:
      data = self.prjRelCFG[project][release].get("Releases/%s/Depends" % release)
    except KeyError:
      return {}
    data = [field for field in data.split(",") if field.strip()]
    deps = {}
    for field in data:
      field = field.strip()
      if not field:
        continue
      pv = field.split(":")
      if len(pv) == 1:
        deps[pv[0].strip()] = release
      else:
        deps[pv[0].strip()] = ":".join(pv[1:]).strip()
    return deps

  def getModulesForRelease(self, release, project=None):
    """
    Returns the modules for a given release for example: WebAppDIRAC,
    RESTDIRAC, LHCbWebAppDIRAC, etc

    :param str release: the release version
    :param str project: the project name
    """
    if not project:
      project = self.projectName
    if project not in self.prjRelCFG:
      return S_ERROR("Project %s has not been loaded. I'm a MEGA BUG! Please report me!" % project)
    if release not in self.prjRelCFG[project]:
      return S_ERROR("Version %s has not been loaded for project %s" % (release, project))
    config = self.prjRelCFG[project][release]
    if not config.isSection("Releases/%s" % release):
      return S_ERROR("Release %s is not defined for project %s" % (release, project))
    # Defined Modules explicitly in the release
    modules = self.getReleaseOption(project, release, "Releases/%s/Modules" % release)
    if modules:
      dMods = {}
      for entry in [entry.split(":") for entry in modules.split(
              ",") if entry.strip()]:  # pylint: disable=no-member
        if len(entry) == 1:
          dMods[entry[0].strip()] = release
        else:
          dMods[entry[0].strip()] = entry[1].strip()
      modules = dMods
    else:
      # Default modules with the same version as the release version
      modules = self.getReleaseOption(project, release, "DefaultModules")
      if modules:
        modules = dict((modName.strip(), release) for modName in modules.split(",")
                       if modName.strip())  # pylint: disable=no-member
      else:
        # Mod = project and same version
        modules = {project: release}
    # Check project is in the modNames if not DIRAC
    if project != "DIRAC":
      for modName in modules:
        if modName.find(project) != 0:
          return S_ERROR("Module %s does not start with the name %s" % (modName, project))
    return S_OK(modules)

  def getModSource(self, release, modName, project=None):
    """
    It reads the Sources section from the .cfg file for example:
    Sources
    {
      Web = git://github.com/DIRACGrid/DIRACWeb.git
      VMDIRAC = git://github.com/DIRACGrid/VMDIRAC.git
      DIRAC = git://github.com/DIRACGrid/DIRAC.git
      BoincDIRAC = git://github.com/DIRACGrid/BoincDIRAC.git
      RESTDIRAC = git://github.com/DIRACGrid/RESTDIRAC.git
      COMDIRAC = git://github.com/DIRACGrid/COMDIRAC.git
      WebAppDIRAC = git://github.com/DIRACGrid/WebAppDIRAC.git
    }

    :param str release: the release which is already loaded for example: v6r19
    :param str modName: the name of the DIRAC module for example: WebAppDIRAC
    :param str project: the name of the project for example: DIRAC
    """

    if self.projectName not in self.prjRelCFG:
      return S_ERROR(
          "Project %s has not been loaded. I'm a MEGA BUG! Please report me!" %
          self.projectName)

    if not project:
      project = self.projectName
    modLocation = self.getReleaseOption(project, release, "Sources/%s" % modName)
    if not modLocation:
      return S_ERROR("Source origin for module %s is not defined" % modName)
    modTpl = [field.strip() for field in modLocation.split(
        "|") if field.strip()]  # pylint: disable=no-member
    if len(modTpl) == 1:
      return S_OK((False, modTpl[0]))
    return S_OK((modTpl[0], modTpl[1]))

  def getExternalsVersion(self, release=None):
    """
    It returns the version of DIRAC Externals. If it is not provided,
    uses the default cfg

    :param str release: the release version
    """

    if 'DIRAC' not in self.prjRelCFG:
      return False
    if not release:
      release = list(self.prjRelCFG['DIRAC'])
      release = sorted(release, key=LooseVersion)[-1]
    try:
      return self.prjRelCFG['DIRAC'][release].get('Releases/%s/Externals' % release)
    except KeyError:
      return False

  def getDiracOSExtensionAndVersion(self, diracOSVersion):
    """
    This method return the diracos and version taking into
    account the extension. The file format will be <Extension<diracos-<version>.tar.gz

    :param str diracOSVersion: column separated string for example: LHCb:v1
    :return: if the extension is not provided, it will return DIRACOS defined in DIRAC otherwise
    the DIRACOS specified in the extension
    """
    if ":" in diracOSVersion:
      package, packageVersion = [i.strip() for i in diracOSVersion.split(':')]
      return [package + 'diracos', packageVersion]
    else:
      return ['diracos', diracOSVersion]

  def getDiracOSVersion(self, diracOSVersion=None):
    """
    It returns the DIRACOS version
    :param str diracOSVersion: the OS version
    """

    if diracOSVersion:
      return self.getDiracOSExtensionAndVersion(diracOSVersion)
    try:
      diracOSVersion = self.prjRelCFG[self.projectName][cliParams.release].get(
          "Releases/%s/DIRACOS" % cliParams.release, diracOSVersion)
      if not diracOSVersion:
        # the DIRAC extension does not specify DIRACOS version
        for release in self.prjRelCFG['DIRAC']:
          logWARN("Getting DIRACOS version from DIRAC %s!" % release)
          diracOSVersion = self.prjRelCFG['DIRAC'][release].get(
              "Releases/%s/DIRACOS" % release, diracOSVersion)
    except KeyError:
      pass
    return self.getDiracOSExtensionAndVersion(diracOSVersion)

  def getLCGVersion(self, lcgVersion=None):
    """
    It returns the LCG version
    :param str lcgVersion: LCG version
    """
    if lcgVersion:
      return lcgVersion
    try:
      return self.prjRelCFG[self.projectName][cliParams.release].get(
          "Releases/%s/LcgVer" % cliParams.release, lcgVersion)
    except KeyError:
      pass
    return lcgVersion

  def getModulesToInstall(self, release, extensions=None):
    """
    It returns the modules to be installed.
    :param str release: the release version to be deployed
    :param str extensions: DIRAC extension
    :return: the order of the nodules and modules to be installed.
    """
    if not extensions:
      extensions = []
    extraFound = []
    modsToInstall = {}
    modsOrder = []
    if self.projectName not in self.prjDepends:
      return S_ERROR("Project %s has not been loaded" % self.projectName)
    if release not in self.prjDepends[self.projectName]:
      return S_ERROR(
          "Version %s has not been loaded for project %s" %
          (release, self.projectName))
    # Get a list of projects with their releases
    projects = list(self.prjDepends[self.projectName][release])
    for project, relVersion in projects:
      try:
        requiredModules = self.prjRelCFG[project][relVersion].get("RequiredExtraModules")
        requiredModules = [modName.strip()
                           for modName in requiredModules.split("/") if modName.strip()]
      except KeyError:
        requiredModules = []
      for modName in requiredModules:
        if modName not in extensions:
          extensions.append(modName)
      self.__dbgMsg("Discovering modules to install for %s (%s)" % (project, relVersion))
      result = self.getModulesForRelease(relVersion, project)
      if not result['OK']:
        return result
      modVersions = result['Value']
      try:
        defaultMods = self.prjRelCFG[project][relVersion].get("DefaultModules")
        modNames = [mod.strip() for mod in defaultMods.split(",") if mod.strip()]
      except KeyError:
        modNames = []
      for extension in extensions:
        # Check if the version of the extension module is specified in the command line
        extraVersion = None
        if ":" in extension:
          extension, extraVersion = extension.split(":")
          modVersions[extension] = extraVersion
        if extension in modVersions:
          modNames.append(extension)
          extraFound.append(extension)
        if 'DIRAC' not in extension:
          dextension = "%sDIRAC" % extension
          if dextension in modVersions:
            modNames.append(dextension)
            extraFound.append(extension)
      modNameVer = ["%s:%s" % (modName, modVersions[modName]) for modName in modNames]
      self.__dbgMsg("Modules to be installed for %s are: %s" % (project, ", ".join(modNameVer)))
      for modName in modNames:
        result = self.getTarsLocation(project, modName)
        if not result['OK']:
          return result
        tarsURL = result['Value']
        modVersion = modVersions[modName]
        defLoc = self.getModuleVersionFromLocalCfg(modName)
        if defLoc:
          modVersion = defLoc  # this overwrite the version which are defined in the release.cfg
        modsToInstall[modName] = (tarsURL, modVersion)
        modsOrder.insert(0, modName)

    for modName in extensions:
      if modName.split(":")[0] not in extraFound:
        return S_ERROR("No module %s defined. You sure it's defined for this release?" % modName)

    return S_OK((modsOrder, modsToInstall))


#################################################################################
# End of ReleaseConfig
#################################################################################


# platformAlias = { 'Darwin_i386_10.6' : 'Darwin_i386_10.5' }
platformAlias = {}

####
# Start of helper functions
####


def logDEBUG(msg):
  """
  :param str msg: debug message
  """
  if cliParams.debug:
    for line in msg.split("\n"):
<<<<<<< HEAD
      print("%s UTC dirac-install [DEBUG] %s" % (time.strftime('%Y-%m-%d %H:%M:%S', time.gmtime()), line))
=======
      print("%s UTC dirac-install [DEBUG] %s" % (time.strftime('%Y-%m-%d %H:%M:%S',
                                                               time.gmtime()),
                                                 line))
>>>>>>> 48405543
    sys.stdout.flush()


def logERROR(msg):
  """
  :param str msg: error message
  """
  for line in msg.split("\n"):
<<<<<<< HEAD
    print("%s UTC dirac-install [ERROR] %s" % (time.strftime('%Y-%m-%d %H:%M:%S', time.gmtime()), line))
=======
    print("%s UTC dirac-install [ERROR] %s" % (time.strftime('%Y-%m-%d %H:%M:%S',
                                                             time.gmtime()),
                                               line))
>>>>>>> 48405543
  sys.stdout.flush()


def logWARN(msg):
  """
  :param str msg: warning message
  """
  for line in msg.split("\n"):
<<<<<<< HEAD
    print("%s UTC dirac-install [WARN] %s" % (time.strftime('%Y-%m-%d %H:%M:%S', time.gmtime()), line))
=======
    print("%s UTC dirac-install [WARN] %s" % (time.strftime('%Y-%m-%d %H:%M:%S',
                                                            time.gmtime()),
                                              line))
>>>>>>> 48405543
  sys.stdout.flush()


def logNOTICE(msg):
  """
  :param str msg: notice message
  """
  for line in msg.split("\n"):
<<<<<<< HEAD
    print("%s UTC dirac-install [NOTICE]  %s" % (time.strftime('%Y-%m-%d %H:%M:%S', time.gmtime()), line))
=======
    print("%s UTC dirac-install [NOTICE]  %s" % (time.strftime('%Y-%m-%d %H:%M:%S',
                                                               time.gmtime()),
                                                 line))
>>>>>>> 48405543
  sys.stdout.flush()


def alarmTimeoutHandler(*args):
  """
  When a connection time out then raise and exception
  """
  raise Exception('Timeout')


def urlretrieveTimeout(url, fileName='', timeout=0):
  """
   Retrieve remote url to local file, with timeout wrapper

   :param str fileName: file name
   :param int timeout: time out in second used for downloading the files.
  """
  if fileName:
    # This can be a local file
    if os.path.exists(url):  # we do not download from web, use locally
      logDEBUG('Local file used: "%s"' % url)
      shutil.copy(url, fileName)
      return True
    localFD = open(fileName, "wb")

  # NOTE: Not thread-safe, since all threads will catch same alarm.
  #       This is OK for dirac-install, since there are no threads.
  logDEBUG('Retrieving remote file "%s"' % url)

  urlData = ''
  if timeout:
    signal.signal(signal.SIGALRM, alarmTimeoutHandler)
    # set timeout alarm
    signal.alarm(timeout + 5)
  try:
    # if "http_proxy" in os.environ and os.environ['http_proxy']:
    #   proxyIP = os.environ['http_proxy']
    #   proxy = urllib2.ProxyHandler( {'http': proxyIP} )
    #   opener = urllib2.build_opener( proxy )
    #   #opener = urllib2.build_opener()
    #  urllib2.install_opener( opener )

    # Try to use insecure context explicitly, needed for python >= 2.7.9
    try:
      context = ssl._create_unverified_context()
      remoteFD = urlopen(url, context=context)  # pylint: disable=unexpected-keyword-arg
      # the keyword 'context' is present from 2.7.9+
    except AttributeError:
      remoteFD = urlopen(url)
    expectedBytes = 0
    # Sometimes repositories do not return Content-Length parameter
    try:
      expectedBytes = long(remoteFD.info()['Content-Length'])
    except Exception:
      logWARN('Content-Length parameter not returned, skipping expectedBytes check')

    receivedBytes = 0
    data = remoteFD.read(16384)
    count = 1
    progressBar = False
    while data:
      receivedBytes += len(data)
      if fileName:
        localFD.write(data)
      else:
        urlData += data.decode('utf8', 'ignore')
      data = remoteFD.read(16384)
      if count % 20 == 0 and sys.stdout.isatty():
        print(u'\033[1D' + ".", end=" ")
        sys.stdout.flush()
        progressBar = True
      count += 1
    if progressBar and sys.stdout.isatty():
      # return cursor to the beginning of the line
      print('\033[1K', end=" ")
      print('\033[1A')
    if fileName:
      localFD.close()
    remoteFD.close()
    if receivedBytes != expectedBytes and expectedBytes > 0:
      logERROR("File should be %s bytes but received %s" % (expectedBytes, receivedBytes))
      return False
  except HTTPError as x:
    if x.code == 404:
      logERROR("%s does not exist" % url)
      if timeout:
        signal.alarm(0)
      return False
  except URLError:
    logERROR('Timeout after %s seconds on transfer request for "%s"' % (str(timeout), url))
  except Exception as x:
    if x == 'Timeout':
      logERROR('Timeout after %s seconds on transfer request for "%s"' % (str(timeout), url))
    if timeout:
      signal.alarm(0)
    raise x
  if timeout:
    signal.alarm(0)

  if fileName:
    return True
  else:
    return urlData


def downloadAndExtractTarball(tarsURL, pkgName, pkgVer, checkHash=True, cache=False):
  """
  It downloads and extracts a given tarball from a given destination: file system,
  web server or code repository.

  :param str tarsURL: the location of the source repository
  :param str pkgName: the name of the package to be installed
  :param str pkgVer: the version of the package
  :param bool checkHash: check the sanity of the file
  :param bool cache: use local cache for the tarballs

  """
  tarName = "%s-%s.tar.gz" % (pkgName, pkgVer)
  tarPath = os.path.join(cliParams.targetPath, tarName)
  tarFileURL = "%s/%s" % (tarsURL, tarName)
  tarFileCVMFS = "/cvmfs/dirac.egi.eu/installSource/%s" % tarName
  cacheDir = os.path.join(cliParams.basePath, ".installCache")
  tarCachePath = os.path.join(cacheDir, tarName)
  isSource = False
  if cache and os.path.isfile(tarCachePath):
    logNOTICE("Using cached copy of %s" % tarName)
    shutil.copy(tarCachePath, tarPath)
  elif os.path.exists(tarFileCVMFS):
    logNOTICE("Using CVMFS copy of %s" % tarName)
    tarPath = tarFileCVMFS
    checkHash = False
    cache = False
  else:
    logNOTICE("Retrieving %s" % tarFileURL)
    try:
      if not urlretrieveTimeout(tarFileURL, tarPath, cliParams.timeout):
        if os.path.exists(tarPath):
          os.unlink(tarPath)
        retVal = checkoutFromGit(pkgName, tarsURL, pkgVer)
        if not retVal['OK']:
          logERROR("Cannot download %s" % tarName)
          logERROR("Cannot download %s" % retVal['Message'])
          return False
        else:
          isSource = True
    except Exception as e:
      logERROR("Cannot download %s: %s" % (tarName, str(e)))
      sys.exit(1)
  if not isSource and checkHash:
    md5Name = "%s-%s.md5" % (pkgName, pkgVer)
    md5Path = os.path.join(cliParams.targetPath, md5Name)
    md5FileURL = "%s/%s" % (tarsURL, md5Name)
    md5CachePath = os.path.join(cacheDir, md5Name)
    if cache and os.path.isfile(md5CachePath):
      logNOTICE("Using cached copy of %s" % md5Name)
      shutil.copy(md5CachePath, md5Path)
    else:
      logNOTICE("Retrieving %s" % md5FileURL)
      try:
        if not urlretrieveTimeout(md5FileURL, md5Path, 60):
          logERROR("Cannot download %s" % tarName)
          return False
      except Exception as e:
        logERROR("Cannot download %s: %s" % (md5Name, str(e)))
        return False
    # Read md5
    fd = open(os.path.join(cliParams.targetPath, md5Name), "r")
    md5Expected = fd.read().strip()
    fd.close()
    # Calculate md5
    md5Calculated = hashlib.md5()
    with open(os.path.join(cliParams.targetPath, tarName), "rb") as fd:
      buf = fd.read(4096)
      while buf:
        md5Calculated.update(buf)
        buf = fd.read(4096)

    # Check
    if md5Expected != md5Calculated.hexdigest():
      logERROR("Oops... md5 for package %s failed!" % pkgVer)
      sys.exit(1)
    # Delete md5 file
    if cache:
      if not os.path.isdir(cacheDir):
        os.makedirs(cacheDir)
      os.rename(md5Path, md5CachePath)
    else:
      os.unlink(md5Path)
  # Extract
  # cwd = os.getcwd()
  # os.chdir(cliParams.targetPath)
  # tf = tarfile.open( tarPath, "r" )
  # for member in tf.getmembers():
  #  tf.extract( member )
  # os.chdir(cwd)
  if not isSource:
    with closing(tarfile.open(tarPath, mode="r:*")) as tar:
      for tarinfo in tar:  # pylint: disable=not-an-iterable
        try:
          tar.extract(tarinfo, cliParams.targetPath)  # pylint: disable=no-member
        except IOError:
          os.remove(tarinfo.name)
          tar.extract(tarinfo, cliParams.targetPath)  # pylint: disable=no-member
        finally:
          try:
            os.chmod(tarinfo.name, tarinfo.mode)
          except OSError:  # the file can be a link
            pass
    # Delete tar
    if cache:
      if not os.path.isdir(cacheDir):
        os.makedirs(cacheDir)
      os.rename(tarPath, tarCachePath)
    else:
      if tarPath != tarFileCVMFS:
        os.unlink(tarPath)

  postInstallScript = os.path.join(cliParams.targetPath, pkgName, 'dirac-postInstall.py')
  if os.path.isfile(postInstallScript):
    os.chmod(postInstallScript, executablePerms)
    logNOTICE("Executing %s..." % postInstallScript)
    if os.system("python '%s' > '%s.out' 2> '%s.err'" % (postInstallScript,
                                                         postInstallScript,
                                                         postInstallScript)):
      logERROR("Post installation script %s failed. Check %s.err" % (postInstallScript,
                                                                     postInstallScript))
  return True


def fixBuildPaths():
  """
  At compilation time many scripts get the building directory inserted,
  this needs to be changed to point to the current installation path:
  cliParams.targetPath
"""

  # Locate build path (from header of pydoc)
  binaryPath = os.path.join(cliParams.targetPath, cliParams.platform)
  pydocPath = os.path.join(binaryPath, 'bin', 'pydoc')
  try:
    fd = open(pydocPath)
    line = fd.readline()
    fd.close()
    buildPath = line[2:line.find(cliParams.platform) - 1]
    replaceCmd = "grep -rIl '%s' %s | xargs sed -i'.org' 's:%s:%s:g'" % (buildPath,
                                                                         binaryPath,
                                                                         buildPath,
                                                                         cliParams.targetPath)
    os.system(replaceCmd)

  except BaseException:
    pass


def fixPythonShebang():
  """
  Some scripts (like the gfal2 scripts) come with a shebang pointing to the system python.
  We replace it with the environment one
 """

  binaryPath = os.path.join(cliParams.targetPath, cliParams.platform)
  try:
    replaceCmd = "grep -rIl '#!/usr/bin/python' %s/bin |\
     xargs sed -i'.org' 's:#!/usr/bin/python:#!/usr/bin/env python:g'" % binaryPath
    os.system(replaceCmd)
  except BaseException:
    pass


def runExternalsPostInstall():
  """
   If there are any postInstall in externals, run them
  """
  if cliParams.diracOS or cliParams.diracOSVersion:
    postInstallPath = os.path.join(cliParams.targetPath, "postInstall")
  else:
    postInstallPath = os.path.join(cliParams.targetPath, cliParams.platform, "postInstall")
  if not os.path.isdir(postInstallPath):
    logDEBUG("There's no %s directory. Skipping postInstall step" % postInstallPath)
    return
  postInstallSuffix = "-postInstall"
  for scriptName in os.listdir(postInstallPath):
    if not scriptName.endswith(postInstallSuffix):
      logDEBUG("%s does not have the %s suffix. Skipping.." % (scriptName, postInstallSuffix))
      continue
    scriptPath = os.path.join(postInstallPath, scriptName)
    os.chmod(scriptPath, executablePerms)
    logNOTICE("Executing %s..." % scriptPath)
    if os.system("'%s' > '%s.out' 2> '%s.err'" % (scriptPath, scriptPath, scriptPath)):
      logERROR("Post installation script %s failed. Check %s.err" % (scriptPath, scriptPath))
      sys.exit(1)


def fixMySQLScript():
  """
   Update the mysql.server script (if installed) to point to the proper datadir
  """
  scriptPath = os.path.join(cliParams.targetPath, 'scripts', 'dirac-fix-mysql-script')
  bashrcFile = os.path.join(cliParams.targetPath, 'bashrc')
  if cliParams.useVersionsDir:
    bashrcFile = os.path.join(cliParams.basePath, 'bashrc')
  command = 'source %s; %s > /dev/null' % (bashrcFile, scriptPath)
  if os.path.exists(scriptPath):
    logNOTICE("Executing %s..." % command)
    os.system('bash -c "%s"' % command)


def checkPlatformAliasLink():
  """
  Make a link if there's an alias
  """
  if cliParams.platform in platformAlias:
    os.symlink(os.path.join(cliParams.targetPath, platformAlias[cliParams.platform]),
               os.path.join(cliParams.targetPath, cliParams.platform))


def installExternalRequirements(extType):
  """ Install the extension requirements if any
  """
  reqScript = os.path.join(cliParams.targetPath, "scripts", 'dirac-externals-requirements')
  bashrcFile = os.path.join(cliParams.targetPath, 'bashrc')
  if cliParams.useVersionsDir:
    bashrcFile = os.path.join(cliParams.basePath, 'bashrc')
  if os.path.isfile(reqScript):
    os.chmod(reqScript, executablePerms)
    logNOTICE("Executing %s..." % reqScript)
    command = "%s -t '%s' > '%s.out' 2> '%s.err'" % (reqScript, extType, reqScript, reqScript)
    if os.system('bash -c "source %s; %s"' % (bashrcFile, command)):
      logERROR("Requirements installation script %s failed. Check %s.err" % (reqScript,
                                                                             reqScript))
  return True


def discoverModules(modules):
  """
  Created the dictionary which contains all modules, which can be installed
  for example: {"DIRAC:{"sourceUrl":"https://github.com/zmathe/DIRAC.git","Vesrion:v6r20p11"}}

  :param: str modules: it contains meta information for the module,
  which will be installed: https://github.com/zmathe/DIRAC.git:::DIRAC:::dev_main_branch
  """

  projects = {}

  for module in modules.split(","):
    s = m = v = None
    try:
      s, m, v = module.split(":::")
    except ValueError:
      m = module.split(":::")[0]  # the source and version is not provided

    projects[m] = {}
    if s and v:
      projects[m] = {"sourceUrl": s, "Version": v}
    else:
      logWARN('Unable to parse module: %s' % module)
  return projects

####
# End of helper functions
####


cmdOpts = (('r:', 'release=', 'Release version to install'),
           ('l:', 'project=', 'Project to install'),
           ('e:', 'extensions=', 'Extensions to install (comma separated)'),
           ('t:', 'installType=', 'Installation type (client/server)'),
           ('i:', 'pythonVersion=', 'Python version to compile (27/26)'),
           ('p:', 'platform=', 'Platform to install'),
           ('P:', 'installationPath=', 'Path where to install (default current working dir)'),
           ('b', 'build', 'Force local compilation'),
           ('g:', 'grid=', 'lcg tools package version'),
           ('  ', 'no-lcg-bundle', 'lcg tools not to be installed'),
           ('B', 'noAutoBuild', 'Do not build if not available'),
           ('v', 'useVersionsDir', 'Use versions directory'),
           ('u:', 'baseURL=', "Use URL as the source for installation tarballs"),
           ('d', 'debug', 'Show debug messages'),
           ('V:', 'installation=', 'Installation from which to extract parameter values'),
           ('X', 'externalsOnly', 'Only install external binaries'),
           ('M:', 'defaultsURL=', 'Where to retrieve the global defaults from'),
           ('h', 'help', 'Show this help'),
           ('T:', 'Timeout=', 'Timeout for downloads (default = %s)'),
           ('  ', 'dirac-os-version=', 'the version of the DIRAC OS'),
           ('  ', 'dirac-os', 'Enable installation of DIRAC OS'),
           ('  ', 'tag=', 'release version to install from git, http or local'),
           ('m:', 'module=',
            'Module to be installed. for example: -m DIRAC or -m git://github.com/DIRACGrid/DIRAC.git:DIRAC'),
           ('x:', 'external=', 'external version'),
           ('  ', 'createLink', 'create version symbolic link from the versions directory. This is equivalent to the \
           following command: ln -s /opt/dirac/versions/vArBpC vArBpC'),
           ('  ', 'scriptSymlink', 'Symlink the scripts instead of creating wrapper'),
           ('  ', 'userEnvVariables=',
            'User-requested environment variables (comma-separated, name and value separated by ":::")')
           )


def usage():
  print("\nUsage:\n\n  %s <opts> <cfgFile>" % os.path.basename(sys.argv[0]))
  print("\nOptions:")
  for cmdOpt in cmdOpts:
    print("\n  %s %s : %s" % (cmdOpt[0].ljust(3), cmdOpt[1].ljust(20), cmdOpt[2]))
  print()
  print("Known options and default values from /defaults section of releases file")
  for options in [('Release', cliParams.release),
                  ('Project', cliParams.project),
                  ('ModulesToInstall', []),
                  ('ExternalsType', cliParams.externalsType),
                  ('PythonVersion', cliParams.pythonVersion),
                  ('LcgVer', cliParams.lcgVer),
                  ('UseVersionsDir', cliParams.useVersionsDir),
                  ('BuildExternals', cliParams.buildExternals),
                  ('NoAutoBuild', cliParams.noAutoBuild),
                  ('Debug', cliParams.debug),
                  ('Timeout', cliParams.timeout)]:
    print(" %s = %s" % options)

  sys.exit(0)


def loadConfiguration():
  """
  It loads the configuration file
  """
  optList, args = getopt.getopt(sys.argv[1:],
                                "".join([opt[0] for opt in cmdOpts]),
                                [opt[1] for opt in cmdOpts])

  # First check if the name is defined
  for o, v in optList:
    if o in ('-h', '--help'):
      usage()
    elif o in ('-V', '--installation'):
      cliParams.installation = v
    elif o in ("-d", "--debug"):
      cliParams.debug = True
    elif o in ("-M", "--defaultsURL"):
      cliParams.globalDefaults = v

  releaseConfig = ReleaseConfig(
      instName=cliParams.installation,
      globalDefaultsURL=cliParams.globalDefaults)
  if cliParams.debug:
    releaseConfig.debugCB = logDEBUG

  result = releaseConfig.loadInstallationDefaults()
  if not result['OK']:
    logERROR("Could not load defaults: %s" % result['Message'])

  releaseConfig.loadInstallationLocalDefaults(args)

  for opName in ('release', 'externalsType', 'installType', 'pythonVersion',
                 'buildExternals', 'noAutoBuild', 'debug', 'globalDefaults',
                 'lcgVer', 'useVersionsDir', 'targetPath',
                 'project', 'release', 'extensions', 'timeout'):
    try:
      opVal = releaseConfig.getInstallationConfig(
          "LocalInstallation/%s" % (opName[0].upper() + opName[1:]))
    except KeyError:
      continue

    if opName == 'installType':
      opName = 'externalsType'
<<<<<<< HEAD
=======

>>>>>>> 48405543
    if isinstance(getattr(cliParams, opName), str_type):
      setattr(cliParams, opName, opVal)
    elif isinstance(getattr(cliParams, opName), bool):
      setattr(cliParams, opName, opVal.lower() in ("y", "yes", "true", "1"))
    elif isinstance(getattr(cliParams, opName), list):
      setattr(cliParams, opName, [opV.strip() for opV in opVal.split(",") if opV])

  # Now parse the ops
  for o, v in optList:
    if o in ('-r', '--release'):
      cliParams.release = v
    elif o in ('-l', '--project'):
      cliParams.project = v
    elif o in ('-e', '--extensions'):
      for pkg in [p.strip() for p in v.split(",") if p.strip()]:
        if pkg not in cliParams.extensions:
          cliParams.extensions.append(pkg)
    elif o in ('-t', '--installType'):
      cliParams.externalsType = v
    elif o in ('-i', '--pythonVersion'):
      cliParams.pythonVersion = v
    elif o in ('-p', '--platform'):
      cliParams.platform = v
    elif o in ('-d', '--debug'):
      cliParams.debug = True
    elif o in ('-g', '--grid'):
      cliParams.lcgVer = v
    elif o in ('--no-lcg-bundle'):
      cliParams.noLcg = True
    elif o in ('-u', '--baseURL'):
      cliParams.installSource = v
    elif o in ('-P', '--installationPath'):
      cliParams.targetPath = v
      try:
        os.makedirs(v)
      except BaseException:
        pass
    elif o in ('-v', '--useVersionsDir'):
      cliParams.useVersionsDir = True
    elif o in ('-b', '--build'):
      cliParams.buildExternals = True
    elif o in ("-B", '--noAutoBuild'):
      cliParams.noAutoBuild = True
    elif o in ('-X', '--externalsOnly'):
      cliParams.externalsOnly = True
    elif o in ('-T', '--Timeout'):
      try:
        cliParams.timeout = max(cliParams.timeout, int(v))
        cliParams.timeout = min(cliParams.timeout, 3600)
      except ValueError:
        pass
    elif o == '--dirac-os-version':
      cliParams.diracOSVersion = v
    elif o == '--dirac-os':
      cliParams.diracOS = True
    elif o == '--tag':
      cliParams.tag = v
    elif o in ('-m', '--module'):
      cliParams.modules = discoverModules(v)
    elif o in ('-x', '--external'):
      cliParams.externalVersion = v
    elif o == '--createLink':
      cliParams.createLink = True
    elif o == '--scriptSymlink':
      cliParams.scriptSymlink = True
    elif o == '--userEnvVariables':
      cliParams.userEnvVariables = dict(zip([name.split(':::')[0] for name in v.replace(' ', '').split(',')],
                                            [value.split(':::')[1] for value in v.replace(' ', '').split(',')]))

  if not cliParams.release and not cliParams.modules:
    logERROR("Missing release to install")
    usage()

  cliParams.basePath = cliParams.targetPath
  if cliParams.useVersionsDir:
    # install under <installPath>/versions/<version>_<timestamp>
    cliParams.targetPath = os.path.join(
        cliParams.targetPath, 'versions', '%s_%s' % (cliParams.release, int(time.time())))
    try:
      os.makedirs(cliParams.targetPath)
    except BaseException:
      pass

  # If we are running an update, DIRACOS will be set in the environment
  if not cliParams.diracOS and 'DIRACOS' in os.environ:
    logWARN("Forcing to install DIRACOS, because it is already installed!")
    cliParams.diracOS = True

  logNOTICE("Destination path for installation is %s" % cliParams.targetPath)
  releaseConfig.projectName = cliParams.project

  result = releaseConfig.loadProjectRelease(cliParams.release,
                                            project=cliParams.project,
                                            sourceURL=cliParams.installSource)
  if not result['OK']:
    return result

  if not releaseConfig.isProjectLoaded("DIRAC"):
    return S_ERROR("DIRAC is not depended by this installation. Aborting")

  # Reload the local configuration to ensure it takes prescience
  releaseConfig.loadInstallationLocalDefaults(args)

  return S_OK(releaseConfig)


def compileExternals(extVersion):
  """
  It is used to compile the external for a given platform

  :param str extVersion: the external version
  """
  logNOTICE("Compiling externals %s" % extVersion)
  buildCmd = os.path.join(
      cliParams.targetPath,
      "DIRAC",
      "Core",
      "scripts",
      "dirac-compile-externals.py")
  buildCmd = "%s -t '%s' -D '%s' -v '%s' -i '%s'" % (buildCmd,
                                                     cliParams.externalsType,
                                                     os.path.join(
                                                         cliParams.targetPath,
                                                         cliParams.platform),
                                                     extVersion,
                                                     cliParams.pythonVersion)
  if os.system(buildCmd):
    logERROR("Could not compile binaries")
    return False
  return True


def getPlatform():
  """
  It returns the platform, where this script is running using Platform.py
  """
  platformPath = os.path.join(cliParams.targetPath, "DIRAC", "Core", "Utilities", "Platform.py")
  try:
    platFD = open(platformPath, "r")
  except IOError:
    logERROR("Cannot open Platform.py. Is DIRAC installed?")
    return ''

  Platform = imp.load_module("Platform", platFD, platformPath, ("", "r", imp.PY_SOURCE))
  platFD.close()
  return Platform.getPlatformString()


def installExternals(releaseConfig):
  """
  It install the DIRAC external. The version of the external is provided by
  the cmd or in the configuration file.

  :param object releaseConfig:
  """
  if not releaseConfig:
    externalsVersion = cliParams.externalVersion
  else:
    externalsVersion = releaseConfig.getExternalsVersion()
  if not externalsVersion:
    logERROR("No externals defined")
    return False

  if not cliParams.platform:
    cliParams.platform = getPlatform()
  if not cliParams.platform:
    return False

  if cliParams.installSource:
    tarsURL = cliParams.installSource
  else:
    tarsURL = releaseConfig.getTarsLocation('DIRAC')['Value']

  if cliParams.buildExternals:
    compileExternals(externalsVersion)
  else:
    logDEBUG("Using platform: %s" % cliParams.platform)
    extVer = "%s-%s-%s-python%s" % (cliParams.externalsType, externalsVersion,
                                    cliParams.platform, cliParams.pythonVersion)
    logDEBUG("Externals %s are to be installed" % extVer)
    if not downloadAndExtractTarball(tarsURL, "Externals", extVer, cache=True):
      return (not cliParams.noAutoBuild) and compileExternals(externalsVersion)
    logNOTICE("Fixing externals paths...")
    fixBuildPaths()
  logNOTICE("Running externals post install...")
  checkPlatformAliasLink()
  return True


def installLCGutils(releaseConfig):
  """
  DIRAC uses various tools from LCG area. This method install a given
  lcg version.
  :param object releaseConfig: the configuration file object (class ReleaseConfig)
  """
  if not cliParams.platform:
    cliParams.platform = getPlatform()
  if not cliParams.platform:
    return False

  if cliParams.installSource:
    tarsURL = cliParams.installSource
  else:
    tarsURL = releaseConfig.getTarsLocation('DIRAC')['Value']

  # lcg utils?
  # LCG utils if required
  if not releaseConfig:
    lcgVer = cliParams.lcgVer
  else:
    lcgVer = releaseConfig.getLCGVersion(cliParams.lcgVer)
  if lcgVer:
    verString = "%s-%s-python%s" % (lcgVer, cliParams.platform, cliParams.pythonVersion)
    # HACK: try to find a more elegant solution for the lcg bundles location
    if not downloadAndExtractTarball(tarsURL + "/../lcgBundles", "DIRAC-lcg", verString, False, cache=True):
      logERROR(
          "\nThe requested LCG software version %s for the local operating system could not be downloaded." %
          verString)
      logERROR("Please, check the availability of the LCG software bindings for you \
      platform 'DIRAC-lcg-%s' \n in the repository %s/lcgBundles/." %
               (verString, os.path.dirname(tarsURL)))
      logERROR(
          "\nIf you would like to skip the installation of the LCG software, redo the installation with \
          adding the option --no-lcg-bundle to the command line.")
      return False

  logNOTICE("Fixing Python Shebang...")
  fixPythonShebang()
  return True


def createPermanentDirLinks():
  """ Create links to permanent directories from within the version directory
  """
  if cliParams.useVersionsDir:
    try:
      for directory in ['startup', 'runit', 'data', 'work', 'control', 'sbin', 'etc', 'webRoot']:
        fake = os.path.join(cliParams.targetPath, directory)
        real = os.path.join(cliParams.basePath, directory)
        if not os.path.exists(real):
          os.makedirs(real)
        if os.path.exists(fake):
          # Try to reproduce the directory structure to avoid lacking directories
          fakeDirs = os.listdir(fake)
          for fd in fakeDirs:
            if os.path.isdir(os.path.join(fake, fd)):
              if not os.path.exists(os.path.join(real, fd)):
                os.makedirs(os.path.join(real, fd))
          os.rename(fake, fake + '.bak')
        os.symlink(real, fake)
    except Exception as x:
      logERROR(str(x))
      return False

  return True


def createOldProLinks():
  """ Create links to permanent directories from within the version directory
  """
  proPath = cliParams.targetPath
  if cliParams.useVersionsDir:
    oldPath = os.path.join(cliParams.basePath, 'old')
    proPath = os.path.join(cliParams.basePath, 'pro')
    try:
      if os.path.exists(proPath) or os.path.islink(proPath):
        if os.path.exists(oldPath) or os.path.islink(oldPath):
          os.unlink(oldPath)
        os.rename(proPath, oldPath)
      os.symlink(cliParams.targetPath, proPath)
    except Exception as x:
      logERROR(str(x))
      return False

  return True


def createBashrc():
  """ Create DIRAC environment setting script for the bash shell
  """

  proPath = cliParams.targetPath
  # Now create bashrc at basePath
  try:
    bashrcFile = os.path.join(cliParams.targetPath, 'bashrc')
    if cliParams.useVersionsDir:
      bashrcFile = os.path.join(cliParams.basePath, 'bashrc')
      proPath = os.path.join(cliParams.basePath, 'pro')
    logNOTICE('Creating %s' % bashrcFile)
    if not os.path.exists(bashrcFile):
      lines = ['# DIRAC bashrc file, used by service and agent run scripts to set environment',
               'export PYTHONUNBUFFERED=yes',
               'export PYTHONOPTIMIZE=x']
      if 'HOME' in os.environ:
        lines.append('[ -z "$HOME" ] && export HOME=%s' % os.environ['HOME'])

      # Determining where the CAs are...
      if 'X509_CERT_DIR' in os.environ:
        certDir = os.environ['X509_CERT_DIR']
      else:
        if os.path.isdir('/etc/grid-security/certificates') and \
           os.listdir('/etc/grid-security/certificates'):
          # Assuming that, if present, it is not empty, and has correct CAs
          certDir = '/etc/grid-security/certificates'
        else:
          # But this will have to be created at some point (dirac-configure)
          certDir = '%s/etc/grid-security/certificates' % proPath
      lines.extend(['# CAs path for SSL verification',
                    'export X509_CERT_DIR=%s' % certDir,
                    'export SSL_CERT_DIR=%s' % certDir])

      lines.append(
          'export X509_VOMS_DIR=%s' %
          os.path.join(
              proPath,
              'etc',
              'grid-security',
              'vomsdir'))
      lines.extend(
          [
              '# Some DIRAC locations',
              '[ -z "$DIRAC" ] && export DIRAC=%s' %
              proPath,
              'export DIRACBIN=%s' %
              os.path.join(
                  "$DIRAC",
                  cliParams.platform,
                  'bin'),
              'export DIRACSCRIPTS=%s' %
              os.path.join(
                  "$DIRAC",
                  'scripts'),
              'export DIRACLIB=%s' %
              os.path.join(
                  "$DIRAC",
                  cliParams.platform,
                  'lib'),
              'export TERMINFO=%s' %
              __getTerminfoLocations(
                  os.path.join(
                      "$DIRAC",
                      cliParams.platform,
                      'share',
                      'terminfo')),
              'export RRD_DEFAULT_FONT=%s' %
              os.path.join(
                  "$DIRAC",
                  cliParams.platform,
                  'share',
                  'rrdtool',
                  'fonts',
                  'DejaVuSansMono-Roman.ttf')])

      lines.extend(['# Prepend the PYTHONPATH, the LD_LIBRARY_PATH, and the DYLD_LIBRARY_PATH'])
      lines.extend(['( echo $PATH | grep -q $DIRACBIN ) || export PATH=$DIRACBIN:$PATH',
                    '( echo $PATH | grep -q $DIRACSCRIPTS ) || export PATH=$DIRACSCRIPTS:$PATH',
                    '( echo $LD_LIBRARY_PATH | grep -q $DIRACLIB ) || \
                    export LD_LIBRARY_PATH=$DIRACLIB:$LD_LIBRARY_PATH',
                    '( echo $LD_LIBRARY_PATH | grep -q $DIRACLIB/mysql ) || \
                    export LD_LIBRARY_PATH=$DIRACLIB/mysql:$LD_LIBRARY_PATH',
                    '( echo $DYLD_LIBRARY_PATH | grep -q $DIRACLIB ) || \
                    export DYLD_LIBRARY_PATH=$DIRACLIB:$DYLD_LIBRARY_PATH',
                    '( echo $DYLD_LIBRARY_PATH | grep -q $DIRACLIB/mysql ) || \
                    export DYLD_LIBRARY_PATH=$DIRACLIB/mysql:$DYLD_LIBRARY_PATH'])

      lines.extend(['export PYTHONPATH=$DIRAC'])

      lines.extend(['# new OpenSSL version require OPENSSL_CONF to point to some accessible location',
                    'export OPENSSL_CONF=/tmp'])

      # gfal2 requires some environment variables to be set
      lines.extend(['# Gfal2 configuration and plugins', 'export GFAL_CONFIG_DIR=%s' %
                    os.path.join("$DIRAC", cliParams.platform, 'etc/gfal2.d'), 'export  GFAL_PLUGIN_DIR=%s' %
                    os.path.join("$DIRACLIB", 'gfal2-plugins')])
      # add DIRACPLAT environment variable for client installations
      if cliParams.externalsType == 'client':
        lines.extend(['# DIRAC platform',
                      '[ -z "$DIRACPLAT" ] && export DIRACPLAT=`$DIRAC/scripts/dirac-platform`'])
      # Add the lines required for globus-* tools to use IPv6
      lines.extend(['# IPv6 support',
                    'export GLOBUS_IO_IPV6=TRUE',
                    'export GLOBUS_FTP_CLIENT_IPV6=TRUE'])
      # Add the lines required for ARC CE support
      lines.extend(['# ARC Computing Element',
                    'export ARC_PLUGIN_PATH=$DIRACLIB/arc'])

      # Add the lines required for fork support for xrootd
      lines.extend(['# Fork support for xrootd',
                    'export XRD_RUNFORKHANDLER=1'])

      # Add the lines required for further env variables requested
      if cliParams.userEnvVariables:
        lines.extend(['# User-requested variables'])
        for envName, envValue in cliParams.userEnvVariables.items():
          lines.extend(['export %s=%s' % (envName, envValue)])

      lines.append('')
      f = open(bashrcFile, 'w')
      f.write('\n'.join(lines))
      f.close()
  except Exception as x:
    logERROR(str(x))
    return False

  return True


def createCshrc():
  """ Create DIRAC environment setting script for the (t)csh shell
  """
  proPath = cliParams.targetPath
  # Now create cshrc at basePath
  try:
    cshrcFile = os.path.join(cliParams.targetPath, 'cshrc')
    if cliParams.useVersionsDir:
      cshrcFile = os.path.join(cliParams.basePath, 'cshrc')
      proPath = os.path.join(cliParams.basePath, 'pro')
    logNOTICE('Creating %s' % cshrcFile)
    if not os.path.exists(cshrcFile):
      lines = ['# DIRAC cshrc file, used by clients to set up the environment',
               'setenv PYTHONUNBUFFERED yes',
               'setenv PYTHONOPTIMIZE x']

      # Determining where the CAs are...
      if 'X509_CERT_DIR' in os.environ:
        certDir = os.environ['X509_CERT_DIR']
      else:
        if os.path.isdir('/etc/grid-security/certificates') and \
           os.listdir('/etc/grid-security/certificates'):
          # Assuming that, if present, it is not empty, and has correct CAs
          certDir = '/etc/grid-security/certificates'
        else:
          # But this will have to be created at some point (dirac-configure)
          certDir = '%s/etc/grid-security/certificates' % proPath
      lines.extend(['# CAs path for SSL verification',
                    'setenv X509_CERT_DIR %s' % certDir,
                    'setenv SSL_CERT_DIR %s' % certDir])

      lines.append(
          'setenv X509_VOMS_DIR %s' %
          os.path.join(
              proPath,
              'etc',
              'grid-security',
              'vomsdir'))
      lines.extend(['# Some DIRAC locations',
                    '( test $?DIRAC -eq 1 ) || setenv DIRAC %s' % proPath,
                    'setenv DIRACBIN %s' % os.path.join("$DIRAC", cliParams.platform, 'bin'),
                    'setenv DIRACSCRIPTS %s' % os.path.join("$DIRAC", 'scripts'),
                    'setenv DIRACLIB %s' % os.path.join("$DIRAC", cliParams.platform, 'lib'),
                    'setenv TERMINFO %s' % __getTerminfoLocations(os.path.join("$DIRAC",
                                                                               cliParams.platform,
                                                                               'share',
                                                                               'terminfo'))])

      lines.extend(['# Prepend the PYTHONPATH, the LD_LIBRARY_PATH, and the DYLD_LIBRARY_PATH'])

      lines.extend(['( test $?PATH -eq 1 ) || setenv PATH ""',
                    '( test $?LD_LIBRARY_PATH -eq 1 ) || setenv LD_LIBRARY_PATH ""',
                    '( test $?DY_LD_LIBRARY_PATH -eq 1 ) || setenv DYLD_LIBRARY_PATH ""',
                    '( test $?PYTHONPATH -eq 1 ) || setenv PYTHONPATH ""',
                    '( echo $PATH | grep -q $DIRACBIN ) || setenv PATH ${DIRACBIN}:$PATH',
                    '( echo $PATH | grep -q $DIRACSCRIPTS ) || setenv PATH ${DIRACSCRIPTS}:$PATH',
                    '( echo $LD_LIBRARY_PATH | grep -q $DIRACLIB ) || \
                    setenv LD_LIBRARY_PATH ${DIRACLIB}:$LD_LIBRARY_PATH',
                    '( echo $LD_LIBRARY_PATH | grep -q $DIRACLIB/mysql ) || \
                    setenv LD_LIBRARY_PATH ${DIRACLIB}/mysql:$LD_LIBRARY_PATH',
                    '( echo $DYLD_LIBRARY_PATH | grep -q $DIRACLIB ) || \
                    setenv DYLD_LIBRARY_PATH ${DIRACLIB}:$DYLD_LIBRARY_PATH',
                    '( echo $DYLD_LIBRARY_PATH | grep -q $DIRACLIB/mysql ) || \
                    setenv DYLD_LIBRARY_PATH ${DIRACLIB}/mysql:$DYLD_LIBRARY_PATH'])

      lines.extend(['setenv PYTHONPATH ${DIRAC}'])

      lines.extend(['# new OpenSSL version require OPENSSL_CONF to point to some accessible location',
                    'setenv OPENSSL_CONF /tmp'])
      lines.extend(['# IPv6 support',
                    'setenv GLOBUS_IO_IPV6 TRUE',
                    'setenv GLOBUS_FTP_CLIENT_IPV6 TRUE'])
      # gfal2 requires some environment variables to be set
      lines.extend(['# Gfal2 configuration and plugins', 'setenv GFAL_CONFIG_DIR %s' %
                    os.path.join("$DIRAC", cliParams.platform, 'etc/gfal2.d'), 'setenv  GFAL_PLUGIN_DIR %s' %
                    os.path.join("$DIRACLIB", 'gfal2-plugins')])
      # add DIRACPLAT environment variable for client installations
      if cliParams.externalsType == 'client':
        lines.extend(['# DIRAC platform',
                      'test $?DIRACPLAT -eq 1 || setenv DIRACPLAT `$DIRAC/scripts/dirac-platform`'])
      # Add the lines required for ARC CE support
      lines.extend(['# ARC Computing Element',
                    'setenv ARC_PLUGIN_PATH $DIRACLIB/arc'])

      # Add the lines required for fork support for xrootd
      lines.extend(['# Fork support for xrootd',
                    'setenv XRD_RUNFORKHANDLER 1'])

      # Add the lines required for further env variables requested
      if cliParams.userEnvVariables:
        lines.extend(['# User-requested variables'])
        for envName, envValue in cliParams.userEnvVariables.items():
          lines.extend(['setenv %s %s' % (envName, envValue)])

      lines.append('')
      f = open(cshrcFile, 'w')
      f.write('\n'.join(lines))
      f.close()
  except Exception as x:
    logERROR(str(x))
    return False

  return True


def writeDefaultConfiguration():
  """
  After DIRAC is installed a default configuration file is created,
  which contains a minimal setup.
  """
  if not releaseConfig:
    return
  instCFG = releaseConfig.getInstallationCFG()
  if not instCFG:
    return
  for opName in instCFG.getOptions():
    instCFG.delPath(opName)

  # filePath = os.path.join( cliParams.targetPath, "defaults-%s.cfg" % cliParams.installation )
  # Keep the default configuration file in the working directory
  filePath = "defaults-%s.cfg" % cliParams.installation
  try:
    fd = open(filePath, "w")
    fd.write(instCFG.toString())
    fd.close()
  except Exception as excp:
    logERROR("Could not write %s: %s" % (filePath, excp))
  logNOTICE("Defaults written to %s" % filePath)


def __getTerminfoLocations(defaultLocation=None):
  """returns the terminfo locations as a colon separated string"""

  terminfoLocations = []
  if defaultLocation:
    terminfoLocations = [defaultLocation]

  for termpath in ['/usr/share/terminfo', '/etc/terminfo']:
    if os.path.exists(termpath):
      terminfoLocations.append(termpath)

  return ":".join(terminfoLocations)


def installDiracOS(releaseConfig):
  """
  Install the DIRAC os.

  :param str releaseConfig: the version of the DIRAC OS
  """
  diracos, diracOSVersion = releaseConfig.getDiracOSVersion(cliParams.diracOSVersion)
  if not diracOSVersion:
    logERROR("No diracos defined")
    return False
  tarsURL = cliParams.installSource
  if not tarsURL:
    tarsURL = releaseConfig.getDiracOsLocation(useVanillaDiracOS=(diracos.lower() == 'diracos'))
  if not tarsURL:
    tarsURL = releaseConfig.getTarsLocation('DIRAC')['Value']
    logWARN("DIRACOS location is not specified using %s" % tarsURL)
  if not downloadAndExtractTarball(tarsURL, diracos, diracOSVersion, cache=True):
    return False
  logNOTICE("Fixing externals paths...")
  fixBuildPaths()
  logNOTICE("Running externals post install...")
  checkPlatformAliasLink()
  return True


def createBashrcForDiracOS():
  """ Create DIRAC environment setting script for the bash shell
  """

  proPath = cliParams.targetPath
  # Now create bashrc at basePath
  try:
    bashrcFile = os.path.join(cliParams.targetPath, 'bashrc')
    if cliParams.useVersionsDir:
      bashrcFile = os.path.join(cliParams.basePath, 'bashrc')
      proPath = os.path.join(cliParams.basePath, 'pro')
    logNOTICE('Creating %s' % bashrcFile)
    if not os.path.exists(bashrcFile):
      lines = ['# DIRAC bashrc file, used by service and agent run scripts to set environment',
               'export PYTHONUNBUFFERED=yes',
               'export PYTHONOPTIMIZE=x',
               '[ -z "$DIRAC" ] && export DIRAC=%s' % proPath,
               '[ -z "$DIRACOS" ] && export DIRACOS=$DIRAC/diracos',
               '. $DIRACOS/diracosrc']
      if 'HOME' in os.environ:
        lines.append('[ -z "$HOME" ] && export HOME=%s' % os.environ['HOME'])

      # Determining where the CAs are...
      if 'X509_CERT_DIR' in os.environ:
        certDir = os.environ['X509_CERT_DIR']
      else:
        if os.path.isdir('/etc/grid-security/certificates') and \
           os.listdir('/etc/grid-security/certificates'):
          # Assuming that, if present, it is not empty, and has correct CAs
          certDir = '/etc/grid-security/certificates'
        else:
          # But this will have to be created at some point (dirac-configure)
          certDir = '%s/etc/grid-security/certificates' % proPath
      lines.extend(['# CAs path for SSL verification',
                    'export X509_CERT_DIR=%s' % certDir,
                    'export SSL_CERT_DIR=%s' % certDir])

      lines.append(
          'export X509_VOMS_DIR=%s' %
          os.path.join(
              proPath,
              'etc',
              'grid-security',
              'vomsdir'))
      lines.extend(
          [
              '# Some DIRAC locations',
              'export DIRACSCRIPTS=%s' %
              os.path.join(
                  "$DIRAC",
                  'scripts'),
              'export TERMINFO=%s' %
              __getTerminfoLocations(
                  os.path.join(
                      "$DIRACOS",
                      'usr',
                      'share',
                      'terminfo')),
              'export RRD_DEFAULT_FONT=%s' %
              os.path.join(
                  "$DIRACOS",
                  'usr',
                  'share',
                  'fonts',
                  'DejaVuSansMono-Roman.ttf')])

      lines.extend(['# Prepend the PATH and set the PYTHONPATH'])

      lines.extend(['( echo $PATH | grep -q $DIRACSCRIPTS ) || export PATH=$DIRACSCRIPTS:$PATH'])

      lines.extend(['export PYTHONPATH=$DIRAC'])

      lines.extend(['# new OpenSSL version require OPENSSL_CONF to point to some accessible location',
                    'export OPENSSL_CONF=/tmp'])

      # gfal2 requires some environment variables to be set
      # Note: eventually this line should disappear as already set by diracosrc
      lines.extend(['# Gfal2 configuration and plugins',
                    'export GFAL_CONFIG_DIR=$DIRACOS/etc/gfal2.d',
                    'export  GFAL_PLUGIN_DIR=$DIRACOS/usr/lib64/gfal2-plugins/'])
      # add DIRACPLAT environment variable for client installations
      if cliParams.externalsType == 'client':
        lines.extend(['# DIRAC platform',
                      '[ -z "$DIRACPLAT" ] && export DIRACPLAT=`$DIRAC/scripts/dirac-platform`'])
      # Add the lines required for globus-* tools to use IPv6
      lines.extend(['# IPv6 support',
                    'export GLOBUS_IO_IPV6=TRUE',
                    'export GLOBUS_FTP_CLIENT_IPV6=TRUE'])
      # Add the lines required for ARC CE support
      # Note: eventually this line should disappear as already set by diracosrc
      lines.extend(['# ARC Computing Element',
                    'export ARC_PLUGIN_PATH=$DIRACOS/usr/lib64/arc'])

      # Add the lines required for fork support for xrootd
      lines.extend(['# Fork support for xrootd',
                    'export XRD_RUNFORKHANDLER=1'])

      # Add the lines required for further env variables requested
      if cliParams.userEnvVariables:
        lines.extend(['# User-requested variables'])
        for envName, envValue in cliParams.userEnvVariables.items():
          lines.extend(['export %s=%s' % (envName, envValue)])

      lines.append('')
      with open(bashrcFile, 'w') as f:
        f.write('\n'.join(lines))
  except Exception as x:
    logERROR(str(x))
    return False

  return True


def checkoutFromGit(moduleName, sourceURL, tagVersion, destinationDir=None):
  """
  This method checkout a given tag from a git repository.
  Note: we can checkout any project form a git repository.

  :param str moduleName: The name of the Module: for example: LHCbWebDIRAC
  :param str sourceURL: The code repository: https://github.com/DIRACGrid/WebAppDIRAC.git
  :param str tagVersion: the tag for example: v3r1p10

  """

  codeRepo = moduleName + 'Repo'

  fDirName = os.path.join(cliParams.targetPath, codeRepo)
  if os.path.isdir(sourceURL):
    logNOTICE("Using local copy for source: %s" % sourceURL)
    shutil.copytree(sourceURL, fDirName)
  else:
    cmd = "git clone '%s' '%s'" % (sourceURL, fDirName)

    logNOTICE("Executing: %s" % cmd)
    if os.system(cmd):
      return S_ERROR("Error while retrieving sources from git")

    branchName = "%s-%s" % (tagVersion, os.getpid())

    isTagCmd = "( cd '%s'; git tag -l | grep '%s' )" % (fDirName, tagVersion)
    if os.system(isTagCmd):
      # No tag found, assume branch
      branchSource = 'origin/%s' % tagVersion
    else:
      branchSource = tagVersion

    cmd = "( cd '%s'; git checkout -b '%s' '%s' )" % (fDirName, branchName, branchSource)

    logNOTICE("Executing: %s" % cmd)
    exportRes = os.system(cmd)

    if exportRes:
      return S_ERROR("Error while exporting from git")

  # replacing the code
  if os.path.exists(fDirName + '/' + moduleName):
    cmd = "ln -s %s/%s %s" % (codeRepo, moduleName, os.path.join(cliParams.targetPath, moduleName))
  else:
    cmd = "mv %s %s" % (fDirName, os.path.join(cliParams.targetPath, moduleName))
  logNOTICE("Executing: %s" % cmd)
  retVal = os.system(cmd)

  if retVal:
    return S_ERROR("Error while creating module: %s" % (moduleName))

  return S_OK()


def createSymbolicLink():
  """
  It creates a symbolic link to the actual directory from versions
  directory.
  """

  cmd = "ln -s %s %s" % (cliParams.targetPath, cliParams.release)
  logNOTICE("Executing: %s" % cmd)
  retVal = os.system(cmd)
  if retVal:
    return S_ERROR("Error while creating symbolic link!")

  return S_OK()


if __name__ == "__main__":
  logNOTICE("Processing installation requirements")
  result = loadConfiguration()
  releaseConfig = None
  modsToInstall = {}
  modsOrder = []
  if not result['OK']:
    # the configuration files does not exists, which means the module is not released.
    if cliParams.modules:
      logNOTICE(str(cliParams.modules))
      for i in cliParams.modules:
        modsOrder.append(i)
        modsToInstall[i] = (cliParams.modules[i]['sourceUrl'], cliParams.modules[i]['Version'])
    else:
      # there is no module provided which can be deployed
      logERROR(result['Message'])
      sys.exit(1)
  else:
    releaseConfig = result['Value']
  if not createPermanentDirLinks():
    sys.exit(1)

  if not cliParams.externalsOnly:
    logNOTICE("Discovering modules to install")
    if releaseConfig:
      result = releaseConfig.getModulesToInstall(cliParams.release, cliParams.extensions)
      if not result['OK']:
        logERROR(result['Message'])
        sys.exit(1)
      modsOrder, modsToInstall = result['Value']
    if cliParams.debug and releaseConfig:
      logNOTICE("Writing down the releases files")
      releaseConfig.dumpReleasesToPath()
    logNOTICE("Installing modules...")
    for modName in set(modsOrder):
      tarsURL, modVersion = modsToInstall[modName]
      if cliParams.installSource and not cliParams.modules:
        # we install not release version of DIRAC
        tarsURL = cliParams.installSource
      if modName in cliParams.modules:
        sourceURL = cliParams.modules[modName].get('sourceUrl')
        if 'Version' in cliParams.modules[modName]:
          modVersion = cliParams.modules[modName]['Version']
        if not sourceURL:
          retVal = releaseConfig.getModSource(cliParams.release, modName)
          if retVal['OK']:
            tarsURL = retVal['Value'][1]  # this is the git repository url
            modVersion = cliParams.tag
        else:
          tarsURL = sourceURL
        retVal = checkoutFromGit(modName, tarsURL, modVersion)
        if not retVal['OK']:
          logERROR("Cannot checkout %s" % retVal['Message'])
          sys.exit(1)
      else:
        logNOTICE("Installing %s:%s" % (modName, modVersion))
        if not downloadAndExtractTarball(tarsURL, modName, modVersion):
          sys.exit(1)
    logNOTICE("Deploying scripts...")
    ddeLocation = os.path.join(cliParams.targetPath, "DIRAC", "Core",
                               "scripts", "dirac-deploy-scripts.py")
    if not os.path.isfile(ddeLocation):
      ddeLocation = os.path.join(cliParams.targetPath, "DIRAC", "Core",
                                 "scripts", "dirac_deploy_scripts.py")
    if os.path.isfile(ddeLocation):
      cmd = ddeLocation

      # if specified, create symlink instead of wrapper.
      if cliParams.scriptSymlink:
        cmd += ' --symlink'

      # In MacOS /usr/bin/env does not find python in the $PATH, passing binary path
      # as an argument to the dirac-deploy-scripts
      if not cliParams.platform:
        cliParams.platform = getPlatform()
      if "Darwin" in cliParams.platform:
        binaryPath = os.path.join(cliParams.targetPath, cliParams.platform)
        logNOTICE("For MacOS (Darwin) use explicit binary path %s" % binaryPath)
        cmd += ' %s' % binaryPath

      os.system(cmd)
    else:
      logDEBUG("No dirac-deploy-scripts found. This doesn't look good")
  else:
    logNOTICE("Skipping installing DIRAC")

  # we install with DIRACOS from v7rX DIRAC release
  if cliParams.diracOS \
     or isinstance(list(releaseConfig.prjRelCFG['DIRAC'])[0][1], str_type) \
     or int(list(releaseConfig.prjRelCFG['DIRAC'])[0][1]) > 6:
    logNOTICE("Installing DIRAC OS %s..." % cliParams.diracOSVersion)
    if not installDiracOS(releaseConfig):
      sys.exit(1)
    if not createBashrcForDiracOS():
      sys.exit(1)
  else:
    logNOTICE("Installing %s externals..." % cliParams.externalsType)
    if not installExternals(releaseConfig):
      sys.exit(1)
    if cliParams.noLcg:
      logNOTICE("Skipping installation of LCG software...")
    else:
      logNOTICE("Installing LCG software...")
      if not installLCGutils(releaseConfig):
        sys.exit(1)
    if not createBashrc():
      sys.exit(1)
    if not createCshrc():
      sys.exit(1)
  if not createOldProLinks():
    sys.exit(1)
  runExternalsPostInstall()
  writeDefaultConfiguration()
  if cliParams.externalsType == "server":
    fixMySQLScript()
  installExternalRequirements(cliParams.externalsType)
  if cliParams.createLink:
    createSymbolicLink()
  logNOTICE("%s properly installed" % cliParams.installation)
  sys.exit(0)<|MERGE_RESOLUTION|>--- conflicted
+++ resolved
@@ -1282,13 +1282,9 @@
   """
   if cliParams.debug:
     for line in msg.split("\n"):
-<<<<<<< HEAD
-      print("%s UTC dirac-install [DEBUG] %s" % (time.strftime('%Y-%m-%d %H:%M:%S', time.gmtime()), line))
-=======
       print("%s UTC dirac-install [DEBUG] %s" % (time.strftime('%Y-%m-%d %H:%M:%S',
                                                                time.gmtime()),
                                                  line))
->>>>>>> 48405543
     sys.stdout.flush()
 
 
@@ -1297,13 +1293,9 @@
   :param str msg: error message
   """
   for line in msg.split("\n"):
-<<<<<<< HEAD
-    print("%s UTC dirac-install [ERROR] %s" % (time.strftime('%Y-%m-%d %H:%M:%S', time.gmtime()), line))
-=======
     print("%s UTC dirac-install [ERROR] %s" % (time.strftime('%Y-%m-%d %H:%M:%S',
                                                              time.gmtime()),
                                                line))
->>>>>>> 48405543
   sys.stdout.flush()
 
 
@@ -1312,13 +1304,9 @@
   :param str msg: warning message
   """
   for line in msg.split("\n"):
-<<<<<<< HEAD
-    print("%s UTC dirac-install [WARN] %s" % (time.strftime('%Y-%m-%d %H:%M:%S', time.gmtime()), line))
-=======
     print("%s UTC dirac-install [WARN] %s" % (time.strftime('%Y-%m-%d %H:%M:%S',
                                                             time.gmtime()),
                                               line))
->>>>>>> 48405543
   sys.stdout.flush()
 
 
@@ -1327,13 +1315,9 @@
   :param str msg: notice message
   """
   for line in msg.split("\n"):
-<<<<<<< HEAD
-    print("%s UTC dirac-install [NOTICE]  %s" % (time.strftime('%Y-%m-%d %H:%M:%S', time.gmtime()), line))
-=======
     print("%s UTC dirac-install [NOTICE]  %s" % (time.strftime('%Y-%m-%d %H:%M:%S',
                                                                time.gmtime()),
                                                  line))
->>>>>>> 48405543
   sys.stdout.flush()
 
 
@@ -1796,10 +1780,7 @@
 
     if opName == 'installType':
       opName = 'externalsType'
-<<<<<<< HEAD
-=======
-
->>>>>>> 48405543
+
     if isinstance(getattr(cliParams, opName), str_type):
       setattr(cliParams, opName, opVal)
     elif isinstance(getattr(cliParams, opName), bool):
