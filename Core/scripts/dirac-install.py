#!/usr/bin/env python
"""
The main DIRAC installer script. It can be used to install the main DIRAC software, its
modules, web, rest etc. and DIRAC extensions.

In order to deploy DIRAC you have to provide: globalDefaultsURL, which is by default:
"http://lhcbproject.web.cern.ch/lhcbproject/dist/DIRAC3/globalDefaults.cfg", but it can be
in the local file system in a separate directory. The content of this file is the following::

  Installations
  {
    DIRAC
    {
       DefaultsLocation = http://lhcbproject.web.cern.ch/lhcbproject/dist/DIRAC3/defaultsDIRAC.cfg
       LocalInstallation
       {
        PythonVersion = 27
       }
       # in case you have a DIRAC extension
       LHCb
      {
      DefaultsLocation = http://lhcbproject.web.cern.ch/lhcbproject/dist/DIRAC3/defaults/lhcb.cfg
      }
    }
  }
  Projects
  {
    DIRAC
    {
      DefaultsLocation = http://lhcbproject.web.cern.ch/lhcbproject/dist/DIRAC3/defaults/dirac.cfg
    }
    # in case you have a DIRAC extension
    LHCb
    {
      DefaultsLocation = http://lhcbproject.web.cern.ch/lhcbproject/dist/DIRAC3/defaults/lhcb.cfg
    }
  }

the DefaultsLocation for example::

  DefaultsLocation = http://lhcbproject.web.cern.ch/lhcbproject/dist/DIRAC3/defaults/dirac.cfg

must contain a minimal configuration. The following options must be in this
file::

  Releases=,UploadCommand=,BaseURL=

In case you want to overwrite the global configuration file, you have to use --defaultsURL

After providing the default configuration files, DIRAC or your extension can be installed from::

  1. in a directory you have to be present globalDefaults.cfg, dirac.cfg and all binaries.
    For example::

    zmathe@dzmathe zmathe]$ ls tars/
    dirac.cfg  diracos-0.1.md5  diracos-0.1.tar.gz  DIRAC-v6r20-pre16.md5  DIRAC-v6r20-pre16.tar.gz \
     globalDefaults.cfg release-DIRAC-v6r20-pre16.cfg  release-DIRAC-v6r20-pre16.md5
    zmathe@dzmathe zmathe]$

    For example::

    dirac-install -r v6r20-pre16 --dirac-os --dirac-os-version=0.0.1 -u /home/zmathe/tars

    this command will use  /home/zmathe/tars directory for the source code.
    It will install DIRAC v6r20-pre16, DIRAC OS 0.1 version

  2. You can use your dedicated web server or the official DIRAC web server

    for example::

    dirac-install -r v6r20-pre16 --dirac-os --dirac-os-version=0.0.1

    It will install DIRAC v6r20-pre16

  3. You have possibility to install a not-yet-released DIRAC, module or extension using -m or --tag options.
  The non release version can be specified.

    for example::

    dirac-install -l DIRAC -r v6r20-pre16 -g v14r0 -t client -m DIRAC --tag=integration

    It will install DIRAC v6r20-pre16, where the DIRAC package based on integration, other other packages will be
    the same what is specified in release.cfg file in v6r20-pre16 tarball.

::
  dirac-install -l DIRAC -r v6r20-pre16 -g v14r0 -t client  -m DIRAC --tag=v6r20-pre22

  It installs a specific tag

  Note: If the source is not provided, DIRAC repository is used, which is defined in the global
  configuration file.

We can provide the repository url:code repository:::Project:::branch. for example::

  dirac-install -l DIRAC -r v6r20-pre16 -g v14r0 -t client  \
  -m https://github.com/zmathe/DIRAC.git:::DIRAC:::dev_main_branch, \
  https://github.com/zmathe/WebAppDIRAC.git:::WebAppDIRAC:::extjs6 -e WebAppDIRAC

  it will install DIRAC based on dev_main_branch and WebAppDIRAC based on extjs6


  dirac-install -l DIRAC -r v6r20-pre16 -g v14r0 -t client -m WebAppDIRAC --tag=integration -e WebAppDIRAC

  it will install DIRAC v6r20-pre16 and WebAppDIRAC integration branch

  You can use install.cfg configuration file::

  DIRACOS = http://lhcb-rpm.web.cern.ch/lhcb-rpm/dirac/DIRACOS/
  WebAppDIRAC = https://github.com/zmathe/WebAppDIRAC.git
  DIRAC=https://github.com/DIRACGrid/DIRAC.git
  LocalInstallation
  {
    # Project = LHCbDIRAC
    # The project LHCbDIRAC is not defined in the globalsDefaults.cfg
    Project = LHCb
    Release = v9r2-pre8
    Extensions = LHCb
    ConfigurationServer = dips://lhcb-conf-dirac.cern.ch:9135/Configuration/Server
    Setup = LHCb-Production
    SkipCAChecks = True
    SkipCADownload = True
    WebAppDIRAC=extjs6
    DIRAC=rel-v6r20
  }

  dirac-install -l LHCb -r v9r2-pre8 -t server --dirac-os --dirac-os-version=0.0.6 install.cfg

"""

from __future__ import absolute_import, division, print_function, unicode_literals

import sys
import os
import getopt
import imp
import signal
import time
import stat
import shutil
import ssl
import hashlib
import tarfile

from contextlib import closing
from distutils.version import LooseVersion   # pylint: disable=no-name-in-module,import-error

try:
  # For Python 3.0 and later
  from urllib.request import urlopen, HTTPError, URLError
except ImportError:
  # Fall back to Python 2's urllib2
  from urllib2 import urlopen, HTTPError, URLError

__RCSID__ = "$Id$"

executablePerms = stat.S_IWUSR | stat.S_IRUSR | stat.S_IXUSR | stat.S_IRGRP | stat.S_IXGRP | stat.S_IROTH | stat.S_IXOTH


def S_OK(value=""):
  return {'OK': True, 'Value': value}


def S_ERROR(msg=""):
  return {'OK': False, 'Message': msg}

############
# Start of CFG
############


class Params(object):

  def __init__(self):
    self.extensions = []
    self.project = 'DIRAC'
    self.installation = 'DIRAC'
    self.release = ""
    self.externalsType = 'client'
    self.pythonVersion = '27'
    self.platform = ""
    self.basePath = os.getcwd()
    self.targetPath = os.getcwd()
    self.buildExternals = False
    self.noAutoBuild = False
    self.debug = False
    self.externalsOnly = False
    self.lcgVer = ''
    self.noLcg = False
    self.useVersionsDir = False
    self.installSource = ""
    self.globalDefaults = False
    self.timeout = 300
    self.diracOSVersion = ''
    self.diracOS = False
<<<<<<< HEAD
    self.tag = ""
    self.modules = {}
    self.externalVersion = ""
=======
    self.cleanPYTHONPATH = False
>>>>>>> c0ad8ec1


cliParams = Params()

###
# Release config manager
###


class ReleaseConfig(object):

  class CFG:

    def __init__(self, cfgData=""):
      """ c'tor
      :param self: self reference
      :param str cfgData: the content of the configuration file
      """
      self.data = {}
      self.children = {}
      if cfgData:
        self.parse(cfgData)

    def parse(self, cfgData):
      """
      It parses the configuration file and propagate the data and children
      with the content of the cfg file
      :param str cfgData: configuration data, which is the content of the configuration file
      """
      try:
        self.__parse(cfgData)
      except BaseException:
        import traceback
        traceback.print_exc()
        raise
      return self

    def getChild(self, path):
      """
      It return the child of a given section
      :param str, list, tuple path: for example: Installations/DIRAC, Projects/DIRAC
      :return object It returns a CFG instance
      """

      child = self
      if isinstance(path, (list, tuple)):
        pathList = path
      else:
        pathList = [sec.strip() for sec in path.split("/") if sec.strip()]
      for childName in pathList:
        if childName not in child.children:
          return False
        child = child.children[childName]
      return child

    def __parse(self, cfgData, cIndex=0):
      """
      It parse a given DIRAC cfg file and store the result in self.data variable.

      :param str cfgData: the content of the configuration file
      :param int cIndex: it is the new line counter
      """

      childName = ""
      numLine = 0
      while cIndex < len(cfgData):
        eol = cfgData.find("\n", cIndex)
        if eol < cIndex:
          # End?
          return cIndex
        numLine += 1
        if eol == cIndex:
          cIndex += 1
          continue
        line = cfgData[cIndex: eol].strip()
        # Jump EOL
        cIndex = eol + 1
        if not line or line[0] == "#":
          continue
        if line.find("+=") > -1:
          fields = line.split("+=")
          opName = fields[0].strip()
          if opName in self.data:
            self.data[opName] += ', %s' % '+='.join(fields[1:]).strip()
          else:
            self.data[opName] = '+='.join(fields[1:]).strip()
          continue

        if line.find("=") > -1:
          fields = line.split("=")
          self.data[fields[0].strip()] = "=".join(fields[1:]).strip()
          continue

        opFound = line.find("{")
        if opFound > -1:
          childName += line[:opFound].strip()
          if not childName:
            raise Exception("No section name defined for opening in line %s" % numLine)
          childName = childName.strip()
          self.children[childName] = ReleaseConfig.CFG()
          eoc = self.children[childName].__parse(cfgData, cIndex)
          cIndex = eoc
          childName = ""
          continue

        if line == "}":
          return cIndex
        # Must be name for section
        childName += line.strip()
      return cIndex

    def createSection(self, name, cfg=None):
      """
      It creates a subsection for an existing CS section.
      :param str name: the name of the section
      :param object cfg: the ReleaseConfig.CFG object loaded into memory
      """

      if isinstance(name, (list, tuple)):
        pathList = name
      else:
        pathList = [sec.strip() for sec in name.split("/") if sec.strip()]
      parent = self
      for lev in pathList[:-1]:
        if lev not in parent.children:
          parent.children[lev] = ReleaseConfig.CFG()
        parent = parent.children[lev]
      secName = pathList[-1]
      if secName not in parent.children:
        if not cfg:
          cfg = ReleaseConfig.CFG()
        parent.children[secName] = cfg
      return parent.children[secName]

    def isSection(self, obList):
      """
      Checks if a given path is a section
      :param str objList: is a path: for example: Releases/v6r20-pre16
      """
      return self.__exists([ob.strip() for ob in obList.split("/") if ob.strip()]) == 2

    def sections(self):
      """
      Returns all sections
      """
      return [k for k in self.children]

    def isOption(self, obList):
      return self.__exists([ob.strip() for ob in obList.split("/") if ob.strip()]) == 1

    def options(self):
      """
      Returns the options
      """
      return [k for k in self.data]

    def __exists(self, obList):
      """
      Check the existence of a certain element

      :param list obList: the list of cfg element names.
      for example: [Releases,v6r20-pre16]
      """
      if len(obList) == 1:
        if obList[0] in self.children:
          return 2
        elif obList[0] in self.data:
          return 1
        else:
          return 0
      if obList[0] in self.children:
        return self.children[obList[0]].__exists(obList[1:])
      return 0

    def get(self, opName, defaultValue=None):
      """
      It return the value of a certain option

      :param str opName: the name of the option
      :param str defaultValue: the default value of a given option
      """
      try:
        value = self.__get([op.strip() for op in opName.split("/") if op.strip()])
      except KeyError:
        if defaultValue is not None:
          return defaultValue
        raise
      if defaultValue is None:
        return value
      defType = type(defaultValue)
      if isinstance(defType, bool):
        return value.lower() in ("1", "true", "yes")
      try:
        return defType(value)
      except ValueError:
        return defaultValue

    def __get(self, obList):
      """
      It return a given section

      :param list obList: the list of cfg element names.
      """
      if len(obList) == 1:
        if obList[0] in self.data:
          return self.data[obList[0]]
        raise KeyError("Missing option %s" % obList[0])
      if obList[0] in self.children:
        return self.children[obList[0]].__get(obList[1:])
      raise KeyError("Missing section %s" % obList[0])

    def toString(self, tabs=0):
      """
      It return the configuration file as a string
      :param int tabs: the number of tabs used to format the CS string
      """

      lines = ["%s%s = %s" % ("  " * tabs, opName, self.data[opName]) for opName in self.data]
      for secName in self.children:
        lines.append("%s%s" % ("  " * tabs, secName))
        lines.append("%s{" % ("  " * tabs))
        lines.append(self.children[secName].toString(tabs + 1))
        lines.append("%s}" % ("  " * tabs))
      return "\n".join(lines)

    def getOptions(self, path=""):
      """
      Rturns the options for a given path

      :param str path: the path to the CS element
      """
      parentPath = [sec.strip() for sec in path.split("/") if sec.strip()][:-1]
      if parentPath:
        parent = self.getChild(parentPath)
      else:
        parent = self
      if not parent:
        return []
      return tuple(parent.data)

    def delPath(self, path):
      """
      It deletes a given CS element

      :param str path: the path to the CS element
      """
      path = [sec.strip() for sec in path.split("/") if sec.strip()]
      if not path:
        return
      keyName = path[-1]
      parentPath = path[:-1]
      if parentPath:
        parent = self.getChild(parentPath)
      else:
        parent = self
      if parent:
        parent.data.pop(keyName)

    def update(self, path, cfg):
      """
      Used to update the CS

      :param str path: path to the CS element
      :param object cfg: the CS object
      """
      parent = self.getChild(path)
      if not parent:
        self.createSection(path, cfg)
        return
      parent.__apply(cfg)

    def __apply(self, cfg):
      """
      It adds a certain cfg subsection to a given section

      :param object cfg: the CS object
      """
      for k in cfg.sections():
        if k in self.children:
          self.children[k].__apply(cfg.getChild(k))
        else:
          self.children[k] = cfg.getChild(k)
      for k in cfg.options():
        self.data[k] = cfg.get(k)
############################################################################
# END OF CFG CLASS
############################################################################

  def __init__(self, instName='DIRAC', projectName='DIRAC', globalDefaultsURL=None):
    """ c'tor
    :param str instName: the name of the installation
    :param str projectName: the name of the project
    :param str globalDefaultsURL: the default url
    """
    if globalDefaultsURL:
      self.globalDefaultsURL = globalDefaultsURL
    else:
      self.globalDefaultsURL = "http://lhcbproject.web.cern.ch/lhcbproject/dist/DIRAC3/globalDefaults.cfg"
    self.globalDefaults = ReleaseConfig.CFG()
    self.loadedCfgs = []
    self.prjDepends = {}
    self.diracBaseModules = {}
    self.prjRelCFG = {}
    self.projectsLoadedBy = {}
    self.cfgCache = {}

    self.debugCB = False
    self.instName = instName
    self.projectName = projectName

  def setDebugCB(self, debFunc):
    """
    It is used by the dirac-distribution. It sets the debug function
    """
    self.debugCB = debFunc

  def __dbgMsg(self, msg):
    """
    :param str msg: the debug message
    """
    if self.debugCB:
      self.debugCB(msg)

  def __loadCFGFromURL(self, urlcfg, checkHash=False):
    """
    It is used to load the configuration file

    :param str urlcfg: the location of the source repository and
    where the default configuration file is exists.
    :param bool checkHash: check if the file is corrupted.
    """
    # This can be a local file
    if os.path.exists(urlcfg):
      with open(urlcfg, 'r') as relFile:
        cfgData = relFile.read()
    else:
      if urlcfg in self.cfgCache:
        return S_OK(self.cfgCache[urlcfg])
      try:
        cfgData = urlretrieveTimeout(urlcfg, timeout=cliParams.timeout)
        if not cfgData:
          return S_ERROR("Could not get data from %s" % urlcfg)
      except BaseException:
        return S_ERROR("Could not open %s" % urlcfg)
    try:
      # cfgData = cfgFile.read()
      cfg = ReleaseConfig.CFG(cfgData)
    except Exception as excp:
      return S_ERROR("Could not parse %s: %s" % (urlcfg, excp))
    # cfgFile.close()
    if not checkHash:
      self.cfgCache[urlcfg] = cfg
      return S_OK(cfg)
    try:
      md5path = urlcfg[:-4] + ".md5"
      if os.path.exists(md5path):
        md5File = open(md5path, 'r')
        md5Data = md5File.read()
        md5File.close()
      else:
        md5Data = urlretrieveTimeout(md5path, timeout=60)
      md5Hex = md5Data.strip()
      # md5File.close()
      if md5Hex != hashlib.md5(cfgData.encode('utf-8')).hexdigest():
        return S_ERROR("Hash check failed on %s" % urlcfg)
    except Exception as excp:
      return S_ERROR("Hash check failed on %s: %s" % (urlcfg, excp))
    self.cfgCache[urlcfg] = cfg
    return S_OK(cfg)

  def loadInstallationDefaults(self):
    """
    Load the default configurations
    """
    result = self.__loadGlobalDefaults()
    if not result['OK']:
      return result
    return self.__loadObjectDefaults("Installations", self.instName)

  def loadProjectDefaults(self):
    """
    Load default configurations
    """
    result = self.__loadGlobalDefaults()
    if not result['OK']:
      return result
    return self.__loadObjectDefaults("Projects", self.projectName)

  def __loadGlobalDefaults(self):
    """
    It loads the default configuration files
    """

    self.__dbgMsg("Loading global defaults from: %s" % self.globalDefaultsURL)
    result = self.__loadCFGFromURL(self.globalDefaultsURL)
    if not result['OK']:
      return result
    self.globalDefaults = result['Value']
    for k in ("Installations", "Projects"):
      if not self.globalDefaults.isSection(k):
        self.globalDefaults.createSection(k)
    self.__dbgMsg("Loaded global defaults")
    return S_OK()

  def __loadObjectDefaults(self, rootPath, objectName):
    """
    It loads the CFG, if it is not loaded.
    :param str rootPath: the main section. for example: Installations
    :param str objectName: The name of the section. for example: DIRAC
    """

    basePath = "%s/%s" % (rootPath, objectName)
    if basePath in self.loadedCfgs:
      return S_OK()

    # Check if it's a direct alias
    try:
      aliasTo = self.globalDefaults.get(basePath)
    except KeyError:
      aliasTo = False

    if aliasTo:
      self.__dbgMsg("%s is an alias to %s" % (objectName, aliasTo))
      result = self.__loadObjectDefaults(rootPath, aliasTo)
      if not result['OK']:
        return result
      cfg = result['Value']
      self.globalDefaults.update(basePath, cfg)
      return S_OK()

    # Load the defaults
    if self.globalDefaults.get("%s/SkipDefaults" % basePath, False):
      defaultsLocation = ""
    else:
      defaultsLocation = self.globalDefaults.get("%s/DefaultsLocation" % basePath, "")

    if not defaultsLocation:
      self.__dbgMsg("No defaults file defined for %s %s" % (rootPath.lower()[:-1], objectName))
    else:
      self.__dbgMsg("Defaults for %s are in %s" % (basePath, defaultsLocation))
      result = self.__loadCFGFromURL(defaultsLocation)
      if not result['OK']:
        return result
      cfg = result['Value']
      self.globalDefaults.update(basePath, cfg)

    # Check if the defaults have a sub alias
    try:
      aliasTo = self.globalDefaults.get("%s/Alias" % basePath)
    except KeyError:
      aliasTo = False

    if aliasTo:
      self.__dbgMsg("%s is an alias to %s" % (objectName, aliasTo))
      result = self.__loadObjectDefaults(rootPath, aliasTo)
      if not result['OK']:
        return result
      cfg = result['Value']
      self.globalDefaults.update(basePath, cfg)

    self.loadedCfgs.append(basePath)
    return S_OK(self.globalDefaults.getChild(basePath))

  def loadInstallationLocalDefaults(self, fileName):
    """
    Load the configuration file from a file

    :param str fileName: the configuration file name
    """
    try:
      fd = open(fileName, "r")
      # TODO: Merge with installation CFG
      cfg = ReleaseConfig.CFG().parse(fd.read())
      fd.close()
    except Exception as excp:
      return S_ERROR("Could not load %s: %s" % (fileName, excp))
    self.globalDefaults.update("Installations/%s" % self.instName, cfg)
    self.globalDefaults.update("Projects/%s" % self.instName, cfg)
    if self.projectName:
      # we have an extension and have a local cfg file
      self.globalDefaults.update("Projects/%s" % self.projectName, cfg)

    return S_OK()

  def getModuleVersionFromLocalCfg(self, moduleName):
    """
    It returns the version of a certain module defined in the LocalInstallation section
    :param str moduleName:
    :return str: the version of a certain module
    """
    return self.globalDefaults.get("Installations/%s/LocalInstallation/%s" % (self.instName, moduleName), "")

  def getInstallationCFG(self, instName=None):
    """
    Returns the installation name

    :param str instName: the installation name
    """
    if not instName:
      instName = self.instName
    return self.globalDefaults.getChild("Installations/%s" % instName)

  def getInstallationConfig(self, opName, instName=None):
    """
    It returns the configurations from the Installations section.
    This is usually provided in the local configuration file

    :param str opName: the option name for example: LocalInstallation/Release
    :param str instName:
    """
    if not instName:
      instName = self.instName
    return self.globalDefaults.get("Installations/%s/%s" % (instName, opName))

  def isProjectLoaded(self, project):
    """
    Checks if the project is loaded.

    :param str project: the name of the project
    """
    return project in self.prjRelCFG

  def getTarsLocation(self, project, module=None):
    """
      Returns the location of the binaries for a given project for example: LHCb or DIRAC, etc...

      :param str project: the name of the project
      """
    sourceUrl = self.globalDefaults.get("Projects/%s/BaseURL" % project, "")
    if module:
      # in case we define a different URL in the CS
      differntSourceUrl = self.globalDefaults.get("Projects/%s/%s" % (project, module), "")
      if differntSourceUrl:
        sourceUrl = differntSourceUrl
    if sourceUrl:
      return S_OK(sourceUrl)
    return S_ERROR("Don't know how to find the installation tarballs for project %s" % project)

  def getDiracOsLocation(self, project=None):
    """
    Returns the location of the DIRAC os binary for a given project for example: LHCb or DIRAC, etc...

    :param str project: the name of the project
    """
    if project is None:
      project = 'DIRAC'

    diracOsLoc = "Projects/%s/DIRACOS" % self.projectName
    if self.globalDefaults.isOption(diracOsLoc):
      # use from the VO specific configuration file
      location = self.globalDefaults.get(diracOsLoc, "")
    else:
      # use the default OS, provided by DIRAC
      location = self.globalDefaults.get("Projects/%s/DIRACOS" % project, "")
    return S_OK(location)

  def getUploadCommand(self, project=None):
    """
    It returns the command used to upload the binary

    :param str project: the name of the project
    """
    if not project:
      project = self.projectName
    defLoc = self.globalDefaults.get("Projects/%s/UploadCommand" % project, "")
    if defLoc:
      return S_OK(defLoc)
    return S_ERROR("No UploadCommand for %s" % project)

  def __loadReleaseConfig(self, project, release, releaseMode, sourceURL=None, relLocation=None):
    """
    It loads the release configuration file

    :param str project: the name of the project
    :param str release: the release version
    :param str releaseMode: the type of the release server/client
    :param str sourceURL: the source of the binary
    :param str relLocation: the release configuration file
    """
    if project not in self.prjRelCFG:
      self.prjRelCFG[project] = {}
    if release in self.prjRelCFG[project]:
      self.__dbgMsg("Release config for %s:%s has already been loaded" % (project, release))
      return S_OK()

    if relLocation:
      relcfgLoc = relLocation
    else:
      if releaseMode:
        try:
          relcfgLoc = self.globalDefaults.get("Projects/%s/Releases" % project)
        except KeyError:
          return S_ERROR("Missing Releases file for project %s" % project)
      else:
        if not sourceURL:
          result = self.getTarsLocation(project)
          if not result['OK']:
            return result
          siu = result['Value']
        else:
          siu = sourceURL
        relcfgLoc = "%s/release-%s-%s.cfg" % (siu, project, release)
    self.__dbgMsg("Releases file is %s" % relcfgLoc)
    result = self.__loadCFGFromURL(relcfgLoc, checkHash=not releaseMode)
    if not result['OK']:
      return result
    self.prjRelCFG[project][release] = result['Value']
    self.__dbgMsg("Loaded releases file %s" % relcfgLoc)

    return S_OK(self.prjRelCFG[project][release])

  def getReleaseCFG(self, project, release):
    """
    Returns the release configuration object

    :param str project: the name of the project
    :param str release: the release version
    """
    return self.prjRelCFG[project][release]

  def dumpReleasesToPath(self):
    """
    It dumps the content of the loaded configuration (memory content) to
    a given file
    """
    for project in self.prjRelCFG:
      prjRels = self.prjRelCFG[project]
      for release in prjRels:
        self.__dbgMsg("Dumping releases file for %s:%s" % (project, release))
        fd = open(
            os.path.join(
                cliParams.targetPath, "releases-%s-%s.cfg" %
                (project, release)), "w")
        fd.write(prjRels[release].toString())
        fd.close()

  def __checkCircularDependencies(self, key, routePath=None):
    """
    Check the dependencies

    :param str key: the name of the project and the release version
    :param list routePath: it stores the software packages, used to check the
    dependency
    """

    if not routePath:
      routePath = []
    if key not in self.projectsLoadedBy:
      return S_OK()
    routePath.insert(0, key)
    for lKey in self.projectsLoadedBy[key]:
      if lKey in routePath:
        routePath.insert(0, lKey)
        route = "->".join(["%s:%s" % sKey for sKey in routePath])
        return S_ERROR("Circular dependency found for %s: %s" % ("%s:%s" % lKey, route))
      result = self.__checkCircularDependencies(lKey, routePath)
      if not result['OK']:
        return result
    routePath.pop(0)
    return S_OK()

  def loadProjectRelease(self, releases,
                         project=None,
                         sourceURL=None,
                         releaseMode=None,
                         relLocation=None):
    """
    This method loads all project configurations (*.cfg). If a project is an extension of DIRAC,
    it will load the extension and after will load the base DIRAC module.

    :param list releases: list of releases, which will be loaded: for example: v6r19
    :param str project: the name of the project, if it is given. For example: DIRAC
    :param str sourceURL: the code repository
    :param str releaseMode:
    :param str relLocation: local configuration file,
                            which contains the releases. for example: file:///`pwd`/releases.cfg
    """

    if not project:
      project = self.projectName

    if not isinstance(releases, (list, tuple)):
      releases = [releases]

    # Load defaults
    result = self.__loadObjectDefaults("Projects", project)
    if not result['OK']:
      self.__dbgMsg("Could not load defaults for project %s" % project)
      return result

    if project not in self.prjDepends:
      self.prjDepends[project] = {}

    for release in releases:
      self.__dbgMsg("Processing dependencies for %s:%s" % (project, release))
      result = self.__loadReleaseConfig(project, release, releaseMode, sourceURL, relLocation)
      if not result['OK']:
        return result
      relCFG = result['Value']
      # Calculate dependencies and avoid circular deps
      self.prjDepends[project][release] = [(project, release)]
      relDeps = self.prjDepends[project][release]

      if not relCFG.getChild("Releases/%s" % (release)):  # pylint: disable=no-member
        return S_ERROR(
            "Release %s is not defined for project %s in the release file" %
            (release, project))

      initialDeps = self.getReleaseDependencies(project, release)
      if initialDeps:
        self.__dbgMsg("%s %s depends on %s" %
                      (project, release, ", ".join(["%s:%s" %
                                                    (k, initialDeps[k]) for k in initialDeps])))
      relDeps.extend([(p, initialDeps[p]) for p in initialDeps])
      for depProject in initialDeps:
        depVersion = initialDeps[depProject]
        # Check if already processed
        dKey = (depProject, depVersion)
        if dKey not in self.projectsLoadedBy:
          self.projectsLoadedBy[dKey] = []
        self.projectsLoadedBy[dKey].append((project, release))
        result = self.__checkCircularDependencies(dKey)
        if not result['OK']:
          return result
        # if it has already been processed just return OK
        if len(self.projectsLoadedBy[dKey]) > 1:
          return S_OK()

        # Load dependencies and calculate incompatibilities
        result = self.loadProjectRelease(depVersion, project=depProject)
        if not result['OK']:
          return result
        subDep = self.prjDepends[depProject][depVersion]
        # Merge dependencies
        for sKey in subDep:
          if sKey not in relDeps:
            relDeps.append(sKey)
            continue
          prj, vrs = sKey
          for pKey in relDeps:
            if pKey[0] == prj and pKey[1] != vrs:
              errMsg = "%s is required with two different versions ( %s and %s ) \
              starting with %s:%s" % (prj,
                                      pKey[1], vrs,
                                      project, release)
              return S_ERROR(errMsg)

      # Same version already required
      if project in relDeps and relDeps[project] != release:
        errMsg = "%s:%s requires itself with a different version through dependencies ( %s )" % (
            project, release, relDeps[project])
        return S_ERROR(errMsg)

      # we have now all dependencies, let's retrieve the resources (code repository)
      for project, version in relDeps:
        if project in self.diracBaseModules:
          continue
        modules = self.getModulesForRelease(version, project)
        if modules['OK']:
          for dependency in modules['Value']:
            self.diracBaseModules.setdefault(dependency, {})
            self.diracBaseModules[dependency]['Version'] = modules['Value'][dependency]
            res = self.getModSource(version, dependency, project)
            if not res['OK']:
              self.__dbgMsg(
                  "Unable to found the source URL for %s : %s" %
                  (dependency, res['Message']))
            else:
              self.diracBaseModules[dependency]['sourceUrl'] = res['Value'][1]

    return S_OK()

  def getReleaseOption(self, project, release, option):
    """
      Returns a given option

      :param str project: the name of the project
      :param str release: the release version
      :param str option: the option name
      """
    try:
      return self.prjRelCFG[project][release].get(option)
    except KeyError:
      self.__dbgMsg("Missing option %s for %s:%s" % (option, project, release))
      # try to found the option in a different release
      for project in self.prjRelCFG:
        for release in self.prjRelCFG[project]:
          if self.prjRelCFG[project][release].isOption(option):
            return self.prjRelCFG[project][release].get(option)
      return False

  def getReleaseDependencies(self, project, release):
    """
    It return the dependencies for a certain project

    :param str project: the name of the project
    :param str release: the release version
    """
    try:
      data = self.prjRelCFG[project][release].get("Releases/%s/Depends" % release)
    except KeyError:
      return {}
    data = [field for field in data.split(",") if field.strip()]
    deps = {}
    for field in data:
      field = field.strip()
      if not field:
        continue
      pv = field.split(":")
      if len(pv) == 1:
        deps[pv[0].strip()] = release
      else:
        deps[pv[0].strip()] = ":".join(pv[1:]).strip()
    return deps

  def getModulesForRelease(self, release, project=None):
    """
    Returns the modules for a given release for example: WebAppDIRAC,
    RESTDIRAC, LHCbWebAppDIRAC, etc

    :param str release: the release version
    :param str project: the project name
    """
    if not project:
      project = self.projectName
    if project not in self.prjRelCFG:
      return S_ERROR("Project %s has not been loaded. I'm a MEGA BUG! Please report me!" % project)
    if release not in self.prjRelCFG[project]:
      return S_ERROR("Version %s has not been loaded for project %s" % (release, project))
    config = self.prjRelCFG[project][release]
    if not config.isSection("Releases/%s" % release):
      return S_ERROR("Release %s is not defined for project %s" % (release, project))
    # Defined Modules explicitly in the release
    modules = self.getReleaseOption(project, release, "Releases/%s/Modules" % release)
    if modules:
      dMods = {}
      for entry in [entry.split(":") for entry in modules.split(
              ",") if entry.strip()]:  # pylint: disable=no-member
        if len(entry) == 1:
          dMods[entry[0].strip()] = release
        else:
          dMods[entry[0].strip()] = entry[1].strip()
      modules = dMods
    else:
      # Default modules with the same version as the release version
      modules = self.getReleaseOption(project, release, "DefaultModules")
      if modules:
        modules = dict((modName.strip(), release) for modName in modules.split(",")
                       if modName.strip())  # pylint: disable=no-member
      else:
        # Mod = project and same version
        modules = {project: release}
    # Check project is in the modNames if not DIRAC
    if project != "DIRAC":
      for modName in modules:
        if modName.find(project) != 0:
          return S_ERROR("Module %s does not start with the name %s" % (modName, project))
    return S_OK(modules)

  def getModSource(self, release, modName, project=None):
    """
    It reads the Sources section from the .cfg file for example:
    Sources
    {
      Web = git://github.com/DIRACGrid/DIRACWeb.git
      VMDIRAC = git://github.com/DIRACGrid/VMDIRAC.git
      DIRAC = git://github.com/DIRACGrid/DIRAC.git
      MPIDIRAC = git://github.com/DIRACGrid/MPIDIRAC.git
      BoincDIRAC = git://github.com/DIRACGrid/BoincDIRAC.git
      RESTDIRAC = git://github.com/DIRACGrid/RESTDIRAC.git
      COMDIRAC = git://github.com/DIRACGrid/COMDIRAC.git
      FSDIRAC = git://github.com/DIRACGrid/FSDIRAC.git
      WebAppDIRAC = git://github.com/DIRACGrid/WebAppDIRAC.git
    }

    :param str release: the release which is already loaded for example: v6r19
    :param str modName: the name of the DIRAC module for example: WebAppDIRAC
    :param str project: the name of the project for example: DIRAC
    """

    if self.projectName not in self.prjRelCFG:
      return S_ERROR(
          "Project %s has not been loaded. I'm a MEGA BUG! Please report me!" %
          self.projectName)

    if not project:
      project = self.projectName
    modLocation = self.getReleaseOption(project, release, "Sources/%s" % modName)
    if not modLocation:
      return S_ERROR("Source origin for module %s is not defined" % modName)
    modTpl = [field.strip() for field in modLocation.split(
        "|") if field.strip()]  # pylint: disable=no-member
    if len(modTpl) == 1:
      return S_OK((False, modTpl[0]))
    return S_OK((modTpl[0], modTpl[1]))

  def getExtenalsVersion(self, release=None):
    """
    It returns the version of DIRAC Externals. If it is not provided,
    uses the default cfg

    :param str release: the release version
    """

    if 'DIRAC' not in self.prjRelCFG:
      return False
    if not release:
      release = list(self.prjRelCFG['DIRAC'])
      release = sorted(release, key=LooseVersion)[-1]
    try:
      return self.prjRelCFG['DIRAC'][release].get('Releases/%s/Externals' % release)
    except KeyError:
      return False

  def getDiracOSVersion(self, diracOSVersion=None):
    """
    It returns the DIRACOS version
    :param str diracOSVersion: the OS version
    """

    if diracOSVersion:
      return diracOSVersion
    try:
      return self.prjRelCFG[self.projectName][cliParams.release].get(
          "Releases/%s/DiracOS" % cliParams.release, diracOSVersion)
    except KeyError:
      pass
    return diracOSVersion

  def getLCGVersion(self, lcgVersion=None):
    """
    It returns the LCG version
    :param str lcgVersion: LCG version
    """
    if lcgVersion:
      return lcgVersion
    try:
      return self.prjRelCFG[self.projectName][cliParams.release].get(
          "Releases/%s/LcgVer" % cliParams.release, lcgVersion)
    except KeyError:
      pass
    return lcgVersion

  def getModulesToInstall(self, release, extensions=None):
    """
    It returns the modules to be installed.
    :param str release: the release version to be deployed
    :param str extensions: DIRAC extension
    :return: the order of the nodules and modules to be installed.
    """
    if not extensions:
      extensions = []
    extraFound = []
    modsToInstall = {}
    modsOrder = []
    if self.projectName not in self.prjDepends:
      return S_ERROR("Project %s has not been loaded" % self.projectName)
    if release not in self.prjDepends[self.projectName]:
      return S_ERROR(
          "Version %s has not been loaded for project %s" %
          (release, self.projectName))
    # Get a list of projects with their releases
    projects = list(self.prjDepends[self.projectName][release])
    for project, relVersion in projects:
      try:
        requiredModules = self.prjRelCFG[project][relVersion].get("RequiredExtraModules")
        requiredModules = [modName.strip()
                           for modName in requiredModules.split("/") if modName.strip()]
      except KeyError:
        requiredModules = []
      for modName in requiredModules:
        if modName not in extensions:
          extensions.append(modName)
      self.__dbgMsg("Discovering modules to install for %s (%s)" % (project, relVersion))
      result = self.getModulesForRelease(relVersion, project)
      if not result['OK']:
        return result
      modVersions = result['Value']
      try:
        defaultMods = self.prjRelCFG[project][relVersion].get("DefaultModules")
        modNames = [mod.strip() for mod in defaultMods.split(",") if mod.strip()]
      except KeyError:
        modNames = []
      for extension in extensions:
        # Check if the version of the extension module is specified in the command line
        extraVersion = None
        if ":" in extension:
          extension, extraVersion = extension.split(":")
          modVersions[extension] = extraVersion
        if extension in modVersions:
          modNames.append(extension)
          extraFound.append(extension)
        if 'DIRAC' not in extension:
          dextension = "%sDIRAC" % extension
          if dextension in modVersions:
            modNames.append(dextension)
            extraFound.append(extension)
      modNameVer = ["%s:%s" % (modName, modVersions[modName]) for modName in modNames]
      self.__dbgMsg("Modules to be installed for %s are: %s" % (project, ", ".join(modNameVer)))
      for modName in modNames:
        result = self.getTarsLocation(project, modName)
        if not result['OK']:
          return result
        tarsURL = result['Value']
        modVersion = modVersions[modName]
        defLoc = self.getModuleVersionFromLocalCfg(modName)
        if defLoc:
          modVersion = defLoc  # this overwrite the version which are defined in the release.cfg
        modsToInstall[modName] = (tarsURL, modVersion)
        modsOrder.insert(0, modName)

    for modName in extensions:
      if modName.split(":")[0] not in extraFound:
        return S_ERROR("No module %s defined. You sure it's defined for this release?" % modName)

    return S_OK((modsOrder, modsToInstall))


#################################################################################
# End of ReleaseConfig
#################################################################################


# platformAlias = { 'Darwin_i386_10.6' : 'Darwin_i386_10.5' }
platformAlias = {}

####
# Start of helper functions
####


def logDEBUG(msg):
  """
  :param str msg: debug message
  """
  if cliParams.debug:
    for line in msg.split("\n"):
      print ("%s UTC dirac-install [DEBUG] %s" % (time.strftime('%Y-%m-%d %H:%M:%S', time.gmtime()), line))
    sys.stdout.flush()


def logERROR(msg):
  """
  :param str msg: error message
  """
  for line in msg.split("\n"):
    print ("%s UTC dirac-install [ERROR] %s" % (time.strftime('%Y-%m-%d %H:%M:%S', time.gmtime()), line))
  sys.stdout.flush()


def logWARN(msg):
  """
  :param str msg: warning message
  """
  for line in msg.split("\n"):
    print ("%s UTC dirac-install [WARN] %s" % (time.strftime('%Y-%m-%d %H:%M:%S', time.gmtime()), line))
  sys.stdout.flush()


def logNOTICE(msg):
  """
  :param str msg: notice message
  """
  for line in msg.split("\n"):
    print ("%s UTC dirac-install [NOTICE]  %s" % (time.strftime('%Y-%m-%d %H:%M:%S', time.gmtime()), line))
  sys.stdout.flush()


def alarmTimeoutHandler(*args):
  """
  When a connection time out then raise and exception
  """
  raise Exception('Timeout')


def urlretrieveTimeout(url, fileName='', timeout=0):
  """
   Retrieve remote url to local file, with timeout wrapper

   :param str fileName: file name
   :param int timeout: time out in second used for downloading the files.
  """
  if fileName:
    # This can be a local file
    if os.path.exists(url):  # we do not download from web, use locally
      logDEBUG('Local file used: "%s"' % url)
      shutil.copy(url, fileName)
      return True
    localFD = open(fileName, "wb")

  # NOTE: Not thread-safe, since all threads will catch same alarm.
  #       This is OK for dirac-install, since there are no threads.
  logDEBUG('Retrieving remote file "%s"' % url)

  urlData = ''
  if timeout:
    signal.signal(signal.SIGALRM, alarmTimeoutHandler)
    # set timeout alarm
    signal.alarm(timeout + 5)
  try:
    # if "http_proxy" in os.environ and os.environ['http_proxy']:
    #   proxyIP = os.environ['http_proxy']
    #   proxy = urllib2.ProxyHandler( {'http': proxyIP} )
    #   opener = urllib2.build_opener( proxy )
    #   #opener = urllib2.build_opener()
    #  urllib2.install_opener( opener )

    # Try to use insecure context explicitly, needed for python >= 2.7.9
    try:
      context = ssl._create_unverified_context()
      remoteFD = urlopen(url, context=context)  # pylint: disable=unexpected-keyword-arg
      # the keyword 'context' is present from 2.7.9+
    except AttributeError:
      remoteFD = urlopen(url)
    expectedBytes = 0
    # Sometimes repositories do not return Content-Length parameter
    try:
      expectedBytes = long(remoteFD.info()['Content-Length'])
    except Exception as x:
      logWARN('Content-Length parameter not returned, skipping expectedBytes check')

    receivedBytes = 0
    data = remoteFD.read(16384)
    count = 1
    progressBar = False
    while data:
      receivedBytes += len(data)
      if fileName:
        localFD.write(data)
      else:
        urlData += data.decode('utf8', 'ignore')
      data = remoteFD.read(16384)
      if count % 20 == 0 and sys.stdout.isatty():
        print (u'\033[1D' + ".", end=" ")
        sys.stdout.flush()
        progressBar = True
      count += 1
    if progressBar and sys.stdout.isatty():
      # return cursor to the beginning of the line
      print ('\033[1K', end=" ")
      print ('\033[1A')
    if fileName:
      localFD.close()
    remoteFD.close()
    if receivedBytes != expectedBytes and expectedBytes > 0:
      logERROR("File should be %s bytes but received %s" % (expectedBytes, receivedBytes))
      return False
  except HTTPError as x:
    if x.code == 404:
      logERROR("%s does not exist" % url)
      if timeout:
        signal.alarm(0)
      return False
  except URLError:
    logERROR('Timeout after %s seconds on transfer request for "%s"' % (str(timeout), url))
  except Exception as x:
    if x == 'Timeout':
      logERROR('Timeout after %s seconds on transfer request for "%s"' % (str(timeout), url))
    if timeout:
      signal.alarm(0)
    raise x
  if timeout:
    signal.alarm(0)

  if fileName:
    return True
  else:
    return urlData


def downloadAndExtractTarball(tarsURL, pkgName, pkgVer, checkHash=True, cache=False):
  """
  It downloads and extracts a given tarball from a given destination: file system,
  web server or code repository.

  :param str tarsURL: the location of the source repository
  :param str pkgName: the name of the package to be installed
  :param str pkgVer: the version of the package
  :param bool checkHash: check the sanity of the file
  :param bool cache: use local cache for the tarballs

  """
  tarName = "%s-%s.tar.gz" % (pkgName, pkgVer)
  tarPath = os.path.join(cliParams.targetPath, tarName)
  tarFileURL = "%s/%s" % (tarsURL, tarName)
  tarFileCVMFS = "/cvmfs/dirac.egi.eu/installSource/%s" % tarName
  cacheDir = os.path.join(cliParams.basePath, ".installCache")
  tarCachePath = os.path.join(cacheDir, tarName)
  isSource = False
  if cache and os.path.isfile(tarCachePath):
    logNOTICE("Using cached copy of %s" % tarName)
    shutil.copy(tarCachePath, tarPath)
  elif os.path.exists(tarFileCVMFS):
    logNOTICE("Using CVMFS copy of %s" % tarName)
    tarPath = tarFileCVMFS
    checkHash = False
    cache = False
  else:
    logNOTICE("Retrieving %s" % tarFileURL)
    try:
      if not urlretrieveTimeout(tarFileURL, tarPath, cliParams.timeout):
        if os.path.exists(tarPath):
          os.unlink(tarPath)
        retVal = checkoutFromGit(pkgName, tarsURL, pkgVer)
        if not retVal['OK']:
          logERROR("Cannot download %s" % tarName)
          logERROR("Cannot download %s" % retVal['Value'])
          return False
        else:
          isSource = True
    except Exception as e:
      logERROR("Cannot download %s: %s" % (tarName, str(e)))
      sys.exit(1)
  if not isSource and checkHash:
    md5Name = "%s-%s.md5" % (pkgName, pkgVer)
    md5Path = os.path.join(cliParams.targetPath, md5Name)
    md5FileURL = "%s/%s" % (tarsURL, md5Name)
    md5CachePath = os.path.join(cacheDir, md5Name)
    if cache and os.path.isfile(md5CachePath):
      logNOTICE("Using cached copy of %s" % md5Name)
      shutil.copy(md5CachePath, md5Path)
    else:
      logNOTICE("Retrieving %s" % md5FileURL)
      try:
        if not urlretrieveTimeout(md5FileURL, md5Path, 60):
          logERROR("Cannot download %s" % tarName)
          return False
      except Exception as e:
        logERROR("Cannot download %s: %s" % (md5Name, str(e)))
        return False
    # Read md5
    fd = open(os.path.join(cliParams.targetPath, md5Name), "r")
    md5Expected = fd.read().strip()
    fd.close()
    # Calculate md5
    md5Calculated = hashlib.md5()
    with open(os.path.join(cliParams.targetPath, tarName), "rb") as fd:
      buf = fd.read(4096)
      while buf:
        md5Calculated.update(buf)
        buf = fd.read(4096)

    # Check
    if md5Expected != md5Calculated.hexdigest():
      logERROR("Oops... md5 for package %s failed!" % pkgVer)
      sys.exit(1)
    # Delete md5 file
    if cache:
      if not os.path.isdir(cacheDir):
        os.makedirs(cacheDir)
      os.rename(md5Path, md5CachePath)
    else:
      os.unlink(md5Path)
  # Extract
  # cwd = os.getcwd()
  # os.chdir(cliParams.targetPath)
  # tf = tarfile.open( tarPath, "r" )
  # for member in tf.getmembers():
  #  tf.extract( member )
  # os.chdir(cwd)
  if not isSource:
    with closing(tarfile.open(tarPath, mode="r:*")) as tar:
      for tarinfo in tar:  # pylint: disable=not-an-iterable
        try:
          tar.extract(tarinfo, cliParams.targetPath)  # pylint: disable=no-member
        except IOError:
          os.remove(tarinfo.name)
          tar.extract(tarinfo, cliParams.targetPath)  # pylint: disable=no-member
        finally:
          try:
            os.chmod(tarinfo.name, tarinfo.mode)
          except OSError:  # the file can be a link
            pass
    # Delete tar
    if cache:
      if not os.path.isdir(cacheDir):
        os.makedirs(cacheDir)
      os.rename(tarPath, tarCachePath)
    else:
      if tarPath != tarFileCVMFS:
        os.unlink(tarPath)

  postInstallScript = os.path.join(cliParams.targetPath, pkgName, 'dirac-postInstall.py')
  if os.path.isfile(postInstallScript):
    os.chmod(postInstallScript, executablePerms)
    logNOTICE("Executing %s..." % postInstallScript)
    if os.system("python '%s' > '%s.out' 2> '%s.err'" % (postInstallScript,
                                                         postInstallScript,
                                                         postInstallScript)):
      logERROR("Post installation script %s failed. Check %s.err" % (postInstallScript,
                                                                     postInstallScript))
  return True


def fixBuildPaths():
  """
  At compilation time many scripts get the building directory inserted,
  this needs to be changed to point to the current installation path:
  cliParams.targetPath
"""

  # Locate build path (from header of pydoc)
  binaryPath = os.path.join(cliParams.targetPath, cliParams.platform)
  pydocPath = os.path.join(binaryPath, 'bin', 'pydoc')
  try:
    fd = open(pydocPath)
    line = fd.readline()
    fd.close()
    buildPath = line[2:line.find(cliParams.platform) - 1]
    replaceCmd = "grep -rIl '%s' %s | xargs sed -i'.org' 's:%s:%s:g'" % (buildPath,
                                                                         binaryPath,
                                                                         buildPath,
                                                                         cliParams.targetPath)
    os.system(replaceCmd)

  except BaseException:
    pass


def fixPythonShebang():
  """
  Some scripts (like the gfal2 scripts) come with a shebang pointing to the system python.
  We replace it with the environment one
 """

  binaryPath = os.path.join(cliParams.targetPath, cliParams.platform)
  try:
    replaceCmd = "grep -rIl '#!/usr/bin/python' %s/bin |\
     xargs sed -i'.org' 's:#!/usr/bin/python:#!/usr/bin/env python:g'" % binaryPath
    os.system(replaceCmd)
  except BaseException:
    pass


def runExternalsPostInstall():
  """
   If there are any postInstall in externals, run them
  """
  if cliParams.diracOS or cliParams.diracOSVersion:
    postInstallPath = os.path.join(cliParams.targetPath, "postInstall")
  else:
    postInstallPath = os.path.join(cliParams.targetPath, cliParams.platform, "postInstall")
  if not os.path.isdir(postInstallPath):
    logDEBUG("There's no %s directory. Skipping postInstall step" % postInstallPath)
    return
  postInstallSuffix = "-postInstall"
  for scriptName in os.listdir(postInstallPath):
    if not scriptName.endswith(postInstallSuffix):
      logDEBUG("%s does not have the %s suffix. Skipping.." % (scriptName, postInstallSuffix))
      continue
    scriptPath = os.path.join(postInstallPath, scriptName)
    os.chmod(scriptPath, executablePerms)
    logNOTICE("Executing %s..." % scriptPath)
    if os.system("'%s' > '%s.out' 2> '%s.err'" % (scriptPath, scriptPath, scriptPath)):
      logERROR("Post installation script %s failed. Check %s.err" % (scriptPath, scriptPath))
      sys.exit(1)


def fixMySQLScript():
  """
   Update the mysql.server script (if installed) to point to the proper datadir
  """
  scriptPath = os.path.join(cliParams.targetPath, 'scripts', 'dirac-fix-mysql-script')
  bashrcFile = os.path.join(cliParams.targetPath, 'bashrc')
  if cliParams.useVersionsDir:
    bashrcFile = os.path.join(cliParams.basePath, 'bashrc')
  command = 'source %s; %s > /dev/null' % (bashrcFile, scriptPath)
  if os.path.exists(scriptPath):
    logNOTICE("Executing %s..." % command)
    os.system('bash -c "%s"' % command)


def checkPlatformAliasLink():
  """
  Make a link if there's an alias
  """
  if cliParams.platform in platformAlias:
    os.symlink(os.path.join(cliParams.targetPath, platformAlias[cliParams.platform]),
               os.path.join(cliParams.targetPath, cliParams.platform))


def installExternalRequirements(extType):
  """ Install the extension requirements if any
  """
  reqScript = os.path.join(cliParams.targetPath, "scripts", 'dirac-externals-requirements')
  bashrcFile = os.path.join(cliParams.targetPath, 'bashrc')
  if cliParams.useVersionsDir:
    bashrcFile = os.path.join(cliParams.basePath, 'bashrc')
  if os.path.isfile(reqScript):
    os.chmod(reqScript, executablePerms)
    logNOTICE("Executing %s..." % reqScript)
    command = "python '%s' -t '%s' > '%s.out' 2> '%s.err'" % (reqScript, extType,
                                                              reqScript, reqScript)
    if os.system('bash -c "source %s; %s"' % (bashrcFile, command)):
      logERROR("Requirements installation script %s failed. Check %s.err" % (reqScript,
                                                                             reqScript))
  return True


def discoverModules(modules):
  """
  Created the dictionary which contains all modules, which can be installed
  for example: {"DIRAC:{"sourceUrl":"https://github.com/zmathe/DIRAC.git","Vesrion:v6r20p11"}}

  :param: str modules: it contains meta information for the module,
  which will be installed: https://github.com/zmathe/DIRAC.git:::DIRAC:::dev_main_branch
  """

  projects = {}

  for module in modules.split(","):
    s = m = v = None
    try:
      s, m, v = module.split(":::")
    except ValueError:
      m = module.split(":::")[0]  # the source and version is not provided

    projects[m] = {}
    if s and v:
      projects[m] = {"sourceUrl": s, "Version": v}
  return projects

####
# End of helper functions
####


cmdOpts = (('r:', 'release=', 'Release version to install'),
           ('l:', 'project=', 'Project to install'),
           ('e:', 'extensions=', 'Extensions to install (comma separated)'),
           ('t:', 'installType=', 'Installation type (client/server)'),
           ('i:', 'pythonVersion=', 'Python version to compile (27/26)'),
           ('p:', 'platform=', 'Platform to install'),
           ('P:', 'installationPath=', 'Path where to install (default current working dir)'),
           ('b', 'build', 'Force local compilation'),
           ('g:', 'grid=', 'lcg tools package version'),
           ('  ', 'no-lcg-bundle', 'lcg tools not to be installed'),
           ('B', 'noAutoBuild', 'Do not build if not available'),
           ('v', 'useVersionsDir', 'Use versions directory'),
           ('u:', 'baseURL=', "Use URL as the source for installation tarballs"),
           ('d', 'debug', 'Show debug messages'),
           ('V:', 'installation=', 'Installation from which to extract parameter values'),
           ('X', 'externalsOnly', 'Only install external binaries'),
           ('M:', 'defaultsURL=', 'Where to retrieve the global defaults from'),
           ('h', 'help', 'Show this help'),
           ('T:', 'Timeout=', 'Timeout for downloads (default = %s)'),
           ('  ', 'dirac-os-version=', 'the version of the DIRAC OS'),
           ('  ', 'dirac-os', 'Enable installation of DIRAC OS'),
<<<<<<< HEAD
           ('  ', 'tag=', 'release version to install from git, http or local'),
           ('m:', 'module=',
            'Module to be installed. for example: -m DIRAC or -m git://github.com/DIRACGrid/DIRAC.git:DIRAC'),
           ('s:', 'source=', 'location of the modules to be installed'),
           ('x:', 'external=', 'external version'),
=======
           ('  ', 'cleanPYTHONPATH', 'Only use the DIRAC PYTHONPATH (for pilots installation)')
>>>>>>> c0ad8ec1
           )


def usage():
  print ("\nUsage:\n\n  %s <opts> <cfgFile>" % os.path.basename(sys.argv[0]))
  print ("\nOptions:")
  for cmdOpt in cmdOpts:
    print ("\n  %s %s : %s" % (cmdOpt[0].ljust(3), cmdOpt[1].ljust(20), cmdOpt[2]))
  print
  print ("Known options and default values from /defaults section of releases file")
  for options in [('Release', cliParams.release),
                  ('Project', cliParams.project),
                  ('ModulesToInstall', []),
                  ('ExternalsType', cliParams.externalsType),
                  ('PythonVersion', cliParams.pythonVersion),
                  ('LcgVer', cliParams.lcgVer),
                  ('UseVersionsDir', cliParams.useVersionsDir),
                  ('BuildExternals', cliParams.buildExternals),
                  ('NoAutoBuild', cliParams.noAutoBuild),
                  ('Debug', cliParams.debug),
                  ('Timeout', cliParams.timeout)]:
    print (" %s = %s" % options)

  sys.exit(1)


def loadConfiguration():
  """
  It loads the configuration file
  """
  optList, args = getopt.getopt(sys.argv[1:],
                                "".join([opt[0] for opt in cmdOpts]),
                                [opt[1] for opt in cmdOpts])

  # First check if the name is defined
  for o, v in optList:
    if o in ('-h', '--help'):
      usage()
    elif o in ('-V', '--installation'):
      cliParams.installation = v
    elif o in ("-d", "--debug"):
      cliParams.debug = True
    elif o in ("-M", "--defaultsURL"):
      cliParams.globalDefaults = v

  releaseConfig = ReleaseConfig(
      instName=cliParams.installation,
      globalDefaultsURL=cliParams.globalDefaults)
  if cliParams.debug:
    releaseConfig.debugCB = logDEBUG

  result = releaseConfig.loadInstallationDefaults()
  if not result['OK']:
    logERROR("Could not load defaults: %s" % result['Message'])

  # at the end we load the local configuration and merge with the global cfg
  for arg in args:
    if len(arg) > 4 and arg.find(".cfg") == len(arg) - 4:
      result = releaseConfig.loadInstallationLocalDefaults(arg)
      if not result['OK']:
        logERROR(result['Message'])
      else:
        logNOTICE("Loaded %s" % arg)

  for opName in ('release', 'externalsType', 'installType', 'pythonVersion',
                 'buildExternals', 'noAutoBuild', 'debug', 'globalDefaults',
                 'lcgVer', 'useVersionsDir', 'targetPath',
                 'project', 'release', 'extensions', 'timeout'):
    try:
      opVal = releaseConfig.getInstallationConfig(
          "LocalInstallation/%s" % (opName[0].upper() + opName[1:]))
    except KeyError:
      continue

    if opName == 'installType':
      opName = 'externalsType'
    if sys.version_info[0] < 3:
      str_type = basestring
    else:
      str_type = str
    if isinstance(getattr(cliParams, opName), str_type):
      setattr(cliParams, opName, opVal)
    elif isinstance(getattr(cliParams, opName), bool):
      setattr(cliParams, opName, opVal.lower() in ("y", "yes", "true", "1"))
    elif isinstance(getattr(cliParams, opName), list):
      setattr(cliParams, opName, [opV.strip() for opV in opVal.split(",") if opV])

  # Now parse the ops
  for o, v in optList:
    if o in ('-r', '--release'):
      cliParams.release = v
    elif o in ('-l', '--project'):
      cliParams.project = v
    elif o in ('-e', '--extensions'):
      for pkg in [p.strip() for p in v.split(",") if p.strip()]:
        if pkg not in cliParams.extensions:
          cliParams.extensions.append(pkg)
    elif o in ('-t', '--installType'):
      cliParams.externalsType = v
    elif o in ('-i', '--pythonVersion'):
      cliParams.pythonVersion = v
    elif o in ('-p', '--platform'):
      cliParams.platform = v
    elif o in ('-d', '--debug'):
      cliParams.debug = True
    elif o in ('-g', '--grid'):
      cliParams.lcgVer = v
    elif o in ('--no-lcg-bundle'):
      cliParams.noLcg = True
    elif o in ('-u', '--baseURL'):
      cliParams.installSource = v
    elif o in ('-P', '--installationPath'):
      cliParams.targetPath = v
      try:
        os.makedirs(v)
      except BaseException:
        pass
    elif o in ('-v', '--useVersionsDir'):
      cliParams.useVersionsDir = True
    elif o in ('-b', '--build'):
      cliParams.buildExternals = True
    elif o in ("-B", '--noAutoBuild'):
      cliParams.noAutoBuild = True
    elif o in ('-X', '--externalsOnly'):
      cliParams.externalsOnly = True
    elif o in ('-T', '--Timeout'):
      try:
        cliParams.timeout = max(cliParams.timeout, int(v))
        cliParams.timeout = min(cliParams.timeout, 3600)
      except ValueError:
        pass
    elif o == '--dirac-os-version':
      cliParams.diracOSVersion = v
    elif o == '--dirac-os':
      cliParams.diracOS = True
<<<<<<< HEAD
    elif o == '--tag':
      cliParams.tag = v
    elif o in ('-m', '--module'):
      cliParams.modules = discoverModules(v)
    elif o in ('-x', '--external'):
      cliParams.externalVersion = v

  if not cliParams.release and not cliParams.modules:
=======
    elif o == '--cleanPYTHONPATH':
      cliParams.cleanPYTHONPATH = True

  if not cliParams.release:
>>>>>>> c0ad8ec1
    logERROR("Missing release to install")
    usage()

  cliParams.basePath = cliParams.targetPath
  if cliParams.useVersionsDir:
    # install under <installPath>/versions/<version>_<timestamp>
    cliParams.targetPath = os.path.join(
        cliParams.targetPath, 'versions', '%s_%s' % (cliParams.release, int(time.time())))
    try:
      os.makedirs(cliParams.targetPath)
    except BaseException:
      pass

  logNOTICE("Destination path for installation is %s" % cliParams.targetPath)
  releaseConfig.projectName = cliParams.project

  result = releaseConfig.loadProjectRelease(cliParams.release,
                                            project=cliParams.project,
                                            sourceURL=cliParams.installSource)
  if not result['OK']:
    return result

  if not releaseConfig.isProjectLoaded("DIRAC"):
    return S_ERROR("DIRAC is not depended by this installation. Aborting")

  return S_OK(releaseConfig)


def compileExternals(extVersion):
  """
  It is used to compile the external for a given platform

  :param str extVersion: the external version
  """
  logNOTICE("Compiling externals %s" % extVersion)
  buildCmd = os.path.join(
      cliParams.targetPath,
      "DIRAC",
      "Core",
      "scripts",
      "dirac-compile-externals.py")
  buildCmd = "%s -t '%s' -D '%s' -v '%s' -i '%s'" % (buildCmd,
                                                     cliParams.externalsType,
                                                     os.path.join(
                                                         cliParams.targetPath,
                                                         cliParams.platform),
                                                     extVersion,
                                                     cliParams.pythonVersion)
  if os.system(buildCmd):
    logERROR("Could not compile binaries")
    return False
  return True


def getPlatform():
  """
  It returns the platform, where this script is running using Platform.py
  """
  platformPath = os.path.join(cliParams.targetPath, "DIRAC", "Core", "Utilities", "Platform.py")
  try:
    platFD = open(platformPath, "r")
  except IOError:
    logERROR("Cannot open Platform.py. Is DIRAC installed?")
    return ''

  Platform = imp.load_module("Platform", platFD, platformPath, ("", "r", imp.PY_SOURCE))
  platFD.close()
  return Platform.getPlatformString()


def installExternals(releaseConfig):
  """
  It install the DIRAC external. The version of the external is provided by
  the cmd or in the configuration file.

  :param object releaseConfig:
  """
  if not releaseConfig:
    externalsVersion = cliParams.externalVersion
  else:
    externalsVersion = releaseConfig.getExtenalsVersion()
  if not externalsVersion:
    logERROR("No externals defined")
    return False

  if not cliParams.platform:
    cliParams.platform = getPlatform()
  if not cliParams.platform:
    return False

  if cliParams.installSource:
    tarsURL = cliParams.installSource
  else:
    tarsURL = releaseConfig.getTarsLocation('DIRAC')['Value']

  if cliParams.buildExternals:
    compileExternals(externalsVersion)
  else:
    logDEBUG("Using platform: %s" % cliParams.platform)
    extVer = "%s-%s-%s-python%s" % (cliParams.externalsType, externalsVersion,
                                    cliParams.platform, cliParams.pythonVersion)
    logDEBUG("Externals %s are to be installed" % extVer)
    if not downloadAndExtractTarball(tarsURL, "Externals", extVer, cache=True):
      return (not cliParams.noAutoBuild) and compileExternals(externalsVersion)
    logNOTICE("Fixing externals paths...")
    fixBuildPaths()
  logNOTICE("Running externals post install...")
  checkPlatformAliasLink()
  return True


def installLCGutils(releaseConfig):
  """
  DIRAC uses various tools from LCG area. This method install a given
  lcg version.
  :param object releaseConfig: the configuration file object (class ReleaseConfig)
  """
  if not cliParams.platform:
    cliParams.platform = getPlatform()
  if not cliParams.platform:
    return False

  if cliParams.installSource:
    tarsURL = cliParams.installSource
  else:
    tarsURL = releaseConfig.getTarsLocation('DIRAC')['Value']

  # lcg utils?
  # LCG utils if required
  if not releaseConfig:
    lcgVer = cliParams.lcgVer
  else:
    lcgVer = releaseConfig.getLCGVersion(cliParams.lcgVer)
  if lcgVer:
    verString = "%s-%s-python%s" % (lcgVer, cliParams.platform, cliParams.pythonVersion)
    # HACK: try to find a more elegant solution for the lcg bundles location
    if not downloadAndExtractTarball(
        tarsURL +
        "/../lcgBundles",
        "DIRAC-lcg",
        verString,
        False,
            cache=True):
      logERROR(
          "\nThe requested LCG software version %s for the local operating system could not be downloaded." %
          verString)
      logERROR("Please, check the availability of the LCG software bindings for you \
      platform 'DIRAC-lcg-%s' \n in the repository %s/lcgBundles/." %
               (verString, os.path.dirname(tarsURL)))
      logERROR(
          "\nIf you would like to skip the installation of the LCG software, redo the installation with \
          adding the option --no-lcg-bundle to the command line.")
      return False

  logNOTICE("Fixing Python Shebang...")
  fixPythonShebang()
  return True


def createPermanentDirLinks():
  """ Create links to permanent directories from within the version directory
  """
  if cliParams.useVersionsDir:
    try:
      for directory in ['startup', 'runit', 'data', 'work', 'control', 'sbin', 'etc', 'webRoot']:
        fake = os.path.join(cliParams.targetPath, directory)
        real = os.path.join(cliParams.basePath, directory)
        if not os.path.exists(real):
          os.makedirs(real)
        if os.path.exists(fake):
          # Try to reproduce the directory structure to avoid lacking directories
          fakeDirs = os.listdir(fake)
          for fd in fakeDirs:
            if os.path.isdir(os.path.join(fake, fd)):
              if not os.path.exists(os.path.join(real, fd)):
                os.makedirs(os.path.join(real, fd))
          os.rename(fake, fake + '.bak')
        os.symlink(real, fake)
    except Exception as x:
      logERROR(str(x))
      return False

  return True


def createOldProLinks():
  """ Create links to permanent directories from within the version directory
  """
  proPath = cliParams.targetPath
  if cliParams.useVersionsDir:
    oldPath = os.path.join(cliParams.basePath, 'old')
    proPath = os.path.join(cliParams.basePath, 'pro')
    try:
      if os.path.exists(proPath) or os.path.islink(proPath):
        if os.path.exists(oldPath) or os.path.islink(oldPath):
          os.unlink(oldPath)
        os.rename(proPath, oldPath)
      os.symlink(cliParams.targetPath, proPath)
    except Exception as x:
      logERROR(str(x))
      return False

  return True


def createBashrc():
  """ Create DIRAC environment setting script for the bash shell
  """

  proPath = cliParams.targetPath
  # Now create bashrc at basePath
  try:
    bashrcFile = os.path.join(cliParams.targetPath, 'bashrc')
    if cliParams.useVersionsDir:
      bashrcFile = os.path.join(cliParams.basePath, 'bashrc')
      proPath = os.path.join(cliParams.basePath, 'pro')
    logNOTICE('Creating %s' % bashrcFile)
    if not os.path.exists(bashrcFile):
      lines = ['# DIRAC bashrc file, used by service and agent run scripts to set environment',
               'export PYTHONUNBUFFERED=yes',
               'export PYTHONOPTIMIZE=x']
      if 'HOME' in os.environ:
        lines.append('[ -z "$HOME" ] && export HOME=%s' % os.environ['HOME'])

      # Determining where the CAs are...
      if 'X509_CERT_DIR' in os.environ:
        certDir = os.environ['X509_CERT_DIR']
      else:
        if os.path.isdir('/etc/grid-security/certificates') and \
           os.listdir('/etc/grid-security/certificates'):
          # Assuming that, if present, it is not empty, and has correct CAs
          certDir = '/etc/grid-security/certificates'
        else:
          # But this will have to be created at some point (dirac-configure)
          certDir = '%s/etc/grid-security/certificates' % proPath
      lines.extend(['# CAs path for SSL verification',
                    'export X509_CERT_DIR=%s' % certDir,
                    'export SSL_CERT_DIR=%s' % certDir,
                    'export REQUESTS_CA_BUNDLE=%s' % certDir])

      lines.append(
          'export X509_VOMS_DIR=%s' %
          os.path.join(
              proPath,
              'etc',
              'grid-security',
              'vomsdir'))
      lines.extend(
          [
              '# Some DIRAC locations',
              '[ -z "$DIRAC" ] && export DIRAC=%s' %
              proPath,
              'export DIRACBIN=%s' %
              os.path.join(
                  "$DIRAC",
                  cliParams.platform,
                  'bin'),
              'export DIRACSCRIPTS=%s' %
              os.path.join(
                  "$DIRAC",
                  'scripts'),
              'export DIRACLIB=%s' %
              os.path.join(
                  "$DIRAC",
                  cliParams.platform,
                  'lib'),
              'export TERMINFO=%s' %
              __getTerminfoLocations(
                  os.path.join(
                      "$DIRAC",
                      cliParams.platform,
                      'share',
                      'terminfo')),
              'export RRD_DEFAULT_FONT=%s' %
              os.path.join(
                  "$DIRAC",
                  cliParams.platform,
                  'share',
                  'rrdtool',
                  'fonts',
                  'DejaVuSansMono-Roman.ttf')])

      lines.extend(['# Prepend the PYTHONPATH, the LD_LIBRARY_PATH, and the DYLD_LIBRARY_PATH'])
      lines.extend(['( echo $PATH | grep -q $DIRACBIN ) || export PATH=$DIRACBIN:$PATH',
                    '( echo $PATH | grep -q $DIRACSCRIPTS ) || export PATH=$DIRACSCRIPTS:$PATH',
                    '( echo $LD_LIBRARY_PATH | grep -q $DIRACLIB ) || \
                    export LD_LIBRARY_PATH=$DIRACLIB:$LD_LIBRARY_PATH',
                    '( echo $LD_LIBRARY_PATH | grep -q $DIRACLIB/mysql ) || \
                    export LD_LIBRARY_PATH=$DIRACLIB/mysql:$LD_LIBRARY_PATH',
                    '( echo $DYLD_LIBRARY_PATH | grep -q $DIRACLIB ) || \
                    export DYLD_LIBRARY_PATH=$DIRACLIB:$DYLD_LIBRARY_PATH',
                    '( echo $DYLD_LIBRARY_PATH | grep -q $DIRACLIB/mysql ) || \
                    export DYLD_LIBRARY_PATH=$DIRACLIB/mysql:$DYLD_LIBRARY_PATH'])

      if cliParams.cleanPYTHONPATH:
        lines.extend(['export PYTHONPATH=$DIRAC'])
      else:
        lines.extend(['( echo $PYTHONPATH | grep -q $DIRAC ) || export PYTHONPATH=$DIRAC:$PYTHONPATH'])

      lines.extend(['# new OpenSSL version require OPENSSL_CONF to point to some accessible location',
                    'export OPENSSL_CONF=/tmp'])

      # gfal2 requires some environment variables to be set
      lines.extend(['# Gfal2 configuration and plugins', 'export GFAL_CONFIG_DIR=%s' %
                    os.path.join("$DIRAC", cliParams.platform, 'etc/gfal2.d'), 'export  GFAL_PLUGIN_DIR=%s' %
                    os.path.join("$DIRACLIB", 'gfal2-plugins')])
      # add DIRACPLAT environment variable for client installations
      if cliParams.externalsType == 'client':
        lines.extend(['# DIRAC platform',
                      '[ -z "$DIRACPLAT" ] && export DIRACPLAT=`$DIRAC/scripts/dirac-platform`'])
      # Add the lines required for globus-* tools to use IPv6
      lines.extend(['# IPv6 support',
                    'export GLOBUS_IO_IPV6=TRUE',
                    'export GLOBUS_FTP_CLIENT_IPV6=TRUE'])
      # Add the lines required for ARC CE support
      lines.extend(['# ARC Computing Element',
                    'export ARC_PLUGIN_PATH=$DIRACLIB/arc'])
      lines.append('')
      f = open(bashrcFile, 'w')
      f.write('\n'.join(lines))
      f.close()
  except Exception as x:
    logERROR(str(x))
    return False

  return True


def createCshrc():
  """ Create DIRAC environment setting script for the (t)csh shell
  """
  proPath = cliParams.targetPath
  # Now create cshrc at basePath
  try:
    cshrcFile = os.path.join(cliParams.targetPath, 'cshrc')
    if cliParams.useVersionsDir:
      cshrcFile = os.path.join(cliParams.basePath, 'cshrc')
      proPath = os.path.join(cliParams.basePath, 'pro')
    logNOTICE('Creating %s' % cshrcFile)
    if not os.path.exists(cshrcFile):
      lines = ['# DIRAC cshrc file, used by clients to set up the environment',
               'setenv PYTHONUNBUFFERED yes',
               'setenv PYTHONOPTIMIZE x']

      # Determining where the CAs are...
      if 'X509_CERT_DIR' in os.environ:
        certDir = os.environ['X509_CERT_DIR']
      else:
        if os.path.isdir('/etc/grid-security/certificates'):
          # Assuming that, if present, it is not empty, and has correct CAs
          certDir = '/etc/grid-security/certificates'
        else:
          # But this will have to be created at some point (dirac-configure)
          certDir = '%s/etc/grid-security/certificates' % proPath
      lines.extend(['# CAs path for SSL verification',
                    'setenv X509_CERT_DIR %s' % certDir,
                    'setenv SSL_CERT_DIR %s' % certDir,
                    'setenv REQUESTS_CA_BUNDLE %s' % certDir])

      lines.append(
          'setenv X509_VOMS_DIR %s' %
          os.path.join(
              proPath,
              'etc',
              'grid-security',
              'vomsdir'))
      lines.extend(['# Some DIRAC locations',
                    '( test $?DIRAC -eq 1 ) || setenv DIRAC %s' % proPath,
                    'setenv DIRACBIN %s' % os.path.join("$DIRAC", cliParams.platform, 'bin'),
                    'setenv DIRACSCRIPTS %s' % os.path.join("$DIRAC", 'scripts'),
                    'setenv DIRACLIB %s' % os.path.join("$DIRAC", cliParams.platform, 'lib'),
                    'setenv TERMINFO %s' % __getTerminfoLocations(os.path.join("$DIRAC",
                                                                               cliParams.platform,
                                                                               'share',
                                                                               'terminfo'))])

      lines.extend(['# Prepend the PYTHONPATH, the LD_LIBRARY_PATH, and the DYLD_LIBRARY_PATH'])

      lines.extend(['( test $?PATH -eq 1 ) || setenv PATH ""',
                    '( test $?LD_LIBRARY_PATH -eq 1 ) || setenv LD_LIBRARY_PATH ""',
                    '( test $?DY_LD_LIBRARY_PATH -eq 1 ) || setenv DYLD_LIBRARY_PATH ""',
                    '( test $?PYTHONPATH -eq 1 ) || setenv PYTHONPATH ""',
                    '( echo $PATH | grep -q $DIRACBIN ) || setenv PATH ${DIRACBIN}:$PATH',
                    '( echo $PATH | grep -q $DIRACSCRIPTS ) || setenv PATH ${DIRACSCRIPTS}:$PATH',
                    '( echo $LD_LIBRARY_PATH | grep -q $DIRACLIB ) || \
                    setenv LD_LIBRARY_PATH ${DIRACLIB}:$LD_LIBRARY_PATH',
                    '( echo $LD_LIBRARY_PATH | grep -q $DIRACLIB/mysql ) || \
                    setenv LD_LIBRARY_PATH ${DIRACLIB}/mysql:$LD_LIBRARY_PATH',
                    '( echo $DYLD_LIBRARY_PATH | grep -q $DIRACLIB ) || \
                    setenv DYLD_LIBRARY_PATH ${DIRACLIB}:$DYLD_LIBRARY_PATH',
                    '( echo $DYLD_LIBRARY_PATH | grep -q $DIRACLIB/mysql ) || \
                    setenv DYLD_LIBRARY_PATH ${DIRACLIB}/mysql:$DYLD_LIBRARY_PATH'])

      if cliParams.cleanPYTHONPATH:
        lines.extend(['setenv PYTHONPATH ${DIRAC}'])
      else:
        lines.extend(['( echo $PYTHONPATH | grep -q $DIRAC ) || setenv PYTHONPATH ${DIRAC}:$PYTHONPATH'])

      lines.extend(['# new OpenSSL version require OPENSSL_CONF to point to some accessible location',
                    'setenv OPENSSL_CONF /tmp'])
      lines.extend(['# IPv6 support',
                    'setenv GLOBUS_IO_IPV6 TRUE',
                    'setenv GLOBUS_FTP_CLIENT_IPV6 TRUE'])
      # gfal2 requires some environment variables to be set
      lines.extend(['# Gfal2 configuration and plugins', 'setenv GFAL_CONFIG_DIR %s' %
                    os.path.join("$DIRAC", cliParams.platform, 'etc/gfal2.d'), 'setenv  GFAL_PLUGIN_DIR %s' %
                    os.path.join("$DIRACLIB", 'gfal2-plugins')])
      # add DIRACPLAT environment variable for client installations
      if cliParams.externalsType == 'client':
        lines.extend(['# DIRAC platform',
                      'test $?DIRACPLAT -eq 1 || setenv DIRACPLAT `$DIRAC/scripts/dirac-platform`'])
      # Add the lines required for ARC CE support
      lines.extend(['# ARC Computing Element',
                    'setenv ARC_PLUGIN_PATH $DIRACLIB/arc'])
      lines.append('')
      f = open(cshrcFile, 'w')
      f.write('\n'.join(lines))
      f.close()
  except Exception as x:
    logERROR(str(x))
    return False

  return True


def writeDefaultConfiguration():
  """
  After DIRAC is installed a default configuration file is created,
  which contains a minimal setup.
  """
  if not releaseConfig:
    return
  instCFG = releaseConfig.getInstallationCFG()
  if not instCFG:
    return
  for opName in instCFG.getOptions():
    instCFG.delPath(opName)

  # filePath = os.path.join( cliParams.targetPath, "defaults-%s.cfg" % cliParams.installation )
  # Keep the default configuration file in the working directory
  filePath = "defaults-%s.cfg" % cliParams.installation
  try:
    fd = open(filePath, "wb")
    fd.write(instCFG.toString())
    fd.close()
  except Exception as excp:
    logERROR("Could not write %s: %s" % (filePath, excp))
  logNOTICE("Defaults written to %s" % filePath)


def __getTerminfoLocations(defaultLocation=None):
  """returns the terminfo locations as a colon separated string"""

  terminfoLocations = []
  if defaultLocation:
    terminfoLocations = [defaultLocation]

  for termpath in ['/usr/share/terminfo', '/etc/terminfo']:
    if os.path.exists(termpath):
      terminfoLocations.append(termpath)

  return ":".join(terminfoLocations)


def installDiracOS(releaseConfig):
  """
  Install the DIRAC os.

  :param str releaseConfig: the version of the DIRAC OS
  """
  diracOSVersion = releaseConfig.getDiracOSVersion(cliParams.diracOSVersion)
  if not diracOSVersion:
    logERROR("No diracos defined")
    return False
  tarsURL = None
  if cliParams.installSource:
    tarsURL = cliParams.installSource
  else:
    tarsURL = releaseConfig.getDiracOsLocation()['Value']
  if not tarsURL:
    tarsURL = releaseConfig.getTarsLocation('DIRAC')['Value']
    logWARN("DIRACOS location is not specified using %s" % tarsURL)
  if not downloadAndExtractTarball(tarsURL, "diracos", diracOSVersion, cache=True):
    return False
  logNOTICE("Fixing externals paths...")
  fixBuildPaths()
  logNOTICE("Running externals post install...")
  checkPlatformAliasLink()
  return True


def createBashrcForDiracOS():
  """ Create DIRAC environment setting script for the bash shell
  """

  proPath = cliParams.targetPath
  # Now create bashrc at basePath
  try:
    bashrcFile = os.path.join(cliParams.targetPath, 'bashrc')
    if cliParams.useVersionsDir:
      bashrcFile = os.path.join(cliParams.basePath, 'bashrc')
      proPath = os.path.join(cliParams.basePath, 'pro')
    logNOTICE('Creating %s' % bashrcFile)
    if not os.path.exists(bashrcFile):
      lines = ['# DIRAC bashrc file, used by service and agent run scripts to set environment',
               'export PYTHONUNBUFFERED=yes',
               'export PYTHONOPTIMIZE=x']
      if 'HOME' in os.environ:
        lines.append('[ -z "$HOME" ] && export HOME=%s' % os.environ['HOME'])

      # Determining where the CAs are...
      if 'X509_CERT_DIR' in os.environ:
        certDir = os.environ['X509_CERT_DIR']
      else:
        if os.path.isdir('/etc/grid-security/certificates'):
          # Assuming that, if present, it is not empty, and has correct CAs
          certDir = '/etc/grid-security/certificates'
        else:
          # But this will have to be created at some point (dirac-configure)
          certDir = '%s/etc/grid-security/certificates' % proPath
      lines.extend(['# CAs path for SSL verification',
                    'export X509_CERT_DIR=%s' % certDir,
                    'export SSL_CERT_DIR=%s' % certDir,
                    'export REQUESTS_CA_BUNDLE=%s' % certDir])

      lines.append(
          'export X509_VOMS_DIR=%s' %
          os.path.join(
              proPath,
              'etc',
              'grid-security',
              'vomsdir'))
      lines.extend(
          [
              '# Some DIRAC locations',
              '[ -z "$DIRAC" ] && export DIRAC=%s' %
              proPath,
              'export DIRACOS=%s/diracos' %
              cliParams.basePath,
              'export DIRACBIN=%s/sbin:$DIRACOS/bin:$DIRACOS/sbin:$DIRACOS/usr/bin:$DIRACOS/usr/sbin' %
              cliParams.basePath,
              'export DIRACSCRIPTS=%s' %
              os.path.join(
                  "$DIRAC",
                  'scripts'),
              'export DIRACLIB=$DIRACOS/lib',
              'export TERMINFO=%s' %
              __getTerminfoLocations(
                  os.path.join(
                      "$DIRACOS",
                      'share',
                      'terminfo')),
              'export RRD_DEFAULT_FONT=%s' %
              os.path.join(
                  "$DIRACOS",
                  'share',
                  'rrdtool',
                  'fonts',
                  'DejaVuSansMono-Roman.ttf')])

      lines.extend(['# Prepend the PYTHONPATH, the LD_LIBRARY_PATH, and the DYLD_LIBRARY_PATH'])

      lines.extend(['( echo $PATH | grep -q $DIRACBIN ) || export PATH=$DIRACBIN:$PATH',
                    '( echo $PATH | grep -q $DIRACSCRIPTS ) || export PATH=$DIRACSCRIPTS:$PATH'])

      if cliParams.cleanPYTHONPATH:
        lines.extend(['export PYTHONPATH=$DIRAC'])
      else:
        lines.extend(['( echo $PYTHONPATH | grep -q $DIRAC ) || export PYTHONPATH=$DIRAC:$PYTHONPATH'])

      lines.extend(
          ['export LD_LIBRARY_PATH=$(find -L $DIRACOS -name \'*.so\' -printf "%h\\n" |\
           sort -u | paste -sd \':\'):$LD_LIBRARY_PATH'])
      lines.extend(['# new OpenSSL version require OPENSSL_CONF to point to some accessible location',
                    'export OPENSSL_CONF=/tmp'])

      # gfal2 requires some environment variables to be set
      lines.extend(['# Gfal2 configuration and plugins',
                    'export GFAL_CONFIG_DIR=$DIRACOS/etc/gfal2.d',
                    'export  GFAL_PLUGIN_DIR=$DIRACOS/usr/lib64/gfal2-plugins/'])
      # add DIRACPLAT environment variable for client installations
      if cliParams.externalsType == 'client':
        lines.extend(['# DIRAC platform',
                      '[ -z "$DIRACPLAT" ] && export DIRACPLAT=`$DIRAC/scripts/dirac-platform`'])
      # Add the lines required for globus-* tools to use IPv6
      lines.extend(['# IPv6 support',
                    'export GLOBUS_IO_IPV6=TRUE',
                    'export GLOBUS_FTP_CLIENT_IPV6=TRUE'])
      # Add the lines required for ARC CE support
      lines.extend(['# ARC Computing Element',
                    'export ARC_PLUGIN_PATH=$DIRACLIB/arc'])
      lines.append('')
      with open(bashrcFile, 'w') as f:
        f.write('\n'.join(lines))
  except Exception as x:
    logERROR(str(x))
    return False

  return True


def createCshrcForDiracOS():
  """ Create DIRAC environment setting script for the (t)csh shell
  """

  proPath = cliParams.targetPath
  # Now create cshrc at basePath
  try:
    cshrcFile = os.path.join(cliParams.targetPath, 'cshrc')
    if cliParams.useVersionsDir:
      cshrcFile = os.path.join(cliParams.basePath, 'cshrc')
      proPath = os.path.join(cliParams.basePath, 'pro')
    logNOTICE('Creating %s' % cshrcFile)
    if not os.path.exists(cshrcFile):
      lines = ['# DIRAC cshrc file, used by clients to set up the environment',
               'setenv PYTHONUNBUFFERED yes',
               'setenv PYTHONOPTIMIZE x']

      # Determining where the CAs are...
      if 'X509_CERT_DIR' in os.environ:
        certDir = os.environ['X509_CERT_DIR']
      else:
        if os.path.isdir('/etc/grid-security/certificates'):
          # Assuming that, if present, it is not empty, and has correct CAs
          certDir = '/etc/grid-security/certificates'
        else:
          # But this will have to be created at some point (dirac-configure)
          certDir = '%s/etc/grid-security/certificates' % proPath
      lines.extend(['# CAs path for SSL verification',
                    'setenv X509_CERT_DIR %s' % certDir,
                    'setenv SSL_CERT_DIR %s' % certDir,
                    'setenv REQUESTS_CA_BUNDLE %s' % certDir])

      lines.append(
          'setenv X509_VOMS_DIR %s' %
          os.path.join(
              proPath,
              'etc',
              'grid-security',
              'vomsdir'))
      lines.extend(['# Some DIRAC locations', '( test $?DIRAC -eq 1 ) || setenv DIRAC %s' %
                    proPath, 'setenv DIRACOS %s/diracos' %
                    cliParams.basePath, 'setenv DIRACBIN %s/sbin:$DIRACOS/bin:$DIRACOS/usr/bin' %
                    cliParams.basePath, 'setenv DIRACSCRIPTS %s' %
                    os.path.join("$DIRAC", 'scripts'), 'setenv DIRACLIB $DIRACOS/lib', 'setenv TERMINFO %s' %
                    __getTerminfoLocations(os.path.join("$DIRACOS", 'share', 'terminfo'))])

      lines.extend(['# Prepend the PYTHONPATH, the LD_LIBRARY_PATH, and the DYLD_LIBRARY_PATH'])

      lines.extend(['( test $?PATH -eq 1 ) || setenv PATH ""',
                    '( test $?LD_LIBRARY_PATH -eq 1 ) || setenv LD_LIBRARY_PATH ""',
                    '( test $?DY_LD_LIBRARY_PATH -eq 1 ) || setenv DYLD_LIBRARY_PATH ""',
                    '( test $?PYTHONPATH -eq 1 ) || setenv PYTHONPATH ""',
                    '( echo $PATH | grep -q $DIRACBIN ) || setenv PATH ${DIRACBIN}:$PATH',
                    '( echo $PATH | grep -q $DIRACSCRIPTS ) || setenv PATH ${DIRACSCRIPTS}:$PATH'])

      if cliParams.cleanPYTHONPATH:
        lines.extend(['setenv PYTHONPATH ${DIRAC}'])
      else:
        lines.extend(['( echo $PYTHONPATH | grep -q $DIRAC ) || setenv PYTHONPATH ${DIRAC}:$PYTHONPATH'])

      lines.extend(
          ['setenv LD_LIBRARY_PATH $(find -L $DIRACOS -name \'*.so\' -printf "%h\\n" | \
          sort -u | paste -sd \':\'):$LD_LIBRARY_PATH'])
      lines.extend(['# new OpenSSL version require OPENSSL_CONF to point to some accessible location',
                    'setenv OPENSSL_CONF /tmp'])
      lines.extend(['# IPv6 support',
                    'setenv GLOBUS_IO_IPV6 TRUE',
                    'setenv GLOBUS_FTP_CLIENT_IPV6 TRUE'])
      # gfal2 requires some environment variables to be set
      lines.extend(['# Gfal2 configuration and plugins',
                    'setenv GFAL_CONFIG_DIR $DIRACOS/etc/gfal2.d',
                    'setenv  GFAL_PLUGIN_DIR $DIRACOS/usr/lib64/gfal2-plugins/'])
      # add DIRACPLAT environment variable for client installations
      if cliParams.externalsType == 'client':
        lines.extend(['# DIRAC platform',
                      'test $?DIRACPLAT -eq 1 || setenv DIRACPLAT `$DIRAC/scripts/dirac-platform`'])
      # Add the lines required for ARC CE support
      lines.extend(['# ARC Computing Element',
                    'setenv ARC_PLUGIN_PATH $DIRACLIB/arc'])
      lines.append('')
      with open(cshrcFile, 'w') as f:
        f.write('\n'.join(lines))
  except Exception as x:
    logERROR(str(x))
    return False

  return True


def checkoutFromGit(moduleName, sourceURL, tagVersion, destinationDir=None):
  """
  This method checkout a given tag from a git repository.
  Note: we can checkout any project form a git repository.

  :param str moduleName: The name of the Module: for example: LHCbWebDIRAC
  :param str sourceURL: The code repository: https://github.com/DIRACGrid/WebAppDIRAC.git
  :param str tagVersion: the tag for example: v3r1p10

  """

  codeRepo = moduleName + 'Repo'

  fDirName = os.path.join(cliParams.targetPath, codeRepo)
  cmd = "git clone '%s' '%s'" % (sourceURL, fDirName)

  logNOTICE("Executing: %s" % cmd)
  if os.system(cmd):
    return S_ERROR("Error while retrieving sources from git")

  branchName = "%s-%s" % (tagVersion, os.getpid())

  isTagCmd = "( cd '%s'; git tag -l | grep '%s' )" % (fDirName, tagVersion)
  if os.system(isTagCmd):
    # No tag found, assume branch
    branchSource = 'origin/%s' % tagVersion
  else:
    branchSource = tagVersion

  cmd = "( cd '%s'; git checkout -b '%s' '%s' )" % (fDirName, branchName, branchSource)

  logNOTICE("Executing: %s" % cmd)
  exportRes = os.system(cmd)

  if exportRes:
    return S_ERROR("Error while exporting from git")
  if os.path.exists(fDirName + '/' + moduleName):
    cmd = "ln -s %s/%s" % (codeRepo, moduleName)
  else:
    cmd = "mv %s %s" % (codeRepo, moduleName)

  logNOTICE("Executing: %s" % cmd)
  retVal = os.system(cmd)

  if retVal:
    return S_ERROR("Error while creating module: %s" % (moduleName))

  return S_OK()


if __name__ == "__main__":
  logNOTICE("Processing installation requirements")
  result = loadConfiguration()
  releaseConfig = None
  modsToInstall = {}
  modsOrder = []
  if not result['OK']:
    # the configuration files does not exists, which means the module is not released.
    if cliParams.modules:
      logNOTICE(str(cliParams.modules))
      for i in cliParams.modules:
        modsOrder.append(i)
        modsToInstall[i] = (cliParams.modules[i]['sourceUrl'], cliParams.modules[i]['Version'])
    else:
      # there is no module provided which can be deployed
      logERROR(result['Message'])
      sys.exit(1)
  else:
    releaseConfig = result['Value']
  if not createPermanentDirLinks():
    sys.exit(1)

  if not cliParams.externalsOnly:
    logNOTICE("Discovering modules to install")
    if releaseConfig:
      result = releaseConfig.getModulesToInstall(cliParams.release, cliParams.extensions)
      if not result['OK']:
        logERROR(result['Message'])
        sys.exit(1)
      modsOrder, modsToInstall = result['Value']
    if cliParams.debug and releaseConfig:
      logNOTICE("Writing down the releases files")
      releaseConfig.dumpReleasesToPath()
    logNOTICE("Installing modules...")
    for modName in modsOrder:
      tarsURL, modVersion = modsToInstall[modName]
      if cliParams.installSource and not cliParams.modules:
        # we install not release version of DIRAC
        tarsURL = cliParams.installSource
      if modName in cliParams.modules:
        sourceURL = cliParams.modules[modName].get('sourceUrl')
        if 'Version' in cliParams.modules[modName]:
          modVersion = cliParams.modules[modName]['Version']
        if not sourceURL:
          retVal = releaseConfig.getModSource(cliParams.release, modName)
          if retVal['OK']:
            tarsURL = retVal['Value'][1]  # this is the git repository url
            modVersion = cliParams.tag
        else:
          tarsURL = sourceURL
        retVal = checkoutFromGit(modName, tarsURL, modVersion)
        if not retVal['OK']:
          logERROR("Cannot checkout %s" % retVal['Message'])
          sys.exit(1)
        continue
      logNOTICE("Installing %s:%s" % (modName, modVersion))
      if not downloadAndExtractTarball(tarsURL, modName, modVersion):
        sys.exit(1)
    logNOTICE("Deploying scripts...")
    ddeLocation = os.path.join(cliParams.targetPath, "DIRAC", "Core",
                               "scripts", "dirac-deploy-scripts.py")
    if not os.path.isfile(ddeLocation):
      ddeLocation = os.path.join(cliParams.targetPath, "DIRAC", "Core",
                                 "scripts", "dirac_deploy_scripts.py")
    if os.path.isfile(ddeLocation):
      cmd = ddeLocation
      # In MacOS /usr/bin/env does not find python in the $PATH, passing binary path
      # as an argument to the dirac-deploy-scripts
      if not cliParams.platform:
        cliParams.platform = getPlatform()
      if "Darwin" in cliParams.platform:
        binaryPath = os.path.join(cliParams.targetPath, cliParams.platform)
        logNOTICE("For MacOS (Darwin) use explicit binary path %s" % binaryPath)
        cmd += ' %s' % binaryPath
      os.system(cmd)
    else:
      logDEBUG("No dirac-deploy-scripts found. This doesn't look good")
  else:
    logNOTICE("Skipping installing DIRAC")

  if cliParams.diracOS:
    logNOTICE("Installing DIRAC OS %s..." % cliParams.diracOSVersion)
    if not installDiracOS(releaseConfig):
      sys.exit(1)
    if not createBashrcForDiracOS():
      sys.exit(1)
    if not createCshrcForDiracOS():
      sys.exit(1)
  else:
    logNOTICE("Installing %s externals..." % cliParams.externalsType)
    if not installExternals(releaseConfig):
      sys.exit(1)
    if cliParams.noLcg:
      logNOTICE("Skipping installation of LCG software...")
    else:
      logNOTICE("Installing LCG software...")
      if not installLCGutils(releaseConfig):
        sys.exit(1)
    if not createBashrc():
      sys.exit(1)
    if not createCshrc():
      sys.exit(1)
  if not createOldProLinks():
    sys.exit(1)
  runExternalsPostInstall()
  writeDefaultConfiguration()
  if cliParams.externalsType == "server":
    fixMySQLScript()
  installExternalRequirements(cliParams.externalsType)
  logNOTICE("%s properly installed" % cliParams.installation)
  sys.exit(0)<|MERGE_RESOLUTION|>--- conflicted
+++ resolved
@@ -192,13 +192,10 @@
     self.timeout = 300
     self.diracOSVersion = ''
     self.diracOS = False
-<<<<<<< HEAD
     self.tag = ""
     self.modules = {}
     self.externalVersion = ""
-=======
     self.cleanPYTHONPATH = False
->>>>>>> c0ad8ec1
 
 
 cliParams = Params()
@@ -1647,15 +1644,12 @@
            ('T:', 'Timeout=', 'Timeout for downloads (default = %s)'),
            ('  ', 'dirac-os-version=', 'the version of the DIRAC OS'),
            ('  ', 'dirac-os', 'Enable installation of DIRAC OS'),
-<<<<<<< HEAD
            ('  ', 'tag=', 'release version to install from git, http or local'),
            ('m:', 'module=',
             'Module to be installed. for example: -m DIRAC or -m git://github.com/DIRACGrid/DIRAC.git:DIRAC'),
            ('s:', 'source=', 'location of the modules to be installed'),
            ('x:', 'external=', 'external version'),
-=======
            ('  ', 'cleanPYTHONPATH', 'Only use the DIRAC PYTHONPATH (for pilots installation)')
->>>>>>> c0ad8ec1
            )
 
 
@@ -1791,21 +1785,16 @@
       cliParams.diracOSVersion = v
     elif o == '--dirac-os':
       cliParams.diracOS = True
-<<<<<<< HEAD
     elif o == '--tag':
       cliParams.tag = v
     elif o in ('-m', '--module'):
       cliParams.modules = discoverModules(v)
     elif o in ('-x', '--external'):
       cliParams.externalVersion = v
+    elif o == '--cleanPYTHONPATH':
+      cliParams.cleanPYTHONPATH = True  
 
   if not cliParams.release and not cliParams.modules:
-=======
-    elif o == '--cleanPYTHONPATH':
-      cliParams.cleanPYTHONPATH = True
-
-  if not cliParams.release:
->>>>>>> c0ad8ec1
     logERROR("Missing release to install")
     usage()
 
