
import os
import time
import DIRAC
import threading
from DIRAC import gConfig, gMonitor, gLogger, S_OK, S_ERROR
from DIRAC.Core.Utilities import List, Time, MemStat
from DIRAC.Core.DISET.private.LockManager import LockManager
from DIRAC.FrameworkSystem.Client.MonitoringClient import MonitoringClient
from DIRAC.Core.DISET.private.ServiceConfiguration import ServiceConfiguration
from DIRAC.Core.DISET.private.TransportPool import getGlobalTransportPool
from DIRAC.Core.DISET.private.MessageBroker import MessageBroker, MessageSender
from DIRAC.Core.Utilities.ThreadScheduler import gThreadScheduler
from DIRAC.Core.DISET.RequestHandler import RequestHandler
from DIRAC.Core.Utilities.ThreadPool import ThreadPool
from DIRAC.Core.Utilities.ReturnValues import isReturnStructure
from DIRAC.Core.Security import CS
from DIRAC.Core.DISET.AuthManager import AuthManager
from DIRAC.FrameworkSystem.Client.SecurityLogClient import SecurityLogClient

class Service:

  SVC_VALID_ACTIONS = { 'RPC' : 'export',
                        'FileTransfer': 'transfer',
                        'Message' : 'msg',
                        'Connection' : 'Message' }
  SVC_SECLOG_CLIENT = SecurityLogClient()

  def __init__( self, serviceName, activityMonitor = False ):
    self._name = serviceName
    self._startTime = Time.dateTime()
    self._cfg = ServiceConfiguration( serviceName )
    self._validNames = [ self._name ]
    if activityMonitor:
      self._monitor = activityMonitor
    else:
      self._monitor = MonitoringClient()
    self.__monitorLastStatsUpdate = time.time()
    self._stats = { 'queries' : 0, 'connections' : 0 }
    self._authMgr = AuthManager( "%s/Authorization" % self._cfg.getServicePath() )
    self._transportPool = getGlobalTransportPool()
    self.__cloneId = 0

  def setCloneProcessId( self, cloneId ):
    self.__cloneId = cloneId
    self._monitor.setComponentName( "%s-Clone:%s" % ( self._name, cloneId ) )

  def _isMetaAction( self, action ):
    referedAction = Service.SVC_VALID_ACTIONS[ action ]
    if referedAction in Service.SVC_VALID_ACTIONS:
      return referedAction
    return False

  def initialize( self ):
    #Build the URLs
    self._url = self._cfg.getURL()
    if not self._url:
      return S_ERROR( "Could not build service URL for %s" % self._name )
    gLogger.verbose( "Service URL is %s" % self._url )
    #Discover Handler
    self._handlerLocation = self._discoverHandlerLocation()
    if not self._handlerLocation:
      return S_ERROR( "Could not find handler location for %s" % self._name )
    gLogger.verbose( "Handler found at %s" % self._handlerLocation )
    #Load handler
    result = self._loadHandler()
    if not result[ 'OK' ]:
      return result
    self._handler = result[ 'Value' ]
    #Initialize lock manager
    self._lockManager = LockManager( self._cfg.getMaxWaitingPetitions() )
    #Load actions
    result = self._loadActions()
    if not result[ 'OK' ]:
      return result
    self._actions = result[ 'Value' ]
    self._initMonitoring()
    self._threadPool = ThreadPool( 1,
                                    max( 0, self._cfg.getMaxThreads() ),
                                    self._cfg.getMaxWaitingPetitions() )
    self._threadPool.daemonize()
    self._msgBroker = MessageBroker( "%sMSB" % self._name, threadPool = self._threadPool )
    #Create static dict
    self._serviceInfoDict = { 'serviceName' : self._name,
                               'URL' : self._cfg.getURL(),
                               'systemSectionPath' : self._cfg.getSystemPath(),
                               'serviceSectionPath' : self._cfg.getServicePath(),
                               'messageSender' : MessageSender( self._name, self._msgBroker )
                             }
    #Call static initialization function
    try:
      self._handler[ 'class' ]._rh__initializeClass( dict( self._serviceInfoDict ),
                                                     self._lockManager,
                                                     self._msgBroker )
      if self._handler[ 'init' ]:
        for initFunc in self._handler[ 'init' ]:
          gLogger.verbose( "Executing initialization function" )
          result = initFunc( dict( self._serviceInfoDict ) )
        if not isReturnStructure( result ):
          return S_ERROR( "Service initialization function %s must return S_OK/S_ERROR" % initFunc )
        if not result[ 'OK' ]:
          return S_ERROR( "Error while initializing %s: %s" % ( self._name, result[ 'Message' ] ) )
    except Exception, e:
      errMsg = "Exception while intializing %s" % self._name
      gLogger.exception( errMsg )
      return S_ERROR( errMsg )

    gThreadScheduler.addPeriodicTask( 30, self.__reportThreadPoolContents )

    return S_OK()

  def _discoverHandlerLocation( self ):
    handlerLocation = self._cfg.getHandlerLocation()
    if handlerLocation:
      if handlerLocation.find( "Handler.py" ) != len( handlerLocation ) - 10:
        return S_ERROR( "CS defined file %s does not have a valid handler name" % handlerLocation )
      return handlerLocation
    fields = [ field.strip() for field in self._name.split( "/" ) if field.strip() ]
    if len( fields ) != 2:
      gLogger.error( "Oops. Invalid service name!", self._name )
      return False
    gLogger.debug( "Trying to auto discover handler" )
    rootModulesToLook = [ "%sDIRAC" % ext for ext in gConfig.getValue( "/DIRAC/Extensions", [] ) ] + [ 'DIRAC' ]
    for rootModule in rootModulesToLook:
      gLogger.debug( "Trying to find handler in %s root module" % rootModule )
      filePath = os.path.join( rootModule, "%sSystem" % fields[0], "Service", "%sHandler.py" % fields[1] )
      absPath = os.path.join ( DIRAC.rootPath, filePath )
      if os.path.isfile( absPath ):
        gLogger.debug( "Auto discovered handler %s" % filePath )
        return filePath
      gLogger.debug( "%s is not a valid file" % filePath )
    return False

  def __searchInitFunctions( self, handlerClass, currentClass = False ):
    if not currentClass:
      currentClass = handlerClass
    initFuncs = []
    ancestorHasInit = False
    for ancestor in currentClass.__bases__:
      initFuncs += self.__searchInitFunctions( handlerClass, ancestor )
      if 'initializeHandler' in dir( ancestor ):
        ancestorHasInit = True
    if ancestorHasInit:
      initFuncs.append( super( currentClass, handlerClass ).initializeHandler )
    if currentClass == handlerClass and 'initializeHandler' in dir( handlerClass ):
      initFuncs.append( handlerClass.initializeHandler )
    return initFuncs

  def _loadHandler( self ):
    handlerLocation = self._handlerLocation.replace( ".py", "" )
    lServicePath = List.fromChar( handlerLocation, "/" )
    handlerName = lServicePath[-1]
    try:
      handlerModule = __import__( ".".join( lServicePath ),
                                   globals(),
                                   locals(), handlerName )
      handlerClass = getattr( handlerModule, handlerName )
    except Exception, e:
      gLogger.exception()
      return S_ERROR( "Can't import handler: %s" % str( e ) )
    if not issubclass( handlerClass, RequestHandler ):
      return S_ERROR( "Handler class is not a request handler" )
    handlerInitMethods = self.__searchInitFunctions( handlerClass )
    try:
      handlerInitMethods.append( getattr( handlerModule, "initialize%s" % handlerName ) )
    except:
      gLogger.debug( "Not found global initialization function for service" )

    if handlerInitMethods:
      gLogger.info( "Found %s initialization methods" % len( handlerInitMethods ) )

    handlerInfo = {}
    handlerInfo[ "name" ] = handlerName
    handlerInfo[ "module" ] = handlerModule
    handlerInfo[ "class" ] = handlerClass
    handlerInfo[ "init" ] = handlerInitMethods

    gLogger.info( "Loaded %s" % self._handlerLocation )
    return S_OK( handlerInfo )

  def _loadActions( self ):

    handlerClass = self._handler[ 'class' ]

    authRules = {}
    typeCheck = {}
    methodsList = {}
    for actionType in Service.SVC_VALID_ACTIONS:
      if self._isMetaAction( actionType ):
        continue
      authRules[ actionType ] = {}
      typeCheck[ actionType ] = {}
      methodsList[ actionType ] = []
    handlerAttributeList = dir( handlerClass )
    for actionType in Service.SVC_VALID_ACTIONS:
      if self._isMetaAction( actionType ):
        continue
      methodPrefix = '%s_' % Service.SVC_VALID_ACTIONS[ actionType ]
      for attribute in handlerAttributeList:
        if attribute.find( methodPrefix ) != 0:
          continue
        exportedName = attribute[ len( methodPrefix ) : ]
        methodsList[ actionType ].append( exportedName )
        gLogger.verbose( "+ Found %s method %s" % ( actionType, exportedName ) )
        #Create lock for method
        self._lockManager.createLock( "%s/%s" % ( actionType, exportedName ),
                                       self._cfg.getMaxThreadsForMethod( actionType, exportedName ) )
        #Look for type and auth rules
        if actionType == 'RPC':
          typeAttr = "types_%s" % exportedName
          authAttr = "auth_%s" % exportedName
        else:
          typeAttr = "types_%s_%s" % ( Service.SVC_VALID_ACTIONS[ actionType ], exportedName )
          authAttr = "auth_%s_%s" % ( Service.SVC_VALID_ACTIONS[ actionType ], exportedName )
        if typeAttr in handlerAttributeList:
          obj = getattr( handlerClass, typeAttr )
          gLogger.verbose( "|- Found type definition %s: %s" % ( typeAttr, str( obj ) ) )
          typeCheck[ actionType ][ exportedName ] = obj
        if authAttr in handlerAttributeList:
          obj = getattr( handlerClass, authAttr )
          gLogger.verbose( "|- Found auth rules %s: %s" % ( authAttr, str( obj ) ) )
          authRules[ actionType ][ exportedName ] = obj

    for actionType in Service.SVC_VALID_ACTIONS:
      referedAction = self._isMetaAction( actionType )
      if not referedAction:
        continue
      gLogger.verbose( "Action %s is a meta action for %s" % ( actionType, referedAction ) )
      authRules[ actionType ] = []
      for method in authRules[ referedAction ]:
        for prop in authRules[ referedAction ][ method ]:
          if prop not in authRules[ actionType ]:
            authRules[ actionType ].append( prop )
      gLogger.verbose( "Meta action %s props are %s" % ( actionType, authRules[ actionType ] ) )

    return S_OK( { 'methods' : methodsList, 'auth' : authRules, 'types' : typeCheck } )

  def _initMonitoring( self ):
    #Init extra bits of monitoring
    self._monitor.setComponentType( MonitoringClient.COMPONENT_SERVICE )
    self._monitor.setComponentName( self._name )
    self._monitor.setComponentLocation( self._cfg.getURL() )
    self._monitor.initialize()
    self._monitor.registerActivity( "Connections", "Connections received", "Framework", "connections", MonitoringClient.OP_RATE )
    self._monitor.registerActivity( "Queries", "Queries served", "Framework", "queries", MonitoringClient.OP_RATE )
    self._monitor.registerActivity( 'CPU', "CPU Usage", 'Framework', "CPU,%", MonitoringClient.OP_MEAN, 600 )
    self._monitor.registerActivity( 'MEM', "Memory Usage", 'Framework', 'Memory,MB', MonitoringClient.OP_MEAN, 600 )
    self._monitor.registerActivity( 'PendingQueries', "Pending queries", 'Framework', 'queries', MonitoringClient.OP_MEAN )
    self._monitor.registerActivity( 'ActiveQueries', "Active queries", 'Framework', 'threads', MonitoringClient.OP_MEAN )
    self._monitor.registerActivity( 'RunningThreads', "Running threads", 'Framework', 'threads', MonitoringClient.OP_MEAN )

    self._monitor.setComponentExtraParam( 'DIRACVersion', DIRAC.version )
    self._monitor.setComponentExtraParam( 'platform', DIRAC.platform )
    self._monitor.setComponentExtraParam( 'startTime', Time.dateTime() )
    for prop in ( ( "__RCSID__", "version" ), ( "__doc__", "description" ) ):
      try:
        value = getattr( self._handler[ 'module' ], prop[0] )
      except Exception, e:
        gLogger.error( "Missing %s" % prop[0] )
        value = 'unset'
      self._monitor.setComponentExtraParam( prop[1], value )
    for secondaryName in self._cfg.registerAlsoAs():
      if secondaryName not in self.servicesDict:
        gLogger.info( "Registering %s also as %s" % ( serviceName, secondaryName ) )
        self._validNames.append( secondaryName )
    return S_OK()

  def __reportThreadPoolContents( self ):
    self._monitor.addMark( 'PendingQueries', self._threadPool.pendingJobs() )
    self._monitor.addMark( 'ActiveQueries', self._threadPool.numWorkingThreads() )
    self._monitor.addMark( 'RunningThreads', threading.activeCount() )


  def getConfig( self ):
    return self._cfg

  #End of initialization functions

  def handleConnection( self, clientTransport ):
    self._stats[ 'connections' ] += 1
    gMonitor.setComponentExtraParam( 'queries', self._stats[ 'connections' ] )
    self._threadPool.generateJobAndQueueIt( self._processInThread,
                                             args = ( clientTransport, ) )

  #Threaded process function
  def _processInThread( self, clientTransport ):
    self._lockManager.lockGlobal()
    try:
      monReport = self.__startReportToMonitoring()
    except Exception, e:
      monReport = False
    try:
      #Handshake
      try:
        result = clientTransport.handshake()
        if not result[ 'OK' ]:
          clientTransport.close()
          return
      except:
        return
      #Add to the transport pool
      trid = self._transportPool.add( clientTransport )
      if not trid:
        return
      #Receive and check proposal
      result = self._receiveAndCheckProposal( trid )
      if not result[ 'OK' ]:
        self._transportPool.sendAndClose( trid, result )
        return
      proposalTuple = result[ 'Value' ]
      #Instantiate handler
      result = self._instantiateHandler( trid, proposalTuple )
      if not result[ 'OK' ]:
        self._transportPool.sendAndClose( trid, result )
        return
      handlerObj = result[ 'Value' ]
      #Execute the action
      result = self._processProposal( trid, proposalTuple, handlerObj )
      #Close the connection if required
      if result[ 'closeTransport' ] or not result[ 'OK' ]:
        self._transportPool.close( trid )
      return result
    finally:
      self._lockManager.unlockGlobal()
      if monReport:
        self.__endReportToMonitoring( *monReport )


  def _createIdentityString( self, credDict, clientTransport = False ):
    if 'username' in credDict:
      if 'group' in credDict:
        identity = "[%s:%s]" % ( credDict[ 'username' ], credDict[ 'group' ] )
      else:
        identity = "[%s:unknown]" % credDict[ 'username' ]
    else:
      identity = 'unknown'
    if clientTransport:
      addr = clientTransport.getRemoteAddress()
      if addr:
        addr = "{%s:%s}" % ( addr[0], addr[1] )
    if 'DN' in credDict:
      identity += "(%s)" % credDict[ 'DN' ]
    return identity

  def _receiveAndCheckProposal( self, trid ):
    clientTransport = self._transportPool.get( trid )
    #Get the peer credentials
    credDict = clientTransport.getConnectingCredentials()
    #Receive the action proposal
    retVal = clientTransport.receiveData( 1024 )
    if not retVal[ 'OK' ]:
      gLogger.error( "Invalid action proposal", "%s %s" % ( self._createIdentityString( credDict,
                                                                                        clientTransport ),
                                                            retVal[ 'Message' ] ) )
      return S_ERROR( "Invalid action proposal" )
    proposalTuple = retVal[ 'Value' ]
    gLogger.debug( "Received action from client", "/".join( list( proposalTuple[1] ) ) )
    #Check if there are extra credentials
    if proposalTuple[2]:
      clientTransport.setExtraCredentials( proposalTuple[2] )
    #Check if this is the requested service
    requestedService = proposalTuple[0][0]
    if requestedService not in self._validNames:
      return S_ERROR( "%s is not up in this server" % requestedService )
    #Check if the action is valid
    requestedActionType = proposalTuple[1][0]
    if requestedActionType not in Service.SVC_VALID_ACTIONS:
      return S_ERROR( "%s is not a known action type" % requestedActionType )
    #Check if it's authorized
    result = self._authorizeProposal( proposalTuple[1], trid, credDict )
    if not result[ 'OK' ]:
      return result
    #Proposal is OK
    return S_OK( proposalTuple )

  def _authorizeProposal( self, actionTuple, trid, credDict ):
    #Find CS path for the Auth rules
    referedAction = self._isMetaAction( actionTuple[0] )
    if referedAction:
      csAuthPath = "%s/Default" % actionTuple[0]
      hardcodedMethodAuth = self._actions[ 'auth' ][ actionTuple[0] ]
    else:
      if actionTuple[0] == 'RPC':
        csAuthPath = actionTuple[1]
      else:
        csAuthPath = "/".join( actionTuple )
      #Find if there are hardcoded auth rules in the code
      hardcodedMethodAuth = False
      if actionTuple[0] in self._actions[ 'auth' ]:
        hardcodedRulesByType = self._actions[ 'auth' ][ actionTuple[0] ]
        if actionTuple[0] == "FileTransfer":
          methodName = actionTuple[1][0].lower() + actionTuple[1][1:]
        else:
          methodName = actionTuple[1]

        if methodName in hardcodedRulesByType:
          hardcodedMethodAuth = hardcodedRulesByType[ methodName ]
    #Auth time!
    if not self._authMgr.authQuery( csAuthPath, credDict, hardcodedMethodAuth ):
      #Get the identity string
      identity = self._createIdentityString( credDict )
      gLogger.warn( "Unauthorized query", "to %s:%s by %s" % ( self._name,
                                                               "/".join( actionTuple ),
                                                               identity ) )
      result = S_ERROR( "Unautorized query" )
    else:
      result = S_OK()

    #Security log
    tr = self._transportPool.get( trid )
    if not tr:
      return S_ERROR( "Client disconnected" )
    sourceAddress = tr.getRemoteAddress()
    identity = self._createIdentityString( credDict )
    Service.SVC_SECLOG_CLIENT.addMessage( result[ 'OK' ], sourceAddress[0], sourceAddress[1], identity,
                                      self._cfg.getHostname(),
                                      self._cfg.getPort(),
                                      self._name, "/".join( actionTuple ) )
    return result

  def _instantiateHandler( self, trid, proposalTuple = False ):
    """
    Generate an instance of the handler for a given service
    """
    #Generate the client params
    clientParams = { 'serviceStartTime' : self._startTime }
    if proposalTuple:
      clientParams[ 'clientSetup' ] = proposalTuple[0][1]
      if len( proposalTuple[0] ) < 3:
        clientParams[ 'clientVO' ] = gConfig.getValue( "/DIRAC/VirtualOrganization", "unknown" )
      else:
        clientParams[ 'clientVO' ] = proposalTuple[0][2]
    clientTransport = self._transportPool.get( trid )
    if clientTransport:
      clientParams[ 'clientAddress' ] = clientTransport.getRemoteAddress()
    #Generate handler dict with per client info
    handlerInitDict = dict( self._serviceInfoDict )
    for key in clientParams:
      handlerInitDict[ key ] = clientParams[ key ]
    #Instantiate and initialize
    try:
<<<<<<< HEAD
      handlerInstance = self._handler[ 'class' ]( handlerInitDict, trid )
=======
      handlerInstance = self._handler[ 'class' ]( handlerInitDict,
                                                   trid,
                                                   self._lockManager,
                                                   self._msgBroker,
                                                   self._monitor )
>>>>>>> 436d5a6d
      handlerInstance.initialize()
    except Exception, e:
      gLogger.exception( "Server error while loading handler: %s" % str( e ) )
      return S_ERROR( "Server error while loading handler" )
    return S_OK( handlerInstance )

  def _processProposal( self, trid, proposalTuple, handlerObj ):
    #Notify the client we're ready to execute the action
    retVal = self._transportPool.send( trid, S_OK() )
    if not retVal[ 'OK' ]:
      return retVal

    messageConnection = False
    if proposalTuple[1] == ( 'Connection', 'new' ):
      messageConnection = True

    if messageConnection:

      if self._msgBroker.getNumConnections() > self._cfg.getMaxMessagingConnections():
        result = S_ERROR( "Maximum number of connections reached. Try later" )
        result[ 'closeTransport' ] = True
        return result

      #This is a stable connection
      self._msgBroker.addTransportId( trid, self._name,
                                       receiveMessageCallback = self._mbReceivedMsg,
                                       disconnectCallback = self._mbDisconnect,
                                       listenToConnection = False )

    result = self._executeAction( trid, proposalTuple, handlerObj )
    if result[ 'OK' ] and messageConnection:
      self._msgBroker.listenToTransport( trid )
      result = self._mbConnect( trid, handlerObj )

    result[ 'closeTransport' ] = not messageConnection
    return result

  def _mbConnect( self, trid, handlerObj = False ):
    if not handlerObj:
      result = self._instantiateHandler( trid )
      if not result[ 'OK' ]:
        return result
      handlerObj = result[ 'Value' ]
    return handlerObj._rh_executeConnectionCallback( 'connected' )

  def _executeAction( self, trid, proposalTuple, handlerObj ):
    try:
      return handlerObj._rh_executeAction( proposalTuple )
    except Exception, e:
      gLogger.exception( "Exception while executing handler action" )
      return S_ERROR( "Server error while executing action: %s" % str( e ) )

  def _mbReceivedMsg( self, trid, msgObj ):
    result = self._authorizeProposal( ( 'Message', msgObj.getName() ),
                                      trid,
                                      self._transportPool.get( trid ).getConnectingCredentials() )
    if not result[ 'OK' ]:
      return result
    result = self._instantiateHandler( trid )
    if not result[ 'OK' ]:
      return result
    handlerObj = result[ 'Value' ]
    return handlerObj._rh_executeMessageCallback( msgObj )

  def _mbDisconnect( self, trid ):
    result = self._instantiateHandler( trid )
    if not result[ 'OK' ]:
      return result
    handlerObj = result[ 'Value' ]
    return handlerObj._rh_executeConnectionCallback( 'drop' )


  def __startReportToMonitoring( self ):
    self._monitor.addMark( "Queries" )
    now = time.time()
    stats = os.times()
    cpuTime = stats[0] + stats[2]
    if now - self.__monitorLastStatsUpdate < 0:
      return ( now, cpuTime )
    # Send CPU consumption mark
    wallClock = now - self.__monitorLastStatsUpdate
    self.__monitorLastStatsUpdate = now
    # Send Memory consumption mark
    membytes = MemStat.VmB( 'VmRSS:' )
    if membytes:
      mem = membytes / ( 1024. * 1024. )
      self._monitor.addMark( 'MEM', mem )
    return ( now, cpuTime )

  def __endReportToMonitoring( self, initialWallTime, initialCPUTime ):
    wallTime = time.time() - initialWallTime
    stats = os.times()
    cpuTime = stats[0] + stats[2] - initialCPUTime
    percentage = cpuTime / wallTime * 100.
    if percentage > 0:
      self._monitor.addMark( 'CPU', percentage )<|MERGE_RESOLUTION|>--- conflicted
+++ resolved
@@ -91,7 +91,8 @@
     try:
       self._handler[ 'class' ]._rh__initializeClass( dict( self._serviceInfoDict ),
                                                      self._lockManager,
-                                                     self._msgBroker )
+                                                     self._msgBroker,
+                                                     self._monitor )
       if self._handler[ 'init' ]:
         for initFunc in self._handler[ 'init' ]:
           gLogger.verbose( "Executing initialization function" )
@@ -439,15 +440,7 @@
       handlerInitDict[ key ] = clientParams[ key ]
     #Instantiate and initialize
     try:
-<<<<<<< HEAD
       handlerInstance = self._handler[ 'class' ]( handlerInitDict, trid )
-=======
-      handlerInstance = self._handler[ 'class' ]( handlerInitDict,
-                                                   trid,
-                                                   self._lockManager,
-                                                   self._msgBroker,
-                                                   self._monitor )
->>>>>>> 436d5a6d
       handlerInstance.initialize()
     except Exception, e:
       gLogger.exception( "Server error while loading handler: %s" % str( e ) )
