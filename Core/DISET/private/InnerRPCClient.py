""" This module hosts the logic for executing an RPC call.
"""

__RCSID__ = "$Id$"

from DIRAC.Core.DISET.private.BaseClient import BaseClient
from DIRAC.Core.Utilities.ReturnValues import S_OK
from DIRAC.Core.Utilities.DErrno import cmpError, ENOAUTH


class InnerRPCClient(BaseClient):
  """ This class instruments the BaseClient to perform RPC calls.
      At every RPC call, this class:

        * connects
        * proposes the action
        * sends the method parameters
        * retrieve the result
        * disconnect
  """

  # Number of times we retry the call.
  # The connection retry is handled by BaseClient
  __retry = 0

  def executeRPC(self, functionName, args):
    """ Perform the RPC call, connect before and disconnect after.

        :param functionName: name of the function
        :param args: arguments to the function

        :return: in case of success, the return of the server call. In any case
                we add the connection stub to it.


    """
    retVal = self._connect()

    # Generate the stub which contains all the connection and call options
<<<<<<< HEAD
    # JSON: cast args to list for serialization purposes
    stub = [self._getBaseStub(), functionName, list(args)]
=======
    stub = (self._getBaseStub(), functionName, args)
>>>>>>> 63fcd7fd
    if not retVal['OK']:
      retVal['rpcStub'] = stub
      return retVal
    # Get the transport connection ID as well as the Transport object
    trid, transport = retVal['Value']
    try:
      # Handshake to perform the RPC call for functionName
      retVal = self._proposeAction(transport, ("RPC", functionName))
      if not retVal['OK']:
        if cmpError(retVal, ENOAUTH):  # This query is unauthorized
          retVal['rpcStub'] = stub
          return retVal
        else:  # we have network problem or the service is not responding
          if self.__retry < 3:
            self.__retry += 1
            return self.executeRPC(functionName, args)
          else:
            retVal['rpcStub'] = stub
            return retVal

      # Send the arguments to the function
<<<<<<< HEAD
      # Note: we need to convert the arguments to list
      # We do not need to deseralize it because variadic functions
      # can work with list too
      retVal = transport.sendData(S_OK(list(args)))
=======
      retVal = transport.sendData(S_OK(args))
>>>>>>> 63fcd7fd
      if not retVal['OK']:
        return retVal

      # Get the result of the call and append the stub to it
      # Note that the RPC timeout basically ticks here, since
      # the client waits for data for as long as the server side
      # processes the request.
      receivedData = transport.receiveData()
      if isinstance(receivedData, dict):
        receivedData['rpcStub'] = stub
      return receivedData
    finally:
      self._disconnect(trid)<|MERGE_RESOLUTION|>--- conflicted
+++ resolved
@@ -37,12 +37,8 @@
     retVal = self._connect()
 
     # Generate the stub which contains all the connection and call options
-<<<<<<< HEAD
     # JSON: cast args to list for serialization purposes
     stub = [self._getBaseStub(), functionName, list(args)]
-=======
-    stub = (self._getBaseStub(), functionName, args)
->>>>>>> 63fcd7fd
     if not retVal['OK']:
       retVal['rpcStub'] = stub
       return retVal
@@ -64,14 +60,10 @@
             return retVal
 
       # Send the arguments to the function
-<<<<<<< HEAD
       # Note: we need to convert the arguments to list
       # We do not need to deseralize it because variadic functions
       # can work with list too
       retVal = transport.sendData(S_OK(list(args)))
-=======
-      retVal = transport.sendData(S_OK(args))
->>>>>>> 63fcd7fd
       if not retVal['OK']:
         return retVal
 
