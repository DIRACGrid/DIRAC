--- conflicted
+++ resolved
@@ -14,9 +14,6 @@
 
 class RequestHandler( object ):
 
-<<<<<<< HEAD
-  def __init__( self, handlerInitDict, trid ):
-=======
   class ConnectionError( Exception ):
 
     def __init__( self, msg ):
@@ -25,27 +22,20 @@
     def __str__( self ):
       return "ConnectionError: %s" % self.__msg
 
-  def __init__( self, serviceInfoDict,
-                trid,
-                lockManager,
-                msgBroker,
-                activityMonitor ):
->>>>>>> 436d5a6d
+
+  def __init__( self, handlerInitDict, trid ):
     """
     Constructor
 
-    @type serviceInfoDict: dictionary
-    @param serviceInfoDict: Information vars for the service
+    @type handlerInitDict: dictionary
+    @param handlerInitDict: Information vars for the service
     @type trid: object
     @param trid: Transport to use
-    @type lockManager: object
-    @param lockManager: Lock manager to use
-    """
-<<<<<<< HEAD
+    """
     #Initially serviceInfoDict is the one base to the RequestHandler
     # the one created in _rh_initializeClass
     #FSM help me for I have made a complex stuff that I will forget in 5 mins :P
-    handlerInitDict.update( self.serviceInfoDict )
+    handlerInitDict.update( self.__srvInfoDict )
     self.serviceInfoDict = handlerInitDict
     self.__trid = trid
 
@@ -55,7 +45,7 @@
     pass
 
   @classmethod
-  def _rh__initializeClass( cls, serviceInfoDict, lockManager, msgBroker ):
+  def _rh__initializeClass( cls, serviceInfoDict, lockManager, msgBroker, monitor ):
     """
     Class initialization (not to be called by hand or overwritten!!)
     
@@ -66,19 +56,12 @@
     @type lockManager: object
     @param lockManager: Lock manager to use
     """
-    cls.serviceInfoDict = serviceInfoDict
-    cls.__svcName = cls.serviceInfoDict[ 'serviceName' ]
+    cls.__srvInfoDict = serviceInfoDict
+    cls.__svcName = cls.__srvInfoDict[ 'serviceName' ]
     cls.__lockManager = lockManager
     cls.__msgBroker = msgBroker
     cls.__trPool = msgBroker.getTransportPool()
-=======
-    self.serviceInfoDict = serviceInfoDict
-    self.__svcName = self.serviceInfoDict[ 'serviceName' ]
-    self.__trid = trid
-    self.__lockManager = lockManager
-    self.__msgBroker = msgBroker
-    self.__trPool = msgBroker.getTransportPool()
-    self.__monitor = activityMonitor
+    cls.__monitor = monitor
 
   def initialize( self ):
     """
@@ -86,7 +69,6 @@
     the server.
     """
     pass
->>>>>>> 436d5a6d
 
   def getRemoteAddress( self ):
     """
@@ -104,22 +86,14 @@
     """
     return self.__trPool.get( self.__trid ).getConnectingCredentials()
 
-<<<<<<< HEAD
   @classmethod
   def getCSOption( cls, optionName, defaultValue = False ):
-=======
-  def getCSOption( self, optionName, defaultValue = False ):
->>>>>>> 436d5a6d
     """
     Get an option from the CS section of the services
 
     @return : Value for serviceSection/optionName in the CS being defaultValue the default
     """
-<<<<<<< HEAD
-    return gConfig.getValue( "%s/%s" % ( cls.serviceInfoDict[ 'serviceSectionPath' ], optionName ),
-=======
-    return gConfig.getValue( "%s/%s" % ( self.serviceInfoDict[ 'serviceSectionPath' ], optionName ),
->>>>>>> 436d5a6d
+    return gConfig.getValue( "%s/%s" % ( cls.__srvInfoDict[ 'serviceSectionPath' ], optionName ),
                              defaultValue )
 
   def _rh_executeAction( self, proposalTuple ):
@@ -134,16 +108,6 @@
     gLogger.debug( "Executing %s:%s action" % actionTuple )
     startTime = time.time()
     actionType = actionTuple[0]
-<<<<<<< HEAD
-    if actionType == "RPC":
-      retVal = self.__doRPC( actionTuple[1] )
-    elif actionType == "FileTransfer":
-      retVal = self.__doFileTransfer( actionTuple[1] )
-    elif actionType == "Connection":
-      retVal = self.__doConnection( actionTuple[1] )
-    else:
-      raise Exception( "Unknown action (%s)" % actionType )
-=======
     try:
       if actionType == "RPC":
         retVal = self.__doRPC( actionTuple[1] )
@@ -156,7 +120,6 @@
     except ConnectionError, excp:
       gLogger.error( str( excp ) )
       return S_ERROR( excp )
->>>>>>> 436d5a6d
     if  not isReturnStructure( retVal ):
       message = "Method %s for action %s does not have a return value!" % ( actionTuple[1], actionTuple[0] )
       gLogger.error( message )
@@ -180,14 +143,8 @@
     """
     retVal = self.__trPool.receive( self.__trid )
     if not retVal[ 'OK' ]:
-<<<<<<< HEAD
-      gLogger.error( "Error while receiving file description", "%s %s" % ( self.srv_getFormattedRemoteCredentials(),
-                                                             retVal[ 'Message' ] ) )
-      return S_ERROR( "Error while receiving file description: %s" % retVal[ 'Message' ] )
-=======
       raise ConnectionError( "Error while receiving file description %s %s" % ( self.srv_getFormattedRemoteCredentials(),
                                                                                 retVal[ 'Message' ] ) )
->>>>>>> 436d5a6d
     fileInfo = retVal[ 'Value' ]
     sDirection = "%s%s" % ( sDirection[0].lower(), sDirection[1:] )
     if "transfer_%s" % sDirection not in dir( self ):
@@ -261,14 +218,8 @@
     """
     retVal = self.__trPool.receive( self.__trid )
     if not retVal[ 'OK' ]:
-<<<<<<< HEAD
-      gLogger.error( "Error receiving arguments", "%s %s" % ( self.srv_getFormattedRemoteCredentials(),
-                                                             retVal[ 'Message' ] ) )
-      return S_ERROR( "Error while receiving function arguments: %s" % retVal[ 'Message' ] )
-=======
       raise ConnectionError( "Error while receiving arguments %s %s" % ( self.srv_getFormattedRemoteCredentials(),
                                                                          retVal[ 'Message' ] ) )
->>>>>>> 436d5a6d
     args = retVal[ 'Value' ]
     self.__logRemoteQuery( "RPC/%s" % method, args )
     return self.__RPCCallFunction( method, args )
@@ -331,13 +282,9 @@
           mismatch = True
         #Has there been a mismatch?
         if mismatch:
-<<<<<<< HEAD
           sError = "Type mismatch in parameter %d (starting with param 0) Received %s, expected %s" % ( iIndex,
                                                                                                         type( args[ iIndex ] ),
                                                                                                         str( oTypesList[ iIndex ] ) )
-=======
-          sError = "Type mismatch in parameter %d (starting with param 0)" % iIndex
->>>>>>> 436d5a6d
           return S_ERROR( sError )
       if len( args ) < len( oTypesList ):
         return S_ERROR( "Function %s expects at least %s arguments" % ( method, len( oTypesList ) ) )
@@ -433,24 +380,16 @@
 #
 ####
 
-<<<<<<< HEAD
-  @classmethod
-  def __authQuery( cls, method ):
-=======
-  def __authQuery( self, method ):
->>>>>>> 436d5a6d
-    """
-    Check if connecting user is allowed to perform an action
-
-    @type method: string
-    @param method: Method to check
-    @return: S_OK/S_ERROR
-    """
-<<<<<<< HEAD
-    return cls.serviceInfoDict[ 'authManager' ].authQuery( method, self.getRemoteCredentials() )
-=======
-    return self.serviceInfoDict[ 'authManager' ].authQuery( method, self.getRemoteCredentials() )
->>>>>>> 436d5a6d
+  #@classmethod
+  #def __authQuery( cls, method ):
+  #  """
+  #  Check if connecting user is allowed to perform an action
+  #
+  #  @type method: string
+  #  @param method: Method to check
+  #  @return: S_OK/S_ERROR
+  #  """
+  #  return cls.__srvInfoDict[ 'authManager' ].authQuery( method, cls.getRemoteCredentials() )
 
   def __logRemoteQuery( self, method, args ):
     """
@@ -562,54 +501,49 @@
 
     @return : Value for serviceSection/optionName in the CS being defaultValue the default
     """
-    return gConfig.getValue( "%s/%s" % ( cls.serviceInfoDict[ 'serviceSectionPath' ], optionName ),
+    return gConfig.getValue( "%s/%s" % ( cls.__srvInfoDict[ 'serviceSectionPath' ], optionName ),
                              defaultValue )
 
   def srv_getTransportID( self ):
     return self.__trid
 
-  @classmethod
   def srv_getClientSetup( self ):
     return self.serviceInfoDict[ 'clientSetup' ]
 
-  @classmethod
   def srv_getClientVO( self ):
     return self.serviceInfoDict[ 'clientVO' ]
 
   @classmethod
-  def srv_getURL( self ):
-    return self.serviceInfoDict[ 'URL' ]
-
-  @classmethod
-  def srv_getServiceName( self ):
-    return self.serviceInfoDict[ 'serviceName' ]
-
-  @classmethod
-  def srv_getCSSystemPath( self ):
-    return self.serviceInfoDict[ 'systemSectionPath' ]
-
-  @classmethod
-  def srv_getCSServicePath( self ):
-    return self.serviceInfoDict[ 'serviceSectionPath' ]
-
-<<<<<<< HEAD
-  @classmethod
-=======
-  def srv_getMonitor( self ):
-    return self.__monitor
-
->>>>>>> 436d5a6d
+  def srv_getURL( cls ):
+    return cls.__srvInfoDict[ 'URL' ]
+
+  @classmethod
+  def srv_getServiceName( cls ):
+    return cls.__srvInfoDict[ 'serviceName' ]
+
+  @classmethod
+  def srv_getCSSystemPath( cls ):
+    return cls.__srvInfoDict[ 'systemSectionPath' ]
+
+  @classmethod
+  def srv_getCSServicePath( cls ):
+    return cls.__srvInfoDict[ 'serviceSectionPath' ]
+
+  @classmethod
+  def srv_getMonitor( cls ):
+    return cls.__monitor
+
   def srv_msgReply( self, msgObj ):
     return self.__msgBroker.sendMessage( self.__trid, msgObj )
 
   @classmethod
-  def srv_msgSend( self, trid, msgObj ):
-    return self.__msgBroker.sendMessage( trid, msgObj )
-
-  @classmethod
-  def srv_msgCreate( self, msgName ):
-    return self.__msgBroker.getMsgFactory().createMessage( self.__svcName, msgName )
-
-  @classmethod
-  def srv_msgDisconnectClient( self, trid ):
-    return self.__msgBroker.removeTransport( trid )+  def srv_msgSend( cls, trid, msgObj ):
+    return cls.__msgBroker.sendMessage( trid, msgObj )
+
+  @classmethod
+  def srv_msgCreate( cls, msgName ):
+    return cls.__msgBroker.getMsgFactory().createMessage( cls.__svcName, msgName )
+
+  @classmethod
+  def srv_msgDisconnectClient( cls, trid ):
+    return cls.__msgBroker.removeTransport( trid )