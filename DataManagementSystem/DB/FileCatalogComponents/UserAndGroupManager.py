--- conflicted
+++ resolved
@@ -103,18 +103,6 @@
       return S_OK(uid)
     res = self.db._insert('FC_Users',['UserName'],[uname])
     if not res['OK']:
-<<<<<<< HEAD
-      if 'Duplicate entry' in res['Message']:
-        res = self.db.getFields("FC_Users",['UID'],{'UserName':uname})
-        if res['OK']:
-          uid = res['Value'][0][0]
-      else:
-        gLogger.debug("UserGroupManager AddUser lock released. Used %.3f seconds. %s" % (time.time()-waitTime,uname))
-        self.lock.release()
-        return res
-    else:
-      uid = res['lastRowId']
-=======
       gLogger.debug("UserGroupManager AddUser lock released. Used %.3f seconds. %s" % (time.time()-waitTime,uname))
       self.lock.release()
       if "Duplicate entry" in res['Message']:
@@ -126,7 +114,6 @@
           return S_OK(uid)
       return res
     uid = res['lastRowId']
->>>>>>> 60e91868
     self.db.uids[uid] = uname
     self.db.users[uname] = uid
     gLogger.debug("UserGroupManager AddUser lock released. Used %.3f seconds. %s" % (time.time()-waitTime,uname))
