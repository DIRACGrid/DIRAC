--- conflicted
+++ resolved
@@ -8,11 +8,7 @@
 __RCSID__ = "$Id$"
 
 try:
-<<<<<<< HEAD
-  import hashlib
-=======
   import hashlib 
->>>>>>> 195c1c38
   md5 = hashlib
 except:
   import md5
