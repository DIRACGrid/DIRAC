########################################################################
# $Id$
########################################################################

""" FileManagerBase is a base class for all the specific File Managers
"""

__RCSID__ = "$Id$"

from DIRAC                                  import S_OK, S_ERROR, gLogger
from DIRAC.Core.Utilities.List              import intListToString
from DIRAC.Core.Utilities.Pfn               import pfnparse, pfnunparse

import os
import stat

class FileManagerBase( object ):

  def __init__( self, database = None ):
    self.db = database
    self.statusDict = {}

  def _getConnection( self, connection ):
    if connection:
      return connection
    res = self.db._getConnection()
    if res['OK']:
      return res['Value']
    gLogger.warn( "Failed to get MySQL connection", res['Message'] )
    return connection

  def setDatabase( self, database ):
    self.db = database

  def getFileCounters( self, connection = False ):
    """ Get a number of counters to verify the sanity of the Files in the catalog
    """
    connection = self._getConnection( connection )
  
    resultDict = {}
    req = "SELECT COUNT(*) FROM FC_Files;"
    res = self.db._query( req, connection )
    if not res['OK']:
      return res
    resultDict['Files'] = res['Value'][0][0]

    req = "SELECT COUNT(FileID) FROM FC_Files WHERE FileID NOT IN ( SELECT FileID FROM FC_Replicas )"
    res = self.db._query( req, connection )
    if not res['OK']:
      return res
    resultDict['Files w/o Replicas'] = res['Value'][0][0]
    
    req = "SELECT COUNT(RepID) FROM FC_Replicas WHERE FileID NOT IN ( SELECT FileID FROM FC_Files )"
    res = self.db._query( req, connection )
    if not res['OK']:
      return res
    resultDict['Replicas w/o Files'] = res['Value'][0][0]

    treeTable = self.db.dtree.getTreeTable()
    req = "SELECT COUNT(FileID) FROM FC_Files WHERE DirID NOT IN ( SELECT DirID FROM %s)" % treeTable
    res = self.db._query( req, connection )
    if not res['OK']:
      return res
    resultDict['Orphan Files'] = res['Value'][0][0]

    req = "SELECT COUNT(FileID) FROM FC_Files WHERE FileID NOT IN ( SELECT FileID FROM FC_FileInfo)"
    res = self.db._query( req, connection )
    if not res['OK']:
      resultDict['Files w/o FileInfo'] = 0
    else:
      resultDict['Files w/o FileInfo'] = res['Value'][0][0]

    req = "SELECT COUNT(FileID) FROM FC_FileInfo WHERE FileID NOT IN ( SELECT FileID FROM FC_Files)"
    res = self.db._query( req, connection )
    if not res['OK']:
      resultDict['FileInfo w/o Files'] = 0
    else:
      resultDict['FileInfo w/o Files'] = res['Value'][0][0]

    return S_OK( resultDict )

  def getReplicaCounters( self, connection = False ):
    """ Get a number of counters to verify the sanity of the Replicas in the catalog
    """

    connection = self._getConnection( connection )
    req = "SELECT COUNT(*) FROM FC_Replicas;"
    res = self.db._query( req, connection )
    if not res['OK']:
      return res
    return S_OK( {'Replicas':res['Value'][0][0]} )

  ######################################################
  #
  # File write methods
  #

  def _insertFiles( self, lfns, uid, gid, connection = False ):
    """To be implemented on derived class
    """
    return S_ERROR( "To be implemented on derived class" )

  def _deleteFiles( self, toPurge, connection = False ):
    """To be implemented on derived class
    """
    return S_ERROR( "To be implemented on derived class" )

  def _insertReplicas( self, lfns, master = False, connection = False ):
    """To be implemented on derived class
    """
    return S_ERROR( "To be implemented on derived class" )

  def _findFiles( self, lfns, metadata = ["FileID"], allStatus = False, connection = False ):
    """To be implemented on derived class
    """
    return S_ERROR( "To be implemented on derived class" )

  def _getFileReplicas( self, fileIDs, fields_input = ['PFN'], allStatus = False, connection = False ):
    """To be implemented on derived class
    """
    return S_ERROR( "To be implemented on derived class" )

  def _getFileIDFromGUID( self, guid, connection = False ):
    """To be implemented on derived class
    """
    return S_ERROR( "To be implemented on derived class" )

  def getLFNForGUID( self, guids, connection = False ):
    """Returns the LFN matching a given GUID
    """
    return S_ERROR( "To be implemented on derived class" )

  def _setFileParameter( self, fileID, paramName, paramValue, connection = False ):
    """To be implemented on derived class
    """
    return S_ERROR( "To be implemented on derived class" )

  def _deleteReplicas( self, lfns, connection = False ):
    """To be implemented on derived class
    """
    return S_ERROR( "To be implemented on derived class" )

  def _setReplicaStatus( self, fileID, se, status, connection = False ):
    """To be implemented on derived class
    """
    return S_ERROR( "To be implemented on derived class" )

  def _setReplicaHost( self, fileID, se, newSE, connection = False ):
    """To be implemented on derived class
    """
    return S_ERROR( "To be implemented on derived class" )

  def _getDirectoryFiles( self, dirID, fileNames, metadata, allStatus = False, connection = False ):
    """To be implemented on derived class
    """
    return S_ERROR( "To be implemented on derived class" )

  def _getDirectoryFileIDs( self, dirID, requestString = False ):
    """To be implemented on derived class
    """
    return S_ERROR( "To be implemented on derived class" )
  
  def _findFileIDs( self, lfns, connection=False ):
    """ To be implemented on derived class
    Should return following the successful/failed convention
    Successful is a dictionary with keys the lfn, and values the FileID"""
    
    return S_ERROR( "To be implemented on derived class" )

  def _getDirectoryReplicas( self, dirID, allStatus = False, connection = False ):
    """ To be implemented on derived class
    Should return with only one value, being a list of all the replicas (FileName,FileID,SEID,PFN)
     """

    return S_ERROR( "To be implemented on derived class" )

  def countFilesInDir( self, dirId ):
    """ Count how many files there is in a given Directory

        :param dirID : directory id

        :returns S_OK(value) or S_ERROR
    """
    return S_ERROR( "To be implemented on derived class" )

  def _getFileLFNs(self,fileIDs):
    """ Get the file LFNs for a given list of file IDs
    """
    stringIDs = intListToString(fileIDs)
    treeTable = self.db.dtree.getTreeTable()

    req = "SELECT F.FileID, CONCAT(D.DirName,'/',F.FileName) from FC_Files as F, %s as D WHERE F.FileID IN ( %s ) AND F.DirID=D.DirID" % (treeTable,stringIDs)
    result = self.db._query(req)
    if not result['OK']:
      return result

    fileNameDict = {}
    for row in result['Value']:
      fileNameDict[row[0]] = row[1]
    
    failed = {}
    successful = fileNameDict
    if len(fileNameDict) != len(fileIDs):
      for id_ in fileIDs:
        if not id_ in fileNameDict:
          failed[id_] = "File ID not found"

    return S_OK({'Successful':successful,'Failed':failed})

  def addFile( self, lfns, credDict, connection = False ):
    """ Add files to the catalog
        :param lfns : dict { lfn : info}. 'info' is a dict containing PFN, SE, Size and Checksum
                      the SE parameter can be a list if we have several replicas to register


     """
    connection = self._getConnection( connection )
    successful = {}
    failed = {}
    for lfn, info in lfns.items():
      res = self._checkInfo( info, ['PFN', 'SE', 'Size', 'Checksum'] )
      if not res['OK']:
        failed[lfn] = res['Message']
        lfns.pop( lfn )
    res = self._addFiles( lfns, credDict, connection = connection )
    if not res['OK']:
      for lfn in lfns.keys():
        failed[lfn] = res['Message']
    else:
      failed.update( res['Value']['Failed'] )
      successful.update( res['Value']['Successful'] )
    return S_OK( {'Successful':successful, 'Failed':failed} )

  def _addFiles( self, lfns, credDict, connection = False ):
    """ Main file adding method
    """
    connection = self._getConnection( connection )
    successful = {}
    result = self.db.ugManager.getUserAndGroupID( credDict )
    if not result['OK']:
      return result
    uid, gid = result['Value']

    # prepare lfns with master replicas - the first in the list or a unique replica
    masterLfns = {}
    extraLfns = {}
    for lfn in lfns:
      masterLfns[lfn] = dict( lfns[lfn] )
<<<<<<< HEAD
      if isinstance( lfns[lfn].get( 'SE' ), list ):
=======
      if 'SE' in lfns[lfn] and isinstance( lfns[lfn]['SE'], list ):
>>>>>>> 752da385
        masterLfns[lfn]['SE'] = lfns[lfn]['SE'][0]  
        if len( lfns[lfn]['SE'] ) > 1:
          extraLfns[lfn] = dict( lfns[lfn] )
          extraLfns[lfn]['SE'] = lfns[lfn]['SE'][1:]

    # Check whether the supplied files have been registered already
    existingMetadata, failed = self._getExistingMetadata( masterLfns.keys(), connection = connection )
    if existingMetadata:
      success, fail = self._checkExistingMetadata( existingMetadata, masterLfns )
      successful.update( success )
      failed.update( fail )
      for lfn in ( success.keys() + fail.keys() ):
        masterLfns.pop( lfn )

    # If GUIDs are supposed to be unique check their pre-existance 
    if self.db.uniqueGUID:
      fail = self._checkUniqueGUID( masterLfns, connection = connection )
      failed.update( fail )
      for lfn in fail:
        masterLfns.pop( lfn )

    # If we have files left to register
    if masterLfns:
      # Create the directories for the supplied files and store their IDs
      directories = self._getFileDirectories( masterLfns.keys() )
      for directory, fileNames in directories.items():
        res = self.db.dtree.makeDirectories( directory, credDict )
        if not res['OK']:
          for fileName in fileNames:
            lfn = os.path.join( directory, fileName )
            failed[lfn] = res['Message']
            masterLfns.pop( lfn )
          continue
        for fileName in fileNames:
          if not fileName:
            failed[directory] = "Is no a valid file"
            masterLfns.pop( directory )
            continue

          lfn = "%s/%s" % ( directory, fileName )
          lfn = lfn.replace( '//', '/' )

          # This condition should never be true, we would not be here otherwise...
          if not res['OK']:
            failed[lfn] = "Failed to create directory for file"
            masterLfns.pop( lfn )
          else:
            masterLfns[lfn]['DirID'] = res['Value']

    # If we still have files left to register
    if masterLfns:
      res = self._insertFiles( masterLfns, uid, gid, connection = connection )
      if not res['OK']:
        for lfn in masterLfns.keys():
          failed[lfn] = res['Message']
          masterLfns.pop( lfn )
      else:
        for lfn, error in res['Value']['Failed'].items():
          failed[lfn] = error
          masterLfns.pop( lfn )
        masterLfns = res['Value']['Successful']

    # Add the ancestors
    if masterLfns:
      res = self._populateFileAncestors( masterLfns, connection = connection )
      toPurge = []
      if not res['OK']:
        for lfn in masterLfns.keys():
          failed[lfn] = "Failed while registering ancestors"
          toPurge.append( masterLfns[lfn]['FileID'] )
      else:
        failed.update( res['Value']['Failed'] )
        for lfn, error in res['Value']['Failed'].items():
          toPurge.append( masterLfns[lfn]['FileID'] )
      if toPurge:
        self._deleteFiles( toPurge, connection = connection )

    # Register the replicas
    newlyRegistered = {}
    if masterLfns:
      res = self._insertReplicas( masterLfns, master = True, connection = connection )
      toPurge = []
      if not res['OK']:
        for lfn in masterLfns.keys():
          failed[lfn] = "Failed while registering replica"
          toPurge.append( masterLfns[lfn]['FileID'] )
      else:
        newlyRegistered = res['Value']['Successful']
        successful.update( newlyRegistered )
        failed.update( res['Value']['Failed'] )
        for lfn, error in res['Value']['Failed'].items():
          toPurge.append( masterLfns[lfn]['FileID'] )
      if toPurge:
        self._deleteFiles( toPurge, connection = connection )
   
    # Add extra replicas for successfully registered LFNs
    for lfn in extraLfns.keys():
      if not lfn in successful:
        extraLfns.pop( lfn )

    if extraLfns:
      res = self._findFiles( extraLfns.keys(), ['FileID','DirID'], connection=connection )
      if not res['OK']:
        for lfn in lfns.keys():
          failed[lfn] = 'Failed while registering extra replicas'
          successful.pop( lfn )
          extraLfns.pop( lfn )
      else:
        failed.update(res['Value']['Failed'])
        for lfn in res['Value']['Failed'].keys():
          successful.pop(lfn)
          extraLfns.pop( lfn )
        for lfn,fileDict in res['Value']['Successful'].items():
          extraLfns[lfn]['FileID'] = fileDict['FileID']
          extraLfns[lfn]['DirID'] = fileDict['DirID']
 
      if extraLfns:
        res = self._insertReplicas( extraLfns, master = False, connection = connection )
        if not res['OK']:
          for lfn in extraLfns.keys():
            failed[lfn] = "Failed while registering extra replicas"
            successful.pop( lfn )
        else:
          newlyRegistered = res['Value']['Successful']
          successful.update( newlyRegistered )
          failed.update( res['Value']['Failed'] )

    return S_OK( {'Successful':successful, 'Failed':failed} )

  def _updateDirectoryUsage( self, directorySEDict, change, connection = False ):
    connection = self._getConnection( connection )
    for directoryID in directorySEDict.keys():
      result = self.db.dtree.getPathIDsByID( directoryID )
      if not result['OK']:
        return result
      parentIDs = result['Value']
      dirDict = directorySEDict[directoryID]
      for seID in dirDict.keys() :
        seDict = dirDict[seID]
        files = seDict['Files']
        size = seDict['Size']
        insertTuples = []
        for dirID in parentIDs:
          insertTuples.append( '(%d,%d,%d,%d,UTC_TIMESTAMP())' % ( dirID, seID, size, files ) )
    
        req = "INSERT INTO FC_DirectoryUsage (DirID,SEID,SESize,SEFiles,LastUpdate) "
        req += "VALUES %s" % ','.join( insertTuples )
        req += " ON DUPLICATE KEY UPDATE SESize=SESize%s%d, SEFiles=SEFiles%s%d, LastUpdate=UTC_TIMESTAMP() " \
                                                           % ( change, size, change, files )
        res = self.db._update( req )
        if not res['OK']:
          gLogger.warn( "Failed to update FC_DirectoryUsage", res['Message'] )
    return S_OK()
    
  def _populateFileAncestors( self, lfns, connection = False ):
    connection = self._getConnection( connection )
    successful = {}
    failed = {}
    for lfn, lfnDict in lfns.items():
      originalFileID = lfnDict['FileID']
      originalDepth = lfnDict.get( 'AncestorDepth', 1 )
      ancestors = lfnDict.get( 'Ancestors', [] )
      if type( ancestors ) == type( ' ' ):
        ancestors = [ancestors]
      if lfn in ancestors:
        ancestors.remove( lfn )
      if not ancestors:
        successful[lfn] = True
        continue
      res = self._findFiles( ancestors, connection = connection )
      if res['Value']['Failed']:
        failed[lfn] = "Failed to resolve ancestor files"
        continue
      ancestorIDs = res['Value']['Successful']
      fileIDLFNs = {}
      toInsert = {}
      for ancestor in ancestorIDs.keys():
        fileIDLFNs[ancestorIDs[ancestor]['FileID']] = ancestor
        toInsert[ancestorIDs[ancestor]['FileID']] = originalDepth
      res = self._getFileAncestors( fileIDLFNs.keys() )
      if not res['OK']:
        failed[lfn] = "Failed to obtain all ancestors"
        continue
      fileIDAncestorDict = res['Value']
      for fileIDDict in fileIDAncestorDict.values():
        for ancestorID, relativeDepth in fileIDDict.items():
          toInsert[ancestorID] = relativeDepth + originalDepth
      res = self._insertFileAncestors( originalFileID, toInsert, connection = connection )
      if not res['OK']:
        if "Duplicate" in res['Message']:
          failed[lfn] = "Failed to insert ancestor files: duplicate entry"
        else:              
          failed[lfn] = "Failed to insert ancestor files"
      else:
        successful[lfn] = True
    return S_OK( {'Successful':successful, 'Failed':failed} )

  def _insertFileAncestors( self, fileID, ancestorDict, connection = False ):
    connection = self._getConnection( connection )
    ancestorTuples = []
    for ancestorID, depth in ancestorDict.items():
      ancestorTuples.append( "(%d,%d,%d)" % ( fileID, ancestorID, depth ) )
    if not ancestorTuples:
      return S_OK()
    req = "INSERT INTO FC_FileAncestors (FileID, AncestorID, AncestorDepth) VALUES %s" \
                              % intListToString( ancestorTuples )
    return self.db._update( req, connection )

  def _getFileAncestors( self, fileIDs, depths = [], connection = False ):
    connection = self._getConnection( connection )
    req = "SELECT FileID, AncestorID, AncestorDepth FROM FC_FileAncestors WHERE FileID IN (%s)" \
                              % intListToString( fileIDs )
    if depths:
      req = "%s AND AncestorDepth IN (%s);" % ( req, intListToString( depths ) )
    res = self.db._query( req, connection )
    if not res['OK']:
      return res
    fileIDAncestors = {}
    for fileID, ancestorID, depth in res['Value']:
      if not fileIDAncestors.has_key( fileID ):
        fileIDAncestors[fileID] = {}
      fileIDAncestors[fileID][ancestorID] = depth
    return S_OK( fileIDAncestors )

  def _getFileDescendents( self, fileIDs, depths, connection = False ):
    connection = self._getConnection( connection )
    req = "SELECT AncestorID, FileID, AncestorDepth FROM FC_FileAncestors WHERE AncestorID IN (%s)" \
                                % intListToString( fileIDs )
    if depths:
      req = "%s AND AncestorDepth IN (%s);" % ( req, intListToString( depths ) )
    res = self.db._query( req, connection )
    if not res['OK']:
      return res
    fileIDAncestors = {}
    for ancestorID, fileID, depth in res['Value']:
      if not fileIDAncestors.has_key( ancestorID ):
        fileIDAncestors[ancestorID] = {}
      fileIDAncestors[ancestorID][fileID] = depth
    return S_OK( fileIDAncestors )

  def addFileAncestors(self,lfns, connection = False ):
    """ Add file ancestors to the catalog """
    connection = self._getConnection( connection )
    failed = {}
    successful = {}
    result = self._findFiles( lfns.keys(), connection = connection )
    if not result['OK']:
      return result
    if result['Value']['Failed']:
      failed.update(result['Value']['Failed'])
      for lfn in result['Value']['Failed']:
        lfns.pop(lfn)
    if not lfns:
      return S_OK({'Successful':successful,'Failed':failed})
    
    for lfn in  result['Value']['Successful']:
      lfns[lfn]['FileID'] = result['Value']['Successful'][lfn]['FileID']
    
    result = self._populateFileAncestors(lfns, connection)
    if not result['OK']:
      return result
    failed.update(result['Value']['Failed'])
    successful = result['Value']['Successful']
    return S_OK({'Successful':successful,'Failed':failed})                                           
    
  def _getFileRelatives( self, lfns, depths, relation, connection = False ):
    connection = self._getConnection( connection )
    failed = {}
    successful = {}
    result = self._findFiles( lfns.keys(), connection = connection )
    if not result['OK']:
      return result
    if result['Value']['Failed']:
      failed.update(result['Value']['Failed'])
      for lfn in result['Value']['Failed']:
        lfns.pop(lfn)
    if not lfns:
      return S_OK({'Successful':successful,'Failed':failed})
    
    inputIDDict = {}
    for lfn in result['Value']['Successful']:
      inputIDDict[ result['Value']['Successful'][lfn]['FileID'] ] = lfn
  
    inputIDs = inputIDDict.keys()
    if relation == 'ancestor':
      result = self._getFileAncestors(inputIDs,depths, connection)
    else:
      result = self._getFileDescendents(inputIDs,depths, connection)      
            
    if not result['OK']:
      return result
   
    failed = {}
    successful = {}
    relDict = result['Value']
    for id_ in inputIDs:
      if id_ in relDict:
        aList = relDict[id_].keys()
        result = self._getFileLFNs(aList)       
        if not result['OK']:
          failed[inputIDDict[id]] = "Failed to find %s" % relation    
        else:
          if result['Value']['Successful']:
            resDict = {}
            for aID in result['Value']['Successful']:        
              resDict[ result['Value']['Successful'][aID] ] = relDict[id_][aID]         
            successful[inputIDDict[id_]] = resDict
          for aID in result['Value']['Failed']:
            failed[inputIDDict[id_]] = "Failed to get the ancestor LFN"             
      else:
        successful[inputIDDict[id_]] = {}                                     
      
    return S_OK({'Successful':successful,'Failed':failed})
    
  def getFileAncestors( self, lfns, depths, connection = False ):
    return self._getFileRelatives(lfns, depths, 'ancestor', connection)

  def getFileDescendents( self, lfns, depths, connection = False ):
    return self._getFileRelatives(lfns, depths, 'descendent', connection)


  def _getExistingMetadata( self, lfns, connection = False ):
    connection = self._getConnection( connection )
    # Check whether the files already exist before adding
    res = self._findFiles( lfns, ['FileID', 'Size', 'Checksum', 'GUID'], connection = connection )
    successful = res['Value']['Successful']
    failed = res['Value']['Failed']
    for lfn, error in res['Value']['Failed'].items():
      if error == 'No such file or directory':
        failed.pop( lfn )
    return successful, failed

  def _checkExistingMetadata( self, existingLfns, lfns ):
    failed = {}
    successful = {}
    fileIDLFNs = {}
    for lfn, fileDict in existingLfns.items():
      fileIDLFNs[fileDict['FileID']] = lfn
    # For those that exist get the replicas to determine whether they are already registered
    res = self._getFileReplicas( fileIDLFNs.keys() )
    if not res['OK']:
      for lfn in fileIDLFNs.values():
        failed[lfn] = 'Failed checking pre-existing replicas'
    else:
      replicaDict = res['Value']
      for fileID, lfn in fileIDLFNs.items():
        fileMetadata = existingLfns[lfn]
        existingGuid = fileMetadata['GUID']
        existingSize = fileMetadata['Size']
        existingChecksum = fileMetadata['Checksum']
        newGuid = lfns[lfn]['GUID']
        newSize = lfns[lfn]['Size']
        newChecksum = lfns[lfn]['Checksum']
        # Ensure that the key file metadata is the same
        if ( existingGuid != newGuid ) or \
           ( existingSize != newSize ) or \
           ( existingChecksum != newChecksum ):
          failed[lfn] = "File already registered with alternative metadata"
        # If the DB does not have replicas for this file return an error
        elif not fileID in replicaDict or not replicaDict[fileID]:
          failed[lfn] = "File already registered with no replicas"
        # If the supplied SE is not in the existing replicas return an error
        elif not lfns[lfn]['SE'] in replicaDict[fileID].keys():
          failed[lfn] = "File already registered with alternative replicas"
        # If we get here the file being registered already exists exactly in the DB
        else:
          successful[lfn] = True
    return successful, failed

  def _checkUniqueGUID( self, lfns, connection = False ):
    connection = self._getConnection( connection )
    guidLFNs = {}
    failed = {}
    for lfn, fileDict in lfns.items():
      guidLFNs[fileDict['GUID']] = lfn
    res = self._getFileIDFromGUID( guidLFNs.keys(), connection = connection )
    if not res['OK']:
      return dict.fromkeys( lfns, res['Message'] )
    for guid, fileID in res['Value'].items():
      failed[guidLFNs[guid]] = "GUID already registered for another file %s" % fileID # resolve this to LFN
    return failed

  def removeFile( self, lfns, connection = False ):
    connection = self._getConnection( connection )
    """ Remove file from the catalog """
    successful = {}
    failed = {}
    res = self._findFiles( lfns, ['DirID', 'FileID', 'Size'], connection = connection )
    if not res['OK']:
      return res
    for lfn, error in res['Value']['Failed'].items():
      if error == 'No such file or directory':
        successful[lfn] = True
      else:
        failed[lfn] = error
    fileIDLfns = {}
    lfns = res['Value']['Successful']
    for lfn, lfnDict in lfns.items():
      fileIDLfns[lfnDict['FileID']] = lfn

    res = self._computeStorageUsageOnRemoveFile( lfns, connection = connection )
    if not res['OK']:
      return res
    directorySESizeDict = res['Value']

    # Now do removal
    res = self._deleteFiles( fileIDLfns.keys(), connection = connection )
    if not res['OK']:
      for lfn in fileIDLfns.values():
        failed[lfn] = res['Message']
    else:
      # Update the directory usage
      self._updateDirectoryUsage( directorySESizeDict, '-', connection = connection )
      for lfn in fileIDLfns.values():
        successful[lfn] = True
    return S_OK( {"Successful":successful, "Failed":failed} )


  def _computeStorageUsageOnRemoveFile( self, lfns, connection = False ):
    # Resolve the replicas to calculate reduction in storage usage
    fileIDLfns = {}
    for lfn, lfnDict in lfns.items():
      fileIDLfns[lfnDict['FileID']] = lfn
    res = self._getFileReplicas( fileIDLfns.keys(), connection = connection )
    if not res['OK']:
      return res
    directorySESizeDict = {}
    for fileID, seDict in res['Value'].items():
      dirID = lfns[fileIDLfns[fileID]]['DirID']
      size = lfns[fileIDLfns[fileID]]['Size']
      directorySESizeDict.setdefault( dirID, {} )
      directorySESizeDict[dirID].setdefault( 0, {'Files':0,'Size':0} )
      directorySESizeDict[dirID][0]['Size'] += size
      directorySESizeDict[dirID][0]['Files'] += 1
      for seName in seDict.keys():
        res = self.db.seManager.findSE( seName )
        if not res['OK']:
          return res
        seID = res['Value']
        size = lfns[fileIDLfns[fileID]]['Size']
        directorySESizeDict[dirID].setdefault( seID, {'Files':0,'Size':0} )
        directorySESizeDict[dirID][seID]['Size'] += size
        directorySESizeDict[dirID][seID]['Files'] += 1

    return S_OK( directorySESizeDict )

  def setFileStatus( self, lfns, connection = False ):
    """ Get set the group for the supplied files """
    connection = self._getConnection( connection )
    res = self._findFiles( lfns, ['FileID', 'UID'], connection = connection )
    if not res['OK']:
      return res
    failed = res['Value']['Failed']
    successful = {}
    for lfn in res['Value']['Successful'].keys():
      status = lfns[lfn]
      if isinstance( status, basestring ):
        if not status in self.db.validFileStatus:
          return S_ERROR( 'Invalid file status %s' % status )
        result = self._getStatusInt( status, connection = connection )
        if not result['OK']:
          return result
        status = result['Value']
      fileID = res['Value']['Successful'][lfn]['FileID']
      res = self._setFileParameter( fileID, "Status", status, connection = connection )
      if not res['OK']:
        failed[lfn] = res['Message']
      else:
        successful[lfn] = True
    return S_OK( {'Successful':successful, 'Failed':failed} )

  ######################################################
  #
  # Replica write methods
  #

  def addReplica( self, lfns, connection = False ):
    """ Add replica to the catalog """
    connection = self._getConnection( connection )
    successful = {}
    failed = {}
    for lfn, info in lfns.items():
      res = self._checkInfo( info, ['PFN', 'SE'] )
      if not res['OK']:
        failed[lfn] = res['Message']
        lfns.pop( lfn )
    res = self._addReplicas( lfns, connection = connection )
    if not res['OK']:
      for lfn in lfns.keys():
        failed[lfn] = res['Message']
    else:
      failed.update( res['Value']['Failed'] )
      successful.update( res['Value']['Successful'] )
    return S_OK( {'Successful':successful, 'Failed':failed} )

  def _addReplicas( self, lfns, connection = False ):

    connection = self._getConnection( connection )
    successful = {}
    res = self._findFiles( lfns.keys(), ['DirID', 'FileID', 'Size'], connection = connection )
    if not res['OK']:
      return res
    failed = res['Value']['Failed']
    for lfn in failed.keys():
      lfns.pop( lfn )
    lfnFileIDDict = res['Value']['Successful']
    for lfn, fileDict in lfnFileIDDict.items():
      lfns[lfn].update( fileDict )
    res = self._insertReplicas( lfns, connection = connection )
    if not res['OK']:
      for lfn in lfns.keys():
        failed[lfn] = res['Message']
    else:
      successful = res['Value']['Successful']
      failed.update( res['Value']['Failed'] )
    return S_OK( {'Successful':successful, 'Failed':failed} )

  def removeReplica( self, lfns, connection = False ):
    """ Remove replica from catalog """
    connection = self._getConnection( connection )
    successful = {}
    failed = {}
    for lfn, info in lfns.items():
      res = self._checkInfo( info, ['SE'] )
      if not res['OK']:
        failed[lfn] = res['Message']
        lfns.pop( lfn )
    res = self._deleteReplicas( lfns, connection = connection )
    if not res['OK']:
      for lfn in lfns.keys():
        failed[lfn] = res['Message']
    else:
      failed.update( res['Value']['Failed'] )
      successful.update( res['Value']['Successful'] )
    return S_OK( {'Successful':successful, 'Failed':failed} )

  def setReplicaStatus( self, lfns, connection = False ):
    """ Set replica status in the catalog """
    connection = self._getConnection( connection )
    successful = {}
    failed = {}
    for lfn, info in lfns.items():
      res = self._checkInfo( info, ['SE', 'Status'] )
      if not res['OK']:
        failed[lfn] = res['Message']
        continue
      status = info['Status']
      se = info['SE']
      res = self._findFiles( [lfn], ['FileID'], connection = connection )
      if not res['Value']['Successful'].has_key( lfn ):
        failed[lfn] = res['Value']['Failed'][lfn]
        continue
      fileID = res['Value']['Successful'][lfn]['FileID']
      res = self._setReplicaStatus( fileID, se, status, connection = connection )
      if res['OK']:
        successful[lfn] = res['Value']
      else:
        failed[lfn] = res['Message']
    return S_OK( {'Successful':successful, 'Failed':failed} )

  def setReplicaHost( self, lfns, connection = False ):
    """ Set replica host in the catalog """
    connection = self._getConnection( connection )
    successful = {}
    failed = {}
    for lfn, info in lfns.items():
      res = self._checkInfo( info, ['SE', 'NewSE'] )
      if not res['OK']:
        failed[lfn] = res['Message']
        continue
      newSE = info['NewSE']
      se = info['SE']
      res = self._findFiles( [lfn], ['FileID'], connection = connection )
      if not res['Value']['Successful'].has_key( lfn ):
        failed[lfn] = res['Value']['Failed'][lfn]
        continue
      fileID = res['Value']['Successful'][lfn]['FileID']
      res = self._setReplicaHost( fileID, se, newSE, connection = connection )
      if res['OK']:
        successful[lfn] = res['Value']
      else:
        failed[lfn] = res['Message']
    return S_OK( {'Successful':successful, 'Failed':failed} )

  ######################################################
  #
  # File read methods
  #

  def exists( self, lfns, connection = False ):
    """ Determine whether a file exists in the catalog """
    connection = self._getConnection( connection )
    res = self._findFiles( lfns, allStatus = True, connection = connection )
    successful = res['Value']['Successful']
    origFailed = res['Value']['Failed']
    for lfn in successful:
      successful[lfn] = lfn
    failed = {}

    if self.db.uniqueGUID:
      guidList = []
      val = None
      #Try to identify if the GUID is given
      # We consider only 2 options :
      # either {lfn : guid}
      # or P lfn : {PFN : .., GUID : ..} }
      if isinstance( lfns, dict ):
        val = lfns.values()

      # We have values, take the first to identify the type
      if val:
        val = val[0]

      if isinstance( val, dict ) and 'GUID' in val:
        # We are in the case {lfn : {PFN:.., GUID:..}}
        guidList = [lfns[lfn]['GUID'] for lfn in lfns]
        pass
      elif isinstance( val, basestring ):
        # We hope that it is the GUID which is given
        guidList = lfns.values()

      if guidList:
        # A dict { guid: lfn to which it is supposed to be associated }
        guidToGivenLfn = dict( zip( guidList, lfns ) )
        res = self.getLFNForGUID( guidList, connection )
        if not res['OK']:
          return res
        guidLfns = res['Value']['Successful']
        for guid, realLfn in guidLfns.items():
          successful[guidToGivenLfn[guid]] = realLfn

        
    
    for lfn, error in origFailed.items():
      # It could be in successful because the guid exists with another lfn
      if lfn in successful:
        continue
      if error == 'No such file or directory':
        successful[lfn] = False
      else:
        failed[lfn] = error
    return S_OK( {"Successful":successful, "Failed":failed} )

  def isFile( self, lfns, connection = False ):
    """ Determine whether a path is a file in the catalog """
    connection = self._getConnection( connection )
    #TO DO, should check whether it is a directory if it fails
    return self.exists( lfns, connection = connection )

  def getFileSize( self, lfns, connection = False ):
    """ Get file size from the catalog """
    connection = self._getConnection( connection )
    #TO DO, should check whether it is a directory if it fails
    res = self._findFiles( lfns, ['Size'], connection = connection )
    if not res['OK']:
      return res
    
    totalSize = 0
    for lfn in res['Value']['Successful'].keys():
      size = res['Value']['Successful'][lfn]['Size']
      res['Value']['Successful'][lfn] = size
      totalSize += size
      
    res['TotalSize'] = totalSize  
    return res

  def getFileMetadata( self, lfns, connection = False ):
    """ Get file metadata from the catalog """
    connection = self._getConnection( connection )
    #TO DO, should check whether it is a directory if it fails
    return self._findFiles( lfns, ['Size', 'Checksum',
                                   'ChecksumType', 'UID',
                                   'GID', 'GUID',
                                   'CreationDate', 'ModificationDate',
                                   'Mode', 'Status'], connection = connection )

  def getPathPermissions( self, paths, credDict, connection = False ):
    """ Get the permissions for the supplied paths """
    connection = self._getConnection( connection )
    res = self.db.ugManager.getUserAndGroupID( credDict )
    if not res['OK']:
      return res
    uid, gid = res['Value']
    res = self._findFiles( paths, metadata = ['Mode', 'UID', 'GID'], connection = connection )
    if not res['OK']:
      return res
    successful = {}
    for dirName, dirDict in res['Value']['Successful'].items():
      mode = dirDict['Mode']
      p_uid = dirDict['UID']
      p_gid = dirDict['GID']
      successful[dirName] = {}
      if p_uid == uid:
        successful[dirName]['Read'] = mode & stat.S_IRUSR
        successful[dirName]['Write'] = mode & stat.S_IWUSR
        successful[dirName]['Execute'] = mode & stat.S_IXUSR
      elif p_gid == gid:
        successful[dirName]['Read'] = mode & stat.S_IRGRP
        successful[dirName]['Write'] = mode & stat.S_IWGRP
        successful[dirName]['Execute'] = mode & stat.S_IXGRP
      else:
        successful[dirName]['Read'] = mode & stat.S_IROTH
        successful[dirName]['Write'] = mode & stat.S_IWOTH
        successful[dirName]['Execute'] = mode & stat.S_IXOTH
    return S_OK( {'Successful':successful, 'Failed':res['Value']['Failed']} )


  ######################################################
  #
  # Replica read methods
  #
  
  def __getReplicasForIDs( self, fileIDLfnDict, allStatus, connection = False ):
    """ Get replicas for files with already resolved IDs
    """
    replicas = {}
    if fileIDLfnDict:
      fields = []
      if not self.db.lfnPfnConvention or self.db.lfnPfnConvention == "Weak":
        fields = ['PFN']
      res = self._getFileReplicas( fileIDLfnDict.keys(), fields_input=fields,
                                   allStatus = allStatus, connection = connection )
      if not res['OK']:
        return res
      for fileID, seDict in res['Value'].items():
        lfn = fileIDLfnDict[fileID]
        replicas[lfn] = {}
        for se, repDict in seDict.items():
          pfn = repDict.get('PFN','')
          #if not pfn or self.db.lfnPfnConvention:
          #  res = self._resolvePFN( lfn, se )
          #  if res['OK']:
          #    pfn = res['Value']
          replicas[lfn][se] = pfn
                
    result = S_OK( replicas )
    return result

  def getReplicas( self, lfns, allStatus, connection = False ):
    """ Get file replicas from the catalog """
    connection = self._getConnection( connection )

    # Get FileID <-> LFN correspondence first
    res = self._findFileIDs( lfns, connection = connection )
    if not res['OK']:
      return res
    failed = res['Value']['Failed']
    fileIDLFNs = {}
    for lfn, fileID in res['Value']['Successful'].items():
      fileIDLFNs[fileID] = lfn

    result = self.__getReplicasForIDs( fileIDLFNs, allStatus, connection)
    if not result['OK']:
      return result
    replicas = result['Value']
    
    result = S_OK( { "Successful": replicas, 'Failed': failed } )
    
    if self.db.lfnPfnConvention:
      sePrefixDict = {}
      resSE = self.db.seManager.getSEPrefixes()
      if resSE['OK']:
        sePrefixDict = resSE['Value']
      result['Value']['SEPrefixes'] = sePrefixDict
      
    return result
  
  def getReplicasByMetadata( self, metaDict, path, allStatus, credDict, connection = False ):
    """ Get file replicas for files corresponding to the given metadata """
    connection = self._getConnection( connection )

    # Get FileID <-> LFN correspondence first
    failed = {}
    result = self.db.fmeta.findFilesByMetadata( metaDict, path, credDict, extra = True)
    if not result['OK']:
      return result
    fileIDLFNs = result['Value']

    result = self.__getReplicasForIDs( fileIDLFNs, allStatus, connection)
    if not result['OK']:
      return result
    replicas = result['Value']
    
    result = S_OK( { "Successful": replicas, 'Failed': failed } )
    
    if self.db.lfnPfnConvention:
      sePrefixDict = {}
      resSE = self.db.seManager.getSEPrefixes()
      if resSE['OK']:
        sePrefixDict = resSE['Value']
      result['Value']['SEPrefixes'] = sePrefixDict
      
    return result
  
  def _resolvePFN(self,lfn,se):
    resSE = self.db.seManager.getSEDefinition(se)
    if not resSE['OK']:
      return resSE
    pfnDict = dict(resSE['Value']['SEDict'])
    if "PFNPrefix" in pfnDict:
      return S_OK(pfnDict['PFNPrefix']+lfn)
    else:
      pfnDict['FileName'] = lfn
      return pfnunparse(pfnDict)

  def getReplicaStatus( self, lfns, connection = False ):
    """ Get replica status from the catalog """
    connection = self._getConnection( connection )
    res = self._findFiles( lfns, connection = connection )
    failed = res['Value']['Failed']
    fileIDLFNs = {}
    for lfn, fileDict in res['Value']['Successful'].items():
      fileID = fileDict['FileID']
      fileIDLFNs[fileID] = lfn
    successful = {}
    if fileIDLFNs:
      res = self._getFileReplicas( fileIDLFNs.keys(), allStatus = True, connection = connection )
      if not res['OK']:
        return res
      for fileID, seDict in res['Value'].items():
        lfn = fileIDLFNs[fileID]
        requestedSE = lfns[lfn]
        if not requestedSE:
          failed[lfn] = "Replica info not supplied"
        elif requestedSE not in seDict.keys():
          failed[lfn] = "No replica at supplied site"
        else:
          successful[lfn] = seDict[requestedSE]['Status']
    return S_OK( {'Successful':successful, 'Failed':failed} )

  ######################################################
  #
  # General usage methods
  #

  def _getStatusInt( self, status, connection = False ):
    connection = self._getConnection( connection )
    req = "SELECT StatusID FROM FC_Statuses WHERE Status = '%s';" % status
    res = self.db._query( req, connection )
    if not res['OK']:
      return res
    if res['Value']:
      return S_OK( res['Value'][0][0] )
    req = "INSERT INTO FC_Statuses (Status) VALUES ('%s');" % status
    res = self.db._update( req, connection )
    if not res['OK']:
      return res
    return S_OK( res['lastRowId'] )

  def _getIntStatus(self,statusID,connection=False):
    if statusID in self.statusDict:
      return S_OK(self.statusDict[statusID])
    connection = self._getConnection(connection)
    req = "SELECT StatusID,Status FROM FC_Statuses" 
    res = self.db._query(req,connection)
    if not res['OK']:
      return res
    if res['Value']:
      for row in res['Value']:
        self.statusDict[int(row[0])] = row[1]
    if statusID in self.statusDict:
      return S_OK(self.statusDict[statusID])
    return S_OK('Unknown')

  def getFileIDsInDirectory( self, dirID, requestString = False ):
    """ Get a list of IDs for all the files stored in given directories or their
        subdirectories
    :param mixt dirID: single directory ID or a list of directory IDs
    :param boolean requestString: if True return result as a SQL SELECT string
    :return: list of file IDs or SELECT string
    """

<<<<<<< HEAD
    return self._getDirectoryFileIDs( dirID, requestString = requestString )
=======
    return self._getDirectoryFileIDs( dirID, requestString )
>>>>>>> 752da385

  def getFilesInDirectory( self, dirID, verbose = False, connection = False ):
    connection = self._getConnection( connection )
    files = {}
    res = self._getDirectoryFiles( dirID, [], ['FileID', 'Size', 'GUID',
                                               'Checksum', 'ChecksumType',
                                               'Type', 'UID',
                                               'GID', 'CreationDate',
                                               'ModificationDate', 'Mode',
                                               'Status'], connection = connection )
    if not res['OK']:
      return res
    if not res['Value']:
      return S_OK( files )
    fileIDNames = {}
    for fileName, fileDict in res['Value'].items():
      files[fileName] = {}
      files[fileName]['MetaData'] = fileDict
      fileIDNames[fileDict['FileID']] = fileName

    if verbose:
      result = self._getFileReplicas( fileIDNames.keys(), connection = connection )
      if not result['OK']:
        return result
      for fileID, seDict in result['Value'].items():
        fileName = fileIDNames[fileID]
        files[fileName]['Replicas'] = seDict
        
    return S_OK( files )

  def getDirectoryReplicas( self, dirID, path, allStatus = False, connection = False ):
    """ Get the replicas for all the Files in the given Directory
        :param DirID : ID of the directory
        :param path : useless
        :param allStatus : whether all replicas and file status are considered
                          If False, take the visibleFileStatus and visibleReplicaStatus values from the configuration
    """
    connection = self._getConnection( connection )
    result = self._getDirectoryReplicas( dirID, allStatus, connection)
    if not result['OK']:
      return result
    
    resultDict = {}
    seDict = {}
    for fileName, fileID, seID, pfn in result['Value']:
      resultDict.setdefault( fileName, {} )
      if not seID in seDict:
        res = self.db.seManager.getSEName(seID)
        if not res['OK']:
          seDict[seID] = 'Unknown'
        else:  
          seDict[seID] = res['Value']
      se = seDict[seID]    
      resultDict[fileName][se] = pfn

    return S_OK( resultDict )

  def _getFileDirectories( self, lfns ):
    """ For a list of lfn, returns a dictionary with key the directory, and value
        the files in that directory. It does not make any query, just splits the names
        :param lfns list of lfns
    """
    dirDict = {}
    for lfn in lfns:
      lfnDir = os.path.dirname( lfn )
      lfnFile = os.path.basename( lfn )
      dirDict.setdefault( lfnDir, [] )
      dirDict[lfnDir].append( lfnFile )
    return dirDict

  def _checkInfo( self, info, requiredKeys ):
    if not info:
      return S_ERROR( "Missing parameters" )
    for key in requiredKeys:
      if not key in info:
        return S_ERROR( "Missing '%s' parameter" % key )
    return S_OK()

  # def _checkLFNPFNConvention( self, lfn, pfn, se ):
  #   """ Check that the PFN corresponds to the LFN-PFN convention """
  #   if pfn == lfn:
  #     return S_OK()
  #   if ( len( pfn ) < len( lfn ) ) or ( pfn[-len( lfn ):] != lfn ) :
  #     return S_ERROR( 'PFN does not correspond to the LFN convention' )
  #  return S_OK()

  def changeFileGroup( self, lfns ):
    """ Get set the group for the supplied files
        :param lfns : dictionary < lfn : group >
        :param int/str newGroup: optional new group/groupID the same for all the supplied lfns
     """
    res = self._findFiles( lfns, ['FileID', 'GID'] )
    if not res['OK']:
      return res
    failed = res['Value']['Failed']
    successful = {}
    for lfn in res['Value']['Successful'].keys():
      group = lfns[lfn]
      if isinstance( group, basestring ):
        groupRes = self.db.ugManager.findGroup( group )
        if not groupRes['OK']:
          return groupRes
        group = groupRes['Value']
      currentGroup = res['Value']['Successful'][lfn]['GID']
      if int( group ) == int( currentGroup ):
        successful[lfn] = True
      else:
        fileID = res['Value']['Successful'][lfn]['FileID']
        res = self._setFileParameter( fileID, "GID", group )
        if not res['OK']:
          failed[lfn] = res['Message']
        else:
          successful[lfn] = True
    return S_OK( {'Successful':successful, 'Failed':failed} )

  def changeFileOwner( self, lfns ):
    """ Set the owner for the supplied files
        :param lfns : dictionary < lfn : owner >
        :param int/str newOwner: optional new user/userID the same for all the supplied lfns
    """
    res = self._findFiles( lfns, ['FileID', 'UID'] )
    if not res['OK']:
      return res
    failed = res['Value']['Failed']
    successful = {}
    for lfn in res['Value']['Successful'].keys():
      owner = lfns[lfn]
      if isinstance( owner, basestring ):
        userRes = self.db.ugManager.findUser( owner )
        if not userRes['OK']:
          return userRes
        owner = userRes['Value']
      currentOwner = res['Value']['Successful'][lfn]['UID']
      if int( owner ) == int( currentOwner ):
        successful[lfn] = True
      else:
        fileID = res['Value']['Successful'][lfn]['FileID']
        res = self._setFileParameter( fileID, "UID", owner )
        if not res['OK']:
          failed[lfn] = res['Message']
        else:
          successful[lfn] = True
    return S_OK( {'Successful':successful, 'Failed':failed} )

  def changeFileMode( self, lfns ):
    """" Set the mode for the supplied files
        :param lfns : dictionary < lfn : mode >
        :param int newMode: optional new mode the same for all the supplied lfns
    """
    res = self._findFiles( lfns, ['FileID', 'Mode'] )
    if not res['OK']:
      return res
    failed = res['Value']['Failed']
    successful = {}
    for lfn in res['Value']['Successful'].keys():
      mode = lfns[lfn]
      currentMode = res['Value']['Successful'][lfn]['Mode']
      if int( currentMode ) == int( mode ):
        successful[lfn] = True
      else:
        fileID = res['Value']['Successful'][lfn]['FileID']
        res = self._setFileParameter( fileID, "Mode", mode )
        if not res['OK']:
          failed[lfn] = res['Message']
        else:
          successful[lfn] = True
    return S_OK( {'Successful':successful, 'Failed':failed} )

  def setFileOwner( self, path, owner ):
    """ Set the file owner

        :param mixed path: file path as a string or int or list of ints or select statement
        :param mixt group: new user as a string or int uid
    """

    result = self.db.ugManager.findUser( owner )
    if not result['OK']:
      return result

    uid = result['Value']

    return self._setFileParameter( path, 'UID', uid )

  def setFileGroup( self, path, gname ):
    """ Set the file group

        :param mixed path: file path as a string or int or list of ints or select statement
        :param mixt group: new group as a string or int gid
    """

    result = self.db.ugManager.findGroup( gname )
    if not result['OK']:
      return result

    gid = result['Value']

    return self._setFileParameter( path, 'GID', gid )

  def setFileMode( self, path, mode ):
    """ Set the file mode

        :param mixed path: file path as a string or int or list of ints or select statement
        :param int mode: new mode
    """
    return self._setFileParameter( path, 'Mode', mode )<|MERGE_RESOLUTION|>--- conflicted
+++ resolved
@@ -246,11 +246,7 @@
     extraLfns = {}
     for lfn in lfns:
       masterLfns[lfn] = dict( lfns[lfn] )
-<<<<<<< HEAD
       if isinstance( lfns[lfn].get( 'SE' ), list ):
-=======
-      if 'SE' in lfns[lfn] and isinstance( lfns[lfn]['SE'], list ):
->>>>>>> 752da385
         masterLfns[lfn]['SE'] = lfns[lfn]['SE'][0]  
         if len( lfns[lfn]['SE'] ) > 1:
           extraLfns[lfn] = dict( lfns[lfn] )
@@ -1122,12 +1118,7 @@
     :param boolean requestString: if True return result as a SQL SELECT string
     :return: list of file IDs or SELECT string
     """
-
-<<<<<<< HEAD
     return self._getDirectoryFileIDs( dirID, requestString = requestString )
-=======
-    return self._getDirectoryFileIDs( dirID, requestString )
->>>>>>> 752da385
 
   def getFilesInDirectory( self, dirID, verbose = False, connection = False ):
     connection = self._getConnection( connection )
