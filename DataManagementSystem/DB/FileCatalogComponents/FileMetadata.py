########################################################################
# $HeadURL$
########################################################################

""" DIRAC FileCatalog plugin class to manage file metadata. This contains only
    non-indexed metadata for the moment.
"""

__RCSID__ = "$Id$"

# import time 
import types
from DIRAC import S_OK, S_ERROR, gLogger

from DIRAC.DataManagementSystem.DB.FileCatalogComponents.Utilities import queryTime
from DIRAC.Core.Utilities.List import intListToString

FILE_STANDARD_METAKEYS = [ 'SE', 'CreationDate', 'ModificationDate', 'LastAccessDate', 'User'
                           'Group', 'Path', 'Name' ]

class FileMetadata:

  _tables = {}
  _tables["FC_FileMeta"] = { "Fields": {
                                       "FileID": "INTEGER NOT NULL",
                                       "MetaKey": "VARCHAR(31) CHARACTER SET latin1 COLLATE latin1_bin NOT NULL DEFAULT 'Noname'",
                                       "MetaValue": "VARCHAR(31) NOT NULL DEFAULT 'Noname'"
                                      },
                            "UniqueIndexes": { "FileID": ["MetaKey"] }
                          }
  
  _tables["FC_FileMetaFields"] = { "Fields": {
                                              "MetaID": "INT AUTO_INCREMENT",
                                              "MetaName": "VARCHAR(64) CHARACTER SET latin1 COLLATE latin1_bin NOT NULL",
                                              "MetaType": "VARCHAR(128) NOT NULL"
                                             },
                                   "PrimaryKey": "MetaID"
                                 }

  def __init__(self,database = None):
    self.db = None
    if database is not None:
      self.setDatabase( database )

  def setDatabase( self, database ):
    self.db = database
    result = self.db._createTables( self._tables )
    if not result['OK']:
      gLogger.error( "Failed to create tables", str( self._tables.keys() ) )
    elif result['Value']:
      gLogger.info( "Tables created: %s" % ','.join( result['Value'] ) )  
    return result
        
##############################################################################
#
#  Manage Metadata fields
#
##############################################################################  
  def addMetadataField( self, pname, ptype, credDict ):
    """ Add a new metadata parameter to the Metadata Database.
        pname - parameter name, ptype - parameter type in the MySQL notation
    """

    if pname in FILE_STANDARD_METAKEYS:
      return S_ERROR( 'Illegal use of reserved metafield name' )

    result = self.db.dmeta.getMetadataFields( credDict )
    if not result['OK']:
      return result
    if pname in result['Value'].keys():
      return S_ERROR( 'The metadata %s is already defined for Directories' % pname )

    result = self.getFileMetadataFields( credDict )
    if not result['OK']:
      return result
    if pname in result['Value'].keys():
      if ptype.lower() == result['Value'][pname].lower():
        return S_OK( 'Already exists' )
      else:
        return S_ERROR( 'Attempt to add an existing metadata with different type: %s/%s' %
                        ( ptype, result['Value'][pname] ) )

    valueType = ptype
    if ptype == "MetaSet":
      valueType = "VARCHAR(64)"
    req = "CREATE TABLE FC_FileMeta_%s ( FileID INTEGER NOT NULL, Value %s, PRIMARY KEY (FileID), INDEX (Value) )" \
                              % ( pname, valueType )
    result = self.db._query( req )
    if not result['OK']:
      return result

    result = self.db._insert( 'FC_FileMetaFields', ['MetaName', 'MetaType'], [pname, ptype] )
    if not result['OK']:
      return result

    metadataID = result['lastRowId']
    result = self.__transformMetaParameterToData( pname )
    if not result['OK']:
      return result

    return S_OK( "Added new metadata: %d" % metadataID )

  def deleteMetadataField( self, pname, credDict ):
    """ Remove metadata field
    """

    req = "DROP TABLE FC_FileMeta_%s" % pname
    result = self.db._update( req )
    error = ''
    if not result['OK']:
      error = result["Message"]
    req = "DELETE FROM FC_FileMetaFields WHERE MetaName='%s'" % pname
    result = self.db._update( req )
    if not result['OK']:
      if error:
        result["Message"] = error + "; " + result["Message"]
    return result

  def getFileMetadataFields( self, credDict ):
    """ Get all the defined metadata fields
    """

    req = "SELECT MetaName,MetaType FROM FC_FileMetaFields"
    result = self.db._query( req )
    if not result['OK']:
      return result

    metaDict = {}
    for row in result['Value']:
      metaDict[row[0]] = row[1]

    return S_OK( metaDict )

###########################################################
#
# Set and get metadata for files
#
###########################################################

  def setMetadata( self, path, metadict, credDict ):
    """ Set the value of a given metadata field for the the given directory path
    """
    result = self.getFileMetadataFields( credDict )
    if not result['OK']:
      return result
    metaFields = result['Value']

    result = self.db.fileManager._findFiles( [path] )
    if not result['OK']:
      return result
    if result['Value']['Successful']:
      fileID = result['Value']['Successful'][path]['FileID']
    else:
      return S_ERROR( 'File %s not found' % path )

    for metaName, metaValue in metadict.items():
      if not metaName in metaFields:
        result = self.__setFileMetaParameter( fileID, metaName, metaValue, credDict )
      else:
        result = self.db._insert( 'FC_FileMeta_%s' % metaName, ['FileID', 'Value'], [fileID, metaValue] )
        if not result['OK']:
          if result['Message'].find( 'Duplicate' ) != -1:
            req = "UPDATE FC_FileMeta_%s SET Value='%s' WHERE FileID=%d" % ( metaName, metaValue, fileID )
            result = self.db._update( req )
            if not result['OK']:
              return result
          else:
            return result

    return S_OK()

  def removeMetadata( self, path, metadata, credDict ):
    """ Remove the specified metadata for the given file
    """
    result = self.getFileMetadataFields( credDict )
    if not result['OK']:
      return result
    metaFields = result['Value']

    result = self.db.fileManager._findFiles( [path] )
    if not result['OK']:
      return result
    if result['Value']['Successful']:
      fileID = result['Value']['Successful'][path]['FileID']
    else:
      return S_ERROR( 'File %s not found' % path )

    failedMeta = {}
    for meta in metadata:
      if meta in metaFields:
        # Indexed meta case
        req = "DELETE FROM FC_FileMeta_%s WHERE FileID=%d" % ( meta, fileID )
        result = self.db._update( req )
        if not result['OK']:
          failedMeta[meta] = result['Value']
      else:
        # Meta parameter case
        req = "DELETE FROM FC_FileMeta WHERE MetaKey='%s' AND FileID=%d" % ( meta, fileID )
        result = self.db._update( req )
        if not result['OK']:
          failedMeta[meta] = result['Value']

    if failedMeta:
      metaExample = failedMeta.keys()[0]
      result = S_ERROR( 'Failed to remove %d metadata, e.g. %s' % ( len( failedMeta ), failedMeta[metaExample] ) )
      result['FailedMetadata'] = failedMeta
    else:
      return S_OK()

  def __getFileID( self, path ):

    result = self.db.fileManager._findFiles( [path] )
    if not result['OK']:
      return result
    if result['Value']['Successful']:
      fileID = result['Value']['Successful'][path]['FileID']
    else:
      return S_ERROR( 'File not found' )
    return S_OK( fileID )

  def __setFileMetaParameter( self, fileID, metaName, metaValue, credDict ):
    """ Set an meta parameter - metadata which is not used in the the data
        search operations
    """
    result = self.db._insert( 'FC_FileMeta',
                          ['FileID', 'MetaKey', 'MetaValue'],
                          [fileID, metaName, str( metaValue )] )
    return result

  def setFileMetaParameter( self, path, metaName, metaValue, credDict ):

    result = self.__getFileID( path )
    if not result['OK']:
      return result
    fileID = result['Value']
    return self.__setFileMetaParameter( fileID, metaName, metaValue, credDict )

  def _getFileUserMetadataByID( self, fileIDList, credDict, connection = False ):
    """ Get file user metadata for the list of file IDs
    """
    # First file metadata
    result = self.getFileMetadataFields( credDict )
    if not result['OK']:
      return result
    metaFields = result['Value']

<<<<<<< HEAD
    stringIDs = ','.join( [ '%s' % id_ for id_ in fileIDList ] )
=======
    stringIDs = ','.join( [ '%s' % fId for fId in fileIDList ] )
>>>>>>> 365280ff
    metaDict = {}
    for meta in metaFields:
      req = "SELECT Value,FileID FROM FC_FileMeta_%s WHERE FileID in (%s)" % ( meta, stringIDs )
      result = self.db._query( req, conn = connection )
      if not result['OK']:
        return result
      for value, fileID in result['Value']:
        metaDict.setdefault( fileID, {} )
        metaDict[fileID][meta] = value

    req = "SELECT FileID,MetaKey,MetaValue from FC_FileMeta where FileID in (%s)" % stringIDs
    result = self.db._query( req, conn = connection )
    if not result['OK']:
      return result
    for fileID, key, value in result['Value']:
      metaDict.setdefault( fileID, {} )
      metaDict[fileID][key] = value

    return S_OK( metaDict )

  def getFileUserMetadata( self, path, credDict ):
    """ Get metadata for the given file
    """
    # First file metadata
    result = self.getFileMetadataFields( credDict )
    if not result['OK']:
      return result
    metaFields = result['Value']

    result = self.__getFileID( path )
    if not result['OK']:
      return result
    fileID = result['Value']

    metaDict = {}
    metaTypeDict = {}
    for meta in metaFields:
      req = "SELECT Value,FileID FROM FC_FileMeta_%s WHERE FileID=%d" % ( meta, fileID )
      result = self.db._query( req )
      if not result['OK']:
        return result
      if result['Value']:
        metaDict[meta] = result['Value'][0][0]
      metaTypeDict[meta] = metaFields[meta]

    result = self.getFileMetaParameters( path, credDict )
    if result['OK']:
      metaDict.update( result['Value'] )
      for meta in result['Value']:
        metaTypeDict[meta] = 'NonSearchable'

    result = S_OK( metaDict )
    result['MetadataType'] = metaTypeDict
    return result

  def __getFileMetaParameters( self, fileID, credDict ):

    req = "SELECT FileID,MetaKey,MetaValue from FC_FileMeta where FileID=%d " % fileID
    result = self.db._query( req )
    if not result['OK']:
      return result
    if not result['Value']:
      return S_OK( {} )
    metaDict = {}
    for fileID, key, value in result['Value']:
      if metaDict.has_key( key ):
        if type( metaDict[key] ) == types.ListType:
          metaDict[key].append( value )
        else:
          metaDict[key] = [metaDict[key]].append( value )
      else:
        metaDict[key] = value

    return S_OK( metaDict )

  def getFileMetaParameters( self, path, credDict ):
    """ Get meta parameters for the given file
    """

    result = self.__getFileID( path )
    if not result['OK']:
      return result
    fileID = result['Value']

    return self.__getFileMetaParameters( fileID, credDict )

  def __transformMetaParameterToData( self, metaname ):
    """ Relocate the meta parameters of all the directories to the corresponding
        indexed metadata table
    """

    req = "SELECT FileID,MetaValue from FC_FileMeta WHERE MetaKey='%s'" % metaname
    result = self.db._query( req )
    if not result['OK']:
      return result
    if not result['Value']:
      return S_OK()

    fileDict = {}
    for fileID, meta in result['Value']:
      fileDict[fileID] = meta
    fileList = fileDict.keys()

    insertValueList = []
    for fileID in fileList:
      insertValueList.append( "( %d,'%s' )" % ( fileID, meta ) )

    req = "INSERT INTO FC_FileMeta_%s (FileID,Value) VALUES %s" % ( metaname, ', '.join( insertValueList ) )
    result = self.db._update( req )
    if not result['OK']:
      return result

    req = "DELETE FROM FC_FileMeta WHERE MetaKey='%s'" % metaname
    result = self.db._update( req )
    return result

  def __createMetaSelection( self, meta, value, table = '' ):

    if type( value ) == types.DictType:
      selectList = []
      for operation, operand in value.items():
        if operation in ['>', '<', '>=', '<=']:
          if type( operand ) == types.ListType:
            return S_ERROR( 'Illegal query: list of values for comparison operation' )
          if type( operand ) in [types.IntType, types.LongType]:
            selectList.append( "%sValue%s%d" % ( table, operation, operand ) )
          elif type( operand ) == types.FloatType:
            selectList.append( "%sValue%s%f" % ( table, operation, operand ) )
          else:
            selectList.append( "%sValue%s'%s'" % ( table, operation, operand ) )
        elif operation == 'in' or operation == "=":
          if type( operand ) == types.ListType:
            vString = ','.join( [ "'" + str( x ) + "'" for x in operand] )
            selectList.append( "%sValue IN (%s)" % ( table, vString ) )
          else:
            selectList.append( "%sValue='%s'" % ( table, operand ) )
        elif operation == 'nin' or operation == "!=":
          if type( operand ) == types.ListType:
            vString = ','.join( [ "'" + str( x ) + "'" for x in operand] )
            selectList.append( "%sValue NOT IN (%s)" % ( table, vString ) )
          else:
            selectList.append( "%sValue!='%s'" % ( table, operand ) )
        selectString = ' AND '.join( selectList )
    elif type( value ) == types.ListType:
      vString = ','.join( [ "'" + str( x ) + "'" for x in value] )
      selectString = "%sValue in %s" % ( table, vString )
    else:
      if value == "Any":
        selectString = ''
      else:
        selectString = "%sValue='%s' " % ( table, value )

    return S_OK( selectString )

  def __findFilesForMetaValue( self, meta, value, dirList ):
    """ Find files in the given list of directories corresponding to the given
        selection criteria
    """

    result = self.__createMetaSelection( meta, value, "M." )
    if not result['OK']:
      return result
    selectString = result['Value']

    dirString = ','.join( [ str( x ) for x in dirList] )

    req = " SELECT F.FileID, F.DirID FROM FC_FileMeta_%s AS M, FC_Files AS F" % meta
    if dirString:
      req += " WHERE F.DirID in (%s)" % dirString
    if selectString:
      if dirString:
        req += " AND %s AND F.FileID=M.FileID" % selectString
      else:
        req += " WHERE %s AND F.FileID=M.FileID" % selectString


    result = self.db._query( req )
    if not result['OK']:
      return result
    if not result['Value']:
      return S_OK( [] )

    fileList = []
    for row in result['Value']:
      fileID = row[0]
      fileList.append( fileID )

    return S_OK( fileList )

  def __findFilesForSE( self, se, dirList ):
    """ Find files in the given list of directories having replicas in the given se(s)
    """
    seList = se
    if type( se ) in types.StringTypes:
      seList = [se]
    seIDs = []
    for se in seList:
      result = self.db.seManager.getSEID( se )
      if not result['OK']:
        return result
      seIDs.append( result['Value'] )
    seString = intListToString( seIDs )
    dirString = intListToString( dirList )

    req = "SELECT F.FileID FROM FC_Files as F, FC_Replicas as R WHERE F.DirID IN (%s)" % dirString
    req += " AND R.SEID IN (%s) AND F.FileID=R.FileID" % seString
    result = self.db._query( req )
    if not result['OK']:
      return result
    if not result['Value']:
      return S_OK( [] )

    fileList = []
    for row in result['Value']:
      fileID = row[0]
      fileList.append( fileID )

    return S_OK( fileList )


  def __findFilesForStandardMetaValue( self, meta, value, dirList ):
    """ Find files in the given list of directories corresponding to the given
        selection criteria using standard file metadata
    """
    return S_OK( [] )

  def __buildSEQuery( self, storageElement ):
    """  Return a tuple with table and condition to locate files in a given SE
    """
    if not storageElement:
      return S_OK( [] )
    result = self.db.seManager.getSEID( storageElement )
    if not result['OK']:
      return result
    seID = result['Value']
    table = 'FC_Replicas'
    query = '%%s.SEID = %s' % seID
    return S_OK( [ ( table, query ) ] )

  def __buildUserMetaQuery( self, userMetaDict ):
    """  Return a list of tuples with tables and conditions to locate files for a given user Metadata
    """
    if not userMetaDict:
      return S_OK( [] )
    result = []
    for meta, value in userMetaDict.items():
      table = 'FC_FileMeta_%s' % meta

      if type( value ) in types.StringTypes and value.tolower() == 'any':
        # 'ANY' 
        query = ''
        result.append( ( table, query ) )

      elif type( value ) == types.ListType:
        if not value:
          query = ''
          result.append( ( table, query ) )
        else:
          escapeValues = self.db._escapeValues( value )
          if not escapeValues['OK']:
            return escapeValues
          query = '%%s.Value IN ( %s )' % ', '.join( escapeValues['Value'] )
          result.append( ( table, query ) )

      elif type( value ) == types.DictType:
        for operation, operand in value.items():
          if type( operand ) == types.ListType:
            escapeValues = self.db._escapeValues( value )
            if not escapeValues['OK']:
              return escapeValues
            escapedOperand = ', '.join( escapeValues['Value'] )
          if type( operand ) in [types.IntType, types.LongType]:
            escapedOperand = '%d' % operand
          elif type( operand ) == types.FloatType:
            escapedOperand = '%f' % operand
          else:
            escapedOperand = self.db._escapeString( operand )
            if not escapedOperand['OK']:
              return escapedOperand
            escapedOperand = escapeValues['Value']

          if operation in ['>', '<', '>=', '<=']:
            if type( operand ) == types.ListType:
              return S_ERROR( 'Illegal query: list of values for comparison operation' )
            else:
              query = '%%s.Value %s %s' % ( operation, escapedOperand )
              result.append( ( table, query ) )
          elif operation == 'in' or operation == "=":
            if type( operand ) == types.ListType:
              query = '%%s.Value IN ( %s )' % escapedOperand
              result.append( ( table, query ) )
            else:
              query = '%%s.Value = %s' % escapedOperand
              result.append( ( table, query ) )
          elif operation == 'nin' or operation == "!=":
            if type( operand ) == types.ListType:
              query = '%%s.Value NOT IN ( %s )' % escapedOperand
              result.append( ( table, query ) )
            else:
              query = '%%s.Value != %s' % escapedOperand
              result.append( ( table, query ) )

      else:
        escapedValue = self.db._escapeString( value )
        if not escapedValue['OK']:
          return escapedValue
        escapedValue = escapedValue['Value']
        query = '%%s.Value = %s' % escapedValue['Value']
        result.append( ( table, query ) )

    return S_OK( result )

  def __buildStandardMetaQuery( self, standardMetaDict ):

    result = []
    return S_OK( result )

  def __findFilesByMetadata( self, metaDict, dirList, credDict ):
    """ Find a list of file IDs meeting the metaDict requirements and belonging
        to directories in dirList 
    """

    # 1.- classify Metadata keys
    storageElement = None
    standardMetaDict = {}
    userMetaDict = {}
    for meta, value in metaDict.items():
      if meta == "SE":
        storageElement = value
      elif meta in FILE_STANDARD_METAKEYS:
        standardMetaDict[meta] = value
      else:
        userMetaDict[meta] = value

    tablesAndConditions = []
    # 2.- standard search
    result = self.__buildStandardMetaQuery( standardMetaDict )
    if not result['OK']:
      return result
    tablesAndConditions.extend( result['Value'] )
    # 3.- user search
    result = self.__buildUserMetaQuery( userMetaDict )
    if not result['OK']:
      return result
    tablesAndConditions.extend( result['Value'] )
    # 4.- SE constrain
    result = self.__buildSEQuery( storageElement )
    if not result['OK']:
      return result
    tablesAndConditions.extend( result['Value'] )

    query = 'SELECT F.FileID FROM '

    conditions = []
    tables = [ 'FC_Files as F' ]

    if dirList:
      dirString = intListToString( dirList )
      conditions.append( "F.DirID in (%s)" % dirString )

    counter = 0
    for table, condition in tablesAndConditions:
      counter += 1
      tables.append( '%s as M%d' % ( table, counter ) )
      table = 'M%d' % counter
      condition = condition % table + ' AND F.FileID = %s.FileID' % table
      conditions.append( '( %s )' % condition )

    query += ', '.join( tables )
    if conditions:
      query += ' WHERE %s' % ' AND '.join( conditions )

    result = self.db._query( query )
    if not result['OK']:
      return result
    if not result['Value']:
      return S_OK( [] )

#     fileList = [ row[0] for row in result['Value' ] ]
    fileList = []
    for row in result['Value']:
      fileID = row[0]
      fileList.append( fileID )

    return S_OK( fileList )

  @queryTime
  def findFilesByMetadata( self, metaDict, path, credDict, extra = False ):
    """ Find Files satisfying the given metadata
    """
    if not path:
      path = '/'

    # 1.- Get Directories matching the metadata query
    result = self.db.dmeta.findDirIDsByMetadata( metaDict, path, credDict )
    if not result['OK']:
      return result
    dirList = result['Value']
    dirFlag = result['Selection']

    # 2.- Get known file metadata fields
#     fileMetaDict = {}
    result = self.getFileMetadataFields( credDict )
    if not result['OK']:
      return result
    fileMetaKeys = result['Value'].keys() + FILE_STANDARD_METAKEYS
    fileMetaDict = dict( item for item in metaDict.items() if item[0] in fileMetaKeys )

    fileList = []
    lfnIdDict = {}
    lfnList = []

    if dirFlag != 'None':
      # None means that no Directory satisfies the given query, thus the search is empty
      if dirFlag == 'All':
        # All means that there is no Directory level metadata in query, full name space is considered
        dirList = []

      if fileMetaDict:
        # 3.- Do search in File Metadata
        result = self.__findFilesByMetadata( fileMetaDict, dirList, credDict )
        if not result['OK']:
          return result
        fileList = result['Value']
      elif dirList:
        # 4.- if not File Metadata, return the list of files in given directories
        return self.db.dtree.getFileLFNsInDirectoryByDirectory( dirList, credDict )
      else:
        # if there is no File Metadata and no Dir Metadata, return an empty list
        lfnList = []

    if fileList:
      # 5.- get the LFN
      result = self.db.fileManager._getFileLFNs( fileList )
      if not result['OK']:
        return result
      lfnList = result['Value']['Successful'].values()
      if extra:
        lfnIdDict = result['Value']['Successful']

    result = S_OK( lfnList )
    if extra:
      result['LFNIDDict'] = lfnIdDict

    return result<|MERGE_RESOLUTION|>--- conflicted
+++ resolved
@@ -244,11 +244,7 @@
       return result
     metaFields = result['Value']
 
-<<<<<<< HEAD
-    stringIDs = ','.join( [ '%s' % id_ for id_ in fileIDList ] )
-=======
     stringIDs = ','.join( [ '%s' % fId for fId in fileIDList ] )
->>>>>>> 365280ff
     metaDict = {}
     for meta in metaFields:
       req = "SELECT Value,FileID FROM FC_FileMeta_%s WHERE FileID in (%s)" % ( meta, stringIDs )
