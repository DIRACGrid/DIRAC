""" FileManager (add doc here)
"""

__RCSID__ = "$Id$"

from DIRAC                                                                import S_OK, S_ERROR, gLogger
from DIRAC.DataManagementSystem.DB.FileCatalogComponents.FileManagerBase  import FileManagerBase
from DIRAC.Core.Utilities.List                                            import stringListToString, \
                                                                                 intListToString, \
                                                                                 breakListIntoChunks
from DIRAC.DataManagementSystem.DB.FileCatalogComponents.Utilities        import getIDSelectString

DEBUG = 0

import os
from types import ListType, TupleType, StringTypes

class FileManager( FileManagerBase ):

  ######################################################
  #
  # The all important _findFiles and _getDirectoryFiles methods
  #

  def _findFiles( self, lfns, metadata = ['FileID'], allStatus = False, connection = False ):
    """ Find file ID if it exists for the given list of LFNs """

    connection = self._getConnection(connection)
    dirDict = self._getFileDirectories(lfns)
    failed = {}
    result = self.db.dtree.findDirs( dirDict.keys() )
    if not result['OK']:
      return result
    directoryIDs = result['Value']

    for dirPath in dirDict:
      if not dirPath in directoryIDs:
        for fileName in dirDict[dirPath]:
          fname = '%s/%s' % (dirPath,fileName)
          fname = fname.replace('//','/')
          failed[fname] = 'No such file or directory'

    successful = {}
    for dirPath in directoryIDs:
      fileNames = dirDict[dirPath]
      res = self._getDirectoryFiles( directoryIDs[dirPath], fileNames, metadata, allStatus = allStatus, connection = connection )
      if (not res['OK']) or (not res['Value']):
        error = res.get('Message','No such file or directory')
        for fileName in fileNames:
          fname = '%s/%s' % (dirPath,fileName)
          fname = fname.replace('//','/')
          failed[fname] = error
      else:
        for fileName,fileDict in res['Value'].items():
          fname = '%s/%s' % (dirPath,fileName)
          fname = fname.replace('//','/')
          successful[fname] = fileDict
      for fileName in fileNames:
        if not fileName in res['Value']:
          fname = '%s/%s' % (dirPath,fileName)
          fname = fname.replace('//','/')
          failed[fname] = 'No such file or directory'
    return S_OK({"Successful":successful,"Failed":failed})

  def _findFileIDs( self, lfns, connection=False ):
    """ Find lfn <-> FileID correspondence
    """
    connection = self._getConnection(connection)
    dirDict = self._getFileDirectories(lfns)
    failed = {}
    successful = {}
    result = self.db.dtree.findDirs( dirDict.keys() )
    if not result['OK']:
      return result
    directoryIDs = result['Value']
    directoryPaths = {}

    for dirPath in dirDict:
      if not dirPath in directoryIDs:
        for fileName in dirDict[dirPath]:
          fname = '%s/%s' % (dirPath,fileName)
          fname = fname.replace('//','/')
          failed[fname] = 'No such file or directory'
      else:
        directoryPaths[directoryIDs[dirPath]] = dirPath
    directoryIDList = directoryIDs.keys()
    for dirIDs in breakListIntoChunks( directoryIDList, 1000 ):

      wheres = []
      for dirPath in dirIDs:
        fileNames = dirDict[dirPath]
        dirID = directoryIDs[dirPath]
        wheres.append( "( DirID=%d AND FileName IN (%s) )" % (dirID, stringListToString(fileNames) ) )

      req = "SELECT FileName,DirID,FileID FROM FC_Files WHERE %s" % " OR ".join( wheres )
      result = self.db._query(req,connection)
      if not result['OK']:
        return result
      for fileName, dirID, fileID in result['Value']:
        fname = '%s/%s' % (directoryPaths[dirID],fileName)
        fname = fname.replace('//','/')
        successful[fname] = fileID

    for lfn in lfns:
      if not lfn in successful:
        failed[lfn] = "No such file or directory"

    return S_OK({"Successful":successful,"Failed":failed})

  def _getDirectoryFiles(self,dirID,fileNames,metadata_input,allStatus=False,connection=False):
    """ Get the metadata for files in the same directory
    """
    metadata = list(metadata_input)

    connection = self._getConnection(connection)
    # metadata can be any of ['FileID','Size','UID','GID','Status','Checksum','ChecksumType',
    # 'Type','CreationDate','ModificationDate','Mode']
    req = "SELECT FileName,DirID,FileID,Size,UID,GID,Status FROM FC_Files WHERE DirID=%d" % (dirID)
    if not allStatus:
      statusIDs = []
      for status in self.db.visibleFileStatus:
        res = self._getStatusInt( status, connection=connection )
        if res['OK']:
          statusIDs.append( res['Value'] )
      if statusIDs:
        req = "%s AND Status IN (%s)" % (req,intListToString(statusIDs))
    if fileNames:
      req = "%s AND FileName IN (%s)" % (req,stringListToString(fileNames))
    res = self.db._query(req,connection)
    if not res['OK']:
      return res
    fileNameIDs = res['Value']
    if not fileNameIDs:
      return S_OK({})
    filesDict = {}
    # If we only requested the FileIDs then there is no need to do anything else
    if metadata == ['FileID']:
      for fileName,dirID,fileID,size,uid,gid,status in fileNameIDs:
        filesDict[fileName] = {'FileID':fileID}
      return S_OK(filesDict)
    # Otherwise get the additionally requested metadata from the FC_FileInfo table
    files = {}
    userDict = {}
    groupDict = {}
    for fileName,dirID,fileID,size,uid,gid,status in fileNameIDs:
      filesDict[fileID] = fileName
      files[fileName] = {}
      if 'Size' in metadata:
        files[fileName]['Size'] = size
      if 'DirID' in metadata:
        files[fileName]['DirID'] = dirID
      if 'UID' in metadata:
        files[fileName]['UID'] = uid
        if uid in userDict:
          owner = userDict[uid]
        else:
          owner = 'unknown'
          result = self.db.ugManager.getUserName(uid)
          if result['OK']:
            owner = result['Value']
          userDict[uid] = owner
        files[fileName]['Owner'] = owner
      if 'GID' in metadata:
        files[fileName]['GID'] = gid
        if gid in groupDict:
          group = groupDict[gid]
        else:
          group = 'unknown'
          result = self.db.ugManager.getGroupName(gid)
          if result['OK']:
            group = result['Value']
          groupDict[gid] = group
        files[fileName]['OwnerGroup'] = group
      if 'Status' in metadata:
        files[fileName]['Status'] = self._getIntStatus( status ).get( "Value", status )
    for element in ['FileID','Size','DirID','UID','GID','Status']:
      if element in metadata:
        metadata.remove(element)
    metadata.append('FileID')
    metadata.reverse()
    req = "SELECT %s FROM FC_FileInfo WHERE FileID IN (%s)" % (intListToString(metadata),intListToString(filesDict.keys()))
    res = self.db._query(req,connection)
    if not res['OK']:
      return res
    for tuple_ in res['Value']:
      fileID = tuple_[0]
      rowDict = dict(zip(metadata,tuple_))
      files[filesDict[fileID]].update(rowDict)
    return S_OK(files)

  def _getDirectoryFileIDs( self, dirID, requestString = False ):
    """ Get a list of IDs for all the files stored in given directories or their
        subdirectories
    :param mixt dirID: single directory ID or a list of directory IDs
    :param boolean requestString: if True return result as a SQL SELECT string
    :return: list of file IDs or SELECT string
    """

    result = getIDSelectString( dirID )
    if not result['OK']:
      return result
    dirListString = result['Value']

    if requestString:
      req = "SELECT FileID FROM FC_Files WHERE DirID IN ( %s )" % dirListString
      return S_OK( req )

    req = "SELECT FileID,DirID,FileName FROM FC_Files WHERE DirID IN ( %s )" % dirListString
    result = self.db._query( req )
    return result

  def _getFileMetadataByID( self, fileIDs, connection=False ):
    """ Get standard file metadata for a list of files specified by FileID
    """
    stringIDs = ','.join( [ '%s' % id_ for id_ in fileIDs ] )
    req = "SELECT FileID,Size,UID,GID,Status FROM FC_Files WHERE FileID in ( %s )" % stringIDs
    result = self.db._query(req,connection)
    if not result['OK']:
      return result
    resultDict = {}
    for fileID, size, uid, gid, status in result['Value']:
      resultDict[fileID] = { "Size": int( size ), "UID": int( uid ), "GID": int( gid ), "Status": self._getIntStatus( status ).get( "Value", status ) }

    req = "SELECT FileID,GUID,CreationDate from FC_FileInfo WHERE FileID in ( %s )" % stringIDs
    result = self.db._query(req,connection)
    if not result['OK']:
      return result
    for fileID, guid, date in result['Value']:
      resultDict.setdefault( fileID, {} )
      resultDict[fileID].update( { "GUID": guid, "CreationDate": date } )

    return S_OK( resultDict )

  ######################################################
  #
  # _addFiles related methods
  #

  def _insertFiles(self,lfns,uid,gid,connection=False):

    connection = self._getConnection(connection)
    # Add the files
    failed = {}
    insertTuples = []
    res = self._getStatusInt('AprioriGood',connection=connection)
    statusID = 0
    if res['OK']:
      statusID = res['Value']

    directorySESizeDict = {}
    for lfn in lfns.keys():
      dirID = lfns[lfn]['DirID']
      fileName = os.path.basename(lfn)
      size = lfns[lfn]['Size']
      ownerDict = lfns[lfn].get('Owner',None)
      s_uid = uid
      s_gid = gid
      if ownerDict:
        result = self.db.ugManager.getUserAndGroupID( ownerDict )
        if result['OK']:
          s_uid, s_gid = result['Value']
      insertTuples.append("(%d,%d,%d,%d,%d,'%s')" % (dirID,size,s_uid,s_gid,statusID,fileName))
      directorySESizeDict.setdefault( dirID, {} )
      directorySESizeDict[dirID].setdefault( 0, {'Files':0,'Size':0} )
      directorySESizeDict[dirID][0]['Size'] += lfns[lfn]['Size']
      directorySESizeDict[dirID][0]['Files'] += 1

    req = "INSERT INTO FC_Files (DirID,Size,UID,GID,Status,FileName) VALUES %s" % (','.join(insertTuples))
    res = self.db._update(req,connection)
    if not res['OK']:
      return res
    # Get the fileIDs for the inserted files
    res = self._findFiles(lfns.keys(),['FileID'],connection=connection)
    if not res['OK']:
      for lfn in lfns.keys():
        failed[lfn] = 'Failed post insert check'
        lfns.pop(lfn)
    else:
      failed.update(res['Value']['Failed'])
      for lfn in res['Value']['Failed'].keys():
        lfns.pop(lfn)
      for lfn,fileDict in res['Value']['Successful'].items():
        lfns[lfn]['FileID'] = fileDict['FileID']
    insertTuples = []
    toDelete = []
    for lfn in lfns.keys():
      fileInfo = lfns[lfn]
      fileID = fileInfo['FileID']
      dirID = fileInfo['DirID']
      checksum = fileInfo['Checksum']
      checksumtype = fileInfo.get('ChecksumType','Adler32')
      guid = fileInfo.get('GUID','')
      mode = fileInfo.get('Mode',self.db.umask)
      toDelete.append(fileID)
      insertTuples.append("(%d,'%s','%s','%s',UTC_TIMESTAMP(),UTC_TIMESTAMP(),%d)" % (fileID,guid,checksum,checksumtype,mode))
    if insertTuples:
      req = "INSERT INTO FC_FileInfo (FileID,GUID,Checksum,ChecksumType,CreationDate,ModificationDate,Mode) VALUES %s" % ','.join( insertTuples )
      res = self.db._update(req)
      if not res['OK']:
        self._deleteFiles(toDelete,connection=connection)
        for lfn in lfns.keys():
          failed[lfn] = res['Message']
          lfns.pop(lfn)
      else:
        # Update the directory usage
        result = self._updateDirectoryUsage(directorySESizeDict,'+',connection=connection)
        if not result['OK']:
          gLogger.warn( "Failed to insert FC_DirectoryUsage", result['Message'] )

    return S_OK({'Successful':lfns,'Failed':failed})

  def _getFileIDFromGUID(self,guid,connection=False):
    connection = self._getConnection(connection)
    if not guid:
      return S_OK({})
    if type(guid) not in [ListType,TupleType]:
      guid = [guid]
    req = "SELECT FileID,GUID FROM FC_FileInfo WHERE GUID IN (%s)" % stringListToString(guid)
    res = self.db._query(req,connection)
    if not res['OK']:
      return res
    guidDict = {}
    for fileID,guid in res['Value']:
      guidDict[guid] = fileID
    return S_OK(guidDict)

  def getLFNForGUID( self, guids, connection = False ):
    """ Returns the lfns matching given guids"""

    connection = self._getConnection( connection )
    if not guids:
      return S_OK( {} )
    if type( guids ) not in [ListType, TupleType]:
      guids = [guids]
    req = "SELECT f.FileID, f.FileName, fi.GUID, f.DirID FROM FC_FileInfo fi JOIN FC_Files f on fi.FileID = f.FileID WHERE GUID IN (%s)" % stringListToString( guids )
    res = self.db._query( req, connection )
    if not res['OK']:
      return res


    fileIDguid = {}
    dirIDFileIDs = {}
    fileIDName = {}
    for fileID, fileName, guid, dirID in res['Value']:
      fileIDguid[fileID] = guid
      dirIDFileIDs.setdefault( dirID, [] ).append( fileID )
      fileIDName[fileID] = fileName

    res = self.db.dtree.getDirectoryPaths( dirIDFileIDs.keys() )
    if not res['OK']:
      return res

    dirIDName = res['Value']

    guidLFN = dict( [ ( fileIDguid[fId], os.path.join( dirIDName[dId], fileIDName[fId] ) )
                        for dId in dirIDName
                        for fId in dirIDFileIDs[dId]] )
    failedGuid = set( guids ) - set( guidLFN )
    failed = dict.fromkeys( failedGuid, "GUID does not exist" ) if failedGuid else {}

    return S_OK( {"Successful" : guidLFN, "Failed" : failed} )

  ######################################################
  #
  # _deleteFiles related methods
  #

  def _deleteFiles( self, fileIDs, connection = False ):
    connection = self._getConnection(connection)
    replicaPurge = self.__deleteFileReplicas(fileIDs)
    filePurge = self.__deleteFiles(fileIDs,connection=connection)
    if not replicaPurge['OK']:
      return replicaPurge
    if not filePurge['OK']:
      return filePurge
    return S_OK()

  def __deleteFileReplicas( self, fileIDs, connection = False ):
    connection = self._getConnection(connection)
    res = self.__getFileIDReplicas(fileIDs,connection=connection)
    if not res['OK']:
      return res
    repIDs = res['Value'].keys()
    return self.__deleteReplicas(repIDs, connection=connection)

  def __deleteFiles( self, fileIDs, connection = False ):
    connection = self._getConnection(connection)
    if type(fileIDs) not in [ ListType, TupleType]:
      fileIDs = [fileIDs]
    if not fileIDs:
      return S_OK()
    fileIDString = intListToString( fileIDs )
    failed = []
    for table in ['FC_Files','FC_FileInfo']:
      req = "DELETE FROM %s WHERE FileID in (%s)" % ( table, fileIDString )
      res = self.db._update(req,connection)
      if not res['OK']:
        gLogger.error( "Failed to remove files from table %s" % table, res['Message'] )
        failed.append(table)
    if failed:
      return S_ERROR( "Failed to remove files from %s" % stringListToString( failed ) )
    return S_OK()

  ######################################################
  #
  # _addReplicas related methods
  #

  def _insertReplicas( self, lfns, master = False, connection = False ):
    connection = self._getConnection(connection)
    # Add the files
    failed = {}
    successful = {}
    insertTuples = []
    fileIDLFNs = {}
    res = self._getStatusInt('AprioriGood')
    statusID = 0
    if res['OK']:
      statusID = res['Value']
    for lfn in lfns.keys():
      fileID = lfns[lfn]['FileID']
      fileIDLFNs[fileID] = lfn
      seName = lfns[lfn]['SE']
      if type(seName) in StringTypes:
        seList = [seName]
      elif type(seName) == ListType:
        seList = seName
      else:
        return S_ERROR('Illegal type of SE list: %s' % str( type( seName ) ) )
      for seName in seList:
        res = self.db.seManager.findSE(seName)
        if not res['OK']:
          failed[lfn] = res['Message']
          lfns.pop( lfn )
          continue
        seID = res['Value']
        insertTuples.append((fileID,seID))
    if not master:
      res = self._getRepIDsForReplica(insertTuples, connection=connection)
      if not res['OK']:
        return res
      for fileID,repDict in res['Value'].items():
        for seID,repID in repDict.items():
          successful[fileIDLFNs[fileID]] = True
          insertTuples.remove((fileID,seID))

    if not insertTuples:
      return S_OK({'Successful':successful,'Failed':failed})

    req = "INSERT INTO FC_Replicas (FileID,SEID,Status) VALUES %s" % \
          (','.join(["(%d,%d,%d)" % (tuple_[0],tuple_[1],statusID) for tuple_ in insertTuples]))
    res = self.db._update(req,connection)
    if not res['OK']:
      return res
    res = self._getRepIDsForReplica(insertTuples, connection=connection)
    if not res['OK']:
      return res
    replicaDict = res['Value']
    directorySESizeDict = {}
    for fileID,repDict in replicaDict.items():
      lfn = fileIDLFNs[fileID]
      dirID = lfns[lfn]['DirID']
      directorySESizeDict.setdefault( dirID, {} )
      for seID,repID in repDict.items():
        lfns[lfn]['RepID'] = repID
        directorySESizeDict[dirID].setdefault( seID, {'Files':0,'Size':0} )
        directorySESizeDict[dirID][seID]['Size'] += lfns[lfn]['Size']
        directorySESizeDict[dirID][seID]['Files'] += 1

    replicaType = 'Replica'
    if master:
      replicaType = 'Master'
    insertReplicas = []
    toDelete = []
    for lfn in lfns.keys():
      fileDict = lfns[lfn]
      repID = fileDict.get( 'RepID', 0 )
      if repID:
        pfn = fileDict['PFN']
        toDelete.append(repID)
        insertReplicas.append("(%d,'%s',UTC_TIMESTAMP(),UTC_TIMESTAMP(),'%s')" % (repID,replicaType,pfn))
    if insertReplicas:
      req = "INSERT INTO FC_ReplicaInfo (RepID,RepType,CreationDate,ModificationDate,PFN) VALUES %s" % (','.join(insertReplicas))
      res = self.db._update(req,connection)
      if not res['OK']:
        for lfn in lfns.keys():
          failed[lfn] = res['Message']
        self.__deleteReplicas(toDelete,connection=connection)
      else:
        # Update the directory usage
        self._updateDirectoryUsage(directorySESizeDict,'+',connection=connection)
        for lfn in lfns.keys():
          successful[lfn] = True
    return S_OK({'Successful':successful,'Failed':failed})

  def _getRepIDsForReplica(self,replicaTuples,connection=False):
    connection = self._getConnection(connection)
    queryTuples = []
    for fileID,seID in replicaTuples:
      queryTuples.append("(%d,%d)" % (fileID,seID))
    req = "SELECT RepID,FileID,SEID FROM FC_Replicas WHERE (FileID,SEID) IN (%s)" % intListToString(queryTuples)
    res = self.db._query(req,connection)
    if not res['OK']:
      return res
    replicaDict = {}
    for repID,fileID,seID in res['Value']:
      replicaDict.setdefault( fileID, {} )
      replicaDict[fileID][seID] = repID

    return S_OK(replicaDict)

  ######################################################
  #
  # _deleteReplicas related methods
  #

  def _deleteReplicas( self, lfns, connection = False ):
    connection = self._getConnection( connection )
    failed = {}
    successful = {}
    res = self._findFiles( lfns.keys(), ['DirID', 'FileID', 'Size'], connection = connection )

    # If the file does not exist we consider the deletion successful
    for lfn, error in res['Value']['Failed'].items():
      if error == 'No such file or directory':
        successful[lfn] = True
      else:
        failed[lfn] = error

    lfnFileIDDict = res['Value']['Successful']
    toRemove = []
    directorySESizeDict = {}
    for lfn,fileDict in lfnFileIDDict.items():
      fileID = fileDict['FileID']
      se = lfns[lfn]['SE']
      if type(se) in StringTypes:
        res = self.db.seManager.findSE(se)
        if not res['OK']:
          return res
      seID = res['Value']
      toRemove.append( ( fileID, seID ) )
      # Now prepare the storage usage update
      dirID = fileDict['DirID']
      directorySESizeDict.setdefault( dirID, {} )
      directorySESizeDict[dirID].setdefault( seID, {'Files':0,'Size':0} )
      directorySESizeDict[dirID][seID]['Size'] += fileDict['Size']
      directorySESizeDict[dirID][seID]['Files'] += 1
    res = self._getRepIDsForReplica( toRemove, connection )
    if not res['OK']:
      for lfn in lfnFileIDDict.keys():
        failed[lfn] = res['Message']
    else:
      repIDs = []
      for fileID,seDict in res['Value'].items():
        for seID,repID in seDict.items():
          repIDs.append(repID)
      res = self.__deleteReplicas( repIDs, connection = connection )
      if not res['OK']:
        for lfn in lfnFileIDDict.keys():
          failed[lfn] = res['Message']
      else:
        # Update the directory usage
        self._updateDirectoryUsage( directorySESizeDict, '-', connection = connection )
        for lfn in lfnFileIDDict.keys():
          successful[lfn] = True
    return S_OK( {"Successful":successful, "Failed":failed} )

  def __deleteReplicas( self, repIDs, connection = False ):
    connection = self._getConnection(connection)
    if type(repIDs) not in [ ListType, TupleType]:
      repIDs = [repIDs]
    if not repIDs:
      return S_OK()
    repIDString = intListToString(repIDs)
    failed = []
    for table in ['FC_Replicas','FC_ReplicaInfo']:
      req = "DELETE FROM %s WHERE RepID in (%s)" % (table,repIDString)
      res = self.db._update(req,connection)
      if not res['OK']:
        gLogger.error( "Failed to remove replicas from table %s" % table, res['Message'] )
        failed.append(table)
    if failed:
      return S_ERROR("Failed to remove replicas from %s" % stringListToString(failed))
    return S_OK()

  ######################################################
  #
  # _setReplicaStatus _setReplicaHost _setReplicaParameter methods
  # _setFileParameter method
  #

  def _setReplicaStatus( self, fileID, se, status, connection = False ):
    if not status in self.db.validReplicaStatus:
      return S_ERROR( 'Invalid replica status %s' % status )
    connection = self._getConnection(connection)
    res = self._getStatusInt(status,connection=connection)
    if not res['OK']:
      return res
    statusID = res['Value']
    res = self.__getRepIDForReplica(fileID,se,connection=connection)
    if not res['OK']:
      return res
    if not res["Exists"]:
      return S_ERROR( "Replica does not exist" )
    if not res['Value']:
      return res
    repID = res['Value']
    req = "UPDATE FC_Replicas SET Status=%d WHERE RepID=%d" % (statusID,repID)
    return self.db._update(req,connection)

  def _setReplicaHost( self, fileID, se, newSE, connection = False ):
    connection = self._getConnection( connection )
    res = self.db.seManager.findSE( newSE )
    if not res['OK']:
      return res
    newSE = res['Value']
    res = self.__getRepIDForReplica( fileID, se, connection = connection )
    if not res['OK']:
      return res
    if not res['Value']:
      return res
    repID = res['Value']
    req = "UPDATE FC_Replicas SET SEID=%d WHERE RepID = %d;" % (newSE,repID)
    return self.db._update(req,connection)

  def _setReplicaParameter( self, fileID, se, paramName, paramValue, connection = False ):
    connection = self._getConnection(connection)
    res = self.__getRepIDForReplica(fileID,se,connection=connection)
    if not res['OK']:
      return res
    if not res['Value']:
      return res
    repID = res['Value']
    req = "UPDATE FC_ReplicaInfo SET %s='%s', ModificationDate = UTC_TIMESTAMP() WHERE RepID IN (%d)" % ( paramName, paramValue, repID )
    return self.db._update(req,connection)

  def _setFileParameter( self, fileID, paramName, paramValue, connection = False ):
    connection = self._getConnection(connection)

    result = getIDSelectString( fileID )
    if not result['OK']:
      return result
    fileIDString = result['Value']

    if paramName in ['UID','GID','Status','Size']:
      # Treat primary file attributes specially
      # Different statement for the fileIDString with SELECT is for performance optimization
      # since in this case the MySQL engine manages to use index on FileID.
      if 'select' in fileIDString.lower():
        tmpreq = "UPDATE FC_Files as FF1, ( %s ) as FF2 %%s WHERE FF1.FileID=FF2.FileID" % fileIDString
      else:
        tmpreq = "UPDATE FC_Files %%s WHERE FileID IN (%s)" % fileIDString
      req = tmpreq % "SET %s='%s'" % ( paramName, paramValue )
      result = self.db._update(req,connection)
      if not result['OK']:
        return result
<<<<<<< HEAD
      req = "UPDATE FC_FileInfo SET ModificationDate=UTC_TIMESTAMP() WHERE FileID IN (%s)" % fileIDString
    else:
      req = "UPDATE FC_FileInfo SET %s='%s', ModificationDate=UTC_TIMESTAMP() WHERE FileID IN (%s)" % ( paramName, paramValue,
                                                                                                        fileIDString )
=======
      if 'select' in fileIDString.lower():
        req = "UPDATE FC_FileInfo as FF1, ( %s ) as FF2 SET ModificationDate=UTC_TIMESTAMP() WHERE FF1.FileID=FF2.FileID" % fileIDString
      else:
        req = "UPDATE FC_FileInfo SET ModificationDate=UTC_TIMESTAMP() WHERE FileID IN (%s)" % fileIDString
    else:
      # Different statement for the fileIDString with SELECT is for performance optimization
      # since in this case the MySQL engine manages to use index on FileID.
      if 'select' in fileIDString.lower():
        req = "UPDATE FC_FileInfo as FF1, ( %s ) as FF2 SET %s='%s', ModificationDate=UTC_TIMESTAMP() WHERE FF1.FileID=FF2.FileID" % \
              ( fileIDString, paramName, paramValue )
      else:
        req = "UPDATE FC_FileInfo SET %s='%s', ModificationDate=UTC_TIMESTAMP() WHERE FileID IN (%s)" % \
              ( paramName, paramValue, fileIDString )
>>>>>>> 9f61485e
    return self.db._update( req, connection )

  def __getRepIDForReplica( self, fileID, seID, connection = False ):
    connection = self._getConnection(connection)
    if type(seID) in StringTypes:
      res = self.db.seManager.findSE(seID)
      if not res['OK']:
        return res
      seID = res['Value']
    res = self._getRepIDsForReplica( [( fileID, seID )], connection = connection )
    if not res['OK']:
      return res
    if not res['Value']:
      result = S_OK()
      result['Exists'] = False
    else:
      result = S_OK(res['Value'][fileID][seID])
      result['Exists'] = True
    return result

  ######################################################
  #
  # _getFileReplicas related methods
  #

  def _getFileReplicas( self, fileIDs, fields_input = ['PFN'],
                        allStatus = False, connection = False ):
    """ Get replicas for the given list of files specified by their fileIDs
    """
    fields = list(fields_input)
    connection = self._getConnection(connection)
    res = self.__getFileIDReplicas( fileIDs, allStatus = allStatus, connection = connection )
    if not res['OK']:
      return res
    fileIDDict = res['Value']
    if fileIDDict:
      if 'Status' in fields:
        fields.remove('Status')
      repIDDict = {}
      if fields:
        req = "SELECT RepID,%s FROM FC_ReplicaInfo WHERE RepID IN (%s);" % \
              ( intListToString( fields ), intListToString( fileIDDict.keys() ) )
        res = self.db._query( req, connection )
        if not res['OK']:
          return res
        for tuple_ in res['Value']:
          repID = tuple_[0]
          repIDDict[repID] = dict( zip( fields, tuple_[1:] ) )
          statusID = fileIDDict[repID][2]
          res = self._getIntStatus( statusID, connection = connection )
          if not res['OK']:
            continue
          repIDDict[repID]['Status'] = res['Value']
      else:
        for repID in fileIDDict:
          statusID = fileIDDict[repID][2]
          res = self._getIntStatus( statusID, connection = connection )
          if not res['OK']:
            continue
          repIDDict[repID] = {'Status' : res['Value'] }
    seDict = {}
    replicas = {}
    for repID in fileIDDict.keys():
      fileID, seID, statusID = fileIDDict[repID]
      replicas.setdefault(fileID,{})
      if not seID in seDict:
        res = self.db.seManager.getSEName(seID)
        if not res['OK']:
          continue
        seDict[seID] = res['Value']
      seName = seDict[seID]
      replicas[fileID][seName] = repIDDict.get(repID,{})

    if len( replicas ) != len( fileIDs ):
      for fileID in fileIDs:
        if not replicas.has_key(fileID):
          replicas[fileID] = {}

    return S_OK(replicas)

  def __getFileIDReplicas(self,fileIDs,allStatus=False,connection=False):
    connection = self._getConnection(connection)
    if not fileIDs:
      return S_ERROR("No such file or directory")
    req = "SELECT FileID,SEID,RepID,Status FROM FC_Replicas WHERE FileID IN (%s)" % (intListToString(fileIDs))
    if not allStatus:
      statusIDs = []
      for status in self.db.visibleReplicaStatus:
        result = self._getStatusInt( status, connection=connection )
        if result['OK']:
          statusIDs.append( result['Value'] )
      req += " AND Status in (%s)" % (intListToString(statusIDs))
    res = self.db._query(req,connection)
    if not res['OK']:
      return res
    fileIDDict = {}
    for fileID,seID,repID,statusID in res['Value']:
      fileIDDict[repID] = ( fileID, seID, statusID )
    return S_OK(fileIDDict)

  def _getDirectoryReplicas( self, dirID, allStatus=False, connection=False ):
    """ Get replicas for files in a given directory
    """
    replicaStatusIDs = []
    if not allStatus:
      for status in self.db.visibleReplicaStatus:
        result = self._getStatusInt( status, connection=connection )
        if result['OK']:
          replicaStatusIDs.append( result['Value'] )
    fileStatusIDs = []
    if not allStatus:
      for status in self.db.visibleFileStatus:
        result = self._getStatusInt( status, connection=connection )
        if result['OK']:
          fileStatusIDs.append( result['Value'] )

    if not self.db.lfnPfnConvention or self.db.lfnPfnConvention == "Weak":
      req = 'SELECT FF.FileName,FR.FileID,FR.SEID,FI.PFN FROM FC_Files as FF,'
      req += ' FC_Replicas as FR, FC_ReplicaInfo as FI'
      req += ' WHERE FF.FileID=FR.FileID AND FR.RepID=FI.RepID AND FF.DirID=%d ' % dirID
      if replicaStatusIDs:
        req += ' AND FR.Status in (%s)' % intListToString( replicaStatusIDs )
      if fileStatusIDs:
        req += ' AND FF.Status in (%s)' % intListToString( fileStatusIDs )
    else:
      req = "SELECT FF.FileName,FR.FileID,FR.SEID,'' FROM FC_Files as FF,"
      req += ' FC_Replicas as FR'
      req += ' WHERE FF.FileID=FR.FileID AND FF.DirID=%d ' % dirID
      if replicaStatusIDs:
        req += ' AND FR.Status in (%s)' % intListToString( replicaStatusIDs )
      if fileStatusIDs:
        req += ' AND FF.Status in (%s)' % intListToString( fileStatusIDs )

    result = self.db._query( req, connection )
    return result<|MERGE_RESOLUTION|>--- conflicted
+++ resolved
@@ -654,12 +654,6 @@
       result = self.db._update(req,connection)
       if not result['OK']:
         return result
-<<<<<<< HEAD
-      req = "UPDATE FC_FileInfo SET ModificationDate=UTC_TIMESTAMP() WHERE FileID IN (%s)" % fileIDString
-    else:
-      req = "UPDATE FC_FileInfo SET %s='%s', ModificationDate=UTC_TIMESTAMP() WHERE FileID IN (%s)" % ( paramName, paramValue,
-                                                                                                        fileIDString )
-=======
       if 'select' in fileIDString.lower():
         req = "UPDATE FC_FileInfo as FF1, ( %s ) as FF2 SET ModificationDate=UTC_TIMESTAMP() WHERE FF1.FileID=FF2.FileID" % fileIDString
       else:
@@ -673,7 +667,6 @@
       else:
         req = "UPDATE FC_FileInfo SET %s='%s', ModificationDate=UTC_TIMESTAMP() WHERE FileID IN (%s)" % \
               ( paramName, paramValue, fileIDString )
->>>>>>> 9f61485e
     return self.db._update( req, connection )
 
   def __getRepIDForReplica( self, fileID, seID, connection = False ):
