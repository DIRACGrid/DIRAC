########################################################################
# $Id$
########################################################################
""" DIRAC FileCatalog Database """

__RCSID__ = "$Id$"

<<<<<<< HEAD
from DIRAC                                                            import gLogger, S_OK, S_ERROR
from DIRAC.Core.Base.DB                                               import DB
from DIRAC.DataManagementSystem.DB.FileCatalogComponents.Utilities    import checkArgumentFormat
from DIRAC.Core.Utilities.ObjectLoader import ObjectLoader
=======
from DIRAC                                                                     import gLogger, S_OK, S_ERROR
from DIRAC.Core.Base.DB                                                        import DB
from DIRAC.DataManagementSystem.DB.FileCatalogComponents.DirectoryMetadata     import DirectoryMetadata
from DIRAC.DataManagementSystem.DB.FileCatalogComponents.FileMetadata          import FileMetadata
from DIRAC.DataManagementSystem.DB.FileCatalogComponents.DirectorySimpleTree   import DirectorySimpleTree 
from DIRAC.DataManagementSystem.DB.FileCatalogComponents.DirectoryNodeTree     import DirectoryNodeTree 
from DIRAC.DataManagementSystem.DB.FileCatalogComponents.DirectoryLevelTree    import DirectoryLevelTree
from DIRAC.DataManagementSystem.DB.FileCatalogComponents.DirectoryFlatTree     import DirectoryFlatTree
from DIRAC.DataManagementSystem.DB.FileCatalogComponents.WithFkAndPs.DirectoryClosure      import DirectoryClosure
from DIRAC.DataManagementSystem.DB.FileCatalogComponents.FileManagerFlat       import FileManagerFlat
from DIRAC.DataManagementSystem.DB.FileCatalogComponents.FileManager           import FileManager
from DIRAC.DataManagementSystem.DB.FileCatalogComponents.WithFkAndPs.FileManagerPs           import FileManagerPs
from DIRAC.DataManagementSystem.DB.FileCatalogComponents.SEManager             import SEManagerCS,SEManagerDB
from DIRAC.DataManagementSystem.DB.FileCatalogComponents.SecurityManager       import NoSecurityManager, DirectorySecurityManager, FullSecurityManager, DirectorySecurityManagerWithDelete
from DIRAC.DataManagementSystem.DB.FileCatalogComponents.UserAndGroupManager   import UserAndGroupManagerCS,UserAndGroupManagerDB
from DIRAC.DataManagementSystem.DB.FileCatalogComponents.DatasetManager        import DatasetManager
from DIRAC.DataManagementSystem.DB.FileCatalogComponents.Utilities             import checkArgumentFormat
>>>>>>> 8e91e9d9

#############################################################################
class FileCatalogDB(DB):

  __tables = {}
  __tables["FC_Statuses"] = { "Fields":
                              {
                                "StatusID": "INT AUTO_INCREMENT",
                                "Status": "VARCHAR(32)"
                              },
                              "UniqueIndexes": { "Status": ["Status"] },
                              "PrimaryKey":"StatusID" 
                            }

  def __init__( self, databaseLocation = 'DataManagement/FileCatalogDB', maxQueueSize=10 ):
    """ Standard Constructor
    """

    # The database location can be specified in System/Database form or in just the Database name
    # in the DataManagement system 
    db = databaseLocation
    if db.find('/') == -1:
      db = 'DataManagement/' + db
    DB.__init__( self,'FileCatalogDB', db, maxQueueSize )
    
    result = self._createTables( self.__tables )
    if not result['OK']:
      gLogger.error( "Failed to create tables", str( self.__tables.keys() ) )
    elif result['Value']:
      gLogger.info( "Tables created: %s" % ','.join( result['Value'] ) )    
    
    self.ugManager = None
    self.seManager = None
    self.securityManager = None
    self.dtree = None
    self.fileManager = None
    self.dmeta = None
    self.fmeta = None
    self.statusDict = {}

  def setConfig(self,databaseConfig):

    self.directories = {}
    # In memory storage of the various parameters
    self.users = {}
    self.uids = {}
    self.groups = {}
    self.gids = {}
    self.seNames = {}
    self.seids = {}
    self.seDefinitions = {}

    # Obtain some general configuration of the database
    self.uniqueGUID = databaseConfig['UniqueGUID']
    self.globalReadAccess = databaseConfig['GlobalReadAccess']
    self.lfnPfnConvention = databaseConfig['LFNPFNConvention']
    if self.lfnPfnConvention == "None":
      self.lfnPfnConvention = False
    self.resolvePfn = databaseConfig['ResolvePFN']
    self.umask = databaseConfig['DefaultUmask']
    self.validFileStatus = databaseConfig['ValidFileStatus']
    self.validReplicaStatus = databaseConfig['ValidReplicaStatus']
    self.visibleFileStatus = databaseConfig['VisibleFileStatus']
    self.visibleReplicaStatus = databaseConfig['VisibleReplicaStatus']

    # Obtain the plugins to be used for DB interaction
    self. objectLoader = ObjectLoader()
    
    result = self.__loadCatalogComponent( databaseConfig['UserGroupManager'] )
    if not result['OK']:
      return result
    self.ugManager = result['Value']
    
    result = self.__loadCatalogComponent( databaseConfig['SEManager'] )
    if not result['OK']:
      return result
    self.seManager = result['Value']
    
    result = self.__loadCatalogComponent( databaseConfig['SecurityManager'] )
    if not result['OK']:
      return result
    self.securityManager = result['Value']
    
    result = self.__loadCatalogComponent( databaseConfig['DirectoryManager'] )
    if not result['OK']:
      return result
    self.dtree = result['Value']
    
    result = self.__loadCatalogComponent( databaseConfig['FileManager'] )
    if not result['OK']:
      return result
    self.fileManager = result['Value']
    
    result = self.__loadCatalogComponent( databaseConfig['DatasetManager'] )
    if not result['OK']:
      return result
    self.datasetManager = result['Value']
    
    result = self.__loadCatalogComponent( databaseConfig['DirectoryMetadata'] )
    if not result['OK']:
      return result
    self.dmeta = result['Value']
    
    result = self.__loadCatalogComponent( databaseConfig['FileMetadata'] )
    if not result['OK']:
      return result
    self.fmeta = result['Value']

    return S_OK()
  
  def __loadCatalogComponent( self, componentName ):
    """ Create an object of a given catalog component
    """
    moduleName = componentName
    # some modules contain several implementation classes
    for m in ['SEManager','UserAndGroupManager','SecurityManager']:
      if m in componentName:
        moduleName = m
    componentPath = 'DataManagementSystem.DB.FileCatalogComponents'
    result = self.objectLoader.loadObject( '%s.%s' % ( componentPath, moduleName ), 
                                      componentName )
    if not result['OK']:
      gLogger.error( 'Failed to load catalog component', result['Message'] )
      return result
    componentClass = result['Value']
    component = componentClass( self )
    return S_OK( component )
    
  def setUmask(self,umask):
    self.umask = umask

  ########################################################################
  #
  #  General purpose utility methods

  def getStatusInt( self, status, connection = False ):
    
    """ Get integer ID of the given status string
    """
    connection = self._getConnection( connection )
    req = "SELECT StatusID FROM FC_Statuses WHERE Status = '%s';" % status
    res = self.db._query( req, connection )
    if not res['OK']:
      return res
    if res['Value']:
      return S_OK( res['Value'][0][0] )
    req = "INSERT INTO FC_Statuses (Status) VALUES ('%s');" % status
    res = self.db._update( req, connection )
    if not res['OK']:
      return res
    return S_OK( res['lastRowId'] )

  def getIntStatus(self,statusID,connection=False):
    """ Get status string for a given integer status ID
    """
    if statusID in self.statusDict:
      return S_OK(self.statusDict[statusID])
    connection = self._getConnection(connection)
    req = "SELECT StatusID,Status FROM FC_Statuses" 
    res = self.db._query(req,connection)
    if not res['OK']:
      return res
    if res['Value']:
      for row in res['Value']:
        self.statusDict[int(row[0])] = row[1]
    if statusID in self.statusDict:
      return S_OK(self.statusDict[statusID])
    return S_OK('Unknown')

  ########################################################################
  #
  #  SE based write methods
  #
  
  def addSE(self,seName,credDict):
    """
        Add a new StorageElement
        :param str seName Name of the StorageElement
        :param credDict credential
    """
    res = self._checkAdminPermission(credDict)
    if not res['OK']:
      return res
    if not res['Value']:
      return S_ERROR("Permission denied")
    return self.seManager.addSE(seName)
    
  def deleteSE(self,seName,credDict):
    """
      Delete a StorageElement
      :param str seName Name of the StorageElement
      :param creDict credential
    """
    res = self._checkAdminPermission(credDict)
    if not res['OK']:
      return res
    if not res['Value']:
      return S_ERROR("Permission denied")
    return self.seManager.deleteSE(seName)

  ########################################################################
  #
  #  User/groups based write methods
  #

  def addUser(self,userName,credDict):
    """
      Add a new user
      :param str userName Name of the User
      :param creDict credential
    """
    res = self._checkAdminPermission(credDict)
    if not res['OK']:
      return res
    if not res['Value']:
      return S_ERROR("Permission denied")
    return self.ugManager.addUser(userName)

  def deleteUser(self,userName,credDict):
    """
      Delete a user
      :param str userName Name of the User
      :param creDict credential
    """
    res = self._checkAdminPermission(credDict)
    if not res['OK']:
      return res
    if not res['Value']:
      return S_ERROR("Permission denied")
    return self.ugManager.deleteUser(userName)

  def addGroup(self,groupName,credDict):
    """
      Add a new group
      :param str groupName Name of the group
      :param creDict credential
    """
    res = self._checkAdminPermission(credDict)
    if not res['OK']:
      return res
    if not res['Value']:
      return S_ERROR("Permission denied")
    return self.ugManager.addGroup(groupName)
  
  def deleteGroup(self,groupName,credDict):
    """
      Delete a group
      :param str groupName Name of the group
      :param creDict credential
    """
    res = self._checkAdminPermission(credDict)
    if not res['OK']:
      return res
    if not res['Value']:
      return S_ERROR("Permission denied")
    return self.ugManager.deleteGroup(groupName)
  
  ########################################################################
  #
  #  User/groups based read methods
  #

  def getUsers(self,credDict):
    """
      Returns the list of users
      :param creDict credential

      :return dictionary indexed on the user name
    """
    res = self._checkAdminPermission(credDict)
    if not res['OK']:
      return res
    if not res['Value']:
      return S_ERROR("Permission denied")
    return self.ugManager.getUsers()

  def getGroups(self,credDict):
    """
      Returns the list of groups
      :param creDict credential

      :return dictionary indexed on the group name
    """

    res = self._checkAdminPermission(credDict)
    if not res['OK']:
      return res
    if not res['Value']:
      return S_ERROR("Permission denied")
    return self.ugManager.getGroups()

  ########################################################################
  #
  #  Path based read methods
  #

  def exists(self, lfns, credDict):
    res = self._checkPathPermissions('Read', lfns, credDict)
    if not res['OK']:
      return res
    failed = res['Value']['Failed']
    res = self.fileManager.exists(res['Value']['Successful'])
    if not res['OK']:
      return res
    failed.update(res['Value']['Failed'])
    successful = res['Value']['Successful']
    notExist = []
    for lfn in res['Value']['Successful'].keys():
      if not successful[lfn]:
        notExist.append(lfn)
        successful.pop(lfn)
    if notExist:
      res = self.dtree.exists(notExist)
      if not res['OK']:
        return res    
      failed.update(res['Value']['Failed'])
      successful.update(res['Value']['Successful'])
    return S_OK( {'Successful':successful,'Failed':failed} )
  
  def getPathPermissions(self, lfns, credDict):
    """ Get permissions for the given user/group to manipulate the given lfns 
    """
    res = checkArgumentFormat(lfns)
    if not res['OK']:
      return res
    lfns = res['Value']

    return self.securityManager.getPathPermissions( lfns.keys(), credDict )
  
  ########################################################################
  #
  #  Path based read methods
  #

  def changePathOwner(self, lfns, credDict, recursive=False):
    """ Change the owner of the given list of paths
    """
    res = self._checkPathPermissions('Write', lfns, credDict)
    if not res['OK']:
      return res
    failed = res['Value']['Failed']
    res = self.fileManager.changePathOwner(res['Value']['Successful'],credDict, recursive)
    if not res['OK']:
      return res
    failed.update(res['Value']['Failed'])
    successful = res['Value']['Successful']   
    return S_OK({'Successful':successful,'Failed':failed}) 
  
  def changePathGroup(self, lfns, credDict, recursive=False):
    """ Change the group of the given list of paths
    """
    res = self._checkPathPermissions('Write', lfns, credDict)
    if not res['OK']:
      return res
    failed = res['Value']['Failed']
    res = self.fileManager.changePathGroup(res['Value']['Successful'],credDict, recursive)
    if not res['OK']:
      return res
    failed.update(res['Value']['Failed'])
    successful = res['Value']['Successful']   
    return S_OK({'Successful':successful,'Failed':failed}) 

  def changePathMode(self, lfns, credDict, recursive=False):
    """ Change the mode of the given list of paths
    """
    res = self._checkPathPermissions('Write', lfns, credDict)    
    if not res['OK']:
      return res
    failed = res['Value']['Failed']
    res = self.fileManager.changePathMode(res['Value']['Successful'],credDict, recursive)    
    if not res['OK']:
      return res
    failed.update(res['Value']['Failed'])
    successful = res['Value']['Successful']   
    return S_OK({'Successful':successful,'Failed':failed}) 

  ########################################################################
  #
  #  File based write methods
  #

  def addFile(self, lfns, credDict):
    """
      Add a new File
      :param dict lfns: indexed on file's LFN, the values are dictionaries which contains
                        the attributes of the files (PFN, SE, Size, GUID, Checksum)
      :param creDict credential

      :return Successful/Failed dict.
    """

    res = self._checkPathPermissions('Write', lfns, credDict)
    if not res['OK']:
      return res
    failed = res['Value']['Failed']
    res = self.fileManager.addFile(res['Value']['Successful'],credDict)
    if not res['OK']:
      return res
    failed.update(res['Value']['Failed'])
    successful = res['Value']['Successful']
    return S_OK( {'Successful':successful,'Failed':failed} )
  
  def setFileStatus(self, lfns, credDict):
    """
      Set the status of a File
      :param dict lfns: dict indexed on the LFNs. The values are the status (should be in config['ValidFileStatus'])
      :param creDict credential

      :return Successful/Failed dict.
    """

    res = self._checkPathPermissions('Write', lfns, credDict)
    if not res['OK']:
      return res
    failed = res['Value']['Failed']
    res = self.fileManager.setFileStatus( res['Value']['Successful'], credDict )
    if not res['OK']:
      return res
    failed.update(res['Value']['Failed'])
    successful = res['Value']['Successful']
    return S_OK( {'Successful':successful,'Failed':failed} )
  
  def removeFile(self, lfns, credDict):
    """
       Remove files
      :param list lfns: list of LFNs to remove
      :param creDict credential

      :return Successful/Failed dict.
    """

    res = self._checkPathPermissions( 'Delete', lfns, credDict )
    if not res['OK']:
      return res
    failed = res['Value']['Failed']
    res = self.fileManager.removeFile(res['Value']['Successful'])
    if not res['OK']:
      return res
    failed.update(res['Value']['Failed'])
    successful = res['Value']['Successful']
    return S_OK( {'Successful':successful,'Failed':failed} )
  
  def addReplica(self, lfns, credDict):
    """
       Add a replica to a File
      :param dict lfns: keys are LFN. The values are dict with key PFN and SE
                        (e.g. {myLfn : {"PFN" : "myPfn", "SE" : "mySE"}})
      :param creDict credential

      :return Successful/Failed dict.
    """

    res = self._checkPathPermissions('Write', lfns, credDict)
    if not res['OK']:
      return res
    failed = res['Value']['Failed']
    res = self.fileManager.addReplica(res['Value']['Successful'])
    if not res['OK']:
      return res
    failed.update(res['Value']['Failed'])
    successful = res['Value']['Successful']
    return S_OK( {'Successful':successful,'Failed':failed} )
  
  def removeReplica(self, lfns, credDict):
    """
       Remove replicas
      :param dict lfns: keys are LFN. The values are dict with key PFN and SE
                        (e.g. {myLfn : {"PFN" : "myPfn", "SE" : "mySE"}})
      :param creDict credential

      :return Successful/Failed dict.
    """

    res = self._checkPathPermissions( 'Delete', lfns, credDict )
    if not res['OK']:
      return res
    failed = res['Value']['Failed']
    res = self.fileManager.removeReplica(res['Value']['Successful'])
    if not res['OK']:
      return res
    failed.update(res['Value']['Failed'])
    successful = res['Value']['Successful']
    return S_OK( {'Successful':successful,'Failed':failed} )

  def setReplicaStatus(self, lfns, credDict):
    """
      Set the status of a Replicas
      :param dict lfns: dict indexed on the LFNs. The values are dict with keys
                        "SE" and "Status" (that has to be in config['ValidReplicaStatus'])
      :param creDict credential

      :return Successful/Failed dict.
    """
    res = self._checkPathPermissions('Write', lfns, credDict)
    if not res['OK']:
      return res
    failed = res['Value']['Failed']
    res = self.fileManager.setReplicaStatus(res['Value']['Successful'])
    if not res['OK']:
      return res
    failed.update(res['Value']['Failed'])
    successful = res['Value']['Successful']
    return S_OK( {'Successful':successful,'Failed':failed} )

  def setReplicaHost(self, lfns, credDict):
    res = self._checkPathPermissions('Write', lfns, credDict)
    if not res['OK']:
      return res
    failed = res['Value']['Failed']
    res = self.fileManager.setReplicaHost(res['Value']['Successful'])
    if not res['OK']:
      return res
    failed.update(res['Value']['Failed'])
    successful = res['Value']['Successful']
    return S_OK( {'Successful':successful,'Failed':failed} )

  def setFileOwner(self,lfns,credDict):
    """
      Set the owner of a File
      :param dict lfns: dict indexed on the LFNs. The values are the owner's name
      :param creDict credential

      :return Successful/Failed dict.
    """

    res = self._checkPathPermissions('Write', lfns, credDict)
    if not res['OK']:
      return res
    failed = res['Value']['Failed']
    res = self.fileManager.setFileOwner(res['Value']['Successful'])
    if not res['OK']:
      return res
    failed.update(res['Value']['Failed'])
    successful = res['Value']['Successful']
    return S_OK( {'Successful':successful,'Failed':failed} )
  
  def setFileGroup(self,lfns,credDict):  
    """
      Set the group of a File
      :param dict lfns: dict indexed on the LFNs. The values are the grou's name
      :param creDict credential

      :return Successful/Failed dict.
    """

    res = self._checkPathPermissions('Write', lfns, credDict)
    if not res['OK']:
      return res
    failed = res['Value']['Failed']
    res = self.fileManager.setFileGroup(res['Value']['Successful'])
    if not res['OK']:
      return res
    failed.update(res['Value']['Failed'])
    successful = res['Value']['Successful']
    return S_OK( {'Successful':successful,'Failed':failed} )
    
  def setFileMode( self, lfns, credDict ):
    """
      Set the mode of a File
      :param dict lfns: dict indexed on the LFNs. The values are the modes (posix like)
      :param creDict credential

      :return Successful/Failed dict.
    """

    res = self._checkPathPermissions('Write', lfns, credDict)
    if not res['OK']:
      return res
    failed = res['Value']['Failed']
    res = self.fileManager.setFileMode(res['Value']['Successful'])
    if not res['OK']:
      return res
    failed.update(res['Value']['Failed'])
    successful = res['Value']['Successful']
    return S_OK( {'Successful':successful,'Failed':failed} )
    
  def addFileAncestors(self,lfns,credDict):
    """ Add ancestor information for the given LFNs
    """        
    res = self._checkPathPermissions('Write', lfns, credDict)
    if not res['OK']:
      return res
    failed = res['Value']['Failed']
    res = self.fileManager.addFileAncestors(res['Value']['Successful'])
    if not res['OK']:
      return res
    failed.update(res['Value']['Failed'])
    successful = res['Value']['Successful']
    return S_OK( {'Successful':successful,'Failed':failed} )
  
  ########################################################################
  #
  #  File based read methods
  #

  def isFile(self, lfns, credDict):
    """
        Checks whether a list of LFNS are files or not
        :param list lfns: list of LFN to check
        :param creDict credential

        :return Successful/Failed dict.
                The values of the successful dict are True or False whether it's a file or not
    """

    res = self._checkPathPermissions('Read', lfns, credDict)
    if not res['OK']:
      return res
    failed = res['Value']['Failed']
    res = self.fileManager.isFile(res['Value']['Successful'])
    if not res['OK']:
      return res
    failed.update(res['Value']['Failed'])
    successful = res['Value']['Successful']
    return S_OK( {'Successful':successful,'Failed':failed} )

  def getFileSize(self, lfns, credDict):
    """
        Gets the size of a list of lfns
        :param list lfns: list of LFN to check
        :param creDict credential

        :return Successful/Failed dict.
    """

    res = self._checkPathPermissions('Read', lfns, credDict)
    if not res['OK']:
      return res
    failed = res['Value']['Failed']
    res = self.fileManager.getFileSize(res['Value']['Successful'])
    if not res['OK']:
      return res
    failed.update(res['Value']['Failed'])
    successful = res['Value']['Successful']
    return S_OK( {'Successful':successful,'Failed':failed} )
  
  def getFileMetadata(self, lfns, credDict):
    """
        Gets the metadata of a list of lfns
        :param list lfns: list of LFN to check
        :param creDict credential

        :return Successful/Failed dict.
    """

    res = self._checkPathPermissions('Read', lfns, credDict)
    if not res['OK']:
      return res
    failed = res['Value']['Failed']
    res = self.fileManager.getFileMetadata(res['Value']['Successful'])
    if not res['OK']:
      return res
    failed.update(res['Value']['Failed'])
    successful = res['Value']['Successful']
    return S_OK( {'Successful':successful,'Failed':failed} )

  def getReplicas(self, lfns, allStatus, credDict):
    """
        Gets the list of replicas of a list of lfns
        :param list lfns: list of LFN to check
        :param allStatus : if all the status are visible, or only those defined in config['ValidReplicaStatus']
        :param creDict credential

        :return Successful/Failed dict.
        Successful is indexed on the LFN, and the values are dictionary with the SEName as keys
    """

    res = self._checkPathPermissions('Read', lfns, credDict)
    if not res['OK']:
      return res
    failed = res['Value']['Failed']
    res = self.fileManager.getReplicas(res['Value']['Successful'],allStatus=allStatus)
    if not res['OK']:
      return res
    failed.update(res['Value']['Failed'])
    successful = res['Value']['Successful']
    return S_OK( {'Successful':successful, 'Failed':failed, 'SEPrefixes': res['Value'].get( 'SEPrefixes', {} ) } )

  def getReplicaStatus(self, lfns, credDict):
    """
        Gets the status of a list of replicas
        :param dict lfns: <lfn, se name>
        :param creDict credential

        :return Successful/Failed dict.
    """
    
    res = self._checkPathPermissions('Read', lfns, credDict)
    if not res['OK']:
      return res
    failed = res['Value']['Failed']
    res = self.fileManager.getReplicaStatus(res['Value']['Successful'])
    if not res['OK']:
      return res
    failed.update(res['Value']['Failed'])
    successful = res['Value']['Successful']
    return S_OK( {'Successful':successful,'Failed':failed} )  
    
  def getFileAncestors(self, lfns, depths, credDict):
    res = self._checkPathPermissions('Read', lfns, credDict)
    if not res['OK']:
      return res
    failed = res['Value']['Failed']
    res = self.fileManager.getFileAncestors(res['Value']['Successful'],depths)
    if not res['OK']:
      return res
    failed.update(res['Value']['Failed'])
    successful = res['Value']['Successful']
    return S_OK( {'Successful':successful,'Failed':failed} )        
    
  def getFileDescendents(self, lfns, depths, credDict):
    res = self._checkPathPermissions('Read', lfns, credDict)
    if not res['OK']:
      return res
    failed = res['Value']['Failed']
    res = self.fileManager.getFileDescendents(res['Value']['Successful'],depths)
    if not res['OK']:
      return res
    failed.update(res['Value']['Failed'])
    successful = res['Value']['Successful']
    return S_OK( {'Successful':successful,'Failed':failed} )     
  
  def getFileDetails( self, lfnList, credDict ):
    """ Get all the metadata for the given files
    """  
    connection = False
    result = self.fileManager._findFiles( lfnList, connection=connection )
    if not result['OK']:
      return result
    resultDict = {}
    fileIDDict = {}
    lfnDict = result['Value']['Successful']
    for lfn in lfnDict:
      fileIDDict[lfnDict[lfn]['FileID']] = lfn
      
    result = self.fileManager._getFileMetadataByID( fileIDDict.keys(), connection=connection )
    if not result['OK']:
      return result
    for fileID in result['Value']:
      resultDict[ fileIDDict[fileID] ] = result['Value'][fileID]
      
    result = self.fmeta._getFileUserMetadataByID( fileIDDict.keys(), credDict, connection=connection )
    if not result['OK']:
      return result
    for fileID in fileIDDict:
      resultDict[ fileIDDict[fileID] ].setdefault( 'Metadata', {} )
      if fileID in result['Value']:
        resultDict[ fileIDDict[fileID] ]['Metadata'] = result['Value'][fileID]    
      
    return S_OK(resultDict) 

  ########################################################################
  #
  #  Directory based Write methods
  #

  def createDirectory(self,lfns,credDict):
    """
        Create new directories
        :param list lfns: list of directories
        :param creDict credential

        :return Successful/Failed dict.
    """
    res = self._checkPathPermissions('Write', lfns, credDict)
    if not res['OK']:
      return res
    failed = res['Value']['Failed']
    res = self.dtree.createDirectory(res['Value']['Successful'],credDict)
    if not res['OK']:
      return res
    failed.update(res['Value']['Failed'])
    successful = res['Value']['Successful']
    return S_OK( {'Successful':successful,'Failed':failed} )

  def removeDirectory(self,lfns,credDict):
    """
        Remove directories
        :param list lfns: list of directories
        :param creDict credential

        :return Successful/Failed dict.
    """
    res = self._checkPathPermissions( 'Delete', lfns, credDict )
    if not res['OK']:
      return res
    failed = res['Value']['Failed']
    successful = res['Value']['Successful']
    if successful:
      res = self.dtree.removeDirectory(res['Value']['Successful'],credDict)
      if not res['OK']:
        return res
      failed.update(res['Value']['Failed'])
      successful = res['Value']['Successful']
      if not successful:
        return S_OK( {'Successful':successful,'Failed':failed} )
    else:
      return S_OK( {'Successful':successful,'Failed':failed} )
    
    # Remove the directory metadata now
    dirIdList = [ successful[p]['DirID'] for p in successful if 'DirID' in successful[p] ]
    result = self.dmeta.removeMetadataForDirectory( dirIdList,credDict )
    if not result['OK']:
      return result
    failed.update(result['Value']['Failed'])
    # We remove from The successful those that failed in the metadata removal
    map( lambda x: successful.pop( x ) if x in successful else None, failed )
    # We update the successful
    successful.update( result["Value"]["Successful"] )
    return S_OK( {'Successful':successful,'Failed':failed} )

  ########################################################################
  #
  #  Directory based read methods
  #

  def listDirectory(self,lfns,credDict,verbose=False):
    """
        List directories
        :param list lfns: list of directories
        :param creDict credential

        :return Successful/Failed dict.
        The successful values are dictionaries indexed "Files", "Datasets", "Subdirs" and "Links"
    """

    res = self._checkPathPermissions('Read', lfns, credDict)
    if not res['OK']:
      return res
    failed = res['Value']['Failed']
    res = self.dtree.listDirectory(res['Value']['Successful'],verbose=verbose)
    if not res['OK']:
      return res
    failed.update(res['Value']['Failed'])
    successful = res['Value']['Successful']
    return S_OK( {'Successful':successful,'Failed':failed} )
  
  def isDirectory(self,lfns,credDict):
    """
        Checks whether a list of LFNS are directories or not
        :param list lfns: list of LFN to check
        :param creDict credential

        :return Successful/Failed dict.
                The values of the successful dict are True or False whether it's a dir or not
    """

    res = self._checkPathPermissions('Read', lfns, credDict)
    if not res['OK']:
      return res
    failed = res['Value']['Failed']
    res = self.dtree.isDirectory(res['Value']['Successful'])
    if not res['OK']:
      return res
    failed.update(res['Value']['Failed'])
    successful = res['Value']['Successful']
    return S_OK( {'Successful':successful,'Failed':failed} )

  def getDirectoryReplicas(self,lfns,allStatus,credDict):
    res = self._checkPathPermissions('Read', lfns, credDict)
    if not res['OK']:
      return res
    failed = res['Value']['Failed']
    res = self.dtree.getDirectoryReplicas(res['Value']['Successful'],allStatus)
    if not res['OK']:
      return res
    failed.update(res['Value']['Failed'])
    successful = res['Value']['Successful']
    return S_OK( { 'Successful':successful, 'Failed':failed, 'SEPrefixes': res['Value'].get( 'SEPrefixes', {} )} )

  def getDirectorySize(self,lfns,longOutput,fromFiles,credDict):
    """
        Get the sizes of a list of directories
        :param list lfns: list of LFN to check
        :param creDict credential

        :return Successful/Failed dict.
         The successful values are dictionaries indexed "LogicalFiles" (nb of files),
         "LogicalDirectories" (nb of dir) and "LogicalSize" (sum of File's sizes)
    """


    res = self._checkPathPermissions('Read', lfns, credDict)
    if not res['OK']:
      return res
    failed = res['Value']['Failed']
    res = self.dtree.getDirectorySize(res['Value']['Successful'],longOutput,fromFiles)
    if not res['OK']:
      return res
    failed.update(res['Value']['Failed'])
    successful = res['Value']['Successful']
    queryTime = res['Value'].get('QueryTime',-1.)
    return S_OK( {'Successful':successful,'Failed':failed,'QueryTime':queryTime} )
  
  def rebuildDirectoryUsage(self):
    """ Rebuild DirectoryUsage table from scratch
    """
    
    result = self.dtree._rebuildDirectoryUsage()
    return result

  def repairCatalog( self, directoryFlag=True, credDict={} ):
    """ Repair catalog inconsistencies
    """
    result = S_OK()
    if directoryFlag:
      result = self.dtree.recoverOrphanDirectories( credDict )
      
    return result 
    
  #######################################################################
  #
  #  Catalog metadata methods
  #  
  
  def setMetadata(self, path, metadataDict, credDict):
    """ Add metadata to the given path
    """
    res = self._checkPathPermissions('Write', path, credDict)   
    if not res['OK']:
      return res
    if not res['Value']['Successful']:
      return S_ERROR('Permission denied')
    if not res['Value']['Successful'][path]:
      return S_ERROR('Permission denied') 
      
    result = self.dtree.isDirectory({path:True})
    if not result['OK']:
      return result
    if not result['Value']['Successful']:
      return S_ERROR('Failed to determine the path type')
    if result['Value']['Successful'][path]:
      # This is a directory
      return self.dmeta.setMetadata(path,metadataDict,credDict)
    else:
      # This is a file      
      return self.fmeta.setMetadata(path,metadataDict,credDict)      
    
  def setMetadataBulk( self, pathMetadataDict, credDict ):
    """  Add metadata for the given paths
    """  
    successful = {}
    failed = {}
    for path, metadataDict in pathMetadataDict.items():
      result = self.setMetadata( path, metadataDict, credDict )
      if result['OK']:
        successful[path] = True
      else:
        failed[path] = result['Message']
        
    return S_OK( { 'Successful': successful, 'Failed': failed } )      
    
  def removeMetadata(self, pathMetadataDict, credDict):  
    """ Remove metadata for the given paths
    """
    successful = {}
    failed = {}
    for path, metadataDict in pathMetadataDict.items():
      result = self.__removeMetadata( path, metadataDict, credDict )
      if result['OK']:
        successful[path] = True
      else:
        failed[path] = result['Message']
        
    return S_OK( { 'Successful': successful, 'Failed': failed } )      
    
  def __removeMetadata(self, path, metadata, credDict):
    """ Remove metadata from the given path
    """
    res = self._checkPathPermissions('Write', path, credDict)   
    if not res['OK']:
      return res
    if not res['Value']['Successful']:
      return S_ERROR('Permission denied')
    if not res['Value']['Successful'][path]:
      return S_ERROR('Permission denied') 
      
    result = self.dtree.isDirectory({path:True})
    if not result['OK']:
      return result
    if not result['Value']['Successful']:
      return S_ERROR('Failed to determine the path type')
    if result['Value']['Successful'][path]:
      # This is a directory
      return self.dmeta.removeMetadata(path,metadata,credDict)
    else:
      # This is a file      
      return self.fmeta.removeMetadata(path,metadata,credDict)                                  
    
  #######################################################################
  #
  #  Catalog admin methods
  #

  def getCatalogCounters(self,credDict):
    counterDict = {}
    res = self._checkAdminPermission(credDict)
    if not res['OK']:
      return res
    if not res['Value']:
      return S_ERROR("Permission denied")
    #res = self.dtree.getDirectoryCounters()
    #if not res['OK']:
    #  return res
    #counterDict.update(res['Value'])
    res = self.fileManager.getFileCounters()
    if not res['OK']:
      return res
    counterDict.update(res['Value'])
    res = self.fileManager.getReplicaCounters() 
    if not res['OK']:
      return res
    counterDict.update(res['Value'])
    res = self.dtree.getDirectoryCounters() 
    if not res['OK']:
      return res
    counterDict.update(res['Value'])
    return S_OK(counterDict)

  ########################################################################
  #
  #  Security based methods
  #

  def _checkAdminPermission(self,credDict):
    return self.securityManager.hasAdminAccess(credDict)

  def _checkPathPermissions(self,operation,lfns,credDict):
    res = checkArgumentFormat(lfns)
    if not res['OK']:
      return res
    lfns = res['Value']
    res = self.securityManager.hasAccess( operation, lfns.keys(), credDict )
    if not res['OK']:
      return res
    # Do not consider those paths for which we failed to determine access
    failed = res['Value']['Failed']
    for lfn in failed.keys():
      lfns.pop(lfn)
    # Do not consider those paths for which access is denied
    successful = {}
    for lfn,access in res['Value']['Successful'].items():
      if not access:
        failed[lfn] = 'Permission denied'
      else:  
        successful[lfn] = lfns[lfn]
    return S_OK( {'Successful':successful,'Failed':failed} )
<|MERGE_RESOLUTION|>--- conflicted
+++ resolved
@@ -5,30 +5,10 @@
 
 __RCSID__ = "$Id$"
 
-<<<<<<< HEAD
 from DIRAC                                                            import gLogger, S_OK, S_ERROR
 from DIRAC.Core.Base.DB                                               import DB
 from DIRAC.DataManagementSystem.DB.FileCatalogComponents.Utilities    import checkArgumentFormat
 from DIRAC.Core.Utilities.ObjectLoader import ObjectLoader
-=======
-from DIRAC                                                                     import gLogger, S_OK, S_ERROR
-from DIRAC.Core.Base.DB                                                        import DB
-from DIRAC.DataManagementSystem.DB.FileCatalogComponents.DirectoryMetadata     import DirectoryMetadata
-from DIRAC.DataManagementSystem.DB.FileCatalogComponents.FileMetadata          import FileMetadata
-from DIRAC.DataManagementSystem.DB.FileCatalogComponents.DirectorySimpleTree   import DirectorySimpleTree 
-from DIRAC.DataManagementSystem.DB.FileCatalogComponents.DirectoryNodeTree     import DirectoryNodeTree 
-from DIRAC.DataManagementSystem.DB.FileCatalogComponents.DirectoryLevelTree    import DirectoryLevelTree
-from DIRAC.DataManagementSystem.DB.FileCatalogComponents.DirectoryFlatTree     import DirectoryFlatTree
-from DIRAC.DataManagementSystem.DB.FileCatalogComponents.WithFkAndPs.DirectoryClosure      import DirectoryClosure
-from DIRAC.DataManagementSystem.DB.FileCatalogComponents.FileManagerFlat       import FileManagerFlat
-from DIRAC.DataManagementSystem.DB.FileCatalogComponents.FileManager           import FileManager
-from DIRAC.DataManagementSystem.DB.FileCatalogComponents.WithFkAndPs.FileManagerPs           import FileManagerPs
-from DIRAC.DataManagementSystem.DB.FileCatalogComponents.SEManager             import SEManagerCS,SEManagerDB
-from DIRAC.DataManagementSystem.DB.FileCatalogComponents.SecurityManager       import NoSecurityManager, DirectorySecurityManager, FullSecurityManager, DirectorySecurityManagerWithDelete
-from DIRAC.DataManagementSystem.DB.FileCatalogComponents.UserAndGroupManager   import UserAndGroupManagerCS,UserAndGroupManagerDB
-from DIRAC.DataManagementSystem.DB.FileCatalogComponents.DatasetManager        import DatasetManager
-from DIRAC.DataManagementSystem.DB.FileCatalogComponents.Utilities             import checkArgumentFormat
->>>>>>> 8e91e9d9
 
 #############################################################################
 class FileCatalogDB(DB):
