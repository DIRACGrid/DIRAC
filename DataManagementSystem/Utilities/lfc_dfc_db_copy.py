--- conflicted
+++ resolved
@@ -692,11 +692,7 @@
       try:
         cur.execute(next_query)
         con.commit()
-<<<<<<< HEAD
-      except Exception:
-=======
       except Exception as ee:
->>>>>>> ecb3fac4
         print("worker %s COMPLETELY FAILED " % workerId)
         print("worker %s : EXCEPTION %s " % (workerId, e))
         logfile.write("worker %s COMPLETELY FAILED " % workerId)
@@ -724,12 +720,7 @@
   logfile = open(os.path.join(logDir, "worker%s.txt" % workerId), 'w')
 
   updateQueries = {"Update FC_Files": "Update FC_Files set UID = 1, GID = 1 where UID = 0 and GID = 0",
-<<<<<<< HEAD
-                   "Update FC_DirectoryList":
-                   "Update FC_DirectoryList set UID = 1, GID = 1 where UID = 0 and GID = 0"}
-=======
                    "Update FC_DirectoryList": "Update FC_DirectoryList set UID = 1, GID = 1 where UID = 0 and GID = 0"}
->>>>>>> ecb3fac4
 
   for desc, query in updateQueries.items():
     print("worker %s : %s (%s)" % (workerId, desc, query))
