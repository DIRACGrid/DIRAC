--- conflicted
+++ resolved
@@ -261,14 +261,11 @@
 
     try:
       self.updateLock().acquire()
-<<<<<<< HEAD
       if not self.__ftsPlacement:
         self.__ftsPlacement = FTSPlacement( csPath = None, ftsHistoryViews = ftsHistory )
       else:
         self.__ftsPlacement.refresh( ftsHistoryViews = ftsHistory )
-=======
       self.__ftsGraph = FTSGraph( "FTSGraph", ftsHistory, maxActiveJobs = self.MAX_ACTIVE_JOBS )
->>>>>>> aaa77b1a
     finally:
       self.updateLock().release()
 
