########################################################################
# $HeadURL $
# File: TransferAgent.py
# Author: Krzysztof.Ciba@NOSPAMgmail.com
# Date: 2011/05/30 09:40:33
########################################################################
""" :mod: TransferAgent 
    ===================

    TransferAgent executes 'transfer' requests read from the RequestClient.
    
    This agent has two modes of operation:
    - standalone, when all Requests are handled using ProcessPool and TransferTask
    - scheduling for FTS with failback TransferTask functionality
   
    The failback mechanism is fired in case that:

    - FTS channels between SourceSE and TargetSE is not defined 
    - there is a trouble to define correct replication tree 
    - request's owner is different from DataManager   
"""

__RCSID__ = "$Id$"

## imports
import time
import re
## from DIRAC (globals and Core)
from DIRAC import gMonitor, S_OK, S_ERROR
from DIRAC.Core.Base.AgentModule import AgentModule
## base class
from DIRAC.DataManagementSystem.private.RequestAgentBase import RequestAgentBase
## replica manager
from DIRAC.DataManagementSystem.Client.ReplicaManager import ReplicaManager
## startegy handler
from DIRAC.DataManagementSystem.private.StrategyHandler import StrategyHandler, SHGraphCreationError 
## task to be executed
from DIRAC.DataManagementSystem.private.TransferTask import TransferTask
## from RMS
from DIRAC.RequestManagementSystem.Client.RequestContainer import RequestContainer
## from Resources
from DIRAC.Resources.Storage.StorageFactory import StorageFactory

## agent name
AGENT_NAME = "DataManagement/TransferAgent"

class TransferAgentError( Exception ):
  """
  .. class:: TransferAgentError

  Exception raised when neither scheduling nor task execution is enabled in CS.
  """
  def __init__( self, msg ):
    """ c'tor
    
    :param self: self reference
    :param str msg: description
    """
    Exception.__init__( self )
    self.msg = msg 
  def __str__( self ):
    """ str() operator

    :param self: self reference
    """
    return str( self.msg )

###################################################################################
# AGENT
###################################################################################
class TransferAgent( RequestAgentBase ):
  """ 
  .. class:: TransferAgent

  This class is dealing with 'transfer' DIRAC requests.

  A request could be processed in a two different modes: request's files could be scheduled for FTS processing
  or alternatively subrequests could be processed by TransferTask in a standalone subprocesses.
  If FTS scheduling fails for any reason OR request itself cannot be processed using FTS machinery (i.e. its owner
  is not a DataManager, FTS channel for at least on file doesn't exist), the processing will go through 
  TransferTasks and ProcessPool.

  By default FTS scheduling is disabled and all requests are processed using tasks.  

  Config options
  --------------

  * maximal number of request to be executed in one cycle
    RequestsPerCycle = 10
  * minimal number of sub-processes working togehter
    MinProcess = 1
  * maximal number of sub-processes working togehter
    MaxProcess = 4
  * results queue size
    ProcessPoolQueueSize = 10
  * request type
    RequestType = transfer
  * proxy
    shifterProxy = DataManager
  * task executing
    Taskmode = True
  * FTS scheduling 
    FTSMode = True
  * time interval for throughput (FTS scheduling) in seconds
    ThroughputTimescale = 3600
  * for StrategyHandler
     - hop time 
      HopSigma = 0.0
     - files/time or througput/time
      SchedulingType = File
     - list of active strategies
      ActiveStrategies = MinimiseTotalWait 
     - acceptable failure rate
      AcceptableFailureRate = 75  
  
  """
  ## placeholder for ReplicaManager instance
  __replicaManager = None
  ## placeholder for StorageFactory instance
  __storageFactory = None
  ## placeholder for StrategyHandler instance
  __strategyHandler = None
  ## placeholder for TransferDB instance (for FTS mode)
  __transferDB = None
  ## time scale for throughput
  __throughputTimescale = 3600
  ## exectuon modes
  __executionMode = { "Tasks" : True, "FTS" : False }

  def __init__( self, *args, **kwargs ):
    """ c'tor
     
    :param self: self reference
    :param str agentName: agent name
    :param str loadName: module name
    :param str baseAgentName: base agent name
    :param dict properties: whatever else properties
    """
    self.setRequestType( "transfer" )
    self.setRequestTask( TransferTask )
    RequestAgentBase.__init__( self, *args, **kwargs )
    agentName = args[0]

    ## gMonitor stuff
    self.monitor.registerActivity( "Replicate and register", "Replicate and register operations", 
                                   "TransferAgent", "Attempts/min", gMonitor.OP_SUM )
    self.monitor.registerActivity( "Replicate", "Replicate operations", "TransferAgent", 
                                   "Attempts/min", gMonitor.OP_SUM )
    self.monitor.registerActivity( "Put and register", "Put and register operations", 
                                   "TransferAgent", "Attempts/min", gMonitor.OP_SUM )
    self.monitor.registerActivity( "Put", "Put operations", 
                                   "TransferAgent", "Attempts/min", gMonitor.OP_SUM )

    self.monitor.registerActivity( "Replication successful", "Successful replications", 
                                   "TransferAgent", "Successful/min", gMonitor.OP_SUM )
    self.monitor.registerActivity( "Put successful", "Successful puts", 
                                   "TransferAgent", "Successful/min", gMonitor.OP_SUM )
    
    self.monitor.registerActivity( "Replication failed", "Failed replications", 
                                   "TransferAgent", "Failed/min", gMonitor.OP_SUM )
    self.monitor.registerActivity( "Put failed", "Failed puts", 
                                   "TransferAgent", "Failed/min", gMonitor.OP_SUM )
    
    self.monitor.registerActivity( "Replica registration successful", "Successful replica registrations", 
                                   "TransferAgent", "Successful/min", gMonitor.OP_SUM )
    self.monitor.registerActivity( "File registration successful", "Successful file registrations", 
                                   "TransferAgent", "Successful/min", gMonitor.OP_SUM )
    
    self.monitor.registerActivity( "Replica registration failed", "Failed replica registrations", 
                                   "TransferAgent", "Failed/min", gMonitor.OP_SUM )
    self.monitor.registerActivity( "File registration failed", "Failed file registrations", 
                                   "TransferAgent", "Failed/min", gMonitor.OP_SUM )

    ## tasks mode enabled by default
    self.__executionMode["Tasks"] = self.am_getOption( "TaskMode", True )
    self.log.info( "Tasks execution mode is %s." % { True : "enabled", 
                                                     False : "disabled" }[ self.__executionMode["Tasks"] ] )
    ## but FTS only if requested
    self.__executionMode["FTS"] = self.am_getOption( "FTSMode", False )
    self.log.info( "FTS execution mode is %s." % { True : "enabled", 
                                                   False : "disabled" }[ self.__executionMode["FTS"] ] )

    ## get TransferDB instance 
    if self.__executionMode["FTS"]:
      transferDB = None
      try:
        transferDB = self.transferDB()
      except Exception, error:
        self.log.exception( error )
      if not transferDB:
        self.log.warn("Can't create TransferDB instance, disabling FTS execution mode.")
        self.__executionMode["FTS"] = False
      else:
        ## throughptu time scale for monitoring in StrategyHandler
        self.__throughputTimescale = self.am_getOption( 'ThroughputTimescale', self.__throughputTimescale )
        self.log.info( "ThroughputTimescale = %s s" % str( self.__throughputTimescale ) )
        ## OwnerGroups not allowed to execute FTS transfers
        self.__ftsDisabledOwnerGroups = self.am_getOption( "FTSDisabledOwnerGroups", [ "lhcb_user" ] )
        self.log.info("FTSDisabledOwnerGroups = %s" %  self.__ftsDisabledOwnerGroups )

    ## is there any mode enabled?
    if True not in self.__executionMode.values():
      self.log.error("TransferAgent misconfiguration, neither FTS nor Tasks execution mode is enabled.")
      raise TransferAgentError("TransferAgent misconfiguration, neither FTS nor Tasks execution mode is enabled.")

    self.log.info("%s has been constructed" % agentName )

  def finalize( self ):
    """ agent finalisation

    :param self: self reference
    """
    if self.hasProcessPool():
      self.processPool().finalize( timeout = self.poolTimeout() )
    self.resetAllRequests()
    return S_OK()

  ###################################################################################
  # facades for various DIRAC tools
  ###################################################################################
  def replicaManager( self ):
    """ ReplicaManager instance getter 

    :param self: self reference
    """
    if not self.__replicaManager:
      self.__replicaManager = ReplicaManager()
    return self.__replicaManager

  def storageFactory( self ):
    """ StorageFactory instance getter 

    :param self: self reference
    """
    if not self.__storageFactory:
      self.__storageFactory = StorageFactory()
    return self.__storageFactory

  def transferDB( self ):
    """ TransferDB instance getter

    :warning: Need to put import over here, ONLINE hasn't got MySQLdb module.

    :param self: self reference
    """
    if not self.__transferDB:
      try:
        from DIRAC.DataManagementSystem.DB.TransferDB import TransferDB
        self.__transferDB = TransferDB()
      except Exception, error:
        self.log.error( "transferDB: unable to create TransferDB instance: %s" % str(error) )        
    return self.__transferDB

  ###################################################################################
  # strategy handler helper functions 
  ###################################################################################
  def strategyHandler( self ):
    """ facade for StrategyHandler. 

    :param self: self reference
    """
    if not self.__strategyHandler:
      try:
        self.__strategyHandler = StrategyHandler( self.configPath() )      
      except SHGraphCreationError, error:
        self.log.exception( "strategyHandler: %s" % str(error) )
    return self.__strategyHandler

  def setupStrategyHandler( self ):
    """Obtain information of current state of channel queues and throughput 
    from TransferDB and setup StrategyHandler.

    :param self: self reference
    """
    res = self.transferDB().getChannelQueues()
    if not res["OK"]:
      errStr = "setupStrategyHandler: Failed to get channel queues from TransferDB."
      self.log.error( errStr, res['Message'] )
      return S_ERROR( errStr )
    channels = res["Value"] or {}
    res = self.transferDB().getChannelObservedThroughput( self.__throughputTimescale )
    if not res["OK"]:
      errStr = "setupStrategyHandler: Failed to get observed throughput from TransferDB."
      self.log.error( errStr, res['Message'] )
      return S_ERROR( errStr )
    bandwidths = res["Value"] or {}
    res = self.transferDB().getCountFileToFTS(  self.__throughputTimescale, "Failed" )
    if not res["OK"]:
      errStr = "setupStrategyHandler: Failed to get Failed files counters from TransferDB."
      self.log.error( errStr, res['Message'] )
      return S_ERROR( errStr )
    failedFiles = res["Value"] or {}
    ## neither channels nor bandwidths 
    if not ( channels and bandwidths ):
      return S_ERROR( "setupStrategyHandler: No active channels found for replication" )
    self.strategyHandler().setup( channels, bandwidths, failedFiles )
    self.strategyHandler().reset()
    return S_OK()

  @staticmethod
  def ancestorSortKeys( aDict, aKey="Ancestor" ):
    """ sorting keys of replicationTree by its hopAncestor value 
    
    replicationTree is a dict ( channelID : { ... }, (...) }
    
    :param self: self reference
    :param dict aDict: replication tree  to sort
    :param str aKey: a key in value dict used to sort 
    """
    if False in [ bool(aKey in v) for v in aDict.values() ]:
      return S_ERROR( "ancestorSortKeys: %s key in not present in all values" % aKey )
    ## put parents of all parents
    sortedKeys = [ k for k in aDict if aKey in aDict[k] and not aDict[k][aKey] ]
    ## get children
    pairs = dict( [ (  k, v[aKey] ) for k, v in aDict.items() if v[aKey] ] )
    while pairs:
      for key, ancestor in dict(pairs).items():
        if key not in sortedKeys and ancestor in sortedKeys:
          sortedKeys.insert( sortedKeys.index(ancestor), key )
          del pairs[key]
    ## need to revese this one, as we're instering child before its parent 
    sortedKeys.reverse()
    if sorted( sortedKeys ) != sorted( aDict.keys() ):
      return S_ERROR( "ancestorSortKeys: cannot sort, some keys are missing!")
    return S_OK( sortedKeys )

  ###################################################################################
  # SURL manipulation helpers 
  ###################################################################################
  def getTransferURLs( self, lfn, repDict, replicas, ancestorSwap=None ):
    """ prepare TURLs for given LFN and replication tree

    :param self: self reference
    :param str lfn: LFN
    :param dict repDict: replication dictionary
    :param dict replicas: LFN replicas 
    """

    hopSourceSE = repDict["SourceSE"]
    hopDestSE = repDict["DestSE"]
    hopAncestor = repDict["Ancestor"]

    if ancestorSwap and str(hopAncestor) in ancestorSwap:
      self.log.debug("getTransferURLs: swapping Ancestor %s with %s" % ( hopAncestor, 
                                                                         ancestorSwap[str(hopAncestor)] ) )
      hopAncestor = ancestorSwap[ str(hopAncestor) ]
    
    ## get targetSURL
    res = self.getSurlForLFN( hopDestSE, lfn )
    if not res["OK"]:
      errStr = res["Message"]
      self.log.error( errStr )
      return S_ERROR( errStr )
    targetSURL = res["Value"]

    # get the sourceSURL
    if hopAncestor:
      status = "Waiting%s" % ( hopAncestor )
      res = self.getSurlForLFN( hopSourceSE, lfn )
      if not res["OK"]:
        errStr = res["Message"]
        self.log.error( errStr )
        return S_ERROR( errStr )
      sourceSURL = res["Value"]
    else:
      status = "Waiting"
      res = self.getSurlForPFN( hopSourceSE, replicas[hopSourceSE] )
      if not res["OK"]:
        sourceSURL = replicas[hopSourceSE]
      else:
        sourceSURL = res["Value"]

    ## new status - Done or Done%d for TargetSURL = SourceSURL
    if targetSURL == sourceSURL:
      status = "Done"
      if hopAncestor:
        status = "Done%s" % hopAncestor
        
    return S_OK( ( sourceSURL, targetSURL, status ) )

  def getSurlForLFN( self, targetSE, lfn ):
    """ Get the targetSURL for the storage and LFN supplied.

    :param self: self reference
    :param str targetSURL: target SURL 
    :param str lfn: LFN
    """
    res = self.storageFactory().getStorages( targetSE, protocolList = ["SRM2"] )
    if not res["OK"]:
      errStr = "getSurlForLFN: Failed to create SRM2 storage for %s: %s" % ( targetSE, res["Message"] )
      self.log.error( errStr )
      return S_ERROR( errStr )
    storageObjects = res["Value"]["StorageObjects"]
    for storageObject in storageObjects:
      res = storageObject.getCurrentURL( lfn )
      if res["OK"]:
        return res
    self.log.error( "getSurlForLFN: Failed to get SRM compliant storage.", targetSE )
    return S_ERROR( "getSurlForLFN: Failed to get SRM compliant storage." )

  def getSurlForPFN( self, sourceSE, pfn ):
    """Creates the targetSURL for the storage and PFN supplied.
    
    :param self: self reference
    :param str sourceSE: source storage element
    :param str pfn: phisical file name
    """
    res = self.replicaManager().getPfnForProtocol( [pfn], sourceSE )
    if not res["OK"]:
      return res
    if pfn in res["Value"]["Failed"]:
      return S_ERROR( res["Value"]["Failed"][pfn] )
    return S_OK( res["Value"]["Successful"][pfn] )


  ###################################################################################
  # FTS mode helpers
  ###################################################################################
  def collectFiles( self, requestObj, iSubRequest, status='Waiting' ):
    """ Get SubRequest files with status :status:, collect their replicas and metadata information from 
    ReplicaManager.

    :param self: self reference
    :param RequestContainer requestObj: request being processed
    :param int iSubRequest: SubRequest index
    :return: S_OK( (waitingFilesDict, replicas, metadata) ) or S_ERROR( errMsg )
    """

    waitingFiles = {}
    replicas = {}
    metadata = {}

    subRequestFiles = requestObj.getSubRequestFiles( iSubRequest, "transfer" )
    if not subRequestFiles["OK"]:
      return subRequestFiles
    subRequestFiles = subRequestFiles["Value"]
    self.log.debug( "collectFiles: subrequest %s found with %d files." % ( iSubRequest, 
                                                                           len( subRequestFiles ) ) )
    
    for subRequestFile in subRequestFiles:
      fileStatus = subRequestFile["Status"]
      fileLFN = subRequestFile["LFN"]
      if fileStatus != status:
        self.log.debug("collectFiles: skipping %s file, status is '%s'" % ( fileLFN, fileStatus ) )
        continue
      else:
        waitingFiles.setdefault( fileLFN, subRequestFile["FileID"] )

    if waitingFiles:     
      replicas = self.replicaManager().getActiveReplicas( waitingFiles.keys() )
      if not replicas["OK"]:
        self.log.error( "collectFiles: failed to get replica information", replicas["Message"] )
        return replicas
      for lfn, failure in replicas["Value"]["Failed"].items():
        self.log.error( "collectFiles: Failed to get replicas %s: %s" % ( lfn, failure ) )    
      replicas = replicas["Value"]["Successful"]

      if replicas:
        metadata = self.replicaManager().getCatalogFileMetadata( replicas.keys() )
        if not metadata["OK"]:
          self.log.error( "collectFiles: failed to get file size information", metadata["Message"] )
          return metadata
        for lfn, failure in metadata["Value"]["Failed"].items():
          self.log.error( "collectFiles: failed to get file size %s: %s" % ( lfn, failure ) )
        metadata = metadata["Value"]["Successful"] 
   
    self.log.debug( "collectFiles: waitingFiles=%d replicas=%d metadata=%d" % ( len(waitingFiles), 
                                                                                len(replicas), 
                                                                                len(metadata) ) )
    
    if not ( len( waitingFiles ) == len( replicas ) == len( metadata ) ):
      self.log.warn( "collectFiles: Not all requested information available!" )
          
    return S_OK( ( waitingFiles, replicas, metadata ) )

  ###################################################################################
  # agent execution 
  ###################################################################################
  def execute( self ):
    """ agent execution in one cycle 

    :param self: self reference
    """
    requestCounter = self.requestsPerCycle()
    failback = False

    strategyHandlerSetupError = False
    if self.__executionMode["FTS"]:
      self.log.info( "execute: will setup StrategyHandler for FTS scheduling...")
      self.__throughputTimescale = self.am_getOption( 'ThroughputTimescale', self.__throughputTimescale )
      self.log.debug( "execute: ThroughputTimescale = %s s" % str( self.__throughputTimescale ) )
      ## setup strategy handler
      setupStrategyHandler = self.setupStrategyHandler()
      if not setupStrategyHandler["OK"]:
        self.log.error( setupStrategyHandler["Message"] )
        self.log.error( "execute: disabling FTS scheduling in this cycle...")
        strategyHandlerSetupError = True 

    ## loop over requests
    while requestCounter:
      failback = strategyHandlerSetupError if strategyHandlerSetupError else False
      requestDict = self.getRequest( "transfer" )
      if not requestDict["OK"]:
        self.log.error("execute: error when getteing 'transfer' request: %s" % requestDict["Message"] )
        return requestDict 
      if not requestDict["Value"]:
        self.log.info("execute: no more 'Waiting' requests found in RequestDB")
        return S_OK()
      requestDict = requestDict["Value"]

      self.log.info("execute: processing request (%d) %s" %  ( self.requestsPerCycle() - requestCounter + 1, 
                                                               requestDict["requestName"] ) )

      ## FTS scheduling
      if self.__executionMode["FTS"] and not failback:
        self.log.debug("execute: using FTS")
        executeFTS = self.executeFTS( requestDict )
        if not executeFTS["OK"]:
          self.log.error( executeFTS["Message"] )
          failback = True
        elif executeFTS["OK"]:
          if executeFTS["Value"]:
            self.log.debug("execute: request %s has been processed in FTS" % requestDict["requestName"] )
            requestCounter = requestCounter - 1
            self.deleteRequest( requestDict["requestName"] )
            continue 
          else:
            failback = True

      ## failback 
      if failback and not self.__executionMode["Tasks"]:
        self.log.error("execute: not able to process %s request" % requestDict["requestName"] )
        self.log.error("execute: FTS scheduling has failed and Task mode is disabled" ) 
        ## put request back to RequestClient
        res = self.requestClient().updateRequest( requestDict["requestName"], requestDict["requestString"] )
        if not res["OK"]:
          self.log.error( "execute: failed to update request %s: %s" % ( requestDict["requestName"], 
                                                                         res["Message"] ) )
        ## delete it from requestHolder
        self.deleteRequest( requestDict["requestName"] )
        ## decrease request counter 
        requestCounter = requestCounter - 1
        continue

      ## Task execution
      if self.__executionMode["Tasks"]: 
        self.log.debug("execute: using TransferTask")
        res = self.executeTask( requestDict )
        if res["OK"]:
          requestCounter = requestCounter - 1
          continue

    return S_OK()

  def executeFTS( self, requestDict ):
    """ execute Request in FTS mode

    :return: S_ERROR on error in scheduling, S_OK( False ) for failover tasks and S_OK( True )
    if scheduling was OK

    :param self: self reference
    :param dict requestDict: request dictionary
    """
    requestObj = RequestContainer( requestDict["requestString"] )
    requestDict["requestObj"] = requestObj

    ## check request owner
    ownerGroup = requestObj.getAttribute( "OwnerGroup" )
    if ownerGroup["OK"] and ownerGroup["Value"] in self.__ftsDisabledOwnerGroups:
      self.log.info("excuteFTS: request %s OwnerGroup=%s is banned from FTS" % ( requestDict["requestName"], 
                                                                                 ownerGroup["Value"] ) )
      return S_OK( False )

    ## check operation
    res = requestObj.getNumSubRequests( "transfer" )
    if not res["OK"]:
      self.log.error( "executeFTS: failed to get number of 'transfer' subrequests", res["Message"] )
      return S_OK( False )
    numberRequests = res["Value"]
    for iSubRequest in range( numberRequests ):
      subAttrs = requestObj.getSubRequestAttributes( iSubRequest, "transfer" )["Value"]
      status = subAttrs["Status"]
      operation = subAttrs["Operation"]
      if status == "Waiting" and operation != "replicateAndRegister":
        self.log.error("executeFTS: operation %s for subrequest %s is not supported in FTS mode" % ( operation, 
                                                                                                     iSubRequest ) )
        return S_OK( False )
     
    schedule = self.schedule( requestDict )
    if schedule["OK"]:
      self.log.debug("executeFTS: request %s has been processed" % requestDict["requestName"] )
    else:
      self.log.error( schedule["Message"] )
      return schedule 

    return S_OK( True )
          
  def executeTask( self, requestDict ):
    """ create and queue task into the processPool

    :param self: self reference
    :param dict requestDict: requestDict
    """
    ## add confing path
    requestDict["configPath"] = self.configPath()
    ## remove requestObj
    if "requestObj" in requestDict:
      del requestDict["requestObj"]

    taskID = requestDict["requestName"]
    while True:
      if not self.processPool().getFreeSlots():
        self.log.info("executeTask: no free slots available in pool, will wait 2 seconds to proceed...")
        time.sleep( 2 )
      else:
        self.log.info("executeTask: spawning task %s for request %s" % ( taskID, taskID ) )
        enqueue = self.processPool().createAndQueueTask( TransferTask,
                                                         kwargs = requestDict,
                                                         taskID = taskID,
                                                         blocking = True,
                                                         usePoolCallbacks = True,
                                                         timeOut = self.taskTimeout() )
        if not enqueue["OK"]:
          self.log.error( enqueue["Message"] )
        else:
          self.log.info("executeTask: successfully enqueued request %s" % taskID )
          ## task created, a little time kick to proceed
          time.sleep( 0.2 )
          break

    return S_OK()


  ###################################################################################
  # FTS scheduling 
  ###################################################################################
  def schedule( self, requestDict ):
    """ scheduling files for FTS

    here requestDict
    requestDict = { "requestString" : str,
                    "requestName" : str,
                    "sourceServer" : str,
                    "executionOrder" : int,
                    "jobID" : int,
                    "requestObj" : RequestContainer }

    :param self: self reference
    :param dict requestDict: request dictionary 
    """

    requestObj = requestDict["requestObj"]
    requestName = requestDict["requestName"]

    res = requestObj.getNumSubRequests( "transfer" )
    if not res["OK"]:
      self.log.error( "schedule: Failed to get number of 'transfer' subrequests", res["Message"] )
      return S_ERROR( "schedule: Failed to get number of 'transfer' subrequests" )
    numberRequests = res["Value"]
    self.log.debug( "schedule: request '%s' has got %s 'transfer' subrequest(s)" % ( requestName, 
                                                                                     numberRequests ) )
    for iSubRequest in range( numberRequests ):
      self.log.info( "schedule: treating subrequest %s from '%s'" % ( iSubRequest, 
                                                                      requestName ) )
      subAttrs = requestObj.getSubRequestAttributes( iSubRequest, "transfer" )["Value"]
      
      subRequestStatus = subAttrs["Status"]

      execOrder = int(subAttrs["ExecutionOrder"]) if "ExecutionOrder" in subAttrs else 0
      if execOrder > requestDict["executionOrder"]:
        strTup = ( iSubRequest, execOrder, requestDict["executionOrder"] )
        self.log.warn("schedule: skipping %s subrequest, executionOrder %s > request's executionOrder" % strTup )  
        continue 

      if subRequestStatus != "Waiting" :
        ## sub-request is already in terminal state
        self.log.info( "schedule: subrequest %s status is '%s', it won't be executed" % ( iSubRequest, 
                                                                                          subRequestStatus ) )
        continue

      ## check already replicated files
      checkReadyReplicas = self.checkReadyReplicas( requestObj, iSubRequest, subAttrs )
      if not checkReadyReplicas["OK"]:
        self.log.error("schedule: %s" % checkReadyReplicas["Message"] )
        continue
      requestObj = checkReadyReplicas["Value"]

      ## failover registration (file has been transfered but registration failed)
      registerFiles = self.registerFiles( requestObj, iSubRequest )
      if not registerFiles["OK"]:
        self.log.error("schedule: %s" % registerFiles["Message"] )
        continue
      ## get modified request obj
      requestObj = registerFiles["Value"]

      ## get subrequest files, filer not-Done
      subRequestFiles = requestObj.getSubRequestFiles( iSubRequest, "transfer" )
      if not subRequestFiles["OK"]:
        return subRequestFiles
      subRequestFiles = subRequestFiles["Value"]
      ## collect not done LFNs
      notDoneLFNs = []
      for subRequestFile in subRequestFiles:
        status = subRequestFile["Status"]
        if status != "Done":
          notDoneLFNs.append( subRequestFile["LFN"] )

      subRequestEmpty = requestObj.isSubRequestEmpty( iSubRequest, "transfer" )
      subRequestEmpty = subRequestEmpty["Value"] if "Value" in subRequestEmpty else False

      ## schedule files, some are still in Waiting State
      if not subRequestEmpty:
        scheduleFiles = self.scheduleFiles( requestObj, iSubRequest, subAttrs )
        if not scheduleFiles["OK"]:
          self.log.error("schedule: %s" % scheduleFiles["Message"] )
          continue
        ## get modified request obj
        requestObj = scheduleFiles["Value"]
      elif notDoneLFNs:
        ## maybe some are not Done yet?
        self.log.info("schedule: not-Done files found in subrequest")
      else:
        ## nope, all Done or no Waiting found
        self.log.info("schedule: subrequest %d is empty" % iSubRequest )
        self.log.debug("schedule: setting subrequest %d status to 'Done'" % iSubRequest )
        requestObj.setSubRequestStatus( iSubRequest, "transfer", "Done" )

      ## check if all files are in 'Done' status
      subRequestDone = requestObj.isSubRequestDone( iSubRequest, "transfer" )
      subRequestDone = subRequestDone["Value"] if "Value" in subRequestDone else False
      ## all files Done, make this subrequest Done too 
      if subRequestDone:
        self.log.info("schedule: subrequest %s is done" % iSubRequest )
        self.log.debug("schedule: setting subrequest %d status to 'Done'" % iSubRequest )
        requestObj.setSubRequestStatus( iSubRequest, "transfer", "Done" )

    ## update Request in DB after operation 
    ## if all subRequests are statuses = Done, 
    ## this will also set the Request status to Done
    requestString = requestObj.toXML()["Value"]
    res = self.requestClient().updateRequest( requestName, requestString )
    if not res["OK"]:
      self.log.error( "schedule: failed to update request", "%s %s" % ( requestName, res["Message"] ) )
      return res

    ## finalisation only if jobID is set
    if requestDict["jobID"]:
      requestStatus = self.requestClient().getRequestStatus( requestName )
      if not requestStatus["OK"]:
        self.log.error( "schedule: failed to get request status", "%s %s" % ( requestName, requestStatus["Message"] ) )
        return requestStatus
      requestStatus = requestStatus["Value"]
      self.log.debug( "schedule: requestStatus is %s" % requestStatus )
      ## ...and request status == 'Done' (or subrequests statuses not in Waiting or Assigned 
      if ( requestStatus["SubRequestStatus"] not in ( "Waiting", "Assigned" ) ) and \
            ( requestStatus["RequestStatus"] == "Done" ):
        self.log.info( "schedule: will finalize request: %s" % requestName )
        finalize = self.requestClient().finalizeRequest( requestName, requestDict["jobID"] )
        if not finalize["OK"]:
          self.log.error("schedule: error in request finalization: %s" % finalize["Message"] )
          return finalize

    return S_OK()

  def scheduleFiles( self, requestObj, index, subAttrs ):
    """ schedule files for subrequest :index:

    :param self: self reference
    :param index: subrequest index
    :param RequestContainer requestObj: request being processed
    :param dict subAttrs: subrequest's attributes
    """
    self.log.debug( "scheduleFiles: FTS scheduling, processing subrequest %s" % index )
    ## get source SE
    sourceSE = subAttrs["SourceSE"] if subAttrs["SourceSE"] not in ( None, "None", "" ) else None
    ## get target SEs, no matter what's a type we need a list
    targetSEs = [ targetSE.strip() for targetSE in subAttrs["TargetSE"].split(",") if targetSE.strip() ]
    ## get replication strategy
    operation = subAttrs["Operation"]
    strategy = { False : None, 
                 True: operation }[ operation in self.strategyHandler().getSupportedStrategies() ]

    ## get subrequest files
    subRequestFiles = requestObj.getSubRequestFiles( index, "transfer" )
    if not subRequestFiles["OK"]:
      return subRequestFiles
    subRequestFiles = subRequestFiles["Value"]
    self.log.debug( "scheduleFiles: found %s files" % len( subRequestFiles ) ) 
    ## collect not done LFNS
    notDoneLFNs = []
    for subRequestFile in subRequestFiles:
      status = subRequestFile["Status"]
      if status != "Done":
        notDoneLFNs.append( subRequestFile["LFN"] )

    ## get subrequest files  
    self.log.debug( "scheduleFiles: obtaining 'Waiting' files for %d subrequest" % index )
    files = self.collectFiles( requestObj, index, status = "Waiting" )
    if not files["OK"]:
      self.log.debug("scheduleFiles: failed to get 'Waiting' files from subrequest", files["Message"] )
      return files

    waitingFiles, replicas, metadata = files["Value"]

    if not waitingFiles:
      self.log.debug("scheduleFiles: not 'Waiting' files found in this subrequest" )
      return S_OK( requestObj )

    if not replicas or not metadata:
      return S_ERROR( "replica or metadata info is missing" )

    ## loop over waiting files, get replication tree 
    for waitingFileLFN, waitingFileID in sorted( waitingFiles.items() ):
        
      self.log.info("scheduleFiles: processing file FileID=%s LFN=%s" % ( waitingFileID, waitingFileLFN ) )

      waitingFileReplicas = [] if waitingFileLFN not in replicas else replicas[waitingFileLFN]
      if not waitingFileReplicas:
        self.log.warn("scheduleFiles: no replica information available for LFN %s" % waitingFileLFN )
        continue 
      waitingFileMetadata = None if waitingFileLFN not in metadata else metadata[waitingFileLFN]
      if not waitingFileMetadata:
        self.log.warn("scheduleFiles: no metadata information available for LFN %s" % waitingFileLFN )
        continue 
      waitingFileSize = None if not waitingFileMetadata else waitingFileMetadata["Size"]
        
      ## set target SEs for this file
      waitingFileTargets = [ targetSE for targetSE in targetSEs if targetSE not in waitingFileReplicas ]
      if not waitingFileTargets:
        self.log.info( "scheduleFiles: %s is replicated, setting its status to 'Done'" % waitingFileLFN )
        requestObj.setSubRequestFileAttributeValue( index, "transfer", waitingFileLFN, "Status", "Done" )
        continue
        
      self.log.info( "scheduleFiles: file %s size=%s replicas=%d targetSEs=%s" % ( waitingFileLFN, 
                                                                                   waitingFileSize, 
                                                                                   len(waitingFileReplicas), 
                                                                                   str(waitingFileTargets) ) ) 
      ## get the replication tree at least
      tree = self.strategyHandler().replicationTree( waitingFileLFN,
<<<<<<< HEAD
=======
                                                     waitingFileMetadata,
>>>>>>> 191869ec
                                                     waitingFileReplicas.keys(),  
                                                     waitingFileTargets, 
                                                     waitingFileSize, 
                                                     strategy )
      if not tree["OK"]:
        self.log.warn("scheduleFiles: file %s cannot be scheduled: %s" % ( waitingFileLFN, tree["Message"] ) )
        continue

      tree = tree["Value"]
      self.log.debug( "scheduleFiles: replicationTree: %s" % tree )
 
      ## sorting keys by hopAncestor
      sortedKeys = self.ancestorSortKeys( tree, "Ancestor" )
      if not sortedKeys["OK"]:
        self.log.warn( "scheduleFiles: unable to sort replication tree by Ancestor: %s"% sortedKeys["Message"] )
        sortedKeys = tree.keys()
      else:
        sortedKeys = sortedKeys["Value"]
      ## dict holding swap parent with child for same SURLs
      ancestorSwap = {} 
      for channelID in sortedKeys:
        repDict = tree[channelID]
        self.log.info( "scheduleFiles: processing channel %d %s" % ( channelID, str( repDict ) ) )
        transferURLs = self.getTransferURLs( waitingFileLFN, repDict, waitingFileReplicas )
        if not transferURLs["OK"]:
          return transferURLs
        sourceSURL, targetSURL, waitingFileStatus = transferURLs["Value"]

        ## save ancestor to swap
        if sourceSURL == targetSURL and waitingFileStatus.startswith( "Done" ):
          oldAncestor = str(channelID)            
          newAncestor = waitingFileStatus[5:]
          ancestorSwap[ oldAncestor ] = newAncestor

        ## add file to channel
        res = self.transferDB().addFileToChannel( channelID, 
                                                  waitingFileID, 
                                                  repDict["SourceSE"], 
                                                  sourceSURL, 
                                                  repDict["DestSE"], 
                                                  targetSURL, 
                                                  waitingFileSize, 
                                                  waitingFileStatus )
        if not res["OK"]:
          self.log.error( "scheduleFiles: failed to add file to channel" , "%s %s" % ( str(waitingFileID), 
                                                                                       str(channelID) ) )
          return res
        ## add file registration 
        res = self.transferDB().addFileRegistration( channelID, 
                                                     waitingFileID, 
                                                     waitingFileLFN, 
                                                     targetSURL, 
                                                     repDict["DestSE"] )
        if not res["OK"]:
          errStr = res["Message"]
          self.log.error( "scheduleFiles: failed to add File registration", "%s %s" % ( waitingFileID, 
                                                                                        channelID ) )
          result = self.transferDB().removeFileFromChannel( channelID, waitingFileID )
          if not result["OK"]:
            errStr += result["Message"]
            self.log.error( "scheduleFiles: failed to remove file from channel" , "%s %s" % ( waitingFileID, 
                                                                                              channelID ) )
            return S_ERROR( errStr )
        ## add replication tree
        res = self.transferDB().addReplicationTree( waitingFileID, tree )
        if not res["OK"]:
          self.log.error("schedule: error adding replication tree for file %s: %s" % ( waitingFileLFN, 
                                                                                       res["Message"]) )
          continue

        ## update File status to 'Scheduled'
        requestObj.setSubRequestFileAttributeValue( index, "transfer", 
                                                    waitingFileLFN, "Status", "Scheduled" )
        self.log.info( "scheduleFiles: status of %s file set to 'Scheduled'" % waitingFileLFN )
  
    ## return modified requestObj 
    return S_OK( requestObj )


  def checkReadyReplicas( self, requestObj, index, subAttrs ):
    """ check if Files are already replicated, mark thiose as Done

    :param self: self reference
    :param RequestContainer requestObj: request being processed
    :param index: subrequest index
    :param dict subAttrs: subrequest attributes
    """
    self.log.debug( "checkReadyReplicas: obtaining all files in %d subrequest" % index )
    ## get targetSEs
    targetSEs = [ targetSE.strip() for targetSE in subAttrs["TargetSE"].split(",") if targetSE.strip() ]
    ## get subrequest files
    subRequestFiles = requestObj.getSubRequestFiles( index, "transfer" )
    if not subRequestFiles["OK"]:
      return subRequestFiles
    subRequestFiles = subRequestFiles["Value"]
    self.log.debug( "checkReadyReplicas: found %s files" % len( subRequestFiles ) ) 

    fileLFNs = []
    for subRequestFile in subRequestFiles:
      status = subRequestFile["Status"]
      if status != "Done":
        fileLFNs.append( subRequestFile["LFN"] )
  
    replicas = None
    if fileLFNs:      
      self.log.debug( "checkReadyReplicas: got %s not-done files" % str(len(fileLFNs) ) )
      replicas = self.replicaManager().getCatalogReplicas( fileLFNs )
      if not replicas["OK"]:
        return replicas
      for lfn, failure in replicas["Value"]["Failed"].items():
        self.log.warn( "checkReadyReplicas: unable to get replicas for %s: %s" % ( lfn, str(failure) ) )
        if re.search( "no such file or directory", str(failure).lower() ):
          requestObj.setSubRequestFileAttributeValue( index, "transfer", lfn, "Error", str(failure) )
      replicas = replicas["Value"]["Successful"]

    ## are there any replicas?
    if replicas:
      for fileLFN in fileLFNs:
        self.log.debug( "checkReadyReplicas: processing file %s" % fileLFN )
        fileReplicas = [] if fileLFN not in replicas else replicas[fileLFN]
        fileTargets = [ targetSE for targetSE in targetSEs if targetSE not in fileReplicas ]
        if not fileTargets:
          self.log.info( "checkReadyReplicas: %s is present at all targets, setting its status to 'Done'" % fileLFN )
          requestObj.setSubRequestFileAttributeValue( index, "transfer", fileLFN, "Status", "Done" )
          continue    
        else:
          self.log.debug( "checkReadyReplicas: file %s still needs to be replicated at %s" % ( fileLFN, fileTargets ) )
      
    return S_OK( requestObj )
  
  def registerFiles( self, requestObj, index ):
    """ failover registration for files in subrequest :index:

    :param self: self reference
    :param index: subrequest index
    :param RequestContainer requestObj: request being processed
    :param dict subAttrs: subrequest's attributes
    """
    self.log.debug( "registerFiles: failover registration, processing %s subrequest" % index )
    subRequestFiles = requestObj.getSubRequestFiles( index, "transfer" )
    if not subRequestFiles["OK"]:
      return subRequestFiles
    subRequestFiles = subRequestFiles["Value"]
    self.log.debug( "registerFiles: found %s files" % len( subRequestFiles ) ) 
    for subRequestFile in subRequestFiles:
      status = subRequestFile["Status"]
      lfn = subRequestFile["LFN"]
      fileID = subRequestFile["FileID"]
      self.log.debug("registerFiles: processing file FileID=%s LFN=%s Status=%s" % ( fileID, lfn, status ) )
      if status in ( "Waiting", "Scheduled" ):
        ## get failed to register [ ( PFN, SE, ChannelID ), ... ] 
        toRegister = self.transferDB().getRegisterFailover( fileID )
        if not toRegister["OK"]:
          self.log.error( "registerFiles: %s" % toRegister["Message"] )
          return toRegister
        if not toRegister["Value"] or len(toRegister["Value"]) == 0:
          self.log.debug("registerFiles: no waiting registrations found for %s file" % lfn )
          continue
        ## loop and try to register
        toRegister = toRegister["Value"]
        for pfn, se, channelID in toRegister:
          self.log.info("registerFiles: failover registration of %s to %s" % ( lfn, se ) )
          ## register replica now
          registerReplica = self.replicaManager().registerReplica( ( lfn, pfn, se ) )
          if ( ( not registerReplica["OK"] ) 
               or ( not registerReplica["Value"] ) 
               or ( lfn in registerReplica["Value"]["Failed"] ) ):
            error = registerReplica["Message"] if "Message" in registerReplica else None 
            if "Value" in registerReplica:
              if not registerReplica["Value"]:
                error = "RM call returned empty value"
              else:
                error = registerReplica["Value"]["Failed"][lfn]
            self.log.error( "registerFiles: unable to register %s at %s: %s" %  ( lfn, se, error ) )
            return S_ERROR( error )
          elif lfn in registerReplica["Value"]["Successful"]:
            ## no other option, it must be in successfull
            register = self.transferDB().setRegistrationDone( channelID, [ fileID ] )
            if not register["OK"]:
              self.log.error("registerFiles: set status error %s fileID=%s channelID=%s: %s" % ( lfn,
                                                                                                 fileID,
                                                                                                 channelID,
                                                                                                 register["Message"] ) )
              return register

    return S_OK( requestObj )<|MERGE_RESOLUTION|>--- conflicted
+++ resolved
@@ -837,10 +837,7 @@
                                                                                    str(waitingFileTargets) ) ) 
       ## get the replication tree at least
       tree = self.strategyHandler().replicationTree( waitingFileLFN,
-<<<<<<< HEAD
-=======
                                                      waitingFileMetadata,
->>>>>>> 191869ec
                                                      waitingFileReplicas.keys(),  
                                                      waitingFileTargets, 
                                                      waitingFileSize, 
