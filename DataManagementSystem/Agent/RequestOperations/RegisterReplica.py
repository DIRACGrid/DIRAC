--- conflicted
+++ resolved
@@ -63,11 +63,7 @@
       if not registerReplica["OK"] or lfn in registerReplica["Value"]["Failed"]:
         # There have been some errors
         gMonitor.addMark( "RegisterReplicaFail", 1 )
-<<<<<<< HEAD
-#         self.dataLoggingClient().addFileRecord( lfn, "RegisterReplicaFail", catalog, "", "RegisterReplica" )
-=======
-        self.dataLoggingClient().addFileRecord( lfn, "RegisterReplicaFail", ','.join( catalogs ), "", "RegisterReplica" )
->>>>>>> cf739bd6
+#         self.dataLoggingClient().addFileRecord( lfn, "RegisterReplicaFail", ','.join( catalogs ), "", "RegisterReplica" )
 
         reason = registerReplica.get( "Message", registerReplica.get( "Value", {} ).get( "Failed", {} ).get( lfn, 'Unknown' ) )
         errorStr = "failed to register LFN %s: %s" % ( lfn, str( reason ) )
@@ -99,11 +95,7 @@
       else:
         # All is OK
         gMonitor.addMark( "RegisterReplicaOK", 1 )
-<<<<<<< HEAD
-#         self.dataLoggingClient().addFileRecord( lfn, "RegisterReplicaOK", catalog, "", "RegisterReplica" )
-=======
-        self.dataLoggingClient().addFileRecord( lfn, "RegisterReplicaOK", ','.join( catalogs ), "", "RegisterReplica" )
->>>>>>> cf739bd6
+#         self.dataLoggingClient().addFileRecord( lfn, "RegisterReplicaOK", ','.join( catalogs ), "", "RegisterReplica" )
 
         self.log.info( "Replica %s has been registered at %s" % ( lfn, ','.join( catalogs ) ) )
         opFile.Status = "Done"
