--- conflicted
+++ resolved
@@ -1,92 +1,3 @@
-<<<<<<< HEAD
-########################################################################
-# $HeadURL$
-########################################################################
-""" 
-:mod: DataLoggingHandler
-
-.. module: DataLoggingHandler
-
-:synopsis: DataLoggingHandler is the implementation of the Data Logging service in the DISET framework.
-
-The following methods are available in the Service interface:
-
-- addFileRecord()
-- addFileRecords()
-- getFileLoggingInfo()
-
-"""
-
-__RCSID__ = "$Id$"
-
-## imports
-from types import StringType, ListType, TupleType
-## from DIRAC
-from DIRAC import S_OK
-from DIRAC.Core.DISET.RequestHandler import RequestHandler
-from DIRAC.DataManagementSystem.DB.DataLoggingDB import DataLoggingDB
-
-## global instance of the DataLoggingDB
-gDataLoggingDB = False
-
-def initializeDataLoggingHandler( serviceInfo ):
-  """ handler initialisation """
-  global gDataLoggingDB
-  gDataLoggingDB = DataLoggingDB( checkTables = True )
-
-  res = gDataLoggingDB._connect()
-  if not res['OK']:
-    return res
-
-  return S_OK()
-
-class DataLoggingHandler( RequestHandler ):
-  """ 
-  .. class:: DataLoggingClient
-  
-  Request handler for DataLogging service.
-  """
-
-  types_addFileRecord = [ [StringType, ListType], StringType, StringType, StringType, StringType ]
-  @staticmethod
-  def export_addFileRecord( lfn, status, minor, date, source ):
-    """ Add a logging record for the given file
-    
-    :param self: self reference
-    :param mixed lfn: list of strings or a string with LFN
-    :param str status: file status
-    :param str minor: minor status (additional information)
-    :param mixed date: datetime.datetime or str(datetime.datetime) or ""
-    :param str source: source setting a new status 
-    """
-    if type( lfn ) == StringType:
-      lfns = [ lfn ]
-    else:
-      lfns = lfn
-    return gDataLoggingDB.addFileRecord( lfns, status, minor, date, source )
-
-  types_addFileRecords = [ [ ListType, TupleType ] ]
-  @staticmethod
-  def export_addFileRecords( fileTuples ):
-    """ Add a group of logging records
-    """
-    return gDataLoggingDB.addFileRecords( fileTuples )
-
-  types_getFileLoggingInfo = [ StringType ]
-  @staticmethod
-  def export_getFileLoggingInfo( lfn ):
-    """ Get the file logging information
-    """
-    return gDataLoggingDB.getFileLoggingInfo( lfn )
-  
-  types_getUniqueStates = []
-  @staticmethod
-  def export_getUniqueStates():
-    """ Get all the unique states
-    """
-    return gDataLoggingDB.getUniqueStates()
-  
-=======
 # """
 # :mod: DataLoggingHandler
 #
@@ -172,5 +83,4 @@
 #     """ Get all the unique states
 #     """
 #     return gDataLoggingDB.getUniqueStates()
-#
->>>>>>> 03eef2e2
+#