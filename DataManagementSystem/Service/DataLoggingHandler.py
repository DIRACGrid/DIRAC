########################################################################
# $HeadURL$
########################################################################
""" DataLoggingHandler is the implementation of the Data Logging
    service in the DISET framework.

    The following methods are available in the Service interface::

    * addFileRecord()
    * addFileRecords()
    * getFileLoggingInfo()

"""
__RCSID__ = "$Id$"

## imports
import os
from types import StringType, ListType, TupleType, DictType
## from DIRAC
from DIRAC import gLogger, gConfig, rootPath, S_OK, S_ERROR
from DIRAC.Core.DISET.RequestHandler import RequestHandler
from DIRAC.DataManagementSystem.DB.DataLoggingDB import DataLoggingDB
from DIRAC.ConfigurationSystem.Client import PathFinder

## global instance of the DataLoggingDB
logDB = False
<<<<<<< HEAD
## global data path
dataPath = False
=======
>>>>>>> eb61e4e5

def initializeDataLoggingHandler( serviceInfo ):
  """ handler initialisation """
  global logDB
  logDB = DataLoggingDB()

<<<<<<< HEAD
  monitoringSection = PathFinder.getServiceSection( "DataManagement/DataLogging" )
  #Get data location
  dataPath = gConfig.getValue( "%s/DataLocation" % monitoringSection, "dataLoggingPlots" ).strip()
  if not os.path.isabs(dataPath):
    dataPath = os.path.realpath( "%s/%s" % ( gConfig.getValue( "/LocalSite/InstancePath", rootPath ), dataPath ) )
  gLogger.info( "Data will be written into %s" % dataPath )
  try:
    os.makedirs( dataPath )
  except:
    pass
  try:
    testFile = "%s/mon.jarl.test" % dataPath
    fd = file( testFile, "w" )
    fd.close()
    os.unlink( testFile )
  except IOError:
    gLogger.fatal( "Can't write to %s" % dataPath )
    return S_ERROR( "Data location is not writable" )
=======
  res = logDB._connect()
  if not res['OK']:
    return res
  res = logDB._checkTable()
  if not res['OK'] and not res['Message'] == 'The requested table already exist':
    return res

>>>>>>> eb61e4e5
  return S_OK()

class DataLoggingHandler( RequestHandler ):
  """
  .. class:: DataLoggingClient

  Request handler for DataLogging service.
  """

  types_addFileRecord = [ [StringType, ListType], StringType, StringType, StringType, StringType ]
  def export_addFileRecord( self, lfn, status, minor, date, source ):
    """ Add a logging record for the given file

    :param self: self reference
    :param mixed lfn: list of strings or a string with LFN
    :param str status: file status
    :param str minor: minor status (additional information)
    :param mixed date: datetime.datetime or str(datetime.datetime) or ""
    :param str source: source setting a new status
    """
    if type( lfn ) == StringType:
      lfns = [ lfn ]
    else:
      lfns = lfn
    result = logDB.addFileRecord( lfns, status, minor, date, source )
    return result

  types_addFileRecords = [ [ ListType, TupleType ] ]
  def export_addFileRecords( self, fileTuples ):
    """ Add a group of logging records
    """
    result = logDB.addFileRecords( fileTuples )
    return result

  types_getFileLoggingInfo = [ StringType ]
  def export_getFileLoggingInfo( self, lfn ):
    """ Get the file logging information
    """
    result = logDB.getFileLoggingInfo( lfn )
    return result

  types_getUniqueStates = []
  def export_getUniqueStates( self ):
    """ Get all the unique states
    """
    result = logDB.getUniqueStates()
    return result
<|MERGE_RESOLUTION|>--- conflicted
+++ resolved
@@ -24,37 +24,12 @@
 
 ## global instance of the DataLoggingDB
 logDB = False
-<<<<<<< HEAD
-## global data path
-dataPath = False
-=======
->>>>>>> eb61e4e5
 
 def initializeDataLoggingHandler( serviceInfo ):
   """ handler initialisation """
   global logDB
   logDB = DataLoggingDB()
 
-<<<<<<< HEAD
-  monitoringSection = PathFinder.getServiceSection( "DataManagement/DataLogging" )
-  #Get data location
-  dataPath = gConfig.getValue( "%s/DataLocation" % monitoringSection, "dataLoggingPlots" ).strip()
-  if not os.path.isabs(dataPath):
-    dataPath = os.path.realpath( "%s/%s" % ( gConfig.getValue( "/LocalSite/InstancePath", rootPath ), dataPath ) )
-  gLogger.info( "Data will be written into %s" % dataPath )
-  try:
-    os.makedirs( dataPath )
-  except:
-    pass
-  try:
-    testFile = "%s/mon.jarl.test" % dataPath
-    fd = file( testFile, "w" )
-    fd.close()
-    os.unlink( testFile )
-  except IOError:
-    gLogger.fatal( "Can't write to %s" % dataPath )
-    return S_ERROR( "Data location is not writable" )
-=======
   res = logDB._connect()
   if not res['OK']:
     return res
@@ -62,26 +37,25 @@
   if not res['OK'] and not res['Message'] == 'The requested table already exist':
     return res
 
->>>>>>> eb61e4e5
   return S_OK()
 
 class DataLoggingHandler( RequestHandler ):
-  """
+  """ 
   .. class:: DataLoggingClient
-
+  
   Request handler for DataLogging service.
   """
 
   types_addFileRecord = [ [StringType, ListType], StringType, StringType, StringType, StringType ]
   def export_addFileRecord( self, lfn, status, minor, date, source ):
     """ Add a logging record for the given file
-
+    
     :param self: self reference
     :param mixed lfn: list of strings or a string with LFN
     :param str status: file status
     :param str minor: minor status (additional information)
     :param mixed date: datetime.datetime or str(datetime.datetime) or ""
-    :param str source: source setting a new status
+    :param str source: source setting a new status 
     """
     if type( lfn ) == StringType:
       lfns = [ lfn ]
