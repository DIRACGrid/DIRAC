"""
Service handler for FTS3DB using DISET

.. literalinclude:: ../ConfigTemplate.cfg
  :start-after: ##BEGIN FTS3Manager
  :end-before: ##END
  :dedent: 2
  :caption: FTS3Manager options

"""

__RCSID__ = "$Id$"

<<<<<<< HEAD
import six
import json

=======
>>>>>>> 7607cdf5
# from DIRAC
from DIRAC import S_OK, S_ERROR, gLogger
from DIRAC.ConfigurationSystem.Client.Helpers.Registry import getDNForUsername
from DIRAC.Core.DISET.RequestHandler import RequestHandler, getServiceOption
from DIRAC.Core.Security.Properties import FULL_DELEGATION, LIMITED_DELEGATION, TRUSTED_HOST
from DIRAC.Core.Utilities import DErrno


from DIRAC.DataManagementSystem.DB.FTS3DB import FTS3DB
from DIRAC.Core.Utilities.JEncode import encode, decode

########################################################################


class FTS3ManagerHandler(RequestHandler):
  """
  .. class:: FTS3ManagerHandler

  """

  fts3db = None

  @classmethod
  def initializeHandler(cls, serviceInfoDict):
    """ initialize handler """
    try:
      maxThreads = getServiceOption(serviceInfoDict, 'MaxThreads', 15)
      cls.fts3db = FTS3DB(pool_size=maxThreads)
    except RuntimeError as error:
      gLogger.exception(error)
      return S_ERROR(error)

    # # create tables for empty db
    return cls.fts3db.createTables()

  @staticmethod
  def _isAllowed(opObj, remoteCredentials):
    """
        Make sure the client is allowed to persist an operation
        (FULL_DELEGATION or LIMITED_DELEGATION). This is the case of pilots,
        the RequestExecutingAgent or the FTS3Agent

        :param opObj: the FTS3Operation object
        :param remoteCredentials: credentials from the clients

        :returns: True if everything is fine, False otherwise
    """

    credDN = remoteCredentials['DN']
    credGroup = remoteCredentials['group']
    credProperties = remoteCredentials['properties']

    # First, get the DN matching the username
    res = getDNForUsername(opObj.username)
    # if we have an error, do not allow
    if not res['OK']:
      gLogger.error("Error retrieving DN for username", res)
      return False

    # List of DN matching the username
    dnList = res['Value']

    # If the credentials in the Request match those from the credentials, it's OK
    if credDN in dnList and opObj.userGroup == credGroup:
      return True

    # From here, something/someone is putting a request on behalf of someone else

    # Only allow this if the credentials have Full or Limited delegation properties

    if FULL_DELEGATION in credProperties or LIMITED_DELEGATION in credProperties:
      return True

    return False

  types_persistOperation = [basestring]

  def export_persistOperation(self, opJSON):
    """ update or insert request into db

        :param opJSON: json string representing the operation

        :return: OperationID
    """

    opObj, _size = decode(opJSON)

    isAuthorized = FTS3ManagerHandler._isAllowed(opObj, self.getRemoteCredentials())

    if not isAuthorized:
      return S_ERROR(DErrno.ENOAUTH, "Credentials in the requests are not allowed")

    return self.fts3db.persistOperation(opObj)

  types_getOperation = [six.integer_types]

  @classmethod
  def export_getOperation(cls, operationID):
    """ Get the FTS3Operation from the database

        :param operationID: ID of the operation

        :return: the FTS3Operation JSON string matching
    """
    getOperation = cls.fts3db.getOperation(operationID)
    if not getOperation["OK"]:
      gLogger.error("getOperation: %s" % getOperation["Message"])
      return getOperation

    getOperation = getOperation["Value"]
    opJSON = encode(getOperation)
    return S_OK(opJSON)

  types_getActiveJobs = [six.integer_types, [None] + [basestring], basestring]

  @classmethod
  def export_getActiveJobs(cls, limit, lastMonitor, jobAssignmentTag):
    """ Get all the FTSJobs that are not in a final state

        :param limit: max number of jobs to retrieve
        :param jobAssignmentTag: tag to put in the DB
        :param lastMonitor: jobs monitored earlier than the given date
        :return: json list of FTS3Job
    """

    res = cls.fts3db.getActiveJobs(
        limit=limit,
        lastMonitor=lastMonitor,
        jobAssignmentTag=jobAssignmentTag)
    if not res['OK']:
      return res

    activeJobs = res['Value']
    activeJobsJSON = encode(activeJobs)

    return S_OK(activeJobsJSON)

<<<<<<< HEAD
  types_updateFileStatus = [dict]

  @classmethod
  def export_updateFileStatus(cls, fileStatusDict, ftsGUID):
    """ Update the file ftsStatus and error

       :param fileStatusDict: { fileID : { status , error } }
       :param ftsGUID: (not mandatory) If specified, only update the rows where the ftsGUID matches this value.
    """

    return cls.fts3db.updateFileStatus(fileStatusDict, ftsGUID)

  types_updateJobStatus = [dict]

  @classmethod
  def export_updateJobStatus(cls, jobStatusDict):
    """ Update the job Status and error

       :param jobStatusDict: { jobID : { status , error } }
    """

    return cls.fts3db.updateJobStatus(jobStatusDict)

  types_getNonFinishedOperations = [six.integer_types, basestring]
=======
  types_getNonFinishedOperations = [(long, int), basestring]
>>>>>>> 7607cdf5

  @classmethod
  def export_getNonFinishedOperations(cls, limit, operationAssignmentTag):
    """ Get all the FTS3Operations that are missing a callback, i.e.
        in 'Processed' state

        :param limit: max number of operations to retrieve
        :return: json list of FTS3Operation
    """

    res = cls.fts3db.getNonFinishedOperations(
        limit=limit, operationAssignmentTag=operationAssignmentTag)
    if not res['OK']:
      return res

    nonFinishedOperations = res['Value']
    nonFinishedOperationsJSON = encode(nonFinishedOperations)

    return S_OK(nonFinishedOperationsJSON)

  types_getOperationsFromRMSOpID = [six.integer_types]

  @classmethod
  def export_getOperationsFromRMSOpID(cls, rmsOpID):
    """ Get the FTS3Operation associated to a given rmsOpID

        :param rmsOpID: ID of the operation in the RMS

        :return: JSON encoded list of FTS3Operations
    """
    res = cls.fts3db.getOperationsFromRMSOpID(rmsOpID)
    if not res["OK"]:
      gLogger.error("getOperationsFromRMSOpID: %s" % res["Message"])
      return res

    operations = res["Value"]
    opsJSON = encode(operations)

    return S_OK(opsJSON)<|MERGE_RESOLUTION|>--- conflicted
+++ resolved
@@ -11,12 +11,8 @@
 
 __RCSID__ = "$Id$"
 
-<<<<<<< HEAD
 import six
-import json
-
-=======
->>>>>>> 7607cdf5
+
 # from DIRAC
 from DIRAC import S_OK, S_ERROR, gLogger
 from DIRAC.ConfigurationSystem.Client.Helpers.Registry import getDNForUsername
@@ -154,7 +150,6 @@
 
     return S_OK(activeJobsJSON)
 
-<<<<<<< HEAD
   types_updateFileStatus = [dict]
 
   @classmethod
@@ -179,9 +174,6 @@
     return cls.fts3db.updateJobStatus(jobStatusDict)
 
   types_getNonFinishedOperations = [six.integer_types, basestring]
-=======
-  types_getNonFinishedOperations = [(long, int), basestring]
->>>>>>> 7607cdf5
 
   @classmethod
   def export_getNonFinishedOperations(cls, limit, operationAssignmentTag):
