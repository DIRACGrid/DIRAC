--- conflicted
+++ resolved
@@ -17,16 +17,11 @@
 Script.parseCommandLine()
 
 from DIRAC.Core.Utilities.List import sortList
-<<<<<<< HEAD
 from DIRAC.Resources.Catalog.FileCatalog import FileCatalog
 fc = FileCatalog()
-import os, sys
-=======
-from DIRAC.DataManagementSystem.Client.DataManager import DataManager
-dm = DataManager()
 import os
+
 args = Script.getPositionalArgs()
->>>>>>> 83f1e926
 
 if len( args) < 1:
   Script.showHelp()
