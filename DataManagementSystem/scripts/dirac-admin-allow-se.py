#!/usr/bin/env python
########################################################################
# $HeadURL$
########################################################################
""" Enable using one or more Storage Elements
"""
__RCSID__ = "$Id$"
import DIRAC
from DIRAC.Core.Base import Script

read = False
write = False
check = False
remove = False
site = ''
mute = False

Script.setUsageMessage( """
Enable using one or more Storage Elements

Usage:
   %s SE1 [SE2 ...]
""" % Script.scriptName )

Script.registerSwitch( "r" , "AllowRead" , "     Allow only reading from the storage element" )
Script.registerSwitch( "w" , "AllowWrite", "     Allow only writing to the storage element" )
Script.registerSwitch( "k" , "AllowCheck", "     Allow only check access to the storage element" )
Script.registerSwitch( "v" , "AllowRemove", "    Allow only remove access to the storage element" )
Script.registerSwitch( "m" , "Mute"      , "     Do not send email" )
Script.registerSwitch( "S:", "Site="     , "     Allow all SEs associated to site" )

Script.parseCommandLine( ignoreErrors = True )

ses = Script.getPositionalArgs()
for switch in Script.getUnprocessedSwitches():
  if switch[0].lower() == "r" or switch[0].lower() == "allowread":
    read = True
  if switch[0].lower() == "w" or switch[0].lower() == "allowwrite":
    write = True
  if switch[0].lower() == "k" or switch[0].lower() == "allowcheck":
    check = True
  if switch[0].lower() == "v" or switch[0].lower() == "allowremove":
    remove = True
  if switch[0].lower() == "m" or switch[0].lower() == "mute":
    mute = True
  if switch[0] == "S" or switch[0].lower() == "site":
    site = switch[1]

if not ( read or write or check or remove ):
  # No switch was specified, means we need all of them
  gLogger.notice( "No option given, all accesses will be allowed if they were not" )
  read = True
  write = True
  check = True
  remove = True

# from DIRAC.ConfigurationSystem.Client.CSAPI           import CSAPI
from DIRAC.Interfaces.API.DiracAdmin                     import DiracAdmin
from DIRAC.ConfigurationSystem.Client.Helpers.Operations import Operations
from DIRAC                                               import gConfig, gLogger
from DIRAC.ResourceStatusSystem.Client.ResourceStatus    import ResourceStatus
from DIRAC.Core.Security.ProxyInfo                       import getProxyInfo
from DIRAC.DataManagementSystem.Utilities.DMSHelpers import resolveSEGroup

ses = resolveSEGroup( ses )
diracAdmin = DiracAdmin()
exitCode = 0
errorList = []
setup = gConfig.getValue( '/DIRAC/Setup', '' )
if not setup:
  print 'ERROR: Could not contact Configuration Service'
  exitCode = 2
  DIRAC.exit( exitCode )

res = getProxyInfo()
if not res[ 'OK' ]:
  gLogger.error( 'Failed to get proxy information', res[ 'Message' ] )
  DIRAC.exit( 2 )

userName = res['Value'].get( 'username' )
if not userName:
  gLogger.error( 'Failed to get username for proxy' )
  DIRAC.exit( 2 )

if site:
  res = gConfig.getOptionsDict( '/Resources/Sites/LCG/%s' % site )
  if not res[ 'OK' ]:
    gLogger.error( 'The provided site (%s) is not known.' % site )
    DIRAC.exit( -1 )
  ses.extend( res[ 'Value' ][ 'SE' ].replace( ' ', '' ).split( ',' ) )
if not ses:
  gLogger.error( 'There were no SEs provided' )
  DIRAC.exit()

STATUS_TYPES = [ "ReadAccess", "WriteAccess", "CheckAccess", "RemoveAccess" ]
ALLOWED_STATUSES = [ "Unknown", "InActive", "Banned", "Probing", "Degraded" ]

statusAllowedDict = {}
for statusType in STATUS_TYPES:
  statusAllowedDict[statusType] = []

statusFlagDict = {}
statusFlagDict['ReadAccess'] = read
statusFlagDict['WriteAccess'] = write
statusFlagDict['CheckAccess'] = check
statusFlagDict['RemoveAccess'] = remove

resourceStatus = ResourceStatus()

res = resourceStatus.getElementStatus( ses, "StorageElement" )
if not res[ 'OK' ]:
  gLogger.error( 'Storage Element %s does not exist' % ses )
  DIRAC.exit( -1 )

reason = 'Forced with dirac-admin-allow-se by %s' % userName

for se, seOptions in res[ 'Value' ].iteritems():

  # InActive is used on the CS model, Banned is the equivalent in RSS
  for statusType in STATUS_TYPES:
    if statusFlagDict[statusType]:
      if seOptions.get( statusType ) == "Active":
        gLogger.notice( '%s status of %s is already Active' % ( statusType, se ) )
        continue
      if statusType in seOptions:
        if not seOptions[ statusType ] in ALLOWED_STATUSES:
          gLogger.notice( '%s option for %s is %s, instead of %s' %
                          ( statusType, se, seOptions[ 'ReadAccess' ], ALLOWED_STATUSES ) )
          gLogger.notice( 'Try specifying the command switches' )
<<<<<<< HEAD
          continue

        resR = resourceStatus.setElementStatus( se, "StorageElement", statusType, 'Active', reason, userName )
        if not resR['OK']:
          gLogger.error( "Failed to update %s %s to Active" % ( se, statusType ) )
=======
>>>>>>> 9f61485e
        else:
          resR = resourceStatus.setStorageElementStatus( se, statusType, 'Active', reason, userName )
          if not resR['OK']:
            gLogger.fatal( "Failed to update %s %s to Active, exit -" % ( se, statusType ), resR['Message'] )
            DIRAC.exit( -1 )
          else:
            gLogger.notice( "Successfully updated %s %s to Active" % ( se, statusType ) )
            statusAllowedDict[statusType].append( se )

totalAllowed = 0
totalAllowedSEs = []
for statusType in STATUS_TYPES:
  totalAllowed += len( statusAllowedDict[statusType] )
  totalAllowedSEs += statusAllowedDict[statusType]
totalAllowedSEs = list( set( totalAllowedSEs ) )

if not totalAllowed:
  gLogger.info( "No storage elements were allowed" )
  DIRAC.exit( -1 )

if mute:
  gLogger.notice( 'Email is muted by script switch' )
  DIRAC.exit( 0 )

subject = '%s storage elements allowed for use' % len( totalAllowedSEs )
addressPath = 'EMail/Production'
address = Operations().getValue( addressPath, '' )


body = ''
if read:
  body = "%s\n\nThe following storage elements were allowed for reading:" % body
  for se in statusAllowedDict['ReadAccess']:
    body = "%s\n%s" % ( body, se )
if write:
  body = "%s\n\nThe following storage elements were allowed for writing:" % body
  for se in statusAllowedDict['WriteAccess']:
    body = "%s\n%s" % ( body, se )
if check:
  body = "%s\n\nThe following storage elements were allowed for checking:" % body
  for se in statusAllowedDict['CheckAccess']:
    body = "%s\n%s" % ( body, se )
if remove:
  body = "%s\n\nThe following storage elements were allowed for removing:" % body
  for se in statusAllowedDict['RemoveAccess']:
    body = "%s\n%s" % ( body, se )

if not address:
  gLogger.notice( "'%s' not defined in Operations, can not send Mail\n" % addressPath, body )
  DIRAC.exit( 0 )

res = diracAdmin.sendMail( address, subject, body )
gLogger.notice( 'Notifying %s' % address )
if res[ 'OK' ]:
  gLogger.notice( res[ 'Value' ] )
else:
  gLogger.notice( res[ 'Message' ] )

DIRAC.exit( 0 )

################################################################################
# EOF#EOF#EOF#EOF#EOF#EOF#EOF#EOF#EOF#EOF#EOF#EOF#EOF#EOF#EOF#EOF#EOF#EOF#EOF#EOF<|MERGE_RESOLUTION|>--- conflicted
+++ resolved
@@ -127,14 +127,6 @@
           gLogger.notice( '%s option for %s is %s, instead of %s' %
                           ( statusType, se, seOptions[ 'ReadAccess' ], ALLOWED_STATUSES ) )
           gLogger.notice( 'Try specifying the command switches' )
-<<<<<<< HEAD
-          continue
-
-        resR = resourceStatus.setElementStatus( se, "StorageElement", statusType, 'Active', reason, userName )
-        if not resR['OK']:
-          gLogger.error( "Failed to update %s %s to Active" % ( se, statusType ) )
-=======
->>>>>>> 9f61485e
         else:
           resR = resourceStatus.setStorageElementStatus( se, statusType, 'Active', reason, userName )
           if not resR['OK']:
