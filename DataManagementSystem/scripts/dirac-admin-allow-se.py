#!/usr/bin/env python
""" Enable using one or more Storage Elements
"""
from __future__ import print_function
from __future__ import absolute_import
from __future__ import division
__RCSID__ = "$Id$"

import DIRAC
from DIRAC.Core.Base import Script

read = False
write = False
check = False
remove = False
site = ''
mute = False

Script.setUsageMessage("""
Enable using one or more Storage Elements

Usage:
   %s SE1 [SE2 ...]
""" % Script.scriptName)

Script.registerSwitch("r", "AllowRead", "     Allow only reading from the storage element")
Script.registerSwitch("w", "AllowWrite", "     Allow only writing to the storage element")
Script.registerSwitch("k", "AllowCheck", "     Allow only check access to the storage element")
Script.registerSwitch("v", "AllowRemove", "    Allow only remove access to the storage element")
Script.registerSwitch("a", "All", "    Allow all access to the storage element")
Script.registerSwitch("m", "Mute", "     Do not send email")
Script.registerSwitch("S:", "Site=", "     Allow all SEs associated to site")

Script.parseCommandLine(ignoreErrors=True)

ses = Script.getPositionalArgs()
for switch in Script.getUnprocessedSwitches():
  if switch[0].lower() in ("r", "allowread"):
    read = True
  if switch[0].lower() in ("w", "allowwrite"):
    write = True
  if switch[0].lower() in ("k", "allowcheck"):
    check = True
  if switch[0].lower() in ("v", "allowremove"):
    remove = True
  if switch[0].lower() in ("a", "all"):
    read = True
    write = True
    check = True
    remove = True
  if switch[0].lower() in ("m", "mute"):
    mute = True
  if switch[0].lower() in ("s", "site"):
    site = switch[1]

# imports
from DIRAC import gConfig, gLogger
from DIRAC.ConfigurationSystem.Client.Helpers.Operations import Operations
from DIRAC.ConfigurationSystem.Client.Helpers.Resources import getSites
from DIRAC.Core.Security.ProxyInfo import getProxyInfo
from DIRAC.DataManagementSystem.Utilities.DMSHelpers import resolveSEGroup
from DIRAC.Interfaces.API.DiracAdmin import DiracAdmin
from DIRAC.ResourceStatusSystem.Client.ResourceStatus import ResourceStatus

if not (read or write or check or remove):
  # No switch was specified, means we need all of them
  gLogger.notice("No option given, all accesses will be allowed if they were not")
  read = True
  write = True
  check = True
  remove = True

ses = resolveSEGroup(ses)
diracAdmin = DiracAdmin()
errorList = []
setup = gConfig.getValue('/DIRAC/Setup', '')
if not setup:
  print('ERROR: Could not contact Configuration Service')
  DIRAC.exit(2)

res = getProxyInfo()
if not res['OK']:
  gLogger.error('Failed to get proxy information', res['Message'])
  DIRAC.exit(2)

userName = res['Value'].get('username')
if not userName:
  gLogger.error('Failed to get username for proxy')
  DIRAC.exit(2)

if site:
  res = getSites()
  if not res['OK']:
    gLogger.error(res['Message'])
    DIRAC.exit(-1)
  if site not in res['Value']:
    gLogger.error('The provided site (%s) is not known.' % site)
    DIRAC.exit(-1)
  ses.extend(res['Value']['SE'].replace(' ', '').split(','))
if not ses:
  gLogger.error('There were no SEs provided')
  DIRAC.exit()

STATUS_TYPES = ["ReadAccess", "WriteAccess", "CheckAccess", "RemoveAccess"]
ALLOWED_STATUSES = ["Unknown", "InActive", "Banned", "Probing", "Degraded"]

statusAllowedDict = {}
for statusType in STATUS_TYPES:
  statusAllowedDict[statusType] = []

statusFlagDict = {}
statusFlagDict['ReadAccess'] = read
statusFlagDict['WriteAccess'] = write
statusFlagDict['CheckAccess'] = check
statusFlagDict['RemoveAccess'] = remove

resourceStatus = ResourceStatus()

res = resourceStatus.getElementStatus(ses, "StorageElement")
if not res['OK']:
  gLogger.error('Storage Element %s does not exist' % ses)
  DIRAC.exit(-1)

reason = 'Forced with dirac-admin-allow-se by %s' % userName

<<<<<<< HEAD
for se, seOptions in res['Value'].items():
=======
for se, seOptions in res['Value'].items():  # can be an iterator
>>>>>>> 33edec41

  # InActive is used on the CS model, Banned is the equivalent in RSS
  for statusType in STATUS_TYPES:
    if statusFlagDict[statusType]:
      if seOptions.get(statusType) == "Active":
        gLogger.notice('%s status of %s is already Active' % (statusType, se))
        continue
      if statusType in seOptions:
        if not seOptions[statusType] in ALLOWED_STATUSES:
          gLogger.notice('%s option for %s is %s, instead of %s' %
                         (statusType, se, seOptions['ReadAccess'], ALLOWED_STATUSES))
          gLogger.notice('Try specifying the command switches')
        else:
          resR = resourceStatus.setElementStatus(se, "StorageElement", statusType, 'Active', reason, userName)
          if not resR['OK']:
            gLogger.fatal("Failed to update %s %s to Active, exit -" % (se, statusType), resR['Message'])
            DIRAC.exit(-1)
          else:
            gLogger.notice("Successfully updated %s %s to Active" % (se, statusType))
            statusAllowedDict[statusType].append(se)

totalAllowed = 0
totalAllowedSEs = []
for statusType in STATUS_TYPES:
  totalAllowed += len(statusAllowedDict[statusType])
  totalAllowedSEs += statusAllowedDict[statusType]
totalAllowedSEs = list(set(totalAllowedSEs))

if not totalAllowed:
  gLogger.info("No storage elements were allowed")
  DIRAC.exit(-1)

if mute:
  gLogger.notice('Email is muted by script switch')
  DIRAC.exit(0)

subject = '%s storage elements allowed for use' % len(totalAllowedSEs)
addressPath = 'EMail/Production'
address = Operations().getValue(addressPath, '')


body = ''
if read:
  body = "%s\n\nThe following storage elements were allowed for reading:" % body
  for se in statusAllowedDict['ReadAccess']:
    body = "%s\n%s" % (body, se)
if write:
  body = "%s\n\nThe following storage elements were allowed for writing:" % body
  for se in statusAllowedDict['WriteAccess']:
    body = "%s\n%s" % (body, se)
if check:
  body = "%s\n\nThe following storage elements were allowed for checking:" % body
  for se in statusAllowedDict['CheckAccess']:
    body = "%s\n%s" % (body, se)
if remove:
  body = "%s\n\nThe following storage elements were allowed for removing:" % body
  for se in statusAllowedDict['RemoveAccess']:
    body = "%s\n%s" % (body, se)

if not address:
  gLogger.notice("'%s' not defined in Operations, can not send Mail\n" % addressPath, body)
  DIRAC.exit(0)

res = diracAdmin.sendMail(address, subject, body)
gLogger.notice('Notifying %s' % address)
if res['OK']:
  gLogger.notice(res['Value'])
else:
  gLogger.notice(res['Message'])

DIRAC.exit(0)

################################################################################
# EOF#EOF#EOF#EOF#EOF#EOF#EOF#EOF#EOF#EOF#EOF#EOF#EOF#EOF#EOF#EOF#EOF#EOF#EOF#EOF<|MERGE_RESOLUTION|>--- conflicted
+++ resolved
@@ -123,12 +123,7 @@
 
 reason = 'Forced with dirac-admin-allow-se by %s' % userName
 
-<<<<<<< HEAD
 for se, seOptions in res['Value'].items():
-=======
-for se, seOptions in res['Value'].items():  # can be an iterator
->>>>>>> 33edec41
-
   # InActive is used on the CS model, Banned is the equivalent in RSS
   for statusType in STATUS_TYPES:
     if statusFlagDict[statusType]:
