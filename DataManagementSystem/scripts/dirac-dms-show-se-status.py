#!/usr/bin/env python

from DIRAC.Core.Base import Script

Script.setUsageMessage( """
Get status of the available Storage Elements

Usage:
  %s [<options>]
""" % Script.scriptName )

Script.parseCommandLine()

import DIRAC
<<<<<<< HEAD
from DIRAC                                              import gConfig,gLogger
from DIRAC.ResourceStatusSystem.Client.ResourceStatus   import ResourceStatus
from DIRAC.Core.Utilities.List                          import sortList
from DIRAC.ConfigurationSystem.Client.Helpers.Resources import Resources
from DIRAC.Core.Security.ProxyInfo                      import getVOfromProxyGroup

if __name__ == "__main__":
  
  result = getVOfromProxyGroup()
  if not result['OK']:
    gLogger.notice( 'Error:', result['Message'] )
    DIRAC.exit( 1 )
  vo = result['Value']  
  resources = Resources( vo = vo )
  result = resources.getEligibleStorageElements()
  if not result['OK']:
    gLogger.notice( 'Error:', result['Message'] )
    DIRAC.exit( 2 )
  seList = sortList( result[ 'Value' ] )

  resourceStatus = ResourceStatus()
 
  result = resourceStatus.getStorageElementStatus( seList )
  if not result['OK']:
    gLogger.notice( 'Error:', result['Message'] )
    DIRAC.exit( 3 )

  for k,v in result[ 'Value' ].items():
    
    readState, writeState = 'Active', 'Active'
    
    if v.has_key( 'ReadAccess' ):
      readState = v[ 'ReadAccess' ]  
    
    if v.has_key( 'WriteAccess' ):
      writeState = v[ 'WriteAccess']
    gLogger.notice("%s %s %s" % ( k.ljust(25),readState.rjust(15),writeState.rjust(15)) )

  DIRAC.exit(0)
=======
from DIRAC                                            import gConfig, gLogger
from DIRAC.ResourceStatusSystem.Client.ResourceStatus import ResourceStatus
from DIRAC.Core.Utilities.List                        import sortList

storageCFGBase = "/Resources/StorageElements"

res = gConfig.getSections( storageCFGBase, True )
if not res[ 'OK' ]:
  gLogger.error( 'Failed to get storage element info' )
  gLogger.error( res[ 'Message' ] )
  DIRAC.exit( -1 )

gLogger.info( "%s %s %s" % ( 'Storage Element'.ljust( 25 ), 'Read Status'.rjust( 15 ), 'Write Status'.rjust( 15 ) ) )

seList = sortList( res[ 'Value' ] )

resourceStatus = ResourceStatus()

res = resourceStatus.getStorageElementStatus( seList )
if not res[ 'OK' ]:
  gLogger.error( "Failed to get StorageElement status for %s" % str( seList ) )

for k, v in res[ 'Value' ].items():

  readState, writeState = 'Active', 'Active'

  if v.has_key( 'ReadAccess' ):
    readState = v[ 'ReadAccess' ]

  if v.has_key( 'WriteAccess' ):
    writeState = v[ 'WriteAccess']
  gLogger.notice( "%s %s %s" % ( k.ljust( 25 ), readState.rjust( 15 ), writeState.rjust( 15 ) ) )

DIRAC.exit( 0 )
>>>>>>> 90a9b503

################################################################################
# EOF#EOF#EOF#EOF#EOF#EOF#EOF#EOF#EOF#EOF#EOF#EOF#EOF#EOF#EOF#EOF#EOF#EOF#EOF#EOF<|MERGE_RESOLUTION|>--- conflicted
+++ resolved
@@ -12,7 +12,6 @@
 Script.parseCommandLine()
 
 import DIRAC
-<<<<<<< HEAD
 from DIRAC                                              import gConfig,gLogger
 from DIRAC.ResourceStatusSystem.Client.ResourceStatus   import ResourceStatus
 from DIRAC.Core.Utilities.List                          import sortList
@@ -52,42 +51,6 @@
     gLogger.notice("%s %s %s" % ( k.ljust(25),readState.rjust(15),writeState.rjust(15)) )
 
   DIRAC.exit(0)
-=======
-from DIRAC                                            import gConfig, gLogger
-from DIRAC.ResourceStatusSystem.Client.ResourceStatus import ResourceStatus
-from DIRAC.Core.Utilities.List                        import sortList
-
-storageCFGBase = "/Resources/StorageElements"
-
-res = gConfig.getSections( storageCFGBase, True )
-if not res[ 'OK' ]:
-  gLogger.error( 'Failed to get storage element info' )
-  gLogger.error( res[ 'Message' ] )
-  DIRAC.exit( -1 )
-
-gLogger.info( "%s %s %s" % ( 'Storage Element'.ljust( 25 ), 'Read Status'.rjust( 15 ), 'Write Status'.rjust( 15 ) ) )
-
-seList = sortList( res[ 'Value' ] )
-
-resourceStatus = ResourceStatus()
-
-res = resourceStatus.getStorageElementStatus( seList )
-if not res[ 'OK' ]:
-  gLogger.error( "Failed to get StorageElement status for %s" % str( seList ) )
-
-for k, v in res[ 'Value' ].items():
-
-  readState, writeState = 'Active', 'Active'
-
-  if v.has_key( 'ReadAccess' ):
-    readState = v[ 'ReadAccess' ]
-
-  if v.has_key( 'WriteAccess' ):
-    writeState = v[ 'WriteAccess']
-  gLogger.notice( "%s %s %s" % ( k.ljust( 25 ), readState.rjust( 15 ), writeState.rjust( 15 ) ) )
-
-DIRAC.exit( 0 )
->>>>>>> 90a9b503
 
 ################################################################################
 # EOF#EOF#EOF#EOF#EOF#EOF#EOF#EOF#EOF#EOF#EOF#EOF#EOF#EOF#EOF#EOF#EOF#EOF#EOF#EOF