--- conflicted
+++ resolved
@@ -77,20 +77,13 @@
 for se, statusDict in res[ 'Value' ].items():
 
   # Check if the SE is allowed for the user VO
-<<<<<<< HEAD
-  voList = gConfig.getValue( '/Resources/StorageElements/%s/VO' % se, [] )
-  if voList and not vo in voList:
-    continue
-
-=======
   if not allVOsFlag:
     voList = gConfig.getValue( '/Resources/StorageElements/%s/VO' % se, [] )
     if noVOFlag and voList:
       continue
     if voList and not vo in voList:
       continue
-  
->>>>>>> ce6dc7f2
+
   record = [se]
   for status in fields[1:]:
     value = statusDict.get( status, 'Unknown' )
