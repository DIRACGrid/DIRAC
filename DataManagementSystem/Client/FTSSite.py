--- conflicted
+++ resolved
@@ -3,23 +3,8 @@
 # Author: Krzysztof.Ciba@NOSPAMgmail.com
 # Date: 2013/04/15 12:33:08
 ########################################################################
-<<<<<<< HEAD
-""" 
-:mod: FTSSite
-
-.. module: FTSSite
-
-:synopsis: class representing FTS site
-
-.. moduleauthor:: Krzysztof.Ciba@NOSPAMgmail.com
-
-class representing FTS site
-
-we need this one to know which site is a part of FTS infrastructure
-=======
 """
 :mod: FTSSite
-=============
 
 .. module: FTSSite
   :synopsis: class representing FTS site
@@ -29,7 +14,6 @@
 Class representing FTS site
 
 We need this one to know which site is a part of FTS infrastructure
->>>>>>> 9338b1f7
 """
 # #
 # @file FTSSite.py
