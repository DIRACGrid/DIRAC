"""
:mod: DataManager

.. module: DataManager

:synopsis: DataManager links the functionalities of StorageElement and FileCatalog.

This module consists of DataManager and related classes.

"""


# # RSCID
__RCSID__ = "$Id$"
# # imports
from datetime import datetime, timedelta
import fnmatch
import os
import time
from types import StringTypes, ListType, DictType, StringType, TupleType
# # from DIRAC
import DIRAC
from DIRAC import S_OK, S_ERROR, gLogger, gConfig
from DIRAC.ConfigurationSystem.Client.Helpers.Operations import Operations
from DIRAC.ConfigurationSystem.Client.Helpers.Resources     import getRegistrationProtocols, getThirdPartyProtocols
from DIRAC.AccountingSystem.Client.DataStoreClient import gDataStoreClient
from DIRAC.AccountingSystem.Client.Types.DataOperation import DataOperation
from DIRAC.Core.Utilities.Adler import fileAdler, compareAdler
from DIRAC.Core.Utilities.File import makeGuid, getSize
from DIRAC.Core.Utilities.List import randomize
from DIRAC.Core.Utilities.SiteSEMapping import getSEsForSite, isSameSiteSE, getSEsForCountry
from DIRAC.Resources.Catalog.FileCatalog import FileCatalog
from DIRAC.Resources.Storage.StorageElement import StorageElement
from DIRAC.Resources.Storage.StorageFactory import StorageFactory
from DIRAC.ResourceStatusSystem.Client.ResourceStatus import ResourceStatus
from DIRAC.Core.Security.ProxyInfo import getProxyInfo
from DIRAC.Core.Utilities.ReturnValues import returnSingleResult

class DataManager( object ):
  """
  .. class:: DataManager

  A DataManager is taking all the actions that impact or require the FileCatalog and the StorageElement together
  """
  def __init__( self, catalogs = [], masterCatalogOnly = False, vo = False ):
    """ c'tor

    :param self: self reference
    :param catalogs: the list of catalog in which to perform the operations. This
                    list will be ignored if masterCatalogOnly is set to True
    :param masterCatalogOnly: if set to True, the operations will be performed only on the master catalog.
                              The catalogs parameter will be ignored.
    :param vo: the VO for which the DataManager is created, get VO from the current proxy if not specified
    """
    self.log = gLogger.getSubLogger( self.__class__.__name__, True )
    self.vo = vo

    catalogsToUse = FileCatalog( vo = self.vo ).getMasterCatalogNames()['Value'] if masterCatalogOnly else catalogs

    self.fc = FileCatalog( catalogs = catalogsToUse, vo = self.vo )
    self.accountingClient = None
    self.registrationProtocol = getRegistrationProtocols()
    self.thirdPartyProtocols = getThirdPartyProtocols()
    self.resourceStatus = ResourceStatus()
    self.ignoreMissingInFC = Operations( self.vo ).getValue( 'DataManagement/IgnoreMissingInFC', False )
    self.useCatalogPFN = Operations( self.vo ).getValue( 'DataManagement/UseCatalogPFN', True )

  def setAccountingClient( self, client ):
    """ Set Accounting Client instance
    """
    self.accountingClient = client

  def __verifyWritePermission( self, path ):
    """  Check if we have write permission to the given file (if exists) or its directory
    """
    if type( path ) in StringTypes:
      paths = [ path ]
    else:
      paths = path

    res = self.fc.getPathPermissions( paths )
    if not res['OK']:
      return res
    result = {'Successful':[], 'Failed':[]}
    for path in paths:
      if res['Value']['Successful'].get( path, {} ).get( 'Write', False ):
        result['Successful'].append( path )
      else:
        result['Failed'].append( path )
    return S_OK( result )

  ##########################################################################
  #
  # These are the bulk removal methods
  #

  def cleanLogicalDirectory( self, lfnDir ):
    """ Clean the logical directory from the catalog and storage
    """
    if type( lfnDir ) in StringTypes:
      lfnDir = [ lfnDir ]
    retDict = { "Successful" : {}, "Failed" : {} }
    for folder in lfnDir:
      res = self.__cleanDirectory( folder )
      if not res['OK']:
        self.log.debug( "Failed to clean directory.", "%s %s" % ( folder, res['Message'] ) )
        retDict["Failed"][folder] = res['Message']
      else:
        self.log.debug( "Successfully removed directory.", folder )
        retDict["Successful"][folder] = res['Value']
    return S_OK( retDict )

  def __cleanDirectory( self, folder ):
    """ delete all files from directory :folder: in FileCatalog and StorageElement

    :param self: self reference
    :param str folder: directory name
    """
    res = self.__verifyWritePermission( folder )
    if not res['OK']:
      return res
    if folder not in res['Value']['Successful']:
      errStr = "__cleanDirectory: Write access not permitted for this credential."
      self.log.debug( errStr, folder )
      return S_ERROR( errStr )
    res = self.__getCatalogDirectoryContents( [ folder ] )
    if not res['OK']:
      return res
    res = self.removeFile( res['Value'].keys() )
    if not res['OK']:
      return res
    for lfn, reason in res['Value']['Failed'].items():
      gLogger.error( "Failed to remove file found in the catalog", "%s %s" % ( lfn, reason ) )
    res = returnSingleResult( self.removeFile( [ '%s/dirac_directory' % folder ] ) )
    if not res['OK']:
      if not "No such file" in res['Message']:
        gLogger.warn( 'Failed to delete dirac_directory placeholder file' )

    storageElements = gConfig.getValue( 'Resources/StorageElementGroups/SE_Cleaning_List', [] )
    failed = False
    for storageElement in sorted( storageElements ):
      res = self.__removeStorageDirectory( folder, storageElement )
      if not res['OK']:
        failed = True
    if failed:
      return S_ERROR( "Failed to clean storage directory at all SEs" )
    res = returnSingleResult( self.fc.removeDirectory( folder, recursive = True ) )
    if not res['OK']:
      return res
    return S_OK()

  def __removeStorageDirectory( self, directory, storageElement ):
    """ delete SE directory

    :param self: self reference
    :param str directory: folder to be removed
    :param str storageElement: DIRAC SE name
    """

    se = StorageElement( storageElement, vo = self.vo )
    res = returnSingleResult( se.exists( directory ) )

    if not res['OK']:
      self.log.debug( "Failed to obtain existance of directory", res['Message'] )
      return res

    exists = res['Value']
    if not exists:
      self.log.debug( "The directory %s does not exist at %s " % ( directory, storageElement ) )
      return S_OK()

    res = returnSingleResult( se.removeDirectory( directory, recursive = True ) )
    if not res['OK']:
      self.log.debug( "Failed to remove storage directory", res['Message'] )
      return res

    self.log.debug( "Successfully removed %d files from %s at %s" % ( res['Value']['FilesRemoved'],
                                                                    directory,
                                                                    storageElement ) )
    return S_OK()

  def __getCatalogDirectoryContents( self, directories ):
    """ ls recursively all files in directories

    :param self: self reference
    :param list directories: folder names
    """
    self.log.debug( 'Obtaining the catalog contents for %d directories:' % len( directories ) )
    activeDirs = directories
    allFiles = {}
    while len( activeDirs ) > 0:
      currentDir = activeDirs[0]
      res = returnSingleResult( self.fc.listDirectory( currentDir ) )
      activeDirs.remove( currentDir )

      if not res['OK']:
        self.log.debug( "Problem getting the %s directory content" % currentDir, res['Message'] )
      else:
        dirContents = res['Value']
        activeDirs.extend( dirContents['SubDirs'] )
        allFiles.update( dirContents['Files'] )

    self.log.debug( "Found %d files" % len( allFiles ) )
    return S_OK( allFiles )


  def getReplicasFromDirectory( self, directory ):
    """ get all replicas from a given directory

    :param self: self reference
    :param mixed directory: list of directories or one directory
    """
    if type( directory ) in StringTypes:
      directories = [directory]
    else:
      directories = directory
    res = self.__getCatalogDirectoryContents( directories )
    if not res['OK']:
      return res
    allReplicas = {}
    for lfn, metadata in res['Value'].items():
      allReplicas[lfn] = metadata['Replicas']
    return S_OK( allReplicas )

  def getFilesFromDirectory( self, directory, days = 0, wildcard = '*' ):
    """ get all files from :directory: older than :days: days matching to :wildcard:

    :param self: self reference
    :param mixed directory: list of directories or directory name
    :param int days: ctime days
    :param str wildcard: pattern to match
    """
    if type( directory ) in StringTypes:
      directories = [directory]
    else:
      directories = directory
    self.log.debug( "Obtaining the files older than %d days in %d directories:" % ( days, len( directories ) ) )
    for folder in directories:
      self.log.debug( folder )
    activeDirs = directories
    allFiles = []
    while len( activeDirs ) > 0:
      currentDir = activeDirs[0]
      # We only need the metadata (verbose) if a limit date is given
      res = returnSingleResult( self.fc.listDirectory( currentDir, verbose = ( days != 0 ) ) )
      activeDirs.remove( currentDir )
      if not res['OK']:
        self.log.debug( "Error retrieving directory contents", "%s %s" % ( currentDir, res['Message'] ) )
      else:
        dirContents = res['Value']
        subdirs = dirContents['SubDirs']
        files = dirContents['Files']
        self.log.debug( "%s: %d files, %d sub-directories" % ( currentDir, len( files ), len( subdirs ) ) )
        for subdir in subdirs:
          if ( not days ) or self.__isOlderThan( subdirs[subdir]['CreationDate'], days ):
            if subdir[0] != '/':
              subdir = currentDir + '/' + subdir
            activeDirs.append( subdir )
        for fileName in files:
          fileInfo = files[fileName]
          fileInfo = fileInfo.get( 'Metadata', fileInfo )
          if ( not days ) or not fileInfo.get( 'CreationDate' ) or self.__isOlderThan( fileInfo['CreationDate'], days ):
            if wildcard == '*' or fnmatch.fnmatch( fileName, wildcard ):
              fileName = fileInfo.get( 'LFN', fileName )
              allFiles.append( fileName )
    return S_OK( allFiles )

  def __isOlderThan( self, stringTime, days ):
    timeDelta = timedelta( days = days )
    maxCTime = datetime.utcnow() - timeDelta
    # st = time.strptime( stringTime, "%a %b %d %H:%M:%S %Y" )
    # cTimeStruct = datetime( st[0], st[1], st[2], st[3], st[4], st[5], st[6], None )
    cTimeStruct = stringTime
    if cTimeStruct < maxCTime:
      return True
    return False

  ##########################################################################
  #
  # These are the data transfer methods
  #

  def getFile( self, lfn, destinationDir = '' ):
    """ Get a local copy of a LFN from Storage Elements.

        'lfn' is the logical file name for the desired file
    """
    if type( lfn ) == ListType:
      lfns = lfn
    elif type( lfn ) == StringType:
      lfns = [lfn]
    else:
      errStr = "getFile: Supplied lfn must be string or list of strings."
      self.log.debug( errStr )
      return S_ERROR( errStr )
    self.log.debug( "getFile: Attempting to get %s files." % len( lfns ) )
    res = self.getActiveReplicas( lfns )
    if not res['OK']:
      return res
    failed = res['Value']['Failed']
    lfnReplicas = res['Value']['Successful']
    res = self.fc.getFileMetadata( lfnReplicas.keys() )
    if not res['OK']:
      return res
    failed.update( res['Value']['Failed'] )
    fileMetadata = res['Value']['Successful']
    successful = {}
    for lfn in fileMetadata:
      res = self.__getFile( lfn, lfnReplicas[lfn], fileMetadata[lfn], destinationDir )
      if not res['OK']:
        failed[lfn] = res['Message']
      else:
        successful[lfn] = res['Value']

    gDataStoreClient.commit()
    return S_OK( { 'Successful': successful, 'Failed' : failed } )

  def __getFile( self, lfn, replicas, metadata, destinationDir ):
    if not replicas:
      errStr = "No accessible replicas found"
      self.log.debug( errStr )
      return S_ERROR( errStr )
    # Determine the best replicas
    res = self._getSEProximity( replicas.keys() )
    if not res['OK']:
      return res
    errTuple = ( "No SE", "found" )
    for storageElementName in res['Value']:
      se = StorageElement( storageElementName, vo = self.vo )

      oDataOperation = self.__initialiseAccountingObject( 'getFile', storageElementName, 1 )
      oDataOperation.setStartTime()
      startTime = time.time()

      res = returnSingleResult( se.getFile( lfn, localPath = os.path.realpath( destinationDir ) ) )

      getTime = time.time() - startTime
      oDataOperation.setValueByKey( 'TransferTime', getTime )

      if not res['OK']:
        errTuple = ( "Error getting file from storage:", "%s from %s, %s" % ( lfn, storageElementName, res['Message'] ) )
        oDataOperation.setValueByKey( 'TransferOK', 0 )
        oDataOperation.setValueByKey( 'FinalStatus', 'Failed' )
        oDataOperation.setEndTime()

      else:
        oDataOperation.setValueByKey( 'TransferSize', res['Value'] )


        localFile = os.path.realpath( os.path.join( destinationDir, os.path.basename( lfn ) ) )
        localAdler = fileAdler( localFile )

        if ( metadata['Size'] != res['Value'] ):
          oDataOperation.setValueByKey( 'FinalStatus', 'FinishedDirty' )
          errTuple = ( "Mismatch of sizes:", "downloaded = %d, catalog = %d" % ( res['Value'], metadata['Size'] ) )

        elif ( metadata['Checksum'] ) and ( not compareAdler( metadata['Checksum'], localAdler ) ):
          oDataOperation.setValueByKey( 'FinalStatus', 'FinishedDirty' )
          errTuple = ( "Mismatch of checksums:", "downloaded = %s, catalog = %s" % ( localAdler, metadata['Checksum'] ) )

        else:
          oDataOperation.setEndTime()
          gDataStoreClient.addRegister( oDataOperation )
          return S_OK( localFile )
      # If we are here, there was an error, log it debug level
      self.log.debug( errTuple[0], errTuple[1] )

    gDataStoreClient.addRegister( oDataOperation )
    self.log.verbose( "getFile: Failed to get local copy from any replicas:", "\n%s %s" % errTuple )

    return S_ERROR( "DataManager.getFile: Failed to get local copy from any replicas\n%s %s" % errTuple )

  def _getSEProximity( self, ses ):
    """ get SE proximity """
    siteName = DIRAC.siteName()
    localSEs = [se for se in getSEsForSite( siteName )['Value'] if se in ses]
    countrySEs = []
    countryCode = str( siteName ).split( '.' )[-1]
    res = getSEsForCountry( countryCode )
    if res['OK']:
      countrySEs = [se for se in res['Value'] if se in ses and se not in localSEs]
    sortedSEs = randomize( localSEs ) + randomize( countrySEs )
    sortedSEs += randomize( [se for se in ses if se not in sortedSEs] )
    return S_OK( sortedSEs )

  def putAndRegister( self, lfn, fileName, diracSE, guid = None, path = None, checksum = None ):
    """ Put a local file to a Storage Element and register in the File Catalogues

        'lfn' is the file LFN
        'file' is the full path to the local file
        'diracSE' is the Storage Element to which to put the file
        'guid' is the guid with which the file is to be registered (if not provided will be generated)
        'path' is the path on the storage where the file will be put (if not provided the LFN will be used)
    """
#     ancestors = ancestors if ancestors else list(
    folder = os.path.dirname( lfn )
    res = self.__verifyWritePermission( folder )
    if not res['OK']:
      return res
    if folder not in res['Value']['Successful']:
      errStr = "putAndRegister: Write access not permitted for this credential."
      self.log.debug( errStr, lfn )
      return S_ERROR( errStr )

    # Check that the local file exists
    if not os.path.exists( fileName ):
      errStr = "putAndRegister: Supplied file does not exist."
      self.log.debug( errStr, fileName )
      return S_ERROR( errStr )
    # If the path is not provided then use the LFN path
    if not path:
      path = os.path.dirname( lfn )
    # Obtain the size of the local file
    size = getSize( fileName )
    if size == 0:
      errStr = "putAndRegister: Supplied file is zero size."
      self.log.debug( errStr, fileName )
      return S_ERROR( errStr )
    # If the GUID is not given, generate it here
    if not guid:
      guid = makeGuid( fileName )
    if not checksum:
      self.log.debug( "putAndRegister: Checksum information not provided. Calculating adler32." )
      checksum = fileAdler( fileName )
      self.log.debug( "putAndRegister: Checksum calculated to be %s." % checksum )
    res = self.fc.exists( {lfn:guid} )
    if not res['OK']:
      errStr = "putAndRegister: Completey failed to determine existence of destination LFN."
      self.log.debug( errStr, lfn )
      return res
    if lfn not in res['Value']['Successful']:
      errStr = "putAndRegister: Failed to determine existence of destination LFN."
      self.log.debug( errStr, lfn )
      return S_ERROR( errStr )
    if res['Value']['Successful'][lfn]:
      if res['Value']['Successful'][lfn] == lfn:
        errStr = "putAndRegister: The supplied LFN already exists in the File Catalog."
        self.log.debug( errStr, lfn )
      else:
        errStr = "putAndRegister: This file GUID already exists for another file. " \
            "Please remove it and try again."
        self.log.debug( errStr, res['Value']['Successful'][lfn] )
      return S_ERROR( "%s %s" % ( errStr, res['Value']['Successful'][lfn] ) )

    ##########################################################
    #  Instantiate the destination storage element here.
    storageElement = StorageElement( diracSE, vo = self.vo )
    res = storageElement.isValid()
    if not res['OK']:
      errStr = "putAndRegister: The storage element is not currently valid."
      self.log.debug( errStr, "%s %s" % ( diracSE, res['Message'] ) )
      return S_ERROR( errStr )


    fileDict = {lfn:fileName}

    successful = {}
    failed = {}
    ##########################################################
    #  Perform the put here.
    oDataOperation = self.__initialiseAccountingObject( 'putAndRegister', diracSE, 1 )
    oDataOperation.setStartTime()
    oDataOperation.setValueByKey( 'TransferSize', size )
    startTime = time.time()
    res = returnSingleResult( storageElement.putFile( fileDict ) )
    putTime = time.time() - startTime
    oDataOperation.setValueByKey( 'TransferTime', putTime )
    if not res['OK']:
      errStr = "putAndRegister: Failed to put file to Storage Element."
      oDataOperation.setValueByKey( 'TransferOK', 0 )
      oDataOperation.setValueByKey( 'FinalStatus', 'Failed' )
      oDataOperation.setEndTime()
      gDataStoreClient.addRegister( oDataOperation )
      startTime = time.time()
      gDataStoreClient.commit()
      self.log.debug( 'putAndRegister: Sending accounting took %.1f seconds' % ( time.time() - startTime ) )
      self.log.debug( errStr, "%s: %s" % ( fileName, res['Message'] ) )
      return S_ERROR( "%s %s" % ( errStr, res['Message'] ) )
    successful[lfn] = {'put': putTime}

    ###########################################################
    # Perform the registration here
    destinationSE = storageElement.getStorageElementName()['Value']
    res = returnSingleResult( storageElement.getURL( lfn ) )
    if not res['OK']:
      errStr = "putAndRegister: Failed to generate destination PFN."
      self.log.debug( errStr, res['Message'] )
      return S_ERROR( errStr )
    destUrl = res['Value']
    oDataOperation.setValueByKey( 'RegistrationTotal', 1 )

    fileTuple = ( lfn, destUrl, size, destinationSE, guid, checksum )
    registerDict = {'LFN':lfn, 'PFN':destUrl, 'Size':size, 'TargetSE':destinationSE, 'GUID':guid, 'Addler':checksum}
    startTime = time.time()
    res = self.registerFile( fileTuple )
    registerTime = time.time() - startTime
    oDataOperation.setValueByKey( 'RegistrationTime', registerTime )
    if not res['OK']:
      errStr = "putAndRegister: Completely failed to register file."
      self.log.debug( errStr, res['Message'] )
      failed[lfn] = { 'register' : registerDict }
      oDataOperation.setValueByKey( 'FinalStatus', 'Failed' )
    elif lfn in res['Value']['Failed']:
      errStr = "putAndRegister: Failed to register file."
      self.log.debug( errStr, "%s %s" % ( lfn, res['Value']['Failed'][lfn] ) )
      oDataOperation.setValueByKey( 'FinalStatus', 'Failed' )
      failed[lfn] = { 'register' : registerDict }
    else:
      successful[lfn]['register'] = registerTime
      oDataOperation.setValueByKey( 'RegistrationOK', 1 )
    oDataOperation.setEndTime()
    gDataStoreClient.addRegister( oDataOperation )
    startTime = time.time()
    gDataStoreClient.commit()
    self.log.debug( 'putAndRegister: Sending accounting took %.1f seconds' % ( time.time() - startTime ) )
    return S_OK( {'Successful': successful, 'Failed': failed } )

  def replicateAndRegister( self, lfn, destSE, sourceSE = '', destPath = '', localCache = '' , catalog = '' ):
    """ Replicate a LFN to a destination SE and register the replica.

        'lfn' is the LFN to be replicated
        'destSE' is the Storage Element the file should be replicated to
        'sourceSE' is the source for the file replication (where not specified all replicas will be attempted)
        'destPath' is the path on the destination storage element, if to be different from LHCb convention
        'localCache' is the local file system location to be used as a temporary cache
    """
    successful = {}
    failed = {}
    self.log.debug( "replicateAndRegister: Attempting to replicate %s to %s." % ( lfn, destSE ) )
    startReplication = time.time()
    res = self.__replicate( lfn, destSE, sourceSE, destPath, localCache )
    replicationTime = time.time() - startReplication
    if not res['OK']:
      errStr = "DataManager.replicateAndRegister: Completely failed to replicate file."
      self.log.debug( errStr, res['Message'] )
      return S_ERROR( errStr )
    if not res['Value']:
      # The file was already present at the destination SE
      self.log.debug( "replicateAndRegister: %s already present at %s." % ( lfn, destSE ) )
      successful[lfn] = { 'replicate' : 0, 'register' : 0 }
      resDict = { 'Successful' : successful, 'Failed' : failed }
      return S_OK( resDict )
    successful[lfn] = { 'replicate' : replicationTime }

    destPfn = res['Value']['DestPfn']
    destSE = res['Value']['DestSE']
    self.log.debug( "replicateAndRegister: Attempting to register %s at %s." % ( destPfn, destSE ) )
    replicaTuple = ( lfn, destPfn, destSE )
    startRegistration = time.time()
    res = self.registerReplica( replicaTuple, catalog = catalog )
    registrationTime = time.time() - startRegistration
    if not res['OK']:
      # Need to return to the client that the file was replicated but not registered
      errStr = "replicateAndRegister: Completely failed to register replica."
      self.log.debug( errStr, res['Message'] )
      failed[lfn] = { 'Registration' : { 'LFN' : lfn, 'TargetSE' : destSE, 'PFN' : destPfn } }
    else:
      if lfn in res['Value']['Successful']:
        self.log.debug( "replicateAndRegister: Successfully registered replica." )
        successful[lfn]['register'] = registrationTime
      else:
        errStr = "replicateAndRegister: Failed to register replica."
        self.log.debug( errStr, res['Value']['Failed'][lfn] )
        failed[lfn] = { 'Registration' : { 'LFN' : lfn, 'TargetSE' : destSE, 'PFN' : destPfn } }
    return S_OK( {'Successful': successful, 'Failed': failed} )

  def replicate( self, lfn, destSE, sourceSE = '', destPath = '', localCache = '' ):
    """ Replicate a LFN to a destination SE and register the replica.

        'lfn' is the LFN to be replicated
        'destSE' is the Storage Element the file should be replicated to
        'sourceSE' is the source for the file replication (where not specified all replicas will be attempted)
        'destPath' is the path on the destination storage element, if to be different from LHCb convention
        'localCache' is the local file system location to be used as a temporary cache
    """
    self.log.debug( "replicate: Attempting to replicate %s to %s." % ( lfn, destSE ) )
    res = self.__replicate( lfn, destSE, sourceSE, destPath, localCache )
    if not res['OK']:
      errStr = "replicate: Replication failed."
      self.log.debug( errStr, "%s %s" % ( lfn, destSE ) )
      return res
    if not res['Value']:
      # The file was already present at the destination SE
      self.log.debug( "replicate: %s already present at %s." % ( lfn, destSE ) )
      return res
    return S_OK( lfn )

<<<<<<< HEAD

  def __replicate( self, lfn, destSEName, sourceSEName = None, destPath = None, localCache = None ):
=======
  def __getSERealName( self, storageName ):
    """ get the base name of an SE possibly defined as an alias"""
    rootConfigPath = '/Resources/StorageElements'
    configPath = '%s/%s' % ( rootConfigPath, storageName )
    res = gConfig.getOptions( configPath )
    if not res['OK']:
      errStr = "Failed to get storage options"
      return S_ERROR( errStr )
    if not res['Value']:
      errStr = "Supplied storage doesn't exist."
      return S_ERROR( errStr )
    if 'Alias' in res['Value']:
      configPath += '/Alias'
      aliasName = gConfig.getValue( configPath )
      result = self.__getSERealName( aliasName )
      if not result['OK']:
        return result
      resolvedName = result['Value']
    else:
      resolvedName = storageName
    return S_OK( resolvedName )

  def __isSEInList( self, seName, seList ):
    """ Check whether an SE is in a list of SEs... All could be aliases """
    seSet = set()
    for se in seList:
      res = self.__getSERealName( se )
      if res['OK']:
        seSet.add( res['Value'] )
    return self.__getSERealName( seName ).get( 'Value' ) in seSet

  def __replicate( self, lfn, destSE, sourceSE = '', destPath = '', localCache = '' ):
>>>>>>> ee56d97c
    """ Replicate a LFN to a destination SE.

        'lfn' is the LFN to be replicated
        'destSE' is the Storage Element the file should be replicated to
        'sourceSE' is the source for the file replication (where not specified all replicas will be attempted)
        'destPath' is the path on the destination storage element, if to be different from LHCb convention
        'localCache' if cannot do third party transfer, we do get and put through this local directory
    """

    log = self.log.getSubLogger( '__replicate', True )

    ###########################################################
    # Check that we have write permissions to this directory.
    res = self.__verifyWritePermission( lfn )
    if not res['OK']:
      return res
    if lfn not in res['Value']['Successful']:
      errStr = "__replicate: Write access not permitted for this credential."
      log.debug( errStr, lfn )
      return S_ERROR( errStr )


    # Check that the destination storage element is sane and resolve its name
    log.debug( "Verifying destination StorageElement validity (%s)." % ( destSEName ) )

    destStorageElement = StorageElement( destSEName, vo = self.vo )
    res = destStorageElement.isValid()
    if not res['OK']:
<<<<<<< HEAD
      errStr = "The storage element is not currently valid."
      log.debug( errStr, "%s %s" % ( destSEName, res['Message'] ) )
      return S_ERROR( errStr )

    # Get the real name of the SE
    destSEName = destStorageElement.getStorageElementName()['Value']

    ###########################################################
    # Check whether the destination storage element is banned
    log.verbose( "Determining whether %s ( destination ) is Write-banned." % destSEName )

    if not self.__SEActive( destSEName ).get( 'Value', {} ).get( 'Write' ):
      infoStr = "Supplied destination Storage Element is not currently allowed for Write."
      log.debug( infoStr, destSEName )
      return S_ERROR( infoStr )


    # Get the LFN replicas from the file catalog
    log.debug( "Attempting to obtain replicas for %s." % ( lfn ) )
    res = returnSingleResult( self.getReplicas( lfn ) )
    if not res[ 'OK' ]:
      errStr = "%Failed to get replicas for LFN."
      log.debug( errStr, "%s %s" % ( lfn, res['Message'] ) )
      return S_ERROR( "%s %s" % ( errStr, res['Message'] ) )

    log.debug( "Successfully obtained replicas for LFN." )
    lfnReplicas = res['Value']


=======
      self.log.debug( "__replicate: Replication initialisation failed.", lfn )
      return res
    destStorageElement = res['Value']['DestStorage']
    lfnReplicas = res['Value']['Replicas']
    destSEName = res['Value']['DestSE']
    catalogueSize = res['Value']['CatalogueSize']
    ###########################################################
    # If the LFN already exists at the destination we have nothing to do
    if self.__isSEInList( destSEName, lfnReplicas ):
      self.log.debug( "__replicate: LFN is already registered at %s." % destSE )
      return S_OK()
>>>>>>> ee56d97c
    ###########################################################
    # If the file catalog size is zero fail the transfer
    log.debug( "Attempting to obtain size for %s." % lfn )
    res = returnSingleResult( self.fc.getFileSize( lfn ) )
    if not res['OK']:
      errStr = "Failed to get size for LFN."
      log.debug( errStr, "%s %s" % ( lfn, res['Message'] ) )
      return S_ERROR( "%s %s" % ( errStr, res['Message'] ) )

    catalogSize = res['Value']

    if catalogSize == 0:
      errStr = "Registered file size is 0."
      log.debug( errStr, lfn )
      return S_ERROR( errStr )

    log.debug( "File size determined to be %s." % catalogSize )



    ###########################################################
    # If the LFN already exists at the destination we have nothing to do
    if destSEName in lfnReplicas:
      log.debug( "__replicate: LFN is already registered at %s." % destSEName )
      return S_OK()

    ###########################################################
    # If the source is specified, check that it is in the replicas
    
    if sourceSEName:
      log.debug( "Determining whether source Storage Element specified is sane." )

      if sourceSEName not in lfnReplicas:
        errStr = "LFN does not exist at supplied source SE."
        log.error( errStr, "%s %s" % ( lfn, sourceSEName ) )
        return S_ERROR( errStr )



    # If sourceSE is specified, then we consider this one only, otherwise
    # we consider them all

    possibleSourceSEs = [sourceSEName] if sourceSEName else  lfnReplicas.keys()
    
    # We sort the possibileSourceSEs with the SEs that are on the same site than the destination first
    # reverse = True because True > False
    possibleSourceSEs = sorted( possibleSourceSEs,
                                key = lambda x : isSameSiteSE( x, destSEName ).get( 'Value', False ),
                                reverse = True )

    # In case we manage to find SEs that would work as a source, but we can't negotiate a protocol
    # we will do a get and put using one of this sane SE
    possibleSEsForIntermediateTransfer = []

    # Take into account the destination path
    if destPath:
      destPath = '%s/%s' % ( destPath, os.path.basename( lfn ) )
    else:
      destPath = lfn


    for candidateSEName in possibleSourceSEs:

      log.debug( "Consider %s as a source" % candidateSEName )

      # Check that the candidate is active
      if not self.__SEActive( candidateSEName ).get( 'Value', {} ).get( 'Read' ):
        log.debug( "%s is currently not allowed as a source." % candidateSEName )
        continue
<<<<<<< HEAD
      else:
        log.debug( "%s is available for use." % candidateSEName )

      
      candidateSE = StorageElement( candidateSEName, vo = self.vo )

      # Check that the SE is valid
      res = candidateSE.isValid()
      if not res['OK']:
        log.debug( "The storage element is not currently valid.", "%s %s" % ( candidateSEName, res['Message'] ) )
=======
      res = isSameSiteSE( sourceSE, destSEName )
      if res['OK'] and res['Value']:
        localReplicas.append( ( sourceSE, sourcePfn ) )
      else:
        otherReplicas.append( ( sourceSE, sourcePfn ) )
    replicaPreference = localReplicas + otherReplicas
    for sourceSE, sourcePfn in replicaPreference:
      self.log.debug( "__replicate: Attempting replication from %s to %s." % ( sourceSE, destSEName ) )
      fileDict = {destPfn:sourcePfn}
      if sourcePfn == destPfn:
>>>>>>> ee56d97c
        continue
      else:
        log.debug( "The storage is currently valid", candidateSEName )

      # Check that the file size corresponds to the one in the FC
      res = returnSingleResult( candidateSE.getFileSize( lfn ) )
      if not res['OK']:
        log.debug( "could not get fileSize on %s" % candidateSEName, res['Message'] )
        continue
      seFileSize = res['Value']

<<<<<<< HEAD
      
      if seFileSize != catalogSize:
        log.debug( "Catalog size and physical file size mismatch.", "%s %s" % ( catalogSize, seFileSize ) )
        continue
=======
      if res['OK']:
        self.log.debug( "__replicate: Replication successful." )
        resDict = {'DestSE':destSEName, 'DestPfn':destPfn}
        return S_OK( resDict )
>>>>>>> ee56d97c
      else:
        log.debug( "Catalog size and physical size match" )


      res = destStorageElement.negociateProtocolWithOtherSE( candidateSE, protocols = self.thirdPartyProtocols )

      if not res['OK']:
        log.debug( "Error negotiating replication protocol", res['Message'] )
        continue
      

      replicationProtocol = res['Value']

      if not replicationProtocol:
        possibleSEsForIntermediateTransfer.append( candidateSE )
        log.debug( "No protocol suitable for replication found" )
        continue

      log.debug( 'Found common protocols', replicationProtocol )

      # THIS WOULD NOT WORK IF PROTO == file !!

      # Compare the urls to make sure we are not overwriting
      res = returnSingleResult( candidateSE.getURL( lfn, protocol = replicationProtocol ) )
      if not res['OK']:
        log.debug( "Cannot get sourceURL", res['Message'] )
        continue

      sourceURL = res['Value']
        
      res = returnSingleResult( destStorageElement.getURL( destPath, protocol = replicationProtocol ) )
      if not res['OK']:
        log.debug( "Cannot get destURL", res['Message'] )
        continue
      destURL = res['Value']

      if sourceURL == destURL:
        log.debug( "Same source and destination, give up" )
        continue

      # Attempt the transfer
      res = returnSingleResult( destStorageElement.replicateFile( {destPath:sourceURL}, sourceSize = catalogSize ) )

      if not res['OK']:
        log.debug( "Replication failed", "%s from %s to %s." % ( lfn, candidateSEName, destSEName ) )
        continue
      
      
      log.debug( "Replication successful.", res['Value'] )
      
      res = returnSingleResult( destStorageElement.getURL(destPath,  protocol = self.registrationProtocol))
      if not res['OK']:
        log.debug( 'Error getting the registration URL', res['Message'] )
        # it's maybe pointless to try the other candidateSEs...
        continue
      
      registrationURL = res['Value']
      
      return S_OK( {'DestSE':destSEName, 'DestPfn':registrationURL} )

      

    # If we are here, that means that we could not make a third party transfer.
    # Check if we have some sane SEs from which we could do a get/put

    localDir = os.path.realpath( localCache if localCache else '.' )
    localFile = os.path.join( localDir, os.path.basename( lfn ) )

    log.debug( "Will try intermediate transfer from %s sources" % len( possibleSEsForIntermediateTransfer ) )

    for candidateSE in possibleSEsForIntermediateTransfer:

      res = returnSingleResult( candidateSE.getFile( lfn, localPath = localDir ) )
      if not res['OK']:
        log.debug( 'Error getting the file from %s' % candidateSE.name, res['Message'] )
        continue

      res = returnSingleResult( destStorageElement.putFile( {destPath:localFile} ) )
      if not res['OK']:
        log.debug( 'Error putting file coming from %s' % candidateSE.name, res['Message'] )
        # if the put is the problem, it's maybe pointless to try the other candidateSEs...
        continue

      # get URL with default protocol to return it
      res = returnSingleResult( destStorageElement.getURL( destPath, protocol = self.registrationProtocol ) )
      if not res['OK']:
        log.debug( 'Error getting the registration URL', res['Message'] )
        # it's maybe pointless to try the other candidateSEs...
        continue

      registrationURL = res['Value']
      return S_OK( {'DestSE':destSEName, 'DestPfn':registrationURL} )


    # If here, we are really doomed
    errStr = "Failed to replicate with all sources."
    log.debug( errStr, lfn )
    return S_ERROR( errStr )




  ###################################################################
  #
  # These are the file catalog write methods
  #

  def registerFile( self, fileTuple, catalog = '' ):
    """ Register a file or a list of files

    :param self: self reference
    :param tuple fileTuple: (lfn, physicalFile, fileSize, storageElementName, fileGuid, checksum )
    :param str catalog: catalog name
    """
    if type( fileTuple ) == ListType:
      fileTuples = fileTuple
    elif type( fileTuple ) == TupleType:
      fileTuples = [fileTuple]
    else:
      errStr = "registerFile: Supplied file info must be tuple of list of tuples."
      self.log.debug( errStr )
      return S_ERROR( errStr )
    self.log.debug( "registerFile: Attempting to register %s files." % len( fileTuples ) )
    res = self.__registerFile( fileTuples, catalog )
    if not res['OK']:
      errStr = "registerFile: Completely failed to register files."
      self.log.debug( errStr, res['Message'] )
      return res
    # Remove Failed LFNs if they are in success
    success = res['Value']['Successful']
    failed = res['Value']['Failed']
    return res

  def __registerFile( self, fileTuples, catalog ):
    """ register file to cataloge """

    fileDict = {}

    for lfn, physicalFile, fileSize, storageElementName, fileGuid, checksum in fileTuples:
      fileDict[lfn] = {'PFN':physicalFile, 'Size':fileSize, 'SE':storageElementName, 'GUID':fileGuid, 'Checksum':checksum}

    if catalog:
      fileCatalog = FileCatalog( catalog, vo = self.vo )
      if not fileCatalog.isOK():
        return S_ERROR( "Can't get FileCatalog %s" % catalog )
    else:
      fileCatalog = self.fc

    res = fileCatalog.addFile( fileDict )
    if not res['OK']:
      errStr = "__registerFile: Completely failed to register files."
      self.log.debug( errStr, res['Message'] )

    return res

  def registerReplica( self, replicaTuple, catalog = '' ):
    """ Register a replica (or list of) supplied in the replicaTuples.

        'replicaTuple' is a tuple or list of tuples of the form (lfn,pfn,se)
    """
    if type( replicaTuple ) == ListType:
      replicaTuples = replicaTuple
    elif type( replicaTuple ) == TupleType:
      replicaTuples = [ replicaTuple ]
    else:
      errStr = "registerReplica: Supplied file info must be tuple of list of tuples."
      self.log.debug( errStr )
      return S_ERROR( errStr )
    self.log.debug( "registerReplica: Attempting to register %s replicas." % len( replicaTuples ) )
    res = self.__registerReplica( replicaTuples, catalog )
    if not res['OK']:
      errStr = "registerReplica: Completely failed to register replicas."
      self.log.debug( errStr, res['Message'] )
      return res
    # Remove Failed LFNs if they are in success
    success = res['Value']['Successful']
    failed = res['Value']['Failed']
    return res

  def __registerReplica( self, replicaTuples, catalog ):
    """ register replica to catalogue """
    seDict = {}
    for lfn, url, storageElementName in replicaTuples:
      seDict.setdefault( storageElementName, [] ).append( ( lfn, url ) )
    failed = {}
    replicaTuples = []
    for storageElementName, replicaTuple in seDict.items():
      destStorageElement = StorageElement( storageElementName, vo = self.vo )
      res = destStorageElement.isValid()
      if not res['OK']:
        errStr = "__registerReplica: The storage element is not currently valid."
        self.log.debug( errStr, "%s %s" % ( storageElementName, res['Message'] ) )
        for lfn, url in replicaTuple:
          failed[lfn] = errStr
      else:
<<<<<<< HEAD
        storageElementName = destStorageElement.getStorageElementName()['Value']
        for lfn, url in replicaTuple:
          res = returnSingleResult( destStorageElement.getURL( lfn, protocol = self.registrationProtocol ) )
=======
        # storageElementName = destStorageElement.getStorageElementName()['Value']
        for lfn, pfn in replicaTuple:
          res = returnSingleResult( destStorageElement.getPfnForProtocol( pfn, protocol = self.registrationProtocol, withPort = False ) )
>>>>>>> ee56d97c
          if not res['OK']:
            failed[lfn] = res['Message']
          else:
            replicaTuple = ( lfn, res['Value'], storageElementName, False )
            replicaTuples.append( replicaTuple )
    self.log.debug( "__registerReplica: Successfully resolved %s replicas for registration." % len( replicaTuples ) )
    # HACK!
    replicaDict = {}
    for lfn, url, se, _master in replicaTuples:
      replicaDict[lfn] = {'SE':se, 'PFN':url}

    if catalog:
      fileCatalog = FileCatalog( catalog, vo = self.vo )
      res = fileCatalog.addReplica( replicaDict )
    else:
      res = self.fc.addReplica( replicaDict )
    if not res['OK']:
      errStr = "__registerReplica: Completely failed to register replicas."
      self.log.debug( errStr, res['Message'] )
      return S_ERROR( errStr )
    failed.update( res['Value']['Failed'] )
    successful = res['Value']['Successful']
    resDict = {'Successful':successful, 'Failed':failed}
    return S_OK( resDict )

  ###################################################################
  #
  # These are the removal methods for physical and catalogue removal
  #

  def removeFile( self, lfn, force = None ):
    """ Remove the file (all replicas) from Storage Elements and file catalogue

        'lfn' is the file to be removed
    """
    if force == None:
      force = self.ignoreMissingInFC
    if type( lfn ) == ListType:
      lfns = lfn
    elif type( lfn ) == StringType:
      lfns = [lfn]
    else:
      errStr = "removeFile: Supplied lfns must be string or list of strings."
      self.log.debug( errStr )
      return S_ERROR( errStr )
    # First check if the file exists in the FC
    res = self.fc.exists( lfns )
    if not res['OK']:
      return res
    success = res['Value']['Successful']
    lfns = [lfn for lfn in success if success[lfn] ]
    if force:
      # Files that don't exist are removed successfully
      successful = dict.fromkeys( [lfn for lfn in success if not success[lfn] ], True )
      failed = {}
    else:
      successful = {}
      failed = dict.fromkeys( [lfn for lfn in success if not success[lfn] ], 'No such file or directory' )
    # Check that we have write permissions to this directory and to the file.
    if lfns:
      dir4lfns = {}
      for lfn in lfns:
        dir4lfns.setdefault( os.path.dirname( lfn ), [] ).append( lfn )
      res = self.__verifyWritePermission( dir4lfns.keys() )
      if not res['OK']:
        return res
      if res['Value']['Failed']:
        errStr = "removeFile: Write access not permitted for this credential."
        self.log.debug( errStr, 'for %d files' % len( res['Value']['Failed'] ) )
        failed.update( dict.fromkeys( [lfn for dirName in res['Value']['Failed'] for lfn in dir4lfns[dirName]], errStr ) )
        lfns = list( set( [lfn for dirName in res['Value']['Successful'] for lfn in dir4lfns[dirName] ] ) )

      if lfns:
        self.log.debug( "removeFile: Attempting to remove %s files from Storage and Catalogue. Get replicas first" % len( lfns ) )
        res = self.fc.getReplicas( lfns, True )
        if not res['OK']:
          errStr = "DataManager.removeFile: Completely failed to get replicas for lfns."
          self.log.debug( errStr, res['Message'] )
          return res
        lfnDict = res['Value']['Successful']

        for lfn, reason in res['Value'].get( 'Failed', {} ).items():
          # Ignore files missing in FC if force is set
          if reason == 'No such file or directory' and force:
            successful[lfn] = True
          elif reason == 'File has zero replicas':
            lfnDict[lfn] = {}
          else:
            failed[lfn] = reason

        res = self.__removeFile( lfnDict )
        if not res['OK']:
          errStr = "removeFile: Completely failed to remove files."
          self.log.debug( errStr, res['Message'] )
          return res
        failed.update( res['Value']['Failed'] )
        successful.update( res['Value']['Successful'] )

    resDict = {'Successful':successful, 'Failed':failed}
    gDataStoreClient.commit()
    return S_OK( resDict )

  def __removeFile( self, lfnDict ):
    """ remove file """
    storageElementDict = {}
    # # sorted and reversed
    for lfn, repDict in sorted( lfnDict.items(), reverse = True ):
      for se, pfn in repDict.items():
        storageElementDict.setdefault( se, [] ).append( lfn )
    failed = {}
    successful = {}
    for storageElementName in sorted( storageElementDict ):
      lfns = storageElementDict[storageElementName]
      res = self.__removeReplica( storageElementName, lfns, replicaDict = lfnDict )
      if not res['OK']:
        errStr = res['Message']
        for lfn in lfns:
          failed[lfn] = failed.setdefault( lfn, '' ) + " %s" % errStr
      else:
        for lfn, errStr in res['Value']['Failed'].items():
          failed[lfn] = failed.setdefault( lfn, '' ) + " %s" % errStr

    completelyRemovedFiles = []
    for lfn in [lfn for lfn in lfnDict if lfn not in failed]:
      completelyRemovedFiles.append( lfn )
    if completelyRemovedFiles:
      res = self.fc.removeFile( completelyRemovedFiles )
      if not res['OK']:
        for lfn in completelyRemovedFiles:
          failed[lfn] = "Failed to remove file from the catalog: %s" % res['Message']
      else:
        failed.update( res['Value']['Failed'] )
        successful = res['Value']['Successful']
    return S_OK( { 'Successful' : successful, 'Failed' : failed } )


  def removeReplica( self, storageElementName, lfn ):
    """ Remove replica at the supplied Storage Element from Storage Element then file catalogue

       'storageElementName' is the storage where the file is to be removed
       'lfn' is the file to be removed
    """
    if type( lfn ) == ListType:
      lfns = lfn
    elif type( lfn ) == StringType:
      lfns = [lfn]
    else:
      errStr = "removeReplica: Supplied lfns must be string or list of strings."
      self.log.debug( errStr )
      return S_ERROR( errStr )
    successful = {}
    failed = {}
    # Check that we have write permissions to this file.
    res = self.__verifyWritePermission( lfns )
    if not res['OK']:
      return res
    if res['Value']['Failed']:
      errStr = "removeReplica: Write access not permitted for this credential."
      self.log.debug( errStr, 'for %d files' % len( res['Value']['Failed'] ) )
      failed.update( dict.fromkeys( res['Value']['Failed'], errStr ) )
      lfns = [lfn for lfn in lfns if lfn not in res['Value']['Failed']]

    self.log.debug( "removeReplica: Will remove catalogue entry for %s lfns at %s." % ( len( lfns ),
                                                                                          storageElementName ) )
    res = self.fc.getReplicas( lfns, True )
    if not res['OK']:
      errStr = "removeReplica: Completely failed to get replicas for lfns."
      self.log.debug( errStr, res['Message'] )
      return res
    failed.update( res['Value']['Failed'] )
    replicaDict = res['Value']['Successful']
    lfnsToRemove = []
    for lfn, repDict in res['Value']['Successful'].items():
      if storageElementName not in repDict:
        # The file doesn't exist at the storage element so don't have to remove it
        successful[lfn] = True
      elif len( repDict ) == 1:
        # The file has only a single replica so don't remove
        self.log.debug( "The replica you are trying to remove is the only one.", "%s @ %s" % ( lfn,
                                                                                               storageElementName ) )
        failed[lfn] = "Failed to remove sole replica"
      else:
        lfnsToRemove.append( lfn )
    if not lfnsToRemove:
      return S_OK( { 'Successful' : successful, 'Failed' : failed } )    
    res = self.__removeReplica( storageElementName, lfnsToRemove, replicaDict = replicaDict )
    if not res['OK']:
      return res
    failed.update( res['Value']['Failed'] )
    successful.update( res['Value']['Successful'] )
    gDataStoreClient.commit()
    return S_OK( { 'Successful' : successful, 'Failed' : failed } )


  def __removeReplica( self, storageElementName, lfns, replicaDict = None ):
    """ remove replica
        Remove the replica from the storageElement, and then from the catalog

        :param storageElementName : The name of the storage Element
        :param lfns list of lfn we want to remove
        :param replicaDict : cache of fc.getReplicas(lfns) : { lfn { se : catalog url } }

    """
    failed = {}
    successful = {}
    replicaDict = replicaDict if replicaDict else {}
    
    lfnsToRemove = []

    for lfn in lfns:
      res = self.__verifyWritePermission( lfn )
      if not res['OK']:
        return res
      if lfn not in res['Value']['Successful']:
        errStr = "__removeReplica: Write access not permitted for this credential."
        self.log.debug( errStr, lfn )
        failed[lfn] = errStr
      else:
        lfnsToRemove.append( lfn )


    res = self.__removePhysicalReplica( storageElementName, lfnsToRemove, replicaDict = replicaDict )

    if not res['OK']:
      errStr = "__removeReplica: Failed to remove physical replicas."
      self.log.debug( errStr, res['Message'] )
      return S_ERROR( errStr )

    failed.update( dict( [( lfn, error ) for lfn, error in res['Value']['Failed'].items()] ) )

    # Here we use the FC PFN...
    replicaTuples = [( lfn, replicaDict[lfn][storageElementName], storageElementName ) for lfn in res['Value']['Successful']]

    if not replicaTuples:
      return S_OK( { 'Successful' : successful, 'Failed' : failed } )

    res = self.__removeCatalogReplica( replicaTuples )
    if not res['OK']:
      errStr = "__removeReplica: Completely failed to remove physical files."
      self.log.debug( errStr, res['Message'] )
      failed.update( dict.fromkeys( [lfn for lfn, _pfn, _se in replicaTuples if lfn not in failed], res['Message'] ) )
      successful = {}
    else:
      failed.update( res['Value']['Failed'] )
      successful = res['Value']['Successful']
    return S_OK( { 'Successful' : successful, 'Failed' : failed } )

  def removeReplicaFromCatalog( self, storageElementName, lfn ):
    """ remove :lfn: replica from :storageElementName: SE

    :param self: self reference
    :param str storageElementName: SE name
    :param mixed lfn: a single LFN or list of LFNs
    """

    # Remove replica from the file catalog 'lfn' are the file
    # to be removed 'storageElementName' is the storage where the file is to be removed
    if type( lfn ) == ListType:
      lfns = lfn
    elif type( lfn ) == StringType:
      lfns = [lfn]
    else:
      errStr = "removeReplicaFromCatalog: Supplied lfns must be string or list of strings."
      self.log.debug( errStr )
      return S_ERROR( errStr )
    self.log.debug( "removeReplicaFromCatalog: Will remove catalogue entry for %s lfns at %s." % \
                        ( len( lfns ), storageElementName ) )
    res = self.fc.getReplicas( lfns, allStatus = True )
    if not res['OK']:
      errStr = "removeReplicaFromCatalog: Completely failed to get replicas for lfns."
      self.log.debug( errStr, res['Message'] )
      return res
    failed = {}
    successful = {}
    for lfn, reason in res['Value']['Failed'].items():
      if reason in ( 'No such file or directory', 'File has zero replicas' ):
        successful[lfn] = True
      else:
        failed[lfn] = reason
    replicaTuples = []
    for lfn, repDict in res['Value']['Successful'].items():
      if storageElementName not in repDict:
        # The file doesn't exist at the storage element so don't have to remove it
        successful[lfn] = True
      else:
        replicaTuples.append( ( lfn, repDict[storageElementName], storageElementName ) )
    self.log.debug( "removeReplicaFromCatalog: Resolved %s pfns for catalog removal at %s." % ( len( replicaTuples ),
                                                                                                  storageElementName ) )
    res = self.__removeCatalogReplica( replicaTuples )
    failed.update( res['Value']['Failed'] )
    successful.update( res['Value']['Successful'] )
    resDict = {'Successful':successful, 'Failed':failed}
    return S_OK( resDict )

  def removeCatalogPhysicalFileNames( self, replicaTuple ):
    """ Remove replicas from the file catalog specified by replica tuple

       'replicaTuple' is a tuple containing the replica to be removed and is of the form ( lfn, pfn, se )
    """
    if type( replicaTuple ) == ListType:
      replicaTuples = replicaTuple
    elif type( replicaTuple ) == TupleType:
      replicaTuples = [replicaTuple]
    else:
      errStr = "removeCatalogPhysicalFileNames: Supplied info must be tuple or list of tuples."
      self.log.debug( errStr )
      return S_ERROR( errStr )
    return self.__removeCatalogReplica( replicaTuples )

  def __removeCatalogReplica( self, replicaTuples ):
    """ remove replica form catalogue 
        :param replicaTuples : list of (lfn, catalogPFN, se)
    """
    oDataOperation = self.__initialiseAccountingObject( 'removeCatalogReplica', '', len( replicaTuples ) )
    oDataOperation.setStartTime()
    start = time.time()
    # HACK!
    replicaDict = {}
    for lfn, pfn, se in replicaTuples:
      replicaDict[lfn] = {'SE':se, 'PFN':pfn}
    res = self.fc.removeReplica( replicaDict )
    oDataOperation.setEndTime()
    oDataOperation.setValueByKey( 'RegistrationTime', time.time() - start )
    if not res['OK']:
      oDataOperation.setValueByKey( 'RegistrationOK', 0 )
      oDataOperation.setValueByKey( 'FinalStatus', 'Failed' )
      gDataStoreClient.addRegister( oDataOperation )
      errStr = "__removeCatalogReplica: Completely failed to remove replica: " + res['Message']
      self.log.debug( errStr )
      return S_ERROR( errStr )

    success = res['Value']['Successful']
    failed = res['Value']['Failed']
    for lfn, error in failed.items():
      # Ignore error if file doesn't exist
      # This assumes all catalogs return an error as { catalog : error }
      for catalog, err in error.items():
        if 'no such file' in err.lower():
          success.setdefault( lfn, {} ).update( { catalog : True} )
          error.pop( catalog )
      if not failed[lfn]:
        failed.pop( lfn )
      else:
        self.log.error( "__removeCatalogReplica: Failed to remove replica.", "%s %s" % ( lfn, error ) )

    # Only for logging information
    if success:
      self.log.debug( "__removeCatalogReplica: Removed %d replicas" % len( success ) )
      for lfn in success:
        self.log.debug( "__removeCatalogReplica: Successfully removed replica.", lfn )

    oDataOperation.setValueByKey( 'RegistrationOK', len( success ) )
    gDataStoreClient.addRegister( oDataOperation )
    return res

  def removePhysicalReplicaLegacy( self, storageElementName, lfn ):
    """ Remove replica from Storage Element.

       'lfn' are the files to be removed
       'storageElementName' is the storage where the file is to be removed
    """
    if type( lfn ) == ListType:
      lfns = lfn
    elif type( lfn ) == StringType:
      lfns = [lfn]
    else:
      errStr = "removePhysicalReplica: Supplied lfns must be string or list of strings."
      self.log.debug( errStr )
      return S_ERROR( errStr )
    successful = {}
    failed = {}
    # Check that we have write permissions to this directory.
    res = self.__verifyWritePermission( lfns )
    if not res['OK']:
      return res
    if res['Value']['Failed']:
      errStr = "removePhysicalReplica: Write access not permitted for this credential."
      self.log.debug( errStr, 'for %d files' % len( res['Value']['Failed'] ) )
      failed.update( dict.fromkeys( res['Value']['Failed'], errStr ) )
      lfns = [lfn for lfn in lfns if lfn not in res['Value']['Failed']]
    self.log.debug( "removePhysicalReplica: Attempting to remove %s lfns at %s." % ( len( lfns ),
                                                                                       storageElementName ) )
    self.log.debug( "removePhysicalReplica: Attempting to resolve replicas." )
    res = self.getReplicas( lfns )
    if not res['OK']:
      errStr = "removePhysicalReplica: Completely failed to get replicas for lfns."
      self.log.debug( errStr, res['Message'] )
      return res
    failed.update( res['Value']['Failed'] )
    replicaDict = res['Value']['Successful']
    successful = {}
    lfnsToRemove = []
    for lfn, repDict in replicaDict.items():
      if storageElementName not in repDict:
        # The file doesn't exist at the storage element so don't have to remove it
        successful[lfn] = True
      else:
        lfnsToRemove.append( lfn )
    self.log.debug( "removePhysicalReplica: Resolved %s pfns for removal at %s." % ( len( lfnsToRemove ),
                                                                                       storageElementName ) )
    res = self.__removePhysicalReplica( storageElementName, lfnsToRemove, replicaDict = replicaDict )
    for lfn, error in res['Value']['Failed'].items():
      failed[lfn] = error
    for lfn in res['Value']['Successful']:
      successful[lfn] = True
    resDict = { 'Successful' : successful, 'Failed' : failed }
    return S_OK( resDict )


  def __removePhysicalReplica( self, storageElementName, lfnsToRemove, replicaDict = None ):
    """ remove replica from storage element

        :param storageElementName : name of the storage Element
        :param lfnsToRemove : list of lfn to removes
        :param replicaDict : cache of fc.getReplicas, to be passed to the SE
     """
    self.log.debug( "__removePhysicalReplica: Attempting to remove %s pfns at %s." % ( len( lfnsToRemove ),
                                                                                         storageElementName ) )
    storageElement = StorageElement( storageElementName, vo = self.vo )
    res = storageElement.isValid()
    if not res['OK']:
      errStr = "__removePhysicalReplica: The storage element is not currently valid."
      self.log.debug( errStr, "%s %s" % ( storageElementName, res['Message'] ) )
      return S_ERROR( errStr )
    oDataOperation = self.__initialiseAccountingObject( 'removePhysicalReplica',
                                                        storageElementName,
                                                        len( lfnsToRemove ) )
    oDataOperation.setStartTime()
    start = time.time()
    ret = storageElement.getFileSize( lfnsToRemove, replicaDict = replicaDict )
    deletedSizes = ret.get( 'Value', {} ).get( 'Successful', {} )
    res = storageElement.removeFile( lfnsToRemove, replicaDict = replicaDict )
    oDataOperation.setEndTime()
    oDataOperation.setValueByKey( 'TransferTime', time.time() - start )
    if not res['OK']:
      oDataOperation.setValueByKey( 'TransferOK', 0 )
      oDataOperation.setValueByKey( 'FinalStatus', 'Failed' )
      gDataStoreClient.addRegister( oDataOperation )
      errStr = "__removePhysicalReplica: Failed to remove replicas."
      self.log.debug( errStr, res['Message'] )
      return S_ERROR( errStr )
    else:
      for lfn, value in res['Value']['Failed'].items():
        if 'No such file or directory' in value:
          res['Value']['Successful'][lfn] = lfn
          res['Value']['Failed'].pop( lfn )
      for lfn in res['Value']['Successful']:
        res['Value']['Successful'][lfn] = True

      deletedSize = sum( [size for lfn, size in deletedSizes.items() if lfn in res['Value']['Successful']] )
      oDataOperation.setValueByKey( 'TransferSize', deletedSize )
      oDataOperation.setValueByKey( 'TransferOK', len( res['Value']['Successful'] ) )

      gDataStoreClient.addRegister( oDataOperation )
      infoStr = "__removePhysicalReplica: Successfully issued accounting removal request."
      self.log.debug( infoStr )
      return res

  #########################################################################
  #
  # File transfer methods
  #

  def put( self, lfn, fileName, diracSE, path = None ):
    """ Put a local file to a Storage Element

    :param self: self reference
    :param str lfn: LFN
    :param str fileName: the full path to the local file
    :param str diracSE: the Storage Element to which to put the file
    :param str path: the path on the storage where the file will be put (if not provided the LFN will be used)

    """
    # Check that the local file exists
    if not os.path.exists( fileName ):
      errStr = "put: Supplied file does not exist."
      self.log.debug( errStr, fileName )
      return S_ERROR( errStr )
    # If the path is not provided then use the LFN path
    if not path:
      path = os.path.dirname( lfn )
    # Obtain the size of the local file
    size = getSize( fileName )
    if size == 0:
      errStr = "put: Supplied file is zero size."
      self.log.debug( errStr, fileName )
      return S_ERROR( errStr )

    ##########################################################
    #  Instantiate the destination storage element here.
    storageElement = StorageElement( diracSE, vo = self.vo )
    res = storageElement.isValid()
    if not res['OK']:
      errStr = "put: The storage element is not currently valid."
      self.log.debug( errStr, "%s %s" % ( diracSE, res['Message'] ) )
      return S_ERROR( errStr )
    fileDict = {lfn:fileName}

    successful = {}
    failed = {}
    ##########################################################
    #  Perform the put here.
    startTime = time.time()
    res = returnSingleResult( storageElement.putFile( fileDict ) )
    putTime = time.time() - startTime
    if not res['OK']:
      errStr = "put: Failed to put file to Storage Element."
      failed[lfn] = res['Message']
      self.log.debug( errStr, "%s: %s" % ( fileName, res['Message'] ) )
    else:
      self.log.debug( "put: Put file to storage in %s seconds." % putTime )
      successful[lfn] = res['Value']
    resDict = {'Successful': successful, 'Failed':failed}
    return S_OK( resDict )

  # def removeReplica(self,lfn,storageElementName,singleFile=False):
  # def putReplica(self,lfn,storageElementName,singleFile=False):
  # def replicateReplica(self,lfn,size,storageElementName,singleFile=False):

  def getActiveReplicas( self, lfns ):
    """ Get all the replicas for the SEs which are in Active status for reading.
    """
    res = self.getReplicas( lfns, allStatus = False )
    if not res['OK']:
      return res
    replicas = res['Value']
    return self.checkActiveReplicas( replicas )

  def checkActiveReplicas( self, replicaDict ):
    """ Check a replica dictionary for active replicas
    """

    if type( replicaDict ) != DictType:
      return S_ERROR( 'Wrong argument type %s, expected a dictionary' % type( replicaDict ) )

    for key in [ 'Successful', 'Failed' ]:
      if not key in replicaDict:
        return S_ERROR( 'Missing key "%s" in replica dictionary' % key )
      if type( replicaDict[key] ) != DictType:
        return S_ERROR( 'Wrong argument type %s, expected a dictionary' % type( replicaDict[key] ) )

    seReadStatus = {}
    for lfn, replicas in replicaDict['Successful'].items():
      if type( replicas ) != DictType:
        del replicaDict['Successful'][ lfn ]
        replicaDict['Failed'][lfn] = 'Wrong replica info'
        continue
      for se in replicas.keys():
        # Fix the caching
        readStatus = seReadStatus[se] if se in seReadStatus else seReadStatus.setdefault( se, self.__SEActive( se ).get( 'Value', {} ).get( 'Read', False ) )

        if not readStatus:
          replicas.pop( se )

    return S_OK( replicaDict )

  def __SEActive( self, se ):
    """ check is SE is active """
    result = StorageFactory().getStorageName( se )
    if not result['OK']:
      return S_ERROR( 'SE not known' )
    resolvedName = result['Value']
    for _i in range( 5 ):
      res = self.resourceStatus.getStorageElementStatus( resolvedName, default = None )
      if res['OK']:
        break
    if not res[ 'OK' ]:
      return S_ERROR( 'SE not known' )

    seStatus = { 'Read' : True, 'Write' : True }
    if res['Value'][resolvedName].get( 'ReadAccess', 'Active' ) not in ( 'Active', 'Degraded' ):
      seStatus[ 'Read' ] = False
    if res['Value'][resolvedName].get( 'WriteAccess', 'Active' ) not in ( 'Active', 'Degraded' ):
      seStatus[ 'Write' ] = False

    return S_OK( seStatus )

  def __initialiseAccountingObject( self, operation, se, files ):
    """ create accouting record """
    accountingDict = {}
    accountingDict['OperationType'] = operation
    result = getProxyInfo()
    if not result['OK']:
      userName = 'system'
    else:
      userName = result['Value'].get( 'username', 'unknown' )
    accountingDict['User'] = userName
    accountingDict['Protocol'] = 'DataManager'
    accountingDict['RegistrationTime'] = 0.0
    accountingDict['RegistrationOK'] = 0
    accountingDict['RegistrationTotal'] = 0
    accountingDict['Destination'] = se
    accountingDict['TransferTotal'] = files
    accountingDict['TransferOK'] = files
    accountingDict['TransferSize'] = files
    accountingDict['TransferTime'] = 0.0
    accountingDict['FinalStatus'] = 'Successful'
    accountingDict['Source'] = DIRAC.siteName()
    oDataOperation = DataOperation()
    oDataOperation.setValuesFromDict( accountingDict )
    return oDataOperation

##########################################
  #
  # Defunct methods only there before checking backward compatibility
  #


  def getReplicas( self, lfns, allStatus = True ):
    """ get replicas from catalogue """
    res = self.fc.getReplicas( lfns, allStatus = allStatus )
    if not self.useCatalogPFN:
      if res['OK']:
        se_lfn = {}
        catalogReplicas = res['Value']['Successful']

        # We group the query to getURL by storage element to gain in speed
        for lfn in catalogReplicas:
          for se in catalogReplicas[lfn]:
            se_lfn.setdefault( se, [] ).append( lfn )

        for se in se_lfn:
          seObj = StorageElement( se, vo = self.vo )
          succPfn = seObj.getURL( se_lfn[se], protocol = self.registrationProtocol ).get( 'Value', {} ).get( 'Successful', {} )
          for lfn in succPfn:
            # catalogReplicas still points res["value"]["Successful"] so res will be updated
            catalogReplicas[lfn][se] = succPfn[lfn]

    return res


  ##################################################################################################3
  # Methods from the catalogToStorage. It would all work with the direct call to the SE, but this checks
  # first if the replica is known to the catalog


  def __executeIfReplicaExists( self, storageElementName, lfn, method, **kwargs ):
    """ a simple wrapper that allows replica querying then perform the StorageElement operation

    :param self: self reference
    :param str storageElementName: DIRAC SE name
    :param mixed lfn: a LFN str, list of LFNs or dict with LFNs as keys
    """
    # # default value
    kwargs = kwargs if kwargs else {}
    # # get replicas for lfn
    res = FileCatalog( vo = self.vo ).getReplicas( lfn )
    if not res["OK"]:
      errStr = "__executeIfReplicaExists: Completely failed to get replicas for LFNs."
      self.log.debug( errStr, res["Message"] )
      return res
    # # returned dict, get failed replicase
    retDict = { "Failed": res["Value"]["Failed"],
                "Successful" : {} }
    # # print errors
    for lfn, reason in retDict["Failed"].items():
      self.log.error( "_callReplicaSEFcn: Failed to get replicas for file.", "%s %s" % ( lfn, reason ) )
    # # good replicas
    lfnReplicas = res["Value"]["Successful"]
    # # store PFN to LFN mapping
    lfnList = []
    se = None  # Placeholder for the StorageElement object
    for lfn, replicas in lfnReplicas.items():
      if storageElementName  in replicas:
        lfnList.append( lfn )
      else:
        errStr = "__executeIfReplicaExists: File hasn't got replica at supplied Storage Element."
        self.log.error( errStr, "%s %s" % ( lfn, storageElementName ) )
        retDict["Failed"][lfn] = errStr

    if 'replicaDict' not in kwargs:
      kwargs['replicaDict'] = lfnReplicas

    # # call StorageElement function at least
    se = se = se if se else StorageElement( storageElementName, vo = self.vo )
    fcn = getattr( se, method )
    res = fcn( lfnList, **kwargs )
    # # check result
    if not res["OK"]:
      errStr = "__executeIfReplicaExists: Failed to execute %s StorageElement method." % method
      self.log.error( errStr, res["Message"] )
      return res

    # # filter out failed and successful
    for lfn, lfnRes in res["Value"]["Successful"].items():
      retDict["Successful"][lfn] = lfnRes
    for lfn, errorMessage in res["Value"]["Failed"].items():
      retDict["Failed"][lfn] = errorMessage

    return S_OK( retDict )

  def getReplicaIsFile( self, lfn, storageElementName ):
    """ determine whether the supplied lfns are files at the supplied StorageElement

    :param self: self reference
    :param mixed lfn: LFN string, list if LFNs or dict with LFNs as keys
    :param str storageElementName: DIRAC SE name
    :param bool singleFile: execute for the first LFN only
    """
    return self.__executeIfReplicaExists( storageElementName, lfn, "isFile" )

  def getReplicaSize( self, lfn, storageElementName ):
    """ get the size of files for the lfns at the supplied StorageElement

    :param self: self reference
    :param mixed lfn: LFN string, list if LFNs or dict with LFNs as keys
    :param str storageElementName: DIRAC SE name
    :param bool singleFile: execute for the first LFN only
    """
    return self.__executeIfReplicaExists( storageElementName, lfn, "getFileSize" )

  def getReplicaAccessUrl( self, lfn, storageElementName, protocol = False ):
    """ get the access url for lfns at the supplied StorageElement

    :param self: self reference
    :param mixed lfn: LFN string, list if LFNs or dict with LFNs as keys
    :param str storageElementName: DIRAC SE name
    :param bool singleFile: execute for the first LFN only
    """
    return self.__executeIfReplicaExists( storageElementName, lfn, "getURL", protocol = protocol )

  def getReplicaMetadata( self, lfn, storageElementName ):
    """ get the file metadata for lfns at the supplied StorageElement

    :param self: self reference
    :param mixed lfn: LFN string, list if LFNs or dict with LFNs as keys
    :param str storageElementName: DIRAC SE name
    :param bool singleFile: execute for the first LFN only
    """
    return self.__executeIfReplicaExists( storageElementName, lfn, "getFileMetadata" )

  def prestageReplica( self, lfn, storageElementName, lifetime = 86400 ):
    """ issue a prestage requests for the lfns at the supplied StorageElement

    :param self: self reference
    :param mixed lfn: LFN string, list if LFNs or dict with LFNs as keys
    :param str storageElementName: DIRAC SE name
    :param int lifetime: 24h in seconds
    :param bool singleFile: execute for the first LFN only
    """
    return self.__executeIfReplicaExists( storageElementName, lfn,
                                                  "prestageFile", lifetime = lifetime )


  def pinReplica( self, lfn, storageElementName, lifetime = 86400 ):
    """ pin the lfns at the supplied StorageElement

    :param self: self reference
    :param mixed lfn: LFN string, list if LFNs or dict with LFNs as keys
    :param str storageElementName: DIRAC SE name
    :param int lifetime: 24h in seconds
    :param bool singleFile: execute for the first LFN only
    """
    return self.__executeIfReplicaExists( storageElementName, lfn,
                                                  "pinFile", lifetime = lifetime )

  def releaseReplica( self, lfn, storageElementName ):
    """ release pins for the lfns at the supplied StorageElement

    :param self: self reference
    :param mixed lfn: LFN string, list if LFNs or dict with LFNs as keys
    :param str storageElementName: DIRAC SE name
    :param bool singleFile: execute for the first LFN only
    """
    return self.__executeIfReplicaExists( storageElementName, lfn, "releaseFile" )

  def getReplica( self, lfn, storageElementName, localPath = False ):
    """ copy replicas from DIRAC SE to local directory

    :param self: self reference
    :param mixed lfn: LFN string, list if LFNs or dict with LFNs as keys
    :param str storageElementName: DIRAC SE name
    :param mixed localPath: path in the local file system, if False, os.getcwd() will be used
    :param bool singleFile: execute for the first LFN only
    """
    return self.__executeIfReplicaExists( storageElementName, lfn,
                                                  "getFile", localPath = localPath )
<|MERGE_RESOLUTION|>--- conflicted
+++ resolved
@@ -585,10 +585,6 @@
       return res
     return S_OK( lfn )
 
-<<<<<<< HEAD
-
-  def __replicate( self, lfn, destSEName, sourceSEName = None, destPath = None, localCache = None ):
-=======
   def __getSERealName( self, storageName ):
     """ get the base name of an SE possibly defined as an alias"""
     rootConfigPath = '/Resources/StorageElements'
@@ -621,7 +617,6 @@
     return self.__getSERealName( seName ).get( 'Value' ) in seSet
 
   def __replicate( self, lfn, destSE, sourceSE = '', destPath = '', localCache = '' ):
->>>>>>> ee56d97c
     """ Replicate a LFN to a destination SE.
 
         'lfn' is the LFN to be replicated
@@ -650,7 +645,6 @@
     destStorageElement = StorageElement( destSEName, vo = self.vo )
     res = destStorageElement.isValid()
     if not res['OK']:
-<<<<<<< HEAD
       errStr = "The storage element is not currently valid."
       log.debug( errStr, "%s %s" % ( destSEName, res['Message'] ) )
       return S_ERROR( errStr )
@@ -679,20 +673,6 @@
     log.debug( "Successfully obtained replicas for LFN." )
     lfnReplicas = res['Value']
 
-
-=======
-      self.log.debug( "__replicate: Replication initialisation failed.", lfn )
-      return res
-    destStorageElement = res['Value']['DestStorage']
-    lfnReplicas = res['Value']['Replicas']
-    destSEName = res['Value']['DestSE']
-    catalogueSize = res['Value']['CatalogueSize']
-    ###########################################################
-    # If the LFN already exists at the destination we have nothing to do
-    if self.__isSEInList( destSEName, lfnReplicas ):
-      self.log.debug( "__replicate: LFN is already registered at %s." % destSE )
-      return S_OK()
->>>>>>> ee56d97c
     ###########################################################
     # If the file catalog size is zero fail the transfer
     log.debug( "Attempting to obtain size for %s." % lfn )
@@ -715,7 +695,7 @@
 
     ###########################################################
     # If the LFN already exists at the destination we have nothing to do
-    if destSEName in lfnReplicas:
+    if self.__isSEInList( destSEName, lfnReplicas ):
       log.debug( "__replicate: LFN is already registered at %s." % destSEName )
       return S_OK()
 
@@ -762,7 +742,6 @@
       if not self.__SEActive( candidateSEName ).get( 'Value', {} ).get( 'Read' ):
         log.debug( "%s is currently not allowed as a source." % candidateSEName )
         continue
-<<<<<<< HEAD
       else:
         log.debug( "%s is available for use." % candidateSEName )
 
@@ -773,18 +752,6 @@
       res = candidateSE.isValid()
       if not res['OK']:
         log.debug( "The storage element is not currently valid.", "%s %s" % ( candidateSEName, res['Message'] ) )
-=======
-      res = isSameSiteSE( sourceSE, destSEName )
-      if res['OK'] and res['Value']:
-        localReplicas.append( ( sourceSE, sourcePfn ) )
-      else:
-        otherReplicas.append( ( sourceSE, sourcePfn ) )
-    replicaPreference = localReplicas + otherReplicas
-    for sourceSE, sourcePfn in replicaPreference:
-      self.log.debug( "__replicate: Attempting replication from %s to %s." % ( sourceSE, destSEName ) )
-      fileDict = {destPfn:sourcePfn}
-      if sourcePfn == destPfn:
->>>>>>> ee56d97c
         continue
       else:
         log.debug( "The storage is currently valid", candidateSEName )
@@ -795,18 +762,10 @@
         log.debug( "could not get fileSize on %s" % candidateSEName, res['Message'] )
         continue
       seFileSize = res['Value']
-
-<<<<<<< HEAD
       
       if seFileSize != catalogSize:
         log.debug( "Catalog size and physical file size mismatch.", "%s %s" % ( catalogSize, seFileSize ) )
         continue
-=======
-      if res['OK']:
-        self.log.debug( "__replicate: Replication successful." )
-        resDict = {'DestSE':destSEName, 'DestPfn':destPfn}
-        return S_OK( resDict )
->>>>>>> ee56d97c
       else:
         log.debug( "Catalog size and physical size match" )
 
@@ -1002,15 +961,9 @@
         for lfn, url in replicaTuple:
           failed[lfn] = errStr
       else:
-<<<<<<< HEAD
         storageElementName = destStorageElement.getStorageElementName()['Value']
         for lfn, url in replicaTuple:
           res = returnSingleResult( destStorageElement.getURL( lfn, protocol = self.registrationProtocol ) )
-=======
-        # storageElementName = destStorageElement.getStorageElementName()['Value']
-        for lfn, pfn in replicaTuple:
-          res = returnSingleResult( destStorageElement.getPfnForProtocol( pfn, protocol = self.registrationProtocol, withPort = False ) )
->>>>>>> ee56d97c
           if not res['OK']:
             failed[lfn] = res['Message']
           else:
