"""
:mod: DataManager

.. module: DataManager

:synopsis: DataManager links the functionalities of StorageElement and FileCatalog.

This module consists of DataManager and related classes.

"""

# # RSCID
__RCSID__ = "$Id$"
# # imports
from datetime import datetime, timedelta
import fnmatch, os, time
# # from DIRAC
import DIRAC
from DIRAC import S_OK, S_ERROR, gLogger, gConfig
from DIRAC.ConfigurationSystem.Client.Helpers.Operations import Operations
from DIRAC.ConfigurationSystem.Client.Helpers.Resources     import getRegistrationProtocols, getThirdPartyProtocols
from DIRAC.AccountingSystem.Client.DataStoreClient import gDataStoreClient
from DIRAC.AccountingSystem.Client.Types.DataOperation import DataOperation
from DIRAC.Core.Utilities.Adler import fileAdler, compareAdler
from DIRAC.Core.Utilities.File import makeGuid, getSize
from DIRAC.Core.Utilities.List import randomize
from DIRAC.DataManagementSystem.Utilities.DMSHelpers import DMSHelpers
from DIRAC.Resources.Catalog.FileCatalog import FileCatalog
from DIRAC.Resources.Storage.StorageElement import StorageElement
from DIRAC.Resources.Storage.StorageFactory import StorageFactory
from DIRAC.ResourceStatusSystem.Client.ResourceStatus import ResourceStatus
from DIRAC.Core.Security.ProxyInfo import getProxyInfo
from DIRAC.Core.Utilities.ReturnValues import returnSingleResult
from DIRAC.Core.Utilities.List                              import breakListIntoChunks

def _isOlderThan( stringTime, days ):
  timeDelta = timedelta( days = days )
  maxCTime = datetime.utcnow() - timeDelta
  # st = time.strptime( stringTime, "%a %b %d %H:%M:%S %Y" )
  # cTimeStruct = datetime( st[0], st[1], st[2], st[3], st[4], st[5], st[6], None )
  cTimeStruct = stringTime
  if cTimeStruct < maxCTime:
    return True
  return False

def _initialiseAccountingObject( operation, se, files ):
  """ create accouting record """
  accountingDict = {}
  accountingDict['OperationType'] = operation
  result = getProxyInfo()
  if not result['OK']:
    userName = 'system'
  else:
    userName = result['Value'].get( 'username', 'unknown' )
  accountingDict['User'] = userName
  accountingDict['Protocol'] = 'DataManager'
  accountingDict['RegistrationTime'] = 0.0
  accountingDict['RegistrationOK'] = 0
  accountingDict['RegistrationTotal'] = 0
  accountingDict['Destination'] = se
  accountingDict['TransferTotal'] = files
  accountingDict['TransferOK'] = files
  accountingDict['TransferSize'] = files
  accountingDict['TransferTime'] = 0.0
  accountingDict['FinalStatus'] = 'Successful'
  accountingDict['Source'] = DIRAC.siteName()
  oDataOperation = DataOperation()
  oDataOperation.setValuesFromDict( accountingDict )
  return oDataOperation

class DataManager( object ):
  """
  .. class:: DataManager

  A DataManager is taking all the actions that impact or require the FileCatalog and the StorageElement together
  """
  def __init__( self, catalogs = None, masterCatalogOnly = False, vo = False ):
    """ c'tor

    :param self: self reference
    :param catalogs: the list of catalog in which to perform the operations. This
                    list will be ignored if masterCatalogOnly is set to True
    :param masterCatalogOnly: if set to True, the operations will be performed only on the master catalog.
                              The catalogs parameter will be ignored.
    :param vo: the VO for which the DataManager is created, get VO from the current proxy if not specified
    """
    self.log = gLogger.getSubLogger( self.__class__.__name__, True )
    self.vo = vo

    if catalogs is None:
      catalogs = []
    catalogsToUse = FileCatalog( vo = self.vo ).getMasterCatalogNames()['Value'] if masterCatalogOnly else catalogs

    self.fc = FileCatalog( catalogs = catalogsToUse, vo = self.vo )
    self.accountingClient = None
    self.registrationProtocol = getRegistrationProtocols()
    self.thirdPartyProtocols = getThirdPartyProtocols()
    self.resourceStatus = ResourceStatus()
    self.ignoreMissingInFC = Operations( self.vo ).getValue( 'DataManagement/IgnoreMissingInFC', False )
    self.useCatalogPFN = Operations( self.vo ).getValue( 'DataManagement/UseCatalogPFN', True )
    self.dmsHelper = DMSHelpers()

  def setAccountingClient( self, client ):
    """ Set Accounting Client instance
    """
    self.accountingClient = client

  def __verifyWritePermission( self, path ):
    """  Check if we have write permission to the given file (if exists) or its directory
    """
    if isinstance( path, basestring ):
      paths = [ path ]
    else:
      paths = path

    res = self.fc.getPathPermissions( paths )
    if not res['OK']:
      return res
    result = {'Successful':[], 'Failed':[]}
    for path in paths:
      if res['Value']['Successful'].get( path, {} ).get( 'Write', False ):
        result['Successful'].append( path )
      else:
        result['Failed'].append( path )
    return S_OK( result )

  ##########################################################################
  #
  # These are the bulk removal methods
  #

  def cleanLogicalDirectory( self, lfnDir ):
    """ Clean the logical directory from the catalog and storage
    """
    log = self.log.getSubLogger( 'cleanLogicalDirectory' )
    if isinstance( lfnDir, basestring ):
      lfnDir = [ lfnDir ]
    retDict = { "Successful" : {}, "Failed" : {} }
    for folder in lfnDir:
      res = self.__cleanDirectory( folder )
      if not res['OK']:
        log.debug( "Failed to clean directory.", "%s %s" % ( folder, res['Message'] ) )
        retDict["Failed"][folder] = res['Message']
      else:
        log.debug( "Successfully removed directory.", folder )
        retDict["Successful"][folder] = res['Value']
    return S_OK( retDict )

  def __cleanDirectory( self, folder ):
    """ delete all files from directory :folder: in FileCatalog and StorageElement

    :param self: self reference
    :param str folder: directory name
    """
    log = self.log.getSubLogger( '__cleanDirectory' )
    res = self.__verifyWritePermission( folder )
    if not res['OK']:
      return res
    if folder not in res['Value']['Successful']:
      errStr = "Write access not permitted for this credential."
      log.debug( errStr, folder )
      return S_ERROR( errStr )
    res = self.__getCatalogDirectoryContents( [ folder ] )
    if not res['OK']:
      return res
    res = self.removeFile( res['Value'].keys() )
    if not res['OK']:
      return res
    for lfn, reason in res['Value']['Failed'].items():
      log.error( "Failed to remove file found in the catalog", "%s %s" % ( lfn, reason ) )
    res = returnSingleResult( self.removeFile( [ '%s/dirac_directory' % folder ] ) )
    if not res['OK']:
      if not "No such file" in res['Message']:
        log.warn( 'Failed to delete dirac_directory placeholder file' )

    storageElements = gConfig.getValue( 'Resources/StorageElementGroups/SE_Cleaning_List', [] )
    failed = False
    for storageElement in sorted( storageElements ):
      res = self.__removeStorageDirectory( folder, storageElement )
      if not res['OK']:
        failed = True
    if failed:
      return S_ERROR( "Failed to clean storage directory at all SEs" )
    res = returnSingleResult( self.fc.removeDirectory( folder, recursive = True ) )
    if not res['OK']:
      return res
    return S_OK()

  def __removeStorageDirectory( self, directory, storageElement ):
    """ delete SE directory

    :param self: self reference
    :param str directory: folder to be removed
    :param str storageElement: DIRAC SE name
    """

    se = StorageElement( storageElement, vo = self.vo )
    res = returnSingleResult( se.exists( directory ) )

    log = self.log.getSubLogger( '__removeStorageDirectory' )
    if not res['OK']:
      log.debug( "Failed to obtain existance of directory", res['Message'] )
      return res

    exists = res['Value']
    if not exists:
      log.debug( "The directory %s does not exist at %s " % ( directory, storageElement ) )
      return S_OK()

    res = returnSingleResult( se.removeDirectory( directory, recursive = True ) )
    if not res['OK']:
      log.debug( "Failed to remove storage directory", res['Message'] )
      return res

    log.debug( "Successfully removed %d files from %s at %s" % ( res['Value']['FilesRemoved'],
                                                                    directory,
                                                                    storageElement ) )
    return S_OK()

  def __getCatalogDirectoryContents( self, directories ):
    """ ls recursively all files in directories

    :param self: self reference
    :param list directories: folder names
    """
    log = self.log.getSubLogger( '__getCatalogDirectoryContents' )
    log.debug( 'Obtaining the catalog contents for %d directories:' % len( directories ) )
    activeDirs = directories
    allFiles = {}
    while len( activeDirs ) > 0:
      currentDir = activeDirs[0]
      res = returnSingleResult( self.fc.listDirectory( currentDir, verbose = True ) )
      activeDirs.remove( currentDir )

      if not res['OK']:
        log.debug( "Problem getting the %s directory content" % currentDir, res['Message'] )
      else:
        dirContents = res['Value']
        activeDirs.extend( dirContents['SubDirs'] )
        allFiles.update( dirContents['Files'] )

    log.debug( "Found %d files" % len( allFiles ) )
    return S_OK( allFiles )


  def getReplicasFromDirectory( self, directory ):
    """ get all replicas from a given directory

    :param self: self reference
    :param mixed directory: list of directories or one directory
    """
    if isinstance( directory, basestring ):
      directories = [directory]
    else:
      directories = directory
    res = self.__getCatalogDirectoryContents( directories )
    if not res['OK']:
      return res
    allReplicas = {}
    for lfn, metadata in res['Value'].items():
      allReplicas[lfn] = metadata['Replicas']
    return S_OK( allReplicas )

  def getFilesFromDirectory( self, directory, days = 0, wildcard = '*' ):
    """ get all files from :directory: older than :days: days matching to :wildcard:

    :param self: self reference
    :param mixed directory: list of directories or directory name
    :param int days: ctime days
    :param str wildcard: pattern to match
    """
    if isinstance( directory, basestring ):
      directories = [directory]
    else:
      directories = directory
    log = self.log.getSubLogger( 'getFilesFromDirectory' )
    log.debug( "Obtaining the files older than %d days in %d directories:" % ( days, len( directories ) ) )
    for folder in directories:
      log.debug( folder )
    activeDirs = directories
    allFiles = []
    while len( activeDirs ) > 0:
      currentDir = activeDirs[0]
      # We only need the metadata (verbose) if a limit date is given
      res = returnSingleResult( self.fc.listDirectory( currentDir, verbose = ( days != 0 ) ) )
      activeDirs.remove( currentDir )
      if not res['OK']:
        log.debug( "Error retrieving directory contents", "%s %s" % ( currentDir, res['Message'] ) )
      else:
        dirContents = res['Value']
        subdirs = dirContents['SubDirs']
        files = dirContents['Files']
        log.debug( "%s: %d files, %d sub-directories" % ( currentDir, len( files ), len( subdirs ) ) )
        for subdir in subdirs:
          if ( not days ) or _isOlderThan( subdirs[subdir]['CreationDate'], days ):
            if subdir[0] != '/':
              subdir = currentDir + '/' + subdir
            activeDirs.append( subdir )
        for fileName in files:
          fileInfo = files[fileName]
          fileInfo = fileInfo.get( 'Metadata', fileInfo )
          if ( not days ) or not fileInfo.get( 'CreationDate' ) or _isOlderThan( fileInfo['CreationDate'], days ):
            if wildcard == '*' or fnmatch.fnmatch( fileName, wildcard ):
              fileName = fileInfo.get( 'LFN', fileName )
              allFiles.append( fileName )
    return S_OK( allFiles )

  ##########################################################################
  #
  # These are the data transfer methods
  #

  def getFile( self, lfn, destinationDir = '' ):
    """ Get a local copy of a LFN from Storage Elements.

        'lfn' is the logical file name for the desired file
    """
    log = self.log.getSubLogger( 'getFile' )
    if isinstance( lfn, list ):
      lfns = lfn
    elif isinstance( lfn, basestring ):
      lfns = [lfn]
    else:
      errStr = "Supplied lfn must be string or list of strings."
      log.debug( errStr )
      return S_ERROR( errStr )
    log.debug( "Attempting to get %s files." % len( lfns ) )
    res = self.getActiveReplicas( lfns )
    if not res['OK']:
      return res
    failed = res['Value']['Failed']
    lfnReplicas = res['Value']['Successful']
    res = self.fc.getFileMetadata( lfnReplicas.keys() )
    if not res['OK']:
      return res
    failed.update( res['Value']['Failed'] )
    fileMetadata = res['Value']['Successful']
    successful = {}
    for lfn in fileMetadata:
      res = self.__getFile( lfn, lfnReplicas[lfn], fileMetadata[lfn], destinationDir )
      if not res['OK']:
        failed[lfn] = res['Message']
      else:
        successful[lfn] = res['Value']

    gDataStoreClient.commit()
    return S_OK( { 'Successful': successful, 'Failed' : failed } )

  def __getFile( self, lfn, replicas, metadata, destinationDir ):

    log = self.log.getSubLogger( '__getFile' )
    if not replicas:
      errStr = "No accessible replicas found"
      log.debug( errStr )
      return S_ERROR( errStr )
    # Determine the best replicas
    res = self._getSEProximity( replicas.keys() )
    if not res['OK']:
      return res
    errTuple = ( "No SE", "found" )
    for storageElementName in res['Value']:
      se = StorageElement( storageElementName, vo = self.vo )

      oDataOperation = _initialiseAccountingObject( 'getFile', storageElementName, 1 )
      oDataOperation.setStartTime()
      startTime = time.time()

      res = returnSingleResult( se.getFile( lfn, localPath = os.path.realpath( destinationDir ) ) )

      getTime = time.time() - startTime
      oDataOperation.setValueByKey( 'TransferTime', getTime )

      if not res['OK']:
        errTuple = ( "Error getting file from storage:", "%s from %s, %s" % ( lfn, storageElementName, res['Message'] ) )
        oDataOperation.setValueByKey( 'TransferOK', 0 )
        oDataOperation.setValueByKey( 'FinalStatus', 'Failed' )
        oDataOperation.setEndTime()

      else:
        oDataOperation.setValueByKey( 'TransferSize', res['Value'] )


        localFile = os.path.realpath( os.path.join( destinationDir, os.path.basename( lfn ) ) )
        localAdler = fileAdler( localFile )

        if metadata['Size'] != res['Value']:
          oDataOperation.setValueByKey( 'FinalStatus', 'FinishedDirty' )
          errTuple = ( "Mismatch of sizes:", "downloaded = %d, catalog = %d" % ( res['Value'], metadata['Size'] ) )

        elif ( metadata['Checksum'] ) and ( not compareAdler( metadata['Checksum'], localAdler ) ):
          oDataOperation.setValueByKey( 'FinalStatus', 'FinishedDirty' )
          errTuple = ( "Mismatch of checksums:", "downloaded = %s, catalog = %s" % ( localAdler, metadata['Checksum'] ) )

        else:
          oDataOperation.setEndTime()
          gDataStoreClient.addRegister( oDataOperation )
          return S_OK( localFile )
      # If we are here, there was an error, log it debug level
      log.debug( errTuple[0], errTuple[1] )

    gDataStoreClient.addRegister( oDataOperation )
    log.verbose( "Failed to get local copy from any replicas:", "\n%s %s" % errTuple )

    return S_ERROR( "Failed to get local copy from any replicas\n%s %s" % errTuple )

  def _getSEProximity( self, ses ):
    """ get SE proximity """
    siteName = DIRAC.siteName()
    localSEs = [se for se in self.dmsHelper.getSEsAtSite( siteName ).get( 'Value', [] ) if se in ses]
    countrySEs = []
    countryCode = str( siteName ).split( '.' )[-1]
    res = self.dmsHelper.getSEsAtCountry( countryCode )
    if res['OK']:
      countrySEs = [se for se in res['Value'] if se in ses and se not in localSEs]
    sortedSEs = randomize( localSEs ) + randomize( countrySEs )
    sortedSEs += randomize( [se for se in ses if se not in sortedSEs] )
    return S_OK( sortedSEs )

  def putAndRegister( self, lfn, fileName, diracSE, guid = None, path = None, checksum = None ):
    """ Put a local file to a Storage Element and register in the File Catalogues

        'lfn' is the file LFN
        'file' is the full path to the local file
        'diracSE' is the Storage Element to which to put the file
        'guid' is the guid with which the file is to be registered (if not provided will be generated)
        'path' is the path on the storage where the file will be put (if not provided the LFN will be used)
    """
#     ancestors = ancestors if ancestors else list(
    folder = os.path.dirname( lfn )
    res = self.__verifyWritePermission( folder )
    if not res['OK']:
      return res
    log = self.log.getSubLogger( 'putAndRegister' )
    if folder not in res['Value']['Successful']:
      errStr = "Write access not permitted for this credential."
      log.debug( errStr, lfn )
      return S_ERROR( errStr )

    # Check that the local file exists
    if not os.path.exists( fileName ):
      errStr = "Supplied file does not exist."
      log.debug( errStr, fileName )
      return S_ERROR( errStr )
    # If the path is not provided then use the LFN path
    if not path:
      path = os.path.dirname( lfn )
    # Obtain the size of the local file
    size = getSize( fileName )
    if size == 0:
      errStr = "Supplied file is zero size."
      log.debug( errStr, fileName )
      return S_ERROR( errStr )
    # If the GUID is not given, generate it here
    if not guid:
      guid = makeGuid( fileName )
    if not checksum:
      log.debug( "Checksum information not provided. Calculating adler32." )
      checksum = fileAdler( fileName )
      log.debug( "Checksum calculated to be %s." % checksum )
    res = self.fc.exists( {lfn:guid} )
    if not res['OK']:
      errStr = "Completey failed to determine existence of destination LFN."
      log.debug( errStr, lfn )
      return res
    if lfn not in res['Value']['Successful']:
      errStr = "Failed to determine existence of destination LFN."
      log.debug( errStr, lfn )
      return S_ERROR( errStr )
    if res['Value']['Successful'][lfn]:
      if res['Value']['Successful'][lfn] == lfn:
        errStr = "The supplied LFN already exists in the File Catalog."
        log.debug( errStr, lfn )
      else:
        errStr = "This file GUID already exists for another file. " \
            "Please remove it and try again."
        log.debug( errStr, res['Value']['Successful'][lfn] )
      return S_ERROR( "%s %s" % ( errStr, res['Value']['Successful'][lfn] ) )

    ##########################################################
    #  Instantiate the destination storage element here.
    storageElement = StorageElement( diracSE, vo = self.vo )
    res = storageElement.isValid()
    if not res['OK']:
      errStr = "The storage element is not currently valid."
      log.debug( errStr, "%s %s" % ( diracSE, res['Message'] ) )
      return S_ERROR( "%s %s" % ( errStr, res['Message'] ) )


    fileDict = {lfn:fileName}

    successful = {}
    failed = {}
    ##########################################################
    #  Perform the put here.
    oDataOperation = _initialiseAccountingObject( 'putAndRegister', diracSE, 1 )
    oDataOperation.setStartTime()
    oDataOperation.setValueByKey( 'TransferSize', size )
    startTime = time.time()
    res = returnSingleResult( storageElement.putFile( fileDict ) )
    putTime = time.time() - startTime
    oDataOperation.setValueByKey( 'TransferTime', putTime )
    if not res['OK']:
      errStr = "Failed to put file to Storage Element."
      oDataOperation.setValueByKey( 'TransferOK', 0 )
      oDataOperation.setValueByKey( 'FinalStatus', 'Failed' )
      oDataOperation.setEndTime()
      gDataStoreClient.addRegister( oDataOperation )
      startTime = time.time()
      gDataStoreClient.commit()
      log.debug( 'putAndRegister: Sending accounting took %.1f seconds' % ( time.time() - startTime ) )
      log.debug( errStr, "%s: %s" % ( fileName, res['Message'] ) )
      return S_ERROR( "%s %s" % ( errStr, res['Message'] ) )
    successful[lfn] = {'put': putTime}

    ###########################################################
    # Perform the registration here
    destinationSE = storageElement.getStorageElementName()['Value']
    res = returnSingleResult( storageElement.getURL( lfn, protocol = self.registrationProtocol ) )
    if not res['OK']:
      errStr = "Failed to generate destination PFN."
      log.debug( errStr, res['Message'] )
      return S_ERROR( "%s %s" % ( errStr, res['Message'] ) )
    destUrl = res['Value']
    oDataOperation.setValueByKey( 'RegistrationTotal', 1 )

    fileTuple = ( lfn, destUrl, size, destinationSE, guid, checksum )
    registerDict = {'LFN':lfn, 'PFN':destUrl, 'Size':size, 'TargetSE':destinationSE, 'GUID':guid, 'Addler':checksum}
    startTime = time.time()
    res = self.registerFile( fileTuple )
    registerTime = time.time() - startTime
    oDataOperation.setValueByKey( 'RegistrationTime', registerTime )
    if not res['OK']:
      errStr = "Completely failed to register file."
      log.debug( errStr, res['Message'] )
      failed[lfn] = { 'register' : registerDict }
      oDataOperation.setValueByKey( 'FinalStatus', 'Failed' )
    elif lfn in res['Value']['Failed']:
      errStr = "Failed to register file."
      log.debug( errStr, "%s %s" % ( lfn, res['Value']['Failed'][lfn] ) )
      oDataOperation.setValueByKey( 'FinalStatus', 'Failed' )
      failed[lfn] = { 'register' : registerDict }
    else:
      successful[lfn]['register'] = registerTime
      oDataOperation.setValueByKey( 'RegistrationOK', 1 )
    oDataOperation.setEndTime()
    gDataStoreClient.addRegister( oDataOperation )
    startTime = time.time()
    gDataStoreClient.commit()
    log.debug( 'Sending accounting took %.1f seconds' % ( time.time() - startTime ) )
    return S_OK( {'Successful': successful, 'Failed': failed } )

  def replicateAndRegister( self, lfn, destSE, sourceSE = '', destPath = '', localCache = '' , catalog = '' ):
    """ Replicate a LFN to a destination SE and register the replica.

        'lfn' is the LFN to be replicated
        'destSE' is the Storage Element the file should be replicated to
        'sourceSE' is the source for the file replication (where not specified all replicas will be attempted)
        'destPath' is the path on the destination storage element, if to be different from LHCb convention
        'localCache' is the local file system location to be used as a temporary cache
    """
    log = self.log.getSubLogger( 'replicateAndRegister' )
    successful = {}
    failed = {}
    log.debug( "Attempting to replicate %s to %s." % ( lfn, destSE ) )
    startReplication = time.time()
    res = self.__replicate( lfn, destSE, sourceSE, destPath, localCache )
    replicationTime = time.time() - startReplication
    if not res['OK']:
      errStr = "Completely failed to replicate file."
      log.debug( errStr, res['Message'] )
      return S_ERROR( "%s %s" % ( errStr, res['Message'] ) )
    if not res['Value']:
      # The file was already present at the destination SE
      log.debug( "%s already present at %s." % ( lfn, destSE ) )
      successful[lfn] = { 'replicate' : 0, 'register' : 0 }
      resDict = { 'Successful' : successful, 'Failed' : failed }
      return S_OK( resDict )
    successful[lfn] = { 'replicate' : replicationTime }

    destPfn = res['Value']['DestPfn']
    destSE = res['Value']['DestSE']
    log.debug( "Attempting to register %s at %s." % ( destPfn, destSE ) )
    replicaTuple = ( lfn, destPfn, destSE )
    startRegistration = time.time()
    res = self.registerReplica( replicaTuple, catalog = catalog )
    registrationTime = time.time() - startRegistration
    if not res['OK']:
      # Need to return to the client that the file was replicated but not registered
      errStr = "Completely failed to register replica."
      log.debug( errStr, res['Message'] )
      failed[lfn] = { 'Registration' : { 'LFN' : lfn, 'TargetSE' : destSE, 'PFN' : destPfn } }
    else:
      if lfn in res['Value']['Successful']:
        log.debug( "Successfully registered replica." )
        successful[lfn]['register'] = registrationTime
      else:
        errStr = "Failed to register replica."
        log.debug( errStr, res['Value']['Failed'][lfn] )
        failed[lfn] = { 'Registration' : { 'LFN' : lfn, 'TargetSE' : destSE, 'PFN' : destPfn } }
    return S_OK( {'Successful': successful, 'Failed': failed} )

  def replicate( self, lfn, destSE, sourceSE = '', destPath = '', localCache = '' ):
    """ Replicate a LFN to a destination SE and register the replica.

        'lfn' is the LFN to be replicated
        'destSE' is the Storage Element the file should be replicated to
        'sourceSE' is the source for the file replication (where not specified all replicas will be attempted)
        'destPath' is the path on the destination storage element, if to be different from LHCb convention
        'localCache' is the local file system location to be used as a temporary cache
    """
    log = self.log.getSubLogger( 'replicate' )
    log.debug( "Attempting to replicate %s to %s." % ( lfn, destSE ) )
    res = self.__replicate( lfn, destSE, sourceSE, destPath, localCache )
    if not res['OK']:
      errStr = "Replication failed."
      log.debug( errStr, "%s %s" % ( lfn, destSE ) )
      return res
    if not res['Value']:
      # The file was already present at the destination SE
      log.debug( "%s already present at %s." % ( lfn, destSE ) )
      return res
    return S_OK( lfn )

  def __getSERealName( self, storageName ):
    """ get the base name of an SE possibly defined as an alias"""
    rootConfigPath = '/Resources/StorageElements'
    configPath = '%s/%s' % ( rootConfigPath, storageName )
    res = gConfig.getOptions( configPath )
    if not res['OK']:
      errStr = "Failed to get storage options"
      return S_ERROR( errStr )
    if not res['Value']:
      errStr = "Supplied storage doesn't exist."
      return S_ERROR( errStr )
    if 'Alias' in res['Value']:
      configPath += '/Alias'
      aliasName = gConfig.getValue( configPath )
      result = self.__getSERealName( aliasName )
      if not result['OK']:
        return result
      resolvedName = result['Value']
    else:
      resolvedName = storageName
    return S_OK( resolvedName )

  def __isSEInList( self, seName, seList ):
    """ Check whether an SE is in a list of SEs... All could be aliases """
    seSet = set()
    for se in seList:
      res = self.__getSERealName( se )
      if res['OK']:
        seSet.add( res['Value'] )
    return self.__getSERealName( seName ).get( 'Value' ) in seSet

  def __replicate( self, lfn, destSEName, sourceSEName = '', destPath = '', localCache = '' ):
    """ Replicate a LFN to a destination SE.

        'lfn' is the LFN to be replicated
        'destSE' is the Storage Element the file should be replicated to
        'sourceSE' is the source for the file replication (where not specified all replicas will be attempted)
        'destPath' is the path on the destination storage element, if to be different from LHCb convention
        'localCache' if cannot do third party transfer, we do get and put through this local directory
    """

    log = self.log.getSubLogger( '__replicate', True )

    ###########################################################
    # Check that we have write permissions to this directory.
    res = self.__verifyWritePermission( lfn )
    if not res['OK']:
      return res
    if lfn not in res['Value']['Successful']:
      errStr = "__replicate: Write access not permitted for this credential."
      log.debug( errStr, lfn )
      return S_ERROR( errStr )


    # Check that the destination storage element is sane and resolve its name
    log.debug( "Verifying destination StorageElement validity (%s)." % ( destSEName ) )

    destStorageElement = StorageElement( destSEName, vo = self.vo )
    res = destStorageElement.isValid()
    if not res['OK']:
      errStr = "The storage element is not currently valid."
      log.debug( errStr, "%s %s" % ( destSEName, res['Message'] ) )
      return S_ERROR( "%s %s" % ( errStr, res['Message'] ) )

    # Get the real name of the SE
    destSEName = destStorageElement.getStorageElementName()['Value']

    ###########################################################
    # Check whether the destination storage element is banned
    log.verbose( "Determining whether %s ( destination ) is Write-banned." % destSEName )

    if not destStorageElement.getStatus().get( 'Value', {} ).get( 'Write', False ):
      infoStr = "Supplied destination Storage Element is not currently allowed for Write."
      log.debug( infoStr, destSEName )
      return S_ERROR( infoStr )


    # Get the LFN replicas from the file catalog
    log.debug( "Attempting to obtain replicas for %s." % ( lfn ) )
    res = returnSingleResult( self.getReplicas( lfn ) )
    if not res[ 'OK' ]:
      errStr = "Failed to get replicas for LFN."
      log.debug( errStr, "%s %s" % ( lfn, res['Message'] ) )
      return S_ERROR( "%s %s" % ( errStr, res['Message'] ) )

    log.debug( "Successfully obtained replicas for LFN." )
    lfnReplicas = res['Value']

    ###########################################################
    # If the file catalog size is zero fail the transfer
    log.debug( "Attempting to obtain size for %s." % lfn )
    res = returnSingleResult( self.fc.getFileSize( lfn ) )
    if not res['OK']:
      errStr = "Failed to get size for LFN."
      log.debug( errStr, "%s %s" % ( lfn, res['Message'] ) )
      return S_ERROR( "%s %s" % ( errStr, res['Message'] ) )

    catalogSize = res['Value']

    if catalogSize == 0:
      errStr = "Registered file size is 0."
      log.debug( errStr, lfn )
      return S_ERROR( errStr )

    log.debug( "File size determined to be %s." % catalogSize )



    ###########################################################
    # If the LFN already exists at the destination we have nothing to do
    if self.__isSEInList( destSEName, lfnReplicas ):
      log.debug( "__replicate: LFN is already registered at %s." % destSEName )
      return S_OK()

    ###########################################################
    # If the source is specified, check that it is in the replicas

    if sourceSEName:
      log.debug( "Determining whether source Storage Element specified is sane." )

      if sourceSEName not in lfnReplicas:
        errStr = "LFN does not exist at supplied source SE."
        log.error( errStr, "%s %s" % ( lfn, sourceSEName ) )
        return S_ERROR( errStr )



    # If sourceSE is specified, then we consider this one only, otherwise
    # we consider them all

    possibleSourceSEs = [sourceSEName] if sourceSEName else  lfnReplicas.keys()

    # We sort the possibileSourceSEs with the SEs that are on the same site than the destination first
    # reverse = True because True > False
    possibleSourceSEs = sorted( possibleSourceSEs,
                                key = lambda x : self.dmsHelper.isSameSiteSE( x, destSEName ).get( 'Value', False ),
                                reverse = True )

    # In case we manage to find SEs that would work as a source, but we can't negotiate a protocol
    # we will do a get and put using one of this sane SE
    possibleIntermediateSEs = []

    # Take into account the destination path
    if destPath:
      destPath = '%s/%s' % ( destPath, os.path.basename( lfn ) )
    else:
      destPath = lfn


    for candidateSEName in possibleSourceSEs:

      log.debug( "Consider %s as a source" % candidateSEName )

      # Check that the candidate is active
      if not self.__SEActive( candidateSEName, 'Read' ):
        log.debug( "%s is currently not allowed as a source." % candidateSEName )
        continue
      else:
        log.debug( "%s is available for use." % candidateSEName )


      candidateSE = StorageElement( candidateSEName, vo = self.vo )

      # Check that the SE is valid
      res = candidateSE.isValid()
      if not res['OK']:
        log.debug( "The storage element is not currently valid.", "%s %s" % ( candidateSEName, res['Message'] ) )
        continue
      else:
        log.debug( "The storage is currently valid", candidateSEName )

      # Check that the file size corresponds to the one in the FC
      res = returnSingleResult( candidateSE.getFileSize( lfn ) )
      if not res['OK']:
        log.debug( "could not get fileSize on %s" % candidateSEName, res['Message'] )
        continue
      seFileSize = res['Value']

      if seFileSize != catalogSize:
        log.debug( "Catalog size and physical file size mismatch.", "%s %s" % ( catalogSize, seFileSize ) )
        continue
      else:
        log.debug( "Catalog size and physical size match" )


      res = destStorageElement.negociateProtocolWithOtherSE( candidateSE, protocols = self.thirdPartyProtocols )

      if not res['OK']:
        log.debug( "Error negotiating replication protocol", res['Message'] )
        continue


      replicationProtocol = res['Value']

      if not replicationProtocol:
        possibleIntermediateSEs.append( candidateSE )
        log.debug( "No protocol suitable for replication found" )
        continue

      log.debug( 'Found common protocols', replicationProtocol )

      # THIS WOULD NOT WORK IF PROTO == file !!

      # Compare the urls to make sure we are not overwriting
      res = returnSingleResult( candidateSE.getURL( lfn, protocol = replicationProtocol ) )
      if not res['OK']:
        log.debug( "Cannot get sourceURL", res['Message'] )
        continue

      sourceURL = res['Value']

      res = returnSingleResult( destStorageElement.getURL( destPath, protocol = replicationProtocol ) )
      if not res['OK']:
        log.debug( "Cannot get destURL", res['Message'] )
        continue
      destURL = res['Value']

      if sourceURL == destURL:
        log.debug( "Same source and destination, give up" )
        continue

      # Attempt the transfer
      res = returnSingleResult( destStorageElement.replicateFile( {destPath:sourceURL}, sourceSize = catalogSize ) )

      if not res['OK']:
        log.debug( "Replication failed", "%s from %s to %s." % ( lfn, candidateSEName, destSEName ) )
        continue


      log.debug( "Replication successful.", res['Value'] )

      res = returnSingleResult( destStorageElement.getURL( destPath, protocol = self.registrationProtocol ) )
      if not res['OK']:
        log.debug( 'Error getting the registration URL', res['Message'] )
        # it's maybe pointless to try the other candidateSEs...
        continue

      registrationURL = res['Value']

      return S_OK( {'DestSE':destSEName, 'DestPfn':registrationURL} )



    # If we are here, that means that we could not make a third party transfer.
    # Check if we have some sane SEs from which we could do a get/put

    localDir = os.path.realpath( localCache if localCache else '.' )
    localFile = os.path.join( localDir, os.path.basename( lfn ) )

    log.debug( "Will try intermediate transfer from %s sources" % len( possibleIntermediateSEs ) )

    for candidateSE in possibleIntermediateSEs:

      res = returnSingleResult( candidateSE.getFile( lfn, localPath = localDir ) )
      if not res['OK']:
        log.debug( 'Error getting the file from %s' % candidateSE.name, res['Message'] )
        continue

      res = returnSingleResult( destStorageElement.putFile( {destPath:localFile} ) )

      # Remove the local file whatever happened
      try:
        os.remove( localFile )
      except OSError as e:
        log.error( 'Error removing local file', '%s %s' % ( localFile, e ) )

      if not res['OK']:
        log.debug( 'Error putting file coming from %s' % candidateSE.name, res['Message'] )
        # if the put is the problem, it's maybe pointless to try the other candidateSEs...
        continue

      # get URL with default protocol to return it
      res = returnSingleResult( destStorageElement.getURL( destPath, protocol = self.registrationProtocol ) )
      if not res['OK']:
        log.debug( 'Error getting the registration URL', res['Message'] )
        # it's maybe pointless to try the other candidateSEs...
        continue

      registrationURL = res['Value']
      return S_OK( {'DestSE':destSEName, 'DestPfn':registrationURL} )


    # If here, we are really doomed
    errStr = "Failed to replicate with all sources."
    log.debug( errStr, lfn )
    return S_ERROR( errStr )




  ###################################################################
  #
  # These are the file catalog write methods
  #

  def registerFile( self, fileTuple, catalog = '' ):
    """ Register a file or a list of files

    :param self: self reference
    :param tuple fileTuple: (lfn, physicalFile, fileSize, storageElementName, fileGuid, checksum )
    :param str catalog: catalog name
    """
    log = self.log.getSubLogger( 'registerFile' )
    if isinstance( fileTuple, ( list, set ) ):
      fileTuples = fileTuple
    elif isinstance( fileTuple, tuple ):
      fileTuples = [fileTuple]
    for fileTuple in fileTuples:
      if not isinstance( fileTuple, tuple ):
        errStr = "Supplied file info must be tuple or list of tuples."
        log.debug( errStr )
        return S_ERROR( errStr )
    if not fileTuples:
      return S_OK( {'Successful':[], 'Failed':{}} )
    log.debug( "Attempting to register %s files." % len( fileTuples ) )
    res = self.__registerFile( fileTuples, catalog )
    if not res['OK']:
      errStr = "Completely failed to register files."
      log.debug( errStr, res['Message'] )
      return res
    return res

  def __registerFile( self, fileTuples, catalog ):
    """ register file to cataloge """

    fileDict = {}

    for lfn, physicalFile, fileSize, storageElementName, fileGuid, checksum in fileTuples:
      fileDict[lfn] = {'PFN':physicalFile, 'Size':fileSize, 'SE':storageElementName, 'GUID':fileGuid, 'Checksum':checksum}

    if catalog:
      fileCatalog = FileCatalog( catalog, vo = self.vo )
      if not fileCatalog.isOK():
        return S_ERROR( "Can't get FileCatalog %s" % catalog )
    else:
      fileCatalog = self.fc

    res = fileCatalog.addFile( fileDict )
    if not res['OK']:
      errStr = "Completely failed to register files."
      self.log.getSubLogger( '__registerFile' ).debug( errStr, res['Message'] )

    return res

  def registerReplica( self, replicaTuple, catalog = '' ):
    """ Register a replica (or list of) supplied in the replicaTuples.

        'replicaTuple' is a tuple or list of tuples of the form (lfn,pfn,se)
    """
    log = self.log.getSubLogger( 'registerReplica' )
    if isinstance( replicaTuple, ( list, set ) ):
      replicaTuples = replicaTuple
    elif isinstance( replicaTuple, tuple ):
      replicaTuples = [ replicaTuple ]
    for replicaTuple in replicaTuples:
      if not isinstance( replicaTuple, tuple ):
        errStr = "Supplied file info must be tuple or list of tuples."
        log.debug( errStr )
        return S_ERROR( errStr )
    if not replicaTuples:
      return S_OK( {'Successful':[], 'Failed':{}} )
    log.debug( "Attempting to register %s replicas." % len( replicaTuples ) )
    res = self.__registerReplica( replicaTuples, catalog )
    if not res['OK']:
      errStr = "Completely failed to register replicas."
      log.debug( errStr, res['Message'] )
      return res
    return res

  def __registerReplica( self, replicaTuples, catalog ):
    """ register replica to catalogue """
    log = self.log.getSubLogger( '__registerReplica' )
    seDict = {}
    for lfn, url, storageElementName in replicaTuples:
      seDict.setdefault( storageElementName, [] ).append( ( lfn, url ) )
    failed = {}
    replicaTuples = []
    for storageElementName, replicaTuple in seDict.items():
      destStorageElement = StorageElement( storageElementName, vo = self.vo )
      res = destStorageElement.isValid()
      if not res['OK']:
        errStr = "The storage element is not currently valid."
        log.debug( errStr, "%s %s" % ( storageElementName, res['Message'] ) )
        for lfn, url in replicaTuple:
          failed[lfn] = errStr
      else:
        storageElementName = destStorageElement.getStorageElementName()['Value']
        for lfn, url in replicaTuple:
          res = returnSingleResult( destStorageElement.getURL( lfn, protocol = self.registrationProtocol ) )
          if not res['OK']:
            failed[lfn] = res['Message']
          else:
            replicaTuple = ( lfn, res['Value'], storageElementName, False )
            replicaTuples.append( replicaTuple )
    log.debug( "Successfully resolved %s replicas for registration." % len( replicaTuples ) )
    # HACK!
    replicaDict = {}
    for lfn, url, se, _master in replicaTuples:
      replicaDict[lfn] = {'SE':se, 'PFN':url}

    if catalog:
      fileCatalog = FileCatalog( catalog, vo = self.vo )
      res = fileCatalog.addReplica( replicaDict )
    else:
      res = self.fc.addReplica( replicaDict )
    if not res['OK']:
      errStr = "Completely failed to register replicas."
      log.debug( errStr, res['Message'] )
      return S_ERROR( "%s %s" % ( errStr, res['Message'] ) )
    failed.update( res['Value']['Failed'] )
    successful = res['Value']['Successful']
    resDict = {'Successful':successful, 'Failed':failed}
    return S_OK( resDict )

  ###################################################################
  #
  # These are the removal methods for physical and catalogue removal
  #

  def removeFile( self, lfn, force = None ):
    """ Remove the file (all replicas) from Storage Elements and file catalogue

        'lfn' is the file to be removed
    """
<<<<<<< HEAD
    log = self.log.getSubLogger( 'removeFile' )
=======
    if not lfn:
      return S_OK( { 'Successful': {}, 'Failed': {} } )
>>>>>>> 58b84f8a
    if force == None:
      force = self.ignoreMissingInFC
    if isinstance( lfn, ( list, dict, set, tuple ) ):
      lfns = list( lfn )
    else:
      lfns = [lfn]
    for lfn in lfns:
      if not isinstance( lfn, basestring ):
        errStr = "Supplied lfns must be string or list of strings."
        log.debug( errStr )
        return S_ERROR( errStr )
    successful = {}
    failed = {}
    if not lfns:
      return S_OK( {'Successful':successful, 'Failed':failed} )
    # First check if the file exists in the FC
    res = self.fc.exists( lfns )
    if not res['OK']:
      return res
    success = res['Value']['Successful']
    lfns = [lfn for lfn in success if success[lfn] ]
    if force:
      # Files that don't exist are removed successfully
      successful = dict.fromkeys( [lfn for lfn in success if not success[lfn] ], True )
    else:
      failed = dict.fromkeys( [lfn for lfn in success if not success[lfn] ], 'No such file or directory' )
    # Check that we have write permissions to this directory and to the file.
    if lfns:
      dir4lfns = {}
      for lfn in lfns:
        dir4lfns.setdefault( os.path.dirname( lfn ), [] ).append( lfn )
      res = self.__verifyWritePermission( dir4lfns.keys() )
      if not res['OK']:
        return res
      if res['Value']['Failed']:
        errStr = "Write access not permitted for this credential."
        log.debug( errStr, 'for %d files' % len( res['Value']['Failed'] ) )
        failed.update( dict.fromkeys( [lfn for dirName in res['Value']['Failed'] for lfn in dir4lfns[dirName]], errStr ) )
        lfns = list( set( [lfn for dirName in res['Value']['Successful'] for lfn in dir4lfns[dirName] ] ) )

      if lfns:
        log.debug( "Attempting to remove %s files from Storage and Catalogue. Get replicas first" % len( lfns ) )
        res = self.fc.getReplicas( lfns, True )
        if not res['OK']:
          errStr = "DataManager.removeFile: Completely failed to get replicas for lfns."
          log.debug( errStr, res['Message'] )
          return res
        lfnDict = res['Value']['Successful']

        for lfn, reason in res['Value'].get( 'Failed', {} ).items():
          # Ignore files missing in FC if force is set
          if reason == 'No such file or directory' and force:
            successful[lfn] = True
          elif reason == 'File has zero replicas':
            lfnDict[lfn] = {}
          else:
            failed[lfn] = reason

        res = self.__removeFile( lfnDict )
        if not res['OK']:
          errStr = "Completely failed to remove files."
          log.debug( errStr, res['Message'] )
          return res
        failed.update( res['Value']['Failed'] )
        successful.update( res['Value']['Successful'] )

    resDict = {'Successful':successful, 'Failed':failed}
    gDataStoreClient.commit()
    return S_OK( resDict )

  def __removeFile( self, lfnDict ):
    """ remove file """
    storageElementDict = {}
    # # sorted and reversed
    for lfn, repDict in sorted( lfnDict.items(), reverse = True ):
      for se, _pfn in repDict.items():
        storageElementDict.setdefault( se, [] ).append( lfn )
    failed = {}
    successful = {}
    for storageElementName in sorted( storageElementDict ):
      lfns = storageElementDict[storageElementName]
      res = self.__removeReplica( storageElementName, lfns, replicaDict = lfnDict )
      if not res['OK']:
        errStr = res['Message']
        for lfn in lfns:
          failed[lfn] = failed.setdefault( lfn, '' ) + " %s" % errStr
      else:
        for lfn, errStr in res['Value']['Failed'].items():
          failed[lfn] = failed.setdefault( lfn, '' ) + " %s" % errStr

    completelyRemovedFiles = []
    for lfn in [lfn for lfn in lfnDict if lfn not in failed]:
      completelyRemovedFiles.append( lfn )
    if completelyRemovedFiles:
      res = self.fc.removeFile( completelyRemovedFiles )
      if not res['OK']:
        for lfn in completelyRemovedFiles:
          failed[lfn] = "Failed to remove file from the catalog: %s" % res['Message']
      else:
        failed.update( res['Value']['Failed'] )
        successful = res['Value']['Successful']
    return S_OK( { 'Successful' : successful, 'Failed' : failed } )


  def removeReplica( self, storageElementName, lfn ):
    """ Remove replica at the supplied Storage Element from Storage Element then file catalogue

       'storageElementName' is the storage where the file is to be removed
       'lfn' is the file to be removed
    """
    log = self.log.getSubLogger( 'removeReplica' )
    if isinstance( lfn, ( list, dict, set, tuple ) ):
      lfns = list( lfn )
    else:
      lfns = [lfn]
    for lfn in lfns:
      if not isinstance( lfn, basestring ):
        errStr = "Supplied lfns must be string or list of strings."
        log.debug( errStr )
        return S_ERROR( errStr )
    successful = {}
    failed = {}
    if not lfns:
      return S_OK( {'Successful':successful, 'Failed':failed} )
    # Check that we have write permissions to this file.
    res = self.__verifyWritePermission( lfns )
    if not res['OK']:
      log.debug( 'Error in __verifyWritePermisison', res['Message'] )
      return res
    if res['Value']['Failed']:
      errStr = "Write access not permitted for this credential."
      log.debug( errStr, 'for %d files' % len( res['Value']['Failed'] ) )
      failed.update( dict.fromkeys( res['Value']['Failed'], errStr ) )
      lfns = [lfn for lfn in lfns if lfn not in res['Value']['Failed']]

    if not lfns:
      log.debug( 'Permission denied for all files' )
      return S_OK( { 'Successful' : successful, 'Failed' : failed } )

    log.debug( "Will remove catalogue entry for %s lfns at %s." % ( len( lfns ), storageElementName ) )
    res = self.fc.getReplicas( lfns, True )
    if not res['OK']:
      errStr = "Completely failed to get replicas for lfns."
      log.debug( errStr, res['Message'] )
      return res
    failed.update( res['Value']['Failed'] )
    replicaDict = res['Value']['Successful']
    lfnsToRemove = []
    for lfn, repDict in replicaDict.items():
      if storageElementName not in repDict:
        # The file doesn't exist at the storage element so don't have to remove it
        successful[lfn] = True
      elif len( repDict ) == 1:
        # The file has only a single replica so don't remove
        log.debug( "The replica you are trying to remove is the only one.", "%s @ %s" % ( lfn,
                                                                                               storageElementName ) )
        failed[lfn] = "Failed to remove sole replica"
      else:
        lfnsToRemove.append( lfn )
    if not lfnsToRemove:
      return S_OK( { 'Successful' : successful, 'Failed' : failed } )
    res = self.__removeReplica( storageElementName, lfnsToRemove, replicaDict = replicaDict )
    if not res['OK']:
      log.debug( "Failed in __removeReplica", res['Message'] )
      return res
    failed.update( res['Value']['Failed'] )
    successful.update( res['Value']['Successful'] )
    gDataStoreClient.commit()
    return S_OK( { 'Successful' : successful, 'Failed' : failed } )


  def __removeReplica( self, storageElementName, lfns, replicaDict = None ):
    """ remove replica
        Remove the replica from the storageElement, and then from the catalog

        :param storageElementName : The name of the storage Element
        :param lfns list of lfn we want to remove
        :param replicaDict : cache of fc.getReplicas(lfns) : { lfn { se : catalog url } }

    """
    log = self.log.getSubLogger( '__removeReplica' )
    failed = {}
    successful = {}
    replicaDict = replicaDict if replicaDict else {}

    lfnsToRemove = []

    for lfn in lfns:
      res = self.__verifyWritePermission( lfn )
      if not res['OK']:
        log.debug( 'Error in __verifyWritePermission', res['Message'] )
        return res
      if lfn not in res['Value']['Successful']:
        errStr = "Write access not permitted for this credential."
        log.debug( errStr, lfn )
        failed[lfn] = errStr
      else:
        lfnsToRemove.append( lfn )


    res = self.__removePhysicalReplica( storageElementName, lfnsToRemove, replicaDict = replicaDict )

    if not res['OK']:
      errStr = "Failed to remove physical replicas."
      log.debug( errStr, res['Message'] )
      return res

    failed.update( dict( [( lfn, error ) for lfn, error in res['Value']['Failed'].items()] ) )

    # Here we use the FC PFN...
    replicaTuples = [( lfn, replicaDict[lfn][storageElementName], storageElementName ) for lfn in res['Value']['Successful']]

    if not replicaTuples:
      return S_OK( { 'Successful' : successful, 'Failed' : failed } )

    res = self.__removeCatalogReplica( replicaTuples )
    if not res['OK']:
      errStr = "Completely failed to remove physical files."
      log.debug( errStr, res['Message'] )
      failed.update( dict.fromkeys( [lfn for lfn, _pfn, _se in replicaTuples if lfn not in failed], res['Message'] ) )
      successful = {}
    else:
      failed.update( res['Value']['Failed'] )
      successful = res['Value']['Successful']
    return S_OK( { 'Successful' : successful, 'Failed' : failed } )

  def removeReplicaFromCatalog( self, storageElementName, lfn ):
    """ remove :lfn: replica from :storageElementName: SE

    :param self: self reference
    :param str storageElementName: SE name
    :param mixed lfn: a single LFN or list of LFNs
    """
    log = self.log.getSubLogger( 'removeReplicaFromCatalog' )
    # Remove replica from the file catalog 'lfn' are the file
    # to be removed 'storageElementName' is the storage where the file is to be removed
    if isinstance( lfn, ( list, dict, set, tuple ) ):
      lfns = list( lfn )
    else:
      lfns = [lfn]
    for lfn in lfns:
      if not isinstance( lfn, basestring ):
        errStr = "Supplied lfns must be string or list of strings."
        log.debug( errStr )
        return S_ERROR( errStr )
    successful = {}
    failed = {}
    if not lfns:
      return S_OK( {'Successful':successful, 'Failed':failed} )
    log.debug( "Will remove catalogue entry for %s lfns at %s." % \
                        ( len( lfns ), storageElementName ) )
    res = self.fc.getReplicas( lfns, allStatus = True )
    if not res['OK']:
      errStr = "Completely failed to get replicas for lfns."
      log.debug( errStr, res['Message'] )
      return res
    failed = {}
    successful = {}
    for lfn, reason in res['Value']['Failed'].items():
      if reason in ( 'No such file or directory', 'File has zero replicas' ):
        successful[lfn] = True
      else:
        failed[lfn] = reason
    replicaTuples = []
    for lfn, repDict in res['Value']['Successful'].items():
      if storageElementName not in repDict:
        # The file doesn't exist at the storage element so don't have to remove it
        successful[lfn] = True
      else:
        replicaTuples.append( ( lfn, repDict[storageElementName], storageElementName ) )
    log.debug( "Resolved %s pfns for catalog removal at %s." % ( len( replicaTuples ),
                                                                                                  storageElementName ) )
    res = self.__removeCatalogReplica( replicaTuples )
    failed.update( res['Value']['Failed'] )
    successful.update( res['Value']['Successful'] )
    resDict = {'Successful':successful, 'Failed':failed}
    return S_OK( resDict )

  def removeCatalogPhysicalFileNames( self, replicaTuple ):
    """ Remove replicas from the file catalog specified by replica tuple

       'replicaTuple' is a tuple containing the replica to be removed and is of the form ( lfn, pfn, se )
    """
    log = self.log.getSubLogger( 'removeCatalogPhysicalFileNames' )
    if isinstance( replicaTuple, ( list, dict, set, tuple ) ):
      replicaTuples = list( replicaTuple )
    else:
      replicaTuples = [replicaTuple]
    for replicaTuple in replicaTuples:
      if not isinstance( replicaTuple, tuple ):
        errStr = "Supplied file info must be tuple or list of tuples."
        log.debug( errStr )
        return S_ERROR( errStr )
    if not replicaTuples:
      return S_OK( {'Successful':[], 'Failed':{}} )
    return self.__removeCatalogReplica( replicaTuples )

  def __removeCatalogReplica( self, replicaTuples ):
    """ remove replica form catalogue
        :param replicaTuples : list of (lfn, catalogPFN, se)
    """
    log = self.log.getSubLogger( '__removeCatalogReplica' )
    oDataOperation = _initialiseAccountingObject( 'removeCatalogReplica', '', len( replicaTuples ) )
    oDataOperation.setStartTime()
    start = time.time()
    # HACK!
    replicaDict = {}
    for lfn, pfn, se in replicaTuples:
      replicaDict[lfn] = {'SE':se, 'PFN':pfn}
    res = self.fc.removeReplica( replicaDict )
    oDataOperation.setEndTime()
    oDataOperation.setValueByKey( 'RegistrationTime', time.time() - start )
    if not res['OK']:
      oDataOperation.setValueByKey( 'RegistrationOK', 0 )
      oDataOperation.setValueByKey( 'FinalStatus', 'Failed' )
      gDataStoreClient.addRegister( oDataOperation )
      errStr = "Completely failed to remove replica: "
      log.debug( errStr, res['Message'] )
      return S_ERROR( "%s %s" % ( errStr, res['Message'] ) )

    success = res['Value']['Successful']
    failed = res['Value']['Failed']
    for lfn, error in failed.items():
      # Ignore error if file doesn't exist
      # This assumes all catalogs return an error as { catalog : error }
      for catalog, err in error.items():
        if 'no such file' in err.lower():
          success.setdefault( lfn, {} ).update( { catalog : True} )
          error.pop( catalog )
      if not failed[lfn]:
        failed.pop( lfn )
      else:
        log.error( "Failed to remove replica.", "%s %s" % ( lfn, error ) )

    # Only for logging information
    if success:
      log.debug( "Removed %d replicas" % len( success ) )
      for lfn in success:
        log.debug( "Successfully removed replica.", lfn )

    oDataOperation.setValueByKey( 'RegistrationOK', len( success ) )
    gDataStoreClient.addRegister( oDataOperation )
    return res

  def removePhysicalReplicaLegacy( self, storageElementName, lfn ):
    """ Remove replica from Storage Element.

       'lfn' are the files to be removed
       'storageElementName' is the storage where the file is to be removed
    """
    log = self.log.getSubLogger( 'removePhysicalReplica' )
    if isinstance( lfn, list ):
      lfns = lfn
    elif isinstance( lfn, basestring ):
      lfns = [lfn]
    else:
      errStr = "Supplied lfns must be string or list of strings."
      log.debug( errStr )
      return S_ERROR( errStr )
    successful = {}
    failed = {}
    # Check that we have write permissions to this directory.
    res = self.__verifyWritePermission( lfns )
    if not res['OK']:
      return res
    if res['Value']['Failed']:
      errStr = "Write access not permitted for this credential."
      log.debug( errStr, 'for %d files' % len( res['Value']['Failed'] ) )
      failed.update( dict.fromkeys( res['Value']['Failed'], errStr ) )
      lfns = [lfn for lfn in lfns if lfn not in res['Value']['Failed']]
    log.debug( "Attempting to remove %s lfns at %s." % ( len( lfns ),
                                                                                       storageElementName ) )
    log.debug( "Attempting to resolve replicas." )
    res = self.getReplicas( lfns )
    if not res['OK']:
      errStr = "Completely failed to get replicas for lfns."
      log.debug( errStr, res['Message'] )
      return res
    failed.update( res['Value']['Failed'] )
    replicaDict = res['Value']['Successful']
    successful = {}
    lfnsToRemove = []
    for lfn, repDict in replicaDict.items():
      if storageElementName not in repDict:
        # The file doesn't exist at the storage element so don't have to remove it
        successful[lfn] = True
      else:
        lfnsToRemove.append( lfn )
    log.debug( "Resolved %s pfns for removal at %s." % ( len( lfnsToRemove ),
                                                                                       storageElementName ) )
    res = self.__removePhysicalReplica( storageElementName, lfnsToRemove, replicaDict = replicaDict )
    for lfn, error in res['Value']['Failed'].items():
      failed[lfn] = error
    for lfn in res['Value']['Successful']:
      successful[lfn] = True
    resDict = { 'Successful' : successful, 'Failed' : failed }
    return S_OK( resDict )


  def __removePhysicalReplica( self, storageElementName, lfnsToRemove, replicaDict = None ):
    """ remove replica from storage element

        :param storageElementName : name of the storage Element
        :param lfnsToRemove : list of lfn to removes
        :param replicaDict : cache of fc.getReplicas, to be passed to the SE
     """
    log = self.log.getSubLogger( '__removePhysicalReplica' )
    log.debug( "Attempting to remove %s pfns at %s." % ( len( lfnsToRemove ),
                                                                                         storageElementName ) )
    storageElement = StorageElement( storageElementName, vo = self.vo )
    res = storageElement.isValid()
    if not res['OK']:
      errStr = "The storage element is not currently valid."
      log.debug( errStr, "%s %s" % ( storageElementName, res['Message'] ) )
      return S_ERROR( "%s %s" % ( errStr, res['Message'] ) )
    oDataOperation = _initialiseAccountingObject( 'removePhysicalReplica',
                                                  storageElementName,
                                                  len( lfnsToRemove ) )
    oDataOperation.setStartTime()
    start = time.time()
    ret = storageElement.getFileSize( lfnsToRemove, replicaDict = replicaDict )
    deletedSizes = ret.get( 'Value', {} ).get( 'Successful', {} )
    res = storageElement.removeFile( lfnsToRemove, replicaDict = replicaDict )
    oDataOperation.setEndTime()
    oDataOperation.setValueByKey( 'TransferTime', time.time() - start )
    if not res['OK']:
      oDataOperation.setValueByKey( 'TransferOK', 0 )
      oDataOperation.setValueByKey( 'FinalStatus', 'Failed' )
      gDataStoreClient.addRegister( oDataOperation )
      errStr = "Failed to remove replicas."
      log.debug( errStr, res['Message'] )
      return res
    else:
      for lfn, value in res['Value']['Failed'].items():
        if 'No such file or directory' in value:
          res['Value']['Successful'][lfn] = lfn
          res['Value']['Failed'].pop( lfn )
      for lfn in res['Value']['Successful']:
        res['Value']['Successful'][lfn] = True

      deletedSize = sum( [size for lfn, size in deletedSizes.items() if lfn in res['Value']['Successful']] )
      oDataOperation.setValueByKey( 'TransferSize', deletedSize )
      oDataOperation.setValueByKey( 'TransferOK', len( res['Value']['Successful'] ) )

      gDataStoreClient.addRegister( oDataOperation )
      infoStr = "Successfully issued accounting removal request."
      log.debug( infoStr )
      return res

  #########################################################################
  #
  # File transfer methods
  #

  def put( self, lfn, fileName, diracSE, path = None ):
    """ Put a local file to a Storage Element

    :param self: self reference
    :param str lfn: LFN
    :param str fileName: the full path to the local file
    :param str diracSE: the Storage Element to which to put the file
    :param str path: the path on the storage where the file will be put (if not provided the LFN will be used)

    """
    log = self.log.getSubLogger( 'put' )
    # Check that the local file exists
    if not os.path.exists( fileName ):
      errStr = "Supplied file does not exist."
      log.debug( errStr, fileName )
      return S_ERROR( errStr )
    # If the path is not provided then use the LFN path
    if not path:
      path = os.path.dirname( lfn )
    # Obtain the size of the local file
    size = getSize( fileName )
    if size == 0:
      errStr = "Supplied file is zero size."
      log.debug( errStr, fileName )
      return S_ERROR( errStr )

    ##########################################################
    #  Instantiate the destination storage element here.
    storageElement = StorageElement( diracSE, vo = self.vo )
    res = storageElement.isValid()
    if not res['OK']:
      errStr = "The storage element is not currently valid."
      log.debug( errStr, "%s %s" % ( diracSE, res['Message'] ) )
      return S_ERROR( "%s %s" % ( errStr, res['Message'] ) )
    fileDict = {lfn:fileName}

    successful = {}
    failed = {}
    ##########################################################
    #  Perform the put here.
    startTime = time.time()
    res = returnSingleResult( storageElement.putFile( fileDict ) )
    putTime = time.time() - startTime
    if not res['OK']:
      errStr = "Failed to put file to Storage Element."
      failed[lfn] = res['Message']
      log.debug( errStr, "%s: %s" % ( fileName, res['Message'] ) )
    else:
      log.debug( "Put file to storage in %s seconds." % putTime )
      successful[lfn] = res['Value']
    resDict = {'Successful': successful, 'Failed':failed}
    return S_OK( resDict )

  # def removeReplica(self,lfn,storageElementName,singleFile=False):
  # def putReplica(self,lfn,storageElementName,singleFile=False):
  # def replicateReplica(self,lfn,size,storageElementName,singleFile=False):

  def getActiveReplicas( self, lfns ):
    """ Get all the replicas for the SEs which are in Active status for reading.
    """
    res = self.getReplicas( lfns, allStatus = False )
    if not res['OK']:
      return res
    replicas = res['Value']
    return self.checkActiveReplicas( replicas )

  def checkActiveReplicas( self, replicaDict ):
    """ Check a replica dictionary for active replicas
    """

    if not isinstance( replicaDict, dict ):
      return S_ERROR( 'Wrong argument type %s, expected a dictionary' % type( replicaDict ) )

    for key in [ 'Successful', 'Failed' ]:
      if key not in replicaDict:
        return S_ERROR( 'Missing key "%s" in replica dictionary' % key )
      if not isinstance( replicaDict[key], dict ):
        return S_ERROR( 'Wrong argument type %s, expected a dictionary' % type( replicaDict[key] ) )

    for lfn, replicas in replicaDict['Successful'].items():
      if not isinstance( replicas, dict ):
        del replicaDict['Successful'][ lfn ]
        replicaDict['Failed'][lfn] = 'Wrong replica info'
        continue
      for se in replicas.keys():
        if not self.__SEActive( se, 'Read' ):
          replicas.pop( se )

    return S_OK( replicaDict )

  def __SEActive( self, se, access = 'Read' ):
    """ check is SE is active for a given access """
    return StorageElement( se, vo = self.vo ).getStatus().get( 'Value', {} ).get( access, False )

##########################################
  #
  # Defunct methods only there before checking backward compatibility
  #


  def getReplicas( self, lfns, allStatus = True, getUrl = True ):
    """ get replicas from catalogue """
    catalogReplicas = {}
    failed = {}
    for lfnChunk in breakListIntoChunks( lfns, 1000 ):
      res = self.fc.getReplicas( lfnChunk, allStatus = allStatus )
      if res['OK']:
        catalogReplicas.update( res['Value']['Successful'] )
        failed.update( res['Value']['Failed'] )
      else:
        return res
    if not getUrl:
      for lfn in catalogReplicas:
        catalogReplicas[lfn] = dict.fromkeys( catalogReplicas[lfn].keys(), True )
    elif not self.useCatalogPFN:
      if res['OK']:
        se_lfn = {}

        # We group the query to getURL by storage element to gain in speed
        for lfn in catalogReplicas:
          for se in catalogReplicas[lfn]:
            se_lfn.setdefault( se, [] ).append( lfn )

        for se in se_lfn:
          seObj = StorageElement( se, vo = self.vo )
          succPfn = seObj.getURL( se_lfn[se], protocol = self.registrationProtocol ).get( 'Value', {} ).get( 'Successful', {} )
          for lfn in succPfn:
            # catalogReplicas still points res["value"]["Successful"] so res will be updated
            catalogReplicas[lfn][se] = succPfn[lfn]

    return S_OK( {'Successful':catalogReplicas, 'Failed':failed} )


  ##################################################################################################3
  # Methods from the catalogToStorage. It would all work with the direct call to the SE, but this checks
  # first if the replica is known to the catalog


  def __executeIfReplicaExists( self, storageElementName, lfn, method, **kwargs ):
    """ a simple wrapper that allows replica querying then perform the StorageElement operation

    :param self: self reference
    :param str storageElementName: DIRAC SE name
    :param mixed lfn: a LFN str, list of LFNs or dict with LFNs as keys
    """
    log = self.log.getSubLogger( '__executeIfReplicaExists' )
    # # default value
    kwargs = kwargs if kwargs else {}
    # # get replicas for lfn
    res = FileCatalog( vo = self.vo ).getReplicas( lfn )
    if not res["OK"]:
      errStr = "Completely failed to get replicas for LFNs."
      log.debug( errStr, res["Message"] )
      return res
    # # returned dict, get failed replicase
    retDict = { "Failed": res["Value"]["Failed"],
                "Successful" : {} }
    # # print errors
    for lfn, reason in retDict["Failed"].items():
      log.error( "_callReplicaSEFcn: Failed to get replicas for file.", "%s %s" % ( lfn, reason ) )
    # # good replicas
    lfnReplicas = res["Value"]["Successful"]
    # # store PFN to LFN mapping
    lfnList = []
    for lfn, replicas in lfnReplicas.items():
      if storageElementName  in replicas:
        lfnList.append( lfn )
      else:
        errStr = "File hasn't got replica at supplied Storage Element."
        log.error( errStr, "%s %s" % ( lfn, storageElementName ) )
        retDict["Failed"][lfn] = errStr

    if 'replicaDict' not in kwargs:
      kwargs['replicaDict'] = lfnReplicas

    # # call StorageElement function at least
    se = StorageElement( storageElementName, vo = self.vo )
    fcn = getattr( se, method )
    res = fcn( lfnList, **kwargs )
    # # check result
    if not res["OK"]:
      errStr = "Failed to execute %s StorageElement method." % method
      log.error( errStr, res["Message"] )
      return res

    # # filter out failed and successful
    for lfn, lfnRes in res["Value"]["Successful"].items():
      retDict["Successful"][lfn] = lfnRes
    for lfn, errorMessage in res["Value"]["Failed"].items():
      retDict["Failed"][lfn] = errorMessage

    return S_OK( retDict )

  def getReplicaIsFile( self, lfn, storageElementName ):
    """ determine whether the supplied lfns are files at the supplied StorageElement

    :param self: self reference
    :param mixed lfn: LFN string, list if LFNs or dict with LFNs as keys
    :param str storageElementName: DIRAC SE name
    :param bool singleFile: execute for the first LFN only
    """
    return self.__executeIfReplicaExists( storageElementName, lfn, "isFile" )

  def getReplicaSize( self, lfn, storageElementName ):
    """ get the size of files for the lfns at the supplied StorageElement

    :param self: self reference
    :param mixed lfn: LFN string, list if LFNs or dict with LFNs as keys
    :param str storageElementName: DIRAC SE name
    :param bool singleFile: execute for the first LFN only
    """
    return self.__executeIfReplicaExists( storageElementName, lfn, "getFileSize" )

  def getReplicaAccessUrl( self, lfn, storageElementName, protocol = False ):
    """ get the access url for lfns at the supplied StorageElement

    :param self: self reference
    :param mixed lfn: LFN string, list if LFNs or dict with LFNs as keys
    :param str storageElementName: DIRAC SE name
    :param bool singleFile: execute for the first LFN only
    """
    return self.__executeIfReplicaExists( storageElementName, lfn, "getURL", protocol = protocol )

  def getReplicaMetadata( self, lfn, storageElementName ):
    """ get the file metadata for lfns at the supplied StorageElement

    :param self: self reference
    :param mixed lfn: LFN string, list if LFNs or dict with LFNs as keys
    :param str storageElementName: DIRAC SE name
    :param bool singleFile: execute for the first LFN only
    """
    return self.__executeIfReplicaExists( storageElementName, lfn, "getFileMetadata" )

  def prestageReplica( self, lfn, storageElementName, lifetime = 86400 ):
    """ issue a prestage requests for the lfns at the supplied StorageElement

    :param self: self reference
    :param mixed lfn: LFN string, list if LFNs or dict with LFNs as keys
    :param str storageElementName: DIRAC SE name
    :param int lifetime: 24h in seconds
    :param bool singleFile: execute for the first LFN only
    """
    return self.__executeIfReplicaExists( storageElementName, lfn,
                                                  "prestageFile", lifetime = lifetime )


  def pinReplica( self, lfn, storageElementName, lifetime = 86400 ):
    """ pin the lfns at the supplied StorageElement

    :param self: self reference
    :param mixed lfn: LFN string, list if LFNs or dict with LFNs as keys
    :param str storageElementName: DIRAC SE name
    :param int lifetime: 24h in seconds
    :param bool singleFile: execute for the first LFN only
    """
    return self.__executeIfReplicaExists( storageElementName, lfn,
                                                  "pinFile", lifetime = lifetime )

  def releaseReplica( self, lfn, storageElementName ):
    """ release pins for the lfns at the supplied StorageElement

    :param self: self reference
    :param mixed lfn: LFN string, list if LFNs or dict with LFNs as keys
    :param str storageElementName: DIRAC SE name
    :param bool singleFile: execute for the first LFN only
    """
    return self.__executeIfReplicaExists( storageElementName, lfn, "releaseFile" )

  def getReplica( self, lfn, storageElementName, localPath = False ):
    """ copy replicas from DIRAC SE to local directory

    :param self: self reference
    :param mixed lfn: LFN string, list if LFNs or dict with LFNs as keys
    :param str storageElementName: DIRAC SE name
    :param mixed localPath: path in the local file system, if False, os.getcwd() will be used
    :param bool singleFile: execute for the first LFN only
    """
    return self.__executeIfReplicaExists( storageElementName, lfn,
                                                  "getFile", localPath = localPath )
<|MERGE_RESOLUTION|>--- conflicted
+++ resolved
@@ -1045,12 +1045,9 @@
 
         'lfn' is the file to be removed
     """
-<<<<<<< HEAD
     log = self.log.getSubLogger( 'removeFile' )
-=======
     if not lfn:
       return S_OK( { 'Successful': {}, 'Failed': {} } )
->>>>>>> 58b84f8a
     if force == None:
       force = self.ignoreMissingInFC
     if isinstance( lfn, ( list, dict, set, tuple ) ):
