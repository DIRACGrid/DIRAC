"""
:mod: DataManager

.. module: DataManager

:synopsis: DataManager links the functionalities of StorageElement and FileCatalog.

This module consists of DataManager and related classes.

"""


# # RSCID
__RCSID__ = "$Id$"
# # imports
from datetime import datetime, timedelta
import fnmatch
import os
import time
from types import StringTypes, ListType, DictType, StringType, TupleType
# # from DIRAC
import DIRAC
from DIRAC import S_OK, S_ERROR, gLogger, gConfig
from DIRAC.ConfigurationSystem.Client.Helpers.Operations import Operations
from DIRAC.ConfigurationSystem.Client.Helpers.Resources     import getRegistrationProtocols, getThirdPartyProtocols
from DIRAC.AccountingSystem.Client.DataStoreClient import gDataStoreClient
from DIRAC.AccountingSystem.Client.Types.DataOperation import DataOperation
from DIRAC.Core.Utilities.Adler import fileAdler, compareAdler
from DIRAC.Core.Utilities.File import makeGuid, getSize
from DIRAC.Core.Utilities.List import randomize
from DIRAC.Core.Utilities.SiteSEMapping import getSEsForSite, isSameSiteSE, getSEsForCountry
from DIRAC.Resources.Catalog.FileCatalog import FileCatalog
from DIRAC.Resources.Storage.StorageElement import StorageElement
from DIRAC.Resources.Storage.StorageFactory import StorageFactory
from DIRAC.ResourceStatusSystem.Client.ResourceStatus import ResourceStatus
from DIRAC.Core.Security.ProxyInfo import getProxyInfo
from DIRAC.Core.Utilities.ReturnValues import returnSingleResult

class DataManager( object ):
  """
  .. class:: DataManager

  A DataManager is taking all the actions that impact or require the FileCatalog and the StorageElement together
  """
  def __init__( self, catalogs = [], masterCatalogOnly = False, vo = False ):
    """ c'tor

    :param self: self reference
    :param catalogs: the list of catalog in which to perform the operations. This
                    list will be ignored if masterCatalogOnly is set to True
    :param masterCatalogOnly: if set to True, the operations will be performed only on the master catalog.
                              The catalogs parameter will be ignored.
    :param vo: the VO for which the DataManager is created, get VO from the current proxy if not specified
    """
    self.log = gLogger.getSubLogger( self.__class__.__name__, True )
    self.vo = vo

    catalogsToUse = FileCatalog( vo = self.vo ).getMasterCatalogNames()['Value'] if masterCatalogOnly else catalogs

    self.fc = FileCatalog( catalogs = catalogsToUse, vo = self.vo )
    self.accountingClient = None
    self.registrationProtocol = getRegistrationProtocols()
    self.thirdPartyProtocols = getThirdPartyProtocols()
    self.resourceStatus = ResourceStatus()
    self.ignoreMissingInFC = Operations( self.vo ).getValue( 'DataManagement/IgnoreMissingInFC', False )
    self.useCatalogPFN = Operations( self.vo ).getValue( 'DataManagement/UseCatalogPFN', True )

  def setAccountingClient( self, client ):
    """ Set Accounting Client instance
    """
    self.accountingClient = client

  def __verifyWritePermission( self, path ):
    """  Check if we have write permission to the given file (if exists) or its directory
    """
    if type( path ) in StringTypes:
      paths = [ path ]
    else:
      paths = path

    res = self.fc.getPathPermissions( paths )
    if not res['OK']:
      return res
    result = {'Successful':[], 'Failed':[]}
    for path in paths:
      if res['Value']['Successful'].get( path, {} ).get( 'Write', False ):
        result['Successful'].append( path )
      else:
        result['Failed'].append( path )
    return S_OK( result )

  ##########################################################################
  #
  # These are the bulk removal methods
  #

  def cleanLogicalDirectory( self, lfnDir ):
    """ Clean the logical directory from the catalog and storage
    """
    if type( lfnDir ) in StringTypes:
      lfnDir = [ lfnDir ]
    retDict = { "Successful" : {}, "Failed" : {} }
    for folder in lfnDir:
      res = self.__cleanDirectory( folder )
      if not res['OK']:
        self.log.debug( "Failed to clean directory.", "%s %s" % ( folder, res['Message'] ) )
        retDict["Failed"][folder] = res['Message']
      else:
        self.log.debug( "Successfully removed directory.", folder )
        retDict["Successful"][folder] = res['Value']
    return S_OK( retDict )

  def __cleanDirectory( self, folder ):
    """ delete all files from directory :folder: in FileCatalog and StorageElement

    :param self: self reference
    :param str folder: directory name
    """
    res = self.__verifyWritePermission( folder )
    if not res['OK']:
      return res
    if folder not in res['Value']['Successful']:
      errStr = "__cleanDirectory: Write access not permitted for this credential."
      self.log.debug( errStr, folder )
      return S_ERROR( errStr )
    res = self.__getCatalogDirectoryContents( [ folder ] )
    if not res['OK']:
      return res
    res = self.removeFile( res['Value'].keys() )
    if not res['OK']:
      return res
    for lfn, reason in res['Value']['Failed'].items():
      gLogger.error( "Failed to remove file found in the catalog", "%s %s" % ( lfn, reason ) )
    res = returnSingleResult( self.removeFile( [ '%s/dirac_directory' % folder ] ) )
    if not res['OK']:
      if not "No such file" in res['Message']:
        gLogger.warn( 'Failed to delete dirac_directory placeholder file' )

    storageElements = gConfig.getValue( 'Resources/StorageElementGroups/SE_Cleaning_List', [] )
    failed = False
    for storageElement in sorted( storageElements ):
      res = self.__removeStorageDirectory( folder, storageElement )
      if not res['OK']:
        failed = True
    if failed:
      return S_ERROR( "Failed to clean storage directory at all SEs" )
    res = returnSingleResult( self.fc.removeDirectory( folder, recursive = True ) )
    if not res['OK']:
      return res
    return S_OK()

  def __removeStorageDirectory( self, directory, storageElement ):
    """ delete SE directory

    :param self: self reference
    :param str directory: folder to be removed
    :param str storageElement: DIRAC SE name
    """

    se = StorageElement( storageElement, vo = self.vo )
    res = returnSingleResult( se.exists( directory ) )

    if not res['OK']:
      self.log.debug( "Failed to obtain existance of directory", res['Message'] )
      return res

    exists = res['Value']
    if not exists:
      self.log.debug( "The directory %s does not exist at %s " % ( directory, storageElement ) )
      return S_OK()

    res = returnSingleResult( se.removeDirectory( directory, recursive = True ) )
    if not res['OK']:
      self.log.debug( "Failed to remove storage directory", res['Message'] )
      return res

    self.log.debug( "Successfully removed %d files from %s at %s" % ( res['Value']['FilesRemoved'],
                                                                    directory,
                                                                    storageElement ) )
    return S_OK()

  def __getCatalogDirectoryContents( self, directories ):
    """ ls recursively all files in directories

    :param self: self reference
    :param list directories: folder names
    """
    self.log.debug( 'Obtaining the catalog contents for %d directories:' % len( directories ) )
    activeDirs = directories
    allFiles = {}
    while len( activeDirs ) > 0:
      currentDir = activeDirs[0]
      res = returnSingleResult( self.fc.listDirectory( currentDir ) )
      activeDirs.remove( currentDir )

      if not res['OK']:
        self.log.debug( "Problem getting the %s directory content" % currentDir, res['Message'] )
      else:
        dirContents = res['Value']
        activeDirs.extend( dirContents['SubDirs'] )
        allFiles.update( dirContents['Files'] )

    self.log.debug( "Found %d files" % len( allFiles ) )
    return S_OK( allFiles )


  def getReplicasFromDirectory( self, directory ):
    """ get all replicas from a given directory

    :param self: self reference
    :param mixed directory: list of directories or one directory
    """
    if type( directory ) in StringTypes:
      directories = [directory]
    else:
      directories = directory
    res = self.__getCatalogDirectoryContents( directories )
    if not res['OK']:
      return res
    allReplicas = {}
    for lfn, metadata in res['Value'].items():
      allReplicas[lfn] = metadata['Replicas']
    return S_OK( allReplicas )

  def getFilesFromDirectory( self, directory, days = 0, wildcard = '*' ):
    """ get all files from :directory: older than :days: days matching to :wildcard:

    :param self: self reference
    :param mixed directory: list of directories or directory name
    :param int days: ctime days
    :param str wildcard: pattern to match
    """
    if type( directory ) in StringTypes:
      directories = [directory]
    else:
      directories = directory
    self.log.debug( "Obtaining the files older than %d days in %d directories:" % ( days, len( directories ) ) )
    for folder in directories:
      self.log.debug( folder )
    activeDirs = directories
    allFiles = []
    while len( activeDirs ) > 0:
      currentDir = activeDirs[0]
      # We only need the metadata (verbose) if a limit date is given
      res = returnSingleResult( self.fc.listDirectory( currentDir, verbose = ( days != 0 ) ) )
      activeDirs.remove( currentDir )
      if not res['OK']:
        self.log.debug( "Error retrieving directory contents", "%s %s" % ( currentDir, res['Message'] ) )
      else:
        dirContents = res['Value']
        subdirs = dirContents['SubDirs']
        files = dirContents['Files']
        self.log.debug( "%s: %d files, %d sub-directories" % ( currentDir, len( files ), len( subdirs ) ) )
        for subdir in subdirs:
          if ( not days ) or self.__isOlderThan( subdirs[subdir]['CreationDate'], days ):
            if subdir[0] != '/':
              subdir = currentDir + '/' + subdir
            activeDirs.append( subdir )
        for fileName in files:
          fileInfo = files[fileName]
          fileInfo = fileInfo.get( 'Metadata', fileInfo )
          if ( not days ) or not fileInfo.get( 'CreationDate' ) or self.__isOlderThan( fileInfo['CreationDate'], days ):
            if wildcard == '*' or fnmatch.fnmatch( fileName, wildcard ):
              fileName = fileInfo.get( 'LFN', fileName )
              allFiles.append( fileName )
    return S_OK( allFiles )

  def __isOlderThan( self, stringTime, days ):
    timeDelta = timedelta( days = days )
    maxCTime = datetime.utcnow() - timeDelta
    # st = time.strptime( stringTime, "%a %b %d %H:%M:%S %Y" )
    # cTimeStruct = datetime( st[0], st[1], st[2], st[3], st[4], st[5], st[6], None )
    cTimeStruct = stringTime
    if cTimeStruct < maxCTime:
      return True
    return False

  ##########################################################################
  #
  # These are the data transfer methods
  #

  def getFile( self, lfn, destinationDir = '' ):
    """ Get a local copy of a LFN from Storage Elements.

        'lfn' is the logical file name for the desired file
    """
    if type( lfn ) == ListType:
      lfns = lfn
    elif type( lfn ) == StringType:
      lfns = [lfn]
    else:
      errStr = "getFile: Supplied lfn must be string or list of strings."
      self.log.debug( errStr )
      return S_ERROR( errStr )
    self.log.debug( "getFile: Attempting to get %s files." % len( lfns ) )
    res = self.getActiveReplicas( lfns )
    if not res['OK']:
      return res
    failed = res['Value']['Failed']
    lfnReplicas = res['Value']['Successful']
    res = self.fc.getFileMetadata( lfnReplicas.keys() )
    if not res['OK']:
      return res
    failed.update( res['Value']['Failed'] )
    fileMetadata = res['Value']['Successful']
    successful = {}
    for lfn in fileMetadata:
      res = self.__getFile( lfn, lfnReplicas[lfn], fileMetadata[lfn], destinationDir )
      if not res['OK']:
        failed[lfn] = res['Message']
      else:
        successful[lfn] = res['Value']

    gDataStoreClient.commit()
    return S_OK( { 'Successful': successful, 'Failed' : failed } )

  def __getFile( self, lfn, replicas, metadata, destinationDir ):
    if not replicas:
      errStr = "No accessible replicas found"
      self.log.debug( errStr )
      return S_ERROR( errStr )
    # Determine the best replicas
    res = self._getSEProximity( replicas.keys() )
    if not res['OK']:
      return res
    errTuple = ( "No SE", "found" )
    for storageElementName in res['Value']:
      se = StorageElement( storageElementName, vo = self.vo )

      oDataOperation = self.__initialiseAccountingObject( 'getFile', storageElementName, 1 )
      oDataOperation.setStartTime()
      startTime = time.time()

      res = returnSingleResult( se.getFile( lfn, localPath = os.path.realpath( destinationDir ) ) )

      getTime = time.time() - startTime
      oDataOperation.setValueByKey( 'TransferTime', getTime )

      if not res['OK']:
        errTuple = ( "Error getting file from storage:", "%s from %s, %s" % ( lfn, storageElementName, res['Message'] ) )
        oDataOperation.setValueByKey( 'TransferOK', 0 )
        oDataOperation.setValueByKey( 'FinalStatus', 'Failed' )
        oDataOperation.setEndTime()

      else:
        oDataOperation.setValueByKey( 'TransferSize', res['Value'] )


        localFile = os.path.realpath( os.path.join( destinationDir, os.path.basename( lfn ) ) )
        localAdler = fileAdler( localFile )

        if ( metadata['Size'] != res['Value'] ):
          oDataOperation.setValueByKey( 'FinalStatus', 'FinishedDirty' )
          errTuple = ( "Mismatch of sizes:", "downloaded = %d, catalog = %d" % ( res['Value'], metadata['Size'] ) )

        elif ( metadata['Checksum'] ) and ( not compareAdler( metadata['Checksum'], localAdler ) ):
          oDataOperation.setValueByKey( 'FinalStatus', 'FinishedDirty' )
          errTuple = ( "Mismatch of checksums:", "downloaded = %s, catalog = %s" % ( localAdler, metadata['Checksum'] ) )

        else:
          oDataOperation.setEndTime()
          gDataStoreClient.addRegister( oDataOperation )
          return S_OK( localFile )
      # If we are here, there was an error, log it debug level
      self.log.debug( errTuple[0], errTuple[1] )

    gDataStoreClient.addRegister( oDataOperation )
    self.log.verbose( "getFile: Failed to get local copy from any replicas:", "\n%s %s" % errTuple )

    return S_ERROR( "DataManager.getFile: Failed to get local copy from any replicas\n%s %s" % errTuple )

  def _getSEProximity( self, ses ):
    """ get SE proximity """
    siteName = DIRAC.siteName()
    localSEs = [se for se in getSEsForSite( siteName )['Value'] if se in ses]
    countrySEs = []
    countryCode = str( siteName ).split( '.' )[-1]
    res = getSEsForCountry( countryCode )
    if res['OK']:
      countrySEs = [se for se in res['Value'] if se in ses and se not in localSEs]
    sortedSEs = randomize( localSEs ) + randomize( countrySEs )
    sortedSEs += randomize( [se for se in ses if se not in sortedSEs] )
    return S_OK( sortedSEs )

  def putAndRegister( self, lfn, fileName, diracSE, guid = None, path = None, checksum = None ):
    """ Put a local file to a Storage Element and register in the File Catalogues

        'lfn' is the file LFN
        'file' is the full path to the local file
        'diracSE' is the Storage Element to which to put the file
        'guid' is the guid with which the file is to be registered (if not provided will be generated)
        'path' is the path on the storage where the file will be put (if not provided the LFN will be used)
    """
#     ancestors = ancestors if ancestors else list(
    folder = os.path.dirname( lfn )
    res = self.__verifyWritePermission( folder )
    if not res['OK']:
      return res
    if folder not in res['Value']['Successful']:
      errStr = "putAndRegister: Write access not permitted for this credential."
      self.log.debug( errStr, lfn )
      return S_ERROR( errStr )

    # Check that the local file exists
    if not os.path.exists( fileName ):
      errStr = "putAndRegister: Supplied file does not exist."
      self.log.debug( errStr, fileName )
      return S_ERROR( errStr )
    # If the path is not provided then use the LFN path
    if not path:
      path = os.path.dirname( lfn )
    # Obtain the size of the local file
    size = getSize( fileName )
    if size == 0:
      errStr = "putAndRegister: Supplied file is zero size."
      self.log.debug( errStr, fileName )
      return S_ERROR( errStr )
    # If the GUID is not given, generate it here
    if not guid:
      guid = makeGuid( fileName )
    if not checksum:
      self.log.debug( "putAndRegister: Checksum information not provided. Calculating adler32." )
      checksum = fileAdler( fileName )
      self.log.debug( "putAndRegister: Checksum calculated to be %s." % checksum )
    res = self.fc.exists( {lfn:guid} )
    if not res['OK']:
      errStr = "putAndRegister: Completey failed to determine existence of destination LFN."
      self.log.debug( errStr, lfn )
      return res
    if lfn not in res['Value']['Successful']:
      errStr = "putAndRegister: Failed to determine existence of destination LFN."
      self.log.debug( errStr, lfn )
      return S_ERROR( errStr )
    if res['Value']['Successful'][lfn]:
      if res['Value']['Successful'][lfn] == lfn:
        errStr = "putAndRegister: The supplied LFN already exists in the File Catalog."
        self.log.debug( errStr, lfn )
      else:
        errStr = "putAndRegister: This file GUID already exists for another file. " \
            "Please remove it and try again."
        self.log.debug( errStr, res['Value']['Successful'][lfn] )
      return S_ERROR( "%s %s" % ( errStr, res['Value']['Successful'][lfn] ) )

    ##########################################################
    #  Instantiate the destination storage element here.
    storageElement = StorageElement( diracSE, vo = self.vo )
    res = storageElement.isValid()
    if not res['OK']:
      errStr = "putAndRegister: The storage element is not currently valid."
      self.log.debug( errStr, "%s %s" % ( diracSE, res['Message'] ) )
      return S_ERROR( errStr )


    fileDict = {lfn:fileName}

    successful = {}
    failed = {}
    ##########################################################
    #  Perform the put here.
    oDataOperation = self.__initialiseAccountingObject( 'putAndRegister', diracSE, 1 )
    oDataOperation.setStartTime()
    oDataOperation.setValueByKey( 'TransferSize', size )
    startTime = time.time()
    res = returnSingleResult( storageElement.putFile( fileDict ) )
    putTime = time.time() - startTime
    oDataOperation.setValueByKey( 'TransferTime', putTime )
    if not res['OK']:
      errStr = "putAndRegister: Failed to put file to Storage Element."
      oDataOperation.setValueByKey( 'TransferOK', 0 )
      oDataOperation.setValueByKey( 'FinalStatus', 'Failed' )
      oDataOperation.setEndTime()
      gDataStoreClient.addRegister( oDataOperation )
      startTime = time.time()
      gDataStoreClient.commit()
      self.log.debug( 'putAndRegister: Sending accounting took %.1f seconds' % ( time.time() - startTime ) )
      self.log.debug( errStr, "%s: %s" % ( fileName, res['Message'] ) )
      return S_ERROR( "%s %s" % ( errStr, res['Message'] ) )
    successful[lfn] = {'put': putTime}

    ###########################################################
    # Perform the registration here
    destinationSE = storageElement.getStorageElementName()['Value']
    res = returnSingleResult( storageElement.getURL( lfn ) )
    if not res['OK']:
      errStr = "putAndRegister: Failed to generate destination PFN."
      self.log.debug( errStr, res['Message'] )
      return S_ERROR( errStr )
    destUrl = res['Value']
    oDataOperation.setValueByKey( 'RegistrationTotal', 1 )

    fileTuple = ( lfn, destUrl, size, destinationSE, guid, checksum )
    registerDict = {'LFN':lfn, 'PFN':destUrl, 'Size':size, 'TargetSE':destinationSE, 'GUID':guid, 'Addler':checksum}
    startTime = time.time()
    res = self.registerFile( fileTuple )
    registerTime = time.time() - startTime
    oDataOperation.setValueByKey( 'RegistrationTime', registerTime )
    if not res['OK']:
      errStr = "putAndRegister: Completely failed to register file."
      self.log.debug( errStr, res['Message'] )
      failed[lfn] = { 'register' : registerDict }
      oDataOperation.setValueByKey( 'FinalStatus', 'Failed' )
    elif lfn in res['Value']['Failed']:
      errStr = "putAndRegister: Failed to register file."
      self.log.debug( errStr, "%s %s" % ( lfn, res['Value']['Failed'][lfn] ) )
      oDataOperation.setValueByKey( 'FinalStatus', 'Failed' )
      failed[lfn] = { 'register' : registerDict }
    else:
      successful[lfn]['register'] = registerTime
      oDataOperation.setValueByKey( 'RegistrationOK', 1 )
    oDataOperation.setEndTime()
    gDataStoreClient.addRegister( oDataOperation )
    startTime = time.time()
    gDataStoreClient.commit()
    self.log.debug( 'putAndRegister: Sending accounting took %.1f seconds' % ( time.time() - startTime ) )
    return S_OK( {'Successful': successful, 'Failed': failed } )

  def replicateAndRegister( self, lfn, destSE, sourceSE = '', destPath = '', localCache = '' , catalog = '' ):
    """ Replicate a LFN to a destination SE and register the replica.

        'lfn' is the LFN to be replicated
        'destSE' is the Storage Element the file should be replicated to
        'sourceSE' is the source for the file replication (where not specified all replicas will be attempted)
        'destPath' is the path on the destination storage element, if to be different from LHCb convention
        'localCache' is the local file system location to be used as a temporary cache
    """
    successful = {}
    failed = {}
    self.log.debug( "replicateAndRegister: Attempting to replicate %s to %s." % ( lfn, destSE ) )
    startReplication = time.time()
    res = self.__replicate( lfn, destSE, sourceSE, destPath, localCache )
    replicationTime = time.time() - startReplication
    if not res['OK']:
      errStr = "DataManager.replicateAndRegister: Completely failed to replicate file."
      self.log.debug( errStr, res['Message'] )
      return S_ERROR( errStr )
    if not res['Value']:
      # The file was already present at the destination SE
      self.log.debug( "replicateAndRegister: %s already present at %s." % ( lfn, destSE ) )
      successful[lfn] = { 'replicate' : 0, 'register' : 0 }
      resDict = { 'Successful' : successful, 'Failed' : failed }
      return S_OK( resDict )
    successful[lfn] = { 'replicate' : replicationTime }

    destPfn = res['Value']['DestPfn']
    destSE = res['Value']['DestSE']
    self.log.debug( "replicateAndRegister: Attempting to register %s at %s." % ( destPfn, destSE ) )
    replicaTuple = ( lfn, destPfn, destSE )
    startRegistration = time.time()
    res = self.registerReplica( replicaTuple, catalog = catalog )
    registrationTime = time.time() - startRegistration
    if not res['OK']:
      # Need to return to the client that the file was replicated but not registered
      errStr = "replicateAndRegister: Completely failed to register replica."
      self.log.debug( errStr, res['Message'] )
      failed[lfn] = { 'Registration' : { 'LFN' : lfn, 'TargetSE' : destSE, 'PFN' : destPfn } }
    else:
      if lfn in res['Value']['Successful']:
        self.log.debug( "replicateAndRegister: Successfully registered replica." )
        successful[lfn]['register'] = registrationTime
      else:
        errStr = "replicateAndRegister: Failed to register replica."
        self.log.debug( errStr, res['Value']['Failed'][lfn] )
        failed[lfn] = { 'Registration' : { 'LFN' : lfn, 'TargetSE' : destSE, 'PFN' : destPfn } }
    return S_OK( {'Successful': successful, 'Failed': failed} )

  def replicate( self, lfn, destSE, sourceSE = '', destPath = '', localCache = '' ):
    """ Replicate a LFN to a destination SE and register the replica.

        'lfn' is the LFN to be replicated
        'destSE' is the Storage Element the file should be replicated to
        'sourceSE' is the source for the file replication (where not specified all replicas will be attempted)
        'destPath' is the path on the destination storage element, if to be different from LHCb convention
        'localCache' is the local file system location to be used as a temporary cache
    """
    self.log.debug( "replicate: Attempting to replicate %s to %s." % ( lfn, destSE ) )
    res = self.__replicate( lfn, destSE, sourceSE, destPath, localCache )
    if not res['OK']:
      errStr = "replicate: Replication failed."
      self.log.debug( errStr, "%s %s" % ( lfn, destSE ) )
      return res
    if not res['Value']:
      # The file was already present at the destination SE
      self.log.debug( "replicate: %s already present at %s." % ( lfn, destSE ) )
      return res
    return S_OK( lfn )


  def __replicate( self, lfn, destSEName, sourceSEName = None, destPath = None, localCache = None ):
    """ Replicate a LFN to a destination SE.

        'lfn' is the LFN to be replicated
        'destSE' is the Storage Element the file should be replicated to
        'sourceSE' is the source for the file replication (where not specified all replicas will be attempted)
        'destPath' is the path on the destination storage element, if to be different from LHCb convention
        'localCache' if cannot do third party transfer, we do get and put through this local directory
    """

    log = self.log.getSubLogger( '__replicate', True )

    ###########################################################
    # Check that we have write permissions to this directory.
    res = self.__verifyWritePermission( lfn )
    if not res['OK']:
      return res
    if lfn not in res['Value']['Successful']:
      errStr = "__replicate: Write access not permitted for this credential."
      log.debug( errStr, lfn )
      return S_ERROR( errStr )


    # Check that the destination storage element is sane and resolve its name
    log.debug( "Verifying destination StorageElement validity (%s)." % ( destSEName ) )

    destStorageElement = StorageElement( destSEName, vo = self.vo )
    res = destStorageElement.isValid()
    if not res['OK']:
      errStr = "The storage element is not currently valid."
      log.debug( errStr, "%s %s" % ( destSEName, res['Message'] ) )
      return S_ERROR( errStr )

    # Get the real name of the SE
    destSEName = destStorageElement.getStorageElementName()['Value']

    ###########################################################
    # Check whether the destination storage element is banned
    log.verbose( "Determining whether %s ( destination ) is Write-banned." % destSEName )

    if not self.__SEActive( destSEName ).get( 'Value', {} ).get( 'Write' ):
      infoStr = "Supplied destination Storage Element is not currently allowed for Write."
      log.debug( infoStr, destSEName )
      return S_ERROR( infoStr )


    # Get the LFN replicas from the file catalog
    log.debug( "Attempting to obtain replicas for %s." % ( lfn ) )
    res = returnSingleResult( self.getReplicas( lfn ) )
    if not res[ 'OK' ]:
      errStr = "%Failed to get replicas for LFN."
      log.debug( errStr, "%s %s" % ( lfn, res['Message'] ) )
      return S_ERROR( "%s %s" % ( errStr, res['Message'] ) )

    log.debug( "Successfully obtained replicas for LFN." )
    lfnReplicas = res['Value']


    ###########################################################
    # If the file catalog size is zero fail the transfer
    log.debug( "Attempting to obtain size for %s." % lfn )
    res = returnSingleResult( self.fc.getFileSize( lfn ) )
    if not res['OK']:
      errStr = "Failed to get size for LFN."
      log.debug( errStr, "%s %s" % ( lfn, res['Message'] ) )
      return S_ERROR( "%s %s" % ( errStr, res['Message'] ) )

    catalogSize = res['Value']

    if catalogSize == 0:
      errStr = "Registered file size is 0."
      log.debug( errStr, lfn )
      return S_ERROR( errStr )

    log.debug( "File size determined to be %s." % catalogSize )



    ###########################################################
    # If the LFN already exists at the destination we have nothing to do
    if destSEName in lfnReplicas:
      log.debug( "__replicate: LFN is already registered at %s." % destSEName )
      return S_OK()

    ###########################################################
    # If the source is specified, check that it is in the replicas
    
    if sourceSEName:
      log.debug( "Determining whether source Storage Element specified is sane." )

      if sourceSEName not in lfnReplicas:
        errStr = "LFN does not exist at supplied source SE."
        log.error( errStr, "%s %s" % ( lfn, sourceSEName ) )
        return S_ERROR( errStr )



    # If sourceSE is specified, then we consider this one only, otherwise
    # we consider them all

    possibleSourceSEs = [sourceSEName] if sourceSEName else  lfnReplicas.keys()
    
    # We sort the possibileSourceSEs with the SEs that are on the same site than the destination first
    # reverse = True because True > False
    possibleSourceSEs = sorted( possibleSourceSEs,
                                key = lambda x : isSameSiteSE( x, destSEName ).get( 'Value', False ),
                                reverse = True )

    # In case we manage to find SEs that would work as a source, but we can't negotiate a protocol
    # we will do a get and put using one of this sane SE
    possibleSEsForIntermediateTransfer = []

    # Take into account the destination path
    if destPath:
      destPath = '%s/%s' % ( destPath, os.path.basename( lfn ) )
    else:
      destPath = lfn


    for candidateSEName in possibleSourceSEs:

      log.debug( "Consider %s as a source" % candidateSEName )

      # Check that the candidate is active
      if not self.__SEActive( candidateSEName ).get( 'Value', {} ).get( 'Read' ):
        log.debug( "%s is currently not allowed as a source." % candidateSEName )
        continue
      else:
        log.debug( "%s is available for use." % candidateSEName )

      
      candidateSE = StorageElement( candidateSEName, vo = self.vo )

      # Check that the SE is valid
      res = candidateSE.isValid()
      if not res['OK']:
        log.debug( "The storage element is not currently valid.", "%s %s" % ( candidateSEName, res['Message'] ) )
        continue
      else:
        log.debug( "The storage is currently valid", candidateSEName )

<<<<<<< HEAD
      # Check that the file size corresponds to the one in the FC
      res = returnSingleResult( candidateSE.getFileSize( lfn ) )
      if not res['OK']:
        log.debug( "could not get fileSize on %s" % candidateSEName, res['Message'] )
        continue
=======
      localFile = ''
      #FIXME: this should not be hardcoded!!!
      if not sourcePfn.startswith( 'srm:' ) or not destPfn.startswith( 'srm:' ):
        # No third party transfer is possible, we have to replicate through the local cache
        localDir = '.'
        if localCache:
          localDir = localCache
        self.getFile( lfn, destinationDir = localDir )
        localFile = os.path.join( localDir, os.path.basename( lfn ) )
        fileDict = {destPfn:localFile}
        #FIXME: This is to avoid third party transfer attempt by the SE, will be better treated in the future
        catalogueSize = 0

      res = destStorageElement.replicateFile( fileDict, sourceSize = catalogueSize, singleFile = True )
      if localFile and os.path.exists( localFile ):
        os.remove( localFile )
>>>>>>> eb556777

      seFileSize = res['Value']

      
      if seFileSize != catalogSize:
        log.debug( "Catalog size and physical file size mismatch.", "%s %s" % ( catalogSize, seFileSize ) )
        continue
      else:
        log.debug( "Catalog size and physical size match" )


      res = destStorageElement.negociateProtocolWithOtherSE( candidateSE, protocols = self.thirdPartyProtocols )

      if not res['OK']:
        log.debug( "Error negotiating replication protocol", res['Message'] )
        continue
      

      replicationProtocol = res['Value']

      if not replicationProtocol:
        possibleSEsForIntermediateTransfer.append( candidateSE )
        log.debug( "No protocol suitable for replication found" )
        continue

      log.debug( 'Found common protocols', replicationProtocol )

      # THIS WOULD NOT WORK IF PROTO == file !!

      # Compare the urls to make sure we are not overwriting
      res = returnSingleResult( candidateSE.getURL( lfn, protocol = replicationProtocol ) )
      if not res['OK']:
        log.debug( "Cannot get sourceURL", res['Message'] )
        continue

      sourceURL = res['Value']
        
      res = returnSingleResult( destStorageElement.getURL( destPath, protocol = replicationProtocol ) )
      if not res['OK']:
        log.debug( "Cannot get destURL", res['Message'] )
        continue
      destURL = res['Value']

      if sourceURL == destURL:
        log.debug( "Same source and destination, give up" )
        continue

      # Attempt the transfer
      res = returnSingleResult( destStorageElement.replicateFile( {destPath:sourceURL}, sourceSize = catalogSize ) )

      if not res['OK']:
        log.debug( "Replication failed", "%s from %s to %s." % ( lfn, candidateSEName, destSEName ) )
        continue
      
      
      log.debug( "Replication successful.", res['Value'] )
      
      res = returnSingleResult( destStorageElement.getURL(destPath,  protocol = self.registrationProtocol))
      if not res['OK']:
        log.debug( 'Error getting the registration URL', res['Message'] )
        # it's maybe pointless to try the other candidateSEs...
        continue
      
      registrationURL = res['Value']
      
      return S_OK( {'DestSE':destSEName, 'DestPfn':registrationURL} )

      

    # If we are here, that means that we could not make a third party transfer.
    # Check if we have some sane SEs from which we could do a get/put

    localDir = os.path.realpath( localCache if localCache else '.' )
    localFile = os.path.join( localDir, os.path.basename( lfn ) )

    log.debug( "Will try intermediate transfer from %s sources" % len( possibleSEsForIntermediateTransfer ) )

    for candidateSE in possibleSEsForIntermediateTransfer:

      res = returnSingleResult( candidateSE.getFile( lfn, localPath = localDir ) )
      if not res['OK']:
        log.debug( 'Error getting the file from %s' % candidateSE.name, res['Message'] )
        continue

      res = returnSingleResult( destStorageElement.putFile( {destPath:localFile} ) )
      if not res['OK']:
        log.debug( 'Error putting file coming from %s' % candidateSE.name, res['Message'] )
        # if the put is the problem, it's maybe pointless to try the other candidateSEs...
        continue

      # get URL with default protocol to return it
      res = returnSingleResult( destStorageElement.getURL( destPath, protocol = self.registrationProtocol ) )
      if not res['OK']:
        log.debug( 'Error getting the registration URL', res['Message'] )
        # it's maybe pointless to try the other candidateSEs...
        continue

      registrationURL = res['Value']
      return S_OK( {'DestSE':destSEName, 'DestPfn':registrationURL} )


    # If here, we are really doomed
    errStr = "Failed to replicate with all sources."
    log.debug( errStr, lfn )
    return S_ERROR( errStr )




  ###################################################################
  #
  # These are the file catalog write methods
  #

  def registerFile( self, fileTuple, catalog = '' ):
    """ Register a file or a list of files

    :param self: self reference
    :param tuple fileTuple: (lfn, physicalFile, fileSize, storageElementName, fileGuid, checksum )
    :param str catalog: catalog name
    """
    if type( fileTuple ) == ListType:
      fileTuples = fileTuple
    elif type( fileTuple ) == TupleType:
      fileTuples = [fileTuple]
    else:
      errStr = "registerFile: Supplied file info must be tuple of list of tuples."
      self.log.debug( errStr )
      return S_ERROR( errStr )
    self.log.debug( "registerFile: Attempting to register %s files." % len( fileTuples ) )
    res = self.__registerFile( fileTuples, catalog )
    if not res['OK']:
      errStr = "registerFile: Completely failed to register files."
      self.log.debug( errStr, res['Message'] )
      return res
    # Remove Failed LFNs if they are in success
    success = res['Value']['Successful']
    failed = res['Value']['Failed']
    return res

  def __registerFile( self, fileTuples, catalog ):
    """ register file to cataloge """

    fileDict = {}

    for lfn, physicalFile, fileSize, storageElementName, fileGuid, checksum in fileTuples:
      fileDict[lfn] = {'PFN':physicalFile, 'Size':fileSize, 'SE':storageElementName, 'GUID':fileGuid, 'Checksum':checksum}

    if catalog:
      fileCatalog = FileCatalog( catalog, vo = self.vo )
      if not fileCatalog.isOK():
        return S_ERROR( "Can't get FileCatalog %s" % catalog )
    else:
      fileCatalog = self.fc

    res = fileCatalog.addFile( fileDict )
    if not res['OK']:
      errStr = "__registerFile: Completely failed to register files."
      self.log.debug( errStr, res['Message'] )

    return res

  def registerReplica( self, replicaTuple, catalog = '' ):
    """ Register a replica (or list of) supplied in the replicaTuples.

        'replicaTuple' is a tuple or list of tuples of the form (lfn,pfn,se)
    """
    if type( replicaTuple ) == ListType:
      replicaTuples = replicaTuple
    elif type( replicaTuple ) == TupleType:
      replicaTuples = [ replicaTuple ]
    else:
      errStr = "registerReplica: Supplied file info must be tuple of list of tuples."
      self.log.debug( errStr )
      return S_ERROR( errStr )
    self.log.debug( "registerReplica: Attempting to register %s replicas." % len( replicaTuples ) )
    res = self.__registerReplica( replicaTuples, catalog )
    if not res['OK']:
      errStr = "registerReplica: Completely failed to register replicas."
      self.log.debug( errStr, res['Message'] )
      return res
    # Remove Failed LFNs if they are in success
    success = res['Value']['Successful']
    failed = res['Value']['Failed']
    return res

  def __registerReplica( self, replicaTuples, catalog ):
    """ register replica to catalogue """
    seDict = {}
    for lfn, url, storageElementName in replicaTuples:
      seDict.setdefault( storageElementName, [] ).append( ( lfn, url ) )
    failed = {}
    replicaTuples = []
    for storageElementName, replicaTuple in seDict.items():
      destStorageElement = StorageElement( storageElementName, vo = self.vo )
      res = destStorageElement.isValid()
      if not res['OK']:
        errStr = "__registerReplica: The storage element is not currently valid."
        self.log.debug( errStr, "%s %s" % ( storageElementName, res['Message'] ) )
        for lfn, url in replicaTuple:
          failed[lfn] = errStr
      else:
        storageElementName = destStorageElement.getStorageElementName()['Value']
        for lfn, url in replicaTuple:
          res = returnSingleResult( destStorageElement.getURL( lfn, protocol = self.registrationProtocol ) )
          if not res['OK']:
            failed[lfn] = res['Message']
          else:
            replicaTuple = ( lfn, res['Value'], storageElementName, False )
            replicaTuples.append( replicaTuple )
    self.log.debug( "__registerReplica: Successfully resolved %s replicas for registration." % len( replicaTuples ) )
    # HACK!
    replicaDict = {}
    for lfn, url, se, _master in replicaTuples:
      replicaDict[lfn] = {'SE':se, 'PFN':url}

    if catalog:
      fileCatalog = FileCatalog( catalog, vo = self.vo )
      res = fileCatalog.addReplica( replicaDict )
    else:
      res = self.fc.addReplica( replicaDict )
    if not res['OK']:
      errStr = "__registerReplica: Completely failed to register replicas."
      self.log.debug( errStr, res['Message'] )
      return S_ERROR( errStr )
    failed.update( res['Value']['Failed'] )
    successful = res['Value']['Successful']
    resDict = {'Successful':successful, 'Failed':failed}
    return S_OK( resDict )

  ###################################################################
  #
  # These are the removal methods for physical and catalogue removal
  #

  def removeFile( self, lfn, force = None ):
    """ Remove the file (all replicas) from Storage Elements and file catalogue

        'lfn' is the file to be removed
    """
    if force == None:
      force = self.ignoreMissingInFC
    if type( lfn ) == ListType:
      lfns = lfn
    elif type( lfn ) == StringType:
      lfns = [lfn]
    else:
      errStr = "removeFile: Supplied lfns must be string or list of strings."
      self.log.debug( errStr )
      return S_ERROR( errStr )
    # First check if the file exists in the FC
    res = self.fc.exists( lfns )
    if not res['OK']:
      return res
    success = res['Value']['Successful']
    lfns = [lfn for lfn in success if success[lfn] ]
    if force:
      # Files that don't exist are removed successfully
      successful = dict.fromkeys( [lfn for lfn in success if not success[lfn] ], True )
      failed = {}
    else:
      successful = {}
      failed = dict.fromkeys( [lfn for lfn in success if not success[lfn] ], 'No such file or directory' )
    # Check that we have write permissions to this directory and to the file.
    if lfns:
      dir4lfns = {}
      for lfn in lfns:
        dir4lfns.setdefault( os.path.dirname( lfn ), [] ).append( lfn )
      res = self.__verifyWritePermission( dir4lfns.keys() )
      if not res['OK']:
        return res
      if res['Value']['Failed']:
        errStr = "removeFile: Write access not permitted for this credential."
        self.log.debug( errStr, 'for %d files' % len( res['Value']['Failed'] ) )
        failed.update( dict.fromkeys( [lfn for dirName in res['Value']['Failed'] for lfn in dir4lfns[dirName]], errStr ) )
        lfns = list( set( [lfn for dirName in res['Value']['Successful'] for lfn in dir4lfns[dirName] ] ) )

      if lfns:
        self.log.debug( "removeFile: Attempting to remove %s files from Storage and Catalogue. Get replicas first" % len( lfns ) )
        res = self.fc.getReplicas( lfns, True )
        if not res['OK']:
          errStr = "DataManager.removeFile: Completely failed to get replicas for lfns."
          self.log.debug( errStr, res['Message'] )
          return res
        lfnDict = res['Value']['Successful']

        for lfn, reason in res['Value'].get( 'Failed', {} ).items():
          # Ignore files missing in FC if force is set
          if reason == 'No such file or directory' and force:
            successful[lfn] = True
          elif reason == 'File has zero replicas':
            lfnDict[lfn] = {}
          else:
            failed[lfn] = reason

        res = self.__removeFile( lfnDict )
        if not res['OK']:
          errStr = "removeFile: Completely failed to remove files."
          self.log.debug( errStr, res['Message'] )
          return res
        failed.update( res['Value']['Failed'] )
        successful.update( res['Value']['Successful'] )

    resDict = {'Successful':successful, 'Failed':failed}
    gDataStoreClient.commit()
    return S_OK( resDict )

  def __removeFile( self, lfnDict ):
    """ remove file """
    storageElementDict = {}
    # # sorted and reversed
    for lfn, repDict in sorted( lfnDict.items(), reverse = True ):
      for se, pfn in repDict.items():
        storageElementDict.setdefault( se, [] ).append( lfn )
    failed = {}
    successful = {}
    for storageElementName in sorted( storageElementDict ):
      lfns = storageElementDict[storageElementName]
      res = self.__removeReplica( storageElementName, lfns, replicaDict = lfnDict )
      if not res['OK']:
        errStr = res['Message']
        for lfn in lfns:
          failed[lfn] = failed.setdefault( lfn, '' ) + " %s" % errStr
      else:
        for lfn, errStr in res['Value']['Failed'].items():
          failed[lfn] = failed.setdefault( lfn, '' ) + " %s" % errStr

    completelyRemovedFiles = []
    for lfn in [lfn for lfn in lfnDict if lfn not in failed]:
      completelyRemovedFiles.append( lfn )
    if completelyRemovedFiles:
      res = self.fc.removeFile( completelyRemovedFiles )
      if not res['OK']:
        for lfn in completelyRemovedFiles:
          failed[lfn] = "Failed to remove file from the catalog: %s" % res['Message']
      else:
        failed.update( res['Value']['Failed'] )
        successful = res['Value']['Successful']
    return S_OK( { 'Successful' : successful, 'Failed' : failed } )


  def removeReplica( self, storageElementName, lfn ):
    """ Remove replica at the supplied Storage Element from Storage Element then file catalogue

       'storageElementName' is the storage where the file is to be removed
       'lfn' is the file to be removed
    """
    if type( lfn ) == ListType:
      lfns = lfn
    elif type( lfn ) == StringType:
      lfns = [lfn]
    else:
      errStr = "removeReplica: Supplied lfns must be string or list of strings."
      self.log.debug( errStr )
      return S_ERROR( errStr )
    successful = {}
    failed = {}
    # Check that we have write permissions to this file.
    res = self.__verifyWritePermission( lfns )
    if not res['OK']:
      return res
    if res['Value']['Failed']:
      errStr = "removeReplica: Write access not permitted for this credential."
      self.log.debug( errStr, 'for %d files' % len( res['Value']['Failed'] ) )
      failed.update( dict.fromkeys( res['Value']['Failed'], errStr ) )
      lfns = [lfn for lfn in lfns if lfn not in res['Value']['Failed']]

    self.log.debug( "removeReplica: Will remove catalogue entry for %s lfns at %s." % ( len( lfns ),
                                                                                          storageElementName ) )
    res = self.fc.getReplicas( lfns, True )
    if not res['OK']:
      errStr = "removeReplica: Completely failed to get replicas for lfns."
      self.log.debug( errStr, res['Message'] )
      return res
    failed.update( res['Value']['Failed'] )
    replicaDict = res['Value']['Successful']
    lfnsToRemove = []
    for lfn, repDict in res['Value']['Successful'].items():
      if storageElementName not in repDict:
        # The file doesn't exist at the storage element so don't have to remove it
        successful[lfn] = True
      elif len( repDict ) == 1:
        # The file has only a single replica so don't remove
        self.log.debug( "The replica you are trying to remove is the only one.", "%s @ %s" % ( lfn,
                                                                                               storageElementName ) )
        failed[lfn] = "Failed to remove sole replica"
      else:
        lfnsToRemove.append( lfn )
    if not lfnsToRemove:
      return S_OK( { 'Successful' : successful, 'Failed' : failed } )    
    res = self.__removeReplica( storageElementName, lfnsToRemove, replicaDict = replicaDict )
    if not res['OK']:
      return res
    failed.update( res['Value']['Failed'] )
    successful.update( res['Value']['Successful'] )
    gDataStoreClient.commit()
    return S_OK( { 'Successful' : successful, 'Failed' : failed } )


  def __removeReplica( self, storageElementName, lfns, replicaDict = None ):
    """ remove replica
        Remove the replica from the storageElement, and then from the catalog

        :param storageElementName : The name of the storage Element
        :param lfns list of lfn we want to remove
        :param replicaDict : cache of fc.getReplicas(lfns) : { lfn { se : catalog url } }

    """
    failed = {}
    successful = {}
    replicaDict = replicaDict if replicaDict else {}
    
    lfnsToRemove = []

    for lfn in lfns:
      res = self.__verifyWritePermission( lfn )
      if not res['OK']:
        return res
      if lfn not in res['Value']['Successful']:
        errStr = "__removeReplica: Write access not permitted for this credential."
        self.log.debug( errStr, lfn )
        failed[lfn] = errStr
      else:
        lfnsToRemove.append( lfn )


    res = self.__removePhysicalReplica( storageElementName, lfnsToRemove, replicaDict = replicaDict )

    if not res['OK']:
      errStr = "__removeReplica: Failed to remove physical replicas."
      self.log.debug( errStr, res['Message'] )
      return S_ERROR( errStr )

    failed.update( dict( [( lfn, error ) for lfn, error in res['Value']['Failed'].items()] ) )

    # Here we use the FC PFN...
    replicaTuples = [( lfn, replicaDict[lfn][storageElementName], storageElementName ) for lfn in res['Value']['Successful']]

    if not replicaTuples:
      return S_OK( { 'Successful' : successful, 'Failed' : failed } )

    res = self.__removeCatalogReplica( replicaTuples )
    if not res['OK']:
      errStr = "__removeReplica: Completely failed to remove physical files."
      self.log.debug( errStr, res['Message'] )
      failed.update( dict.fromkeys( [lfn for lfn, _pfn, _se in replicaTuples if lfn not in failed], res['Message'] ) )
      successful = {}
    else:
      failed.update( res['Value']['Failed'] )
      successful = res['Value']['Successful']
    return S_OK( { 'Successful' : successful, 'Failed' : failed } )

  def removeReplicaFromCatalog( self, storageElementName, lfn ):
    """ remove :lfn: replica from :storageElementName: SE

    :param self: self reference
    :param str storageElementName: SE name
    :param mixed lfn: a single LFN or list of LFNs
    """

    # Remove replica from the file catalog 'lfn' are the file
    # to be removed 'storageElementName' is the storage where the file is to be removed
    if type( lfn ) == ListType:
      lfns = lfn
    elif type( lfn ) == StringType:
      lfns = [lfn]
    else:
      errStr = "removeReplicaFromCatalog: Supplied lfns must be string or list of strings."
      self.log.debug( errStr )
      return S_ERROR( errStr )
    self.log.debug( "removeReplicaFromCatalog: Will remove catalogue entry for %s lfns at %s." % \
                        ( len( lfns ), storageElementName ) )
    res = self.fc.getReplicas( lfns, allStatus = True )
    if not res['OK']:
      errStr = "removeReplicaFromCatalog: Completely failed to get replicas for lfns."
      self.log.debug( errStr, res['Message'] )
      return res
    failed = {}
    successful = {}
    for lfn, reason in res['Value']['Failed'].items():
      if reason in ( 'No such file or directory', 'File has zero replicas' ):
        successful[lfn] = True
      else:
        failed[lfn] = reason
    replicaTuples = []
    for lfn, repDict in res['Value']['Successful'].items():
      if storageElementName not in repDict:
        # The file doesn't exist at the storage element so don't have to remove it
        successful[lfn] = True
      else:
        replicaTuples.append( ( lfn, repDict[storageElementName], storageElementName ) )
    self.log.debug( "removeReplicaFromCatalog: Resolved %s pfns for catalog removal at %s." % ( len( replicaTuples ),
                                                                                                  storageElementName ) )
    res = self.__removeCatalogReplica( replicaTuples )
    failed.update( res['Value']['Failed'] )
    successful.update( res['Value']['Successful'] )
    resDict = {'Successful':successful, 'Failed':failed}
    return S_OK( resDict )

  def removeCatalogPhysicalFileNames( self, replicaTuple ):
    """ Remove replicas from the file catalog specified by replica tuple

       'replicaTuple' is a tuple containing the replica to be removed and is of the form ( lfn, pfn, se )
    """
    if type( replicaTuple ) == ListType:
      replicaTuples = replicaTuple
    elif type( replicaTuple ) == TupleType:
      replicaTuples = [replicaTuple]
    else:
      errStr = "removeCatalogPhysicalFileNames: Supplied info must be tuple or list of tuples."
      self.log.debug( errStr )
      return S_ERROR( errStr )
    return self.__removeCatalogReplica( replicaTuples )

  def __removeCatalogReplica( self, replicaTuples ):
    """ remove replica form catalogue 
        :param replicaTuples : list of (lfn, catalogPFN, se)
    """
    oDataOperation = self.__initialiseAccountingObject( 'removeCatalogReplica', '', len( replicaTuples ) )
    oDataOperation.setStartTime()
    start = time.time()
    # HACK!
    replicaDict = {}
    for lfn, pfn, se in replicaTuples:
      replicaDict[lfn] = {'SE':se, 'PFN':pfn}
    res = self.fc.removeReplica( replicaDict )
    oDataOperation.setEndTime()
    oDataOperation.setValueByKey( 'RegistrationTime', time.time() - start )
    if not res['OK']:
      oDataOperation.setValueByKey( 'RegistrationOK', 0 )
      oDataOperation.setValueByKey( 'FinalStatus', 'Failed' )
      gDataStoreClient.addRegister( oDataOperation )
      errStr = "__removeCatalogReplica: Completely failed to remove replica: " + res['Message']
      self.log.debug( errStr )
      return S_ERROR( errStr )

    success = res['Value']['Successful']
    failed = res['Value']['Failed']
    for lfn, error in failed.items():
      # Ignore error if file doesn't exist
      # This assumes all catalogs return an error as { catalog : error }
      for catalog, err in error.items():
        if 'no such file' in err.lower():
          success.setdefault( lfn, {} ).update( { catalog : True} )
          error.pop( catalog )
      if not failed[lfn]:
        failed.pop( lfn )
      else:
        self.log.error( "__removeCatalogReplica: Failed to remove replica.", "%s %s" % ( lfn, error ) )

    # Only for logging information
    if success:
      self.log.debug( "__removeCatalogReplica: Removed %d replicas" % len( success ) )
      for lfn in success:
        self.log.debug( "__removeCatalogReplica: Successfully removed replica.", lfn )

    oDataOperation.setValueByKey( 'RegistrationOK', len( success ) )
    gDataStoreClient.addRegister( oDataOperation )
    return res

  def removePhysicalReplicaLegacy( self, storageElementName, lfn ):
    """ Remove replica from Storage Element.

       'lfn' are the files to be removed
       'storageElementName' is the storage where the file is to be removed
    """
    if type( lfn ) == ListType:
      lfns = lfn
    elif type( lfn ) == StringType:
      lfns = [lfn]
    else:
      errStr = "removePhysicalReplica: Supplied lfns must be string or list of strings."
      self.log.debug( errStr )
      return S_ERROR( errStr )
    successful = {}
    failed = {}
    # Check that we have write permissions to this directory.
    res = self.__verifyWritePermission( lfns )
    if not res['OK']:
      return res
    if res['Value']['Failed']:
      errStr = "removePhysicalReplica: Write access not permitted for this credential."
      self.log.debug( errStr, 'for %d files' % len( res['Value']['Failed'] ) )
      failed.update( dict.fromkeys( res['Value']['Failed'], errStr ) )
      lfns = [lfn for lfn in lfns if lfn not in res['Value']['Failed']]
    self.log.debug( "removePhysicalReplica: Attempting to remove %s lfns at %s." % ( len( lfns ),
                                                                                       storageElementName ) )
    self.log.debug( "removePhysicalReplica: Attempting to resolve replicas." )
    res = self.getReplicas( lfns )
    if not res['OK']:
      errStr = "removePhysicalReplica: Completely failed to get replicas for lfns."
      self.log.debug( errStr, res['Message'] )
      return res
    failed.update( res['Value']['Failed'] )
    replicaDict = res['Value']['Successful']
    successful = {}
    lfnsToRemove = []
    for lfn, repDict in replicaDict.items():
      if storageElementName not in repDict:
        # The file doesn't exist at the storage element so don't have to remove it
        successful[lfn] = True
      else:
        lfnsToRemove.append( lfn )
    self.log.debug( "removePhysicalReplica: Resolved %s pfns for removal at %s." % ( len( lfnsToRemove ),
                                                                                       storageElementName ) )
    res = self.__removePhysicalReplica( storageElementName, lfnsToRemove, replicaDict = replicaDict )
    for lfn, error in res['Value']['Failed'].items():
      failed[lfn] = error
    for lfn in res['Value']['Successful']:
      successful[lfn] = True
    resDict = { 'Successful' : successful, 'Failed' : failed }
    return S_OK( resDict )


  def __removePhysicalReplica( self, storageElementName, lfnsToRemove, replicaDict = None ):
    """ remove replica from storage element

        :param storageElementName : name of the storage Element
        :param lfnsToRemove : list of lfn to removes
        :param replicaDict : cache of fc.getReplicas, to be passed to the SE
     """
    self.log.debug( "__removePhysicalReplica: Attempting to remove %s pfns at %s." % ( len( lfnsToRemove ),
                                                                                         storageElementName ) )
    storageElement = StorageElement( storageElementName, vo = self.vo )
    res = storageElement.isValid()
    if not res['OK']:
      errStr = "__removePhysicalReplica: The storage element is not currently valid."
      self.log.debug( errStr, "%s %s" % ( storageElementName, res['Message'] ) )
      return S_ERROR( errStr )
    oDataOperation = self.__initialiseAccountingObject( 'removePhysicalReplica',
                                                        storageElementName,
                                                        len( lfnsToRemove ) )
    oDataOperation.setStartTime()
    start = time.time()
    ret = storageElement.getFileSize( lfnsToRemove, replicaDict = replicaDict )
    deletedSizes = ret.get( 'Value', {} ).get( 'Successful', {} )
    res = storageElement.removeFile( lfnsToRemove, replicaDict = replicaDict )
    oDataOperation.setEndTime()
    oDataOperation.setValueByKey( 'TransferTime', time.time() - start )
    if not res['OK']:
      oDataOperation.setValueByKey( 'TransferOK', 0 )
      oDataOperation.setValueByKey( 'FinalStatus', 'Failed' )
      gDataStoreClient.addRegister( oDataOperation )
      errStr = "__removePhysicalReplica: Failed to remove replicas."
      self.log.debug( errStr, res['Message'] )
      return S_ERROR( errStr )
    else:
      for lfn, value in res['Value']['Failed'].items():
        if 'No such file or directory' in value:
          res['Value']['Successful'][lfn] = lfn
          res['Value']['Failed'].pop( lfn )
      for lfn in res['Value']['Successful']:
        res['Value']['Successful'][lfn] = True

      deletedSize = sum( [size for lfn, size in deletedSizes.items() if lfn in res['Value']['Successful']] )
      oDataOperation.setValueByKey( 'TransferSize', deletedSize )
      oDataOperation.setValueByKey( 'TransferOK', len( res['Value']['Successful'] ) )

      gDataStoreClient.addRegister( oDataOperation )
      infoStr = "__removePhysicalReplica: Successfully issued accounting removal request."
      self.log.debug( infoStr )
      return res

  #########################################################################
  #
  # File transfer methods
  #

  def put( self, lfn, fileName, diracSE, path = None ):
    """ Put a local file to a Storage Element

    :param self: self reference
    :param str lfn: LFN
    :param str fileName: the full path to the local file
    :param str diracSE: the Storage Element to which to put the file
    :param str path: the path on the storage where the file will be put (if not provided the LFN will be used)

    """
    # Check that the local file exists
    if not os.path.exists( fileName ):
      errStr = "put: Supplied file does not exist."
      self.log.debug( errStr, fileName )
      return S_ERROR( errStr )
    # If the path is not provided then use the LFN path
    if not path:
      path = os.path.dirname( lfn )
    # Obtain the size of the local file
    size = getSize( fileName )
    if size == 0:
      errStr = "put: Supplied file is zero size."
      self.log.debug( errStr, fileName )
      return S_ERROR( errStr )

    ##########################################################
    #  Instantiate the destination storage element here.
    storageElement = StorageElement( diracSE, vo = self.vo )
    res = storageElement.isValid()
    if not res['OK']:
      errStr = "put: The storage element is not currently valid."
      self.log.debug( errStr, "%s %s" % ( diracSE, res['Message'] ) )
      return S_ERROR( errStr )
    fileDict = {lfn:fileName}

    successful = {}
    failed = {}
    ##########################################################
    #  Perform the put here.
    startTime = time.time()
    res = returnSingleResult( storageElement.putFile( fileDict ) )
    putTime = time.time() - startTime
    if not res['OK']:
      errStr = "put: Failed to put file to Storage Element."
      failed[lfn] = res['Message']
      self.log.debug( errStr, "%s: %s" % ( fileName, res['Message'] ) )
    else:
      self.log.debug( "put: Put file to storage in %s seconds." % putTime )
      successful[lfn] = res['Value']
    resDict = {'Successful': successful, 'Failed':failed}
    return S_OK( resDict )

  # def removeReplica(self,lfn,storageElementName,singleFile=False):
  # def putReplica(self,lfn,storageElementName,singleFile=False):
  # def replicateReplica(self,lfn,size,storageElementName,singleFile=False):

  def getActiveReplicas( self, lfns ):
    """ Get all the replicas for the SEs which are in Active status for reading.
    """
    res = self.getReplicas( lfns, allStatus = False )
    if not res['OK']:
      return res
    replicas = res['Value']
    return self.checkActiveReplicas( replicas )

  def checkActiveReplicas( self, replicaDict ):
    """ Check a replica dictionary for active replicas
    """

    if type( replicaDict ) != DictType:
      return S_ERROR( 'Wrong argument type %s, expected a dictionary' % type( replicaDict ) )

    for key in [ 'Successful', 'Failed' ]:
      if not key in replicaDict:
        return S_ERROR( 'Missing key "%s" in replica dictionary' % key )
      if type( replicaDict[key] ) != DictType:
        return S_ERROR( 'Wrong argument type %s, expected a dictionary' % type( replicaDict[key] ) )

    seReadStatus = {}
    for lfn, replicas in replicaDict['Successful'].items():
      if type( replicas ) != DictType:
        del replicaDict['Successful'][ lfn ]
        replicaDict['Failed'][lfn] = 'Wrong replica info'
        continue
      for se in replicas.keys():
        # Fix the caching
        readStatus = seReadStatus[se] if se in seReadStatus else seReadStatus.setdefault( se, self.__SEActive( se ).get( 'Value', {} ).get( 'Read', False ) )

        if not readStatus:
          replicas.pop( se )

    return S_OK( replicaDict )

  def __SEActive( self, se ):
    """ check is SE is active """
    result = StorageFactory().getStorageName( se )
    if not result['OK']:
      return S_ERROR( 'SE not known' )
    resolvedName = result['Value']
    for _i in range( 5 ):
      res = self.resourceStatus.getStorageElementStatus( resolvedName, default = None )
      if res['OK']:
        break
    if not res[ 'OK' ]:
      return S_ERROR( 'SE not known' )

    seStatus = { 'Read' : True, 'Write' : True }
    if res['Value'][resolvedName].get( 'ReadAccess', 'Active' ) not in ( 'Active', 'Degraded' ):
      seStatus[ 'Read' ] = False
    if res['Value'][resolvedName].get( 'WriteAccess', 'Active' ) not in ( 'Active', 'Degraded' ):
      seStatus[ 'Write' ] = False

    return S_OK( seStatus )

  def __initialiseAccountingObject( self, operation, se, files ):
    """ create accouting record """
    accountingDict = {}
    accountingDict['OperationType'] = operation
    result = getProxyInfo()
    if not result['OK']:
      userName = 'system'
    else:
      userName = result['Value'].get( 'username', 'unknown' )
    accountingDict['User'] = userName
    accountingDict['Protocol'] = 'DataManager'
    accountingDict['RegistrationTime'] = 0.0
    accountingDict['RegistrationOK'] = 0
    accountingDict['RegistrationTotal'] = 0
    accountingDict['Destination'] = se
    accountingDict['TransferTotal'] = files
    accountingDict['TransferOK'] = files
    accountingDict['TransferSize'] = files
    accountingDict['TransferTime'] = 0.0
    accountingDict['FinalStatus'] = 'Successful'
    accountingDict['Source'] = DIRAC.siteName()
    oDataOperation = DataOperation()
    oDataOperation.setValuesFromDict( accountingDict )
    return oDataOperation

##########################################
  #
  # Defunct methods only there before checking backward compatibility
  #


  def getReplicas( self, lfns, allStatus = True ):
    """ get replicas from catalogue """
    res = self.fc.getReplicas( lfns, allStatus = allStatus )
    if not self.useCatalogPFN:
      if res['OK']:
        se_lfn = {}
        catalogReplicas = res['Value']['Successful']

        # We group the query to getURL by storage element to gain in speed
        for lfn in catalogReplicas:
          for se in catalogReplicas[lfn]:
            se_lfn.setdefault( se, [] ).append( lfn )

        for se in se_lfn:
          seObj = StorageElement( se, vo = self.vo )
          succPfn = seObj.getURL( se_lfn[se], protocol = self.registrationProtocol ).get( 'Value', {} ).get( 'Successful', {} )
          for lfn in succPfn:
            # catalogReplicas still points res["value"]["Successful"] so res will be updated
            catalogReplicas[lfn][se] = succPfn[lfn]

    return res


  ##################################################################################################3
  # Methods from the catalogToStorage. It would all work with the direct call to the SE, but this checks
  # first if the replica is known to the catalog


  def __executeIfReplicaExists( self, storageElementName, lfn, method, **kwargs ):
    """ a simple wrapper that allows replica querying then perform the StorageElement operation

    :param self: self reference
    :param str storageElementName: DIRAC SE name
    :param mixed lfn: a LFN str, list of LFNs or dict with LFNs as keys
    """
    # # default value
    kwargs = kwargs if kwargs else {}
    # # get replicas for lfn
    res = FileCatalog( vo = self.vo ).getReplicas( lfn )
    if not res["OK"]:
      errStr = "__executeIfReplicaExists: Completely failed to get replicas for LFNs."
      self.log.debug( errStr, res["Message"] )
      return res
    # # returned dict, get failed replicase
    retDict = { "Failed": res["Value"]["Failed"],
                "Successful" : {} }
    # # print errors
    for lfn, reason in retDict["Failed"].items():
      self.log.error( "_callReplicaSEFcn: Failed to get replicas for file.", "%s %s" % ( lfn, reason ) )
    # # good replicas
    lfnReplicas = res["Value"]["Successful"]
    # # store PFN to LFN mapping
    lfnList = []
    se = None  # Placeholder for the StorageElement object
    for lfn, replicas in lfnReplicas.items():
      if storageElementName  in replicas:
        lfnList.append( lfn )
      else:
        errStr = "__executeIfReplicaExists: File hasn't got replica at supplied Storage Element."
        self.log.error( errStr, "%s %s" % ( lfn, storageElementName ) )
        retDict["Failed"][lfn] = errStr

    if 'replicaDict' not in kwargs:
      kwargs['replicaDict'] = lfnReplicas

    # # call StorageElement function at least
    se = se = se if se else StorageElement( storageElementName, vo = self.vo )
    fcn = getattr( se, method )
    res = fcn( lfnList, **kwargs )
    # # check result
    if not res["OK"]:
      errStr = "__executeIfReplicaExists: Failed to execute %s StorageElement method." % method
      self.log.error( errStr, res["Message"] )
      return res

    # # filter out failed and successful
    for lfn, lfnRes in res["Value"]["Successful"].items():
      retDict["Successful"][lfn] = lfnRes
    for lfn, errorMessage in res["Value"]["Failed"].items():
      retDict["Failed"][lfn] = errorMessage

    return S_OK( retDict )

  def getReplicaIsFile( self, lfn, storageElementName ):
    """ determine whether the supplied lfns are files at the supplied StorageElement

    :param self: self reference
    :param mixed lfn: LFN string, list if LFNs or dict with LFNs as keys
    :param str storageElementName: DIRAC SE name
    :param bool singleFile: execute for the first LFN only
    """
    return self.__executeIfReplicaExists( storageElementName, lfn, "isFile" )

  def getReplicaSize( self, lfn, storageElementName ):
    """ get the size of files for the lfns at the supplied StorageElement

    :param self: self reference
    :param mixed lfn: LFN string, list if LFNs or dict with LFNs as keys
    :param str storageElementName: DIRAC SE name
    :param bool singleFile: execute for the first LFN only
    """
    return self.__executeIfReplicaExists( storageElementName, lfn, "getFileSize" )

  def getReplicaAccessUrl( self, lfn, storageElementName, protocol = False ):
    """ get the access url for lfns at the supplied StorageElement

    :param self: self reference
    :param mixed lfn: LFN string, list if LFNs or dict with LFNs as keys
    :param str storageElementName: DIRAC SE name
    :param bool singleFile: execute for the first LFN only
    """
    return self.__executeIfReplicaExists( storageElementName, lfn, "getURL", protocol = protocol )

  def getReplicaMetadata( self, lfn, storageElementName ):
    """ get the file metadata for lfns at the supplied StorageElement

    :param self: self reference
    :param mixed lfn: LFN string, list if LFNs or dict with LFNs as keys
    :param str storageElementName: DIRAC SE name
    :param bool singleFile: execute for the first LFN only
    """
    return self.__executeIfReplicaExists( storageElementName, lfn, "getFileMetadata" )

  def prestageReplica( self, lfn, storageElementName, lifetime = 86400 ):
    """ issue a prestage requests for the lfns at the supplied StorageElement

    :param self: self reference
    :param mixed lfn: LFN string, list if LFNs or dict with LFNs as keys
    :param str storageElementName: DIRAC SE name
    :param int lifetime: 24h in seconds
    :param bool singleFile: execute for the first LFN only
    """
    return self.__executeIfReplicaExists( storageElementName, lfn,
                                                  "prestageFile", lifetime = lifetime )


  def pinReplica( self, lfn, storageElementName, lifetime = 86400 ):
    """ pin the lfns at the supplied StorageElement

    :param self: self reference
    :param mixed lfn: LFN string, list if LFNs or dict with LFNs as keys
    :param str storageElementName: DIRAC SE name
    :param int lifetime: 24h in seconds
    :param bool singleFile: execute for the first LFN only
    """
    return self.__executeIfReplicaExists( storageElementName, lfn,
                                                  "pinFile", lifetime = lifetime )

  def releaseReplica( self, lfn, storageElementName ):
    """ release pins for the lfns at the supplied StorageElement

    :param self: self reference
    :param mixed lfn: LFN string, list if LFNs or dict with LFNs as keys
    :param str storageElementName: DIRAC SE name
    :param bool singleFile: execute for the first LFN only
    """
    return self.__executeIfReplicaExists( storageElementName, lfn, "releaseFile" )

  def getReplica( self, lfn, storageElementName, localPath = False ):
    """ copy replicas from DIRAC SE to local directory

    :param self: self reference
    :param mixed lfn: LFN string, list if LFNs or dict with LFNs as keys
    :param str storageElementName: DIRAC SE name
    :param mixed localPath: path in the local file system, if False, os.getcwd() will be used
    :param bool singleFile: execute for the first LFN only
    """
    return self.__executeIfReplicaExists( storageElementName, lfn,
                                                  "getFile", localPath = localPath )
<|MERGE_RESOLUTION|>--- conflicted
+++ resolved
@@ -727,31 +727,11 @@
       else:
         log.debug( "The storage is currently valid", candidateSEName )
 
-<<<<<<< HEAD
       # Check that the file size corresponds to the one in the FC
       res = returnSingleResult( candidateSE.getFileSize( lfn ) )
       if not res['OK']:
         log.debug( "could not get fileSize on %s" % candidateSEName, res['Message'] )
         continue
-=======
-      localFile = ''
-      #FIXME: this should not be hardcoded!!!
-      if not sourcePfn.startswith( 'srm:' ) or not destPfn.startswith( 'srm:' ):
-        # No third party transfer is possible, we have to replicate through the local cache
-        localDir = '.'
-        if localCache:
-          localDir = localCache
-        self.getFile( lfn, destinationDir = localDir )
-        localFile = os.path.join( localDir, os.path.basename( lfn ) )
-        fileDict = {destPfn:localFile}
-        #FIXME: This is to avoid third party transfer attempt by the SE, will be better treated in the future
-        catalogueSize = 0
-
-      res = destStorageElement.replicateFile( fileDict, sourceSize = catalogueSize, singleFile = True )
-      if localFile and os.path.exists( localFile ):
-        os.remove( localFile )
->>>>>>> eb556777
-
       seFileSize = res['Value']
 
       
