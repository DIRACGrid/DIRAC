#!/usr/bin/env python
""" File Catalog Client Command Line Interface. """

__RCSID__ = "$Id$"

import commands
import os.path
import time
import sys
import getopt

<<<<<<< HEAD
from DIRAC.Core.Utilities.ReturnValues import returnSingleResult
=======
from DIRAC.Core.Base.CLI import CLI
>>>>>>> 7e5e7322
from DIRAC.Core.Security.ProxyInfo import getProxyInfo
from DIRAC.Interfaces.API.Dirac import Dirac
from DIRAC.Core.Utilities.PrettyPrint import int_with_commas, printTable
from DIRAC.DataManagementSystem.Client.DirectoryListing import DirectoryListing
from DIRAC.DataManagementSystem.Client.MetaQuery import MetaQuery, FILE_STANDARD_METAKEYS
from DIRAC.DataManagementSystem.Client.CmdDirCompletion.AbstractFileSystem import DFCFileSystem, UnixLikeFileSystem
from DIRAC.DataManagementSystem.Client.CmdDirCompletion.DirectoryCompletion import DirectoryCompletion

class FileCatalogClientCLI( CLI ):
  """ usage: FileCatalogClientCLI.py xmlrpc-url.

    The URL should use HTTP protocol, and specify a port.  e.g.::

        http://localhost:7777

    This provides a command line interface to the FileCatalog Exported API::

        ls(path) - lists the directory path

    The command line interface to these functions can be listed by typing "help"
    at the prompt.

    Other modules which want access to the FileCatalog API should simply make
    their own internal connection to the XMLRPC server using code like::

        server = xmlrpclib.Server(xmlrpc_url)
        server.exported_function(args)
  """

  intro = """
File Catalog Client $Revision: 1.17 $Date: 
            """

  def __init__( self, client ):
    CLI.__init__( self )
    self.fc = client
    self.cwd = '/'
    self.prompt = 'FC:'+self.cwd+'> '
    self.previous_cwd = '/'

    self.dfc_fs = DFCFileSystem( self.fc )
    self.lfn_dc = DirectoryCompletion( self.dfc_fs )

    self.ul_fs = UnixLikeFileSystem()
    self.ul_dc = DirectoryCompletion( self.ul_fs )

  def getPath( self, apath ):

    if apath.find('/') == 0:
      path = apath
    else:
      path = self.cwd+'/'+apath
    path = path.replace('//','/')

    return os.path.normpath(path)
  
  def do_register(self,args):
    """ Register a record to the File Catalog
    
        usage:
          register file <lfn> <pfn> <size> <SE> [<guid>]  - register new file record in the catalog
          register replica <lfn> <pfn> <SE>   - register new replica in the catalog
    """
    
    argss = args.split()
    if (len(argss)==0):
      print self.do_register.__doc__
      return
    option = argss[0]
    del argss[0]
    if option == 'file':
      if (len(argss) < 4):
        print self.do_register.__doc__
        return
      return self.registerFile(argss)
    elif option == 'pfn' or option == "replica":
      # TODO
      # Is the __doc__ not complete ?
      if (len(argss) != 3):
        print self.do_register.__doc__
        return
      return self.registerReplica(argss)
    else:
      print "Unknown option:",option

  # An Auto Completion For ``register``
  _available_register_cmd = ['file', 'replica']
  def complete_register(self, text, line, begidx, endidx):
    result = []
    args = line.split()
    if len(args) >= 2 and (args[1] in self._available_register_cmd):
      # if 'register file' or 'register replica' exists,
      # try to do LFN auto completion.
      cur_path = ""
      if (len(args) == 3):
        cur_path = args[2]
      result = self.lfn_dc.parse_text_line(text, cur_path, self.cwd)
      return result

    result = [i for i in self._available_register_cmd if i.startswith(text)]
    return result
  
  def do_add(self,args):
    """ Upload a new file to a SE and register in the File Catalog
    
        usage:
        
          add <lfn> <pfn> <SE> [<guid>] 
    """
    
    # ToDo - adding directories
    
    argss = args.split()
    
    if len(argss) < 3:
      print "Error: insufficient number of arguments"
      return
    
    lfn = argss[0]
    lfn = self.getPath(lfn)
    pfn = argss[1]
    se = argss[2]
    guid = None
    if len(argss)>3:
      guid = argss[3]
        
    dirac = Dirac()
    result = dirac.addFile(lfn,pfn,se,guid,printOutput=False)
    if not result['OK']:
      print 'Error: %s' %(result['Message'])
    else:
      print "File %s successfully uploaded to the %s SE" % (lfn,se)  

  def complete_add(self, text, line, begidx, endidx):
    result = []
    args = line.split()

    # the first argument -- LFN.
    if (1<=len(args)<=2):
      # If last char is ' ',
      # this can be a new parameter.
      if (len(args) == 1) or (len(args)==2 and (not line.endswith(' '))):
        cur_path = ""
        if (len(args) == 2):
          cur_path = args[1]
        result = self.lfn_dc.parse_text_line(text, cur_path, self.cwd)

    return result
      
  def do_get(self,args):
    """ Download file from grid and store in a local directory
    
        usage:
        
          get <lfn> [<local_directory>] 
    """
    
    argss = args.split()
    if (len(argss)==0):
      print self.do_get.__doc__
      return
    lfn = argss[0]
    lfn = self.getPath(lfn)
    dir_ = ''
    if len(argss)>1:
      dir_ = argss[1]
        
    dirac = Dirac()
    localCWD = ''
    if dir_:
      localCWD = os.getcwd()
      os.chdir(dir_)
    result = dirac.getFile(lfn)
    if localCWD:
      os.chdir(localCWD)
      
    if not result['OK']:
      print 'Error: %s' %(result['Message'])
    else:
      print "File %s successfully downloaded" % lfn      

  def complete_get(self, text, line, begidx, endidx):
    result = []
    args = line.split()

    # the first argument -- LFN.
    if (1<=len(args)<=2):
      # If last char is ' ',
      # this can be a new parameter.
      if (len(args) == 1) or (len(args)==2 and (not line.endswith(' '))):
        cur_path = ""
        if (len(args) == 2):
          cur_path = args[1]
        result = self.lfn_dc.parse_text_line(text, cur_path, self.cwd)

    return result

  def do_unregister(self,args):
    """ Unregister records in the File Catalog
    
        usage:
          unregister replica  <lfn> <se>
          unregister file <lfn>
          unregister dir <path>
    """        
    argss = args.split()
    if (len(argss)==0):
      print self.do_unregister.__doc__
      return
    option = argss[0]
    del argss[0]
    if option == 'replica':
      if (len(argss) != 2):
        print self.do_unregister.__doc__
        return
      return self.removeReplica(argss)
    elif option == 'file': 
      if (len(argss) != 1):
        print self.do_unregister.__doc__
        return
      return self.removeFile(argss)
    elif option == "dir" or option == "directory":
      if (len(argss) != 1):
        print self.do_unregister.__doc__
        return
      return self.removeDirectory(argss)    
    else:
      print "Error: illegal option %s" % option

  # An Auto Completion For ``register``
  _available_unregister_cmd = ['replica', 'file', 'dir', 'directory']
  def complete_unregister(self, text, line, begidx, endidx):
    result = []
    args = line.split()
    if len(args) >= 2 and (args[1] in self._available_unregister_cmd):
      # if 'unregister file' or 'unregister replica' and so on exists,
      # try to do LFN auto completion.
      cur_path = ""
      if (len(args) == 3):
        cur_path = args[2]
      result = self.lfn_dc.parse_text_line(text, cur_path, self.cwd)
      return result

    result = [i for i in self._available_unregister_cmd if i.startswith(text)]
    return result
      
  def do_rmreplica(self,args):
    """ Remove LFN replica from the storage and from the File Catalog
    
        usage:
          rmreplica <lfn> <se>
    """        
    argss = args.split()
    if (len(argss) != 2):
      print self.do_rmreplica.__doc__
      return
    lfn = argss[0]
    lfn = self.getPath(lfn)
    print "lfn:",lfn
    se = argss[1]
    try:
      result =  self.fc.setReplicaStatus( {lfn:{'SE':se,'Status':'Trash'}} )
      if result['OK']:
        print "Replica at",se,"moved to Trash Bin"
      else:
        print "Failed to remove replica at",se
        print result['Message']
    except Exception as x:
      print "Error: rmreplica failed with exception: ", x

  def complete_rmreplica(self, text, line, begidx, endidx):
    result = []
    args = line.split()

    # the first argument -- LFN.
    if (1<=len(args)<=2):
      # If last char is ' ',
      # this can be a new parameter.
      if (len(args) == 1) or (len(args)==2 and (not line.endswith(' '))):
        cur_path = ""
        if (len(args) == 2):
          cur_path = args[1]
        result = self.lfn_dc.parse_text_line(text, cur_path, self.cwd)

    return result

    
  def do_rm(self,args):
    """ Remove file from the storage and from the File Catalog
    
        usage:
          rm <lfn>
          
        NB: this method is not fully implemented !    
    """  
    # Not yet really implemented
    argss = args.split()
    if len(argss) != 1:
      print self.do_rm.__doc__
      return
    self.removeFile(argss)

  def complete_rm(self, text, line, begidx, endidx):
    result = []
    args = line.split()

    # the first argument -- LFN.
    if (1<=len(args)<=2):
      # If last char is ' ',
      # this can be a new parameter.
      if (len(args) == 1) or (len(args)==2 and (not line.endswith(' '))):
        cur_path = ""
        if (len(args) == 2):
          cur_path = args[1]
        result = self.lfn_dc.parse_text_line(text, cur_path, self.cwd)

    return result
    
  def do_rmdir(self,args):
    """ Remove directory from the storage and from the File Catalog
    
        usage:
          rmdir <path>
          
        NB: this method is not fully implemented !  
    """  
    # Not yet really implemented yet
    argss = args.split()
    if len(argss) != 1:
      print self.do_rmdir.__doc__
      return
    self.removeDirectory(argss)  

  def complete_rmdir(self, text, line, begidx, endidx):
    result = []
    args = line.split()

    # the first argument -- LFN.
    if (1<=len(args)<=2):
      # If last char is ' ',
      # this can be a new parameter.
      if (len(args) == 1) or (len(args)==2 and (not line.endswith(' '))):
        cur_path = ""
        if (len(args) == 2):
          cur_path = args[1]
        result = self.lfn_dc.parse_text_line(text, cur_path, self.cwd)

    return result
          
  def removeReplica(self,args):
    """ Remove replica from the catalog
    """          
    
    path = args[0]
    lfn = self.getPath(path)
    print "lfn:",lfn
    rmse = args[1]
    try:
      result =  self.fc.removeReplica( {lfn:{'SE':rmse}} )
      if result['OK']:
        if 'Failed' in result['Value']:
          if lfn in result['Value']['Failed']:
            print "ERROR: %s" % ( result['Value']['Failed'][lfn])
          elif  lfn in result['Value']['Successful']:
            print "File %s at %s removed from the catalog" %( lfn, rmse )
          else:
            "ERROR: Unexpected returned value %s" % result['Value']
        else:
          print "File %s at %s removed from the catalog" %( lfn, rmse )
      else:
        print "Failed to remove replica at",rmse
        print result['Message']
    except Exception as x:
      print "Error: rmpfn failed with exception: ", x
      
  def removeFile(self,args):
    """ Remove file from the catalog
    """  
    
    path = args[0]
    lfn = self.getPath(path)
    print "lfn:",lfn
    try:
      result =  self.fc.removeFile(lfn)
      if result['OK']:
        if 'Failed' in result['Value']:
          if lfn in result['Value']['Failed']:
            print "ERROR: %s" % ( result['Value']['Failed'][lfn] )
          elif lfn in result['Value']['Successful']:
            print "File",lfn,"removed from the catalog"
          else:
            print "ERROR: Unexpected result %s" % result['Value']
        else:
          print "File",lfn,"removed from the catalog"
      else:
        print "Failed to remove file from the catalog"  
        print result['Message']
    except Exception as x:
      print "Error: rm failed with exception: ", x       
      
  def removeDirectory(self,args):
    """ Remove file from the catalog
    """  
    
    path = args[0]
    lfn = self.getPath(path)
    print "lfn:",lfn
    try:
      result =  self.fc.removeDirectory(lfn)
      if result['OK']:
        if result['Value']['Successful']:
          print "Directory",lfn,"removed from the catalog"
        elif result['Value']['Failed']:
          print "ERROR:", result['Value']['Failed'][lfn]  
      else:
        print "Failed to remove directory from the catalog"  
        print result['Message']
    except Exception as x:
      print "Error: rm failed with exception: ", x            
      
  def do_replicate(self,args):
    """ Replicate a given file to a given SE
        
        usage:
          replicate <LFN> <SE> [<SourceSE>]
    """
    argss = args.split()
    if len(argss) < 2:
      print "Error: unsufficient number of arguments"
      return
    lfn = argss[0]
    lfn = self.getPath(lfn)
    se = argss[1]
    sourceSE = ''
    if len(argss)>2:
      sourceSE=argss[2]
    try:
      dirac = Dirac()
      result = dirac.replicateFile(lfn,se,sourceSE,printOutput=True)      
      if not result['OK']:
        print 'Error: %s' %(result['Message'])
      elif not result['Value']:
        print "Replica is already present at the target SE"
      else:  
        print "File %s successfully replicated to the %s SE" % (lfn,se)  
    except Exception as x:
      print "Error: replicate failed with exception: ", x      
      
  def complete_replicate(self, text, line, begidx, endidx):
    result = []
    args = line.split()

    # the first argument -- LFN.
    if (1<=len(args)<=2):
      # If last char is ' ',
      # this can be a new parameter.
      if (len(args) == 1) or (len(args)==2 and (not line.endswith(' '))):
        cur_path = ""
        if (len(args) == 2):
          cur_path = args[1]
        result = self.lfn_dc.parse_text_line(text, cur_path, self.cwd)

    return result

  def do_replicas(self,args):
    """ Get replicas for the given file specified by its LFN

        usage: replicas <lfn>
    """
    argss = args.split()
    if (len(argss) == 0):
      print self.do_replicas.__doc__
      return
    apath = argss[0]
    path = self.getPath(apath)
    print "lfn:",path
    try:
      result =  self.fc.getReplicas(path)    
      if result['OK']:
        if result['Value']['Successful']:
          for se,entry in result['Value']['Successful'][path].items():
            print se.ljust(15),entry
      else:
        print "Replicas: ",result['Message']
    except Exception as x:
      print "replicas failed: ", x

  def complete_replicas(self, text, line, begidx, endidx):
    result = []
    args = line.split()

    # the first argument -- LFN.
    if (1<=len(args)<=2):
      # If last char is ' ',
      # this can be a new parameter.
      if (len(args) == 1) or (len(args)==2 and (not line.endswith(' '))):
        cur_path = ""
        if (len(args) == 2):
          cur_path = args[1]
        result = self.lfn_dc.parse_text_line(text, cur_path, self.cwd)

    return result
        
  def registerFile(self,args):
    """ Add a file to the catatlog 

        usage: add <lfn> <pfn> <size> <SE> [<guid>]
    """      
       
    path = args[0]
    infoDict = {}
    lfn = self.getPath(path)
    infoDict['PFN'] = args[1]
    infoDict['Size'] = int(args[2])
    infoDict['SE'] = args[3]
    if len(args) == 5:
      guid = args[4]
    else:
      _status,guid = commands.getstatusoutput('uuidgen')
    infoDict['GUID'] = guid
    infoDict['Checksum'] = ''    
      
    fileDict = {}
    fileDict[lfn] = infoDict  
      
    try:
      result = self.fc.addFile(fileDict)         
      if not result['OK']:
        print "Failed to add file to the catalog: ",
        print result['Message']
      elif result['Value']['Failed']:
        if result['Value']['Failed'].has_key(lfn):
          print 'Failed to add file:',result['Value']['Failed'][lfn]  
      elif result['Value']['Successful']:
        if result['Value']['Successful'].has_key(lfn):
          print "File successfully added to the catalog"    
    except Exception as x:
      print "add file failed: ", str(x)    
    
  def registerReplica(self,args):
    """ Add a file to the catatlog 

        usage: addpfn <lfn> <pfn> <SE> 
    """      
    path = args[0]
    infoDict = {}
    lfn = self.getPath(path)
    infoDict['PFN'] = args[1]
    if infoDict['PFN'] == "''" or infoDict['PFN'] == '""':
      infoDict['PFN'] = ''
    infoDict['SE'] = args[2]
      
    repDict = {}
    repDict[lfn] = infoDict    
      
    try:
      result = self.fc.addReplica(repDict)                    
      if not result['OK']:
        print "Failed to add replica to the catalog: ",
        print result['Message']
      elif result['Value']['Failed']:
        print 'Failed to add replica:',result['Value']['Failed'][lfn]   
      else:
        print "Replica added successfully:", result['Value']['Successful'][lfn]    
    except Exception as x:
      print "add pfn failed: ", str(x)    
      
  def do_ancestorset(self,args):
    """ Set ancestors for the given file
    
        usage: ancestorset <lfn> <ancestor_lfn> [<ancestor_lfn>...]
    """            
    
    argss = args.split()    
    if (len(argss) == 0):
      print self.do_ancestorset.__doc__
      return 
    lfn = argss[0]
    if lfn[0] != '/':
      lfn = self.cwd + '/' + lfn
    ancestors = argss[1:]
    tmpList = []
    for a in ancestors:
      if a[0] != '/':
        a = self.cwd + '/' + a
      tmpList.append(a)
    ancestors = tmpList       
    
    try:
      result = self.fc.addFileAncestors({lfn:{'Ancestors':ancestors}})
      if not result['OK']:
        print "Failed to add file ancestors to the catalog: ",
        print result['Message']
      elif result['Value']['Failed']:
        print "Failed to add file ancestors to the catalog: ",
        print result['Value']['Failed'][lfn]
      else:
        print "Added %d ancestors to file %s" % (len(ancestors),lfn)
    except Exception as x:
      print "Exception while adding ancestors: ", str(x)                
                         
  def complete_ancestorset(self, text, line, begidx, endidx):

    args = line.split()

    if ( len(args) == 1 ):
      cur_path = ""
    elif ( len(args) > 1 ):
      # If the line ends with ' '
      # this means a new parameter begin.
      if line.endswith(' '):
        cur_path = ""
      else:
        cur_path = args[-1]

    result = self.lfn_dc.parse_text_line(text, cur_path, self.cwd)

    return result
      
  def do_ancestor(self,args):
    """ Get ancestors of the given file
    
        usage: ancestor <lfn> [depth]
    """            
    
    argss = args.split()
    if (len(argss) == 0):
      print self.do_ancestor.__doc__
      return
    lfn = argss[0]
    if lfn[0] != '/':
      lfn = self.cwd + '/' + lfn
    depth = [1]
    if len(argss) > 1:
      depth = int(argss[1])
      depth = range(1,depth+1)
        
    try:      
      result = self.fc.getFileAncestors([lfn],depth)
      if not result['OK']:
        print "ERROR: Failed to get ancestors: ",
        print result['Message']       
      elif result['Value']['Failed']:
        print "Failed to get ancestors: ",
        print result['Value']['Failed'][lfn]
      else:
        depthDict = {}  
        depSet = set()    
        for lfn,ancestorDict in  result['Value']['Successful'].items():
          for ancestor,dep in ancestorDict.items():     
            depthDict.setdefault(dep,[])
            depthDict[dep].append(ancestor)
            depSet.add(dep)
        depList = list(depSet)
        depList.sort()
        print lfn   
        for dep in depList:
          for lfn in depthDict[dep]:      
            print dep,' '*dep*5, lfn
    except Exception as x:
      print "Exception while getting ancestors: ", str(x)    

  def complete_ancestor(self, text, line, begidx, endidx):
    result = []
    args = line.split()

    # the first argument -- LFN.
    if (1<=len(args)<=2):
      # If last char is ' ',
      # this can be a new parameter.
      if (len(args) == 1) or (len(args)==2 and (not line.endswith(' '))):
        cur_path = ""
        if (len(args) == 2):
          cur_path = args[1]
        result = self.lfn_dc.parse_text_line(text, cur_path, self.cwd)

    return result
                                                                     
  def do_descendent(self,args):
    """ Get descendents of the given file
    
        usage: descendent <lfn> [depth]
    """            
    
    argss = args.split()
    if (len(argss) == 0):
      print self.do_descendent.__doc__
      return
    lfn = argss[0]
    if lfn[0] != '/':
      lfn = self.cwd + '/' + lfn
    depth = [1]
    if len(argss) > 1:
      depth = int(argss[1])
      depth = range(1,depth+1)
        
    try:
      result = self.fc.getFileDescendents([lfn],depth)
      if not result['OK']:
        print "ERROR: Failed to get descendents: ",
        print result['Message']       
      elif result['Value']['Failed']:
        print "Failed to get descendents: ",
        print result['Value']['Failed'][lfn]
      else:
        depthDict = {}  
        depSet = set()    
        for lfn,descDict in  result['Value']['Successful'].items():
          for desc,dep in descDict.items():     
            depthDict.setdefault(dep,[])
            depthDict[dep].append(desc)
            depSet.add(dep)
        depList = list(depSet)
        depList.sort()
        print lfn   
        for dep in depList:
          for lfn in depthDict[dep]:      
            print dep,' '*dep*5, lfn
    except Exception as x:
      print "Exception while getting descendents: ", str(x)              

  def complete_descendent(self, text, line, begidx, endidx):
    result = []
    args = line.split()

    # the first argument -- LFN.
    if (1<=len(args)<=2):
      # If last char is ' ',
      # this can be a new parameter.
      if (len(args) == 1) or (len(args)==2 and (not line.endswith(' '))):
        cur_path = ""
        if (len(args) == 2):
          cur_path = args[1]
        result = self.lfn_dc.parse_text_line(text, cur_path, self.cwd)

    return result
      
#######################################################################################
# User and group methods      
      
  def do_user(self,args):
    """ User related commands
    
        usage:
          user add <username>  - register new user in the catalog
          user delete <username>  - delete user from the catalog
          user show - show all users registered in the catalog
    """    
    argss = args.split()
    if (len(argss)==0):
      print self.do_user.__doc__
      return
    option = argss[0]
    del argss[0]
    if option == 'add':
      if (len(argss)!=1):
        print self.do_user.__doc__
        return
      return self.registerUser(argss) 
    elif option == 'delete':
      if (len(argss)!=1):
        print self.do_user.__doc__
        return
      return self.deleteUser(argss) 
    elif option == "show":
      result = self.fc.getUsers()
      if not result['OK']:
        print ("Error: %s" % result['Message'])            
      else:  
        if not result['Value']:
          print "No entries found"
        else:  
          for user,id_ in result['Value'].items():
            print user.rjust(20),':',id_
    else:
      print "Unknown option:",option

  # completion for ``user``
  _available_user_cmd = ['add', 'delete', 'show']
  def complete_user(self, text, line, begidx, endidx):
    result = []
    args = line.split()
    if len(args) == 2 and (args[1] in self._available_user_cmd):
      # if the sub command exists,
      # Don't need any auto completion
      return result

    result = [i for i in self._available_user_cmd if i.startswith(text)]
    return result
    
  def do_group(self,args):
    """ Group related commands
    
        usage:
          group add <groupname>  - register new group in the catalog
          group delete <groupname>  - delete group from the catalog
          group show - how all groups registered in the catalog
    """    
    argss = args.split()
    if (len(argss)==0):
      print self.do_group.__doc__
      return
    option = argss[0]
    del argss[0]
    if option == 'add':
      if (len(argss)!=1):
        print self.do_group.__doc__
        return
      return self.registerGroup(argss) 
    elif option == 'delete':
      if (len(argss)!=1):
        print self.do_group.__doc__
        return
      return self.deleteGroup(argss) 
    elif option == "show":
      result = self.fc.getGroups()
      if not result['OK']:
        print ("Error: %s" % result['Message'])            
      else:  
        if not result['Value']:
          print "No entries found"
        else:  
          for user,id_ in result['Value'].items():
            print user.rjust(20),':',id_
    else:
      print "Unknown option:",option  
  
  # completion for ``group``
  _available_group_cmd = ['add', 'delete', 'show']
  def complete_group(self, text, line, begidx, endidx):
    result = []
    args = line.split()
    if len(args) == 2 and (args[1] in self._available_group_cmd):
      # if the sub command exists,
      # Don't need any auto completion
      return result

    result = [i for i in self._available_group_cmd if i.startswith(text)]
    return result
  def registerUser(self,argss):
    """ Add new user to the File Catalog
    
        usage: adduser <user_name>
    """
 
    username = argss[0] 
    
    result =  self.fc.addUser(username)
    if not result['OK']:
      print ("Error: %s" % result['Message'])
    else:
      print "User ID:",result['Value']  
      
  def deleteUser(self,args):
    """ Delete user from the File Catalog
    
        usage: deleteuser <user_name>
    """
 
    username = args[0] 
    
    result =  self.fc.deleteUser(username)
    if not result['OK']:
      print ("Error: %s" % result['Message'])    
      
  def registerGroup(self,argss):
    """ Add new group to the File Catalog
    
        usage: addgroup <group_name>
    """
 
    gname = argss[0] 
    
    result =  self.fc.addGroup(gname)
    if not result['OK']:
      print ("Error: %s" % result['Message'])
    else:
      print "Group ID:",result['Value']    
      
  def deleteGroup(self,args):
    """ Delete group from the File Catalog
    
        usage: deletegroup <group_name>
    """
 
    gname = args[0] 
    
    result =  self.fc.deleteGroup(gname)
    if not result['OK']:
      print ("Error: %s" % result['Message'])         
         
  def do_mkdir(self,args):
    """ Make directory
    
        usage: mkdir <path>
    """
    
    argss = args.split()
    if (len(argss)==0):
      print self.do_group.__doc__
      return
    path = argss[0] 
    if path.find('/') == 0:
      newdir = path
    else:
      newdir = self.cwd + '/' + path
      
    newdir = self.getPath(newdir)
    
    result =  self.fc.createDirectory(newdir)    
    if result['OK']:
      if result['Value']['Successful']:
        if result['Value']['Successful'].has_key(newdir):
          print "Successfully created directory:", newdir
      elif result['Value']['Failed']:
        if result['Value']['Failed'].has_key(newdir):  
          print 'Failed to create directory:',result['Value']['Failed'][newdir]
    else:
      print 'Failed to create directory:',result['Message']

  def complete_mkdir(self, text, line, begidx, endidx):
    result = []
    args = line.split()

    # the first argument -- LFN.
    if (1<=len(args)<=2):
      # If last char is ' ',
      # this can be a new parameter.
      if (len(args) == 1) or (len(args)==2 and (not line.endswith(' '))):
        cur_path = ""
        if (len(args) == 2):
          cur_path = args[1]
        result = self.lfn_dc.parse_text_line(text, cur_path, self.cwd)

    return result

  def do_cd(self,args):
    """ Change directory to <path>
    
        usage: cd <path>
               cd -
    """
 
    argss = args.split()
    if len(argss) == 0:
      path = '/'
    else:  
      path = argss[0] 
      
    if path == '-':
      path = self.previous_cwd
      
    newcwd = self.getPath(path)
    if len(newcwd)>1 and not newcwd.find('..') == 0 :
      newcwd=newcwd.rstrip("/")
    
    result =  self.fc.isDirectory(newcwd)        
    if result['OK']:
      if result['Value']['Successful']:
        if result['Value']['Successful'][newcwd]:
        #if result['Type'] == "Directory":
          self.previous_cwd = self.cwd
          self.cwd = newcwd
          self.prompt = 'FC:'+self.cwd+'>'
        else:
          print newcwd,'does not exist or is not a directory'
      else:
        print newcwd,'is not found'
    else:
      print 'Server failed to find the directory',newcwd

  def complete_cd(self, text, line, begidx, endidx):
    result = []
    args = line.split()

    # the first argument -- LFN.
    if (1<=len(args)<=2):
      # If last char is ' ',
      # this can be a new parameter.
      if (len(args) == 1) or (len(args)==2 and (not line.endswith(' '))):
        cur_path = ""
        if (len(args) == 2):
          cur_path = args[1]
        result = self.lfn_dc.parse_text_line(text, cur_path, self.cwd)

    return result
      
  def do_id(self,args):
    """ Get user identity
    """
    result = getProxyInfo()
    if not result['OK']:
      print "Error: %s" % result['Message']
      return
    user = result['Value']['username']
    group = result['Value']['group']
    result = self.fc.getUsers()
    if not result['OK']:
      print "Error: %s" % result['Message']
      return
    userDict = result['Value']
    result = self.fc.getGroups()
    if not result['OK']:
      print "Error: %s" % result['Message']
      return
    groupDict = result['Value']    
    idUser = userDict.get(user,0)
    idGroup = groupDict.get(group,0)
    print "user=%d(%s) group=%d(%s)" % (idUser,user,idGroup,group)
      
  def do_lcd(self,args):
    """ Change local directory
    
        usage:
          lcd <local_directory>
    """    
    argss = args.split()
    if (len(argss) != 1):
      print self.do_lcd.__doc__
      return
    localDir = argss[0]
    try:
      os.chdir(localDir)
      newDir = os.getcwd()
      print "Local directory: %s" % newDir
    except:
      print "%s seems not a directory" % localDir

  def complete_lcd(self, text, line, begidx, endidx):
    # TODO
    result = []
    args = line.split()

    # the first argument -- LFN.
    if (1<=len(args)<=2):
      # If last char is ' ',
      # this can be a new parameter.
      if (len(args) == 1) or (len(args)==2 and (not line.endswith(' '))):
        cur_path = ""
        if (len(args) == 2):
          cur_path = args[1]
        result = self.ul_dc.parse_text_line(text, cur_path, self.cwd)

    return result
          
  def do_pwd(self,args):
    """ Print out the current directory
    
        usage: pwd
    """
    print self.cwd      

  def do_ls(self,args):
    """ Lists directory entries at <path> 

        usage: ls [-ltrnSh] <path>

     -l  --long                : Long listing.
     -t  --timeorder           : List ordering by time.
     -r  --reverse             : Reverse list order.
     -n  --numericid           : List with numeric value of UID and GID.
     -S  --sizeorder           : List ordering by file size.
     -H  --human-readable      : Print sizes in human readable format (e.g., 1Ki, 20Mi);
                                 powers of 2 are used (1Mi = 2^20 B).
    """
    
    argss = args.split()
    # Get switches
    _long = False
    reverse = False
    timeorder = False
    numericid = False
    sizeorder = False
    humanread = False
    shortopts = 'ltrnSH'
    longopts = ['long','timeorder','reverse','numericid','sizeorder','human-readable']
    path = self.cwd
    if len(argss) > 0:
      try:
        optlist, arguments = getopt.getopt(argss,shortopts,longopts)
      except getopt.GetoptError, e:
        print str(e)
        print self.do_ls.__doc__
        return
      # Duplicated options are allowed: later options have precedence, e.g.,
      # '-ltSt' will be order by time
      # '-ltStS' will be order by size
      options = [ opt for (opt, arg) in optlist]
      for opt in options:
        if opt in ['-l', '--long']:
          _long = True
        elif opt in ['-r', '--reverse']:
          reverse = True
        elif opt in ['-t', '--timeorder']:
          timeorder = True
        elif opt in ['-n', '--numericid']:
          numericid = True  
        elif opt in ['-S', '--sizeorder']:
          sizeorder = True
        elif opt in ['-H', '--human-readable']:
          humanread = True

      if timeorder and sizeorder:
        options = [w.replace('--sizeorder','-S') for w in options]
        options = [w.replace('--human-readable','-H') for w in options]
        options.reverse()
        # The last ['-S','-t'] provided is the one we use: reverse order
        # means that the last provided has the smallest index.
        if options.index('-S') < options.index('-t'):
          timeorder = False
        else:
          sizeorder = False
        
      # Get path    
      if arguments:
        inputpath = False
        while arguments or not inputpath:
          tmparg = arguments.pop()
          # look for a non recognized option not starting with '-'
          if tmparg[0] != '-':
            path = tmparg
            inputpath = True
            if path[0] != '/':
              path = self.cwd+'/'+path
    path = self.getPath(path)
    
    # Check if the target path is a file
    result =  self.fc.isFile(path)          
    if not result['OK']:
      print "Error: can not verify path"
      return
    elif path in result['Value']['Successful'] and result['Value']['Successful'][path]:
      result = self.fc.getFileMetadata(path)      
      dList = DirectoryListing()
      fileDict = result['Value']['Successful'][path]
      dList.addFile(os.path.basename(path),fileDict,{},numericid)
      dList.printListing(reverse,timeorder,sizeorder,humanread)
      return         
    
    # Get directory contents now
    try:
      result =  self.fc.listDirectory(path,_long)                   
      dList = DirectoryListing()
      if result['OK']:
        if result['Value']['Successful']:
          for entry in result['Value']['Successful'][path]['Files']:
            fname = entry.split('/')[-1]
            # print entry, fname
            # fname = entry.replace(self.cwd,'').replace('/','')
            if _long:
              fileDict = result['Value']['Successful'][path]['Files'][entry]['MetaData']
              repDict = result['Value']['Successful'][path]['Files'][entry].get( "Replicas", {} )
              if fileDict:
                dList.addFile(fname,fileDict,repDict,numericid)
            else:  
              dList.addSimpleFile(fname)
          for entry in result['Value']['Successful'][path]['SubDirs']:
            dname = entry.split('/')[-1]
            # print entry, dname
            # dname = entry.replace(self.cwd,'').replace('/','')  
            if _long:
              dirDict = result['Value']['Successful'][path]['SubDirs'][entry]
              if dirDict:
                dList.addDirectory(dname,dirDict,numericid)
            else:    
              dList.addSimpleFile(dname)
          
          for entry in result['Value']['Successful'][path]['Links']:
            pass
          
          if 'Datasets' in result['Value']['Successful'][path]:
            for entry in result['Value']['Successful'][path]['Datasets']:
              dname = os.path.basename( entry )    
              if _long:
                dsDict = result['Value']['Successful'][path]['Datasets'][entry]['Metadata']  
                if dsDict:
                  dList.addDataset(dname,dsDict,numericid)
              else:    
                dList.addSimpleFile(dname)
              
          if _long:
            dList.printListing(reverse,timeorder,sizeorder,humanread)
          else:
            dList.printOrdered()
      else:
        print "Error:",result['Message']
    except Exception as x:
      print "Error:", str(x)

  def complete_ls(self, text, line, begidx, endidx):
    result = []
    args = line.split()

    index_cnt = 0

    if (len(args) > 1):
      if ( args[1][0] == "-"):
        index_cnt = 1

    # the first argument -- LFN.
    if (1+index_cnt<=len(args)<=2+index_cnt):
      # If last char is ' ',
      # this can be a new parameter.
      if (len(args) == 1+index_cnt) or (len(args)==2+index_cnt and (not line.endswith(' '))):
        cur_path = ""
        if (len(args) == 2+index_cnt):
          cur_path = args[1+index_cnt]
        result = self.lfn_dc.parse_text_line(text, cur_path, self.cwd)

    return result
      
  def do_chown(self,args):
    """ Change owner of the given path

        usage: chown [-R] <owner> <path> 
    """         
    
    argss = args.split()
    recursive = False
    if (len(argss) == 0):
      print self.do_chown.__doc__
      return
    if argss[0] == '-R':
      recursive = True
      del argss[0]
    if (len(argss) != 2):
      print self.do_chown.__doc__
      return
    owner = argss[0]
    path = argss[1]
    lfn = self.getPath(path)
    pathDict = {}
    pathDict[lfn] = owner
    
    try:
      result = self.fc.changePathOwner( pathDict, recursive )        
      if not result['OK']:
        print "Error:",result['Message']
        return
      if lfn in result['Value']['Failed']:
        print "Error:",result['Value']['Failed'][lfn]
        return  
    except Exception as x:
      print "Exception:", str(x)         

  def complete_chown(self, text, line, begidx, endidx):
    result = []
    args = line.split()

    index_counter = 0+1

    if '-R' in args:
      index_counter = 1+1

    # the first argument -- LFN.
    if ((1+index_counter) <=len(args)<= (2+index_counter)):
      # If last char is ' ',
      # this can be a new parameter.
      if (len(args) == 1+index_counter) or (len(args)==2+index_counter and (not line.endswith(' '))):
        cur_path = ""
        if (len(args) == 2+index_counter):
          cur_path = args[1+index_counter]
        result = self.lfn_dc.parse_text_line(text, cur_path, self.cwd)

    return result
      
  def do_chgrp(self,args):
    """ Change group of the given path

        usage: chgrp [-R] <group> <path> 
    """         
    
    argss = args.split()
    recursive = False
    if (len(argss) == 0):
      print self.do_chgrp.__doc__
      return
    if argss[0] == '-R':
      recursive = True
      del argss[0]
    if (len(argss) != 2):
      print self.do_chgrp.__doc__
      return
    group = argss[0]
    path = argss[1]
    lfn = self.getPath(path)
    pathDict = {}
    pathDict[lfn] = group
    
    try:
      result = self.fc.changePathGroup( pathDict, recursive )         
      if not result['OK']:
        print "Error:",result['Message']
        return
      if lfn in result['Value']['Failed']:
        print "Error:",result['Value']['Failed'][lfn]
        return  
    except Exception as x:
      print "Exception:", str(x)    

  def complete_chgrp(self, text, line, begidx, endidx):
    result = []
    args = line.split()

    index_counter = 0+1

    if '-R' in args:
      index_counter = 1+1

    # the first argument -- LFN.
    if ((1+index_counter) <=len(args)<= (2+index_counter)):
      # If last char is ' ',
      # this can be a new parameter.
      if (len(args) == 1+index_counter) or (len(args)==2+index_counter and (not line.endswith(' '))):
        cur_path = ""
        if (len(args) == 2+index_counter):
          cur_path = args[1+index_counter]
        result = self.lfn_dc.parse_text_line(text, cur_path, self.cwd)

    return result
      
  def do_chmod(self,args):
    """ Change permissions of the given path
        usage: chmod [-R] <mode> <path> 
    """         
    
    argss = args.split()
    recursive = False
    if (len(argss) < 2):
      print self.do_chmod.__doc__
      return
    if argss[0] == '-R':
      recursive = True
      del argss[0]
    mode = argss[0]
    path = argss[1]
    lfn = self.getPath(path)
    pathDict = {}
    # treat mode as octal 
    pathDict[lfn] = eval('0'+mode)
    
    try:
      result = self.fc.changePathMode( pathDict, recursive )             
      if not result['OK']:
        print "Error:",result['Message']
        return
      if lfn in result['Value']['Failed']:
        print "Error:",result['Value']['Failed'][lfn]
        return  
    except Exception as x:
      print "Exception:", str(x)       
      
  def complete_chmod(self, text, line, begidx, endidx):
    result = []
    args = line.split()

    index_counter = 0+1

    if '-R' in args:
      index_counter = 1+1

    # the first argument -- LFN.
    if ((1+index_counter) <=len(args)<= (2+index_counter)):
      # If last char is ' ',
      # this can be a new parameter.
      if (len(args) == 1+index_counter) or (len(args)==2+index_counter and (not line.endswith(' '))):
        cur_path = ""
        if (len(args) == 2+index_counter):
          cur_path = args[1+index_counter]
        result = self.lfn_dc.parse_text_line(text, cur_path, self.cwd)

    return result
      
  def do_size(self,args):
    """ Get file or directory size. If -l switch is specified, get also the total
        size per Storage Element 

        usage: size [-l] [-f] <lfn>|<dir_path>
        
        Switches:
           -l  long output including per SE report
           -f  use raw file information and not the storage tables  
    """      
    
    argss = args.split()
    _long = False
    fromFiles = False
    if len(argss) > 0:
      if argss[0] == '-l':
        _long = True
        del argss[0]
    if len(argss) > 0:
      if argss[0] == '-f':
        fromFiles = True
        del argss[0]    
        
    if len(argss) == 1:
      path = argss[0]
      if path == '.':
        path = self.cwd    
    else:
      path = self.cwd
    path = self.getPath(path)
    
    try:
      result = self.fc.isFile(path)
      if not result['OK']:
        print "Error:",result['Message']
      if result['Value']['Successful']:
        if result['Value']['Successful'][path]:  
          print "lfn:",path
          result =  self.fc.getFileSize(path)
          if result['OK']:
            if result['Value']['Successful']:
              print "Size:",result['Value']['Successful'][path]
            else:
              print "File size failed:", result['Value']['Failed'][path]  
          else:
            print "File size failed:",result['Message']
        else:
          print "directory:",path
          result =  self.fc.getDirectorySize( path, _long, fromFiles )          
          if result['OK']:
            if result['Value']['Successful']:
              print "Logical Size:",int_with_commas(result['Value']['Successful'][path]['LogicalSize']), \
                    "Files:",result['Value']['Successful'][path]['LogicalFiles'], \
                    "Directories:",result['Value']['Successful'][path]['LogicalDirectories']
              if _long:
                fields = ['StorageElement','Size','Replicas']
                values = []
                if "PhysicalSize" in result['Value']['Successful'][path]:
                  print 
                  totalSize = result['Value']['Successful'][path]['PhysicalSize']['TotalSize']
                  totalFiles = result['Value']['Successful'][path]['PhysicalSize']['TotalFiles'] 
                  for se,sdata in result['Value']['Successful'][path]['PhysicalSize'].items():
                    if not se.startswith("Total"):
                      size = sdata['Size']
                      nfiles = sdata['Files']
                      #print se.rjust(20),':',int_with_commas(size).ljust(25),"Files:",nfiles
                      values.append( (se, int_with_commas(size), str(nfiles)) )
                  #print '='*60
                  #print 'Total'.rjust(20),':',int_with_commas(totalSize).ljust(25),"Files:",totalFiles
                  values.append( ('Total', int_with_commas(totalSize), str(totalFiles)) )
                  printTable(fields,values)  
              if "QueryTime" in result['Value']:
                print "Query time %.2f sec" % result['Value']['QueryTime']
            else:
              print "Directory size failed:", result['Value']['Failed'][path]
          else:
            print "Directory size failed:",result['Message']  
      else:
        print "Failed to determine path type"        
    except Exception as x:
      print "Size failed: ", x

  def complete_size(self, text, line, begidx, endidx):
    result = []
    args = line.split()

    index_counter = 0

    if '-l' in args:
      index_counter = 1

    # the first argument -- LFN.
    if ((1+index_counter) <=len(args)<= (2+index_counter)):
      # If last char is ' ',
      # this can be a new parameter.
      if (len(args) == 1+index_counter) or (len(args)==2+index_counter and (not line.endswith(' '))):
        cur_path = ""
        if (len(args) == 2+index_counter):
          cur_path = args[1+index_counter]
        result = self.lfn_dc.parse_text_line(text, cur_path, self.cwd)

    return result
      
  def do_guid(self,args):
    """ Get the file GUID 

        usage: guid <lfn> 
    """      
    
    argss = args.split()
    if (len(argss) == 0):
      print self.do_guid.__doc__
      return
    path = argss[0]
    path = self.getPath(path)
    try:
      result =  self.fc.getFileMetadata(path)
      if result['OK']:
        if result['Value']['Successful']:
          print "GUID:",result['Value']['Successful'][path]['GUID']
        else:
          print "ERROR: getting guid failed"  
      else:
        print "ERROR:",result['Message']
    except Exception as x:
      print "guid failed: ", x   

  def complete_guid(self, text, line, begidx, endidx):
    result = []
    args = line.split()

    # the first argument -- LFN.
    if (1<=len(args)<=2):
      # If last char is ' ',
      # this can be a new parameter.
      if (len(args) == 1) or (len(args)==2 and (not line.endswith(' '))):
        cur_path = ""
        if (len(args) == 2):
          cur_path = args[1]
        result = self.lfn_dc.parse_text_line(text, cur_path, self.cwd)

    return result

##################################################################################
#  Metadata methods
      
  def do_meta(self,args):
    """ Metadata related operations
    
        Usage:
          meta index [-d|-f|-r] <metaname> [<metatype>]  - add new metadata index. Possible types are:
                                                           'int', 'float', 'string', 'date';
                                                         -d  directory metadata
                                                         -f  file metadata
                                                         -r  remove the specified metadata index
          meta set <path> <metaname> <metavalue> [<metaname> <metavalue> ...]- set metadata values for directory or file
          meta remove <path> <metaname> [<metaname> ...] - remove metadata values for directory or file
          meta get [-e] [<path>] - get metadata for the given directory or file
          meta tags <path> <metaname> where <meta_selection> - get values (tags) of the given metaname compatible with 
                                                        the metadata selection
          meta show - show all defined metadata indice
    
    """    
    argss = args.split()
    if (len(argss)==0):
      print self.do_meta.__doc__
      return
    option = argss[0]
    del argss[0]
    if option == 'set':
      if (len(argss) < 3 or len(argss)%2 != 1):
        print self.do_meta.__doc__
        return
      return self.setMeta(argss)
    elif option == 'get':
      return self.getMeta(argss)  
    elif option[:3] == 'tag':
      # TODO
      if (len(argss) == 0):
        print self.do_meta.__doc__
        return
      return self.metaTag(argss)    
    elif option == 'index':
      if (len(argss) < 1):
        print self.do_meta.__doc__
        return
      return self.registerMeta(argss)
    elif option == 'metaset':
      # TODO
      if (len(argss) == 0):
        print self.do_meta.__doc__
        return
      return self.registerMetaset(argss)
    elif option == 'show':
      return self.showMeta()
    elif option == 'remove' or option == "rm":
      if (len(argss) < 2):
        print self.do_meta.__doc__
        return
      return self.removeMeta(argss) 
    else:
      print "Unknown option:",option  

  # auto completion for ``meta``
  # TODO: what's the doc for metaset?
  _available_meta_cmd = ["set", "get", "tag", "tags", 
                         "index", "metaset","show",
                         "rm", "remove"]
  _meta_cmd_need_lfn = ["set", "get",
                        "rm", "remove"]
  def complete_meta(self, text, line, begidx, endidx):
    result = []
    args = line.split()
    if len(args) >= 2 and (args[1] in self._available_meta_cmd):
      # if the sub command is not in self._meta_cmd_need_lfn
      # Don't need any auto completion
      if args[1] in self._meta_cmd_need_lfn:
        # TODO
        if len(args) == 2:
          cur_path = ""
        elif len(args) > 2:
          # If the line ends with ' '
          # this means a new parameter begin.
          if line.endswith(' '):
            cur_path = ""
          else:
            cur_path = args[-1]
          
        result = self.lfn_dc.parse_text_line(text, cur_path, self.cwd)
        pass
      return result

    result = [i for i in self._available_meta_cmd if i.startswith(text)]
    return result
            
  def removeMeta(self,argss):
    """ Remove the specified metadata for a directory or file
    """    
    apath = argss[0]
    path = self.getPath(apath)
    if len(argss) < 2:
      print "Error: no metadata is specified for removal"
      return
    
    metadata = argss[1:]
    metaDict = {path:metadata}
    result = self.fc.removeMetadata(metaDict)
    if not result['OK']:
      print "Error:", result['Message']
      if "FailedMetadata" in result:
        for meta,error in result['FailedMetadata']:
          print meta,';',error
     
  def setMeta(self,argss):
    """ Set metadata value for a directory
    """      
    if (len(argss) < 3 or len(argss)%2 != 1):
      print "Error: command requires at least 3 arguments (or odd number of arguments > 3), %d given" % len(argss)
      return
    path = argss[0]
    if path == '.':
      path = self.cwd
    elif path[0] != '/':
      path = self.cwd+'/'+path  
    path = self.getPath(path)
    del argss[0]
    meta = argss[::2]
    value = argss[1::2]
    metadict = {meta[n]:value[n] for n in range(len(meta))}
    print path,metadict
    result = self.fc.setMetadata(path,metadict)
    if not result['OK']:
      print ("Error: %s" % result['Message'])     
      
  def getMeta(self,argss):
    """ Get metadata for the given directory
    """            
    expandFlag = False
    dirFlag = True
    if len(argss) == 0:
      path ='.'
    else:  
      if argss[0] == "-e":
        expandFlag = True
        del argss[0]
      if len(argss) == 0:
        path ='.'  
      else:  
        path = argss[0]
        dirFlag = False
    if path == '.':
      path = self.cwd
    elif path[0] != '/':
      path = self.getPath(path)

    path = path.rstrip( '/' )
      
    if not dirFlag:
      # Have to decide if it is a file or not
      result = self.fc.isFile(path)
      if not result['OK']:
        print "ERROR: Failed to contact the catalog"      
      if not result['Value']['Successful']:
        print "ERROR: Path not found"
      dirFlag = not result['Value']['Successful'][path]        
        
    if dirFlag:    
      result = self.fc.getDirectoryUserMetadata(path)
      if not result['OK']:
        print ("Error: %s" % result['Message']) 
        return
      if result['Value']:
        metaDict = result['MetadataOwner']
        metaTypeDict = result['MetadataType']
        for meta, value in result['Value'].items():
          setFlag = metaDict[meta] != 'OwnParameter' and metaTypeDict[meta] == "MetaSet"
          prefix = ''
          if setFlag:
            prefix = "+"
          if metaDict[meta] == 'ParentMetadata':
            prefix += "*"
            print (prefix+meta).rjust(20),':',value
          elif metaDict[meta] == 'OwnMetadata':
            prefix += "!"
            print (prefix+meta).rjust(20),':',value   
          else:
            print meta.rjust(20),':',value 
          if setFlag and expandFlag:
            result = self.fc.getMetadataSet(value,expandFlag)
            if not result['OK']:
              print ("Error: %s" % result['Message']) 
              return
            for m,v in result['Value'].items():
              print " "*10,m.rjust(20),':',v      
      else:
        print "No metadata defined for directory"   
    else:
      result = self.fc.getFileUserMetadata(path)      
      if not result['OK']:
        print ("Error: %s" % result['Message']) 
        return
      if result['Value']:      
        for meta,value in result['Value'].items():
          print meta.rjust(20),':', value
      else:
        print "No metadata found"        
      
  def metaTag(self,argss):
    """ Get values of a given metadata tag compatible with the given selection
    """    
    path =  argss[0]
    del argss[0]
    tag = argss[0]
    del argss[0]
    path = self.getPath(path)
    
    # Evaluate the selection dictionary
    metaDict = {}
    if argss:
      if argss[0].lower() == 'where':
        result = self.fc.getMetadataFields()        
        if not result['OK']:
          print ("Error: %s" % result['Message']) 
          return
        if not result['Value']:
          print "Error: no metadata fields defined"
          return
        typeDictfm = result['Value']['FileMetaFields']
        typeDict = result['Value']['DirectoryMetaFields']

        
        del argss[0]
        for arg in argss:
          try:
            name,value = arg.split('=')
            if not name in typeDict:
              if not name in typeDictfm:
                print "Error: metadata field %s not defined" % name
              else:
                print 'No support for meta data at File level yet: %s' % name
              return
            mtype = typeDict[name]
            mvalue = value
            if mtype[0:3].lower() == 'int':
              mvalue = int(value)
            if mtype[0:5].lower() == 'float':
              mvalue = float(value)
            metaDict[name] = mvalue
          except Exception,x:
            print "Error:",str(x)
            return  
      else:
        print "Error: WHERE keyword is not found after the metadata tag name"
        return
      
    result = self.fc.getCompatibleMetadata( metaDict, path )  
    if not result['OK']:
      print ("Error: %s" % result['Message']) 
      return
    tagDict = result['Value']
    if tag in tagDict:
      if tagDict[tag]:
        print "Possible values for %s:" % tag
        for v in tagDict[tag]:
          print v
      else:
        print "No compatible values found for %s" % tag       

  def showMeta(self):
    """ Show defined metadata indices
    """
    result = self.fc.getMetadataFields()  
    if not result['OK']:
      print ("Error: %s" % result['Message'])            
    else:
      if not result['Value']:
        print "No entries found"
      else:  
        for meta,_type in result['Value'].items():
          print meta.rjust(20),':',_type

  def registerMeta(self,argss):
    """ Add metadata field. 
    """

    if len(argss) < 2:
      print "Unsufficient number of arguments"
      return

    fdType = '-d'
    removeFlag = False
    if argss[0].lower() in ['-d','-f']:
      fdType = argss[0]
      del argss[0]
    if argss[0].lower() == '-r':
      removeFlag = True
      del argss[0]

    if len(argss) < 2 and not removeFlag:
      print "Unsufficient number of arguments"
      return

    mname = argss[0]
    if removeFlag:
      result = self.fc.deleteMetadataField(mname)
      if not result['OK']:
        print "Error:", result['Message']
      return

    mtype = argss[1]

    if mtype.lower()[:3] == 'int':
      rtype = 'INT'
    elif mtype.lower()[:7] == 'varchar':
      rtype = mtype
    elif mtype.lower() == 'string':
      rtype = 'VARCHAR(128)'
    elif mtype.lower() == 'float':
      rtype = 'FLOAT'
    elif mtype.lower() == 'date':
      rtype = 'DATETIME'
    elif mtype.lower() == 'metaset':
      rtype = 'MetaSet'
    else:
      print "Error: illegal metadata type %s" % mtype
      return

    result =  self.fc.addMetadataField(mname,rtype,fdType)
    if not result['OK']:
      print ("Error: %s" % result['Message'])
    else:
      print "Added metadata field %s of type %s" % (mname,mtype)   
 
  def registerMetaset(self,argss):
    """ Add metadata set
    """
    
    setDict = {}
    setName = argss[0]
    del argss[0]
    for arg in argss:
      key,value = arg.split('=')
      setDict[key] = value
      
    result =  self.fc.addMetadataSet(setName,setDict)
    if not result['OK']:
      print ("Error: %s" % result['Message'])  
    else:
      print "Added metadata set %s" % setName  
    
  def do_find(self,args):
    """ Find all files satisfying the given metadata information 
    
        usage: find [-q] [-D] <path> <meta_name>=<meta_value> [<meta_name>=<meta_value>]
    """   

    argss = args.split()
    if (len(argss) < 1):
      print self.do_find.__doc__
      return
    
    verbose = True
    if argss[0] == "-q":
      verbose  = False
      del argss[0]

    dirsOnly = False
    if argss[0] == "-D":
      dirsOnly = True
      del argss[0]

    path = argss[0]
    path = self.getPath(path)
    del argss[0]
 
    if argss:
      if argss[0][0] == '{':
        metaDict = eval(argss[0])
      else:  
        result = self.__createQuery(' '.join(argss))
        if not result['OK']:
          print "Illegal metaQuery:", ' '.join(argss), result['Message']
          return
        metaDict = result['Value']
    else:
      metaDict = {}    
    if verbose: print "Query:",metaDict

    result = self.fc.findFilesByMetadata(metaDict,path)
    if not result['OK']:
      print ("Error: %s" % result['Message']) 
      return 

    if result['Value']:

      if dirsOnly:
        listToPrint = set( os.path.dirname(fullpath) for fullpath in result['Value'] )
      else:
        listToPrint = result['Value']

      for dir_ in listToPrint:
        print dir_

    else:
      if verbose:
        print "No matching data found"      

    if verbose and "QueryTime" in result:
      print "QueryTime %.2f sec" % result['QueryTime']  

  def complete_find(self, text, line, begidx, endidx):
    result = []
    args = line.split()

    # skip "-q" optional switch
    if len(args) >= 2 and args[1] == "-q":
      if len(args) > 2 or line.endswith(" "):
        del args[1]

    # the first argument -- LFN.
    if (1<=len(args)<=2):
      # If last char is ' ',
      # this can be a new parameter.
      if (len(args) == 1) or (len(args)==2 and (not line.endswith(' '))):
        cur_path = ""
        if (len(args) == 2):
          cur_path = args[1]
        result = self.lfn_dc.parse_text_line(text, cur_path, self.cwd)

    return result
      
  def __createQuery(self,args):
    """ Create the metadata query out of the command line arguments
    """    
    argss = args.split()
    result = self.fc.getMetadataFields()

    if not result['OK']:
      print ("Error: %s" % result['Message']) 
      return None
    if not result['Value']:
      print "Error: no metadata fields defined"
      return None
    typeDict = result['Value']['FileMetaFields']
    typeDict.update(result['Value']['DirectoryMetaFields'])
    
    # Special meta tags
    typeDict.update( FILE_STANDARD_METAKEYS )

    mq = MetaQuery( typeDict = typeDict )
    return mq.setMetaQuery( argss )

  def do_dataset( self, args ):
    """ A set of dataset manipulation commands
    
        Usage:
          
          dataset add <dataset_name> <meta_query>          - add a new dataset definition
          dataset annotate <dataset_name> <annotation>     - add annotation to a dataset
          dataset show [-l] [<dataset_name>]               - show existing datasets
          dataset status <dataset_name>                    - display the dataset status
          dataset files <dataset_name>                     - show dataset files     
          dataset rm <dataset_name>                        - remove dataset
          dataset check <dataset_name>                     - check if the dataset parameters are still valid     
          dataset update <dataset_name>                    - update the dataset parameters
          dataset freeze <dataset_name>                    - fix the current contents of the dataset     
          dataset release <dataset_name>                   - release the dynamic dataset
    """
    argss = args.split()
    if (len(argss)==0):
      print self.do_meta.__doc__
      return
    command = argss[0]
    del argss[0]
    if command == "add":
      self.dataset_add( argss )
    elif command == "annotate":
      self.dataset_annotate( argss )    
    elif command == "show":
      self.dataset_show( argss )  
    elif command == "files":
      self.dataset_files( argss )
    elif command == "rm":
      self.dataset_rm( argss )   
    elif command == "check":
      self.dataset_check( argss )
    elif command == "update":
      self.dataset_update( argss )     
    elif command == "freeze":
      self.dataset_freeze( argss )
    elif command == "release":
      self.dataset_release( argss )      
    elif command == "status":
      self.dataset_status( argss )        

  def dataset_add( self, argss ):
    """ Add a new dataset
    """
    datasetName = argss[0]
    metaSelections = ' '.join( argss[1:] )
    result = self.__createQuery( metaSelections )
    if not result['OK']:
      print "Illegal metaQuery:", metaSelections
      return
    metaDict = result['Value']
    datasetName = self.getPath( datasetName )
    
    result = returnSingleResult( self.fc.addDataset( { datasetName: metaDict } ) )
    if not result['OK']:
      print "ERROR: failed to add dataset:", result['Message']
    else:
      print "Successfully added dataset", datasetName  

  def dataset_annotate( self, argss ):
    """ Add a new dataset
    """
    datasetName = argss[0]
    annotation = ' '.join( argss[1:] )
    datasetName = self.getPath( datasetName )
    
    result = returnSingleResult( self.fc.addDatasetAnnotation( {datasetName: annotation} ) )
    if not result['OK']:
      print "ERROR: failed to add annotation:", result['Message']
    else:
      print "Successfully added annotation to", datasetName  

  def dataset_status( self, argss ):
    """ Display the dataset status
    """
    datasetName = argss[0]
    result = returnSingleResult( self.fc.getDatasetParameters( datasetName ) )
    if not result['OK']:
      print "ERROR: failed to get status of dataset:", result['Message']
    else:
      parDict = result['Value']
      for par,value in parDict.items():
        print par.rjust(20),':',value  

  def dataset_rm( self, argss ):
    """ Remove the given dataset
    """
    datasetName = argss[0]
    result = returnSingleResult( self.fc.removeDataset( datasetName ) )
    if not result['OK']:
      print "ERROR: failed to remove dataset:", result['Message']
    else:
      print "Successfully removed dataset", datasetName  

  def dataset_check( self, argss ):
    """ check if the dataset parameters are still valid
    """
    datasetName = argss[0]
    result = returnSingleResult( self.fc.checkDataset( datasetName ) )
    if not result['OK']:
      print "ERROR: failed to check dataset:", result['Message']
    else:
      changeDict = result['Value']
      if not changeDict:
        print "Dataset is not changed"
      else:
        print "Dataset changed:"
        for par in changeDict:
          print "   ",par,': ',changeDict[par][0],'->',changeDict[par][1]
          
  def dataset_update( self, argss ):
    """ Update the given dataset parameters
    """
    datasetName = argss[0]
    result = returnSingleResult( self.fc.updateDataset( datasetName ) )
    if not result['OK']:
      print "ERROR: failed to update dataset:", result['Message']
    else:
      print "Successfully updated dataset", datasetName            

  def dataset_freeze( self, argss ):
    """ Freeze the given dataset
    """
    datasetName = argss[0]
    result = returnSingleResult( self.fc.freezeDataset( datasetName ) )
    if not result['OK']:
      print "ERROR: failed to freeze dataset:", result['Message']
    else:
      print "Successfully frozen dataset", datasetName            

  def dataset_release( self, argss ):
    """ Release the given dataset
    """
    datasetName = argss[0]
    result = returnSingleResult( self.fc.releaseDataset( datasetName ) )
    if not result['OK']:
      print "ERROR: failed to release dataset:", result['Message']
    else:
      print "Successfully released dataset", datasetName       

  def dataset_files( self, argss ):
    """ Get the given dataset files
    """
    datasetName = argss[0]
    result = returnSingleResult( self.fc.getDatasetFiles( datasetName ) )
    if not result['OK']:
      print "ERROR: failed to get files for dataset:", result['Message']
    else:
      lfnList = result['Value']
      for lfn in lfnList:
        print lfn

  def dataset_show( self, argss ):
    """ Show existing requested datasets
    """
    long_ = False
    if '-l' in argss:
      long_ = True
      del argss[argss.index('-l')]
    datasetName = ''
    if len( argss ) > 0:
      datasetName = argss[0]

    result = returnSingleResult( self.fc.getDatasets( datasetName ) )
    if not result['OK']:
      print "ERROR: failed to get datasets"
      return

    datasetDict = result['Value']
    if not long_:
      for dName in datasetDict.keys():
        print dName
    else:
      fields = ['Key','Value']
      datasets = datasetDict.keys()
      dsAnnotations = {}
      resultAnno = returnSingleResult( self.fc.getDatasetAnnotation( datasets ) )
      if resultAnno['OK']:
        dsAnnotations = resultAnno['Value']['Successful']
      for dName in datasets:
        records = []
        print '\n'+dName+":"
        print '='*(len(dName)+1)
        for key,value in datasetDict[dName].items():
          records.append( [key,str( value )] )
        if dName in dsAnnotations:
          records.append( [ 'Annotation',dsAnnotations[dName] ] )  
        printTable( fields, records )  

  def do_stats( self, args ):
    """ Get the catalog statistics
    
        Usage:
          stats
    """
    
    try:
      result = self.fc.getCatalogCounters()
    except AttributeError, x:
      print "Error: no statistics available for this type of catalog:", str(x)
      return
      
    if not result['OK']:
      print ("Error: %s" % result['Message']) 
      return 
    fields = ['Counter','Number']
    records = []
    for key,value in result['Value'].items():
      records.append( ( key, str(value) ) )
      #print key.rjust(15),':',result['Value'][key]
    printTable( fields, records )    
      
  def do_rebuild( self, args ):
    """ Rebuild auxiliary tables
    
        Usage:
           rebuild <option>
    """
    
    argss = args.split()
    _option = argss[0]
    start = time.time()
    result = self.fc.rebuildDirectoryUsage( timeout = 300 )
    if not result['OK']:
      print "Error:", result['Message']
      return 
      
    total = time.time() - start
    print "Directory storage info rebuilt in %.2f sec", total    
    
  def do_repair( self, args ):
    """ Repair catalog inconsistencies
    
        Usage:
           repair catalog
    """
    
    argss = args.split()
    _option = argss[0]
    start = time.time()
    result = self.fc.repairCatalog()
    if not result['OK']:
      print "Error:", result['Message']
      return 
      
    total = time.time() - start
    print "Catalog repaired in %.2f sec" % total
      
if __name__ == "__main__":
  
  if len(sys.argv) > 2:
    print FileCatalogClientCLI.__doc__
    sys.exit(2)

  from DIRAC.Resources.Catalog.FileCatalog import FileCatalog
  catalogs = None
  if len(sys.argv) == 2:
    catalogs = [ sys.argv[1] ]
  fc = FileCatalog( catalogs = catalogs )
  cli = FileCatalogClientCLI( fc )
  if catalogs:
    print "Starting %s file catalog client", catalogs[0]
  cli.cmdloop()
      <|MERGE_RESOLUTION|>--- conflicted
+++ resolved
@@ -9,11 +9,8 @@
 import sys
 import getopt
 
-<<<<<<< HEAD
 from DIRAC.Core.Utilities.ReturnValues import returnSingleResult
-=======
 from DIRAC.Core.Base.CLI import CLI
->>>>>>> 7e5e7322
 from DIRAC.Core.Security.ProxyInfo import getProxyInfo
 from DIRAC.Interfaces.API.Dirac import Dirac
 from DIRAC.Core.Utilities.PrettyPrint import int_with_commas, printTable
@@ -1655,7 +1652,7 @@
     del argss[0]
     meta = argss[::2]
     value = argss[1::2]
-    metadict = {meta[n]:value[n] for n in range(len(meta))}
+    metadict = { meta[n]:value[n] for n in range(len(meta)) }
     print path,metadict
     result = self.fc.setMetadata(path,metadict)
     if not result['OK']:
