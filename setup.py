""" Basic setuptools script for DIRAC.
    Does not contain any dependency
"""

import sys
import os
import glob
# Actual setuptools
from setuptools import setup, find_packages

# Find the base dir where the setup.py lies
base_dir = os.path.abspath(os.path.dirname(__file__))

# Take all the packages but the scripts and tests
allPackages = find_packages(where=base_dir, exclude=["*test*", "*scripts*", "*docs*"])

# Because we want to have a 'DIRAC' base module and that the setup.py
# is lying inside it, we need to define a mapping
# < module name : directory >
# e.g. DIRAC.DataManagementSystem is base_dir/DataManagementSystem

package_dir = dict(("DIRAC.%s" % p, os.path.join(base_dir, p.replace('.', '/'))) for p in allPackages)

# We also rename the packages so that they contain DIRAC
allPackages = ['DIRAC.%s' % p for p in allPackages]

# Artificially create the 'DIRAC' package
# at the root
allPackages.insert(0, 'DIRAC')
package_dir['DIRAC'] = base_dir

# The scripts to be distributed
scripts = glob.glob('%s/*/scripts/*.py' % base_dir)

setup(
    name="DIRAC",
<<<<<<< HEAD
    version="7.2.pre3",
=======
    version="7.1.pre14",
>>>>>>> 5f1c2d84
    url="https://github.com/DIRACGRID/DIRAC",
    license="GPLv3",
    package_dir=package_dir,
    packages=allPackages,
    scripts=scripts,
)<|MERGE_RESOLUTION|>--- conflicted
+++ resolved
@@ -34,11 +34,7 @@
 
 setup(
     name="DIRAC",
-<<<<<<< HEAD
-    version="7.2.pre3",
-=======
-    version="7.1.pre14",
->>>>>>> 5f1c2d84
+    version="7.2.pre4",
     url="https://github.com/DIRACGRID/DIRAC",
     license="GPLv3",
     package_dir=package_dir,
