--- conflicted
+++ resolved
@@ -37,11 +37,7 @@
 
 setup(
     name="DIRAC",
-<<<<<<< HEAD
-    version="7.2.pre14",
-=======
-    version="7.1.13",
->>>>>>> e510639d
+    version="7.2.pre15",
     url="https://github.com/DIRACGRID/DIRAC",
     license="GPLv3",
     package_dir=package_dir,
