""" Basic setuptools script for DIRAC.
    Does not contain any dependency
"""

import sys
import os
import glob
# Actual setuptools
from setuptools import setup, find_packages

# Find the base dir where the setup.py lies
base_dir = os.path.abspath(os.path.dirname(__file__))

# Take all the packages but the scripts and tests
allPackages = find_packages(where=base_dir, exclude=["*test*", "*scripts*"])

# Because we want to have a 'DIRAC' base module and that the setup.py
# is lying inside it, we need to define a mapping
# < module name : directory >
# e.g. DIRAC.DataManagementSystem is base_dir/DataManagementSystem

package_dir = dict(("DIRAC.%s" % p, os.path.join(base_dir, p.replace('.', '/'))) for p in allPackages)

# We also rename the packages so that they contain DIRAC
allPackages = ['DIRAC.%s' % p for p in allPackages]

# Artificially create the 'DIRAC' package
# at the root
allPackages.insert(0, 'DIRAC')
package_dir['DIRAC'] = base_dir

# The scripts to be distributed
scripts = glob.glob('%s/*/scripts/*.py' % base_dir)

setup(
    name="DIRAC",
<<<<<<< HEAD
    version="6.21.pre1",
=======
    version="6.21.6",
>>>>>>> 706bfb4d
    url="https://github.com/DIRACGRID/DIRAC",
    license="GPLv3",
    package_dir=package_dir,
    packages=allPackages,
    scripts=scripts,
)<|MERGE_RESOLUTION|>--- conflicted
+++ resolved
@@ -34,11 +34,7 @@
 
 setup(
     name="DIRAC",
-<<<<<<< HEAD
-    version="6.21.pre1",
-=======
-    version="6.21.6",
->>>>>>> 706bfb4d
+    version="6.22.pre1",
     url="https://github.com/DIRACGRID/DIRAC",
     license="GPLv3",
     package_dir=package_dir,
