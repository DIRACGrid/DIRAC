""" Basic setuptools script for DIRAC.
    Does not contain any dependency
"""

import sys
import os
import glob
# Actual setuptools
from setuptools import setup, find_packages

# Find the base dir where the setup.py lies
base_dir = os.path.abspath(os.path.dirname(__file__))

# Take all the packages but the scripts and tests
allPackages = find_packages(where=base_dir, exclude=["*test*", "*scripts*", "*docs*"])

# Because we want to have a 'DIRAC' base module and that the setup.py
# is lying inside it, we need to define a mapping
# < module name : directory >
# e.g. DIRAC.DataManagementSystem is base_dir/DataManagementSystem

package_dir = dict(("DIRAC.%s" % p, os.path.join(base_dir, p.replace('.', '/'))) for p in allPackages)

# We also rename the packages so that they contain DIRAC
allPackages = ['DIRAC.%s' % p for p in allPackages]

# Artificially create the 'DIRAC' package
# at the root
allPackages.insert(0, 'DIRAC')
package_dir['DIRAC'] = base_dir

# The scripts to be distributed
scripts = glob.glob('%s/*/scripts/*.py' % base_dir)

setup(
    name="DIRAC",
<<<<<<< HEAD
    version="7.2.pre8",
=======
    version="7.1.4",
>>>>>>> b69ea191
    url="https://github.com/DIRACGRID/DIRAC",
    license="GPLv3",
    package_dir=package_dir,
    packages=allPackages,
    scripts=scripts,
)<|MERGE_RESOLUTION|>--- conflicted
+++ resolved
@@ -34,11 +34,7 @@
 
 setup(
     name="DIRAC",
-<<<<<<< HEAD
-    version="7.2.pre8",
-=======
-    version="7.1.4",
->>>>>>> b69ea191
+    version="7.2.pre9",
     url="https://github.com/DIRACGRID/DIRAC",
     license="GPLv3",
     package_dir=package_dir,
