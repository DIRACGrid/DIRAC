--- conflicted
+++ resolved
@@ -3,26 +3,15 @@
 __RCSID__ = "$Id$"
 
 from DIRAC import S_OK, gLogger
-<<<<<<< HEAD
 from DIRAC.Core.Base.Client import Client, createClient
 from DIRAC.Core.Utilities.List import breakListIntoChunks
 from DIRAC.ConfigurationSystem.Client.Helpers.Operations import Operations
 
-=======
-from DIRAC.Core.Base.Client import Client
-from DIRAC.Core.Utilities.List import breakListIntoChunks
-from DIRAC.ConfigurationSystem.Client.Helpers.Operations import Operations
-
-
-class TransformationClient(Client):
->>>>>>> 9f3c0ace
 
 @createClient('Transformation/TransformationManager')
 class TransformationClient(Client):
-  """Exposes the functionality available in the DIRAC/TransformationManagerHandler."""
-
-<<<<<<< HEAD
-=======
+  """ Exposes the functionality available in the DIRAC/TransformationManagerHandler
+
       This inherits the DIRAC base Client for direct execution of server functionality.
       The following methods are available (although not visible here).
 
@@ -64,20 +53,15 @@
           getTransformationStatusCounters()
           getTransformationSummary()
           getTransformationSummaryWeb(selectDict, sortList, startItem, maxItems)
-  """
-
->>>>>>> 9f3c0ace
+    """
+
   def __init__(self, **kwargs):
     """ Simple constructor
     """
 
     Client.__init__(self, **kwargs)
     opsH = Operations()
-<<<<<<< HEAD
     self.maxResetCounter = opsH.getValue('Transformations/FilesMaxResetCounter', 10)
-=======
-    self.maxResetCounter = opsH.getValue('Productions/ProductionFilesMaxResetCounter', 10)
->>>>>>> 9f3c0ace
 
     self.setServer('Transformation/TransformationManager')
 
@@ -96,38 +80,15 @@
                         maxTasks=0,
                         eventsPerTask=0,
                         addFiles=True,
-<<<<<<< HEAD
                         inputMetaQuery=None,
                         outputMetaQuery=None,
-=======
->>>>>>> 9f3c0ace
                         timeout=1800):
     """ add a new transformation
     """
     rpcClient = self._getRPC(timeout=timeout)
-<<<<<<< HEAD
-    return rpcClient.addTransformation(
-        transName,
-        description,
-        longDescription,
-        transType,
-        plugin,
-        agentType,
-        fileMask,
-        transformationGroup,
-        groupSize,
-        inheritedFrom,
-        body,
-        maxTasks,
-        eventsPerTask,
-        addFiles,
-        inputMetaQuery,
-        outputMetaQuery)
-=======
     return rpcClient.addTransformation(transName, description, longDescription, transType, plugin,
                                        agentType, fileMask, transformationGroup, groupSize, inheritedFrom,
-                                       body, maxTasks, eventsPerTask, addFiles)
->>>>>>> 9f3c0ace
+                                       body, maxTasks, eventsPerTask, addFiles, inputMetaQuery, outputMetaQuery)
 
   def getTransformations(self, condDict=None, older=None, newer=None, timeStamp=None,
                          orderAttribute=None, limit=100, extraParams=False):
@@ -185,12 +146,6 @@
     transID = condDict.get('TransformationID', 'Unknown')
     offsetToApply = offset
     retries = 5
-<<<<<<< HEAD
-    limit = limit if limit else 10000
-    transID = condDict.get('TransformationID', 'Unknown')
-    while True:
-      res = rpcClient.getTransformationFiles(condDict, older, newer, timeStamp, orderAttribute, limit, offsetToApply)
-=======
     while True:
       if lfnList:
         # If list is exhausted, exit
@@ -202,7 +157,6 @@
         res = rpcClient.getTransformationFiles(condDict, older, newer, timeStamp, orderAttribute, None, None)
       else:
         res = rpcClient.getTransformationFiles(condDict, older, newer, timeStamp, orderAttribute, limit, offsetToApply)
->>>>>>> 9f3c0ace
       if not res['OK']:
         gLogger.error("Error getting files for transformation %s (offset %d), %s" %
                       (str(transID), offsetToApply,
@@ -212,10 +166,6 @@
           continue
         return res
       else:
-<<<<<<< HEAD
-        retries = 5
-=======
->>>>>>> 9f3c0ace
         condDictStr = str(condDict)
         log = gLogger.debug if len(condDictStr) > 100 else gLogger.verbose
         if not log("For conditions %s: result for limit %d, offset %d: %d files" %
@@ -230,17 +180,12 @@
           if maxfiles and len(transformationFiles) >= maxfiles:
             transformationFiles = transformationFiles[:maxfiles]
             break
-<<<<<<< HEAD
-        if len(res['Value']) < limit:
-          break
-=======
         # Less data than requested, exit only if LFNs were not given
         if not lfnList and len(res['Value']) < limit:
           break
         # Reset number of retries for next chunk
         retries = 5
 
->>>>>>> 9f3c0ace
     return S_OK(transformationFiles)
 
   def getTransformationTasks(self, condDict=None, older=None, newer=None, timeStamp=None,
@@ -280,7 +225,6 @@
       return res
     # Setting the status
     return self.setTransformationParameter(transID, 'Status', 'TransformationCleaned')
-<<<<<<< HEAD
 
   # Add methods to handle transformation status
 
@@ -311,8 +255,6 @@
         gLogger.error("Failed to set AgentType to transformation %s: %s" % (transID, res['Message']))
 
     return res
-=======
->>>>>>> 9f3c0ace
 
   def moveFilesToDerivedTransformation(self, transDict, resetUnused=True):
     """ move files input to a transformation, to the derived one
@@ -322,44 +264,22 @@
     movedFiles = {}
     log = gLogger.getSubLogger("[None] [%d] .moveFilesToDerivedTransformation:" % prod)
     if not parentProd:
-<<<<<<< HEAD
-      gLogger.warn("[None] [%d] .moveFilesToDerivedTransformation: Transformation was not derived..." % prod)
-=======
       log.warn("Transformation was not derived...")
->>>>>>> 9f3c0ace
       return S_OK((parentProd, movedFiles))
     # get the lfns in status Unused/MaxReset of the parent production
     res = self.getTransformationFiles(condDict={'TransformationID': parentProd, 'Status': ['Unused', 'MaxReset']})
     if not res['OK']:
-<<<<<<< HEAD
-      gLogger.error(
-          "[None] [%d] .moveFilesToDerivedTransformation: Error getting Unused files from transformation %s:" %
-          (prod, parentProd), res['Message'])
-=======
       log.error(" Error getting Unused files from transformation", "%d: %s" % (parentProd, res['Message']))
->>>>>>> 9f3c0ace
       return res
     parentFiles = res['Value']
     lfns = [lfnDict['LFN'] for lfnDict in parentFiles]
     if not lfns:
-<<<<<<< HEAD
-      gLogger.info(
-          "[None] [%d] .moveFilesToDerivedTransformation: No files found to be moved from transformation %d" %
-          (prod, parentProd))
-=======
       log.info(" No files found to be moved from transformation", "%d" % parentProd)
->>>>>>> 9f3c0ace
       return S_OK((parentProd, movedFiles))
     # get the lfns of the derived production that were Unused/MaxReset in the parent one
     res = self.getTransformationFiles(condDict={'TransformationID': prod, 'LFN': lfns})
     if not res['OK']:
-<<<<<<< HEAD
-      gLogger.error(
-          "[None] [%d] .moveFilesToDerivedTransformation: Error getting files from derived transformation" %
-          prod, res['Message'])
-=======
       log.error(" Error getting files from derived transformation:", res['Message'])
->>>>>>> 9f3c0ace
       return res
     derivedFiles = res['Value']
     derivedStatusDict = dict((derivedDict['LFN'], derivedDict['Status']) for derivedDict in derivedFiles)
@@ -394,75 +314,35 @@
           parentStatusFiles.setdefault('Moved', []).append(lfn)
 
     for status, count in badStatusFiles.iteritems():
-<<<<<<< HEAD
-      gLogger.warn(
-          '[None] [%d] .moveFilesToDerivedTransformation: '
-          'Files found in an unexpected status in derived transformation' %
-          prod, '%s: %d' %
-          (status, count))
-=======
       log.warn('Files found in an unexpected status in derived transformation',
                ': %d files in status %s' % (count, status))
->>>>>>> 9f3c0ace
     # Set the status in the parent transformation first
     for status, lfnList in parentStatusFiles.iteritems():
       for lfnChunk in breakListIntoChunks(lfnList, 5000):
         res = self.setFileStatusForTransformation(parentProd, status, lfnChunk)
         if not res['OK']:
-<<<<<<< HEAD
-          gLogger.error(
-              "[None] [%d] .moveFilesToDerivedTransformation: "
-              "Error setting status %s for %d files in transformation %d " %
-              (prod, status, len(lfnList), parentProd), res['Message'])
-=======
           log.error(" Error setting status in transformation",
                     "%d: status %s for %d files - %s" % (parentProd, status, len(lfnList), res['Message']))
->>>>>>> 9f3c0ace
 
     # Set the status in the new transformation
     for (status, oldStatus), lfnList in newStatusFiles.iteritems():
       for lfnChunk in breakListIntoChunks(lfnList, 5000):
         res = self.setFileStatusForTransformation(prod, status, lfnChunk)
         if not res['OK']:
-<<<<<<< HEAD
-          gLogger.error(
-              "[None] [%d] .moveFilesToDerivedTransformation: "
-              "Error setting status %s for %d files; resetting them %s in transformation %d" %
-              (prod, status, len(lfnChunk), oldStatus, parentProd), res['Message'])
-          res = self.setFileStatusForTransformation(parentProd, oldStatus, lfnChunk)
-          if not res['OK']:
-            gLogger.error(
-                "[None] [%d] .moveFilesToDerivedTransformation: "
-                "Error setting status %s for %d files in transformation %d" %
-                (prod, oldStatus, len(lfnChunk), parentProd), res['Message'])
-        else:
-          gLogger.info(
-              "[None] [%d] .moveFilesToDerivedTransformation: Successfully moved %d files from %s to %s" %
-              (prod, len(lfnChunk), oldStatus, status))
-
-    # If files were Assigned or Unused at the time of derivation, try and update them as jobs may have run since then
-    res = self.getTransformationFiles(
-        condDict={
-            'TransformationID': prod,
-            'Status': [
-                'Assigned-inherited',
-                'Unused-inherited']})
-=======
           log.error(" Error setting status in transformation",
-                    "%d: status %s for %d files; resetting them %s - %s" %
-                    (parentProd, status, len(lfnChunk), oldStatus, res['Message']))
+                    "%d: status %s for %d files; resetting them %s" %
+                    (parentProd, status, len(lfnChunk), oldStatus), res['Message'])
           res = self.setFileStatusForTransformation(parentProd, oldStatus, lfnChunk)
           if not res['OK']:
             log.error(" Error setting status in transformation",
-                      " %d: status %s for %d files - %s" %
-                      (parentProd, oldStatus, len(lfnChunk), res['Message']))
+                      " %d: status %s for %d files" %
+                      (parentProd, oldStatus, len(lfnChunk)), res['Message'])
         else:
           log.info('Successfully moved files', ": %d files from %s to %s" % (len(lfnChunk), oldStatus, status))
 
     # If files were Assigned or Unused at the time of derivation, try and update them as jobs may have run since then
     res = self.getTransformationFiles(condDict={'TransformationID': prod,
                                                 'Status': ['Assigned-inherited', 'Unused-inherited']})
->>>>>>> 9f3c0ace
     if res['OK']:
       assignedFiles = res['Value']
       if assignedFiles:
@@ -474,20 +354,10 @@
           if processedLfns:
             res = self.setFileStatusForTransformation(prod, 'Processed-inherited', processedLfns)
             if res['OK']:
-<<<<<<< HEAD
-              gLogger.info(
-                  "[None] [%d] .moveFilesToDerivedTransformation: set %d files to status %s" %
-                  (prod, len(processedLfns), 'Processed-inherited'))
-    if not res['OK']:
-      gLogger.error(
-          "[None] [%d] .moveFilesToDerivedTransformation: Error setting status for Assigned derived files" %
-          prod, res['Message'])
-=======
               log.info('Successfully set files status',
                        ": %d files to status %s" % (len(processedLfns), 'Processed-inherited'))
     if not res['OK']:
       log.error("Error setting status for Assigned derived files", res['Message'])
->>>>>>> 9f3c0ace
 
     return S_OK((parentProd, movedFiles))
 
@@ -521,16 +391,8 @@
     newStatuses = {}
     if tsFiles:
       # for convenience, makes a small dictionary out of the tsFiles, with the lfn as key
-<<<<<<< HEAD
-      tsFilesAsDict = dict(
-          (tsFile['LFN'],
-           (tsFile['Status'],
-            tsFile['ErrorCount'],
-              tsFile['FileID'])) for tsFile in tsFiles)
-=======
       tsFilesAsDict = dict((tsFile['LFN'], (tsFile['Status'], tsFile['ErrorCount'], tsFile['FileID']))
                            for tsFile in tsFiles)
->>>>>>> 9f3c0ace
 
       # applying the state machine to the proposed status
       newStatuses = self._applyTransformationFilesStateMachine(tsFilesAsDict, newLFNsStatus, force)
