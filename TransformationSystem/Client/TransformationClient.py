""" Class that contains client access to the transformation DB handler. """

__RCSID__ = "$Id$"

import types

from DIRAC                                                  import S_OK, S_ERROR, gLogger
from DIRAC.Core.Base.Client                                 import Client
from DIRAC.Core.Utilities.List                              import breakListIntoChunks
from DIRAC.Resources.Catalog.FileCatalogueBase              import FileCatalogueBase
from DIRAC.ConfigurationSystem.Client.Helpers.Operations    import Operations

rpc = None
url = None

class TransformationClient( Client, FileCatalogueBase ):

  """ Exposes the functionality available in the DIRAC/TransformationHandler

      This inherits the DIRAC base Client for direct execution of server functionality.
      The following methods are available (although not visible here).

      Transformation (table) manipulation

          deleteTransformation(transName)
          getTransformationParameters(transName,paramNames)
          getTransformationWithStatus(status)
          setTransformationParameter(transName,paramName,paramValue)
          deleteTransformationParameter(transName,paramName)

      TransformationFiles table manipulation

          addFilesToTransformation(transName,lfns)
          addTaskForTransformation(transName,lfns=[],se='Unknown')
          setFileStatusForTransformation(transName,status,lfns)
          getTransformationStats(transName)

      TransformationTasks table manipulation

          setTaskStatus(transName, taskID, status)
          setTaskStatusAndWmsID(transName, taskID, status, taskWmsID)
          getTransformationTaskStats(transName)
          deleteTasks(transName, taskMin, taskMax)
          extendTransformation( transName, nTasks)
          getTasksToSubmit(transName,numTasks,site='')

      TransformationLogging table manipulation

          getTransformationLogging(transName)

      File/directory manipulation methods (the remainder of the interface can be found below)

          getFileSummary(lfns)
          exists(lfns)

      Web monitoring tools

          getDistinctAttributeValues(attribute, selectDict)
          getTransformationStatusCounters()
          getTransformationSummary()
          getTransformationSummaryWeb(selectDict, sortList, startItem, maxItems)
  """

  def __init__( self, **kwargs ):

    Client.__init__( self, **kwargs )
    opsH = Operations()
    self.maxResetCounter = opsH.getValue( 'Productions/ProductionFilesMaxResetCounter', 10 )

    self.setServer( 'Transformation/TransformationManager' )

  def setServer( self, url ):
    self.serverURL = url

  def getCounters( self, table, attrList, condDict, older = None, newer = None, timeStamp = None,
                   rpc = '', url = '' ):
    rpcClient = self._getRPC( rpc = rpc, url = url )
    return rpcClient. getCounters( table, attrList, condDict, older, newer, timeStamp )

  def addTransformation( self, transName, description, longDescription, transType, plugin, agentType, fileMask,
                         transformationGroup = 'General',
                         groupSize = 1,
                         inheritedFrom = 0,
                         body = '',
                         maxTasks = 0,
                         eventsPerTask = 0,
                         addFiles = True,
                         rpc = '', url = '', timeout = 1800 ):
    """ add a new transformation
    """
    rpcClient = self._getRPC( rpc = rpc, url = url, timeout = timeout )
    return rpcClient.addTransformation( transName, description, longDescription, transType, plugin,
                                        agentType, fileMask, transformationGroup, groupSize, inheritedFrom,
                                        body, maxTasks, eventsPerTask, addFiles )

  def getTransformations( self, condDict = {}, older = None, newer = None, timeStamp = 'CreationDate',
                          orderAttribute = None, limit = 100, extraParams = False, rpc = '', url = '', timeout = None ):
    """ gets all the transformations in the system, incrementally. "limit" here is just used to determine the offset.
    """
    rpcClient = self._getRPC( rpc = rpc, url = url, timeout = timeout )

    transformations = []
    # getting transformations - incrementally
    offsetToApply = 0
    while True:
      res = rpcClient.getTransformations( condDict, older, newer, timeStamp, orderAttribute, limit,
                                          extraParams, offsetToApply )
      if not res['OK']:
        return res
      else:
        gLogger.verbose( "Result for limit %d, offset %d: %d" % ( limit, offsetToApply, len( res['Value'] ) ) )
        if res['Value']:
          transformations = transformations + res['Value']
          offsetToApply += limit
        if len( res['Value'] ) < limit:
          break
    return S_OK( transformations )

  def getTransformation( self, transName, extraParams = False, rpc = '', url = '', timeout = None ):
    rpcClient = self._getRPC( rpc = rpc, url = url, timeout = timeout )
    return rpcClient.getTransformation( transName, extraParams )

  def getTransformationFiles( self, condDict = {}, older = None, newer = None, timeStamp = 'LastUpdate',
                              orderAttribute = None, limit = 10000, rpc = '', url = '', timeout = 1800 ):
    """ gets all the transformation files for a transformation, incrementally.
        "limit" here is just used to determine the offset.
    """
    rpcClient = self._getRPC( rpc = rpc, url = url, timeout = timeout )
    transformationFiles = []
    # getting transformationFiles - incrementally
    offsetToApply = 0
    while True:
      res = rpcClient.getTransformationFiles( condDict, older, newer, timeStamp, orderAttribute, limit, offsetToApply )
      if not res['OK']:
        return res
      else:
        gLogger.verbose( "Result for limit %d, offset %d: %d" % ( limit, offsetToApply, len( res['Value'] ) ) )
        if res['Value']:
          transformationFiles = transformationFiles + res['Value']
          offsetToApply += limit
        if len( res['Value'] ) < limit:
          break
    return S_OK( transformationFiles )


  def getTransformationTasks( self, condDict = {}, older = None, newer = None, timeStamp = 'CreationTime',
<<<<<<< HEAD
                                 orderAttribute = None, limit = 10000, inputVector = False, rpc = '',
                                 url = '', timeout = 120 ):
=======
                              orderAttribute = None, limit = 10000, inputVector = False, rpc = '',
                              url = '', timeout = None ):
>>>>>>> e5aafaea
    """ gets all the transformation tasks for a transformation, incrementally.
        "limit" here is just used to determine the offset.
    """
    rpcClient = self._getRPC( rpc = rpc, url = url, timeout = timeout )
    transformationTasks = []
    # getting transformationFiles - incrementally
    offsetToApply = 0
    while True:
      res = rpcClient.getTransformationTasks( condDict, older, newer, timeStamp, orderAttribute, limit,
                                              inputVector, offsetToApply )
      if not res['OK']:
        return res
      else:
        gLogger.verbose( "Result for limit %d, offset %d: %d" % ( limit, offsetToApply, len( res['Value'] ) ) )
        if res['Value']:
          transformationTasks = transformationTasks + res['Value']
          offsetToApply += limit
        if len( res['Value'] ) < limit:
          break
    return S_OK( transformationTasks )


<<<<<<< HEAD
  def cleanTransformation( self, transID, rpc = '', url = '', timeout = 120 ):
=======
  def cleanTransformation( self, transID, pc = '', url = '', timeout = None ):
>>>>>>> e5aafaea
    """ Clean the transformation, and set the status parameter (doing it here, for easier extensibility)
    """
    # Cleaning
    rpcClient = self._getRPC( rpc = rpc, url = url, timeout = timeout )
    res = rpcClient.cleanTransformation( transID )
    if not res['OK']:
      return res
    # Setting the status
    return self.setTransformationParameter( transID, 'Status', 'TransformationCleaned' )

  def moveFilesToDerivedTransformation( self, transDict, resetUnused = True ):
    """ move files input to a transformation, to the derived one
    """
    prod = transDict['TransformationID']
    parentProd = int( transDict.get( 'InheritedFrom', 0 ) )
    movedFiles = {}
    if not parentProd:
      gLogger.warn( "[None] [%d] .moveFilesToDerivedTransformation: Transformation was not derived..." % prod )
      return S_OK( ( parentProd, movedFiles ) )
    # get the lfns in status Unused/MaxReset of the parent production
    res = self.getTransformationFiles( condDict = {'TransformationID': parentProd, 'Status': [ 'Unused', 'MaxReset' ]} )
    if not res['OK']:
<<<<<<< HEAD
      gLogger.error( "Error getting Unused/MaxReset files from transformation %s:" % parentProd, res['Message'] )
=======
      gLogger.error( "[None] [%d] .moveFilesToDerivedTransformation: Error getting Unused files from transformation %s:" % ( prod, parentProd ), res['Message'] )
>>>>>>> e5aafaea
      return res
    parentFiles = res['Value']
    lfns = [lfnDict['LFN'] for lfnDict in parentFiles]
    if not lfns:
      gLogger.info( "[None] [%d] .moveFilesToDerivedTransformation: No files found to be moved from transformation %d" % ( prod, parentProd ) )
      return S_OK( ( parentProd, movedFiles ) )
    # get the lfns of the derived production that were Unused/MaxReset in the parent one
    res = self.getTransformationFiles( condDict = { 'TransformationID': prod, 'LFN': lfns} )
    if not res['OK']:
      gLogger.error( "[None] [%d] .moveFilesToDerivedTransformation: Error getting files from derived transformation" % prod, res['Message'] )
      return res
    derivedFiles = res['Value']
<<<<<<< HEAD
    errorFiles = {}
=======
    suffix = '-%d' % parentProd
    derivedStatusDict = dict( [( derivedDict['LFN'], derivedDict['Status'] ) for derivedDict in derivedFiles] )
    newStatusFiles = {}
    parentStatusFiles = {}
    force = False
>>>>>>> e5aafaea
    for parentDict in parentFiles:
      lfn = parentDict['LFN']
      derivedStatus = derivedStatusDict.get( lfn )
      if derivedStatus:
<<<<<<< HEAD
        if derivedStatus.endswith( '-inherited' ):
          res = self.setFileStatusForTransformation( parentProd, 'Moved-%s' % prod, [lfn] )
          if not res['OK']:
            gLogger.error( "Error setting status for %s in transformation %d to Moved" % ( lfn, parentProd ),
                           res['Message'] )
            continue
          res = self.setFileStatusForTransformation( prod, status, [lfn], force = force )
=======
        parentStatus = parentDict['Status']
        if resetUnused and parentStatus == 'MaxReset':
          status = 'Unused'
          moveStatus = 'Unused from MaxReset'
          force = True
        else:
          status = parentStatus
          moveStatus = parentStatus
        if derivedStatus.endswith( suffix ):
          # This file is Unused or MaxReset while it was most likely Assigned at the time of derivation
          parentStatusFiles.setdefault( 'Moved-%s' % str( prod ), [] ).append( lfn )
          newStatusFiles.setdefault( ( status, parentStatus ), [] ).append( lfn )
          movedFiles[moveStatus] = movedFiles.setdefault( moveStatus, 0 ) + 1
        elif parentDict['Status'] == 'Unused':
          # If the file was Unused already at derivation time, set it NotProcessed
          parentStatusFiles.setdefault( 'NotProcessed', [] ).append( lfn )

    # Set the status in the parent transformation first
    for status, lfnList in parentStatusFiles.items():
      for lfnChunk in breakListIntoChunks( lfnList, 5000 ):
        res = self.setFileStatusForTransformation( parentProd, status, lfnChunk )
        if not res['OK']:
          gLogger.error( "[None] [%d] .moveFilesToDerivedTransformation: Error setting status %s for %d files in transformation %d "
                         % ( prod, status, len( lfnList ), parentProd ),
                         res['Message'] )

    # Set the status in the new transformation
    for ( status, oldStatus ), lfnList in newStatusFiles.items():
      for lfnChunk in breakListIntoChunks( lfnList, 5000 ):
        res = self.setFileStatusForTransformation( prod, status, lfnChunk, force = force )
        if not res['OK']:
          gLogger.error( "[None] [%d] .moveFilesToDerivedTransformation: Error setting status %s for %d files; resetting them %s in transformation %d"
                         % ( prod, status, len( lfnChunk ), oldStatus, parentProd ),
                         res['Message'] )
          res = self.setFileStatusForTransformation( parentProd, oldStatus, lfnChunk )
>>>>>>> e5aafaea
          if not res['OK']:
            gLogger.error( "[None] [%d] .moveFilesToDerivedTransformation: Error setting status %s for %d files in transformation %d"
                           % ( prod, oldStatus, len( lfnChunk ), parentProd ),
                           res['Message'] )
<<<<<<< HEAD
            self.setFileStatusForTransformation( parentProd, status, [lfn] )
            continue
          if force:
            status = 'Unused from MaxReset'
          movedFiles[status] = movedFiles.setdefault( status, 0 ) + 1
        else:
          errorFiles[derivedStatus] = errorFiles.setdefault( derivedStatus, 0 ) + 1
    if errorFiles:
      gLogger.error( "Some files didn't have the expected status in derived transformation %d" % prod )
      for err, val in errorFiles.items():
        gLogger.error( "\t%d files were in status %s" % ( val, err ) )

    return S_OK( ( parentProd, movedFiles ) )

  def setFileStatusForTransformation( self, transName, newLFNsStatus = {}, lfns = [], force = False,
                                          rpc = '', url = '', timeout = 120 ):
    """ sets ths file status for LFNs of a transformation

        For backward compatibility purposes, the status and LFNs can be passed in 2 ways:
        - newLFNsStatus is a dictionary with the form:
          {'/this/is/an/lfn1.txt': 'StatusA', '/this/is/an/lfn2.txt': 'StatusB',  ... }
          and at this point lfns is not considered
        - newLFNStatus is a string, that applies to all the LFNs in lfns
    """
    rpcClient = self._getRPC( rpc = rpc, url = url, timeout = timeout )

    # create dictionary in case newLFNsStatus is a string
    if type( newLFNsStatus ) == type( '' ):
      newLFNsStatus = dict( [( lfn, newLFNsStatus ) for lfn in lfns ] )

    # gets status as of today
    tsFiles = self.getTransformationFiles( {'TransformationID':transName, 'LFN': newLFNsStatus.keys()} )
    if not tsFiles['OK']:
      return tsFiles
    tsFiles = tsFiles['Value']
    if tsFiles:
      # for convenience, makes a small dictionary out of the tsFiles, with the lfn as key
      tsFilesAsDict = {}
      for tsFile in tsFiles:
        tsFilesAsDict[tsFile['LFN']] = [tsFile['Status'], tsFile['ErrorCount'], tsFile['FileID']]

      # applying the state machine to the proposed status
      newStatuses = self._applyTransformationFilesStateMachine( tsFilesAsDict, newLFNsStatus, force )

      # must do it for the file IDs...
      newStatusForFileIDs = dict( [( tsFilesAsDict[lfn][2], newStatuses[lfn] ) for lfn in newStatuses.keys()] )
      return rpcClient.setFileStatusForTransformation( transName, newStatusForFileIDs )
    else:
      return S_OK( 'Nothing updated' )

  def _applyTransformationFilesStateMachine( self, tsFilesAsDict, dictOfProposedLFNsStatus, force ):
    """ For easier extension, here we apply the state machine of the production files.
        VOs might want to replace the standard here with something they prefer.

        tsFiles is a dictionary with the lfn as key and as value a list of [Status, ErrorCount, FileID]
        dictOfNewLFNsStatus is a dictionary with the proposed status
        force is a boolean

        It returns a dictionary with the status updates
    """
    newStatuses = {}

    for lfn in dictOfProposedLFNsStatus.keys():
      if lfn not in tsFilesAsDict.keys():
        continue
      else:
        newStatus = dictOfProposedLFNsStatus[lfn]
        # Apply optional corrections
        if tsFilesAsDict[lfn][0].lower() == 'processed' and dictOfProposedLFNsStatus[lfn].lower() != 'processed':
          if not force:
            newStatus = 'Processed'
        elif tsFilesAsDict[lfn][0].lower() == 'maxreset':
          if not force:
            newStatus = 'MaxReset'
        elif dictOfProposedLFNsStatus[lfn].lower() == 'unused':
          errorCount = tsFilesAsDict[lfn][1]
          # every 10 retries
          if ( errorCount % self.maxResetCounter ) == 0:
            if not force:
              newStatus = 'MaxReset'

        newStatuses[lfn] = newStatus

    return newStatuses

  def setTransformationParameter( self, transID, paramName, paramValue, force = False,
                                      rpc = '', url = '', timeout = 120 ):
    """ Sets a transformation parameter. There's a special case when coming to setting the status of a transformation.
    """
=======


    return S_OK( ( parentProd, movedFiles ) )

  def setFileStatusForTransformation( self, transName, status, lfns, force = False, timeout = None ):
>>>>>>> e5aafaea
    rpcClient = self._getRPC( rpc = rpc, url = url, timeout = timeout )

    if paramName.lower() == 'status':
      # get transformation Type
      transformation = self.getTransformation( transID )
      if not transformation['OK']:
        return transformation
      transformationType = transformation['Value']['Type']

      # get status as of today
      originalStatus = self.getTransformationParameters( transID, 'Status' )
      if not originalStatus['OK']:
        return originalStatus
      originalStatus = originalStatus['Value']

      transIDAsDict = {transID: [originalStatus, transformationType]}
      dictOfProposedstatus = {transID: paramValue}
      # applying the state machine to the proposed status
      value = self._applyTransformationStatusStateMachine( transIDAsDict, dictOfProposedstatus, force )
    else:
      value = paramValue

    return rpcClient.setTransformationParameter( transID, paramName, value )

  def _applyTransformationStatusStateMachine( self, transIDAsDict, dictOfProposedstatus, force ):
    """ For easier extension, here we apply the state machine of the transformation status.
        VOs might want to replace the standard here with something they prefer.

        transIDAsDict is a dictionary with the transID as key and as value a list with [Status, Type]
        dictOfProposedstatus is a dictionary with the proposed status
        force is a boolean

        It returns the new status (the standard is just doing nothing: everything is possible)
    """
    return dictOfProposedstatus.values()[0]

  #####################################################################
  #
  # These are the file catalog interface methods
  #

  def isOK( self ):
    return self.valid

  def getName( self, DN = '' ):
    """ Get the file catalog type name
    """
    return self.name

  def addDirectory( self, path, force = False, rpc = '', url = '', timeout = None ):
    rpcClient = self._getRPC( rpc = rpc, url = url, timeout = timeout )
    return rpcClient.addDirectory( path, force )

<<<<<<< HEAD
  def addFile( self, lfn, force = False, rpc = '', url = '', timeout = 120 ):
=======
  def getReplicas( self, lfn, rpc = '', url = '', timeout = None ):
    res = self.__checkArgumentFormat( lfn )
    if not res['OK']:
      return res
    lfns = res['Value'].keys()
    rpcClient = self._getRPC( rpc = rpc, url = url, timeout = timeout )
    return rpcClient.getReplicas( lfns )

  def addFile( self, lfn, force = False, rpc = '', url = '', timeout = None ):
>>>>>>> e5aafaea
    res = self.__checkArgumentFormat( lfn )
    if not res['OK']:
      return res
    lfndicts = res['Value']
    rpcClient = self._getRPC( rpc = rpc, url = url, timeout = timeout )
    return rpcClient.addFile( lfndicts, force )

<<<<<<< HEAD
  def removeFile( self, lfn, rpc = '', url = '', timeout = 120 ):
=======
  def addReplica( self, lfn, force = False, rpc = '', url = '', timeout = None ):
    res = self.__checkArgumentFormat( lfn )
    if not res['OK']:
      return res
    lfndicts = res['Value']
    rpcClient = self._getRPC( rpc = rpc, url = url, timeout = timeout )
    return rpcClient.addReplica( lfndicts, force )

  def removeFile( self, lfn, rpc = '', url = '', timeout = None ):
>>>>>>> e5aafaea
    res = self.__checkArgumentFormat( lfn )
    if not res['OK']:
      return res
    lfns = res['Value'].keys()
    rpcClient = self._getRPC( rpc = rpc, url = url, timeout = timeout )
    successful = {}
    failed = {}
    listOfLists = breakListIntoChunks( lfns, 100 )
    for fList in listOfLists:
      res = rpcClient.removeFile( fList )
      if not res['OK']:
        return res
      successful.update( res['Value']['Successful'] )
      failed.update( res['Value']['Failed'] )
    resDict = {'Successful': successful, 'Failed':failed}
    return S_OK( resDict )

<<<<<<< HEAD
  def removeDirectory( self, lfn, rpc = '', url = '', timeout = 120 ):
=======
  def removeReplica( self, lfn, rpc = '', url = '', timeout = None ):
    res = self.__checkArgumentFormat( lfn )
    if not res['OK']:
      return res
    lfndicts = res['Value']
    rpcClient = self._getRPC( rpc = rpc, url = url, timeout = timeout )
    successful = {}
    failed = {}
    # as lfndicts is a dict, the breakListIntoChunks will fail. Fake it!
    listOfDicts = []
    localdicts = {}
    for lfn, info in lfndicts.items():
      localdicts.update( { lfn : info } )
      if len( localdicts.keys() ) % 100 == 0:
        listOfDicts.append( localdicts )
        localdicts = {}
    for fDict in listOfDicts:
      res = rpcClient.removeReplica( fDict )
      if not res['OK']:
        return res
      successful.update( res['Value']['Successful'] )
      failed.update( res['Value']['Failed'] )
    resDict = {'Successful': successful, 'Failed':failed}
    return S_OK( resDict )

  def getReplicaStatus( self, lfn, rpc = '', url = '', timeout = None ):
    res = self.__checkArgumentFormat( lfn )
    if not res['OK']:
      return res
    lfndict = res['Value']
    rpcClient = self._getRPC( rpc = rpc, url = url, timeout = timeout )
    return rpcClient.getReplicaStatus( lfndict )

  def setReplicaStatus( self, lfn, rpc = '', url = '', timeout = None ):
    res = self.__checkArgumentFormat( lfn )
    if not res['OK']:
      return res
    lfndict = res['Value']
    rpcClient = self._getRPC( rpc = rpc, url = url, timeout = timeout )
    return rpcClient.setReplicaStatus( lfndict )

  def setReplicaHost( self, lfn, rpc = '', url = '', timeout = None ):
    res = self.__checkArgumentFormat( lfn )
    if not res['OK']:
      return res
    lfndict = res['Value']
    rpcClient = self._getRPC( rpc = rpc, url = url, timeout = timeout )
    return rpcClient.setReplicaHost( lfndict )

  def removeDirectory( self, lfn, rpc = '', url = '', timeout = None ):
>>>>>>> e5aafaea
    return self.__returnOK( lfn )

  def createDirectory( self, lfn, rpc = '', url = '', timeout = None ):
    return self.__returnOK( lfn )

  def createLink( self, lfn, rpc = '', url = '', timeout = None ):
    return self.__returnOK( lfn )

  def removeLink( self, lfn, rpc = '', url = '', timeout = None ):
    return self.__returnOK( lfn )

  def __returnOK( self, lfn ):
    res = self.__checkArgumentFormat( lfn )
    if not res['OK']:
      return res
    successful = {}
    for lfn in res['Value'].keys():
      successful[lfn] = True
    resDict = {'Successful':successful, 'Failed':{}}
    return S_OK( resDict )

  def __checkArgumentFormat( self, path ):
    if type( path ) in types.StringTypes:
      urls = {path:False}
    elif type( path ) == types.ListType:
      urls = {}
      for url in path:
        urls[url] = False
    elif type( path ) == types.DictType:
      urls = path
    else:
      return S_ERROR( "TransformationClient.__checkArgumentFormat: Supplied path is not of the correct format." )
    return S_OK( urls )<|MERGE_RESOLUTION|>--- conflicted
+++ resolved
@@ -144,13 +144,8 @@
 
 
   def getTransformationTasks( self, condDict = {}, older = None, newer = None, timeStamp = 'CreationTime',
-<<<<<<< HEAD
-                                 orderAttribute = None, limit = 10000, inputVector = False, rpc = '',
-                                 url = '', timeout = 120 ):
-=======
                               orderAttribute = None, limit = 10000, inputVector = False, rpc = '',
                               url = '', timeout = None ):
->>>>>>> e5aafaea
     """ gets all the transformation tasks for a transformation, incrementally.
         "limit" here is just used to determine the offset.
     """
@@ -172,12 +167,7 @@
           break
     return S_OK( transformationTasks )
 
-
-<<<<<<< HEAD
-  def cleanTransformation( self, transID, rpc = '', url = '', timeout = 120 ):
-=======
   def cleanTransformation( self, transID, pc = '', url = '', timeout = None ):
->>>>>>> e5aafaea
     """ Clean the transformation, and set the status parameter (doing it here, for easier extensibility)
     """
     # Cleaning
@@ -200,11 +190,7 @@
     # get the lfns in status Unused/MaxReset of the parent production
     res = self.getTransformationFiles( condDict = {'TransformationID': parentProd, 'Status': [ 'Unused', 'MaxReset' ]} )
     if not res['OK']:
-<<<<<<< HEAD
-      gLogger.error( "Error getting Unused/MaxReset files from transformation %s:" % parentProd, res['Message'] )
-=======
       gLogger.error( "[None] [%d] .moveFilesToDerivedTransformation: Error getting Unused files from transformation %s:" % ( prod, parentProd ), res['Message'] )
->>>>>>> e5aafaea
       return res
     parentFiles = res['Value']
     lfns = [lfnDict['LFN'] for lfnDict in parentFiles]
@@ -217,28 +203,15 @@
       gLogger.error( "[None] [%d] .moveFilesToDerivedTransformation: Error getting files from derived transformation" % prod, res['Message'] )
       return res
     derivedFiles = res['Value']
-<<<<<<< HEAD
-    errorFiles = {}
-=======
     suffix = '-%d' % parentProd
     derivedStatusDict = dict( [( derivedDict['LFN'], derivedDict['Status'] ) for derivedDict in derivedFiles] )
     newStatusFiles = {}
     parentStatusFiles = {}
     force = False
->>>>>>> e5aafaea
     for parentDict in parentFiles:
       lfn = parentDict['LFN']
       derivedStatus = derivedStatusDict.get( lfn )
       if derivedStatus:
-<<<<<<< HEAD
-        if derivedStatus.endswith( '-inherited' ):
-          res = self.setFileStatusForTransformation( parentProd, 'Moved-%s' % prod, [lfn] )
-          if not res['OK']:
-            gLogger.error( "Error setting status for %s in transformation %d to Moved" % ( lfn, parentProd ),
-                           res['Message'] )
-            continue
-          res = self.setFileStatusForTransformation( prod, status, [lfn], force = force )
-=======
         parentStatus = parentDict['Status']
         if resetUnused and parentStatus == 'MaxReset':
           status = 'Unused'
@@ -274,108 +247,14 @@
                          % ( prod, status, len( lfnChunk ), oldStatus, parentProd ),
                          res['Message'] )
           res = self.setFileStatusForTransformation( parentProd, oldStatus, lfnChunk )
->>>>>>> e5aafaea
           if not res['OK']:
             gLogger.error( "[None] [%d] .moveFilesToDerivedTransformation: Error setting status %s for %d files in transformation %d"
                            % ( prod, oldStatus, len( lfnChunk ), parentProd ),
                            res['Message'] )
-<<<<<<< HEAD
-            self.setFileStatusForTransformation( parentProd, status, [lfn] )
-            continue
-          if force:
-            status = 'Unused from MaxReset'
-          movedFiles[status] = movedFiles.setdefault( status, 0 ) + 1
-        else:
-          errorFiles[derivedStatus] = errorFiles.setdefault( derivedStatus, 0 ) + 1
-    if errorFiles:
-      gLogger.error( "Some files didn't have the expected status in derived transformation %d" % prod )
-      for err, val in errorFiles.items():
-        gLogger.error( "\t%d files were in status %s" % ( val, err ) )
 
     return S_OK( ( parentProd, movedFiles ) )
 
-  def setFileStatusForTransformation( self, transName, newLFNsStatus = {}, lfns = [], force = False,
-                                          rpc = '', url = '', timeout = 120 ):
-    """ sets ths file status for LFNs of a transformation
-
-        For backward compatibility purposes, the status and LFNs can be passed in 2 ways:
-        - newLFNsStatus is a dictionary with the form:
-          {'/this/is/an/lfn1.txt': 'StatusA', '/this/is/an/lfn2.txt': 'StatusB',  ... }
-          and at this point lfns is not considered
-        - newLFNStatus is a string, that applies to all the LFNs in lfns
-    """
-    rpcClient = self._getRPC( rpc = rpc, url = url, timeout = timeout )
-
-    # create dictionary in case newLFNsStatus is a string
-    if type( newLFNsStatus ) == type( '' ):
-      newLFNsStatus = dict( [( lfn, newLFNsStatus ) for lfn in lfns ] )
-
-    # gets status as of today
-    tsFiles = self.getTransformationFiles( {'TransformationID':transName, 'LFN': newLFNsStatus.keys()} )
-    if not tsFiles['OK']:
-      return tsFiles
-    tsFiles = tsFiles['Value']
-    if tsFiles:
-      # for convenience, makes a small dictionary out of the tsFiles, with the lfn as key
-      tsFilesAsDict = {}
-      for tsFile in tsFiles:
-        tsFilesAsDict[tsFile['LFN']] = [tsFile['Status'], tsFile['ErrorCount'], tsFile['FileID']]
-
-      # applying the state machine to the proposed status
-      newStatuses = self._applyTransformationFilesStateMachine( tsFilesAsDict, newLFNsStatus, force )
-
-      # must do it for the file IDs...
-      newStatusForFileIDs = dict( [( tsFilesAsDict[lfn][2], newStatuses[lfn] ) for lfn in newStatuses.keys()] )
-      return rpcClient.setFileStatusForTransformation( transName, newStatusForFileIDs )
-    else:
-      return S_OK( 'Nothing updated' )
-
-  def _applyTransformationFilesStateMachine( self, tsFilesAsDict, dictOfProposedLFNsStatus, force ):
-    """ For easier extension, here we apply the state machine of the production files.
-        VOs might want to replace the standard here with something they prefer.
-
-        tsFiles is a dictionary with the lfn as key and as value a list of [Status, ErrorCount, FileID]
-        dictOfNewLFNsStatus is a dictionary with the proposed status
-        force is a boolean
-
-        It returns a dictionary with the status updates
-    """
-    newStatuses = {}
-
-    for lfn in dictOfProposedLFNsStatus.keys():
-      if lfn not in tsFilesAsDict.keys():
-        continue
-      else:
-        newStatus = dictOfProposedLFNsStatus[lfn]
-        # Apply optional corrections
-        if tsFilesAsDict[lfn][0].lower() == 'processed' and dictOfProposedLFNsStatus[lfn].lower() != 'processed':
-          if not force:
-            newStatus = 'Processed'
-        elif tsFilesAsDict[lfn][0].lower() == 'maxreset':
-          if not force:
-            newStatus = 'MaxReset'
-        elif dictOfProposedLFNsStatus[lfn].lower() == 'unused':
-          errorCount = tsFilesAsDict[lfn][1]
-          # every 10 retries
-          if ( errorCount % self.maxResetCounter ) == 0:
-            if not force:
-              newStatus = 'MaxReset'
-
-        newStatuses[lfn] = newStatus
-
-    return newStatuses
-
-  def setTransformationParameter( self, transID, paramName, paramValue, force = False,
-                                      rpc = '', url = '', timeout = 120 ):
-    """ Sets a transformation parameter. There's a special case when coming to setting the status of a transformation.
-    """
-=======
-
-
-    return S_OK( ( parentProd, movedFiles ) )
-
   def setFileStatusForTransformation( self, transName, status, lfns, force = False, timeout = None ):
->>>>>>> e5aafaea
     rpcClient = self._getRPC( rpc = rpc, url = url, timeout = timeout )
 
     if paramName.lower() == 'status':
@@ -429,9 +308,6 @@
     rpcClient = self._getRPC( rpc = rpc, url = url, timeout = timeout )
     return rpcClient.addDirectory( path, force )
 
-<<<<<<< HEAD
-  def addFile( self, lfn, force = False, rpc = '', url = '', timeout = 120 ):
-=======
   def getReplicas( self, lfn, rpc = '', url = '', timeout = None ):
     res = self.__checkArgumentFormat( lfn )
     if not res['OK']:
@@ -441,7 +317,6 @@
     return rpcClient.getReplicas( lfns )
 
   def addFile( self, lfn, force = False, rpc = '', url = '', timeout = None ):
->>>>>>> e5aafaea
     res = self.__checkArgumentFormat( lfn )
     if not res['OK']:
       return res
@@ -449,9 +324,6 @@
     rpcClient = self._getRPC( rpc = rpc, url = url, timeout = timeout )
     return rpcClient.addFile( lfndicts, force )
 
-<<<<<<< HEAD
-  def removeFile( self, lfn, rpc = '', url = '', timeout = 120 ):
-=======
   def addReplica( self, lfn, force = False, rpc = '', url = '', timeout = None ):
     res = self.__checkArgumentFormat( lfn )
     if not res['OK']:
@@ -461,7 +333,6 @@
     return rpcClient.addReplica( lfndicts, force )
 
   def removeFile( self, lfn, rpc = '', url = '', timeout = None ):
->>>>>>> e5aafaea
     res = self.__checkArgumentFormat( lfn )
     if not res['OK']:
       return res
@@ -479,9 +350,6 @@
     resDict = {'Successful': successful, 'Failed':failed}
     return S_OK( resDict )
 
-<<<<<<< HEAD
-  def removeDirectory( self, lfn, rpc = '', url = '', timeout = 120 ):
-=======
   def removeReplica( self, lfn, rpc = '', url = '', timeout = None ):
     res = self.__checkArgumentFormat( lfn )
     if not res['OK']:
@@ -532,7 +400,6 @@
     return rpcClient.setReplicaHost( lfndict )
 
   def removeDirectory( self, lfn, rpc = '', url = '', timeout = None ):
->>>>>>> e5aafaea
     return self.__returnOK( lfn )
 
   def createDirectory( self, lfn, rpc = '', url = '', timeout = None ):
