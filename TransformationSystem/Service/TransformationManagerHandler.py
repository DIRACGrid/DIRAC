""" DISET request handler base class for the TransformationDB.
"""

from past.builtins import long
import six
from DIRAC import gLogger, S_OK, S_ERROR
from DIRAC.Core.DISET.RequestHandler import RequestHandler
from DIRAC.TransformationSystem.DB.TransformationDB import TransformationDB
from DIRAC.ConfigurationSystem.Client.Helpers.Operations import Operations

transTypes = [basestring, int, long]

__RCSID__ = "$Id$"

TASKS_STATE_NAMES = [
    'TotalCreated',
    'Created',
    'Running',
    'Submitted',
    'Failed',
    'Waiting',
    'Done',
    'Completed',
    'Stalled',
    'Killed',
    'Staging',
    'Checking',
    'Rescheduled',
    'Scheduled']
FILES_STATE_NAMES = ['PercentProcessed', 'Processed', 'Unused', 'Assigned', 'Total', 'Problematic',
                     'ApplicationCrash', 'MaxReset']

database = False


class TransformationManagerHandler(RequestHandler):

  def __init__(self, *args, **kargs):
    self.setDatabase(database)
    super(TransformationManagerHandler, self).__init__(*args, **kargs)

  def _parseRes(self, res):
    if not res['OK']:
      gLogger.error('TransformationManager failure', res['Message'])
    return res

  def setDatabase(self, oDatabase):
    global database
    database = oDatabase

  types_getCounters = [basestring, list, dict]

  def export_getCounters(self, table, attrList, condDict, older=None, newer=None, timeStamp=None):
    res = database.getCounters(table, attrList, condDict, older=older, newer=newer, timeStamp=timeStamp)
    return self._parseRes(res)

  ####################################################################
  #
  # These are the methods to manipulate the transformations table
  #

  types_addTransformation = [basestring, basestring, basestring, basestring, basestring, basestring, basestring]

  def export_addTransformation(self, transName, description, longDescription, transType, plugin, agentType, fileMask,
                               transformationGroup='General',
                               groupSize=1,
                               inheritedFrom=0,
                               body='',
                               maxTasks=0,
                               eventsPerTask=0,
                               addFiles=True,
                               inputMetaQuery=None,
                               outputMetaQuery=None):
    #    authorDN = self._clientTransport.peerCredentials['DN']
    #    authorGroup = self._clientTransport.peerCredentials['group']
    credDict = self.getRemoteCredentials()
    authorDN = credDict['DN']
    authorGroup = credDict['group']
    res = database.addTransformation(transName, description, longDescription, authorDN, authorGroup, transType, plugin,
                                     agentType, fileMask,
                                     transformationGroup=transformationGroup,
                                     groupSize=groupSize,
                                     inheritedFrom=inheritedFrom,
                                     body=body,
                                     maxTasks=maxTasks,
                                     eventsPerTask=eventsPerTask,
                                     addFiles=addFiles,
                                     inputMetaQuery=inputMetaQuery,
                                     outputMetaQuery=outputMetaQuery)
    if res['OK']:
      gLogger.info("Added transformation %d" % res['Value'])
    return self._parseRes(res)

  types_deleteTransformation = [transTypes]

  def export_deleteTransformation(self, transName):
    credDict = self.getRemoteCredentials()
    authorDN = credDict['DN']
    # authorDN = self._clientTransport.peerCredentials['DN']
    res = database.deleteTransformation(transName, author=authorDN)
    return self._parseRes(res)

  types_cleanTransformation = [transTypes]

  def export_cleanTransformation(self, transName):
    credDict = self.getRemoteCredentials()
    authorDN = credDict['DN']
    # authorDN = self._clientTransport.peerCredentials['DN']
    res = database.cleanTransformation(transName, author=authorDN)
    return self._parseRes(res)

  types_setTransformationParameter = [transTypes, basestring]

  def export_setTransformationParameter(self, transName, paramName, paramValue):
    credDict = self.getRemoteCredentials()
    authorDN = credDict['DN']
    # authorDN = self._clientTransport.peerCredentials['DN']
    res = database.setTransformationParameter(transName, paramName, paramValue, author=authorDN)
    return self._parseRes(res)

  types_deleteTransformationParameter = [transTypes, basestring]

  def export_deleteTransformationParameter(self, transName, paramName):
    # credDict = self.getRemoteCredentials()
    # authorDN = credDict[ 'DN' ]
    # authorDN = self._clientTransport.peerCredentials['DN']
    res = database.deleteTransformationParameter(transName, paramName)
    return self._parseRes(res)

  types_getTransformations = []

  def export_getTransformations(self, condDict=None, older=None, newer=None, timeStamp='CreationDate',
                                orderAttribute=None, limit=None, extraParams=False, offset=None):
    if not condDict:
      condDict = {}
    res = database.getTransformations(condDict=condDict,
                                      older=older,
                                      newer=newer,
                                      timeStamp=timeStamp,
                                      orderAttribute=orderAttribute,
                                      limit=limit,
                                      extraParams=extraParams,
                                      offset=offset)
    return self._parseRes(res)

  types_getTransformation = [transTypes]

  def export_getTransformation(self, transName, extraParams=False):
    res = database.getTransformation(transName, extraParams=extraParams)
    return self._parseRes(res)

  types_getTransformationParameters = [transTypes, [basestring, list, tuple]]

  def export_getTransformationParameters(self, transName, parameters):
    res = database.getTransformationParameters(transName, parameters)
    return self._parseRes(res)

  types_getTransformationWithStatus = [[basestring, list, tuple]]

  def export_getTransformationWithStatus(self, status):
    res = database.getTransformationWithStatus(status)
    return self._parseRes(res)

  ####################################################################
  #
  # These are the methods to manipulate the TransformationFiles tables
  #

  types_addFilesToTransformation = [transTypes, [list, tuple]]

  def export_addFilesToTransformation(self, transName, lfns):
    res = database.addFilesToTransformation(transName, lfns)
    return self._parseRes(res)

  types_addTaskForTransformation = [transTypes]

  def export_addTaskForTransformation(self, transName, lfns=[], se='Unknown'):
    res = database.addTaskForTransformation(transName, lfns=lfns, se=se)
    return self._parseRes(res)

  def _wasFileInError(self, newStatus, currentStatus):
    """ Tells whether the file was Assigned and failed, i.e. was not Processed """
    return currentStatus.lower() == 'assigned' and newStatus.lower() != 'processed'

  types_setFileStatusForTransformation = [transTypes, dict]

  def export_setFileStatusForTransformation(self, transName, dictOfNewFilesStatus):
    """ Sets the file status for the transformation.

        The dictOfNewFilesStatus is a dictionary with the form:
        {12345: ('StatusA', errorA), 6789: ('StatusB',errorB),  ... } where the keys are fileIDs
        The tuple may be a string with only the status if the client was from an older version
    """

    if not dictOfNewFilesStatus:
      return S_OK({})

    statusSample = dictOfNewFilesStatus.values()[0]
<<<<<<< HEAD
    if isinstance(statusSample, six.string_types):
      # FIXME: kept for backward compatibility with old clients... Remove when no longer needed
      # This comes from an old client, set the error flag but we must get the current status first
      newStatusForFileIDs = {}
      res = database.getTransformationFiles({'TransformationID': transName, 'FileID': dictOfNewFilesStatus.keys()})
      if not res['OK']:
        return res
      currentStatus = dict((fileDict['FileID'], fileDict['Status']) for fileDict in res['Value'])
      for fileID, status in dictOfNewFilesStatus.iteritems():
        newStatus = dictOfNewFilesStatus[fileID]
        newStatusForFileIDs[fileID] = (newStatus, self._wasFileInError(newStatus, currentStatus[fileID]))
    elif isinstance(statusSample, (list, tuple)) and len(statusSample) == 2:
=======
    if isinstance(statusSample, (list, tuple)) and len(statusSample) == 2:
>>>>>>> 01bf1529
      newStatusForFileIDs = dictOfNewFilesStatus
    else:
      return S_ERROR("Status field should be two values")

    res = database._getConnectionTransID(False, transName)
    if not res['OK']:
      return res
    connection = res['Value']['Connection']
    transID = res['Value']['TransformationID']

    res = database.setFileStatusForTransformation(transID, newStatusForFileIDs, connection=connection)
    return self._parseRes(res)

  types_getTransformationStats = [transTypes]

  def export_getTransformationStats(self, transName):
    res = database.getTransformationStats(transName)
    return self._parseRes(res)

  types_getTransformationFilesCount = [transTypes, basestring]

  def export_getTransformationFilesCount(self, transName, field, selection={}):
    res = database.getTransformationFilesCount(transName, field, selection=selection)
    return self._parseRes(res)

  types_getTransformationFiles = []

  def export_getTransformationFiles(self, condDict=None, older=None, newer=None, timeStamp='LastUpdate',
                                    orderAttribute=None, limit=None, offset=None):
    if not condDict:
      condDict = {}
    res = database.getTransformationFiles(condDict=condDict, older=older, newer=newer, timeStamp=timeStamp,
                                          orderAttribute=orderAttribute, limit=limit, offset=offset,
                                          connection=False)
    return self._parseRes(res)

  ####################################################################
  #
  # These are the methods to manipulate the TransformationTasks table
  #

  types_getTransformationTasks = []

  def export_getTransformationTasks(self, condDict=None, older=None, newer=None, timeStamp='CreationTime',
                                    orderAttribute=None, limit=None, inputVector=False, offset=None):
    if not condDict:
      condDict = {}
    res = database.getTransformationTasks(condDict=condDict, older=older, newer=newer, timeStamp=timeStamp,
                                          orderAttribute=orderAttribute, limit=limit, inputVector=inputVector,
                                          offset=offset)
    return self._parseRes(res)

  types_setTaskStatus = [transTypes, [list, int, long], basestring]

  def export_setTaskStatus(self, transName, taskID, status):
    res = database.setTaskStatus(transName, taskID, status)
    return self._parseRes(res)

  types_setTaskStatusAndWmsID = [transTypes, [long, int], basestring, basestring]

  def export_setTaskStatusAndWmsID(self, transName, taskID, status, taskWmsID):
    res = database.setTaskStatusAndWmsID(transName, taskID, status, taskWmsID)
    return self._parseRes(res)

  types_getTransformationTaskStats = [transTypes]

  def export_getTransformationTaskStats(self, transName):
    res = database.getTransformationTaskStats(transName)
    return self._parseRes(res)

  types_deleteTasks = [transTypes, [long, int], [long, int]]

  def export_deleteTasks(self, transName, taskMin, taskMax):
    credDict = self.getRemoteCredentials()
    authorDN = credDict['DN']
    # authorDN = self._clientTransport.peerCredentials['DN']
    res = database.deleteTasks(transName, taskMin, taskMax, author=authorDN)
    return self._parseRes(res)

  types_extendTransformation = [transTypes, [long, int]]

  def export_extendTransformation(self, transName, nTasks):
    credDict = self.getRemoteCredentials()
    authorDN = credDict['DN']
    # authorDN = self._clientTransport.peerCredentials['DN']
    res = database.extendTransformation(transName, nTasks, author=authorDN)
    return self._parseRes(res)

  types_getTasksToSubmit = [transTypes, [long, int]]

  def export_getTasksToSubmit(self, transName, numTasks, site=''):
    """ Get information necessary for submission for a given number of tasks for a given transformation """
    res = database.getTransformation(transName)
    if not res['OK']:
      return self._parseRes(res)
    transDict = res['Value']
    submitDict = {}
    res = database.getTasksForSubmission(transName, numTasks=numTasks, site=site, statusList=['Created'])
    if not res['OK']:
      return self._parseRes(res)
    tasksDict = res['Value']
    for taskID, taskDict in tasksDict.items():
      res = database.reserveTask(transName, long(taskID))
      if not res['OK']:
        return self._parseRes(res)
      else:
        submitDict[taskID] = taskDict
    transDict['JobDictionary'] = submitDict
    return S_OK(transDict)

  ####################################################################
  #
  # These are the methods for TransformationMetaQueries table. It replaces methods
  # for the old TransformationInputDataQuery table
  #

  types_createTransformationMetaQuery = [transTypes, dict, basestring]

  def export_createTransformationMetaQuery(self, transName, queryDict, queryType):
    credDict = self.getRemoteCredentials()
    authorDN = credDict['DN']
    res = database.createTransformationMetaQuery(transName, queryDict, queryType, author=authorDN)
    return self._parseRes(res)

  types_deleteTransformationMetaQuery = [transTypes, basestring]

  def export_deleteTransformationMetaQuery(self, transName, queryType):
    credDict = self.getRemoteCredentials()
    authorDN = credDict['DN']
    res = database.deleteTransformationMetaQuery(transName, queryType, author=authorDN)
    return self._parseRes(res)

  types_getTransformationMetaQuery = [transTypes, basestring]

  def export_getTransformationMetaQuery(self, transName, queryType):
    res = database.getTransformationMetaQuery(transName, queryType)
    return self._parseRes(res)

  ####################################################################
  #
  # These are the methods for transformation logging manipulation
  #

  types_getTransformationLogging = [transTypes]

  def export_getTransformationLogging(self, transName):
    res = database.getTransformationLogging(transName)
    return self._parseRes(res)

  ####################################################################
  #
  # These are the methods for transformation additional parameters
  #

  types_getAdditionalParameters = [transTypes]

  def export_getAdditionalParameters(self, transName):
    res = database.getAdditionalParameters(transName)
    return self._parseRes(res)

  ####################################################################
  #
  # These are the methods for file manipulation
  #

  types_getFileSummary = [list]

  def export_getFileSummary(self, lfns):
    res = database.getFileSummary(lfns)
    return self._parseRes(res)

  types_addDirectory = [basestring]

  def export_addDirectory(self, path, force=False):
    res = database.addDirectory(path, force=force)
    return self._parseRes(res)

  types_exists = [list]

  def export_exists(self, lfns):
    res = database.exists(lfns)
    return self._parseRes(res)

  types_addFile = [[list, dict, basestring]]

  def export_addFile(self, fileDicts, force=False):
    """ Interface provides { LFN1 : { PFN1, SE1, ... }, LFN2 : { PFN2, SE2, ... } }
    """
    res = database.addFile(fileDicts, force=force)
    return self._parseRes(res)

  types_removeFile = [[list, dict]]

  def export_removeFile(self, lfns):
    """ Interface provides [ LFN1, LFN2, ... ]
    """
    if isinstance(lfns, dict):
      lfns = lfns.keys()
    res = database.removeFile(lfns)
    return self._parseRes(res)

  types_setMetadata = [basestring, dict]

  def export_setMetadata(self, path, querydict):
    """ Set metadata to a file or to a directory (path)
    """
    res = database.setMetadata(path, querydict)
    return self._parseRes(res)

  ####################################################################
  #
  # These are the methods used for web monitoring
  #

  # TODO Get rid of this (talk to Matvey)
  types_getDistinctAttributeValues = [basestring, dict]

  def export_getDistinctAttributeValues(self, attribute, selectDict):
    res = database.getTableDistinctAttributeValues('Transformations', [attribute], selectDict)
    if not res['OK']:
      return self._parseRes(res)
    return S_OK(res['Value'][attribute])

  types_getTableDistinctAttributeValues = [basestring, list, dict]

  def export_getTableDistinctAttributeValues(self, table, attributes, selectDict):
    res = database.getTableDistinctAttributeValues(table, attributes, selectDict)
    return self._parseRes(res)

  types_getTransformationStatusCounters = []

  def export_getTransformationStatusCounters(self):
    res = database.getCounters('Transformations', ['Status'], {})
    if not res['OK']:
      return self._parseRes(res)
    statDict = {}
    for attrDict, count in res['Value']:
      statDict[attrDict['Status']] = count
    return S_OK(statDict)

  types_getTransformationSummary = []

  def export_getTransformationSummary(self):
    """ Get the summary of the currently existing transformations """
    res = database.getTransformations()
    if not res['OK']:
      return self._parseRes(res)
    transList = res['Value']
    resultDict = {}
    for transDict in transList:
      transID = transDict['TransformationID']
      res = database.getTransformationTaskStats(transID)
      if not res['OK']:
        gLogger.warn('Failed to get job statistics for transformation %d' % transID)
        continue
      transDict['JobStats'] = res['Value']
      res = database.getTransformationStats(transID)
      if not res['OK']:
        transDict['NumberOfFiles'] = -1
      else:
        transDict['NumberOfFiles'] = res['Value']['Total']
      resultDict[transID] = transDict
    return S_OK(resultDict)

  types_getTabbedSummaryWeb = [basestring, dict, dict, list, int, int]

  def export_getTabbedSummaryWeb(self, table, requestedTables, selectDict, sortList, startItem, maxItems):
    tableDestinations = {'Transformations': {'TransformationFiles': ['TransformationID'],
                                             'TransformationTasks': ['TransformationID']},

                         'TransformationFiles': {'Transformations': ['TransformationID'],
                                                 'TransformationTasks': ['TransformationID', 'TaskID']},

                         'TransformationTasks': {'Transformations': ['TransformationID'],
                                                 'TransformationFiles': ['TransformationID', 'TaskID']}}

    tableSelections = {'Transformations': ['TransformationID', 'AgentType', 'Type', 'TransformationGroup',
                                           'Plugin'],
                       'TransformationFiles': ['TransformationID', 'TaskID', 'Status', 'UsedSE', 'TargetSE'],
                       'TransformationTasks': ['TransformationID', 'TaskID', 'ExternalStatus', 'TargetSE']}

    tableTimeStamps = {'Transformations': 'CreationDate',
                       'TransformationFiles': 'LastUpdate',
                       'TransformationTasks': 'CreationTime'}

    tableStatusColumn = {'Transformations': 'Status',
                         'TransformationFiles': 'Status',
                         'TransformationTasks': 'ExternalStatus'}

    resDict = {}
    res = self.__getTableSummaryWeb(table, selectDict, sortList, startItem, maxItems,
                                    selectColumns=tableSelections[table], timeStamp=tableTimeStamps[table],
                                    statusColumn=tableStatusColumn[table])
    if not res['OK']:
      gLogger.error("Failed to get Summary for table", "%s %s" % (table, res['Message']))
      return self._parseRes(res)
    resDict[table] = res['Value']
    selections = res['Value']['Selections']
    tableSelection = {}
    for destination in tableDestinations[table].keys():
      tableSelection[destination] = {}
      for parameter in tableDestinations[table][destination]:
        tableSelection[destination][parameter] = selections.get(parameter, [])

    for table, paramDict in requestedTables.items():
      sortList = paramDict.get('SortList', [])
      startItem = paramDict.get('StartItem', 0)
      maxItems = paramDict.get('MaxItems', 50)
      res = self.__getTableSummaryWeb(table, tableSelection[table], sortList, startItem, maxItems,
                                      selectColumns=tableSelections[table], timeStamp=tableTimeStamps[table],
                                      statusColumn=tableStatusColumn[table])
      if not res['OK']:
        gLogger.error("Failed to get Summary for table", "%s %s" % (table, res['Message']))
        return self._parseRes(res)
      resDict[table] = res['Value']
    return S_OK(resDict)

  types_getTransformationsSummaryWeb = [dict, list, int, int]

  def export_getTransformationsSummaryWeb(self, selectDict, sortList, startItem, maxItems):
    return self.__getTableSummaryWeb('Transformations', selectDict, sortList, startItem, maxItems,
                                     selectColumns=['TransformationID', 'AgentType', 'Type', 'Group', 'Plugin'],
                                     timeStamp='CreationDate', statusColumn='Status')

  types_getTransformationTasksSummaryWeb = [dict, list, int, int]

  def export_getTransformationTasksSummaryWeb(self, selectDict, sortList, startItem, maxItems):
    return self.__getTableSummaryWeb('TransformationTasks', selectDict, sortList, startItem, maxItems,
                                     selectColumns=['TransformationID', 'ExternalStatus', 'TargetSE'],
                                     timeStamp='CreationTime', statusColumn='ExternalStatus')

  types_getTransformationFilesSummaryWeb = [dict, list, int, int]

  def export_getTransformationFilesSummaryWeb(self, selectDict, sortList, startItem, maxItems):
    return self.__getTableSummaryWeb('TransformationFiles', selectDict, sortList, startItem, maxItems,
                                     selectColumns=['TransformationID', 'Status', 'UsedSE', 'TargetSE'],
                                     timeStamp='LastUpdate', statusColumn='Status')

  def __getTableSummaryWeb(self, table, selectDict, sortList, startItem, maxItems, selectColumns=[],
                           timeStamp=None, statusColumn='Status'):
    fromDate = selectDict.get('FromDate', None)
    if fromDate:
      del selectDict['FromDate']
    # if not fromDate:
    #  fromDate = last_update
    toDate = selectDict.get('ToDate', None)
    if toDate:
      del selectDict['ToDate']
    # Sorting instructions. Only one for the moment.
    if sortList:
      orderAttribute = sortList[0][0] + ":" + sortList[0][1]
    else:
      orderAttribute = None
    # Get the columns that match the selection
    fcn = None
    fcnName = "get%s" % table
    if hasattr(database, fcnName) and callable(getattr(database, fcnName)):
      fcn = getattr(database, fcnName)
    if not fcn:
      return S_ERROR("Unable to invoke database.%s, it isn't a member function of database" % fcnName)
    res = fcn(condDict=selectDict, older=toDate, newer=fromDate, timeStamp=timeStamp,
              orderAttribute=orderAttribute)
    if not res['OK']:
      return self._parseRes(res)

    # The full list of columns in contained here
    allRows = res['Records']
    # Prepare the standard structure now within the resultDict dictionary
    resultDict = {}
    # Create the total records entry
    resultDict['TotalRecords'] = len(allRows)
    # Create the ParameterNames entry
    resultDict['ParameterNames'] = res['ParameterNames']
    # Find which element in the tuple contains the requested status
    if statusColumn not in resultDict['ParameterNames']:
      return S_ERROR("Provided status column not present")
    statusColumnIndex = resultDict['ParameterNames'].index(statusColumn)

    # Get the rows which are within the selected window
    if resultDict['TotalRecords'] == 0:
      return S_OK(resultDict)
    ini = startItem
    last = ini + maxItems
    if ini >= resultDict['TotalRecords']:
      return S_ERROR('Item number out of range')
    if last > resultDict['TotalRecords']:
      last = resultDict['TotalRecords']
    selectedRows = allRows[ini:last]
    resultDict['Records'] = selectedRows

    # Generate the status dictionary
    statusDict = {}
    for row in selectedRows:
      status = row[statusColumnIndex]
      statusDict[status] = statusDict.setdefault(status, 0) + 1
    resultDict['Extras'] = statusDict

    # Obtain the distinct values of the selection parameters
    res = database.getTableDistinctAttributeValues(table, selectColumns, selectDict, older=toDate, newer=fromDate)
    distinctSelections = zip(selectColumns, [])
    if res['OK']:
      distinctSelections = res['Value']
    resultDict['Selections'] = distinctSelections

    return S_OK(resultDict)

  types_getTransformationSummaryWeb = [dict, list, int, int]

  def export_getTransformationSummaryWeb(self, selectDict, sortList, startItem, maxItems):
    """ Get the summary of the transformation information for a given page in the generic format """

    # Obtain the timing information from the selectDict
    last_update = selectDict.get('CreationDate', None)
    if last_update:
      del selectDict['CreationDate']
    fromDate = selectDict.get('FromDate', None)
    if fromDate:
      del selectDict['FromDate']
    if not fromDate:
      fromDate = last_update
    toDate = selectDict.get('ToDate', None)
    if toDate:
      del selectDict['ToDate']
    # Sorting instructions. Only one for the moment.
    if sortList:
      orderAttribute = []
      for i in sortList:
        orderAttribute += [i[0] + ":" + i[1]]
    else:
      orderAttribute = None

    # Get the transformations that match the selection
    res = database.getTransformations(condDict=selectDict, older=toDate, newer=fromDate,
                                      orderAttribute=orderAttribute)
    if not res['OK']:
      return self._parseRes(res)

    ops = Operations()
    # Prepare the standard structure now within the resultDict dictionary
    resultDict = {}
    trList = res['Records']
    # Create the total records entry
    nTrans = len(trList)
    resultDict['TotalRecords'] = nTrans
    # Create the ParameterNames entry
    # As this list is a reference to the list in the DB, we cannot extend it, therefore copy it
    resultDict['ParameterNames'] = list(res['ParameterNames'])
    # Add the job states to the ParameterNames entry
    taskStateNames = TASKS_STATE_NAMES + ops.getValue('Transformations/AdditionalTaskStates', [])
    resultDict['ParameterNames'] += ['Jobs_' + x for x in taskStateNames]
    # Add the file states to the ParameterNames entry
    fileStateNames = FILES_STATE_NAMES + ops.getValue('Transformations/AdditionalFileStates', [])
    resultDict['ParameterNames'] += ['Files_' + x for x in fileStateNames]

    # Get the transformations which are within the selected window
    if nTrans == 0:
      return S_OK(resultDict)
    ini = startItem
    last = ini + maxItems
    if ini >= nTrans:
      return S_ERROR('Item number out of range')
    if last > nTrans:
      last = nTrans
    transList = trList[ini:last]

    statusDict = {}
    extendableTranfs = ops.getValue('Transformations/ExtendableTransfTypes',
                                    ['Simulation', 'MCsimulation'])
    givenUpFileStatus = ops.getValue('Transformations/GivenUpFileStatus',
                                     ['MissingInFC'])
    problematicStatuses = ops.getValue('Transformations/ProblematicStatuses',
                                       ['Problematic'])
    # Add specific information for each selected transformation
    for trans in transList:
      transDict = dict(zip(resultDict['ParameterNames'], trans))

      # Update the status counters
      status = transDict['Status']
      statusDict[status] = statusDict.setdefault(status, 0) + 1

      # Get the statistics on the number of jobs for the transformation
      transID = transDict['TransformationID']
      res = database.getTransformationTaskStats(transID)
      taskDict = {}
      if res['OK'] and res['Value']:
        taskDict = res['Value']
      for state in taskStateNames:
        trans.append(taskDict.get(state, 0))

      # Get the statistics for the number of files for the transformation
      fileDict = {}
      transType = transDict['Type']
      if transType.lower() in extendableTranfs:
        fileDict['PercentProcessed'] = '-'
      else:
        res = database.getTransformationStats(transID)
        if res['OK']:
          fileDict = res['Value']
          total = fileDict['Total']
          for stat in givenUpFileStatus:
            total -= fileDict.get(stat, 0)
          processed = fileDict.get('Processed', 0)
          fileDict['PercentProcessed'] = "%.1f" % (int(processed * 1000. / total) / 10.) if total else 0.
      problematic = 0
      for stat in problematicStatuses:
        problematic += fileDict.get(stat, 0)
      fileDict['Problematic'] = problematic
      for state in fileStateNames:
        trans.append(fileDict.get(state, 0))

    resultDict['Records'] = transList
    resultDict['Extras'] = statusDict
    return S_OK(resultDict)

  ###########################################################################


def initializeTransformationManagerHandler(serviceInfo):
  global database
  database = TransformationDB('TransformationDB', 'Transformation/TransformationDB')
  return S_OK()<|MERGE_RESOLUTION|>--- conflicted
+++ resolved
@@ -196,22 +196,7 @@
       return S_OK({})
 
     statusSample = dictOfNewFilesStatus.values()[0]
-<<<<<<< HEAD
-    if isinstance(statusSample, six.string_types):
-      # FIXME: kept for backward compatibility with old clients... Remove when no longer needed
-      # This comes from an old client, set the error flag but we must get the current status first
-      newStatusForFileIDs = {}
-      res = database.getTransformationFiles({'TransformationID': transName, 'FileID': dictOfNewFilesStatus.keys()})
-      if not res['OK']:
-        return res
-      currentStatus = dict((fileDict['FileID'], fileDict['Status']) for fileDict in res['Value'])
-      for fileID, status in dictOfNewFilesStatus.iteritems():
-        newStatus = dictOfNewFilesStatus[fileID]
-        newStatusForFileIDs[fileID] = (newStatus, self._wasFileInError(newStatus, currentStatus[fileID]))
-    elif isinstance(statusSample, (list, tuple)) and len(statusSample) == 2:
-=======
     if isinstance(statusSample, (list, tuple)) and len(statusSample) == 2:
->>>>>>> 01bf1529
       newStatusForFileIDs = dictOfNewFilesStatus
     else:
       return S_ERROR("Status field should be two values")
