""" :mod: TransformationCleaningAgent
    =================================

    .. module: TransformationCleaningAgent
    :synopsis: clean up of finalised transformations
"""

__RCSID__ = "$Id$"

# # imports
import re
from datetime import datetime, timedelta
# # from DIRAC
from DIRAC import S_OK, S_ERROR
from DIRAC.Core.Base.AgentModule                              import AgentModule
from DIRAC.Core.Utilities.List                                import breakListIntoChunks
from DIRAC.ConfigurationSystem.Client.Helpers.Operations      import Operations
from DIRAC.Resources.Catalog.FileCatalogClient                import FileCatalogClient
from DIRAC.TransformationSystem.Client.TransformationClient   import TransformationClient
from DIRAC.WorkloadManagementSystem.Client.WMSClient          import WMSClient
from DIRAC.DataManagementSystem.Client.DataManager            import DataManager
from DIRAC.Resources.Storage.StorageElement                   import StorageElement
from DIRAC.Core.Utilities.ReturnValues                        import returnSingleResult
from DIRAC.Resources.Catalog.FileCatalog                      import FileCatalog
<<<<<<< HEAD
=======
from DIRAC.ConfigurationSystem.Client.ConfigurationData       import gConfigurationData

# FIXME: double client: only ReqClient will survive in the end
from DIRAC.RequestManagementSystem.Client.RequestClient       import RequestClient
>>>>>>> 89e2d085
from DIRAC.RequestManagementSystem.Client.ReqClient           import ReqClient

# # agent's name
AGENT_NAME = 'Transformation/TransformationCleaningAgent'

class TransformationCleaningAgent( AgentModule ):
  """
  .. class:: TransformationCleaningAgent

  :param DataManger dm: DataManager instance
  :param TransfromationClient transClient: TransfromationClient instance
  :param FileCatalogClient metadataClient: FileCatalogClient instance

  """

  def __init__( self, *args, **kwargs ):
    """ c'tor
    """
    AgentModule.__init__( self, *args, **kwargs )

    # # data manager
    self.dm = None
    # # transformation client
    self.transClient = None
    # # wms client
    self.wmsClient = None
    # # request client
    self.reqClient = None
    # # file catalog client
    self.metadataClient = None

    # # transformations types
    self.transformationTypes = None
    # # directory locations
    self.directoryLocations = None
    # # transformation metadata
    self.transfidmeta = None
    # # archive periof in days
    self.archiveAfter = None
    # # active SEs
    self.activeStorages = None
    # # transformation log SEs
    self.logSE = None
    # # enable/disable execution
    self.enableFlag = None

  def initialize( self ):
    """ agent initialisation

    reading and setting confing opts

    :param self: self reference
    """
    # # shifter proxy
    self.am_setOption( 'shifterProxy', 'DataManager' )
    # # transformations types
    self.dataProcTTypes = Operations().getValue( 'Transformations/DataProcessing', ['MCSimulation', 'Merge'] )
    self.dataManipTTypes = Operations().getValue( 'Transformations/DataManipulation', ['Replication', 'Removal'] )
    agentTSTypes = self.am_getOption( 'TransformationTypes', [] )
    if agentTSTypes:
      self.transformationTypes = sorted( agentTSTypes )
    else:
      self.transformationTypes = sorted( self.dataProcTTypes + self.dataManipTTypes )
    self.log.info( "Will consider the following transformation types: %s" % str( self.transformationTypes ) )
    # # directory locations
    self.directoryLocations = sorted( self.am_getOption( 'DirectoryLocations', [ 'TransformationDB',
                                                                                   'MetadataCatalog' ] ) )
    self.log.info( "Will search for directories in the following locations: %s" % str( self.directoryLocations ) )
    # # transformation metadata
    self.transfidmeta = self.am_getOption( 'TransfIDMeta', "TransformationID" )
    self.log.info( "Will use %s as metadata tag name for TransformationID" % self.transfidmeta )
    # # archive periof in days
    self.archiveAfter = self.am_getOption( 'ArchiveAfter', 7 )  # days
    self.log.info( "Will archive Completed transformations after %d days" % self.archiveAfter )
    # # active SEs
    self.activeStorages = sorted( self.am_getOption( 'ActiveSEs', [] ) )
    self.log.info( "Will check the following storage elements: %s" % str( self.activeStorages ) )
    # # transformation log SEs
    self.logSE = self.am_getOption( 'TransformationLogSE', 'LogSE' )
    self.log.info( "Will remove logs found on storage element: %s" % self.logSE )
    # # enable/disable execution, should be using CS option Status?? with default value as 'Active'??
    self.enableFlag = self.am_getOption( 'EnableFlag', 'True' )

    # # data manager
#     self.dm = DataManager()
    # # transformation client
    self.transClient = TransformationClient()
    # # wms client
    self.wmsClient = WMSClient()
    # # request client
    self.reqClient = ReqClient()
    # # file catalog client
    self.metadataClient = FileCatalogClient()

    return S_OK()

  #############################################################################
  def execute( self ):
    """ execution in one agent's cycle

    :param self: self reference
    """

    self.enableFlag = self.am_getOption( 'EnableFlag', 'True' )
    if not self.enableFlag == 'True':
      self.log.info( 'TransformationCleaningAgent is disabled by configuration option EnableFlag' )
      return S_OK( 'Disabled via CS flag' )

    # # Obtain the transformations in Cleaning status and remove any mention of the jobs/files
    res = self.transClient.getTransformations( { 'Status' : 'Cleaning',
                                                 'Type' : self.transformationTypes } )
    if res['OK']:
      for transDict in res['Value']:
        # # if transformation is of type `Replication` or `Removal`, there is nothing to clean.
        # # We just archive
        if transDict[ 'Type' ] in self.dataManipTTypes:
          res = self.archiveTransformation( transDict['TransformationID'] )
          if not res['OK']:
            self.log.error( "Problems archiving transformation %s: %s" % ( transDict['TransformationID'],
                                                                         res['Message'] ) )
        else:
          res = self.cleanTransformation( transDict['TransformationID'] )
          if not res['OK']:
            self.log.error( "Problems cleaning transformation %s: %s" % ( transDict['TransformationID'],
                                                                        res['Message'] ) )


    # # Obtain the transformations in RemovingFiles status and (wait for it) removes the output files
    res = self.transClient.getTransformations( { 'Status' : 'RemovingFiles',
                                                 'Type' : self.transformationTypes} )
    if res['OK']:
      for transDict in res['Value']:
        res = self.removeTransformationOutput( transDict['TransformationID'] )
        if not res['OK']:
          self.log.error( "Problems removing transformation %s: %s" % ( transDict['TransformationID'],
                                                                       res['Message'] ) )

    # # Obtain the transformations in Completed status and archive if inactive for X days
    olderThanTime = datetime.utcnow() - timedelta( days = self.archiveAfter )
    res = self.transClient.getTransformations( { 'Status' : 'Completed',
                                                 'Type' : self.transformationTypes },
                                                 older = olderThanTime,
                                                 timeStamp = 'LastUpdate' )
    if res['OK']:
      for transDict in res['Value']:
        res = self.archiveTransformation( transDict['TransformationID'] )
        if not res['OK']:
          self.log.error( "Problems archiving transformation %s: %s" % ( transDict['TransformationID'],
                                                                       res['Message'] ) )
    else:
      self.log.error( "Could not get the transformations" )

    return S_OK()

  #############################################################################
  #
  # Get the transformation directories for checking
  #

  def getTransformationDirectories( self, transID ):
    """ get the directories for the supplied transformation from the transformation system

    :param self: self reference
    :param int transID: transformation ID
    """
    directories = []
    if 'TransformationDB' in self.directoryLocations:
      res = self.transClient.getTransformationParameters( transID, ['OutputDirectories'] )
      if not res['OK']:
        self.log.error( "Failed to obtain transformation directories", res['Message'] )
        return res
      transDirectories = res['Value'].splitlines()
      directories = self._addDirs( transID, transDirectories, directories )

    if 'MetadataCatalog' in self.directoryLocations:
      res = self.metadataClient.findDirectoriesByMetadata( {self.transfidmeta:transID} )
      if not res['OK']:
        self.log.error( "Failed to obtain metadata catalog directories", res['Message'] )
        return res
      transDirectories = res['Value']
      directories = self._addDirs( transID, transDirectories, directories )

    if not directories:
      self.log.info( "No output directories found" )
    directories = sorted( directories )
    return S_OK( directories )

  @classmethod
  def _addDirs( cls, transID, newDirs, existingDirs ):
    """ append uniqe :newDirs: list to :existingDirs: list

    :param self: self reference
    :param int transID: transformationID
    :param list newDirs: src list of paths
    :param list existingDirs: dest list of paths
    """
    for folder in newDirs:
      transStr = str( transID ).zfill( 8 )
      if re.search( transStr, str( folder ) ):
        if not folder in existingDirs:
          existingDirs.append( folder )
    return existingDirs

  #############################################################################
  #
  # These are the methods for performing the cleaning of catalogs and storage
  #

  def cleanStorageContents( self, directory ):
    """ delete lfn dir from all active SE

    :param self: self reference
    :param sre directory: folder name
    """
    for storageElement in self.activeStorages:
      res = self.__removeStorageDirectory( directory, storageElement )
      if not res['OK']:
        return res
    return S_OK()

  def __removeStorageDirectory( self, directory, storageElement ):
    """ wipe out all contents from :directory: at :storageElement:

    :param self: self reference
    :param str directory: path
    :param str storageElement: SE name
    """
    self.log.info( 'Removing the contents of %s at %s' % ( directory, storageElement ) )

    se = StorageElement( storageElement )

    res = returnSingleResult( se.exists( directory ) )
    if not res['OK']:
      self.log.error( "Failed to obtain existance of directory", res['Message'] )
      return res
    exists = res['Value']
    if not exists:
      self.log.info( "The directory %s does not exist at %s " % ( directory, storageElement ) )
      return S_OK()
    res = returnSingleResult( se.removeDirectory( directory, recursive = True ) )
    if not res['OK']:
      self.log.error( "Failed to remove storage directory", res['Message'] )
      return res
    self.log.info( "Successfully removed %d files from %s at %s" % ( res['Value']['FilesRemoved'],
                                                                     directory,
                                                                     storageElement ) )
    return S_OK()

  def cleanCatalogContents( self, directory ):
    """ wipe out everything from catalog under folder :directory:

    :param self: self reference
    :params str directory: folder name
    """
    res = self.__getCatalogDirectoryContents( [directory] )
    if not res['OK']:
      return res
    filesFound = res['Value']
    if not filesFound:
      self.log.info( "No files are registered in the catalog directory %s" % directory )
      return S_OK()
    self.log.info( "Attempting to remove %d possible remnants from the catalog and storage" % len( filesFound ) )

    # Executing with shifter proxy
    gConfigurationData.setOptionInCFG( '/DIRAC/Security/UseServerCertificate', 'false' )
    res = DataManager().removeFile( filesFound, force = True )
    gConfigurationData.setOptionInCFG( '/DIRAC/Security/UseServerCertificate', 'true' )

    if not res['OK']:
      return res
    realFailure = False
    for lfn, reason in res['Value']['Failed'].items():
      if "File does not exist" in str( reason ):
        self.log.warn( "File %s not found in some catalog: " % ( lfn ) )
      else:
        self.log.error( "Failed to remove file found in the catalog", "%s %s" % ( lfn, reason ) )
        realFailure = True
    if realFailure:
      return S_ERROR( "Failed to remove all files found in the catalog" )
    return S_OK()

  def __getCatalogDirectoryContents( self, directories ):
    """ get catalog contents under paths :directories:

    :param self: self reference
    :param list directories: list of paths in catalog
    """
    self.log.info( 'Obtaining the catalog contents for %d directories:' % len( directories ) )
    for directory in directories:
      self.log.info( directory )
    activeDirs = directories
    allFiles = {}
    fc = FileCatalog()
    while len( activeDirs ) > 0:
      currentDir = activeDirs[0]
      res = returnSingleResult( fc.listDirectory( currentDir ) )
      activeDirs.remove( currentDir )
      if not res['OK'] and res['Message'].endswith( 'The supplied path does not exist' ):
        self.log.info( "The supplied directory %s does not exist" % currentDir )
      elif not res['OK']:
        if "No such file or directory" in res['Message']:
          self.log.info( "%s: %s" % ( currentDir, res['Message'] ) )
        else:
          self.log.error( "Failed to get directory %s content: %s" % ( currentDir, res['Message'] ) )
      else:
        dirContents = res['Value']
        activeDirs.extend( dirContents['SubDirs'] )
        allFiles.update( dirContents['Files'] )
    self.log.info( "Found %d files" % len( allFiles ) )
    return S_OK( allFiles.keys() )

  def cleanTransformationLogFiles( self, directory ):
    """ clean up transformation logs from directory :directory:

    :param self: self reference
    :param str directory: folder name
    """
    self.log.info( "Removing log files found in the directory %s" % directory )
    res = returnSingleResult( StorageElement( self.logSE ).removeDirectory( directory ) )
    if not res['OK']:
      self.log.error( "Failed to remove log files", res['Message'] )
      return res
    self.log.info( "Successfully removed transformation log directory" )
    return S_OK()

  #############################################################################
  #
  # These are the functional methods for archiving and cleaning transformations
  #

  def removeTransformationOutput( self, transID ):
    """ This just removes any mention of the output data from the catalog and storage """
    self.log.info( "Removing output data for transformation %s" % transID )
    res = self.getTransformationDirectories( transID )
    if not res['OK']:
      self.log.error( 'Problem obtaining directories for transformation %s with result "%s"' % ( transID, res ) )
      return S_OK()
    directories = res['Value']
    for directory in directories:
      if not re.search( '/LOG/', directory ):
        res = self.cleanCatalogContents( directory )
        if not res['OK']:
          return res
        res = self.cleanStorageContents( directory )
        if not res['OK']:
          return res
    self.log.info( "Removed directories in the catalog and storage for transformation" )
    # Clean ALL the possible remnants found in the metadata catalog
    res = self.cleanMetadataCatalogFiles( transID )
    if not res['OK']:
      return res
    self.log.info( "Successfully removed output of transformation %d" % transID )
    # Change the status of the transformation to RemovedFiles
    res = self.transClient.setTransformationParameter( transID, 'Status', 'RemovedFiles' )
    if not res['OK']:
      self.log.error( "Failed to update status of transformation %s to RemovedFiles" % ( transID ), res['Message'] )
      return res
    self.log.info( "Updated status of transformation %s to RemovedFiles" % ( transID ) )
    return S_OK()

  def archiveTransformation( self, transID ):
    """ This just removes job from the jobDB and the transformation DB

    :param self: self reference
    :param int transID: transformation ID
    """
    self.log.info( "Archiving transformation %s" % transID )
    # Clean the jobs in the WMS and any failover requests found
    res = self.cleanTransformationTasks( transID )
    if not res['OK']:
      return res
    # Clean the transformation DB of the files and job information
    res = self.transClient.cleanTransformation( transID )
    if not res['OK']:
      return res
    self.log.info( "Successfully archived transformation %d" % transID )
    # Change the status of the transformation to archived
    res = self.transClient.setTransformationParameter( transID, 'Status', 'Archived' )
    if not res['OK']:
      self.log.error( "Failed to update status of transformation %s to Archived" % ( transID ), res['Message'] )
      return res
    self.log.info( "Updated status of transformation %s to Archived" % ( transID ) )
    return S_OK()

  def cleanTransformation( self, transID ):
    """ This removes what was produced by the supplied transformation,
        leaving only some info and log in the transformation DB.
    """
    self.log.info( "Cleaning transformation %s" % transID )
    res = self.getTransformationDirectories( transID )
    if not res['OK']:
      self.log.error( 'Problem obtaining directories for transformation %s with result "%s"' % ( transID, res ) )
      return S_OK()
    directories = res['Value']
    # Clean the jobs in the WMS and any failover requests found
    res = self.cleanTransformationTasks( transID )
    if not res['OK']:
      return res
    # Clean the log files for the jobs
    for directory in directories:
      if re.search( '/LOG/', directory ):
        res = self.cleanTransformationLogFiles( directory )
        if not res['OK']:
          return res
      res = self.cleanCatalogContents( directory )
      if not res['OK']:
        return res
      res = self.cleanStorageContents( directory )
      if not res['OK']:
        return res
    # Clean ALL the possible remnants found in the BK
    res = self.cleanMetadataCatalogFiles( transID )
    if not res['OK']:
      return res
    # Clean the transformation DB of the files and job information
    res = self.transClient.cleanTransformation( transID )
    if not res['OK']:
      return res
    self.log.info( "Successfully cleaned transformation %d" % transID )
    res = self.transClient.setTransformationParameter( transID, 'Status', 'Cleaned' )
    if not res['OK']:
      self.log.error( "Failed to update status of transformation %s to Cleaned" % ( transID ), res['Message'] )
      return res
    self.log.info( "Updated status of transformation %s to Cleaned" % ( transID ) )
    return S_OK()

  def cleanMetadataCatalogFiles( self, transID ):
    """ wipe out files from catalog """
    res = self.metadataClient.findFilesByMetadata( { self.transfidmeta : transID } )
    if not res['OK']:
      return res
    fileToRemove = res['Value']
    if not fileToRemove:
      self.log.info( 'No files found for transID %s' % transID )
      return S_OK()

    # Executing with shifter proxy
    gConfigurationData.setOptionInCFG( '/DIRAC/Security/UseServerCertificate', 'false' )
    res = DataManager().removeFile( fileToRemove, force = True )
    gConfigurationData.setOptionInCFG( '/DIRAC/Security/UseServerCertificate', 'true' )

    if not res['OK']:
      return res
    for lfn, reason in res['Value']['Failed'].items():
      self.log.error( "Failed to remove file found in metadata catalog", "%s %s" % ( lfn, reason ) )
    if res['Value']['Failed']:
      return S_ERROR( "Failed to remove all files found in the metadata catalog" )
    self.log.info( "Successfully removed all files found in the BK" )
    return S_OK()

  #############################################################################
  #
  # These are the methods for removing the jobs from the WMS and transformation DB
  #

  def cleanTransformationTasks( self, transID ):
    """ clean tasks from WMS, or from the RMS if it is a DataManipulation transformation
    """
    res = self.__getTransformationExternalIDs( transID )
    if not res['OK']:
      return res
    externalIDs = res['Value']
    if externalIDs:
      res = self.transClient.getTransformationParameters( transID, ['Type'] )
      if not res['OK']:
        self.log.error( "Failed to determine transformation type" )
        return res
      transType = res['Value']
      if transType in self.dataProcTTypes:
        res = self.__removeWMSTasks( externalIDs )
      else:
        res = self.__removeRequests( externalIDs )
      if not res['OK']:
        return res
    return S_OK()

  def __getTransformationExternalIDs( self, transID ):
    """ collect all ExternalIDs for transformation :transID:

    :param self: self reference
    :param int transID: transforamtion ID
    """
    res = self.transClient.getTransformationTasks( condDict = { 'TransformationID' : transID } )
    if not res['OK']:
      self.log.error( "Failed to get externalIDs for transformation %d" % transID, res['Message'] )
      return res
    externalIDs = [ taskDict['ExternalID'] for taskDict in res["Value"] ]
    self.log.info( "Found %d tasks for transformation" % len( externalIDs ) )
    return S_OK( externalIDs )

  def __removeRequests( self, requestIDs ):
    """ This will remove requests from the RMS system -
    """
    rIDs = [ int( long( j ) ) for j in requestIDs if long( j ) ]
    for reqID in rIDs:
      self.reqClient.deleteRequest( reqID )

    return S_OK()

  def __removeWMSTasks( self, transJobIDs ):
    """ wipe out jobs and their requests from the system

    TODO: should check request status, maybe FTS files as well ???

    :param self: self reference
    :param list trasnJobIDs: job IDs
    """
    # Prevent 0 job IDs
    jobIDs = [ int( j ) for j in transJobIDs if int( j ) ]
    allRemove = True
    for jobList in breakListIntoChunks( jobIDs, 500 ):

      res = self.wmsClient.killJob( jobList )
      if res['OK']:
        self.log.info( "Successfully killed %d jobs from WMS" % len( jobList ) )
      elif ( "InvalidJobIDs" in res ) and ( "NonauthorizedJobIDs" not in res ) and ( "FailedJobIDs" not in res ):
        self.log.info( "Found %s jobs which did not exist in the WMS" % len( res['InvalidJobIDs'] ) )
      elif "NonauthorizedJobIDs" in res:
        self.log.error( "Failed to kill %s jobs because not authorized" % len( res['NonauthorizedJobIDs'] ) )
        allRemove = False
      elif "FailedJobIDs" in res:
        self.log.error( "Failed to kill %s jobs" % len( res['FailedJobIDs'] ) )
        allRemove = False

      res = self.wmsClient.deleteJob( jobList )
      if res['OK']:
        self.log.info( "Successfully removed %d jobs from WMS" % len( jobList ) )
      elif ( "InvalidJobIDs" in res ) and ( "NonauthorizedJobIDs" not in res ) and ( "FailedJobIDs" not in res ):
        self.log.info( "Found %s jobs which did not exist in the WMS" % len( res['InvalidJobIDs'] ) )
      elif "NonauthorizedJobIDs" in res:
        self.log.error( "Failed to remove %s jobs because not authorized" % len( res['NonauthorizedJobIDs'] ) )
        allRemove = False
      elif "FailedJobIDs" in res:
        self.log.error( "Failed to remove %s jobs" % len( res['FailedJobIDs'] ) )
        allRemove = False

    if not allRemove:
      return S_ERROR( "Failed to remove all remnants from WMS" )
    self.log.info( "Successfully removed all tasks from the WMS" )

    if not jobIDs:
      self.log.info( "JobIDs not present, unable to remove asociated requests." )
      return S_OK()

    failed = 0
    failoverRequests = {}
    res = self.reqClient.getRequestIDsForJobs( jobIDs )
    if not res['OK']:
      self.log.error( "Failed to get requestID for jobs.", res['Message'] )
      return res
    failoverRequests.update( res['Value']['Successful'] )
    if not failoverRequests:
      return S_OK()
    for jobID, requestID in res['Value']['Successful'].items():
      # Put this check just in case, tasks must have associated jobs
      if jobID == 0 or jobID == '0':
        continue
      res = self.reqClient.deleteRequest( requestID )
      if not res['OK']:
        self.log.error( "Failed to remove request from RequestDB", res['Message'] )
        failed += 1
      else:
        self.log.verbose( "Removed request %s associated to job %d." % ( requestID, jobID ) )


    if failed:
      self.log.info( "Successfully removed %s requests" % ( len( failoverRequests ) - failed ) )
      self.log.info( "Failed to remove %s requests" % failed )
      return S_ERROR( "Failed to remove all the request from RequestDB" )
    self.log.info( "Successfully removed all the associated failover requests" )
    return S_OK()<|MERGE_RESOLUTION|>--- conflicted
+++ resolved
@@ -22,13 +22,7 @@
 from DIRAC.Resources.Storage.StorageElement                   import StorageElement
 from DIRAC.Core.Utilities.ReturnValues                        import returnSingleResult
 from DIRAC.Resources.Catalog.FileCatalog                      import FileCatalog
-<<<<<<< HEAD
-=======
 from DIRAC.ConfigurationSystem.Client.ConfigurationData       import gConfigurationData
-
-# FIXME: double client: only ReqClient will survive in the end
-from DIRAC.RequestManagementSystem.Client.RequestClient       import RequestClient
->>>>>>> 89e2d085
 from DIRAC.RequestManagementSystem.Client.ReqClient           import ReqClient
 
 # # agent's name
