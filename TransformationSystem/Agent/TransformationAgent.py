"""  TransformationAgent processes transformations found in the transformation database.
"""

import time, re, random, Queue, os, datetime, pickle
from DIRAC                                                          import S_OK, S_ERROR
from DIRAC.Core.Base.AgentModule                                    import AgentModule
from DIRAC.Core.Utilities.ThreadPool                                import ThreadPool
from DIRAC.Core.Utilities.ThreadSafe                                import Synchronizer
from DIRAC.Core.Utilities.List                                      import breakListIntoChunks
from DIRAC.ConfigurationSystem.Client.Helpers.Operations            import Operations
from DIRAC.TransformationSystem.Client.TransformationClient         import TransformationClient
from DIRAC.TransformationSystem.Agent.TransformationAgentsUtilities import TransformationAgentsUtilities
from DIRAC.DataManagementSystem.Client.DataManager                  import DataManager

__RCSID__ = "$Id$"

AGENT_NAME = 'Transformation/TransformationAgent'
gSynchro = Synchronizer()

class TransformationAgent( AgentModule, TransformationAgentsUtilities ):
  """ Usually subclass of AgentModule
  """

  def __init__( self, *args, **kwargs ):
    """ c'tor
    """
    AgentModule.__init__( self, *args, **kwargs )
    TransformationAgentsUtilities.__init__( self )

    # few parameters
    self.pluginLocation = ''
    self.transformationStatus = []
    self.maxFiles = 0
    self.transformationTypes = []

<<<<<<< HEAD
    # clients (out of the threads)
    self.transfClient = None
=======
    agentTSTypes = self.am_getOption( 'TransformationTypes', [] )
    if agentTSTypes:
      self.transformationTypes = sorted( agentTSTypes )
    else:
      dataProc = Operations().getValue( 'Transformations/DataProcessing', ['MCSimulation', 'Merge'] )
      dataManip = Operations().getValue( 'Transformations/DataManipulation', ['Replication', 'Removal'] )
      self.transformationTypes = sorted( dataProc + dataManip )

    # clients
    self.transfClient = TransformationClient()
>>>>>>> b8510e64

    # parameters for the threading
    self.transQueue = Queue.Queue()
    self.transInQueue = []

    # parameters for caching
    self.workDirectory = ''
    self.cacheFile = ''
    self.controlDirectory = ''
    self.dateWriteCache = datetime.datetime.utcnow()

    # Validity of the cache
    self.replicaCache = None
    self.replicaCacheValidity = None
    self.writingCache = False

    self.noUnusedDelay = 0
    self.unusedFiles = {}
    self.unusedTimeStamp = {}

    self.debug = False
    self.transInThread = {}

  def initialize( self ):
    """ standard initialize
    """
    # few parameters
    self.pluginLocation = self.am_getOption( 'PluginLocation',
                                             'DIRAC.TransformationSystem.Agent.TransformationPlugin' )
    self.transformationStatus = self.am_getOption( 'transformationStatus', ['Active', 'Completing', 'Flush'] )
    self.maxFiles = self.am_getOption( 'MaxFiles', 5000 )

    agentTSTypes = self.am_getOption( 'TransformationTypes', [] )
    if agentTSTypes:
      self.transformationTypes = sorted( agentTSTypes )
    else:
      dataProc = Operations().getValue( 'Transformations/DataProcessing', ['MCSimulation', 'Merge'] )
      dataManip = Operations().getValue( 'Transformations/DataManipulation', ['Replication', 'Removal'] )
      self.transformationTypes = sorted( dataProc + dataManip )



    # clients
    self.transfClient = TransformationClient()

    # shifter
    self.am_setOption( 'shifterProxy', 'ProductionManager' )

    # for caching using a pickle file
    self.__readCache()
    self.workDirectory = self.am_getWorkDirectory()
    self.cacheFile = os.path.join( self.workDirectory, 'ReplicaCache.pkl' )
    self.controlDirectory = self.am_getControlDirectory()
    self.replicaCacheValidity = self.am_getOption( 'ReplicaCacheValidity', 2 )
    self.noUnusedDelay = self.am_getOption( 'NoUnusedDelay', 6 )
    self.dateWriteCache = datetime.datetime.utcnow()

    # Get it threaded
    maxNumberOfThreads = self.am_getOption( 'maxThreadsInPool', 1 )
    threadPool = ThreadPool( maxNumberOfThreads, maxNumberOfThreads )
    self.log.info( "Multithreaded with %d threads" % maxNumberOfThreads )

    for i in xrange( maxNumberOfThreads ):
      threadPool.generateJobAndQueueIt( self._execute, [i] )

    self.log.info( "Will treat the following transformation types: %s" % str( self.transformationTypes ) )

    return S_OK()

  def finalize( self ):
    """ graceful finalization
    """
    if self.transInQueue:
      self._logInfo( "Wait for threads to get empty before terminating the agent (%d tasks)" % len( self.transInThread ) )
      self.transInQueue = []
      while self.transInThread:
        time.sleep( 2 )
      self.log.info( "Threads are empty, terminating the agent..." )
    self.__writeCache( force = True )
    return S_OK()

  def execute( self ):
    """ Just puts transformations in the queue
    """
    # Get the transformations to process
    res = self.getTransformations()
    if not res['OK']:
      self._logError( "Failed to obtain transformations: %s" % ( res['Message'] ) )
      return S_OK()
    # Process the transformations
    count = 0
    for transDict in res['Value']:
      transID = long( transDict['TransformationID'] )
      if transDict.get( 'InheritedFrom' ):
        # Try and move datasets from the ancestor production
        res = self.transfClient.moveFilesToDerivedTransformation( transDict )
        if not res['OK']:
          self._logError( "Error moving files from an inherited transformation", res['Message'], transID = transID )
        else:
          parentProd, movedFiles = res['Value']
          if movedFiles:
            self._logInfo( "Successfully moved files from %d to %d:" % ( parentProd, transID ), transID = transID )
            for status, val in movedFiles.items():
              self._logInfo( "\t%d files to status %s" % ( val, status ), transID = transID )
      if transID not in self.transInQueue:
        count += 1
        self.transInQueue.append( transID )
        self.transQueue.put( transDict )
    self._logInfo( "Out of %d transformations, %d put in thread queue" % ( len( res['Value'] ), count ) )
    return S_OK()

  def getTransformations( self ):
    """ Obtain the transformations to be executed - this is executed at the start of every loop (it's really the
        only real thing in the execute()
    """
    transName = self.am_getOption( 'Transformation', 'All' )
    if transName == 'All':
      self._logInfo( "Initializing general purpose agent.", method = 'getTransformations' )
      transfDict = {'Status': self.transformationStatus }
      if self.transformationTypes:
        transfDict['Type'] = self.transformationTypes
      res = self.transfClient.getTransformations( transfDict, extraParams = True )
      if not res['OK']:
        self._logError( "Failed to get transformations: %s" % res['Message'], method = 'getTransformations' )
        return res
      transformations = res['Value']
      self._logInfo( "Obtained %d transformations to process" % len( transformations ), method = 'getTransformations' )
    else:
      self._logInfo( "Initializing for transformation %s." % transName, method = "getTransformations" )
      res = self.transfClient.getTransformation( transName, extraParams = True )
      if not res['OK']:
        self._logError( "Failed to get transformation: %s." % res['Message'], method = 'getTransformations' )
        return res
      transformations = [res['Value']]
    return S_OK( transformations )

  def _getClients( self ):
    """ returns the clients used in the threads
    """
    threadTransformationClient = TransformationClient()
    threadDataManager = DataManager()

    return {'TransformationClient': threadTransformationClient,
            'DataManager': threadDataManager}

  def _execute( self, threadID ):
    """ thread - does the real job: processing the transformations to be processed
    """

    # Each thread will have its own clients
    clients = self._getClients()

    while True:
      transDict = self.transQueue.get()
      try:
        transID = long( transDict['TransformationID'] )
        if transID not in self.transInQueue:
          break
        self.transInThread[transID] = ' [Thread%d] [%s] ' % ( threadID, str( transID ) )
        self._logInfo( "Processing transformation %s." % transID, transID = transID )
        startTime = time.time()
        res = self.processTransformation( transDict, clients )
        if not res['OK']:
          self._logInfo( "Failed to process transformation: %s" % res['Message'], transID = transID )
      except Exception, x:
        self._logException( '%s' % x, transID = transID )
      finally:
        if not transID:
          transID = 'None'
        self._logInfo( "Processed transformation in %.1f seconds" % ( time.time() - startTime ), transID = transID )
        self._logVerbose( "%d transformations still in queue" % ( len( self.transInQueue ) - 1 ) )
        self.transInThread.pop( transID, None )
        if transID in self.transInQueue:
          self.transInQueue.remove( transID )
    return S_OK()

  def processTransformation( self, transDict, clients, active = True ):
    """ process a single transformation (in transDict)
    """

    transID = transDict['TransformationID']
    replicateOrRemove = transDict['Type'].lower() in ['replication', 'removal']

    # First get the LFNs associated to the transformation
    transFiles = self._getTransformationFiles( transDict, clients )
    if not transFiles['OK']:
      return transFiles
    if not transFiles['Value']:
      return S_OK()

    transFiles = transFiles['Value']
    lfns = [ f['LFN'] for f in transFiles ]

    # Limit the number of LFNs to be considered for replication or removal as they are treated individually
    if replicateOrRemove:
      lfns = self.__applyReduction( lfns )

    unusedFiles = len( lfns )

    # Check the data is available with replicas
    res = self.__getDataReplicas( transDict, lfns, clients, active = not replicateOrRemove )
    if not res['OK']:
      self._logError( "Failed to get data replicas: %s" % res['Message'],
                       method = "processTransformation", transID = transID )
      return res
    dataReplicas = res['Value']

    # Get the plug-in type and create the plug-in object
    plugin = 'Standard'
    if transDict.get( 'Plugin' ):
      plugin = transDict['Plugin']
    self._logInfo( "Processing transformation with '%s' plug-in." % plugin,
                    method = "processTransformation", transID = transID )
    res = self.__generatePluginObject( plugin, clients )
    if not res['OK']:
      return res
    oPlugin = res['Value']

    # Get the plug-in and set the required params
    oPlugin.setParameters( transDict )
    oPlugin.setInputData( dataReplicas )
    oPlugin.setTransformationFiles( transFiles )
    res = oPlugin.generateTasks()
    if not res['OK']:
      self._logError( "Failed to generate tasks for transformation: %s" % res['Message'],
                       method = "processTransformation", transID = transID )
      return res
    tasks = res['Value']
    # Create the tasks
    allCreated = True
    created = 0
    for se, lfns in tasks:
      res = clients['TransformationClient'].addTaskForTransformation( transID, lfns, se )
      if not res['OK']:
        self._logError( "Failed to add task generated by plug-in: %s." % res['Message'],
                          method = "processTransformation", transID = transID )
        allCreated = False
      else:
        created += 1
        unusedFiles -= len( lfns )
    if created:
      self._logInfo( "Successfully created %d tasks for transformation." % created,
                      method = "processTransformation", transID = transID )
    self.unusedFiles[transID] = unusedFiles

    # If this production is to Flush
    if transDict['Status'] == 'Flush' and allCreated:
      res = clients['TransformationClient'].setTransformationParameter( transID, 'Status', 'Active' )
      if not res['OK']:
        self._logError( "Failed to update transformation status to 'Active': %s." % res['Message'],
                         method = "processTransformation", transID = transID )
      else:
        self._logInfo( "Updated transformation status to 'Active'.",
                        method = "processTransformation", transID = transID )
    return S_OK()

  ######################################################################
  #
  # Internal methods used by the agent
  #

  def _getTransformationFiles( self, transDict, clients, statusList = ['Unused', 'ProbInFC'] ):
    """ get the data replicas for a certain transID
    """

    transID = transDict['TransformationID']

    # Files that were problematic (either explicit or because SE was banned) may be recovered,
    # and always removing the missing ones
    statusList = statusList + ['MissingInFC'] if transDict['Type'] == 'Removal' else statusList
    res = clients['TransformationClient'].getTransformationFiles( condDict = {'TransformationID':transID,
                                                                              'Status':statusList} )
    if not res['OK']:
      self._logError( "Failed to obtain input data: %s." % res['Message'],
                       method = "_getTransformationFiles", transID = transID )
      return res
    transFiles = res['Value']

    if not transFiles:
      self._logInfo( "No '%s' files found for transformation." % ','.join( statusList ),
                      method = "_getTransformationFiles", transID = transID )
      if transDict['Status'] == 'Flush':
        res = clients['TransformationClient'].setTransformationParameter( transID, 'Status', 'Active' )
        if not res['OK']:
          self._logError( "Failed to update transformation status to 'Active': %s." % res['Message'],
                           method = "_getTransformationFiles", transID = transID )
        else:
          self._logInfo( "Updated transformation status to 'Active'.",
                          method = "_getTransformationFiles", transID = transID )
      return S_OK()
    # Check if transformation is kicked
    kickFile = os.path.join( self.controlDirectory, 'KickTransformation_%s' % str( transID ) )
    try:
      kickTrans = os.path.exists( kickFile )
      if kickTrans:
        os.remove( kickFile )
    except:
      pass

    # Check if something new happened
    now = datetime.datetime.utcnow()
    if not kickTrans:
      nextStamp = self.unusedTimeStamp.setdefault( transID, now ) + datetime.timedelta( hours = self.noUnusedDelay )
      skip = now < nextStamp
      if len( transFiles ) == self.unusedFiles.get( transID, 0 ) and transDict['Status'] != 'Flush' and skip:
        self._logInfo( "No new '%s' files found for transformation." % ','.join( statusList ),
                        method = "_getTransformationFiles", transID = transID )
        return S_OK()

    self.unusedTimeStamp[transID] = now
    # If files are not Unused, set them Unused
    notUnused = [trFile['LFN'] for trFile in transFiles if trFile['Status'] != 'Unused']
    if notUnused:
      res = clients['TransformationClient'].setFileStatusForTransformation( transID, 'Unused', notUnused, force = True )
      if not res['OK']:
        self._logError( "Error setting %d files Unused" % len( notUnused ), res['Message'],
                        method = "_getTransformationFiles", transID = transID )
      else:
        self._logVerbose( "Set %d files Unused" % len( notUnused ) )
    return S_OK( transFiles )

  def __applyReduction( self, lfns ):
    """ eventually remove the number of files to be considered
    """
    if len( lfns ) <= self.maxFiles:
      firstFile = 0
    else:
      firstFile = int( random.uniform( 0, len( lfns ) - self.maxFiles ) )
    lfns = lfns[firstFile:firstFile + self.maxFiles]

    return lfns

  def __getDataReplicas( self, transDict, lfns, clients, active = True ):
    """ Get the replicas for the LFNs and check their statuses. It first looks within the cache.
    """
    method = '__getDataReplicas'
    transID = transDict['TransformationID']
    removeFile = 'RemoveFile' in transDict['Body']
    clearCacheFile = os.path.join( self.workDirectory, 'ClearCache_%s' % str( transID ) )
    try:
      clearCache = os.path.exists( clearCacheFile )
      if clearCache:
        os.remove( clearCacheFile )
    except:
      pass
    if clearCache or transDict['Status'] == 'Flush':
      self._logInfo( "Replica cache cleared", method = method, transID = transID )
      # We may need to get new replicas
      self.__clearCacheForTrans( transID )
    else:
      # If the cache needs to be cleaned
      self.__cleanCache()
    startTime = time.time()
    dataReplicas = {}
    lfns.sort()
    nLfns = len( lfns )
    self._logVerbose( "Getting replicas for %d files" % nLfns, method = method, transID = transID )
    newLFNs = []
    try:
      cachedReplicaSets = self.replicaCache.get( transID, {} )
      cachedReplicas = {}
      # Merge all sets of replicas
      for crs in cachedReplicaSets:
        cachedReplicas.update( cachedReplicaSets[crs] )
      self._logVerbose( "Number of cached replicas: %d" % len( cachedReplicas ), method = method, transID = transID )
      # Sorted browsing
      for cacheLfn in sorted( cachedReplicas ):
        while lfns and lfns[0] < cacheLfn:
          # All files until cacheLfn are new
          newLFNs.append( lfns.pop( 0 ) )
        if lfns:
          if lfns[0] == cacheLfn:
            # We found a match, copy and go to next cache
            lfn = lfns.pop( 0 )
            dataReplicas[lfn] = sorted( cachedReplicas[lfn] )
            continue
        if not lfns or lfns[0] > cacheLfn:
        # Remove files from the cache that are not in the required list
          for crs in cachedReplicaSets:
            cachedReplicaSets[crs].pop( cacheLfn, None )
      # Add what is left as new files
      newLFNs += lfns
    except Exception:
      self._logException( "Exception when browsing cache", method = method, transID = transID )
    self._logVerbose( "ReplicaCache hit for %d out of %d LFNs" % ( len( dataReplicas ), nLfns ),
                       method = method, transID = transID )
    if newLFNs:
      startTime = time.time()
      self._logVerbose( "Getting replicas for %d files from catalog" % len( newLFNs ),
                         method = method, transID = transID )
      newReplicas = {}
      noReplicas = []
      for chunk in breakListIntoChunks( newLFNs, 1000 ):
        res = self._getDataReplicasRM( transID, chunk, clients, active = active, ignoreMissing = removeFile )
        if res['OK']:
          for lfn, ses in res['Value'].items():
            if ses:
              # Keep only the list of SEs as SURLs are useless
              newReplicas[lfn] = sorted( ses )
            else:
              noReplicas.append( lfn )
        else:
          self._logWarn( "Failed to get replicas for %d files" % len( chunk ), res['Message'],
                          method = method, transID = transID )
      if noReplicas:
        self._logWarn( "Found %d files without replicas" % len( noReplicas ),
                         method = method, transID = transID )
        if removeFile:
          newReplicas.update( dict.fromkeys( noReplicas, ['None'] ) )
      self.__updateCache( transID, newReplicas )
      dataReplicas.update( newReplicas )
      self._logInfo( "Obtained %d replicas from catalog in %.1f seconds" \
                      % ( len( newReplicas ), time.time() - startTime ),
                      method = method, transID = transID )
    return S_OK( dataReplicas )

  def _getDataReplicasRM( self, transID, lfns, clients, active = True, ignoreMissing = False ):
    """ Get the replicas for the LFNs and check their statuses, using the replica manager
    """
    method = '_getDataReplicasRM'

    startTime = time.time()
    self._logVerbose( "Getting replicas for %d files from catalog" % len( lfns ),
                      method = method, transID = transID )
    if active:
      res = clients['DataManager'].getActiveReplicas( lfns )
    else:
      res = clients['DataManager'].getReplicas( lfns )
    if not res['OK']:
      return res
    replicas = res['Value']
    # Prepare a dictionary for all LFNs
    dataReplicas = {}
    for lfn in lfns:
      dataReplicas[lfn] = []
    self._logInfo( "Replica results for %d files obtained in %.2f seconds" % ( len( lfns ), time.time() - startTime ),
                    method = method, transID = transID )
    # If files are neither Successful nor Failed, they are set problematic in the FC
    problematicLfns = [lfn for lfn in lfns if lfn not in replicas['Successful'] and lfn not in replicas['Failed']]
    if problematicLfns:
      self._logInfo( "%d files found problematic in the catalog" % len( problematicLfns ) )
      res = clients['TransformationClient'].setFileStatusForTransformation( transID, 'ProbInFC', problematicLfns )
      if not res['OK']:
        self._logError( "Failed to update status of problematic files: %s." % res['Message'],
                        method = method, transID = transID )
    # Create a dictionary containing all the file replicas
    failoverLfns = []
    for lfn, replicaDict in replicas['Successful'].items():
      for se in replicaDict:
        #### This should definitely be included in the SE definition (i.e. not used for transformations)
        if active and re.search( 'failover', se.lower() ):
          self._logVerbose( "Ignoring failover replica for %s." % lfn, method = method, transID = transID )
        else:
          dataReplicas[lfn].append( se )
      if not dataReplicas[lfn]:
        failoverLfns.append( lfn )
    if failoverLfns:
      self._logInfo( "%d files only found in Failover SE" % len( failoverLfns ) )
    # Make sure that file missing from the catalog are marked in the transformation DB.
    missingLfns = []
    for lfn, reason in replicas['Failed'].items():
      if re.search( "No such file or directory", reason ):
        self._logVerbose( "%s not found in the catalog." % lfn, method = method, transID = transID )
        missingLfns.append( lfn )
    if missingLfns:
      self._logInfo( "%d files not found in the catalog" % len( missingLfns ) )
      if ignoreMissing:
        dataReplicas.update( dict.fromkeys( missingLfns, [] ) )
      else:
        res = clients['TransformationClient'].setFileStatusForTransformation( transID, 'MissingInFC', missingLfns )
        if not res['OK']:
          self._logError( "Failed to update status of missing files: %s." % res['Message'],
                          method = method, transID = transID )
    return S_OK( dataReplicas )


  @gSynchro
  def __updateCache( self, transID, newReplicas ):
    """ Add replicas to the cache
    """
    self.replicaCache.setdefault( transID, {} )[datetime.datetime.utcnow()] = newReplicas

  @gSynchro
  def __clearCacheForTrans( self, transID ):
    """ Remove all replicas for a transformation
    """
    self.replicaCache.pop( transID , None )

  @gSynchro
  def __cleanCache( self ):
    """ Cleans the cache
    """
    cacheChanged = False
    try:
      timeLimit = datetime.datetime.utcnow() - datetime.timedelta( days = self.replicaCacheValidity )
      for transID in sorted( self.replicaCache ):
        for updateTime in self.replicaCache[transID].keys():
          if updateTime < timeLimit or not self.replicaCache[transID][updateTime]:
            self._logVerbose( "Clear %d cached replicas for transformation %s" % ( len( self.replicaCache[transID][updateTime] ),
                                                                                    str( transID ) ), method = '__cleanCache' )
            self.replicaCache[transID].pop( updateTime )
            cacheChanged = True
        # Remove empty transformations
        if not self.replicaCache[transID]:
          self.replicaCache.pop( transID )
    except Exception:
      self._logException( "Exception when cleaning replica cache:" )

    # Write the cache file
    try:
      if cacheChanged:
        self.__writeCache()
    except Exception:
      self._logException( "While writing replica cache" )

  def __readCache( self ):
    """ Reads from the cache
    """
    try:
      cacheFile = open( self.cacheFile, 'r' )
      self.replicaCache = pickle.load( cacheFile )
      cacheFile.close()
      self._logInfo( "Successfully loaded replica cache from file %s" % self.cacheFile )
    except Exception:
      self._logException( "Failed to load replica cache from file %s" % self.cacheFile, method = '__readCache' )
      self.replicaCache = {}

  def __writeCache( self, force = False ):
    """ Writes the cache
    """
    method = '__writeCache'
    now = datetime.datetime.utcnow()
    if ( now - self.dateWriteCache ) < datetime.timedelta( minutes = 60 ) and not force:
      return
    while force and self.writingCache:
      # If writing is forced, wait until the previous write is over
      time.sleep( 10 )
    try:
      startTime = time.time()
      self.dateWriteCache = now
      if self.writingCache:
        return
      self.writingCache = True
      # Protect the copy of the cache
      tmpCache = self.replicaCache.copy()
      # write to a temporary file in order to avoid corrupted files
      tmpFile = self.cacheFile + '.tmp'
      f = open( tmpFile, 'w' )
      pickle.dump( tmpCache, f )
      f.close()
      # Now rename the file as it shold
      os.rename( tmpFile, self.cacheFile )
      self._logVerbose( "Successfully wrote replica cache file %s in %.1f seconds" \
                        % ( self.cacheFile, time.time() - startTime ), method = method )
    except Exception:
      self._logException( "Could not write replica cache file %s" % self.cacheFile, method = method )
    finally:
      self.writingCache = False

  def __generatePluginObject( self, plugin, clients ):
    """ This simply instantiates the TransformationPlugin class with the relevant plugin name
    """
    try:
      plugModule = __import__( self.pluginLocation, globals(), locals(), ['TransformationPlugin'] )
    except ImportError, e:
      self._logException( "Failed to import 'TransformationPlugin' %s: %s" % ( plugin, e ),
                           method = "__generatePluginObject" )
      return S_ERROR()
    try:
      plugin_o = getattr( plugModule, 'TransformationPlugin' )( '%s' % plugin,
                                                                transClient = clients['TransformationClient'],
                                                                dataManager = clients['DataManager'] )
      return S_OK( plugin_o )
    except AttributeError, e:
      self._logException( "Failed to create %s(): %s." % ( plugin, e ), method = "__generatePluginObject" )
      return S_ERROR()
    plugin_o.setDirectory( self.workDirectory )
    plugin_o.setCallback( self.pluginCallback )

  @gSynchro
  def pluginCallback( self, transID, invalidateCache = False ):
    """ Standard plugin callback
    """
    save = False
    if invalidateCache:
      try:
        if transID in self.replicaCache:
          self._logInfo( "Removed cached replicas for transformation" , method = 'pluginCallBack', transID = transID )
          self.replicaCache.pop( transID )
          save = True
      except:
        pass

      if save:
        self.__writeCache()
<|MERGE_RESOLUTION|>--- conflicted
+++ resolved
@@ -33,21 +33,8 @@
     self.maxFiles = 0
     self.transformationTypes = []
 
-<<<<<<< HEAD
     # clients (out of the threads)
     self.transfClient = None
-=======
-    agentTSTypes = self.am_getOption( 'TransformationTypes', [] )
-    if agentTSTypes:
-      self.transformationTypes = sorted( agentTSTypes )
-    else:
-      dataProc = Operations().getValue( 'Transformations/DataProcessing', ['MCSimulation', 'Merge'] )
-      dataManip = Operations().getValue( 'Transformations/DataManipulation', ['Replication', 'Removal'] )
-      self.transformationTypes = sorted( dataProc + dataManip )
-
-    # clients
-    self.transfClient = TransformationClient()
->>>>>>> b8510e64
 
     # parameters for the threading
     self.transQueue = Queue.Queue()
