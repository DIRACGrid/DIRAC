--- conflicted
+++ resolved
@@ -1,8 +1,4 @@
-<<<<<<< HEAD
 """  TransformationAgent processes transformations found in the transformation database.
-=======
-"""  TransformationAgent processes transformations found in the transformation database. 
->>>>>>> 15bbd76e
 """
 
 __RCSID__ = "$Id$"
@@ -21,7 +17,6 @@
   """ Usually subclass of AgentModule
   """
 
-<<<<<<< HEAD
   def __init__( self, agentName, loadName, baseAgentName = False, properties = dict() ):
     """ c'tor
 
@@ -31,12 +26,9 @@
     :param dict properties: whatever else
     """
 
+    AgentModule.__init__( self, agentName, loadName, baseAgentName, properties )
+
     #few parameters
-=======
-  def initialize( self ):
-    """ standard init
-    """
->>>>>>> 15bbd76e
     self.pluginLocation = self.am_getOption( 'PluginLocation',
                                              'DIRAC.TransformationSystem.Agent.TransformationPlugin' )
     self.checkCatalog = self.am_getOption( 'CheckCatalog', 'yes' )
@@ -44,14 +36,8 @@
     self.maxFiles = self.am_getOption( 'MaxFiles', 5000 )
     self.transformationTypes = self.am_getOption( 'TransformationTypes', [] )
 
-<<<<<<< HEAD
     #clients
     self.transfClient = TransformationClient( 'TransformationDB' )
-=======
-    self.am_setOption( 'shifterProxy', 'ProductionManager' )
-
-    self.transDB = TransformationClient( 'TransformationDB' )
->>>>>>> 15bbd76e
     self.rm = ReplicaManager()
 
     #for the threading
@@ -86,26 +72,17 @@
     return S_OK()
 
   def execute( self ):
-<<<<<<< HEAD
     """ Just puts threads in the queue
     """
     # Get the transformations to process
     res = self.getTransformations()
     if not res['OK']:
       self.__logError( "Failed to obtain transformations: %s" % ( res['Message'] ) )
-=======
-    """ get and process the transformations to be processed
-    """
-    res = self.getTransformations()
-    if not res['OK']:
-      gLogger.info( "execute: Failed to obtain transformations: %s" % res['Message'] )
->>>>>>> 15bbd76e
       return S_OK()
     # Process the transformations
     count = 0
     for transDict in res['Value']:
       transID = long( transDict['TransformationID'] )
-<<<<<<< HEAD
       if transID not in self.transInQueue:
         count += 1
         self.transInQueue.append( transID )
@@ -133,34 +110,6 @@
       res = self.transfClient.getTransformation( transName, extraParams = True )
       if not res['OK']:
         self.__logError( "Failed to get transformation: %s." % res['Message'], method = 'getTransformations' )
-=======
-      gLogger.info( "execute: Processing transformation %s." % transID )
-      startTime = time.time()
-      res = self.processTransformation( transDict )
-      if not res['OK']:
-        gLogger.info( "execute: Failed to process transformation: %s" % res['Message'] )
-      else:
-        gLogger.info( "execute: Processed transformation in %.1f seconds" % ( time.time() - startTime ) )
-    return S_OK()
-
-  def getTransformations( self ):
-    """ Obtain the transformations to be executed 
-    """
-    transName = self.am_getOption( 'Transformation', 'All' )
-    if transName == 'All':
-      gLogger.info( "getTransformations: Initializing general purpose agent." )
-      res = self.transDB.getTransformations( {'Status':self.transformationStatus}, extraParams = True )
-      if not res['OK']:
-        gLogger.error( "getTransformations: Failed to get transformations: %s" % res['Message'] )
-        return res
-      transformations = res['Value']
-      gLogger.info( "getTransformations: Obtained %d transformations to process" % len( transformations ) )
-    else:
-      gLogger.info( "getTransformations: Initializing for transformation %s." % transName )
-      res = self.transDB.getTransformation( transName, extraParams = True )
-      if not res['OK']:
-        gLogger.error( "getTransformations: Failed to get transformation: %s." % res['Message'] )
->>>>>>> 15bbd76e
         return res
       transformations = [res['Value']]
     return S_OK( transformations )
@@ -194,35 +143,12 @@
     replicateOrRemove = transDict['Type'].lower() in ['replication', 'removal']
 
     # First get the LFNs associated to the transformation
-<<<<<<< HEAD
     transFiles = self._getTransformationFiles()
     if not transFiles['OK']:
       return transFiles
 
     transFiles = transFiles['Value']
     lfns = [ f['LFN'] for f in transFiles ]
-=======
-    res = self.transDB.getTransformationFiles( condDict = {'TransformationID':transID, 'Status':'Unused'} )
-    if not res['OK']:
-      gLogger.error( "processTransformation: Failed to obtain input data: %s." % res['Message'] )
-      return res
-    transFiles = res['Value']
-    lfns = [ f['LFN'] for f in transFiles ]
-
-    if not lfns:
-      gLogger.info( "processTransformation: No 'Unused' files found for transformation." )
-      if transDict['Status'] == 'Flush':
-        res = self.transDB.setTransformationParameter( transID, 'Status', 'Active' )
-        if not res['OK']:
-          gLogger.error( "processTransformation: Failed to update transformation status to 'Active': %s." % res['Message'] )
-        else:
-          gLogger.info( "processTransformation: Updated transformation status to 'Active'." )
-      return S_OK()
-    #Check if something new happened
-    if len( lfns ) == self.unusedFiles.get( transID, 0 ) and transDict['Status'] != 'Flush':
-      gLogger.info( "processTransformation: No new 'Unused' files found for transformation." )
-      return S_OK()
->>>>>>> 15bbd76e
 
     # Limit the number of LFNs to be considered for replication or removal as they are treated individually
     if replicateOrRemove:
@@ -233,12 +159,8 @@
     # Check the data is available with replicas
     res = self.__getDataReplicas( transID, lfns, active = not replicateOrRemove )
     if not res['OK']:
-<<<<<<< HEAD
       self.__logError( "Failed to get data replicas: %s" % res['Message'],
                        method = "processTransformation", transID = transID )
-=======
-      gLogger.error( "processTransformation: Failed to get data replicas: %s" % res['Message'] )
->>>>>>> 15bbd76e
       return res
     dataReplicas = res['Value']
 
@@ -246,12 +168,8 @@
     plugin = 'Standard'
     if transDict.has_key( 'Plugin' ) and transDict['Plugin']:
       plugin = transDict['Plugin']
-<<<<<<< HEAD
     self.__logInfo( "Processing transformation with '%s' plug-in." % plugin,
                     method = "processTransformation", transID = transID )
-=======
-    gLogger.info( "processTransformation: Processing transformation with '%s' plug-in." % plugin )
->>>>>>> 15bbd76e
     res = self.__generatePluginObject( plugin )
     if not res['OK']:
       return res
@@ -263,12 +181,8 @@
     oPlugin.setTransformationFiles( transFiles )
     res = oPlugin.generateTasks()
     if not res['OK']:
-<<<<<<< HEAD
       self.__logError( "Failed to generate tasks for transformation: %s" % res['Message'],
                        method = "processTransformation", transID = transID )
-=======
-      gLogger.error( "processTransformation: Failed to generate tasks for transformation: %s" % res['Message'] )
->>>>>>> 15bbd76e
       return res
     tasks = res['Value']
     # Create the tasks
@@ -277,30 +191,21 @@
     for se, lfns in tasks:
       res = self.transfClient.addTaskForTransformation( transID, lfns, se )
       if not res['OK']:
-<<<<<<< HEAD
         self.__logError( "Failed to add task generated by plug-in: %s." % res['Message'],
                           method = "processTransformation", transID = transID )
-=======
-        gLogger.error( "processTransformation: Failed to add task generated by plug-in: %s." % res['Message'] )
->>>>>>> 15bbd76e
         allCreated = False
       else:
         created += 1
         unusedFiles -= len( lfns )
     if created:
-<<<<<<< HEAD
       self.__logInfo( "Successfully created %d tasks for transformation." % created,
                       method = "processTransformation", transID = transID )
-=======
-      gLogger.info( "processTransformation: Successfully created %d tasks for transformation." % created )
->>>>>>> 15bbd76e
     self.unusedFiles[transID] = unusedFiles
 
     # If this production is to Flush
     if transDict['Status'] == 'Flush' and allCreated:
       res = self.transfClient.setTransformationParameter( transID, 'Status', 'Active' )
       if not res['OK']:
-<<<<<<< HEAD
         self.__logError( "Failed to update transformation status to 'Active': %s." % res['Message'],
                          method = "processTransformation", transID = transID )
       else:
@@ -316,11 +221,6 @@
       while self.transInQueue:
         time.sleep( 2 )
       self.log.info( "Queue is empty, terminating the agent..." )
-=======
-        gLogger.error( "processTransformation: Failed to update transformation status to 'Active': %s." % res['Message'] )
-      else:
-        gLogger.info( "processTransformation: Updated transformation status to 'Active'." )
->>>>>>> 15bbd76e
     return S_OK()
 
   ######################################################################
@@ -394,7 +294,6 @@
     try:
       plugModule = __import__( self.pluginLocation, globals(), locals(), ['TransformationPlugin'] )
     except ImportError, e:
-<<<<<<< HEAD
       self.__logException( "Failed to import 'TransformationPlugin' %s: %s" % ( plugin, e ),
                            method = "__generatePluginObject" )
       return S_ERROR()
@@ -405,23 +304,11 @@
       return S_OK( plugin_o )
     except AttributeError, e:
       self.__logException( "Failed to create %s(): %s." % ( plugin, e ), method = "__generatePluginObject" )
-=======
-      gLogger.exception( "__generatePluginObject: Failed to import 'TransformationPlugin' %s: %s" % ( plugin, e ) )
-      return S_ERROR()
-    try:
-      plugin_o = getattr( plugModule, 'TransformationPlugin' )( '%s' % plugin,
-                                                                transClient = self.transDB,
-                                                                replicaManager = self.rm )
-      return S_OK( plugin_o )
-    except AttributeError, e:
-      gLogger.exception( "__generatePluginObject: Failed to create %s(): %s." % ( plugin, e ) )
->>>>>>> 15bbd76e
       return S_ERROR()
     plugin_o.setDirectory( self.workDirectory )
     plugin_o.setCallback( self.pluginCallback )
 
   def __getDataReplicas( self, transID, lfns, active = True ):
-<<<<<<< HEAD
     """ Get the replicas for the LFNs and check their statuses. It first looks within the cache.
     """
     self.__logVerbose( "Getting replicas for %d files" % len( lfns ), method = '__getDataReplicas', transID = transID )
@@ -463,9 +350,6 @@
 
   def __getDataReplicasRM( self, transID, lfns, active = True ):
     """ Get the replicas for the LFNs and check their statuses, using the replica manager
-=======
-    """ Get the replicas for the LFNs and check their statuses 
->>>>>>> 15bbd76e
     """
     startTime = time.time()
     if active:
@@ -474,23 +358,15 @@
       res = self.rm.getReplicas( lfns )
     if not res['OK']:
       return res
-<<<<<<< HEAD
     self.__logInfo( "Replica results for %d files obtained in %.2f seconds" % ( len( lfns ), time.time() - startTime ),
                     method = "__getDataReplicasRM", transID = transID )
-=======
-    gLogger.info( "__getDataReplicas: Replica results for %d files obtained in %.2f seconds" % ( len( lfns ), time.time() - startTime ) )
->>>>>>> 15bbd76e
     # Create a dictionary containing all the file replicas
     dataReplicas = {}
     for lfn, replicaDict in res['Value']['Successful'].items():
       ses = replicaDict.keys()
       for se in ses:
         if active and re.search( 'failover', se.lower() ):
-<<<<<<< HEAD
           self.__logWarn( "Ignoring failover replica for %s." % lfn, method = "__getDataReplicasRM", transID = transID )
-=======
-          gLogger.warn( "__getDataReplicas: Ignoring failover replica for %s." % lfn )
->>>>>>> 15bbd76e
         else:
           if not dataReplicas.has_key( lfn ):
             dataReplicas[lfn] = {}
@@ -499,21 +375,13 @@
     missingLfns = []
     for lfn, reason in res['Value']['Failed'].items():
       if re.search( "No such file or directory", reason ):
-<<<<<<< HEAD
         self.__logWarn( "%s not found in the catalog." % lfn, method = "__getDataReplicasRM", transID = transID )
-=======
-        gLogger.warn( "__getDataReplicas: %s not found in the catalog." % lfn )
->>>>>>> 15bbd76e
         missingLfns.append( lfn )
     if missingLfns:
       res = self.transfClient.setFileStatusForTransformation( transID, 'MissingLFC', missingLfns )
       if not res['OK']:
-<<<<<<< HEAD
         self.__logWarn( "Failed to update status of missing files: %s." % res['Message'],
                         method = "__getDataReplicasRM", transID = transID )
-=======
-        gLogger.warn( "__getDataReplicas: Failed to update status of missing files: %s." % res['Message'] )
->>>>>>> 15bbd76e
     if not dataReplicas:
       return S_ERROR( "No replicas obtained" )
     return S_OK( dataReplicas )
