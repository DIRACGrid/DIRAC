"""  TransformationAgent processes transformations found in the transformation database. 
"""

__RCSID__ = "$Id$"

from DIRAC                                                      import gLogger, S_OK, S_ERROR
from DIRAC.Core.Base.AgentModule                                import AgentModule
from DIRAC.TransformationSystem.Client.TransformationClient     import TransformationClient
from DIRAC.DataManagementSystem.Client.ReplicaManager           import ReplicaManager
import time, re, random

AGENT_NAME = 'Transformation/TransformationAgent'

class TransformationAgent( AgentModule ):

  def initialize( self ):
    """ standard init
    """
    self.pluginLocation = self.am_getOption( 'PluginLocation',
                                             'DIRAC.TransformationSystem.Agent.TransformationPlugin' )
    self.checkCatalog = self.am_getOption( 'CheckCatalog', 'yes' )
    self.transformationStatus = self.am_getOption( 'transformationStatus', ['Active', 'Completing', 'Flush'] )
    self.maxFiles = self.am_getOption( 'MaxFiles', 5000 )
    self.transformationTypes = self.am_getOption( 'TransformationTypes', [] )

    self.am_setOption( 'shifterProxy', 'ProductionManager' )

    self.transDB = TransformationClient( 'TransformationDB' )
    self.rm = ReplicaManager()
    self.unusedFiles = {}
    return S_OK()

  def execute( self ):
    """ get and process the transformations to be processed
    """
    res = self.getTransformations()
    if not res['OK']:
      gLogger.info( "execute: Failed to obtain transformations: %s" % res['Message'] )
      return S_OK()
    # Process the transformations
    for transDict in res['Value']:
      transID = long( transDict['TransformationID'] )
      gLogger.info( "execute: Processing transformation %s." % transID )
      startTime = time.time()
      res = self.processTransformation( transDict )
      if not res['OK']:
        gLogger.info( "execute: Failed to process transformation: %s" % res['Message'] )
      else:
        gLogger.info( "execute: Processed transformation in %.1f seconds" % ( time.time() - startTime ) )
    return S_OK()

  def getTransformations( self ):
    """ Obtain the transformations to be executed 
    """
    transName = self.am_getOption( 'Transformation', 'All' )
    if transName == 'All':
<<<<<<< HEAD
      gLogger.info( "getTransformations: Initializing general purpose agent." )
      res = self.transDB.getTransformations( {'Status':self.transformationStatus}, extraParams = True )
=======
      gLogger.info( "%s.getTransformations: Initializing general purpose agent." % AGENT_NAME )
      transfDict = {'Status':['Active', 'Completing', 'Flush'] }
      if self.transformationTypes:
        transfDict['Type'] = self.transformationTypes
      res = self.transDB.getTransformations( transfDict, extraParams = True )
>>>>>>> 271e3f3d
      if not res['OK']:
        gLogger.error( "getTransformations: Failed to get transformations: %s" % res['Message'] )
        return res
      transformations = res['Value']
      gLogger.info( "getTransformations: Obtained %d transformations to process" % len( transformations ) )
    else:
      gLogger.info( "getTransformations: Initializing for transformation %s." % transName )
      res = self.transDB.getTransformation( transName, extraParams = True )
      if not res['OK']:
        gLogger.error( "getTransformations: Failed to get transformation: %s." % res['Message'] )
        return res
      transformations = [res['Value']]
    return S_OK( transformations )

  def processTransformation( self, transDict ):
    transID = transDict['TransformationID']
    # First get the LFNs associated to the transformation
    res = self.transDB.getTransformationFiles( condDict = {'TransformationID':transID, 'Status':'Unused'} )
    if not res['OK']:
      gLogger.error( "processTransformation: Failed to obtain input data: %s." % res['Message'] )
      return res
    transFiles = res['Value']
    lfns = [ f['LFN'] for f in transFiles ]

    if not lfns:
      gLogger.info( "processTransformation: No 'Unused' files found for transformation." )
      if transDict['Status'] == 'Flush':
        res = self.transDB.setTransformationParameter( transID, 'Status', 'Active' )
        if not res['OK']:
          gLogger.error( "processTransformation: Failed to update transformation status to 'Active': %s." % res['Message'] )
        else:
          gLogger.info( "processTransformation: Updated transformation status to 'Active'." )
      return S_OK()
    #Check if something new happened
    if len( lfns ) == self.unusedFiles.get( transID, 0 ) and transDict['Status'] != 'Flush':
      gLogger.info( "processTransformation: No new 'Unused' files found for transformation." )
      return S_OK()

    replicateOrRemove = transDict['Type'].lower() in ["replication", "removal"]
    # Limit the number of LFNs to be considered for replication or removal as they are treated individually
    if replicateOrRemove:
      if len( lfns ) <= self.maxFiles:
        firstFile = 0
      else:
        firstFile = int( random.uniform( 0, len( lfns ) - self.maxFiles ) )
      lfns = lfns[firstFile:firstFile + self.maxFiles - 1]
    unusedFiles = len( lfns )

    # Check the data is available with replicas
    res = self.__getDataReplicas( transID, lfns, active = not replicateOrRemove )
    if not res['OK']:
      gLogger.error( "processTransformation: Failed to get data replicas: %s" % res['Message'] )
      return res
    dataReplicas = res['Value']

    # Get the plug-in type and create the plug-in object
    plugin = 'Standard'
    if transDict.has_key( 'Plugin' ) and transDict['Plugin']:
      plugin = transDict['Plugin']
    gLogger.info( "processTransformation: Processing transformation with '%s' plug-in." % plugin )
    res = self.__generatePluginObject( plugin )
    if not res['OK']:
      return res
    oPlugin = res['Value']

    # Get the plug-in and set the required params
    oPlugin.setParameters( transDict )
    oPlugin.setInputData( dataReplicas )
    oPlugin.setTransformationFiles( transFiles )
    res = oPlugin.generateTasks()
    if not res['OK']:
      gLogger.error( "processTransformation: Failed to generate tasks for transformation: %s" % res['Message'] )
      return res
    tasks = res['Value']
    # Create the tasks
    allCreated = True
    created = 0
    for se, lfns in tasks:
      res = self.transDB.addTaskForTransformation( transID, lfns, se )
      if not res['OK']:
        gLogger.error( "processTransformation: Failed to add task generated by plug-in: %s." % res['Message'] )
        allCreated = False
      else:
        created += 1
        unusedFiles -= len( lfns )
    if created:
      gLogger.info( "processTransformation: Successfully created %d tasks for transformation." % created )
    self.unusedFiles[transID] = unusedFiles

    # If this production is to Flush
    if transDict['Status'] == 'Flush' and allCreated:
      res = self.transDB.setTransformationParameter( transID, 'Status', 'Active' )
      if not res['OK']:
        gLogger.error( "processTransformation: Failed to update transformation status to 'Active': %s." % res['Message'] )
      else:
        gLogger.info( "processTransformation: Updated transformation status to 'Active'." )
    return S_OK()

  ######################################################################
  #
  # Internal methods used by the agent
  #

  def __generatePluginObject( self, plugin ):
    """ This simply instantiates the TransformationPlugin class with the relevant plugin name
    """
    try:
      plugModule = __import__( self.pluginLocation, globals(), locals(), ['TransformationPlugin'] )
    except ImportError, e:
      gLogger.exception( "__generatePluginObject: Failed to import 'TransformationPlugin' %s: %s" % ( plugin, e ) )
      return S_ERROR()
    try:
      plugin_o = getattr( plugModule, 'TransformationPlugin' )( '%s' % plugin,
                                                                transClient = self.transDB,
                                                                replicaManager = self.rm )
      return S_OK( plugin_o )
    except AttributeError, e:
      gLogger.exception( "__generatePluginObject: Failed to create %s(): %s." % ( plugin, e ) )
      return S_ERROR()

  def __getDataReplicas( self, transID, lfns, active = True ):
    """ Get the replicas for the LFNs and check their statuses 
    """
    startTime = time.time()
    if active:
      res = self.rm.getActiveReplicas( lfns )
    else:
      res = self.rm.getReplicas( lfns )
    if not res['OK']:
      return res
    gLogger.info( "__getDataReplicas: Replica results for %d files obtained in %.2f seconds" % ( len( lfns ), time.time() - startTime ) )
    # Create a dictionary containing all the file replicas
    dataReplicas = {}
    for lfn, replicaDict in res['Value']['Successful'].items():
      ses = replicaDict.keys()
      for se in ses:
        if active and re.search( 'failover', se.lower() ):
          gLogger.warn( "__getDataReplicas: Ignoring failover replica for %s." % lfn )
        else:
          if not dataReplicas.has_key( lfn ):
            dataReplicas[lfn] = {}
          dataReplicas[lfn][se] = replicaDict[se]
    # Make sure that file missing from the catalog are marked in the transformation DB.
    missingLfns = []
    for lfn, reason in res['Value']['Failed'].items():
      if re.search( "No such file or directory", reason ):
        gLogger.warn( "__getDataReplicas: %s not found in the catalog." % lfn )
        missingLfns.append( lfn )
    if missingLfns:
      res = self.transDB.setFileStatusForTransformation( transID, 'MissingLFC', missingLfns )
      if not res['OK']:
        gLogger.warn( "__getDataReplicas: Failed to update status of missing files: %s." % res['Message'] )
    if not dataReplicas:
      return S_ERROR( "No replicas obtained" )
    return S_OK( dataReplicas )<|MERGE_RESOLUTION|>--- conflicted
+++ resolved
@@ -54,16 +54,11 @@
     """
     transName = self.am_getOption( 'Transformation', 'All' )
     if transName == 'All':
-<<<<<<< HEAD
-      gLogger.info( "getTransformations: Initializing general purpose agent." )
-      res = self.transDB.getTransformations( {'Status':self.transformationStatus}, extraParams = True )
-=======
       gLogger.info( "%s.getTransformations: Initializing general purpose agent." % AGENT_NAME )
       transfDict = {'Status':['Active', 'Completing', 'Flush'] }
       if self.transformationTypes:
         transfDict['Type'] = self.transformationTypes
       res = self.transDB.getTransformations( transfDict, extraParams = True )
->>>>>>> 271e3f3d
       if not res['OK']:
         gLogger.error( "getTransformations: Failed to get transformations: %s" % res['Message'] )
         return res
