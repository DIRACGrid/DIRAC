--- conflicted
+++ resolved
@@ -86,14 +86,9 @@
 
     # Process each transformation
     for transDict in result['Value']:
-<<<<<<< HEAD
       transID = long( transDict['TransformationID'] )
       # res = self.transClient.getTransformationInputDataQuery( transID )
       res = self.transClient.getTransformationMetaQuery(transID, 'Input')
-=======
-      transID = long(transDict['TransformationID'])
-      res = self.transClient.getTransformationInputDataQuery(transID)
->>>>>>> 94ba6e39
       if not res['OK']:
         if res['Message'] == 'No InputDataQuery found for transformation':
           gLogger.info("InputDataAgent.execute: No input data query found for transformation %d" % transID)
