--- conflicted
+++ resolved
@@ -28,22 +28,13 @@
   """ TransformationDB class
   """
 
-<<<<<<< HEAD
-  def __init__( self, maxQueueSize = 10, dbIn = None ):
+  def __init__( self, dbIn = None ):
     ''' The standard constructor takes the database name (dbname) and the name of the
-=======
-  def __init__( self, dbname = None, dbconfig = None, dbIn = None ):
-    """ The standard constructor takes the database name (dbname) and the name of the
->>>>>>> 5e0ef977
         configuration section (dbconfig)
     '''
 
     if not dbIn:
-<<<<<<< HEAD
-      DB.__init__( self, 'TransformationDB', 'Transformation/TransformationDB', maxQueueSize )
-=======
-      DB.__init__( self, dbname, dbconfig )
->>>>>>> 5e0ef977
+      DB.__init__( self, 'TransformationDB', 'Transformation/TransformationDB' )
 
     self.lock = threading.Lock()
     self.filters = ()
