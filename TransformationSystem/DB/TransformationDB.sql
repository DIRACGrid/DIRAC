<<<<<<< HEAD
# Everything is created by the DB object upon instantiation if it does not exists.
use TransformationDB;
=======
-- -------------------------------------------------------------------------------
--  Schema definition for the TransformationDB database a generic
--  engine to define input data streams and support dynamic data 
--  grouping per unit of execution.

-- When installing via dirac tools, the following is not needed (still here for reference)
-- 
-- DROP DATABASE IF EXISTS TransformationDB;
-- CREATE DATABASE TransformationDB;
-- ------------------------------------------------------------------------------
-- Database owner definition
-- USE mysql;
-- Must set passwords for database user by replacing "must_be_set".
-- GRANT SELECT,INSERT,LOCK TABLES,UPDATE,DELETE,CREATE,DROP,ALTER ON TransformationDB.* TO Dirac@'%' IDENTIFIED BY 'must_be_set';
-- FLUSH PRIVILEGES;

-- -----------------------------------------------------------------------------
USE TransformationDB;

SET FOREIGN_KEY_CHECKS = 0;

-- -------------------------------------------------------------------------------
DROP TABLE IF EXISTS Transformations;
CREATE TABLE Transformations (
    TransformationID INTEGER NOT NULL AUTO_INCREMENT,
    TransformationName VARCHAR(255) NOT NULL,
    Description VARCHAR(255),
    LongDescription  BLOB,
    CreationDate DATETIME,
    LastUpdate DATETIME,
    AuthorDN VARCHAR(255) NOT NULL,
    AuthorGroup VARCHAR(255) NOT NULL,
    Type CHAR(32) DEFAULT 'Simulation',
    Plugin CHAR(32) DEFAULT 'None',
    AgentType CHAR(32) DEFAULT 'Manual',
    Status  CHAR(32) DEFAULT 'New',
    FileMask VARCHAR(255),
    TransformationGroup varchar(64) NOT NULL default 'General',
    TransformationFamily varchar(64) default '0',
    GroupSize INT NOT NULL DEFAULT 1,
    InheritedFrom INTEGER DEFAULT 0,
    Body LONGBLOB,
    MaxNumberOfTasks INT NOT NULL DEFAULT 0,
    EventsPerTask INT NOT NULL DEFAULT 0,
    PRIMARY KEY(TransformationID),
    INDEX(TransformationName)
) ENGINE=InnoDB DEFAULT CHARSET=utf8;

-- -------------------------------------------------------------------------------
DROP TABLE IF EXISTS DataFiles;
CREATE TABLE DataFiles (
   FileID INTEGER NOT NULL AUTO_INCREMENT,
   LFN VARCHAR(255) NOT NULL DEFAULT '',
   Status varchar(32) DEFAULT 'AprioriGood',
   INDEX (Status),
   INDEX (LFN),
   PRIMARY KEY (FileID)
) ENGINE=InnoDB DEFAULT CHARSET=utf8;

-- -------------------------------------------------------------------------------
DROP TABLE IF EXISTS AdditionalParameters;
CREATE TABLE AdditionalParameters (
    TransformationID INTEGER NOT NULL,
    ParameterName VARCHAR(32) NOT NULL,
    ParameterValue LONGBLOB NOT NULL,
    ParameterType VARCHAR(32) DEFAULT 'StringType', 
    PRIMARY KEY(TransformationID,ParameterName),
    FOREIGN KEY (TransformationID) REFERENCES Transformations(TransformationID)
) ENGINE=InnoDB DEFAULT CHARSET=utf8;

-- -------------------------------------------------------------------------------
DROP TABLE IF EXISTS TransformationLog;
CREATE TABLE TransformationLog (
	recid INTEGER NOT NULL AUTO_INCREMENT,
    TransformationID INTEGER NOT NULL,
    Message VARCHAR(255) NOT NULL,
    Author VARCHAR(255) NOT NULL DEFAULT 'Unknown',
    MessageDate DATETIME NOT NULL,
    PRIMARY KEY(recid),
    INDEX (TransformationID),
    INDEX (MessageDate),
    FOREIGN KEY (TransformationID) REFERENCES Transformations(TransformationID)
) ENGINE=InnoDB DEFAULT CHARSET=utf8;

-- -------------------------------------------------------------------------------
DROP TABLE IF EXISTS TransformationTasks;
CREATE TABLE TransformationTasks (
    TransformationID INTEGER NOT NULL,
    TaskID INTEGER NOT NULL,
    ExternalStatus char(16) DEFAULT 'Created',
    ExternalID char(16) DEFAULT '',
    TargetSE char(255) DEFAULT 'Unknown',
    CreationTime DATETIME NOT NULL,
    LastUpdateTime DATETIME NOT NULL,
    PRIMARY KEY(TransformationID,TaskID),
    INDEX(ExternalStatus),
	FOREIGN KEY (TransformationID) REFERENCES Transformations(TransformationID)
) ENGINE=InnoDB DEFAULT CHARSET=utf8;
>>>>>>> f2cf2b04

-- This is required to mimic the AUTO_INCREMENT behavior of TaskID which was possible with MyISAM:
CREATE TRIGGER `TaskID_Generator` BEFORE INSERT ON TransformationTasks
FOR EACH ROW SET NEW.TaskID = ( SELECT @last := IFNULL(MAX(TaskID) + 1,1) FROM TransformationTasks WHERE TransformationID=NEW.TransformationID );
<|MERGE_RESOLUTION|>--- conflicted
+++ resolved
@@ -1,7 +1,3 @@
-<<<<<<< HEAD
-# Everything is created by the DB object upon instantiation if it does not exists.
-use TransformationDB;
-=======
 -- -------------------------------------------------------------------------------
 --  Schema definition for the TransformationDB database a generic
 --  engine to define input data streams and support dynamic data 
@@ -100,7 +96,6 @@
     INDEX(ExternalStatus),
 	FOREIGN KEY (TransformationID) REFERENCES Transformations(TransformationID)
 ) ENGINE=InnoDB DEFAULT CHARSET=utf8;
->>>>>>> f2cf2b04
 
 -- This is required to mimic the AUTO_INCREMENT behavior of TaskID which was possible with MyISAM:
 CREATE TRIGGER `TaskID_Generator` BEFORE INSERT ON TransformationTasks
