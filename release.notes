--- conflicted
+++ resolved
@@ -1,4 +1,3 @@
-<<<<<<< HEAD
 [v7r1p39]
 
 *WMS
@@ -632,7 +631,7 @@
 *docs
 NEW: (#4289) Document how to run integration tests in docker
 NEW: (#4551) add DNProperties description to Registry/Users subsection
-=======
+
 [v7r0p56]
 
 *Resources
@@ -640,7 +639,6 @@
      once per minute per SiteDirector, fixes #5118
 CHANGE: (#5119) HTCondorCE cleanup: Run the DIRAC_ executable purge with -O3 and -maxdepth
         1 to speed up the find
->>>>>>> d7af92e4
 
 [v7r0p55]
 
