--- conflicted
+++ resolved
@@ -1,4 +1,3 @@
-<<<<<<< HEAD
 [v7r0p36]
 
 FIX: fixes from v6r22p35 patch release
@@ -607,12 +606,11 @@
 NEW: (#4170) added Production system documentation
 CHANGE: (#4224) Pilot 3 is the default
 NEW: (#4244) Added a few notes on using the JobParameters on ElasticSearch database
-=======
+
 [v6r22p35]
 
 *WMS
 FIX: (#4759) exclude fuse from df (watchdog checks)
->>>>>>> f72e409c
 
 [v6r22p34]
 
