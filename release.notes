--- conflicted
+++ resolved
@@ -1,4 +1,3 @@
-<<<<<<< HEAD
 [v7r2]
 
 FIX: python 2-3 compatibility fixes
@@ -115,11 +114,10 @@
 NEW: (#4910) --runslow option on unit tests to allow faster local tests
 NEW: (#4938) added a helloworld test for the (yet to be implemented) cloud testing in certification
 CHANGE: (#4968) Change the defaults for tests (to MySQL 8 and ES 7)
-=======
+
 [v7r1p34]
 
 FIX: Fixes from v7r0p51 patch release
->>>>>>> 9ca0ce87
 
 [v7r1p33]
 
