--- conflicted
+++ resolved
@@ -1,4 +1,3 @@
-<<<<<<< HEAD
 [v7r3-pre2]
 
 FIX: (#5028) Replaced all the cases of BaseException use by Exception
@@ -14,7 +13,7 @@
 *WMS
 CHANGE: (#4884) JobDB: compress JDLs by default (no need for flag anymore)
 CHANGE: (#4937) removed StatesMonitoringAgent (use StatesAccountingAgent agent instead)
-=======
+
 [v7r2p1]
 
 NEW: (#5041) Add Python 3 install docs to README
@@ -30,7 +29,6 @@
 *DMS
 NEW: (#5057) Allows to retrieve the non recursive size of a directory from the DFC
 CHANGE: (#5057) Factorize TornadoFileCatalogHandler and FileCatalogHander
->>>>>>> 38498537
 
 [v7r2]
 
