--- conflicted
+++ resolved
@@ -1,4 +1,3 @@
-<<<<<<< HEAD
 [v6r11-pre5]
 
 *Core
@@ -34,13 +33,12 @@
 
 *SMS
 FIX: few minor fixes to avoid pylint warnings
-=======
+
 [v6r10p19]
 
 *DMS
 FIX: FTSAgent - putRequest when leaving processRequest
 FIX: ReplicaManager - bug in getReplicas() in dictionary creation
->>>>>>> 760f066f
 
 [v6r10p18]
 
