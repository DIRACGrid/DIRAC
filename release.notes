--- conflicted
+++ resolved
@@ -1,4 +1,3 @@
-<<<<<<< HEAD
 [v6r20-pre9]
 
 *Core
@@ -33,7 +32,7 @@
 
 *Docs
 FIX: Drop some old stuff, add link for FTS3 page
-=======
+
 [v6r19p8]
 
 *Configuration
@@ -61,7 +60,6 @@
 
 *Documentation
 CHANGE: point README to master and add badges for integration
->>>>>>> a5520e75
 
 [v6r19p7]
 
