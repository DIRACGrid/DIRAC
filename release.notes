<<<<<<< HEAD
[v7r0-pre16]

FIX: (#3962) use print function instead of print statement
FIX: (#3962) remove the usage of the long suffix to distinguish between long and int
FIX: (#3962) convert octal literals to new syntax
NEW: (#3962) Add pylint test to check python 3 compatibility

*Accounting
CHANGE: (Multi)AccountingDB - Grouping Type and Object loader together with the MonitoringSystem ones.

*WorkloadManagementSystem
NEW: Add JobElasticDB.py with getJobParameters and setJobParameter methods to work with ElasticSearch (ES) backend.
NEW: Add gJobElasticDB variable and indicates the activation of ES backend.
CHANGE: Modify export_getJobParameter(s) to report values from ES if available.
CHANGE: (#3748) Reduced (removed, in fact) interactions of Optimizers with JobParameters, using only OptimizerParameters
NEW: (#3760) Add Client/JobStateUpdateClient.py
NEW: (#3760) Add Client/JobManagerClient.py
CHANGE: (#3760) Use the above Client classes instead of invoking RPCClient()
NEW: Added ES backend to WMSAdministratorHandler to get JobParameters.
NEW: Added separate MySQL table for JobsStatus in JobDB, and modified code accordingly.
CHANGE: ElasticJobDB.py: Modify setJobParameter method to register JobAttributes like Owner, Proxy, JobGroup etc.
CHANGE: ElasticJobDB.py: added getJobParametersAndAttributes method to retrieve both parameters and attributes for a given JobID.
CHANGE: Pilot Watchdog - using python UNIX services for some watchdog calls
CHANGE: (#3890) JobState always connects to DBs directly
CHANGE: (#3890) remove JobStateSync service
CHANGE: (#3873) Watchdog: use Profiler instead of ProcessMonitor

*Core
NEW: (#3744) Add update method to the ElasticSearchDB.py to update or if not available create the values 
     sent from the setJobParameter function. Uses update_by_query and index ES APIs.
CHANGE: (#3744) generateFullIndexName() method made static under the ElasticSearchDB class.
CHANGE: (#3744) removed unused/outdated stuff from Distribution module
FIX: check for empty /etc/grid-security/certificates dir
NEW: (#3842) Add createClient decorator to add wrapper for all export_ functions automatically
NEW: (#3678) dirac-install can install a non released code directly from the git repository
FIX: (#3931) AuthManager - modified to work with the case of unregistered DN in credDict

*ProductionManagement
NEW: (#3703) ProductionManagement system is introduced

*tests
NEW: Add ChangeESFlag.py script to modify useES flag in dirac.cfg. To be integrated with Jenkins code.
CHANGE: (#3760) Use the above Client classes instead of invoking RPCClient()
NEW: (#3744) Added performance tests for ES and MySQL for WMS DB backends
NEW: (#3744) Added miniInstallDIRAC function for Jenkins jobs

*Docs
FIX: Better dirac.cfg example configuration for web
NEW: (#3744) Add WMS documentation in DeveloperGuide/Systems
NEW: Added script (docs/Tools/UpdateDiracCFG.py) to collate the ConfigTemplate.cfg 
     files into the main dirac.cfg file

[v6r22-pre4]
=======
[v6r22-pre5]
>>>>>>> df67380d

*WorkloadManagementSystem
NEW: (#4045) PilotsHandler service (to interact with PilotAgentsDB)
CHANGE: (#4049) Pilot wrapper for pilot3: download files at runtime
CHANGE: (#4119) removed last bit looking into /Registry/VOMS/ section
CHANGE: (#4119) VOMS2CSAgent: mailFrom option is invalid, use MailFrom instead
FIX: (#4074) fixed PilotManager service name in ConfigTemplate.cfg
FIX: (#4100) use CAs to upload the pilot files to a dedicated web server using requests
FIX: (#4106) fixes for logging messages for Matcher
FIX: (#4106) fixes for logging messages for Optimizers
NEW: (#4136) added DIRACOS option (for SiteDirectors)

*ConfigurationSystem
NEW: (#4053) VOMS2CSSynchronizer/VOMS2CSAgent - enable automatic synchronization of the 
     Suspended user status with the VOMS database
CHANGE: (#4113) VOMS2CSSynchronizer: considering the case when no email is provided by VOMS

*Core
NEW: (#4053) AuthManager - interpret the Suspended user status considering suspended 
     users as anonymous visitors
CHANGE: (#4053) The use of CS.py module is replaced by the use of Registry.py and CSGlobals.py

*Interfaces
CHANGE: (#4098) removed dirac-admin-get-site-protocols.py as it could give potentially wrong results (use dirac-dms-protocol-matrix instead)

*ResourceStatusSystem
CHANGE: clients: using DIRAC.Core.Base.Client as base
CHANGE: (#4098) SiteInspectorAgent runs only on sites with tokenOwner="rs_svc"
CHANGE: (#4098) remove SRM dependencies
CHANGE: (#4136) downtimeCommand will use the GOCServiceType only for SRM SEs

*DataManagementSystem
CHANGE: (#4136) Moved methods from ResourceStatusSystem/CSHelpers to DMSHelpers

*docs
NEW: (#4099) Instructions about setting up the DIRAC web server for pilot3
CHANGE: (#4119) added note on MultiProcessor jobs preparation

*test
FIX: (#4119) Not lhcb but dteam (for DIRAC certification)

[v6r21p10]

*Core
FIX: (#4133) dirac-install: correct location for ARC plugins with DIRACOS

*WMS
CHANGE: (#4136) JobStateUpdateHandler - restoring the job status to Running after hearbeat

*Docs
NEW: (#4134) Added /Operations/DataManagement parameters for protocols

[v6r21p9]

*Core
FIX: (#4130) correct symlinks in dirac-deploy

[v6r21p8]

*WMS
CHANGE: (#4111) Better logging in JobWrapper
CHANGE: (#4114) JobScheduling - allow both Tag and Tags option in the job JDL

*DMS
FIX: (#4101) FileManagerBase - use returned ID:LFN dict instead of the LFN list. Fixes the bug in 
             getReplicasByMetadata reported in #4058

*TransformationSystem
FIX: (#4112) TaskManager.py - testing if the request ID is correct was not done properly, test the numerical value

[v6r21p7]

*Core
FIX: (#4076) A certain module like WebAppDIRAC must be checked out from the code repository once.

*Resources
FIX: (#4078) Fix the exception when StorageElement objects are created with a list of plugins

*SMS
NEW: (#4086) StageMonitorAgent: new option StoragePlugins to limit the protocols used to contact storagelements for staged files.

*WMS
FIX: (#4093) better logging from services

*TS
CHANGE: (#4095) ConfigTemplate for RequestTaskAgent now contains all options
CHANGE: (#4096) the Broadcast TransformationPlugin no longer requires a SourceSE to be set. If it is set, the behaviour is unchanged
CHANGE: (#4096) dirac-transformation-replication: change default pluging back to Broadcast (reverts #4066)

*Docs:
CHANGE: (#4095) AdministratorGuide install TS tutorial: added options MonitorFiles and MonitorTasks for TaskAgents

[v6r21p6]

*CS
FIX: (#4064) Fix exception when calling dirac-admin-add-shifter with already existing values

*Core
NEW: (#4065) getIndexInList utility in List.py

*Resources
NEW: (#4065) add a SpaceReservation concept to storages
NEW: (#4065) add a getEndpoint method to StorageBase

*RSS
CHANGE: (#4065) CSHelpers.getStorageElementEndpoint returns the endpoint or non srm protocol
CHANGE: (#4065) add the SpaceReservation to the FreeDiskSpaceCommand result

*TS
FIX: (#4066) The dirac-transformation-replication script will now create valid transformations 
     given only the required arguments. Instead of the 'Broadcast' plugin, the 'Standard' plugin 
     is created if not SourceSE is given. If a value for the plugin argument is given, that will 
     be used.

*docs
CHANGE: (#4069) DIRAC installation procedure is updated taking account DIRACOS
CHANGE: (#4094) Pilots3 options: moved to /Operation/Pilot section

[v6r21p5]

*Core
NEW: (#4046) allow install_site to install DIRACOS
FIX: (#4047) dirac-deploy-scripts uses correct regex to find scripts
NEW: (#4047) dirac-deploy-scripts can use symplink instead of wrapper
CHANGE: (#4051) use debug level for logs in the ProcessPool

*RequestManagementSystem
CHANGE: (#4051) split log messages

*ResourceStatusSystem
FIX: (#4050) fix reporting from EmailAgent
CHANGE: (#4051) split log messages in static and dynamic parts

*Docs
CHANGE: (#4034) Add magic runs to setup DIRAC in example scripts, so they work out of the box.
NEW: (#4046) add a tuto for setting up a basic installation
NEW: (#4046) add a tuto for setting up two Dirac SEs
NEW: (#4046) add a tuto for setting up the DFC
NEW: (#4046) add a tuto for managing identities
NEW: (#4046) add a tuto for setting up the RMS
NEW: (#4046) add a tuto for doing DMS with TS

*ConfigurationSystem
CHANGE: (#4044) dirac-configure: forcing update (override, in fact) of CS list

*WorkloadManagementSystem
FIX: (#4052) SiteDirector - restore the logic of limiting the number of pilots to submit due to the  
             WaitingToRunningRatio option
FIX: (#4052) Matcher - if a pilot presents OwnerGroup parameter in its description, this is interpreted 
             as a pilot requirement to jobs and should not be overriden.
CHANGE: (#4027) Improve scalability of HTCondorCE jobs

*Accounting
CHANGE: (#4033) accounting clients use DIRAC.Core.Base.Client as base

*DataManagementSystem
FIX: (#4042) add exit handler for stored procedure
FIX: (#4048) correct the header of the CSV file generated by dirac-dms-protocol-matrix

*TransformationSystem
FIX: (#4038) TransformationCleaningAgent cancels the Request instead of removing them

*Resources
CHANGE: (#4048) SE: give preference to native plugins when generating third party URLS

[v6r21p4]

WorkloadManagementSystem
CHANGE: (#4008) Modification of utility function PilotCStoJSONSynchronizer. The modification 
        allows to add information to created json file about the DNs fields of users belonging 
        to 'lhcb_pilot' group. This information is needed for the second level authorization 
        used in the Pilot Logger architecture. Also, some basic unit tests are added.

*Docs
CHANGE: (#4028) update instructions to install and setup runit

*TransformationSystem
FIX: (#4022) when a site was requested inside the job workflow description, and BulkSubmission was used, such site was not considered.

*Resources
FIX: (#4006) Resources/MessageQueue: add a dedicated listener ReconnectListener

[v6r21p3]

*Core
FIX: (#4005) getDiracModules is removed, class member is used instead.
FIX: (#4013) Use getCAsLocation in order to avoid non-exist os.environ['X509_CERT_DIR']

*ConfigurationSystem
FIX: (#4004) BDII2CSAgent: fix for CEs with incomplete BDII info

*WorkloadManagementSystem
NEW: (#4016) JobAgent - added possibility to try out several CE descriptions when 
             getting jobs in one cycle
NEW: (#4016) Matcher - MultiProcessor tag is added to the resource description if appropriate
NEW: (#4016) JobScheduling - MultiProcessor tag is added to the job description if it 
             specifies multiple processor requirements
FIX: (#4018) JobMonitoring.getJobParameter cast to int
NEW: (#4019) added WMSAdministratorClient module, and using it throughout the code

*Resources/MessageQueue
CHANGE: (#4007) change the way of defining identifier  format for MQ resources: 
        accepted values are  'Topics' or 'Queues'.

*DataManagementSystem
CHANGE: (#4017) DIP handler internally uses bytes instead of MB
NEW: (#4010) add dirac-dms-protocol-matrix script
CHANGE: (#4010) remove dirac-dms-add-files script

*Resources
NEW: (#4016) PoolComputingElement - getDescription returns a list of descriptions 
             with different requirements to jobs to be matched
CHANGE: (#4017) Standardize sizes returned by StoragePlugins in Bytes
CHANGE: (#4011) MQ: randomzied the broker list when putting message

[v6r21p2]

*Core
CHANGE: (#3992) dirac-install does not define REQUESTS_CA_BUNDLE in the bashrc anymore
NEW: (#3998) dirac-install if DIRACOS already installed and DIRACOS is not requested, 
             it will force to install it
CHANGE: (#3992) specify the ca location when calling requests
CHANGE: (#3991) MySQL class prints only debug logs
FIX: (#4003) dirac-install - if the DIRACOS version is not given then use the proper 
             release version

*WorkloadManagementSystem
CHANGE: (#3992) specify the ca location when calling requests
FIX: (#4002) Local protocols are retrieved as a list in InputDataResolution

*Interfaces
FIX: (#4000) Dirac.py - bug fixed: return value of getJobParameters changed that
     should be taken into account by the clients

[v6r21p1]

*WorkloadManagementSystem
CHANGE: (#3989) JobDB.py - do not add default SubmitPool parameter to a job description
FIX: (#3989) dirac-admin-get-site-mask - show only sites in Active state

*DataManagementSystem
CHANGE: (#3985) FTS3DB: getActiveJobs, those jobs are now selected that have been monitored the longest time ago. Ensure better cycling through FTS Jobs
FIX: (#3987) check missing file with another string

[v6r21]

*Core
NEW: (#3921) DictCache - allow threadLocal cache
FIX: (#3936) DictCache - Fix exception upon delete
FIX: (#3922) allow Script.py to accommodate specific test calls with pytest
CHANGE: (#3940) dirac-install - instrument to support DiracOS
FIX: (#3945) set DIRACOS environment variable before souring diracosrc
CHANGE: (#3949) Removed unattended dirac-install-client.py
CHANGE: (#3950) File.py - do not follow links when getting files list or size 
        in directory via getGlobbedFiles and getGlobbedTotalSize
CHANGE: (#3969) Use EOS for installing DIRAC software        

*FrameworkSystem
FIX: (#3968) removed the old logging

*ResourceStatusSystem
FIX: (#3921) fix logic of the RSSCache leading in expired keys

*Accounting
CHANGE: (#3933) Change the columns size of the FinalMinorStatus

*WorkloadManagementSystem
CHANGE: (#3923) Clean PYTHONPATH from *rc when installing DIRAC from the pilot
NEW: (#3941) JobDB: getJobParameters work also with list on job IDs
CHANGE: (#3941) JobCleaningAgent queries for job parameters in bulk
CHANGE: (#3941) Optimizers only set optimizers parameters (backported from v7r0)
CHANGE: (#3970) streamlining code in OptimizerModule. Also pep8 formatting (ignore white spaces for reviewing)
FIX: (#3976) fixed Banned Sites matching in TaskQueueDB
FIX: (#3970) when an optimizer agent was instantiating JobDB (via the base class) and the machine 
     was overloaded, the connection to the DB failed but this was not noticed and the agent was 
     not working until restarted after max cycles. Now testing JobDB  is valid in OptimizerModule 
     base class and exit if not valid.

*TransformationSystem
CHANGE: (#3946) Remove directory listing from ValidateOutputDataAgent
CHANGE: (#3946) Remove directory listing from TransformationCleaningAgent
FIX: (#3967) TransformationCleaningAgent: don't return error if log directory does not exist

*Interfaces
CHANGE: (#3947) removed old methods going through old RMS
CHANGE: (#3960) Dirac.py - getLFNMetadata returns result for both file and directory LFNs
FIX: (#3966) Dirac: replace the use of deprecated function status by getJobStatus

*DataManagementSystem
FIX: (#3922) Fixes FTS3 duplicate transfers
FIX: (#3982) respect the source limitation when picking source for an FTS transfer

*MonitoringSystem
CHANGE: (#3956) Change the bucket size from week to day.

*Resources
CHANGE: (#3933) When crating a consumer or producer then the error message must be 
        handled by the caller.
CHANGE: (#3937) MessageQueue log backends is now set to VERBOSE instead of DEBUG        
NEW: (#3943) SSHComputingElement - added Preamble option to define a command to be 
     executed right before the batch system job submission command
NEW: (#3953) Added the possibility to add filters to log backends to refine the 
     output shown/stored
NEW: (#3953) Resources.LogFilters.ModuleFilter: Filter that allows one to set the 
     LogLevel for individual modules
NEW: (#3953) Resources.LogFilter.PatternFilter: Filter to select or reject log 
     output based on words
FIX: (#3959) PoolComputingElement - bug fix: initialize process pool if not yet 
     done in getCEStatus()     

*test
CHANGE: (#3948) integration tests run with unittest now exit with exit code != 0 if failed

*docs
NEW: (#3974) Added HowTo section to the User Guide

[v6r20p28]

*WorkloadManagementSystem
FIX: (#4092) pilotTools - Ensure maxNumberOfProcessors is an int

[v6r20p27]

*WMS
FIX: (#4020) SiteDirector - do not use keywords in addPilotTQReference/setPilotStatus calls

[v6r20p26]

*WorkloadManagementSystem
FIX: (#3932) MutiProcessorSiteDirector: get platform is checkPLatform flag is true

*DataManagementSystem
FIX: (#3928) `FileCatalogClient` now properly forwards function docstrings through 
     `checkCatalogArguments` decorator, fixes #3927
CHANGE: (#3928) `Resources.Catalog.Utilities`: use functool_wraps in `checkCatalogArguments`

*TransformationSystem
CHANGE: (#3934) make the recursive removal of the log directory explicit in the TransformationCleaningAgent

[v6r20p25]

*Core
FIX: (#3909) DISET - always close the socket even in case of exception

*FrameworkSystem
FIX: (#3913) NotificationHandler - bugfixed: changed SMTPServer to SMTP
FIX: (#3914) add extjs6 support to the web compiler

*docs
NEW: (#3910) Added documentation on MultiProcessor jobs

*WorkloadManagementSystem
FIX: (#3910) TaskQueueDB - fixed strict matching with tags, plus extended the integration test

*DataManagementSystem
CHANGE: (#3917) FTS3: speedup by using subqueries for the Jobs table

*TransformationSystem
CHANGE: (#3916) use SE.isSameSE() method

*Resources
NEW: (#3916) Add isSameSE method to StorageElement which works for all protocols

[v6r20p24]

*WorkloadManagementSystem
FIX: (#3904) SiteDirector fixed case with TQs for 'ANY' site

[v6r20p23]

*TransformationSystem
NEW: (#3903)  do not remove archive SEs when looking at closerSE

*CORE
NEW: (#3902) When the environment variable DIRAC_DEPRECATED_FAIL is set to a non-empty value, 
     the use of deprecated functions will raise a NotImplementError exception

*ConfigurationSystem
FIX: (#3903) ServiceInterface - fix exception when removing dead slave

*FrameworkSystem
FIX: (#3901) NotificationClient - bug fix

[v6r20p22]

*Core
FIX: (#3897) ObjectLoader returns DErrno code
FIX: (#3895) more debug messages in BaseClient

*ResourceStatusSystem
FIX: (#3895) fixed bug in dirac-rss-set-token script

*WorkloadManagementSystem
FIX: (#3897) SiteDirector: using checkPlatform flag everwhere needed
CHANGE: (#3894) Using JobStateUpdateClient instead of RPCClient to it
CHANGE: (#3894) Using JobManagerClient instead of RPCClient to it

[v6r20p20]

*Core
CHANGE: (#3885) Script.parseCommandLine: the called script is not necessarily the first in sys.argv

*ConfigurationSystem
CHANGE: (#3887) /Client/Helpers/Registry.py: Added search dirac user for ID and CA

*MonitoringSystem
FIX: (#3888) mqProducer field in MonitoringReporter can be set to None, and the comparison was broken. 
     It is fixed. Also some additional checks are added.

*WorkloadManagementSystem
CHANGE: (#3889) removed confusing Job parameter LocalBatchID
CHANGE: (#3854) TQ matching (TaskQueueDB.py): when "ANY" is specified, don't exclude task queues 
        (fix with "Platforms" matching in mind)
CHANGE: (#3854) SiteDirector: split method getPlatforms, for extension purposes

*DataManagementSystem
FIX: (#3884) restore correct default value for the SEPrefix in the FileCatalogClient
FIX: (#3886) FTS3: remove the hardcoded srm protocol for registration
FIX: (#3886) FTS3: return an empty spacetoken if SRM is not available

*TransformationSystem
CHANGE: (#3891) ReplicationTransformation.createDataTransformation: returns S_OK with the 
        transformation object when it was successfully added, instead of S_OK(None)

*Resources
NEW: (#3886) SE - return a standard error in case the requested protocol is not available

[v6r20p18]

*DataManagementSystem
CHANGE: (#3882) script for allow/ban SEs now accepting -a/--All switch, for allo status types

*Core
FIX: (#3882) ClassAdLight - fix to avoid returning a list with empty string

*Resources
FIX: (#3882) Add site name configuration for the dirac installation inside singularity CE

*test
FIX: (#3882) fully activating RSS in Jenkins tests

[v6r20p17]

*Core
CHANGE: (#3874) dirac-create-distribution-tarball - add tests directory to the tar file and fix pylint warnings.
FIX: (#3876) Add function "discoverInterfaces" again which is still needed for VMDIRAC

*ConfigurationSystem
CHANGE: (#3875) Resources - allow to pass a list of platforms to getDIRACPlatform()

*WorkloadManagement
CHANGE: (#3867) SandboxStoreClient - Returning file location in output of getOutputSandbox
CHANGE: (#3875) JobDB - allow to define a list of Platforms in a job description JDL

*ResourceStatusSystem
CHANGE: (#3863) deprecated CSHelpers.getSites() function

*Interfaces
NEW: (#3872) Add protocol option to dirac-dms-lfn-accessURL
CHANGE: (#3864) marked deprecated some API functions (perfect replace exists already, as specified)

*Resources
FIX: (#3868) GFAL2_SRM2Storage: only set SPACETOKENDESC when SpaceToken is not an empty string

*Test
CHANGE: (#3863) Enable RSS in Jenkins

*DataManagementSystem
FIX: (#3859) FTS3: resubmit files in status Canceled on the FTS server
NEW: (#3871) FTS submissions can use any third party protocol
NEW: (#3871) Storage plugin for Echo (gsiftp+root)
FIX: (#3871) replace deprecated calls to the gfal2 API
NEW: (#3871) Generic implementation for retrieving space occupancy on storage

*TransformationSystem
FIX: (#3865) fixed submission of parametric jobs with InputData from WorkflowTask
FIX: (#3865) better logging for parametric jobs submission

*StorageManagamentSystem
FIX: (#3868) Fix StageRequestAgent failures for SEs without a SpaceToken

*RequestManagementSystem
FIX: (#3861) tests do not re-use File objects

[v6r20p16]

*WorkloadManagementSystem
CHANGE: (#3850) the platform discovery can be VO-specific.

*Interfaces
CHANGE: (#3856) setParameterSequence always return S_OK/S_ERROR

*TransformationSystem
FIX: (#3856) check for return value on Job interface and handle it

*ResourceStatusSystem
FIX: (#3852) site may not have any SE

[v6r20p15]

*Interface
FIX: (#3843) Fix the sandbox download, returning the inMemory default.

*WorkloadManagementSystem
FIX: (#3845) late creation on RPC in JobMonitoringClient and PilotsLoggingClient

*DataManagementSystem
FIX: (#3839) Update obsolete dirac-rms-show-request command in user message displayed when running dirac-dms-replicate-and-register-request

*FrameworkSystem
FIX: (#3845) added setServer for NotificationClient

*Docs
NEW: (#3847) Added some info on parametric jobs

[v6r20p14]

CHANGE: (#3826) emacs backup file pattern added to .gitignore

*MonitoringSystem
CHANGE: (#3827) The default name of the Message Queue can be changed

*Core
FIX: (#3832) VOMSService.py: better logging and error prevention

*ConfigurationSystem
FIX: (#3837) Corrected configuration location for Pilot 3 files synchronization

*FrameworkSystem
FIX: (#3830) InstalledComponentDB.__filterFields: fix error in "Component History Web App" when filter values are unicode

*Interface
CHANGE: (#3836) Dirac.py API - make the unpacking of downloaded sandboxes optional

*Accounting
CHANGE: (#3831) ReportGenerator: Authenticated users without JOB_SHARING will now only get plots showing their own jobs, solves #3776

*ResourceStatusSystem
FIX: (#3833) Documentation update
CHANGE: (#3838) For some info, use DMSHelper instead of CSHelper for better precision

*RequestManagementSystem
FIX: (#3829) catch more exception in the ReqClient when trying to display the associated FTS jobs

[v6r20p13]

*FrameworkSystem

FIX: (#3822) obsolete parameter maxQueueSize in UserProfileDB initialization removed

*WorkloadManagementSystem

FIX: (#3824) Added Parameter "Queue" to methods invoked on batch systems by LocalComputingElement
FIX: (#3818) Testing parametric jobs locally now should also work for parametric input data
NEW: (#3818) Parameters from Parametric jobs are also replaced for ModuleParameters, 
             and not only for common workflow parameters

*DataManagementSystem

FIX: (#3825) FileCatalogCLI: print error message when removeReplica encounters weird return value
FIX: (#3819) ReplicateAndRegister: fix a problem when transferring files to multiple storage 
             elements, if more than one attempt was needed the transfer to all SEs was not always 
             happening.
CHANGE: (#3821) FTS3Agent: set pool_size of the FTS3DB

*TransformationSystem

FIX: (#3820) Fix exception in TransformationCleaningAgent: "'str' object not callable"

*ConfigurationSystem

FIX: (#3816) The VOMS2CSAgent was not sending notification emails when the DetailedReport 
             option was set to False, it will now send emails again when things change for a VO.
CHANGE: (#3816) VOMS2CSAgent: Users to be checked for deletion are now printed sorted and line 
                by line
NEW: (#3817) dirac-admin-check-config-options script to compare options and values between 
             the current Configuration and the ConfigTemplates. Allows one to find wrong or 
             missing option names or just see the difference between the current settings and 
             the default values.

[v6r20p12]

*Core
FIX: (#3807) Glue2 will return a constant 2500 for the SI00 queue parameter, 
     any value is needed so that the SiteDirector does not ignore the queue, fixes #3790

*ConfigurationSystem
FIX: (#3797) VOMS2CSAgent: return error when VO is not set (instead of exception)
FIX: (#3797) BDII2CSAgent: Fix for GLUE2URLs option in ConfigTemplate (Lower case S at the end)

*DataManagementSystem
FIX: (#3814) SEManager - adapt to the new meaning of the SE plugin section name
FIX: (#3814) SEManager - return also VO specific prefixes for the getReplicas() and similar calls
FIX: (#3814) FileCatalogClient - take into account VO specific prefixes when constructing PFNs on the fly

*TransformationSystem
FIX: (#3812) checking return value of jobManagerClient.getMaxParametricJobs() call

[v6r20p11]

*Core
FIX: (#3805) ElasticSearchDB - fix a typo (itertems -> iteritems())

[v6r20p10]

*Core
NEW: (#3801) ElasticSearchDB - add method which allows for deletion by query
NEW: (#3792) added breakDictionaryIntoChunks utility

*WorkloadManagementSystem
FIX: (#3796) Removed legacy "SystemConfig" and "LHCbPlatform" checks
FIX: (#3803) bug fix: missing loop on pRef in SiteDirector
NEW: (#3792) JobManager exposes a call to get the maxParametricJobs

*TransformationSystem
NEW: (#3804) new option for dirac-transformation-replication scrip `--GroupName/-R`
FIX: (#3804) The TransformationGroup is now properly set for transformation created with dirac-transformation-replication, previously a transformation parameter Group was created instead.
FIX: (#3792) Adding JobType as parameter to parametric jobs
FIX: (#3792) WorkflowTaskAgent is submitting a chunk of tasks not exceeding the MaxParametricJobs accepted by JobManager

[v6r20p9]

*Core
FIX: (#3794) Fix executeWithUserProxy when called with proxyUserDN, 
     fixes exception in WMSAdministrator getPilotLoggingInfo and TransformationCleaningAgent

*DataManagementSystem
CHANGE: (#3793) reuse of the ThreadPool in the FTS3Agent in order to optimize the Context use

*WorkloadManagementSystem
FIX: (#3787) Better and simpler code and test for SiteDirector 
FIX: (#3791) Fix exception in TaskQueueDB.getActiveTaskQueues, triggered 
             by dirac-admin-show-task-queues

[v6r20p8]

*ResourceStatusSystem
FIX: (#3782) try/except for OperationalError for sqlite (EmailAction)

*Core
FIX: (#3785) Adjust voms-proxy-init timeouts
NEW: (#3773) New Core.Utilities.Proxy.UserProxy class to be used as a contextManager
FIX: (#3773) Fix race condition in Core.Utilities.Proxy.executeWithUserProxy, 
     the $X509_USER_PROXY environment variable from one thread could leak to another, fixes #3764


*ConfigurationSystem
NEW: (#3784) Bdii2CSAgent: New option **SelectedSites**, if any sites are set, only those will 
     be updated
NEW: (#3788) for CS/Registry section: added possibility to define a QuarantineGroup per VO

*WorkloadManagementSystem

FIX: (#3786) StalledJobAgent: fix "Proxy not found" error when sending kill command to stalled job, 
     fixes #3783
FIX: (#3773) The solution for bug #3764 fixes a problem with the JobScheduling executor, where 
     files could end up in the checking state with the error "Couldn't get storage metadata 
     of some files"
FIX: (#3779) Add setting of X509_USER_PROXY in pilot wrapper script, 
which is needed to establish pilot env in work nodes of Cluster sites.

*DataManagementSystem
FIX: (#3778) Added template for RegisterReplica
FIX: (#3772) add a protection against race condition between RMS and FTS3
FIX: (#3774) Fix FTS3 multi-VO support by setting VO name in SE constructor.

*TransformationSystem
FIX: (#3789) better tests for TS agents

*StorageManagamentSystem
FIX: (#3773) Fix setting of the user proxy for StorageElement.getFileMetadata calls, fixes #3764

[v6r20p7]

*Core
FIX: (#3768) The Glue2 parsing handles some common issues more gracefully:
     handle cases where the execution environment just does not exist, use sensible;
     dummy values in this case (many sites);
     handle multiple execution environments at a single computing share (i.e., CERN);
     handle multiple execution environments with the same ID (e.g., SARA)
     
CHANGE: (#3768) some print outs are prefixed with "SCHEMA PROBLEM", which seem to point to problems in the published information, i.e. keys pointing to non-existent entries, or non-unique IDs

*Tests
NEW: (#3769) allow to install DIRACOS if DIRACOSVER env variable is specified

*ResourceStatusSystem
CHANGE: (#3767) Added a post-processing function in InfoGetter, for handling special case of FreeDisk policies

*WorkloadManagementSystem
FIX: (#3767) corrected inconsistent option name for pilotFileServer CS option

*TransformationSystem
CHANGE: (#3766) TransformationCleaningAgent can now run without a shifterProxy, it uses 
        the author of the transformation for the cleanup actions instead.
CHANGE: (#3766) TransformationCleaningAgent: the default value for shifterProxy was removed
FIX: (#3766) TaskManagerAgent: RequestTasks/WorkflowTasks: value for useCertficates to `False` 
     instead of `None`. Fixes the broken submission when using a shifterProxy for the TaskManagerAgents

[v6r20p6]

*Tests
CHANGE: (#3757) generate self signed certificate TLS compliant

*Interfaces
FIX: (#3754) classmethods should not have self! (Dirac.py)

*WorkloadManagementSystem
FIX: (#3755) JobManager - bug fix in __deleteJob resulting in exceptions

*DataManagementSystem
NEW: (#3736) FTS3 add kicking of stuck jobs
FIX: (#3736) FTS3 update files in sequence to avoid mysql deadlock
CHANGE: (#3736) Canceled is not a final state for FTS3 Files
CHANGE: (#3736) FTS3Operations are finalized if the Request is in a final state (instead of Scheduled)
FIX: (#3724) change the ps_delete_files and ps_delete_replicas_from_file_ids to not lock on MySQL 5.7

*TransformationSystem
CHANGE: (#3758) re-written a large test as pytest (much less verbosity, plan to extend it)
FIX: (#3758) added BulkSubmission option in documentation for WorkflowTaskAgent

*RequestManagementSystem
FIX: (#3759) dirac-rms-request: silence a warning, when not using the old FTS Services

*ResourceStatusSystem
FIX: (#3753) - style changes

[v6r20p5]

*Docs

FIX: (#3747) fix many warnings
FIX: (#3735) GetReleaseNotes.py no longer depends on curl, but the python requests packe
FIX: (#3740) Fix fake environments for sqlalchemy.ext import, some code documentation pages were not build, e.g. FTS3Agent
NEW: (#3762) Add --repo option, e.g. --repo DiracGrid/DiracOS, or just --repo DiracOS, fixes DIRACGrid/DIRACOS#30

*TransformationSystem

FIX: (#3726) If the result can not be evaluated, it can be converted to list
FIX: (#3723) TaskManagerAgentBase - add option ShifterCredentials to set the credentials to 
     use for all submissions, this is single VO only
FIX: (#3723) WorkflowTasks/RequestTasks: pass ownerDN and ownerGroup parameter to all the submission 
     clients if using shifterProxy ownerDN and ownerGroup are None thus reproducing the original behaviour
FIX: (#3723) TaskManagerAgentBase - refactor adding operations for transformation to separate function to 
     ensure presence of Owner/DN/Group in dict entries RequestTaskAgent no longer sets shifterProxy by default.

*Resources

CHANGE: (#3745) Add the deprecated decorator to native XROOT plugin

[v6r20p4]

*DMS
FIX: (#3727) use proxy location in the SECache

*RMS
FIX: (#3727) use downloadVOMSProxyToFile in RequestTask

*TS
FIX: (#3720) TaskManager - pass output data arguments as lists rather 
     than strings to the parametric job description

Docs:
FIX: (#3725) AdministratorGuide TransformationSystem spell check and added a few 
     phrases, notably for bulk submission working in v6r20p3

[v6r20p3]

*Framework
FIX: SystemAdministrator - Get the correct cpu usage data for each component

*TS
NEW: new command dirac-transformation-replication to create replication transformation to copy files from some SEs to other SEs, resolves #3700

*RMS
FIX: fix integration tests to work with privileged and non privileged proxies

*RSS
FIX: Fix for downtime publisher: wrong column names. Avoiding dates (not reflected in web app)

[v6r20p2]

*Core

CHANGE: (#3713) Fixes the infamous "invalid action proposal" by speeding up the handshake and not looking up the user/group in the baseStub

*RequestManagementSystem
CHANGE: (#3713) FowardDISET uses the owner/group of Request to execute the stub
CHANGE: (#3713) owner/group of the Requests are evaluated/authorized on the server side
CHANGE: (#3713) LimitedDelegation or FullDelegation are required to set requests on behalf of others -> pilot user and hosts should must them (which should already be the case)

*docs

NEW: (#3699) documentation on Workflow
CHANGE: (#3699) update on documentation for integration tests

*ConfigurationSystem

CHANGE: (#3699) for pilotCS2JSONSynchronizer: if pilotFileServer is not set, still print out the content

*WorkloadManagementSystem

CHANGE: (#3693) introduce options for sites to choose usage of Singularity

*TransformationSystem

FIX: (#3706) TaskManger with bulksubmission might have occasional exception, depending on order of entries in a dictionary
FIX: (#3709) TaskManager - fix the generated JobName to be of the form ProdID_TaskID
FIX: (#3709) TaskManager - check the JOB_ID and PRODUCTION_ID parameters are defined in the workflow

*Interfaces

FIX: (#3709) Job API - do not merge workflow non-JDL parameters with the sequence parameters of the same name

[v6r20p1]

*WorkloadManagementSystem

FIX: (#3697) Ensure retrieveTaskQueues doesn't return anything when given an empty list of TQ IDs.
FIX: (#3698) Call optimizer fast-path for non-bulk jobs

[v6r20]

*Core
NEW: MJF utility added, providing a general interface to Machine/Job Features values.
NEW: DEncode - added unit tests
NEW: JEncode for json based serialization
NEW: Add conditional printout of the traceback when serializing/deserializing non json compatible
     object in DEncode (enabled with DIRAC_DEBUG_DENCODE_CALLSTACK environment variable)
NEW: File.py - utility to convert file sizes between different unit
NEW: new flag in dirac-install script to install DIRAC-OS on demand
CHANGE: Removed deprecated option "ExtraModules" (dirac-configure, dirac-install scripts)
CHANGE: dirac-deploy-scripts, dirac-install - allow command modules with underscores in 
        their names in order for better support for the code checking tools
CHANGE: dirac-distribution and related scripts - compile web code while release
        generation
CHANGE: dirac-external-requirements - reimplemented to use preinstalled pip command rather than
the pip python API
FIX: dirac-distribution - fixed wrong indentation  
NEW: new command name for voms proxy
FIX: dirac-install default behaviour preserved even with diracos options
New: Add additional check in MJF utility to look for a shutdown file located at '/var/run/shutdown_time'
FIX: The hardcoded rule was not taken into account when the query was coming from the web server
CHANGE: VOMSService - reimplemented using VOMS REST interface
FIX: MJF utility won't throw exceptions when MJF is not fully deployed at a site

*Framework
NEW: WebAppCompiler methods is implemented, which is used to compile the web framework
NEW: add JsonFormatter for logs
NEW: add default configuration to CS: only TrustedHost can upload file
CHANGE: ComponentInstaller - remove the old web portal configuration data used during the installation
CHANGE: MessageQueue log handler uses JsonFormatter

*Monitoring
CHANGE: fixes for testing in Jenkins with locally-deployed ElasticSearch
FIX: fixes in the query results interpretation

*Configuration
FIX: ConfigurationHandler, PilotCStoJSONSynchronizer - fixes for enabling pilotCStoJSONSynchronizer, and doc
NEW: dirac-admin-voms-sync - command line for VOMS to CS synchronization
NEW: VOMS2CSSynchronizer - new class encapsulating VOMS to CS synchronization
CHANGE: VOMS2CSAgent - reimplemented to use VOMS2CSSynchronizer

*WorkloadManagementSystem
NEW: StopSigRegex, StopSigStartSeconds, StopSigFinishSeconds, StopSigNumber added to JDL, which cause Watchdog to send a signal StopSigNumber to payload processes matching StopSigRegex when there are less than StopSigFinishSeconds of wall clock remaining according to MJF.
NEW: PilotLoggingDB, Service and Client for handling extended pilot logging
NEW: added a new synchronizer for Pilot3: sync of subset of CS info to JSON file, 
     and sync of pilot3 files
NEW: dirac-admin-get-pilotslogging script for viewing PilotsLogging
NEW: Bulk job submission with protection of the operation transaction
NEW: WMSHistoryCorrector and MonitoringHistoryCorrector classes inheriting from a common BaseHistoryCorrector class
CHANGE: SiteDirector - refactored Site Director for better extensibility
CHANGE: dirac-wms-cpu-normalization uses the abstracted DB12 benchmark script used by the HEPiX Benchmarking Working Group, and the new MJF utility to obtain values from the system and to save them into the DIRAC LocalSite configuration.
CHANGE: Removed TaskQueueDirector and the other old style (WMS) *PilotDirector
CHANGE: TaskQueueDB - removed PilotsRequirements table
CHANGE: TaskQueueDB - added FOREIGN KEYS 
CHANGE: Removed gLite pilot related WMS code
FIX: always initialize gPilotAgentsDB object
FIX: JobManager - Added some debug message when deleting jobs
FIX: Job.py - fixing finding XML file
NEW: SiteDirector - added flag for sending pilot3 files
CHANGE: SiteDirector - changed the way we create the pilotWrapper (better extensibility)
NEW: SiteDirector - added possibility for deploying environment variables in the pilot wrapper

*Workflow
CHANGE: Script.py: created _exitWithError method for extension possibilities

*TS
FIX: TranformationCleaningAgent - just few simplifications 

*DMS
NEW: FTS3Agent working only with the FTS3 service to replace the existing one
NEW: FTS3Utilities - use correct FTS Server Selection Policy
NEW: StorageElement service - getFreeDiskSpace() and getTotalDiskSpace() take into account 
     MAX_STORAGE_SIZE parameter value
CHANGE: Adding vo name argument for StorageElement   
CHANGE: Fixing rss to fetch fts3 server status
NEW: Add a feature to the DFC LHCbManager to dump the content of an SE as a CSV file
FIX: FTS3DB: sqlalchemy filter statements with "is None" do not work and result in no lines being selected
NEW: FTS3Agent and FTS3DB: add functionality to kick stuck requests and delete old requests
NEW: FTS3Agent - add accounting report

*RMS
FIX: Really exit the RequestExecutingAgent when the result queue is buggy

*RSS
CHANGE: Using StorageElement.getOccupancy()
FIX: Initialize RPC to WMSAdministrator only once
FIX: Using MB as default for the size
FIX: flagged some commands that for the moment are unusable
FIX: fixed documentation of how to develop commands

*Resources
NEW: New SingularityComputingElement to submit jobs to a Singularity container
NEW: Added StorageElement.getOccupancy() method for DIP and GFAL2_SMR2 SE types
CHANGE: enable Stomp logging only if DIRAC_DEBUG_STOMP environment variable is set to any value

*Interfaces
CHANGE: Dirac.py - saving output of jobs run with 'runLocal' when they fail (for DEBUG purposes)

*Docs
CHANGE: WebApp release procedure
FIX: Update of the FTS3 docs

*Tests
FIX: add MonitoringDB to the configuration
FIX: Installing elasticSeach locally in Jenkins, with ComponentInstaller support.

[v6r19p25]

*TransformationSystem
FIX: (#3742) TransformationDB - when adding files to transformations with a multi-threaded agent, 
     it might happen that 2 threads are adding the same file at the same time. The LFN was not 
     unique in the DataFiles table, which was a mistake... This fix assumes the LFN is unique, 
     i.e. if not the table had been cleaned and the table updated to be unique.

[v6r19p24]

*WMS
FIX: (#3739) pilotTools - added --tag and --requiredTag options
FIX: (#3739) pilotCommands - make NumberOfProcessors = 1 if nowhere defined (default)

*Resources
FIX: (#3739) CREAMComputingElement - possibility to defined CEQueueName to be used in the pilot submission command

[v6r19p23]

*TS
FIX: (#3734) catch correct exception for ast.literal_eval

[v6r19p22]

*Core
CHANGE: Backport from v6r20 - fixes the infamous "invalid action proposal" by speeding up 
        the handshake and not looking up the user/group in the baseStub

RMS:
CHANGE: Backport from v6r20 - FowardDISET uses the owner/group of Request to execute the stub
CHANGE: Backport from v6r20 - owner/group of the Requests are evaluated/authorized on the server side
CHANGE: Backport from v6r20 - LimitedDelegation or FullDelegation are required to set requests on behalf 
        of others -> pilot user and hosts should must them (which should already be the case)

*API
NEW: Dirac.py - running jobs locally now also works for parametric jobs. Only the first sequence will be run
FIX: Dirac.py - running jobs locally will now properly work with LFNs in the inputSanbdox

*DMS
FIX: DMSHelpers - in getLocalSiteForSE() return None as LocalSite if an SE is at no site

[v6r19p21]

*Configuration
FIX: Bdii2CSAgent - make the GLUE2 information gathering less verbose; Silently ignore StorageShares

*Test
CHANGE: backported some of the CI tools from the integration branch 

[v6r19p20]

*StorageManagement
FIX: StorageManagementDB - fixed buggy group by with MySQL 5.7

[v6r19p19]

*Configuration

NEW: BDII2CSAgent - new options: GLUE2URLs, if set this is queried in addition to the other BDII;
    GLUE2Only to turn off looking on the old schema, if true only the main BDII URL is queried;
    Host to set the BDII host to search

NEW: dirac-admin-add-resources new option G/glue2 , enable looking at GLUE2 Schema, 
     H/host to set the host URL to something else

[v6r19p18]

*Configuration
CHANGE: Better logging of the Configuration file write exception

*RSS
FIX: SummarizeLogsAgent - fix the case when no previous history

[v6r19p17]

*Framework
FIX: ProxyManager - if an extension has a ProxyDB, use it

*RSS
FIX: CSHelpers.py minor fixes

[v6r19p16]

*WMS
FIX: pilotCommands - cast maxNumOfProcs to an int.
CHANGE: pilotTools - change maxNumOfProcs short option from -P to -m.

[v6r19p15]

*Framework
NEW: ProxyDB - allow FROM address to be set for proxy expiry e-mails

*DMS
CHANGE: FTSJob - FailedSize is now BIGINT in FTSJob
CHANGE: FTSJob - increase the bringonline time

*WMS
FIX: SiteDirector won't set CPUTime of the pilot
FIX: convert MaxRAM inside the pilots to int

*RSS
FIX: SummarizeLogsAgent: comparison bug fix
FIX: Fixed sites synchronizer

[v6r19p14]

*WMS
NEW: pilotCommands/Tools - added possibility to specify a maxNumberOfProcessors parameter for pilots
CHANGE: MultiProcessorSiteDirector - allow kwargs to SiteDirector getExecutable & _getPilotOptions functions

*RMS
FIX: Fix a bug in ReplicateAndRegister Operation preventing files having failed once to be retried

*DMS
FIX: FileCatalogWithFkAndPsDB.sql - Fixes for the DFC to be compatible with strict group by mode 
     (https://dev.mysql.com/doc/refman/5.7/en/sql-mode.html#sqlmode_only_full_group_by)

*docs
CHANGE: added little documentation for lcgBundles

[v6r19p13]

*WMS
FIX: JobWrapper - added a debug message
FIX: Allow non-processor related tags to match TQ in MultiProcessorSiteDirector.

*Test
CHANGE: improve Gfal2 integration tests by checking the metadata

[v6r19p12]

*Core
CHANGE: QualityMapGraph - change the color map of the Quality plots

*Framework
FIX: Logging - remove the space after log messages if no variable message is printed, fixes #3587

*MonitoringSystem
CHANGE: ElasticSearch 6 does not support multiple types, only one type is created instead.

*RSS
FIX: GOCDBClient - encode in utf-8, update goc db web api URL
FIX: fixed bug in creation of history of status (avoid repetition of entries)

*DMS
FIX: fixed bug in FTSAgent initialization

*WMS
FIX: fix bug in dirac-wms-job-select: treating the case of jobGroup(s) not requested

[v6r19p11]

*Framework:
CHANGE: moved column "Instance" of InstalledComponentsDB.InstalledComponent 
        table from 64 to 32 characters

*WMS
FIX: JobWrapperTemplate - fix exception handling
CHANGE: dirac-wms-select-jobs - new option to limit the number of selected jobs
CHANGE: returning an error when sandboxes can't be unassigned from jobs (JobCleaningAgent)

*RMS
FIX: RequestDB - add missing JOIN in the web summary query
NEW: dirac-rms-request - add option to allow resetting the NotBefore member even 
     for non-failed requests

*DMS
FIX: FTSAgent - change data member names from uppercase to lower case

*Interfaces
CHANGE: autopep8 on the API/Dirac module

*docs:
NEW: added some doc about shifterProxy

[v6r19p10]

*Core
FIX: MySQL - catch exception when closing closed connection

*TS
CHANGE: add possibility to get extension-specific tasks and files statuses in TransformationMonitor web application

*RMS
NEW: dirac-rms-request - add option --ListJobs to list the jobs for a set of requests

*Resources
FIX: Use parameters given at construction for SRM2 protocols List

*StorageManagement
FIX: use StorageElement object to get disk cache size

*DMS
FIX: DMSHelpers - fix case when no site is found for an SE
FIX: ReplicateAndRegister - don't try and get SE metadata is replica is inactive

[v6r19p9]

*WMS
CHANGE: DownloadInputData was instantiating all local SEs which is not necessary... Only instantiate those that are needed
CHANGE: JobWrapper - use resolveSEGroup in order to allow defining SE groups including other SE groups
FIX: JobDB - fixed typo in getSiteMaskStatus() method
FIX: Fix getSiteMaskStatus in SiteDirector and MultiProcessSiteDirector
CHANGE: WatchdogLinux - using python modules in  instead of shell calls

*DMS
FIX: in DMSHelpers don't complain if an SE is at 0 sites

*Interfaces
CHANGE: Job.py - using the deprecated decorator for 2 deprecated methods

*RSS
FIX: EmailAction considers also CEs, not only SEs

*Resources
FIX: removed a useless/broken method in Resources helper
FIX: marked as obsoleted two methods in Resources helper (FTS2 related)

[v6r19p8]

*Configuration
FIX; Resources - don't overwrite queue tags if requiredtags are set.

*Framework
CHANGE: dirac-proxy-init - increase dirac-proxy-init CRL update frequency

*Accounting
CHANGE: AccountingDB - if the bucket length is part of the selected conditions, 
        add to the grouping

*WorkloadManagement
FIX: ConfigTemplate.cfg - allow user access to getSiteMaskStatus

*DataManagementSystem
FIX: DMSHelpers - recursive resolution of SEGroup was keeping the SEGroup in the list

*RSS
FIX: CSHelper - getting FTS from the correct location
CHANGE: use the SiteStatus object wherever possible

*Resources
FIX: CREAMComputingElement - added CS option for extra JDL parameters

*Documentation
CHANGE: point README to master and add badges for integration

[v6r19p7]

*WorkloadManagement
FIX: SiteDirector - correct escaping in pilot template
FIX: dirac-wms-get-wn-parameters - added some printouts to dirac-wms-get-wn-parameters

[v6r19p6]

*Core
FIX: SocketInfo - log proper message on CA's init failure.

*Accounting
CHANGE: NetworkAgent - remove support of perfSONAR summaries and add support of raw metrics.

*WMS
FIX: JobDB - don't trigger exception in webSummary if a site with a single dot is in the system
CHANGE: SiteDirector - added logging format and UTC timestamp to pilot wrapper
FIX: JobMonitoring - fix in getJobPageSummaryWeb() for showing correct sign of life for stalled jobs

*TS
FIX: TransformationManager - fix for wrong method called by the Manager

*RSS
NEW: SiteStatus object uses the RSS Cache
FIX: expiration time is a date (dirac-rss-query-db)

[v6r19p5]

*WMS
CHANGE: ParametricJob - added getParameterVectorLength() to replace getNumberOfParameters with a more detailed check of the job JDL validity
FIX: JobManagerHandler - restored the use of MaxParametricJobs configuration option

*Interfaces
FIX: Always use a list of LFNs for input data resolution (local run, mostly)

*tests
FIX: use rootPath instead of environment variable


[v6r19p4]

NEW: Added dummy setup.py in anticipation for standard installation procedure

*Core
CHANGE: SocketInfoFactory - version check of GSI at run time is removed

*Configuration 
FIX: Resources - fix RequiredTags in getQueue() function

*Interfaces
FIX: fix exception when using Dirac.Job.getJobJDL

*WMS
FIX: SiteDirector - fix proxy validity check in updatePilotStatus, a new proxy was 
     never created because isProxyValid returns non-empty dictionary
FIX: JobMonitoring - web table was not considering correctly Failed jobs because 
     stalled for setting the LastSignOfLife     

*DMS
FIX: StorageFactory - avoid complaining if Access option is not in SE section
CHANGE: dirac-dms-user-lfns - the wildcard flag will always assume leading "*" to match files, 
       unless the full path was specified in the wildcard no files were previously matched

*RSS
FIX: CacheFeederAgent resilient to command exceptions

*Resources
FIX: ARCComputingElement - the proxy environment variable was assumed before the 
     return value of the prepareProxy function was checked, which could lead to exceptions

[v6r19p3]

CHANGE: .pylintrc - disable redefined-variable-type
CHANGE: .pylintrc - max-nested-blocks=10 due to the many tests of result['OK']
CHANGE: use autopep8 for auto-formatting with following exceptions:
        tabs = 2 spaces and not 4
        line length check disabled (i.e. 120 characters instead of 80)
        Option for autopep8 are: --ignore E111,E101,E501

*Configuration
FIX: retrigger the initialization of the logger and the ObjectLoader after 
     all the CS has been loaded

*WMS
FIX: pilot commands will add /DIRAC/Extensions=extensions if requested
FIX: SiteDirector, pilotCommands - fix support for multiple values in the 
     RequiredTag CE parameter
FIX: MultiProcessorSiteDirector - fix dictionary changed size exception 

*Workflow
FIX: application log name can also come from step_commons.get['logFile']

*Resources
CHANGE: Condor, SLURM, SSHComputingElement - added parameters to force allocation
        of multi-core job slots

[v6r19p2]

*DMS
FIX: dirac-admin-allow-se: fix crash because of usage of old RSS function

*RSS
FIX: ResourceStatusDB - microseconds should always be 0 
FIX: Multiple fixes for the RSS tests

[v6r19p1]

*Core
FIX: ElasticSearchDB - certifi package was miscalled
FIX: ElasticSearchDB - added debug messages for DB connection

*Framework
FIX: ComponentInstaller - handling correctly extensions of DBs found in sql files

*WMS
FIX: SudoComputingElement - prevent message overwriting application errors
FIX: JobDB.getInputData now returns list of cleaned LFNs strings, possible "LFN:" 
     prefix is removed

*Interfaces
FIX: Dirac.py - bring back treatment of files in working local submission directory

[v6r19]

FIX: In multiple places - use systemCall() rather than shellCall() to avoid
     potential shell injection problems

FIX: All Databases are granting also REFERENCES grant to Dirac user to comply with
     more strict policies of MySQL version >= 5.7

*Accounting
NEW: new functionality to plot the data gathered by perfSONARs. It allows to 
     present jitter, one-way delay, packet-loss rate and some derived functions.
FIX: compatibility of AccountingDB with MySQL 5.7

*ConfigurationSystem
NEW: Allow to define FailoverURLs and to reference MainServers in the URLs

*FrameworkSystem
NEW: gLogger is replaced by the new logging system based on the python logging module
NEW: Added ElasticSearch backend for the logging
NEW: Central Backends configuration to customize their use by multiple components 
NEW: BundleDelivery - serves also CA's and CRL's all-in-one files
NEW: added shell scripts for generating CAs and CRLs with the possibility to specify the Input and/or output directories
CHANGE: can now send mails to multiple recipients using the NotificationClient
CHANGE: Make the new logging system thread-safe
FIX: Adapting query to MySLQ 5.7 "GROUP BY" clause
FIX: TopErrorMessagesReporter - more precise selection to please stricter versions of MySQL
CHANGE: ProxyGeneration - make RFC proxies by default, added -L/--legacy flag to dirac-proxy-init
        to force generation of no-RFC proxies

*Core
FIX: dirac-install - allow to use local md5 files
CHANGE: X509Chain - fixes to allow robot proxies with embedded DIRAC group extension
        ( allow DIRAC group extension not in the first certificate chain step )
CHANGE: BaseClient - recheck the useServerCertificate while establishing connection
        and take it into account even if it has changed after the client object creation    
FIX: PlainTransport - fixed socket creation in initAsClient()         
NEW: Technology preview of new logging system, based on standard python logging module
CHANGE: Added graphviz extension to sphinx builds
FIX: Added documentation of low level RPC/DISET classes
FIX: Gateway service - multiple fixes to resurrect the service and to correctly instantiate it
NEW: dirac-install will change the shebang of the python scripts to use the environment 
     python instead of the system one
NEW: Security.Utilities - methods to generate all-in-one CA certificates and CRLs files     
NEW: ElasticSearchDB - gets CA's all-in-one file from the BundleDelivery service if needed
NEW: genAllCAs.sh, genRevokedCerts.sh - DIRAC-free commands to generate all-in-one CA 
     certificates and CRLs files     
CHANGE: dirac-create-distribution-tarball - removing docs and tests directories when 
        creating release tarballs     

*DMS
CHANGE: FTSJob - use Request wrapper for the fts3 REST interface instead of pycurl based
        client
CHANGE: FTSHistoryView - drop FTSServer field from the view description   
CHANGE: FTSFile DB table: increased length of fields LFN(955), SourceSURL(1024), TargetSURL(1024)
CHANGE: Uniform length of LFN to 255 across DIRAC dbs
FIX: FTSJob - fix the serialization of 0 values
FIX: FTSFile, FTSJob - fix SQL statement generation for stricter versions of MySQL

*Resources
NEW: New method in the StorageElement to generate pair of URLs for third party copy.
     Implement the logic to generate pair of URLs to do third party copy. 
     This will be used mostly by FTS, but is not enabled as of now
FIX: StorageElement - fix different weird behaviors in Storage Element, in particular, 
     the inheritance of the protocol sections     
FIX: GFAL2 storage element: update for compatibility with GFAL2 2.13.3 APIs
NEW: Introduced Resources/StorageElementBases configuration section for definitions
     of abstract SEs to be used in real SEs definition by inheritance     

*RMS
NEW: dirac-rms-request - command including functionality of several other commands:
     dirac-rms-cancel|reset|show-request which are dropped. The required functionality
     is selected by the appropriate switches   

*RSS
NEW: Put Sites, ComputingElements, FTS and Catalogs under the status control of the
     RSS system 
NEW: Rewrote RsourceStatus/ResourceManagementDB tables with sqlAlchemy (RM DB with declarative base style)
NEW: SiteStatus client to interrogate site status with respect to RSS
CHANGE: introduced backward compatibility of RSS services with DIRAC v6r17 clients
CHANGE: moved some integration tests from pytest to unittest
CHANGE: Moved ResourceStatusDB to sqlAlchemy declarative_base
FIX: Automated setting of lastCheckTime and Dateffective in ResourceStatusDB and ResourceManagementDB
FIX: fixes for tables inheritance and extensions
FIX: fixes for Web return structure ("meta" column)
FIX: ResourceStatus, RSSCacheNoThread - fixed RSS cache generation 
FIX: ResourceStatus - fixes for getting status from the CS information
FIX: ResourceManagement/StatusDB - fixed bugs in meta parameter check
FIX: fixed incompatibility between Active/InActive RSS clients return format
FIX: SiteStatus - bug fixed in getSites() method - siteState argument not propagated to
     the service call
FIX: ResourceStatus - return the same structure for status lookup in both RSS and CS cases     
FIX: Bug fixes in scripts getting data out of DB


*Monitoring
CHANGE: DBUtils - change the bucket sizes for the monitoring plots as function of the time span

*WMS
NEW: SiteDirector - checks the status of CEs and Sites with respect to RSS  
NEW: pilotCommands - new ReplaceDIRACCode command mostly for testing purposes
NEW: JobAgent, JobWrapper - several fixes to allow the work with PoolComputingElement
     to support multiprocessor jobs    
NEW: JobScheduling - interpret WholeNode and NumberOfProcessors job JDL parameters and
     convert then to corresponding tags
NEW: SiteDirector - CEs can define QueryCEFlag in the Configuration Service which can be
     used to disallow querying the CE status and use information from PiltAgentsDB instead     
NEW: The application error codes, when returned, are passed to the JobWrapper, and maybe interpreted.
NEW: The JobWrapperTemplate can reschedule a job if the payload exits with status DErrno.EWMSRESC & 255 (222)
FIX: SiteDirector - unlink is also to be skipped for Local Condor batch system
FIX: JobDB - fixes necessary to suite MySQL 5.7
FIX: dirac-pilot, pilotTools - PYTHONPATH is cleared on pilot start, pilot option keepPP
     can override this
FIX: WMSAdministratorHandler - make methods static appropriately
FIX: Bug fix for correctly excluding WebApp extensions
CHANGE: JobScheduling - more precise site name while the job is Waiting, using the set of 
        sites at which the input files are online rather than checking Tier1s in eligible sites      
FIX: SiteDirector - aggregate tags for the general job availability test         
FIX: JobScheduling - bug fix in __sendToTQ()
FIX: pilotTools,pilotCommands - pick up all the necessary settings from the site/queue configuration
     related to Tags and multi-processor
NEW: SiteDirector - added option to force lcgBundle version in the pilot
FIX: SiteDirector - if MaxWaitingJobs or MaxTotalJobs not defined for a queue, assume a default value of 10
FIX: MatcherHandler - preprocess resource description in getMatchingTaskQueues()
FIX: JobDB - set CPUTime to a default value if not defined when rescheduling jobs

*TS
FIX: TransformationClient - fix issue #3446 for wrong file error counting in TS
FIX: TransformationDB - set ExternalID before ExternalStatus in tasks
BUGFIX: TransformationClient - fix a bug in the TS files state machine (comparing old status.lower() 
        with new status)

*Interfaces
CHANGE: Dirac API - expose the protocol parameter of getAccessURL()
CHANGE: Dirac API - added runLocal as an API method

*Docs
NEW: Documentation for developing with a container (includes Dockerfile)
NEW: Add script to collate release notes from Pull Request comments  
NEW: Chapter on scaling and limitations
CHANGE: Added documentation about runsv installation outside of DIRAC

*tests
NEW: Added client (scripts) system test
CHANGE: Add to the TS system test, the test for transformations with meta-filters
FIX: Minor fixes in the TS system test
FIX: correctly update the DFC DB configuration in jenkins' tests

[v6r17p35]

*Core
FIX: GOCDBClient - add EXTENSIONS & SCOPE tag support to GOCDB service queries.

[v6r17p34]

*SMS
FIX: StorageManagerClient - fix logic for JobScheduling executor when CheckOnlyTapeSEs is 
     its default true and the lfn is only on a tapeSE

[v6r17p33]

*WMS
FIX: StalledJobAgent - if no PilotReference found in jobs parameters, do as if there would be 
     no pilot information, i.e. set Stalled job Failed immediately
CHANGE: DownloadInputData - job parameters report not only successful downloads but also failed ones
FIX: JobDB - back port - set CPUTime to 0 if not defined at all for the given job 
FIX: JobDB - back port - use default CPUTime in the job description when rescheduling jobs

*Resources
FIX: ARCComputingElement - fix job submission issue due to timeout for newer lcg-bundles

[v6r17p32]

Resources:
CHANGE: /Computing/BatchSystems/Condor.py: do not copy SiteDirector's shell environment variables into the job environment

*WMS
CHANGE: Add option to clear PYTHONPATH on pilot start

[v6r17p31]

*RMS
FIX: ReqClient - avoid INFO message in client
*WMS
CHANGE: JobWrapper - allow SE-USER to be defined as another SE group (e.g. Tier1-USER)
*DMS
CHANGE: DMSHelpers - make resolveSEGroup recursive in order to be able to define SE groups in terms of SE groups

[v6r17p30]

*DMS
CHANGE: StorageElement - added status(), storageElementName(), checksumType() methods returning
        values directly without the S_OK structure. Remove the checks of OK everywhere
NEW: dirac-dms-add-file, DataManager - added option (-f) to force an overwrite of an existing file

*TS:
FIX: TransformationDB.py - set the ExternalID before the ExternalStatus in order to avoid inconsistent 
     tasks if setting the ExternalID fails

*StorageManagementSystem
FIX: StorageManagementClient.py - return the full list of onlineSites while it was previously happy 
     with only one

*Resources
FIX: HTCondorCEComputingElement.py - transfer output files(only log and err) for remote scheduler

[v6r17p29]

*WMS
CHANGE: split time left margins in cpuMargin and wallClockMargin. Also simplified check.


[v6r17p28]

*WMS
BUGFIX: JobScheduling - fix a bug introduced in 6r17p27 changes

*Monitoring
BUGFIX: MonitoringReporter - do not try to close the MQ connection if MD is not used

[v6r17p27]

*Configuration
FIX: ConfigurationClient - allow default value to be a tuple, a dict or a set

*Monitoring
CHANGE: DBUtils - change bucket sizes and simplify settings

*DMS
FIX: DMSRequestOperationsBase, RemoveFile - allow request to not fail if an SE is temporarily banned
FIX: dirac-admin-allow-se - first call of gLogger after its import

*RMS
CHANGE: remove scripts dirac-rms-show-request, dirac-rms-cancel-request and dirac-rms-reset-request 
        and replace with a single script dirac-rms-request with option (default is "show")
CHANGE: allow script to finalize a request if needed and set the job status appropriately

*Resources
FIX: LocalComputingElement - pilot jobIDs start with ssh to be compatible with pilotCommands. 
     Still original jobIDs are passed to getJobStatus. To be reviewed

*WMS
CHANGE: JobScheduling - assign a job to Group.<site>.<country>, if input files are at <site>.<country>.
        If several input replicas, assign Waiting to "MultipleInput"

[v6r17p26]

*Core
FIX: dirac-install.py to fail when installation of lcgBundle has failed
FIX: ClassAdLight - getAttributeInt() and getAttributeFloat() return None 
     if the corresponding JDL attribute is not defined

*MonitoringSystem
CHANGE: The Consumer and Producer use separate connections to the MQ; 
        If the db is not accessible, the messaged will not be consumed.

*WMS
FIX: JobDB - fix the case where parametric job placeholder %j is used in the JobName attribute
FIX: JobDB - take into account that ClassAdLight methods return None if numerical attribute is not defined
FIX: ParametricJob utility - fixed bug in evaluation of the ParameterStart|Step|Factor.X job numerical attribute

[v6r17p25]

*Monitoring
NEW: Implemented the support of monthly indexes and the unit tests are fixed

*RMS
FIX: RequestExecutingAgent - fix infinite loop for duplicate requests

*WMS 
NEW: ARCComputingElement - add support for multiprocessor jobs

[v6r17p24]

*WMS
FIX: SiteDirector - unlink is also to be skipped for Local Condor batch system

[v6r17p23]

*WMS
FIX: get job output for remote scheduler in the case of HTCondorCE

[v6r17p22]

*Framework
FIX: NotificationClient - added avoidSpam flag to sendMail() method which is propagated to
     the corresponding service call
     
*Integration
FIX: several fixes in integration testing scripts     

[v6r17p21]

*Core
NEW: Mail.py - added mechanism to compare mail objects
FIX: Grid.py - take into account the case sometimes happening to ARC CEs 
     where ARC-CE BDII definitions have SubClusters where the name isn't set to 
     the hostname of the machine

*Framework
FIX: Notification service - avoid duplicate emails mechanism 

[v6r17p20]

*Core
NEW: API.py - added __getstate__, __setstate__ to allow pickling objects inheriting
     API class by special treatment of internal Logger objects, fixes #3334

*Framework
FIX: SystemAdministrator - sort software version directories by explicit versions in the
     old software cleaning logic
FIX: MonitoringUtilities - sets a suitable "unknown" username when installing DIRAC from scratch, 
     and the CS isn't initialized fully when running dirac-setup-site     
CHANGE: Logger - added getter methods to access internal protected variables, use these methods
        in various places instead of access Logger protected variables     

*WMS
CHANGE: JobDB - removed unused CPUTime field in the Jobs table
CHANGE: JobScheduling - make check for requested Platform among otherwise eligible sites
        for a given job, fail jobs if no site with requested Platform are available

*RSS
FIX: Commands - improved logging messages

*SMS
FIX: StorageManagerClient - instantiate StorageElement object with an explicit vo argument,
     fixes #3335

*Interfaces
NEW: dirac-framework-self-ping command for a server to self ping using it's own certificate

[v6r17p19]

*Core
FIX: Adler - fix checksum with less than 8 characters to be 8 chars long

*Configuration
FIX: VOMS2CSAgent - fix to accomodate some weird new user DNs (containing only CN field)

*DMS
FIX: FileCatalog - fix for the doc strings usage in file catalog CLI, fixes #3306
FIX: FileCatalog - modified recursive file parameter setting to enable usage of the index

*SMS
CHANGE: StorageManagerClient - try to get sites with data online if possible in getFilesToStage

*RMS
FIX: RequestExecutingAgent - tuning of the request caching while execution

*WMS
FIX: DownloadInputData - do not mistakenly use other metadata from the replica info than SEs
FIX: JobScheduling - put sites holding data before others in the list of available sites
FIX: JobScheduling - try and select replicas for staging at the same site as online files
FIX: SiteDirector - keep the old pilot status if the new one can not be obtained in updatePilotStatus()

*Resources
FIX: CREAMComputingElement - return error when pilot output is missing in getJobOutput()

*Monitoring
FIX: DBUtils - change the buckets in order to support queries which require more than one year 
     data. The maximum buckets size is 7 weeks

[v6r17p18]

*Framework
NEW: SystemAdministrator - added possibility to remove old software installations keeping
     only a predefined number of the most recent ones.

*DMS
FIX: RemoveReplica - removing replica of a non-existing file is considered successful

*SMS
CHANGE: StorageManagerClient - restrict usage of executeWithUserProxy decorator 
        to calling the SE.getFileMetadata only; added flag to check only replicas 
        at tape SEs
        
*WMS
FIX: JobScheduling - added CS option to flag checking only replicas at tape SEs;
     fail jobs with input data not available in the File Catalog        

[v6r17p17]

*DMS
NEW: FTSAgent has a new CS parameter ProcessJobRequests to be able to process job
     requests only. This allows to run 2 FTS agents in parallel
     
*Resources
FIX: GFAL2_StorageBase - only set the space token if there is one to avoid problems
     with some SEs     

[v6r17p16]

*Configuration
FIX: VOMS2CSAgent - create user home directory in the catalog without
     recursion in the chown command
     
*RMS
FIX: RequestExecutingAgent - catch error of the cacheRequest() call
FIX: ReqClient - enhanced log error message

*SMS
FIX: StorageManagerClient - treat the case of absent and offline files on an SE 
     while staging
     
*TS
FIX: TaskManagerBase - process tasks in chunks of 100 in order to 
     update faster the TS (tasks and files)          

*WMS
FIX: JobScheduling - do not assume that all non-online files required staging

[v6r17p15]

*WMS
CHANGE: StalledJobAgent - ignore or prolong the Stalled state period for jobs 
        at particular sites which can be suspended, e.g. Boinc sites

[v6r17p14]

*Core
FIX: PrettyPrint.printTable utility enhanced to allow multi-row fields and
     justification specification for each field value  

*Accounting
NEW: DataStore - allow to run several instances of the service with only one which
     is enabled to do the bucketing

*RMS
NEW: new dirac-rms-list-req-cache command to list the requests in the ReqProxies services

*Interfaces
CHANGE: Dirac API - make several private methods visible to derived class

[v6r17p13]

*Core
NEW: Proxy - added executeWithoutServerCertificate() decorator function 

*Resources
FIX: CREAMComputingElement - split CREAM proxy renewal operation into smaller chunks for 
     improved reliability

[v6r17p12]

*Framework
FIX: SecurityFileLog  - when the security logs are rotated, the buffer size is reduced
     to 1 MB to avoid gzip failures ( was 2 GBs )

*WMS
FIX: pilotCommands - fix for interpreting DNs when saving the installation environment
FIX: SandboxStoreClient - do not check/make destination directory if requested sandbox 
     is returned InMemory

*TS
FIX: TransformationAgent CS option MaxFiles split in MaxFilesToProcess and MaxFilesPerTask,
     MaxFiles option is interpreted as MaxFilesPerTask for backward compatibility

*Resources
NEW: Added plug-ins for GSIFTP and HTTPS Storage protocols 

[v6r17p11]

*Core
FIX: ElasticSearchDB - set a very high number (10K) for the size of the ElasticSearch result

*Monitoring
FIX: MonitoringDB - et a very high number (10K) for the size of the ElasticSearch result

*WMS
FIX: pilotCommands - get the pilot environment from the contents of the bashrc script

*DMS
FIX: RemoveReplica - fix for the problem that if an error was set it was never reset
FIX: SE metadata usage in several components: ConsistencyInspector, DataIntwgrityClient,
     FTSRequest, dirac-dms-replica-metadata, StageMonitorAgent, StageRequestAgent,
     StorageManagerClient, DownloadInputData, InputDataByProtocol

[v6r17p10]

*Core
NEW: Logger - printing methods return True/False if the message was printed or not
FIX: ElastocSearchDB - error messages demoted to warnings

*Monitoring
FIX: MonitoringReporter - create producers if the CS definitions are properly in place

*TS
CHANGE: TaskManagerPlugin - allow to redefine the AutoAddedSites for each job type

[v6r17p9]

*WMS
BUGFIX: JobScheduling - bug fixed introduced in the previous patch 
NEW: pilotTools - introduced -o swicth for a generic CS option

*SMS
FIX: StorageManagerClient - fixes in the unit test

*DMS
FIX: FileManagerPs - in _getFileLFNs() - break a long list of LFNs into smaller chunks

[v6r17p8]

*Core
NEW: DErrno.ENOGROUP error to denote proxies without DIRAC group extension embedded
CHANGE: X509Chain - use DErrno.ENOGROUP error
FIX: dirac-install, dirac-deploy-scripts - fixes to allow DIRAC client installation on
     recent MacOS versions with System Integrity Protection feature
CHANGE: Proxy - added executionLock optional argument to executeWithUserProxy() decorator
        to lock while executing the function with user proxy 
FIX: Proxy - fix indentation in getProxy() preventing looping on the DNs  

*Framework
FIX: ProxyDB - fix of error message check in completeDelegation()

*WMS
FIX: TaskQueueDB - when an empty TaskQueue is marked for deletion, it can still get matches 
     which result in no selected jobs that produced unnecessary error messages 
FIX: JobScheduling executor - calls getFilesToStage() with a flag to lock while file lookup
     with user proxy; same for InputData executor for calling _resolveInputData()      

*TS
FIX: FileReport - fix in setFileStatus() for setting status for multiple LFNs at once

*SMS
FIX: StorageManagerClient - in getFilesToStage() avoid using proxy if no files to check
     on a storage element

*Resources
FIX: GFAL2_XROOTStorage - fix to allow interactive use of xroot plugin
FIX: GFAL2_StorageBase - enable IPV6 for gsiftp

[v6r17p7]

*DMS
FIX: dirac-dms-user-lfns - do not print out empty directories

*WMS
FIX: InputData Executor, JobWrapper - use DataManager.getReplicasForJobs() for
     getting input data replicas

*TS
FIX: TransformationAgent - use DataManager.getReplicasForJobs() for transformations
     creating jobs  

[v6r17p6]

*DMS
NEW: DataManager - add key argument forJobs (default False) in getReplicas() in order 
     to get only replicas that can be used for jobs (as defined in the CS); added
     getReplicasForJobs(), also used in the Dirac API

*SMS
FIX: Stager agents - monitor files even when there is no requestID, e.g. dCache returns None 
     when staging a file that is already staged    

*Resources
FIX: StorageFactory - bug fixes when interpreting SEs inheriting other SE parameters
NEW: Test_StorageFactory unit test and corresponding docs
FIX: Torque - some sites put advertising in the command answer that can not be parsed:
     redirect stderr to /dev/null

[v6r17p5]

*Resources
FIX: LcgFileCatalogClient - do not evaluate GUID if it is not a string

[v6r17p4]

*Configuration
FIX: Utilities - fixed interpretation of weird values of GlueCEPolicyMaxWallClockTime
     BDII parameter; newMaxCPUTime should is made integer

*Framework
FIX: Logger - make subloggers processing messages with the same level
     as the parent logger

*Docs
NEW: Updated documentation in several sections

*DMS
FIX: RemoveReplica operation - don't set file Done in RemoveReplicas if there is an error

[v6r17p3]

*RSS
FIX: Synchronizer - the sync method removes the resources that are no longer 
     in the CS from the DowntimeCache table

*DMS
CHANGE: dirac-dms-find-lfns - added SE switch to look for files only having
        replicas on a given SE (list)

*TS
FIX: TaskManager - optimization of the site checking while preparing job; optimized
     creation of the job template

*Resources
CHANGE: GFAL2_SRM2Storage, SRM2Storage - added gsiftp to the list of OUTPUT protocols 

[v6r17p2]

*Monitoring
FIX: ElasticSearchDB - fixes required to use host certificate for connection;
     fixes required to pass to version 5.0.1 of the elasticsearch.py binding

[v6r17p1]

*RSS
FIX: GOCDBSync - make commmand more verbose and added some minor fixes

[v6r17]

*Core
FIX: Adler - check explicitly if the checksum value is "False"
FIX: install_site.sh - added command line option to choose DIRAC version to install
NEW: ComponentInstaller - added configuration parameters to setup NoSQL database

*Framework
CHANGE: Logger - test level before processing string (i.e. mostly converting objects to strings)  
CHANGE: dirac-proxy-init - check and attempt to update local CRLs at the same time as
        generating user proxy
CHANGE: ProxyManager service - always store the uploaded proxy even if the already stored
        one is of the same validity length to allow replacement in case of proxy type
        changes, e.g. RFC type proxies           

*DMS
NEW: Next in implementation multi-protocol support for storage elements. When performing 
     an action on the StorageElement, instead of looping over all the protocol plugins, 
     we loop over a filtered list. This list is built taking into account which action 
     is taken (read vs write), and is also sorted according to lists defined in the CS.
     The negotiation for third party transfer is also improved: it takes into account all 
     possible protocols the source SE is able to produce, and all protocols the target is 
     able to receive as input.
NEW: StorageElement - added methods for monitoring used disk space
FIX: ReplicateAndRegister - fix the case when checksum is False in the FC
NEW: DMSHelpers - get list of sites from CS via methods; allow to add automatically sites 
     with storage

*RSS
NEW: FreeDiskSpace - added new command which is used to get the total and the remaining 
     disk space of all dirac storage elements that are found in the CS and inserts the 
     results in the SpaceTokenOccupancyCache table of ResourceManagementDB database.  
NEW: GOCDBSync command to ensure that all the downtime dates in the DowntimeCache 
     table are up to date       

Resources*
NEW: Updated Message Queue interface: MQ service connection management, support for
     SSL connections, better code arrangement

*Workflow
FIX: Modulebase, Script - avoid too many unnecessarily different application states

*WMS
FIX: JobStateUpdate service - in setJobStatusBulk() avoid adding false information when adding 
     an application status
     
*TS
FIX: TaskManager, TaskManagerAgentBase - standardize the logging information; removed unnecessary 
     code; use iterators wherever possible     
NEW: Introduced metadata-based filters when registering new data in the TS as catalog       

[v6r16p6]

*WMS
NEW: Added MultiProcessorSiteDirector section to the ConfigTemplate.cfg

*DMS
FIX: FileCatalogClient - added missing read methods to the interface description
     getDirectoryUserMetadata(), getFileUserMetadata()

[v6r16p5]

FIX: included patches from v6r15p27

[v6r16p4]

FIX: applied fixes from v6r15p26

[v6r16p3]

FIX: incorporated fixes from v6r15p25

[v6r16p2]

*Configuration
CHANGE: VOMS2CSAgent - remove user DNs which are no more in VOMS. Fixes #3130

*Monitoring
CHANGE: WMSHistory - added user, jobgroup and usergroup selection keys

*DMS
FIX: DataManager - retry checksum calculation on putAndRegister, pass checksum to the DataManager
     object in the FailoverTransfer object.
FIX: DatasetManager, FileCatalogClientCLI - bug fixes in the dataset management and commands      
     
*WMS
CHANGE: JobManager - added 'Killed' to list of jobs status that can be deleted     

[v6r16p1]

*Monitoring
CHANGE: MonitorinDB - allow to use more than one filter condition

*WMS
CHANGE: StalledJobAgent - send a kill signal to the job before setting it Failed. This should 
        prevent jobs to continue running after they have been found Stalled and then Failed.

[v6r16]

*Core
CHANGE: dirac-install, dirac-configure - use Extensions options consistently, drop
        ExtraModule option
CHANGE: dirac-install - use insecure ssl context for downloading files with urllib2.urlopen    
CHANGE: GOCDBClient - replaced urllib2 with requests module
        FIX: dirac-setup-site - added switch to exitOnError, do not exit on error by default
CHANGE: Added environment variables to rc files to enable certificates verification (necessary for python 2.7.9+)
FIX: ComponentInstaller - always update CS when a database is installed, even if it is
     already existing in the db server 
FIX: SSLSocketFactory - in __checkKWArgs() use correct host address composed of 2 parts      

*Framework
FIX: SystemAdministrator service - do not install WebAppDIRAC by default, only for the host
     really running the web portal

*Accounting
FIX: JobPolicy - remove User field from the policy conditions to fix a problem that 
     non-authenticated user gets more privileges on the Accounting info.

*Monitoring
NEW: New Monitoring system is introduced to collect, analyze and display various
     monitoring information on DIRAC components status and behavior using ElasticSearch
     database. The initial implementation is to collect WMSHistory counters.

*DMS
NEW: MoveReplica operation for the RMS system and a corresponding dirac-dms-move-replica-request
     comand line tool

*Resources
NEW: MessageQueue resources to manage MQ connections complemented with
     MQListener and MQPublisher helper classes
NEW: SudoComputingElement - computing element to execute payload with a sudo to a dedicated
     UNIX account     

[v6r15p27]

*Configuration
FIX: CSAPI - changed so that empty but existing options in the CS can be still
     modified

[v6r15p26]

*WMS
FIX: SandboxStoreClient - ensure that the latest sandbox is returned in the Web
     portal in the case the job was reset.

[v6r15p25]

*Resources
FIX: HTCondorCEComputingElement - cast useLocalSchedd to bool value even if it
     is defined as srting

[v6r15p24]

*Resources
CHANGE: HTCondorCE - added option to use remote scheduler daemon

[v6r15p23]

*DMS
FIX: dirac-dms-find-lfns - fixed bug causing generl script failure

[v6r15p22]

*Interfaces
CHANGE: Dirac API - add possibility to define the VO in the API
CHANGE: Dirac API - add checkSEAccess() method for checking SE status

[v6r15p21]

*WMS
FIX: removed default LCG version from the pilot (dirac-install will use the one of the requested release)

*RMS
FIX: reject bad checksum

[v6r15p20]

*Framework
FIX: SystemAdministratorHandler - in updateSoftware() put explicitly the project
     name into the command
FIX: ComponentInstaller - added baseDir option to the mysql_install_db call
     while a fresh new database server installation     

[v6r15p19]

*Core
FIX: dirac-install - lcg-binding version specified in the command switch
     overrides the configuration option value
     
*DMS
FIX: RemoveFile operation - Remove all files that are not at banned SEs

*TMS
FIX: FileReport - after successful update of input files status, clear the 
     cache dictionary to avoid double update      

[v6r15p18]

*Configuration
FIX: Utilities - take into account WallClock time limit while the MaxCPUTime
     evaluation in the Bdii@CSAgent 

*DMS
FIX: FTSJob - specify checksum type at FTS request submission

*StorageManagement
FIX: StorageManagerClient - in getFilesToStage() avoid exception in case
     of no active replicas

*Resources
FIX: StorageBase - in getParameters() added baseURL in the list of parameters returned 

*WMS
FIX: CPUNormalization - minor code rearrangement

[v6r15p17]

*Core
CHANGE: GOCDBClient - catch all downtimes, independently of their scope
FIX: LSFTimeLeft - accept 2 "word" output from bqueues command
CHANGE: dirac-install - create bashrc/cshrc with the possibility to define
        installation path in the $DIRAC env variable, this is needed for
        the cvmfs DIRAC client installation

[v6r15p16]

*Core
CHANGE: AgentModule - added a SIGALARM handler to set a hard timeout for each Agent
        cycle to avoid agents stuck forever due to some faults in the execution code

*DMS
FIX: DataManager - cache SE status information in filterTapeReplicas() to speed up execution
     
*WMS
BUGFIX: InputDataByProtocol - the failed resolution for local SEs was not considered correctly:
        if there were other SEs that were ignored (e.g. because on tape)     
     
*TS
FIX: TransformationAgent - in getDataReplicasDM() no need to get replica PFNs     

[v6r15p15]

*Configuration
CHANGE: VOMS2CSAgent - added new features: deleting users no more registered in VOMS;
        automatic creation of home directories in the File Catalog for new users

*WMS
CHANGE: JobScheduling - correct handling of user specified sites in the executor,
        including non-existent (misspelled) site names
FIX: CPUNormalization - accept if the JOBFEATURES information is zero or absent        

[v6r15p14]

*Core
FIX: BaseClient - proper error propagation to avoid excessive output in the logger

*Configuration
CHANGE: Resources helper - in getStorageElementOptions() dereference SEs containing
        BaseSE and Alias references

*Accounting
FIX: AccountingDB - changes to use DB index to speed-up removal query

*DMS
CHANGE: DMSHelpers - define SE groups SEsUsedForFailover, SEsNotToBeUsedForJobs, 
        SEsUsedForArchive in the Operations/DataManagement and use them in the
        corresponding helper functions
FIX: FTSJob - temporary fix for the FTS rest interface Request object until it is
     fixed in the FTS REST server         

*Resources
FIX: HTCondorCEComputingElement - check that some path was found in findFile(), return with error otherwise
CHANGE: ARCComputingElement - consider jobs in Hold state as Failed as they never come back
CHANGE: ARCComputingElement - do not use JobSupervisor tool for bulk job cancellation as
        it does not seem to work, cancel jobs one by one
FIX: ARCComputingElement - ensure that pilot jobs that are queued also get their proxies renewed on ARC-CE        

*WMS
FIX: SiteDirector - ensure that a proxy of at least 3 hours is available to the updatePilotStatus 
     function so that if it renews any proxies, it's not renewing them with a very short proxy

[v6r15p13]

*Resources
FIX: HTCondorCEComputingElement - fixed location of log/output files 
  
*TS
FIX: ValidateOutputDataAgent - works now with the DataManager shifter proxy

[v6r15p12]

*Core
FIX: Graphs - make sure matplotlib package is always using Agg backend
FIX: cshrc - added protection for cases with undefined environment variables
NEW: AuthManager - added possibility to define authorization rules by VO
     and by user group

*Configuration
NEW: Resources, ComputingElement(Factory) - added possibility to define site-wide
     CE parameters; added possibility to define common parameters for a given
     CE type.

*Framework
FIX: SystemAdministrator service - avoid using its own client to connect
     to itself for storing host information
FIX: SystemAdministratorClientCLI, dirac-populate-component-db - fix insertion
     of wrongly configured component to the ComponentMonitorDB     

*DMS
FIX: FileCatalog service - fix the argument type for getAncestor(), getDescendents()

*WMS
NEW: JobCleaningAgent - add an option (disabled by default) to remove Jobs from the 
     dirac server irrespective of their state

*Resources
CHANGE: HTCondorCE - added new configurable options - ExtraSubmitString, WorkingDirectory
        DaysToKeepLogs

[v6r15p11]

*Framework
NEW: dirac-proxy-destroy command to destroy proxy locally and in the ProxyManager
     service
CHANGE: ProxyManagerClient - reduce the proxy caching time to be more suitable
        for cases with short VOMS extensions     

*Configuration
FIX: VOMS2CSAgent - fixed typo bug in execute()

*RMS
FIX: RequestTask - fix if the problem when the processing of an operation times out, 
     there was no increment of the attempts done.

*DMS
FIX: FTSAgent - avoid FTS to fetch a request that was canceled

*Resources
FIX: HTCondorCE - protect against non-standard line in 'job status' list in the getJobStatus()
CHANGE: ComputingElement - reduce the default time length of the payload proxy to accomodate
        the case with short VOMS extensions

[v6r15p10]

*Core
FIX: MySQL - do not print database access password explicitly in the logs

*Configuration
CHANGE: VOMS2CSAgent - show in the log if there are changes ready to be committed
CHANGE: Bdii2CSAgent - get information from alternative BDII's for sites not 
        existing in central BDII

*Framework
FIX: ComponentInstaller - fixed location of stop_agent file in the content of t file
     of the runsv tool 

*RMS
FIX: Changed default port of ReqProxy service to 9161 from 9198

*Resources
FIX: BatchSystem/Condor, HYCondroCEComputingElement - more resilient parsing 
     of the status lookup command
FIX: CREAMComputingElement - in case of glite-ce-job-submit error print our both 
     std.err and std.out for completeness and better understanding    

*DMS
FIX: FileCatalogClient - bug fix in getDirectoryUserMetadata()

*Interfaces
FIX: Dirac - in replicateFile() in case of copying via the local cache check if 
     there is another copy for the same file name is happening at the same time

[v6r15p9]

*Configuration
FIX: fixed CS agents initialization bug

*DMS
FIX: fixed inconsistency between DataIntegrity and ConsistencyInspector modules

*Interfaces
FIX: Fix download of LFNs in InputSandbox when running job locally

[v6r15p8]

*Configuration
NEW: Added DryRun option for CS agents (false by default, True for new installations)

[v6r15p7]

*Core
CHANGE: Enabled attachments in the emails

*TS
*CHANGE: Added possibility for multiple operations in Data Operation Transformations

[v6r15p6]

*Resources
FIX: FCConditionParser: ProxyPlugin handles the case of having no proxy

*WMS
FIX: MJF messages correctly parsed from the pilot
NEW: Added integration test for TimeLeft utility and script calling it

[v6r15p5]

Included fixes from v6r14p36 patch release

*Framework
FIX: added GOCDB2CSAgent in template
FIX: Fixed permissions for HostLogging

*DMS
FIX: Introduced hopefully temporary fix to circumvent globus bug in gfal2

*WMS:
FIX: added test for MJF and made code more robust

*RSS
NEW: HTML notification Emails


[v6r15p4]

Included fixes from v6r14p35 patch release

*Core
NEW: Added a new way of doing pfnparse and pfnunparse using the standard python library. 
     The two methods now contains a flag to know which method to use. By default, the old 
     hand made one is used. The new one works perfectly for all standard protocols, except SRM

*RSS
FIX: dirac-rss-sync - command fixed to work with calling services rather than 
     databases directly
     
*Resources     
CHANGE: In multiple Storage classes use pfnparse and pfnunparse methods to manipulate
        url strings instead of using just string operations
NEW: A new attribute is added to the storage plugins: DYNAMIC_OPTIONS. This allows to construct 
     URLs with attributes going at the end of the URL, in the form ?key1=value1&key2=value2 
     This is useful for xroot and http.         

[v6r15p3]

Included changes from v6r14p34 patch release

*Accounting
FIX: DataStoreClient - catch all exceptions in sending failover accounting 
     requests as it could disrupt the logic of the caller 

*DMS
CHANGE: dirac-dms-show-se-status - added switches to show SEs only accessible by
        a given VO and SEs not assigned to any VO
FIX: dirac-dms-replicate-and-register-request - prints out the new request IDs
     to allow their monitoring by ID rather than possibly ambiguous request name      

[v6r15p2]

*WMS
FIX: pilotCommands - protect calls to external commands in case of empty
     or erroneous output
FIX: Matcher - fixed bug in the tag matching logic: if a site presented an empty
     Tag list instead of no Tag field at all, it was interpreted as site accepts
     all the tags
FIX: Matcher - matching parameters are printed out in the Matcher rather than
     in the TaskQueueDB, MaxRAM and Processors are not expanded into tags           

[v6r15p1]

Included patches for v6r14p32

*Configuration
CHANGE: Resources helper - remove "dips" protocol from the default list of third party
        protocols

*Resources
FIX: XROOTStorage - bug fixed in __createSingleDirectory() - proper interpretation
     of the xrootClient.mkdir return status
FIX: XROOTStorage unit test reenabled by mocking the xrootd import      

[v6r15]

Removed general "from DIRAC.Core.Utilities import *" in the top-level __init__.py

Made service handlers systematically working with unicode string arguments
Added requirements.txt and Makefile in the root of the project to support pip style installation

DIRAC documentation moved to the "docs" directory if the DIRAC project from the
DIRACDocs separate project.

*Accounting
CHANGE: INTEGER -> BIGINT for "id" in "in" accountingDB tables

*Core
NEW: The S_ERROR has an enhanced structure containing also the error code and the call
     stack from where the structure was created
NEW: DErrno module to contain definitions of the DIRAC error numbers and standard
     descriptions to be used from now on in any error code check      
CHANGE: gMonitor instantiation removed from DIRAC.__init__.py to avoid problems in
        documentation generation
CHANGE: removed Core.Utilities.List.sortList (sorted does the job)
CHANGE: removed unused module Core.Utilities.TimeSeries
NEW: dirac-install - makes us of the DIRAC tar files in CVMFS if available
NEW: dirac-install-client - a guiding script to install the DIRAC client from A to Z        
CHANGE: dirac-install - when generating bashrc and cshrc scripts prepend DIRAC paths
        to the ones existing in the environment already
NEW: MJFTimeLeft - using Machine JOb features in the TimeLeft utility
FIX: BaseClient - only give warning log message "URL banned" when one of the
     service URLs is really banned
CHANGE: DISET components - improved logic of service URL retries to speedup queries
        in case of problematic services     
NEW: dirac-rss-policy-manager - allows to interactively modify and test only the 
     policy section of Dirac.cfg     
FIX: XXXTimeLeft - do not mix CPU and WallTime values     
FIX: ComponentInstaller - longer timeout for checking components PID (after restart)
CHANGE: Proxy - in executeWithUserProxy() when multiple DNs are present, try all of them
CHANGE: List utility - change uniqueElements() to be much faster
NEW: Platform - added getPlatform() and getPlatformTuple() utilities to evaluate lazily the
     DIRAC platform only when it is needed, this accelerates DIRAC commands not needing
     the platform information. 

*Configuration
NEW: GOCDB2CSAgent agent to synchronize GOCDB and CS data about perfSONAR services
NEW: VOMS2CSAgent to synchronize VOMS user data with the DIRAC Registry
CHANGE: ConfigurationData - lazy config data compression in getCompressedData()

*Framework
CHANGE: SystemAdministratorIntegrator - make initial pinging of the hosts in parallel
        to speed up the operation
CHANGE: InstalledComponentsDB - table to cache host status information populated
        by a periodic task    
NEW: ComponentInstaller Client class to encapsulate all the installation utilities
     from InstallTools module    
NEW: SystemAdministratorClientCLI - added uninstall host command
NEW: SystemAdministratorClientCLI - added show ports command
NEW: SystemAdministratorHandler - added getUsedPorts() interface
NEW: SystemAdministratorHandler - show host command shows also versions of the Extensions
NEW: InstalledComponentsDB - added Extension field to the HostLogging table 
FIX: SystemLoggingDB - fixed double creation of db tables

*Accounting
FIX: DataStoreClient - Synchronizer based decorators have been replaced with a simple 
     lock as they were blocking addRegister() during every commit(); 

*RSS
NEW: CE Availability policy, closing #2373
CHANGE: Ported setStatus and setToken rpc calls to PublisherHandler from LHCb implementation
NEW: E-mails generated while RSS actions are now aggregated to avoid avalanches of mails
NEW: dirac-rss-sync is also synchronizing Sites now

*DMS
CHANGE: FileCatalogClient - make explicit methods for all service calls
CHANGE: DataManager, StorageElement - move physical accounting the StorageElement
CHANGE: FileCatalog - added recursive changePathXXX operations
CHANGE: FileCatalog contained objects have Master attribute defined in the CS. Extra check of eligibility of the catalogs specified explicitely. No-LFN write methods return just the Master result to be compatible with the current use in the clients.
CHANGE: Removed LcgFileCatalogXXX obsoleted classes
NEW: ConsistencyInspector class to perform data consistency checks between 
     different databases
CHANGE: FileCatalog(Client) - refactored to allow clients declare which interface
        they implement     
NEW: FileCatalog - conditional FileCatalog instantiation based on the configured
     Operations criteria        

*TS
CHANGE: TransformationDB table TaskInputs: InputVector column from BLOB to MEDIUMTEXT
FIX: TaskManager - fix bug in case there is no InputData for a task, the Request created 
     for the previous task was reassigned
NEW: TaskManager - possibility to submit one bulk job for a series of tasks     

*WMS
NEW: TaskQueueDB - possibility to present requirements in a form of tags from the 
     site( pilot ) to the jobs to select ones with required properties
FIX: JobWrapper - the InputData optimizer parameters are now DEncoded     
CHANGE: JobAgent - add Processors and WholeNode tags to the resources description
CHANGE: SiteDirector - flag to always download pilot output is set to False by default
FIX: SiteDirector - using PilotRunDirectory as WorkingDirectory, if available at the CE 
     level in the CS. Featire requested in issue #2746
NEW: MultiProcessorSiteDirector - new director to experiment with the multiprocessor/
     wholeNode queues
CHANGE: JobMemory utility renamed to JobParameters
CHANGE: CheckWNCapabilities pilot command changed to get WN parameters from the
        Machine Job Features (MJF) - NumberOfProcessors, MaxRAM    
NEW: JobManager, ParametricJob - utilities and support for parametric jobs with multiple
     parameter sequences      
NEW: SiteDirector - added logic to send pilots to sites with no waiting pilots even if
     the number of already sent pilots exceeds the number of waiting jobs. The functionality
     is switched on/off by the AddPilotsToEmptySites option.        

*RMS
FIX: Request - fix for the case when one of the request is malformed, the rest of 
     the requests could not be swiped
FIX: ReqProxyHandler - don't block the ReqProxy sweeping if one of the request is buggy     
CHANGE: ReqProxyHandler - added monitoring counters
NEW: ReqProxyHandler - added interface methods to list and show requests in a ReqProxy

*Resources
FIX: SRM2Storage - do not add accounting to the output structure as it is done in 
     the container StorageElement class
CHANGE: Add standard metadata in the output of all the Storage plugins     

*Interfaces
NEW: Job API - added setParameterSequence() to add an arbitrary number of parameter
     sequences for parametric jobs, generate the corresponding JDL

*tests
NEW: The contents of the TestDIRAC package is moved into the tests directory here

[v6r14p39]

Patch to include WebApp version v1r6p32

[v6r14p38]

*Core
CHANGE: Unhashable objects as DAG graph nodes

*RMS
CHANGE: Added possibility of constant delay for RMS operations

[v6r14p37]

*Core
NEW: Added soft implementation of a Direct Acyclic Graph

*Configuration
FIX: Bdii2CSAgent finds all CEs of a site (was finding only one)

*Resources
FIX: Make sure transferClient connects to the same ProxyStorage instance

[v6r14p36]

*Core
FIX: Sending mails to multiple recipients was not working

*WMS
FIX: Allow staging from SEs accessible by protocol


[v6r14p35]

*Core
FIX: SOAPFactory - fixes for import statements of suds module to work with the
     suds-jurko package that replaces the suds package

*Resources
FIX: BatchSystems.Torque - take into account that in some cases jobID includes
     a host name that should be stripped off
FIX: SSHComputingElement - in _getJobOutputFiles() fixed bug where the output
     of scpCall() call was wrongly interpreted    
FIX: ProxyStorage - evaluate the service url as simple /DataManagement/StorageElementProxy
     to solve the problem with redundant StorageElementProxy services with multiple
     possible urls       
     
*RSS
CHANGE: Configurations.py - Added DTScheduled3 policy (3 hours before downtime)     
     
*WMS
FIX: pilotCommands - take into account that in the case of Torque batch system
     jobID includes a host name that should be stripped off   
       
[v6r14p34]

*Configuration
FIX: Bdii2CSAgent - reinitilize the BDII info cache at each cycle in order not to 
     carry on obsoleted stuff. Fixes #2959

*Resources
FIX: Slurm.py - use --partition rather --cluster for passing the DIRAC queue name
FIX: DIPStorage - fixed bug in putFile preventing third party-like transfer from
     another DIPS Storage Element. Fixes #2413

*WMS
CHANGE: JobWrapper - added BOINC user ID to the job parameters
FIX: pilotCommands - interpret SLURM_JOBID environment if present
FIX: WMSClient - strip of comments in the job JDL before any processing.
     Passing jdl with comments to the WMS could provoke errors in the
     job checking.

[v6r14p33]

*WMS
FIX: JobAgent - included a mechanism to stop JobAgent if the host operator
     creates /var/lib/dirac_drain
FIX: CPUNormalization - fixed a typo in getPowerFromMJF() in the name of the
     exception log message           

[v6r14p32]

*Core
FIX: InstallTools - getStartupComponentStatus() uses "ps -p <pid>" variant of the
     system call to be independent of the OS differences

*DMS
FIX: RemoveReplica - bulkRemoval() was modifying its input dict argument and returning it,
     which was useless, only modify argument

*WMS
CHANGE: CPUNormalization - get HS'06 worker node value from JOBFEATURES if available

*RMS
FIX: ReqClient - bug fixed preventing the client to contact multiple instances of ReqManager
     service

[v6r14p31]

*DMS
FIX: FTSAgent - if a file was not Scheduled, the FTSAgent was setting it Done even if it had 
     not been replicated.

*Workflow
FIX: FailoverRequest - forcing setting the input file Unused if it was already set Processed

[v6r14p30]

*Framework
BUGFIX: MonitoringHandler - in deleteActivities() use retVal['Message'] if result is not OK

*Resources
FIX: XROOTStorage - in getFile() evaluate file URL without URL parameters
                    in __putSingleFile() use result['Message'] in case of error
                    
*RMS
FIX: dirac-rms-cancel-request - fixed crash because of gLogger object was not imported

*TS
FIX: TransformationCLI - in resetProcessedFile() added check that the Failed dictionary
     is present in the result of a call                    

[v6r14p29]

*Core
FIX: Time - skip the effect of timeThis decorator if not running interractively

*DMS
FIX: DataManager - in getFile(), select preferentially local disk replicas, if none disk replicas, 
     if none tape replicas
FIX: DataManager - avoid changing argument of public method checkActiveReplicas()
FIX: FTSAgent - wait 3 times longer for monitoring FTS jobs if Staging

*Accounting
CHANGE: Jobs per pilot plot is presented as Quality plot rather than a histogram

*WMS
CHANGE: dirac-wms-cpu-normalization - reduce memory usage by using xrange() instead of range()
        in the large test loop

[v6r14p28]

*TS
FIX: TaskManager - protection against am empty task dictionary in 
     prepareTransformationTasks()
FIX: Test_Client_TransformationSystem - fixes ti run in the Travis CI 
     environment
     
*WMS
FIX: JobMemory - use urllib instead of requests Python module as the latter
     can be unavailable in pilots.           

[v6r14p27]

*Core
FIX: PlainTransport,SocketInfoFactory - fix for the IPv6 "Address family not supported 
     by protocol" problems

*Interfaces
NEW: Dirac.py - in ping()/pingService() allow to ping a specific URL

*Resources
FIX: LcgFileCatalogClient - convert LFN into str in __fullLfn to allow LFNs
     in a unicode encoding

*WMS
FIX: JobWrapper - set the job minor status to 'Failover Request Failed' 
     if the failover request fails sending

*TS
FIX: TransformationDB - in getTransformationTasks(),getTaskInputVector 
     forward error result to the callers
FIX: TaskManager - in case there is no InputData for a task, the Request created 
     for the previous task was reassigned. This fixes this bug.      

*tests
FIX: several fixes to satisfy on-the-fly unit tests with teh Travis CI service 

[v6r14p26]

NEW: Enabled on-the-fly tests using the Travis-CI service

*Core
FIX: Subprocess - fix two potential infinite loops which can result in indefinite
     output buffer overflow

*WMS
FIX: JobScheduling executor - check properly if staging is allowed, it was always True before

[v6r14p25]

*Core
FIX: Subprocess - more detailed error log message in case ov output buffer
     overflow

*DMS
FIX: DataManager - fix for getActiveReplicas(): first check Active replicas before 
     selecting disk SEs

*Resources
FIX: StorageElementCache - fixes to make this class thread safe
FIX: StorageFactory - fix in getConfigStorageProtocols() to properly get options
     for inheriting SE definitions

[v6r14p24]

*Accounting
FIX: Plots, JobPlotter - fix sorting by plot labels in case the enddata != "now"

*DMS
FIX: dirac-dms-user-lfns - add error message when proxy is expired 

[v6r14p23]

*Interfaces
FIX: Job.py - setCPUTime() method sets both CPUTime and MaxCPUTime JDL parameters
     for backward compatibility. Otherwise this setting was ignored by scheduling

*TS
BUGFIX: TaskManager - bug fixed in submitTransformationTasks in getting the TransformationID 

[v6r14p22]

CHANGE: Multiple commands - permissions bits changed from 644 to 755  

*Framework
FIX: UserProfileDB - in case of desktop name belonging to two different users we have 
     to use both desktop name and user id to identify the desktop

*WMS
BUGFIX: JobWrapperTemplate - bug fixed in evaluation of the job arguments

*TMS
CHANGE: TaskManager - added TransformationID to the log messages

[v6r14p21]

*DMS
CHANGE: dirac-admin-allow(ban)-se - allow an SE group to be banned/allowed

*SMS
FIX: RequestPreparationAgent - fix crash in execute() in case no replica information
     available

*WMS
FIX: TaskQueueDB, PilotAgentsDB - escape DN strings to avoid potential SQL injection
FIX: JobWrapperTemplate - pass JobArguments through a json file to fix the case
     of having apostrophes in the values

*TMS
FIX: TransformationAgent - in processTransformation() fix reduction of number of files

[v6r14p20]

*WMS
FIX: SandboxMetadataDB - escape values in SandboxMetadataDB SQL queries to accommodate
     DNs containing apostrophe 

[v6r14p19]

*Core
NEW: CLI base class for all the DIRAC CLI consoles, common methods moved to the new class,
     XXXCLI classes updated to inherit the base class
FIX: Network - fix crash when path is empty string, fixes partly #2413     
     
*Configuration
FIX: Utilities.addToChangeSet() - fix the case when comma is in the BDII Site description 
     followed by a white space, the description string was constantly updated in the CS

*Interfaces
FIX: Dirac.py - in retrieveRepositorySandboxes/Data - "Retrieved" and "OutputData" key values
     are strings '0' in the jobDict when a repository file is read, need to cast it to int

*DMS
FIX: RegisterReplica - if operation fails on a file that no longer exists and has no 
     replica at that SE, consider the operation as Done.

*Resources
FIX: ARCComputingElement - bug fix in getJobOutput in using the S_ERROR()

[v6r14p18]

*Core
FIX: VOMSService - attGetUserNickname() can only return string type values
FIX: dirac-deploy-scripts - install DIRAC scripts first so that they can be 
     overwritten by versions from extensions

*Framework
FIX: dirac-populate-component-db - bug fixed to avoid duplicate entries in the
     database

*TS
FIX: TaskManager - do not use ReqProxy when submitting Request for Tasks, otherwise
     no RequestID can be obtained

*Interfaces
CHANGE: Dirac.py - increase verbosity of a error log message in selectJobs

*Resources
FIX: XROOTStorage - fixed KeyError exception while checking file existence
FIX: ARCComputingElement - in getJobOutput test for existence of an already 
     downloaded pilot log

[v6r14p17]

*Core
FIX: Service.py - use the service name as defined in the corresponding section in the CS
     and not the name defined in service Module option. This fixes the problem with the
     StorageElement service not interpreting properly the PFN name and using a wrong local
     data path. 

*Resources
CHANGE: ARCComputingElement - if the VO is not discoverable from the environment, use ARC API
        call in the getCEStatus, use ldapsearch otherwise

[v6r14p16]

*Resources
CHANGE: ARC Computing Element automatically renew proxies of jobs when needed

[v6r14p15]

*Core
FIX: VOMS.py - Fixed bug that generates proxies which are a mix between legacy and rfc proxies.

*DMS
CHANGE: Allow selecting disk replicas in getActiveReplicas() and getReplicas()

*WMS
CHANGE: Use the preferDisk option in the InputData optimizer, the TransformationAgent and in the Interface splitter


[v6r14p14]

*Core
FIX: VOMS.py - return RFC proxy if necessary after adding the VOMS extension

*Configuration
FIX: Validate maxCPUTime and Site description value

*Resources
FIX: XROOTStorage - changes to allow third party transfers between XROOT storages
CHANGE: HTCondorCEComputingElement - the Condor logging can now be obtained in the webinterface;
        SIGTERM (instead of SIGKILL) is send to the application in case jobs are killed by the host site;
        when pilots are put in held status we kill them in condor and mark them as aborted.

*WMS
FIX: pilotCommands - fixes for intrepreting tags in the pilot

[v6r14p13]

*WMS
FIX: pilot commands CheckCECapabilities and CheckWNCapabilities were not considering the case of missing proxy

[v6r14p12]

*Core
FIX: allow a renormalization of the estimated CPU power
FIX: dirac-install: Make hashlib optional again (for previous versions of python, since the pilot may end up on old machines)

*Framework
FIX: allow to install agents with non-standard names (different from the module name)

*DMS
CHANGE: Consider files to reschedule and submit when they are Failed in FTS

*WMS
CHANGE: Move getCEStatus function back to using the ARC API

[v6r14p11]

*Core
FIX: XXXTimeLeft - set limit to CPU lower than wall clock if unknown
FIX: Logger - fix exception printing in gLogger.exception()
CHANGE: InstallTools - added more info about the process in getStartupComponentStatus()
CHANGE: Time - better report from timeThis() decorator

*DMS
CHANGE: FTSAgent - wait some time between 2 monitorings of each job

*WMS
NEW: pilotCommands - added CheckCECapabilities, CheckWNCapabilities commands
NEW: Added dirac-wms-get-wn-parameters command

*TS
NEW: Added dirac-production-runjoblocal command
FIX: TransformationAgent(Plugin) - clean getNextSite() and normalizeShares()
FIX: TransformationPlugin - added setParameters() method

*RSS
FIX: dirac-rss-sync - move imports to after the Script.getPositionalArguments()

*Resources
NEW: Added dirac-resource-get-parameters command

[v6r14p10]
*Configuration
FIX: Resources - getQueue() is fixed to get properly Tag parameters

*Framework
FIX: SecurityFileLog - fix for zipping very large files

*Resources
NEW: added dirac-resource-get-parameters command

*WMS
NEW: JobMonitoringHandler - add getJobsParameters() method
NEW: pilotCommands - added CheckCECapabilities, CheckWNCapabilities
NEW: Added dirac-wms-get-wn-parameters command
NEW: Matcher - generate internal tags for MaxRAM and NumberOfProcessors parameters
CHANGE: SiteDirector does not pass Tags to the Pilot
FIX: Matcher(Handler) - do not send error log message if No match found,
     fixed Matcher return value not correctly interpreted

[v6r14p9]

*Core
FIX: BaseClient - enhance retry connection logic to minimize the overall delay
FIX: MessageBroker - fix of calling private __remove() method from outside
     of the class

*Framework
BUGFIX: dirac-(un)install-component - bug in importing InstallTools module

*WMS:
FIX: JobWrapper - fix in getting the OutputPath defined in the job

*Resources
FIX: ARCComputingElement - add queue to the XRSL string

[v6r14p8]

*Core
FIX: XXXTimeLeft - minor fixes plus added the corresponding Test case
FIX: ReturnValues - fixes in the doc strings to comply with the sphinx syntax
FIX: SocketInfoFactory - in __sockConnect() catch exception when creating a
     socket

*Interfaces
FIX: Job.py - fixes in the doc strings to comply with the sphinx syntax

*RSS
NEW: Configurations.py - new possible configuration options for Downtime Policies

*WMS
CHANGE: StatesAccountingAgent - retry once and empty the local messages cache
        in case of failure to avoid large backlog of messages
CHANGE: SiteDirector - do not send SharedArea and ClientPlatform as pilot
        invocation arguments  
CHANGE: Matcher - allow matching by hosts in multi-VO installations              

[v6r14p7]

*Core
CHANGE: XXXTimeLeft utilities revisited - all return real seconds,
        code refactoring - use consistently always the same CPU power 

*WMS
FIX: JobAgent - code refactoring for the timeLeft logic part

*Resources
BUGFIX: ComputingElement - get rid of legacy getResourcesDict() call

[v6r14p6]

*Configuration
FIX: Bdii2CSAgent - refresh configuration from Master before updating
FIX: Bdii2CSAgent - distinguish the CE and the Cluster in the Glue 1.0 schema

*DMS
CHANGE: FTSAgent - make the amount of scheduled requests fetched by the 
        FTSAgent a parameter in the CS 
CHANGE: RMS Operations - check whether the always banned policy is applied for SEs
        to a given access type

*RMS
FIX: RequestClient(DB,Manager) - fix bulk requests, lock the lines when selecting 
     the requests to be assigned, update the LastUpdate time, and expose the 
     assigned flag to the client

*WMS
FIX: JobAgent - when the application finishes with errors but the agent continues 
     to take jobs, the timeLeft was not evaluated
FIX: JobAgent - the initial timeLeft value was always set to 0.0     

[v6r14p5]

*Core
FIX: X509Certificate - protect from VOMS attributes that are not decodable


*Resources
FIX: GFAL2_StorageBase - fixed indentation and a debug log typo

*WMS
BUGFIX: Matcher - only the first job was associated with the given pilot
FIX: pilotTools - 0o22 is only a valid int for recent python interpreters, 
     replaced by 18

[v6r14p4]

*Core
FIX: DictCache - fix the exception in the destructor preventing the final
     cache cleaning

*Framework
FIX: SystemAdministratorClientCLI - corrected info line inviting to update
     the pilot version after the software update

*DMS
FIX: FTSAgent - Add recovery of FTS files that can be left in weird statuses 
     when the agent dies
CHANGE: DataManager - allow to not get URLs of the replicas
CHANGE: FTSJob - keep and reuse the FTS3 Context object

*Storage
CHANGE: StorageManagerClient - don't fail getting metadata for staging if at 
        least one staged replica found

*WMS
FIX: CPUNormalization - protect MJF from 0 logical cores
FIX: JobScheduling - fix printout that was saying "single site" and "multiple sites" 
     in two consecutive lines
NEW: pilotTools,Commands - added CEType argument, e.g. to specify Pool CE usage 
FIX: WatchDog - added checks of function return status, added hmsCPU initialization to 0,
     removed extra printout     
     
*Resources
FIX: GFAL2 plugins - multiple bug fixes     

[v6r14p3]

*Core
BUGFIX: small bug fixed in dirac-install-component, dirac-uninstall-component
BUGFIX: VOMS - remove the temporary file created when issuing getVOMSProxyInfo
FIX: FileHelper - support unicode file names
FIX: DictCache - purges all the entry of the DictCache when deleting the DictCache object 

*Framework
BUGFIX: dirac-populate-component-db - avoid return statement out of scope

*Interfaces
BUGFIX: Dirac - in submitJob() faulty use of os.open

*WMS
FIX: JobWrapper - avoid evaluation of OutputData to ['']
FIX: Matcher - the Matcher object uses a VO dependent Operations helper
CHANGE: JobAgent - stop agent if time left is too small (default 1000 HS06.s)
FIX: CPUNormalization - use correct denominator to get power in MJF

*Resources
FIX: ARCComputingElement - changed implementation of ldap query for getCEStatus

[v6r14p2]

*Core
FIX: Use GSI version 0.6.3 by default
CHANGE: Time - print out the caller information in the timed decorator
CHANGE: dirac-install - set up ARC_PLUGIN_PATH environment variable

*Framework
FIX: dirac-proxy-info - use actimeleft VOMS attribute

*Accounting
CHANGE: Removed SRMSpaceTokenDeployment Accounting type

*RSS
CHANGE: ResourceStatus - re-try few times to update the RSS SE cache before giving up
FIX: XXXCommand, XXXAction - use self.lof instead of gLogger
CHANGE: Added support for all protocols for SEs managed by RSS

*RMS
FIX: Request - produce enhanced digest string
FIX: RequestDB - fix in getDigest() in case of errors while getting request

*Resources
CHANGE: Propagate hideExceptions flag to the ObjectLoader when creating StorageElements
FIX: ARCComputingElement - multiple fixes after experience in production

*WMS
FIX: Pilot commands - fixed an important bug, when using the 
     dirac-wms-cpu-normalization script

[v6r14p1]

The version is buggy when used in pilots

*Core
NEW: dirac-install-component command replacing dirac-install-agent/service/executor
     commands
     
*Resources
NEW: FileStorage - plugin for "file" protocol
FIX: ARCComputingElement - evaluate as int the job exit code

*RSS
FIX: CSHelpers - several fixes and beautifications     

[v6r14]

*Core
NEW: CSGlobals - includes Extensions class to consistently check the returned
     list of extensions with proper names 
NEW: ProxyManagerXXX, ProxyGeneration, X509XXX - support for RFC proxies
NEW: ProxyInfo - VOMS proxy information without using voms commands
NEW: LocalConfiguration - option to print out license information    
FIX: SocketInfo.py - check the CRL lists while handshaking  

Configuration
NEW: ConfigurationClient - added getSectionTree() method

*Framework
NEW: InstalledComponentsDB will now store information about the user who did the 
     installation/uninstallation of components.

*Resources
NEW: ARCComputingElement based on the ARC python API

*RSS
FIX: Improved logging all over the place 

*DMS
NEW: New FileCatalog SecurityManager with access control based on policies,
     VOMSPolicy as one of the policy implementations.
NEW: lfc_dfc_db_copy - script used by LHCb to migrate from the LFC to the DFC with 
     Foreign Keys and Stored Procedures by accessing the databases directly     
NEW: FileManagerPs.py - added _getFileLFNs() to serve info for the Web Portal     
CHANGE: Moving several tests to TestDIRAC

*Interfaces
CHANGE: use jobDescription.xml as a StringIO object to avoid multiple disk
        write operations while massive job submission

*WMS
FIX: Watchdog - review for style and pylint
CHANGE: Review of the Matcher code, extracting Limiter and Matcher as standalone 
        utilities
        

*Transformation
NEW: New ported plugins from LHCb, added unit tests


[v6r13p21]

*TS
FIX: Registering TargetSE for Standard TransformationAgent plugin

[v6r13p20]

*DMS
FIX: DMSHelpers - allow for more than one Site defined to be local per SE

*Resources
FIX: XRootStorage - fix in getURLBase()

[v6r13p19]

FIX: changes incorporated from v6r12p53 patch

[v6r13p18]

*WMS
FIX: JobWrapper - ported back from v6r14p9 the fix for getting OutputPath

[v6r13p17]

FIX: changes incorporated from v6r12p52 patch

[v6r13p16]

FIX: changes incorporated from v6r12p51 patch

[v6r13p15]

Included patches from v6r12p50 release 

[v6r13p14]

*DMS
FIX: ReplicateAndRegister - fix a problem when a file is set Problematic 
     in the FC but indeed doesn't exist at all 

*Resources
CHANGE: StorageFactory - enhance the logic of BaseSE inheritance in the
        SE definition in the CS
        
*WMS
CHANGE: CPUNormalization, dirac-wms-cpu-normalization - reading CPU power 
        from MJF for comparison with the DIRAC evaluation
FIX: SiteDirector - create pilot working directory in the batch system working
     directory and not in "/tmp"                

[v6r13p13]

*DMS
BUGFIX: FileCatalogClient - bug fixed in getDirectoryMetadata()

[v6r13p12]

*Resources
FIX: StorageElement - bug fixed in inValid()
CHANGE: StorageFactory - do not interpret VO parameter as mandatory

[v6r13p11]

*DMS
BUGFIX: RemoveReplica - fix in singleRemoval()
FIX: dirac-dms-user-lfns - increased timeout

[v6r13p10]

CHANGE: Use sublogger to better identify log source in multiple places

*Core
CHANGE: Review / beautify code in TimeLeft and LSFTimeLeft
FIX: LSFTimeLeft - is setting shell variables, not environment variables, 
     therefore added an "export" command to get the relevant variable 
     and extract then the correct normalization

*Accounting
FIX: DataOperationPlotter - add better names to the data operations

*DMS:
FIX: DataManager - add mandatory vo parameter in __SEActive()
CHANGE: dirac-dms-replicate-and-register-request - submit multiple requests
        to avoid too many files in a single FTS request
FIX: FileCatalog - typo in getDirectoryMetadata()
FIX: FileCatalog - pass directory name to getDirectoryMetadata and not file name 
FIX: DataManager - in __SEActive() break LFN list in smaller chunks when
     getting replicas from a catalog        

*WMS
FIX: WMSAdministratorHandler - fix in reporting pilot statistics
FIX: JobScheduling - fix in __getSitesRequired() when calling self.jobLog.info 
CHANGE: pilotCommands - when exiting with error, print out current processes info

[v6r13p9]

*Framework
FIX: SystemLoggingDB - schema change for ClientIPs table to store IPv6 addresses

*DMS
BUGFIX: DMSRequestOperationsBase - bug fix in checkSEsRSS()
FIX: RemoveFile - in __call__(): bug fix; fix in the BannedSE treatment logic

*RMS
BUGFIX: Operation - in catalogList()
BUGFIX: ReqClient - in printOperation()

*Resources
FIX: GFAL2_StorageBase - added Lost, Cached, Unavailable in getSingleFileMetadata() output
BUGFIX: GFAL2_StorageBase - fixed URL construction in put(get)SingleFile() methods

*WMS
FIX: InputDataByProtocol - removed StorageElement object caching

[v6r13p8]

*Framework
FIX: MonitoringUtilities - minor bug fix

*DMS
FIX: DataManager - remove local file when doing two hops transfer

*WMS
FIX: SandboxStoreClient - get the VO info from the delegatedGroup argument to 
     use for the StorageElement instantiation

*TMS
CHANGE: Transformation(Client,DB,Manager) - multiple code clean-up without
        changing the logic

[v6r13p7]

*Core
NEW: X509CRL - class to handle certificate revocation lists

*DMS
FIX: RequestOperations/RemoveFile.py - check target SEs to be online before
     performing the removal operation. 
FIX: SecurityManager, VOMSPolicy - make the vomspolicy compatible with the old client 
     by calling in case of need the old SecurityManager     

*Resources
BUGFIX: Torque, GE - methods must return Message field in case of non-zero return status
FIX: SRM2Storage - when used internaly, listDirectory should return urls and not lfns

*WMS
FIX: ConfigureCPURequirements pilot command - add queue CPU length to the extra local
     configuration
FIX: JobWrapper - load extra local configuration of any     

*RMS
FIX: RequestDB - fix in getRequestSummaryWeb() to suit the Web Portal requirements

*Transformation
FIX: TransformationManagerHandler - fix in getTransformationSummaryWeb() to suit 
     the Web Portal requirements

[v6r13p6]

*Core
FIX: X509Chain - use SHA1 signature encryption in all tha cases

*Resources
FIX: ComputingElement - take CPUTime from its configuration defined in the 
     pilot parameters

*WMS
FIX: SiteDirector - correctly configure jobExecDir and httpProxy Queue parameters

[v6r13p5]

*Resources
BUGFIX: Torque - getCEStatus() must return integer job numbers
FIX: StorageBase - removed checking the VO name inside the LFN 

*WMS
FIX: InputData, JobScheduling - StorageElement needs to know its VO

*DMS
FIX: ReplicateAndRegister - Add checksumType to RMS files when adding 
     checksum value
FIX: DataManager - remove unnecessary access to RSS and use SE.getStatus()     
FIX: DMHelpers - take into account Alias and BaseSE in site-SE relation

*RMS
FIX: Request - bug fixed in optimize() in File reassignment from one
     Operation to another  

*Transformation
FIX: TransformationDB - set derived transformation to Automatic

[v6r13p4]

*Core
FIX: VOMSService - treat properly the case when the VOMS service returns no result
     in attGetUserNickname()

*DMS
FIX: FTSAgent, ReplicateAndRegister - make sure we use source replicas with correct 
     checksum 

*RMS
FIX: Request - minor fix in setting the Request properties, suppressing pylint
     warnings
CHANGE: File, Reques, Operation, RequestDB - remove the use of sqlalchemy on 
        the client side     
     
*Resources
FIX: StorageElement - import FileCatalog class rather than the corresponding module     
FIX: SLURM - proper formatting commands using %j, %T placeholders
FIX: SSHComputingElement - return full job references from getJobStatus() 

*RSS
FIX: DowntimeCommand - checking for downtimes including the time to start in hours

*Workflow
CHANGE: FailoverRequest - assign to properties rather than using setters

*Transformation
FIX: TransformationClient(DB,Utilities) - fixes to make derived transformations work

[v6r13p3]

*DMS
FIX: DataManager - in putAndRegister() specify explicitly registration protocol
     to ensure the file URL available right after the transfer
     
*Resources
FIX: SRM2Storage - use the proper se.getStatus() interface ( not the one of the RSS )     

[v6r13p2]

*Framework
FIX: SystemAdministratorHandler - install WebAppDIRAC extension only in case
     of Web Portal installation
CHANGE: dirac-populate-component-db - check the setup of the hosts to register 
        into the DB only installations from the same setup; check the MySQL installation
        before retrieving the database information      

*DMS
FIX: FTSAgent - fix in parsing the server result
FIX: FTSFile - added Waiting status
FIX: FTSJob - updated regexps for the "missing source" reports from the server;
     more logging message 

*Resources
FIX: SRM2Storage - fix in treating the checksum type 
FIX: StorageElement - removed getTransportURL from read methods

*RMS
FIX: Request - typo in the optimize() method

[v6r13p1]

*Framework
CHANGE: SystemAdminstratorIntegrator - can take a list of hosts to exclude from contacting

*DMS
FIX: DataManager - fix in __getFile() in resolving local SEs
FIX: dirac-dms-user-lfns - sort result, simplify logic

*RMS
FIX: Request - Use DMSHelper to resolve the Failovers SEs
FIX: Operation - treat the case where the SourceSE is None

*WMS
FIX: WMSAdministratorHandler - return per DN dictionary from getPilotStatistics 

[v6r13]

CHANGE: Separating fixed and variable parts of error log messages for multiple systems 
        to allow SystemLogging to work

*Core
FIX: MySQL.py - treat in detailed way datetime functions in __escapeString()
FIX: DictCache.get() returns now None instead of False if no or expired value
NEW: InstallTools - allow to define environment variables to be added to the component
     runit run script
NEW: Changes to make the DISET protocol IP V6 ready
CHANGE: BaseClient - retry service call on another instance in case of failure
CHANGE: InnerRPCClient - retry 3 times in case of exception in the transport layer
CHANGE: SocketInfo - retry 3 times in case of handshaking error
CHANGE: MySQL - possibility to specify charset in the table definition
FIX: dirac-install, dirac-distribution - removed obsoleted defaults     
NEW: Proxy utility module with executeWithUserProxy decorator function

*Configuration
NEW: CSAPI,dirac-admin-add-shifter - function, and script, for adding or modifying a 
     shifter in the CS

*Framework
FIX: NotificationDB - escape fields for sorting in getNotifications()
NEW: Database, Service, Client, commands for tracking the installed DIRAC components

*Interfaces
CHANGE: Dirac - changed method names, keeping backward compatibility
CHANGE: multiple commands updated to use the new Dirac API method names

*DMS
NEW: Native use of the FTS3 services
CHANGE: Removed the use of current DataLogging service
CHANGE: DataManager - changes to manage URLs inside StorageElement objects only
FIX: DataManager - define SEGroup as accessible at a site
CHANGE: DirectoryListing - extracted from FileCatalogClientCLI as an independent utility
CHANGE: MetaQuery - extracted from FileCatalogClientCLI as an independent utility
CHANGE: FileCatalogClientCLI uses external DirectoryListing, MetaQuery utilities
CHANGE: FileCatalog - replace getDirectoryMetadata by getDirectoryUserMetadata
NEW: FileCatalog - added new getDirectoryMetadata() interface to get standard directory metadata
NEW: FileCatalog - possibility to find files by standard metadata
NEW: FileCatalog - possibility to use wildcards in the metadata values for queries
NEW: DMSHelpers class
NEW: dirac-dms-find-lfns command

*WMS
NEW: SiteDirector - support for the MaxRAM queue description parameter
CHANGE: JobScheduling executor uses the job owner proxy to evaluate which files to stage
FIX: DownloadInputData - localFile was not defined properly
FIX: DownloadInputData - could not find cached files (missing [lfn])

*RMS
CHANGE: Removed files from the previous generation RMS
CHANGE: RMS refactored based on SQLAlchemy 
NEW: ReqClient - added options to putRequest(): useFailoverProxy and retryMainServer
CHANGE: DMSRequestOperationsBase - delay execution or cancel request based on SE statuses 
        from RSS/CS
FIX: Fixes to make use of RequestID as a unique identifier. RequestName can be used in
     commands in case of its uniqueness        

*Resources
NEW: Computing - BatchSystem classes introduced to be used both in Local and SSH Computing Elements
CHANGE: Storage - reworked Storage Element/Plugins to encapsulate physical URLs 
NEW: GFAL2_StorageBase.py, GFAL2_SRM2Storage.py, GFAL2_XROOTStorage.py 

*RSS:
NEW: dirac-admin-allow(ban)-se - added RemoveAccess status
CHANGE: TokenAgent - added more info to the mail

*TS
CHANGE: Task Manager plugins

[v6r12p53]

*DMS
CHANGE: FileCatalogClientCLI - ls order by size, human readable size value
FIX: DirectoryMetadata - enhanced error message in getDirectoryMetadata

*WMS
BUGFIX: JobAgent - bug when rescheduling job due to glexec failure

*TS
NEW: TransformationCLI - added getOutputFiles, getAllByUser commands
NEW: Transformation - added getAuthorDNfromProxy, getTransformationsByUser methods

*Resources
CHANGE: GlobusComputingElement - simplify creating of pilotStamp

[v6r12p52]

*DMS
NEW: dirac-dms-directory-sync - new command to synchronize the contents of a
     local and remote directories
FIX: DataManager - in removeFile() return successfully if empty input file list     

*TS
NEW: TransformationCLI - getInputDataQuery command returning inputDataQuery 
     of a given transformation

[v6r12p51]

*Core
FIX: dirac-install - fix to work with python version prior to 2.5

*DMS
CHANGE: FileCatalogClientCLI - possibility to set multiple metadata with one command

*Resources
FIX: HTCondorComputingElement - multiple improvements

[v6r12p50]

*Core
FIX: dirac-install - define TERMINFO variable to include local sources as well

*Framework
FIX: SystemAdministratorHandler - show also executors in the log overview

*DMS
FIX: FileCatalogClientCLI - use getPath utility systematically to normalize the
     paths passed by users

*WMS
FIX: PilotStatusAgent - split dynamic and static parts in the log error message

*Resources
NEW: HTCondorCEComputingElement class

[v6r12p49]

*Resources
FIX: GlobusComputingElement - in killJob added -f switch to globus-job-clean command
FIX: ARCComputingElement - create working directory if it does not exist

*DMS
CHANGE: DataManager - added XROOTD to registration protocols

*TMS
FIX: TransformationCLI - doc string

[v6r12p48]

*DMS
FIX: DirectoryTreeBase - fix in changeDirectoryXXX methods to properly interpret input

[v6r12p47]

*DMS
BUGFIX: FileCatalogClientCLI - wrong signature in the removeMetadata() service call

[v6r12p46]

*Core
FIX: GraphData - check for missing keys in parsed_data in initialize()

*WMS
CHANGE: PilotStatusAgent - kill pilots being deleted; do not delete pilots still
        running jobs
  
*RSS
CHANGE: Instantiate RequestManagementDB/Client taking into account possible extensions        

*Resources
FIX: GlobusComputingElement - evaluate WaitingJobs in getCEStatus()
FIX: SRM2Storage - error 16 of exists call is interpreted as existing file
FIX: XROOTStorage - added Lost, Cached, Unavailable in the output of getSingleMetadata()

*WMS
FIX: pilotCommands - removed unnecessary doOSG() function

[v6r12p45]

*Resources
FIX: SRM2Storage - error 22 of exists call is interpreted as existing file
     ( backport from v6r13 )

[v6r12p44]

*WMS
FIX: SiteDirector - consider also pilots in Waiting status when evaluating
     queue slots available

*Resources
NEW: SRM2Storage - makes use of /Resources/StorageElements/SRMBusyFilesExist option
     to set up the mode of interpreting the 22 error code as existing file

[v6r12p43]

*DMS:
FIX: DirectoryTreeBase - avoid double definition of FC_DirectoryUsage table
     in _rebuildDirectoryUsage()

[v6r12p42]

FIX: added fixes from v6r11p34 patch release

[v6r12p41]

*WMS
CHANGE: dirac-wms-job-submit - "-r" switch to enable job repo

[v6r12p40]

*DMS
FIX: DirectoryTreeBase.py - set database engine to InnoDB 

[v6r12p39]

FIX: imported fixes from rel-v6r11

[v6r12p38]

*DMS
CHANGE: DataManager - enhanced real SE name resolution

*RMS
FIX: Request - fixed bug in the optimization of requests with failover operations

*Resources
CHANGE: StorageFactory - allow for BaseSE option in the SE definition

[v6r12p37]

*Core
FIX: InstallTools - force $HOME/.my.cnf to be the only defaults file

[v6r12p36]

*Configuration
FIX: Utilities.py - bug fix getSiteUpdates()

[v6r12p35]

*Core
CHANGE: VOMSService - add URL for the method to get certificates

*DMS
FIX: DataManager - in __replicate() set do not pass file size to the SE if no
     third party transfer
FIX: RemoveFile, ReplicateAndRegister - regular expression for "no replicas"
     common for both DFC and LFC     
     
*WMS
FIX: WMSHistoryCorrector - make explicit error if no data returned from WMSHistory
     accounting query     

[v6r12p34]

*DMS
BUGFIX: FileCatalogWithFkAndPsDB - fix storage usage calculation

[v6r12p33]

*Core
NEW: VOMSService - added method admListCertificates()

*DMS
BUGFIX: dirac-dms-put-and-register-request - missing Operation in the request

*Resources
FIX: sshce - better interpretation of the "ps" command output

[v6r12p32]

*RMS
FIX: ReqManager - in getRequest() possibility to accept None type
     argument for any request 

[v6r12p31]

*WMS
FIX: pilotCommands - import json module only in case it is needed

[v6r12p30]

*Core
FIX: InstallTools - 't' file is deployed for agents installation only
FIX: GOCDBClient - creates unique DowntimeID using the ENDPOINT

*Framework
FIX: SystemAdministratorHandler - use WebAppDIRAC extension, not just WebApp

*DMS:
FIX: FileCatalogComponents.Utilities - do not allow empty LFN names in
     checkArgumentDict()

[v6r12p29]

*CS
CHANGE: CSCLI - use readline to store and resurrect command history

*WMS
FIX: JobWrapper - bug fixed in the failoverTransfer() call
CHANGE: dirac-wms-job-submit - added -f flag to store ids

*DMS
FIX: DataManager - make successful removeReplica if missing replica 
     in one catalog

*RMS
FIX: Operation, Request - limit the length of the error message

[v6r12p28]

*RMS
FIX: Request - do not optimize requests already in the DB 

[v6r12p27]

*Core
CHANGE: InstallTools - install "t" script to gracefully stop agents

*DMS
FIX: FileCatalog - return GUID in DirectoryParameters

*Resource
CHANGE: DFC/LFC clients - added setReplicaProblematic()

[v6r12p26]

*DMS
BUGFIX: FileCatalog - getDirectoryMetadata was wrongly in ro_meta_methods list 

*RMS
FIX: Operation - temporary fix in catalog names evaluation to smooth
     LFC->DFC migration - not to forget to remove afterwards !

*WMS
CHANGE: JobWrapper - added MasterCatalogOnlyFlag configuration option

[v6r12p25]

*DMS
BUGFIX: PutAndRegister, RegitserFile, RegisterReplica, ReplicateAndRegister - do not
        evaluate the catalog list if None

[v6r12p24]

*DMS:
FIX: DataManager - retry RSS call 5 times - to be reviewed

[v6r12p23]

*DMS
FIX: pass a catalog list to the DataManager methods
FIX: FileCatalog - bug fixed in the catalog list evaluation

[v6r12p22]

*DMS
FIX: RegisterFile, PutAndRegister - pass a list of catalogs to the DataManager instead of a comma separated string
FIX: FTSJob - log when a job is not found in FTS
CHANGE: dropped commands dirac-admin-allow(ban)-catalog

*Interfaces
CHANGE: Dirac, JobMonitoringHandler,dirac-wms-job-get-jdl - possibility to retrieve original JDL

*WMS
CHANGE: JobManifest - make MaxInputData a configurable option

[v6r12p21]

*RMS
BUGFIX: File,Operation,RequestDB - bug making that the request would always show 
        the current time for LastUpdate
  
*WMS
FIX: JobAgent - storing on disk retrieved job JDL as required by VMDIRAC
     ( to be reviewed )        

[v6r12p20]

*DMS
FIX: DataManager - more informative log messages, checking return structure
FIX: FileCatalog - make exists() behave like LFC file catalog client by checking
     the unicity of supplied GUID if any
FIX: StorageElementProxyHandler - do not remove the cache directory

*Framework
FIX: SystemAdministratorClient - increase the timeout to 300 for the software update     

*RMS
FIX: Operation.py - set Operation Scheduled if one file is Scheduled
CHANGE: Request - group ReplicateAndRegister operations together for failover 
        requests: it allows to launch all FTS jobs at once

*Resources
FIX: LcgFileCatalogClient - fix longstanding problem in LFC when several files 
     were not available (only one was returned) 

*TS
BUGFIX: TransformationCleaning,ValidateOutputDataAgent - interpret correctly
        the result of getTransformationParameters() call
FIX: TaskManager - fix exception in RequestTaskAgent        

[v6r12p19]

*Core
FIX: Core.py - check return value of getRecursive() call

*DMS
FIX: FileCatalog - directory removal is successful if does not exist
     special treatment of Delete operation

*WMS
FIX: InputDataByProtocol - fix interpretation of return values

[v6r12p18]

*DMS
FIX: FTSStrategy - config option name
FIX: DataManager - removing dirac_directory flag file only of it is there
     in __cleanDirectory()

*RMS
FIX: Operation - MAX_FILES limit set to 10000
FIX: ReqClient - enhanced log messages

*TMS
FIX: TaskManager - enhanced log messages

*RSS
FIX: DowntimeCommand - fixed mix of SRM.NEARLINE and SRM

*WMS
FIX: InputDataByProtocol - fixed return structure

[v6r12p16]

*DMS
FIX: IRODSStorageElement more complete implementation
FIX: FileCatalogHandler(DB) - make removeMetadata bulk method

*Resources
FIX: FileCatalog - make a special option CatalogList (Operations) to specify catalogs used by a given VO

[v6r12p15]

*Core
FIX: ProcessPool - kill the working process in case of the task timeout
FIX: FileHelper - count transfered bytes in DataSourceToNetwork()

*DMS
BUGFIX: FileCatalogCLI - changed interface in changePathXXX() methods
NEW: IRODSStorageElementHandler class
CHANGE: FileCatalog - separate metadata and file catalog methods, 
        apply metadata methods only to Metadata Catalogs 

*Resources
FIX: SSHTorqueComputingElement - check the status of the ssh call for qstat 

*WMS
FIX: WatchdogLinux - fixed typo

[v6r12p14]

*TS
FIX: TaskManagerAgentBase: avoid race conditions when submitting to WMS

*DMS
NEW: FileCatalog - added new components ( directory tree, file manager ) 
     making use of foreign keys and stored procedures
FIX: DataManager returns properly the FileCatalog errors     

[v6r12p13]

*TS
BUGFIX: TransformationAgent - data member not defined

*WMS
FIX: InputData(Resolution,ByProtocol) - possibility to define RemoteProtocol

[v6r12p12]

*WMS
BUGFIX: pilotTools - missing comma

[v6r12p11]

*WMS
FIX: CPUNormalization - dealing with the case when the maxCPUTime is not set in the queue
     definition
FIX: pilotTools - added option pilotCFGFile

[v6r12p10]

*DMS
FIX: StorageElementProxy - BASE_PATH should be a full path

*Resources
FIX: SRM2Storage - return specific error in putFile

*TS
FIX: TransformationAgent - fix to avoid an exception in finalize and double printing 
     when terminating the agent
BUGFIX: TransformationDB - fix return value in setTransformationParameter()

[v6r12p9]

*Core
CHANGE: SiteCEMapping - getSiteForCE can take site argu

ment to avoid confusion

*Interfaces
FIX: Job - provide optional site name in setDestinationCE()

*WMS
FIX: pilotCommands - check properly the presence of extra cfg files
     when starting job agent
FIX: JobAgent - can pick up local cfg file if extraOptions are specified     

[v6r12p8]

*Core
FIX: dirac-configure - correctly deleting useServerCertificate flag
BUGFIX: InstallTools - in fixMySQLScript()

*DMS
BUGFIX: DatasetManager - bug fixes
CHANGE: StorageElementProxy - internal SE object created with the VO of the requester

*TS
FIX: dirac-transformation-xxx commands - do not check the transformation status
CHANGE: Agents - do not use shifter proxy 
FIX: TransformationAgent - correct handling of replica cache for transformations 
     when there were more files in the transformation than accepted to be executed
FIX: TransformationAgent - do not get replicas for the Removal transformations     

*RMS
NEW: new SetFileStatus Operation

[v6r12p7]

*Core
FIX: dirac-configure - always removing the UseServerCertificate flag before leaving
FIX: ProcessPool - one more check for the executing task ending properly 

*Interfaces 
FIX: Dirac.py - use printTable in loggingInfo()

[v6r12p6]

FIX: fixes from v6r11p26 patch release

[v6r12p5]

*Core
FIX: VOMS.py - do not use obsoleted -dont-verify-ac flag with voms-proxy-info

*TS
FIX: TransformationManager - no status checked at level service

[v6r12p4]

FIX: fixes from v6r11p23 patch release

[v6r12p3]

*Configuration
CHANGE: dirac-admin-add-resources - define VOPath/ option when adding new SE 

*Resources
NEW: StorageFactory - modify protocol Path for VO specific value

*DMS
FIX: FileCatalog - check for empty input in checkArgumentFormat utility
FIX: DataManager - protect against FC queries with empty input

[v6r12p2]

*Core
FIX: dirac-install - svn.cern.ch rather than svnweb.cern.ch is now needed for direct 
     HTTP access to files in SVN

*WMS
FIX: dirac-wms-cpu-normalization - when re-configuring, do not try to dump in the 
     diracConfigFilePath

[v6r12p1]

*Configuration
FIX: Core.Utilities.Grid, dirac-admin-add-resources - fix to make a best effort to 
     guess the proper VO specific path of a new SE
*WMS
FIX: dirac-configure, pilotCommands, pilotTools - fixes to use server certificate

[v6r12]

*Core
CHANGE: ProcessPool - do not stop working processes by default
NEW: ReturnValue - added returnSingleResult() utility 
FIX: MySQL - correctly parse BooleanType
FIX: dirac-install - use python 2.7 by default
FIX: dirac-install-xxx commands - complement installation with the component setup
     in runit
NEW: dirac-configure - added --SkipVOMSDownload switch, added --Output switch
     to define output configuration file
CHANGE: ProcessPool - exit from the working process if a task execution timed out  
NEW: ProcessMonitor - added evaluation of the memory consumed by a process and its children   
NEW: InstallTools - added flag to require MySQL installation
FIX: InstallTools - correctly installing DBs extended (with sql to be sourced) 
FIX: InstallTools - run MySQL commands one by one when creating a new database
FIX: InstallTools - fixMySQLScripts() fixes the mysql start script to ognore /etc/my.cnf file
CHANGE: Os.py - the use of "which" is replaced by distutils.spawn.find_executable
NEW: Grid.py - ldapSA replaced by ldapSE, added getBdiiSE(CE)Info() methods
CHANGE: CFG.py - only lines starting with ^\s*# will be treated as comments
CHANGE: Shifter - Agents will now have longer proxies cached to prevent errors 
        for heavy duty agents, closes #2110
NEW: Bdii2CSAgent - reworked to apply also for SEs and use the same utilities for the
     corresponding command line tool
NEW: dirac-admin-add-resources - an interactive tool to add and update sites, CEs, SEs
     to the DIRAC CS   
CHANGE: dirac-proxy-init - added message in case of impossibility to add VOMS extension   
FIX: GOCDBClient - handle correctly the case of multiple elements in the same DT            


*Accounting
NEW: Allow to have more than one DB for accounting
CHANGE: Accounting - use TypeLoader to load plotters

*Framework
FIX: Logger - fix FileBackend implementation

*WMS
NEW: Refactored pilots ( dirac-pilot-2 ) to become modular following RFC #18, 
     added pilotCommands.py, SiteDirector modified accordingly 
CHANGE: InputData(Executor) - use VO specific catalogs      
NEW: JobWrapper, Watchdog - monitor memory consumption by the job ( in a Warning mode )
FIX: SandboxStoreHandler - treat the case of exception while cleaning sandboxes
CHANGE: JobCleaningAgent - the delays of job removals become CS parameters
BUGFIX: JobDB - %j placeholder not replaced after rescheduling
FIX: JobDB - in the SQL schema description reorder tables to allow foreign keys
BUGFIX: JobAgent, Matcher - logical bug in using PilotInfoReported flag
FIX: OptimizerExecutor - when a job fails the optimization chain set the minor status 
     to the optimiser name and the app status to the fail error

*Resources
NEW: StorageElement - added a cache of already created SE objects
CHANGE: SSHTorqueComputingElement - mv getCEStatus to remote script

*ResourceStatus
NEW: ResourceManagementClient/DB, DowntimeCommand - distinguish Disk and Tape storage 
FIX: GODDBClient  - downTimeXMLParsing() can now handle the "service type" parameter properly
CHANGE: dirac-rss-xxx commands use the printTable standard utility
FIX: dirac-dms-ftsdb-summary - bug fix for #2096

*DMS
NEW: DataManager - add masterCatalogOnly flag in the constructor
FIX: DataManager - fix to protect against non valid SE
CHANGE: FC.DirectoryLevelTree - use SELECT ... FOR UPDATE lock in makeDir()
FIX: FileCatalog - fixes in using file and replica status
CHANGE: DataManager - added a new argument to the constructor - vo
CHANGE: DataManager - removed removeCatalogFile() and dirac-dms-remove-catalog-file adjusted
CHANGE: Several components - field/parameter CheckSumType all changed to ChecksumType
CHANGE: PoolXMLCatalog - add the SE by default in the xml dump and use the XML library 
        for dumping the XML
FIX: XROOTStorageElement - fixes to comply with the interface formalism        

*SMS
FIX: StorageManagementDB - small bugfix to avoid SQL errors

*RMS
NEW: Added 'since' and 'until' parameters for getting requests
NEW: Request - added optimize() method to merge similar operations when
     first inserting the request
NEW: ReqClient, RequestDB - added getBulkRequest() interface. RequestExecutingAgent
     can use it controlled by a special flag     
FIX: Operation, Request - set LastUpdate time stamp when reaching final state
FIX: OperationHandlerBase - don't erase the original message when reaching the max attempts      
FIX: removed some deprecated codes
FIX: RequestTask - always set useServerCerificate flag to tru in case of executing inside
     an agent
CHANGE: gRequestValidator removed to avoid object instantiation at import   
NEW: dirac-rms-cancel-request command and related additions to the db and service classes  

*TMS
NEW: WorkflowTaskAgent is now multi-threaded
NEW: Better use of threads in Transformation Agents
CHANGE: TransformationDB - modified such that the body in a transformation can be updated
FIX: TransformationCleaningAgent - removed non-ASCII characters in a comment

[v6r11p34]

*Resources
NEW: GlobusComputingElement class

[v6r11p33]

*Configuration
FIX: Resources - avoid white spaces in OSCompatibility

[v6r11p32]

*Core
CHANGE: BaseClient, SSLSocketFactory, SocketInfo - enable TLSv1 for outgoing 
        connections via suds, possibility to configure SSL connection details
        per host/IP 

[v6r11p31]

*Core
FIX: CFG - bug fixed in loadFromBuffer() resulting in a loss of comments

*Resources
FIX: SSHTorqueComputingElement - check the status of ssh call for qstat

*DMS
FIX: FileCatalog - return LFN name instead of True from exists() call if LFN
     already in the catalog

[v6r11p30]

*DMS
CHANGE: FileCatalogCLI - add new -D flag for find to print only directories

[v6r11p29]

*DMS
FIX: FTS(Agent,Startegy,Gragh) - make use of MaxActiveJobs parameter, bug fixes

*TMS
FIX: Transformation(Agent,Client) - Operations CS parameters can be defined for each plugin: MaxFiles, SortedBy, NoUnusedDelay. Fixes to facilitate work with large numbers of files.

[v6r11p28]

*Core
FIX: InstallTools - check properly the module availability before installation

*WMS
FIX: JobScheduling - protection against missing dict field RescheduleCounter

*TMS
FIX: TransformationCleaningAgent - execute DM operations with the shifter proxy

[v6r11p27]

*Core
BUGFIX: InstallTools - bug fix in installNewPortal()

*WMS
FIX: Watchdog - disallow cputime and wallclock to be negative

*TS
FIX: TransformationAgent - correct handling of replica caches when more than 5000 files


BUGFIX: ModuleBase - bug fix in execute()
BUGFIX: Workflow - bug fix in createStepInstance()

*DMS
BUGFIX: DiractoryTreeBase - bug fix in getDirectoryPhysicalSizeFromUsage()

*Resources
FIX: XROOTStorage - back ported fixes from #2126: putFile would place file in 
     the wrong location on eos

[v6r11p26]

*Framework
FIX: UserProfileDB.py - add PublishAccess field to the UserProfileDB

*RSS
FIX: Synchronizer.py - fix deletion of old resources

*DMS
FIX: DataManager - allow that permissions are OK for part of a list of LFNs ( __verifyWritePermission() )
     (when testing write access to parent directory). Allows removal of replicas 
     even if one cannot be removed
FIX: DataManager - test SE validity before removing replica     
     
*RMS
FIX: RequestTask - fail requests for users who are no longer in the system
FIX: RequestExecutingAgent - fix request timeout computation

[v6r11p25]

*Interfaces
FIX: Job.py - bring back different logfile names if they have not been specified by the user

[v6r11p24]

*DMS
BUGFIX: SEManagerDB - bug fixed in getting connection in __add/__removeSE

[v6r11p23]

*DMS
CHANGE: FTSRequest is left only to support dirac-dms-fts-XXX commands

[v6r11p22]

*DMS
FIX: FTSJob - fixes in the glite-transfer-status command outpu parsing
FIX: TransformationClient - allow single lfn in setFileStatusForTransformation()

*WMS
FIX: StatesMonitoringAgent - install pika on the fly as a temporary solution

[v6r11p21]

*DMS
BUGFIX: dirac-dms-remove-replicas - continue in case of single replica failure
FIX: dirac-rms-xxx scripts - use Script.getPositionalArgs() instead of sys.argv

*Workflow
FIX: Test_Modules.py - fix in mocking functions, less verbose logging

[v6r11p20]

*DMS
BUGFIX: DataManager - in __SEActive() use resolved SE name to deal with aliases
BUGFIX: FileMetadata - multiple bugs in __buildUserMetaQuery()

[v6r11p19]

*DMS
FIX: FTSJob - fix FTS job monitoring a la FTS2

*RMS
CHANGE: ReqClient - added setServer() method
FIX: File,Operation,Request - call the getters to fetch the up-to-date information 
     from the parent

[v6r11p18]

*DMS
FIX: FTSAgent(Job) - fixes for transfers requiring staging (bringOnline) and adaptation 
     to the FTS3 interface

*WMS
FIX: StatesMonitoringAgent - resend the records in case of failure

[v6r11p17]

*DMS
FIX: FileCatalog - in multi-VO case get common catalogs if even VO is not specified

*Resources
FIX: ComputintgElement - bugfix in available() method

*WMS
FIX: SiteDirector - if not pilots registered in the DB, pass empty list to the ce.available()

[v6r11p16]

*RMS
BUGFIX: Request,Operation,File - do not cast to str None values

[v6r11p15]

*DMS
FIX: ReplicateAndRegister - do not create FTSClient if no FTSMode requested
CHANGE: FTSAgent(Job,File) - allow to define the FTS2 submission command;
        added --copy-pin-lifetime only for a tape backend
        parse output of both commands (FTS2, FTS3)
        consider additional state for FTS retry (Canceled)
        
*RMS
FIX: Operation, Request - treat updates specially for Error fields        

*TMS
FIX: TransformationAgent - fixes in preparing json serialization of requests

*WMS
NEW: StateMonitoringAgent - sends WMS history data through MQ messages 

[v6r11p14]

*WMS
CHANGE: JobDB - removed unused tables and methods
CHANGE: removed obsoleted tests

*DMS
FIX: FTSAgent - recover case when a target is not in FTSDB
CHANGE: FTSAgent(Job) - give possibility to specify a pin life time in CS 

*RMS
FIX: Make RMS objects comply with Python Data Model by adding __nonzero__ methods 

[v6r11p13]

*DMS
BUGFIX: SEManager - in SEManagerDB.__addSE() bad _getConnection call, closes #2062

[v6r11p12]

*Resources
CHANGE: ARCComputingElement - accomodate changes in the ARC job reported states

*Configuration
CHANGE: Resources - define a default FTS server in the CS (only for v6r11 and v6r12)

*DMS
FIX: FTSStrategy - allow to use a given channel more than once in a tree 
FIX: FTSAgent - remove request from cache if not found
FIX: FTSAgent - recover deadlock situations when FTS Files had not been correctly 
     updated or were not in the DB

*RMS
FIX: RequestExecutingAgent - fix a race condition (cache was cleared after the request was put)
FIX: RequestValidator - check that the Operation handlers are defined when inserting a request

[v6r11p11]

*Core
FIX: TransportPool - fixed exception due to uninitialized variable
FIX: HTTPDISETSocket - readline() takes optional argument size ( = 0 )

*DMS
FIX: FTSAgent - check the type of the Operation object ( can be None ) and
     some other protections
FIX: FTSClient - avoid duplicates in the file list

*RMS
FIX: ReqClient - modified log message
CHANGE: dirac-dms-fts-monitor - allow multiple comma separated LFNs in the arguments

[v6r11p10]

*RSS
FIX: DowntimeCommand, Test_RSS_Command_GOCDBStatusCommand - correctly interpreting list of downtimes

*RMS
FIX: ReplicateAndRegister - Create a RegisterReplica (not RegisterFile) if ReplicateAndRegister 
     fails to register
FIX: OperationHandlerBase - handle correctly Attempt counters when SEs are banned
FIX: ReplicateAndRegister - use FC checksum in case of mismatch request/PFN
FIX: FTSAgent - in case a file is Submitted but the FTSJob is unknown, resubmit
FIX: FTSAgent - log exceptions and put request to DB in case of exception
FIX: FTSAgent - handle FTS error "Unknown transfer state NOT_USED", due to same file 
     registered twice (to be fixed in RMS, not clear origin)

*WMS
FIX: JobStateUpdateHandler - status not updated while jobLogging is, due to time skew between 
     WN and DB service
FIX: JobStateUpdateHandler - stager callback not getting the correct status Staging 
     (retry for 10 seconds)     

[v6r11p9]

*Core
NEW: AgentModule - set AGENT_WORKDIRECTORY env variable with the workDirectory
NEW: InstallTools - added methods for the new web portal installation

*DMS
FIX: ReplicateAndRegister - apply same error logic for DM replication as for FTS

*Resources:
FIX: SRM2Storage - fix log message level
FIX: SRM2Storage - avoid useless existence checks 

*RMS
FIX: ForwardDISET - a temporary fix for a special LHCb case, to be removed asap
FIX: ReqClient - prettyPrint is even prettier
FIX: RequestTask - always use server certificates when executed within an agent

[v6r11p8]

*TMS
FIX: TransformationDB - fix default value within ON DUPLICATE KEY UPDATE mysql statement

[v6r11p7]

*Framework
BUGFIX: ProxyDB.py - bug in a MySQL table definition

*DMS
FIX: ReplicateAndRegister.py - FTS client is not instantiated in the c'tor as it 
     might not be used, 

*WMS
FIX: JobWrapper - don't delete the sandbox tar file if upload fails
FIX: JobWrapper - fix in setting the failover request

*RMS
FIX: RequestDB - add protections when trying to get a non existing request

[v6r11p6]

*WMS
FIX: InpudDataResolution - fix the case when some files only have a local replica
FIX: DownloadInputData, InputDataByProtocol - fix the return structure of the
     execute() method
     
*Resources
NEW: LocalComputingElement, CondorComputingElement      

[v6r11p5]

FIX: Incorporated changes from v6r10p25 patch

*Framework
NEW: Added getUserProfileNames() interface

*WMS
NEW: WMSAdministrator - added getPilotStatistics() interface
BUGFIX: JobWrapperTemplate - use sendJobAccounting() instead of sendWMSAccounting()
FIX: JobCleaningAgent - skip if no jobs to remove

*DMS
BUGFIX: FileCatalogClientCLI - bug fix in the metaquery construction

*Resources
CHANGE: StorageElement - enable Storage Element proxy configuration by protocol name

*TMS
NEW: TransformationManager - add Scheduled to task state for monitoring

[v6r11p4]

*Framework
NEW: ProxyDB - added primary key to ProxyDB_Log table
CHANGE: ProxyManagerHandler - purge logs once in 6 hours

*DMS
FIX: DataManager - fix in the accounting report for deletion operation
CHANGE: FTSRequest - print FTS GUID when submitting request
FIX: dirac-dms-fts-monitor - fix for using the new FTS structure
FIX: DataLoggingDB - fix type of the StatusTimeOrder field
FIX: DataLoggingDB - take into account empty date argument in addFileRecord()
FIX: ReplicateAndRegister - use active replicas
FIX: FTS related modules - multiple fixes

*WMS
NEW: SiteDirector - pass the list of already registered pilots to the CE.available() query
FIX: JobCleaningAgent - do not attempt job removal if no eligible jobs

*Resources
FIX: LcgFileCatalogClient - if replica already exists while registration, reregister
NEW: CREAM, SSH, ComputingElement - consider only registered pilots to evaluate queue occupancy

[v6r11p3]

FIX: import gMonitor from it is original location

*Core
FIX: FC.Utilities - treat properly the LFN names starting with /grid ( /gridpp case )

*Configuration
FIX: LocalConfiguration - added exitCode optional argument to showHelp(), closes #1821

*WMS
FIX: StalledJobAgent - extra checks when failing Completed jobs, closes #1944
FIX: JobState - added protection against absent job in getStatus(), closes #1853

[v6r11p2]

*Core
FIX: dirac-install - skip expectedBytes check if Content-Length not returned by server
FIX: AgentModule - demote message "Cycle had an error:" to warning

*Accounting
FIX: BaseReporter - protect against division by zero

*DMS
CHANGE: FileCatalogClientCLI - quite "-q" option in find command
FIX: DataManager - bug fix in __initializeReplication()
FIX: DataManager - less verbose log message 
FIX: DataManager - report the size of removed files only for successfully removed ones
FIX: File, FTSFile, FTSJob - SQL tables schema change: Size filed INTEGER -> BIGINT

*RMS
FIX: dirac-rms-reset-request, dirac-rms-show-request - fixes
FIX: ForwardDISET - execute with trusted host certificate

*Resources
FIX: SSHComputingElement - SSHOptions are parsed at the wrong place
NEW: ComputingElement - evaluate the number of available cores if relevant

*WMS
NEW: JobMonitoringHander - added export_getOwnerGroup() interface

*TMS
CHANGE: TransformationCleaningAgent - instantiation of clients moved in the initialize()

[v6r11p1]

*RMS
FIX: ReqClient - failures due to banned sites are considered to be recoverable

*DMS
BUGFIX: dirac-dms-replicate-and-register-request - minor bug fixes

*Resources
FIX: InProcessComputingElement - stop proxy renewal thread for a finished payload

[v6r11]

*Core
FIX: Client - fix in __getattr__() to provide dir() functionality
CHANGE: dirac-configure - use Registry helper to get VOMS servers information
BUGFIX: ObjectLoader - extensions must be looked up first for plug-ins
CHANGE: Misc.py - removed obsoleted
NEW: added returnSingleResult() generic utility by moving it from Resources/Utils module 

*Configuration
CHANGE: Resources.getDIRACPlatform() returns a list of compatible DIRAC platforms
NEW: Resources.getDIRACPlatforms() used to access platforms from /Resources/Computing/OSCompatibility
     section
NEW: Registry - added getVOs() and getVOMSServerInfo()     
NEW: CE2CSAgent - added VO management

*Accounting
FIX: AccountingDB, Job - extra checks for invalid values

*WMS
NEW: WMS tags to allow jobs require special site/CE/queue properties  
CHANGES: DownloadInputData, InputDataByProtocol, InputDataResolution - allows to get multiple 
         PFNs for the protocol resolution
NEW: JobDB, JobMonitoringHandler - added traceJobParameters(s)() methods     
CHANGE: TaskQueueDirector - use ObjectLoader to load directors    
CHANGE: dirac-pilot - use Python 2.7 by default, 2014-04-09 LCG bundles

*DMS
NEW: DataManager to replace ReplicaManager class ( simplification, streamlining )
FIX: InputDataByProtocol - fix the case where file is only on tape
FIX: FTSAgent - multiple fixes
BUGFIX: ReplicateAndRegister - do not ask SE with explicit SRM2 protocol

*Interfaces
CHANGE: Dirac - instantiate SandboxStoreClient and WMSClient when needed, not in the constructor
CHANGE: Job - removed setSystemConfig() method
NEW: Job.py - added setTag() interface

*Resources
CHANGE: StorageElement - changes to avoid usage PFNs
FIX: XROOTStorage, SRM2Storage - changes in PFN construction 
NEW: PoolComputingElement - a CE allowing to manage multi-core slots
FIX: SSHTorqueComputingElement - specify the SSHUser user for querying running/waiting jobs 

*RSS
NEW: added commands dirac-rss-query-db and dirac-rss-query-dtcache

*RMS
CHANGE: ReqDB - added Foreign Keys to ReqDB tables
NEW: dirac-rms-reset-request command
FIX: RequestTask - always execute operations with owner proxy

*SMS
FIX: few minor fixes to avoid pylint warnings

[v6r10p25]

*DMS
CHANGE: FileCatalog - optimized file selection by metadata

[v6r10p24]

*DMS
FIX: FC.FileMetadata - optimized queries for list interception evaluation

[v6r10p23]

*Resoures
CHANGE: SSHComputingElement - allow SSH options to be passed from CS setup of SSH Computing Element
FIX: SSHComputingElement - use SharedArea path as $HOME by default

[v6r10p22]

*CS
CHANGE: Operations helper - if not given, determine the VO from the current proxy 

*Resources
FIX: glexecComputingElement - allows Application Failed with Errors results to show through, 
     rather than be masked by false "glexec CE submission" errors
     
*DMS     
CHANGE: ReplicaManager - in getReplicas() rebuild PFN if 
        <Operations>/DataManagement/UseCatalogPFN option is set to False ( True by default )

[v6r10p21]

*Configuration
FIX: CSGlobals - allow to specify extensions in xxxDIRAC form in the CS

*Interfaces
FIX: Job - removed self.reqParams
FIX: Job - setSubmitPools renamed to setSubmitPool, fixed parameter definition string

*WMS
FIX: JobMonitorigHandler, JobPolicy - allow JobMonitor property to access job information

[v6r10p20]

*DMS
FIX: FTSAgent/Client, ReplicateAndRegister - fixes to properly process failed
     FTS request scheduling

[v6r10p19]

*DMS
FIX: FTSAgent - putRequest when leaving processRequest
FIX: ReplicaManager - bug in getReplicas() in dictionary creation

[v6r10p18]

*DMS
FIX: ReplicateAndRegister - dictionary items incorrectly called in ftsTransfer()

[v6r10p17]

*RMS
FIX: RequestDB.py - typo in a table name
NEW: ReqManagerHandler - added getDistinctValues() to allow selectors in the web page

*DMS
CHANGE: ReplicaManager - bulk PFN lookup in getReplicas()

[v6r10p16]

*Framework
NEW: PlottingClient - added curveGraph() function

*Transformation
FIX: TaskManagerAgentBase - add the missing Scheduled state

*WMS
FIX: TaskQueueDB - reduced number of lines in the matching parameters printout

*DMS
FIX: dirac-dms-show-se-status - exit on error in the service call, closes #1840

*Interface
FIX: API.Job - removed special interpretation of obsoleted JDLreqt type parameters

*Resources
FIX: SSHComputingElement - increased timeout in getJobStatusOnHost() ssh call, closes #1830

[v6r10p15]

*DMS
FIX: FTSAgent - added missing monitoring activity
FIX: FileCatalog - do not check directory permissions when creating / directory

*Resources
FIX: SSHTorqueComputingElement - removed obsoleted stuff

[v6r10p14]

*SMS
FIX: RequestPreparationAgent - typo fixed

[v6r10p13]

*SMS
FIX: RequestPreparationAgent - use ReplicaManager to get active replicas

*DMS
FIX: ReplicaManager - getReplicas returns all replicas ( in all statuses ) by default
CHANGE: FC/SecurityManager - give full ACL access to the catalog to groups with admin rights

*WMS
CHANGE: SiteDirector - changes to reduce the load on computing elements
FIX: JobWrapper - do not set Completed status for the case with failed application thread

[v6r10p12]

*WMS
CHANGE: Replace consistently everywhere SAM JobType by Test JobType
FIX: JobWrapper - the outputSandbox should be always uploaded (outsized, in failed job)

*DMS
FIX: RemoveFile - bugfix
FIX: ReplicateAndRegister - fixes in the checksum check, retry failed FTS transfer 
     with RM transfer
NEW: RegisterReplica request operation     

*RMS
FIX: ReqClient - fix in the request state machine
FIX: Request - enhance digest string
NEW: dirac-dms-reset-request command
CHANGE: dirac-rms-show-request - allow selection of a request by job ID

*TS
FIX: TransformationDB - in getTransformationParameters() dropped "Submitted" counter 
     in the output

[v6r10p11]

*Core
FIX: X509Chain - cast life time to int before creating cert

*Accounting
FIX: DataStoreClient - self.__maxRecordsInABundle = 5000 instead of 1000
FIX: JobPolicy - allow access for JOB_MONITOR property

*RMS
FIX: ReqClient - fix the case when a job is Completed but in an unknown minor status

*Resources
BUGFIX: ProxyStorage - use checkArgumentFormat() instead of self.__checkArgumentFormatDict()

[v6r10p10]

*DMS
FIX: Several fixes to make FTS accounting working (FTSAgent/Job, ReplicaManager, File )

[v6r10p9]

*Core
BUGFIX: LineGraph - Ymin was set to a minimal plot value rather than 0.

*DMS
CHANGE: FTSJob(Agent) - get correct information for FTS accounting (registration)

[v6r10p8]

*Core
FIX: InstallTools - admin e-mail default location changed

*Framework
FIX: SystemAdministratorClientCLI - allow "set host localhost"
FIX: BundleDelivery - protect against empty bundle

*WMS
FIX: SiteDirector - Pass siteNames and ceList as None if any is accepted
FIX: WorkloadManagement.ConfigTemplate.SiteDorectory - set Site to Any by default 

*DMS
FIX: FileCatalogCLI - ignore Datasets in ls command for backward compatibility

*Resources
FIX: SSH - some platforms use Password instead of password prompt

[v6r10p7]

*Core
FIX: dirac-install - execute dirac-fix-mysql-script and dirac-external-requirements after sourcing the environment
FIX: InstallTools - set basedir variable in fixMySQLScript()
FIX: InstallTools - define user root@host.domain in installMySQL()

*Framework
BUGFIX: SystemAdministratorCLI - bug fixed in default() call signature

*DMS
FIX: FTSRequest - handle properly FTS server in the old system 
FIX: ReplicaManager - check if file is in FC before removing 
FIX: Request/RemovalTask - handle properly proxies for removing files 
BUGFIX: DatasetManager - in the table description

[v6r10p6]

*Core
FIX: X509Certificate - reenabled fix in getDIRACGroup()

*Configuration
FIX: CSAPI - Group should be taken from the X509 chain and not the certificate

*RMS
CHANGE: ReqClient - if the job does not exist, do not try further finalization

[v6r10p5]

*Core
FIX: X509Certificate - reverted fix in getDIRACGroup()

[v6r10p4]

*Core
NEW: dirac-info - extra printout
CHANGE: PrettyPrint - extra options in printTable()
FIX: X509Certificate - bug fixed in getDIRACGroup()

*Framework
NEW: SystemAdministratorCLI - new showall command to show components across hosts
NEW: ProxyDB - allow to upload proxies without DIRAC group

*RMS
CHANGE: ReqClient - requests from failed jobs update job status to Failed
CHANGE: RequestTask - retry in the request finalize()

[v6r10p3]

*Configuration
CHANGE: Registry - allow to define a default group per user

*WMS
BUGFIX: JobReport - typo in generateForwardDISET()

[v6r10p2]

*TMS
CHANGE: Backward compatibility fixes when setting the Transformation files status

*DMS
BUGFIX: ReplicateAndRegister - bugfix when replicating to multiple destination by ReplicaManager

*WMS
BUGFIX: JobManager - bug fix when deleting no-existing jobs

[v6r10p1]

*RMS
FIX: ReqDB.Operations - Arguments field changed type from BLOB to MEDIUMBLOB

*DMS
FIX: FileCatalog - check for non-exiting directories in removeDirectory()

*TMS
FIX: TransformationDB - removed constraint that was making impossible to derive a production

[v6r10]

*Core
FIX: Several fixes on DB classes(AccountingDB, SystemLoggingDB, UserProfileDB, TransformationDB, 
     JobDB, PilotAgentsDB) after the new movement to the new MySQL implementation with a persistent 
     connection per running thread
NEW: SystemAdministratorCLI - better support for executing remote commands 
FIX: DIRAC.__init__.py - avoid re-definition of platform variable    
NEW: Graphs - added CurveGraph class to draw non-stacked lines with markers
NEW: Graphs - allow graphs with negative Y values
NEW: Graphs - allow to provide errors with the data and display them in the CurveGraph
FIX: InstallTools - fix for creation of the root@'host' user in MySQL 
FIX: dirac-install - create links to permanent directories before module installation
CHANGE: InstallTools - use printTable() utility for table printing
CHANGE: move printTable() utility to Core.Utilities.PrettyPrint
NEW: added installation configuration examples
FIX: dirac-install - fixBuildPath() operates only on files in the directory
FIX: VOMSService - added X-VOMS-CSRF-GUARD to the html header to be compliant with EMI-3 servers

*CS
CHANGE: getVOMSVOForGroup() uses the VOMSName option of the VO definition 
NEW: CE2CSAgent - added ARC CE information lookup

*Framework
FIX: SystemAdministratorIntegrator - use Host option to get the host address in addition to the section name, closes #1628
FIX: dirac-proxy-init - uses getVOMSVOForGroup() when adding VOMS extensions

*DMS
CHANGE: DFC - optimization and bug fixes of the bulk file addition
FIX: TransferAgent - protection against badly defined LFNs in collectFiles()
NEW: DFC - added getDirectoryReplicas() service method support similar to the LFC
CHANGE: DFC - added new option VisibleReplicaStatus which is used in replica getting commands
CHANGE: FileCatalogClientCLI client shows number of replicas in the 2nd column rather than 
        unimplemented number of links
CHANGE: DFC - optimizations for the bulk replica look-up
CHANGE: DFC updated scalability testing tool FC_Scaling_test.py        
NEW: DFC - methods returning replicas provide also SE definitions instead of PFNs to construct PFNs on the client side
NEW: DFC - added getReplicasByMetadata() interface
CHANGE: DFC - optimized getDirectoryReplicas()
CHANGE: FileCatalogClient - treat the reduced output from various service queries restoring LFNs and PFNs on the fly
NEW: DFC - LFNPFNConvention flag can be None, Weak or Strong to facilitate compatibility with LFC data 
CHANGE: FileCatalog - do not return PFNs, construct them on the client side
CHANGE: FileCatalog - simplified FC_Scaling_test.py script
NEW: FileCatalog/DatasetManager class to define and manipulate datasets corresponding to meta queries
NEW: FileCatalogHandler - new interface methods to expose DatasetManager functionality
NEW: FileCatalogClientCLI - new dataset family of commands
FIX: StorageFactory, ReplicaManager - resolve SE alias name recursively
FIX: FTSRequest, ReplicaManager, SRM2Storage - use current proxy owner as user name in accounting reports, closes #1602
BUGFIX: FileCatalogClientCLI - bug fix in do_ls, missing argument to addFile() call, closes #1658
NEW: FileCatalog - added new setMetadataBulk() interface, closes #1358
FIX: FileCatalog - initial argument check strips off leading lfn:, LFN:, /grid, closes #448
NEW: FileCatalog - added new setFileStatus() interface, closes #170, valid and visible file and replica statuses can be defined in respective options.
CHANGE: multiple new FTS system fixes
CHANGE: uniform argument checking with checkArgumentFormat() in multiple modules
CHANGE: FileCatalog - add Trash to the default replica valid statuses
CHANGE: ReplicaManager,FTSRequest,StorageElement - no use of PFN as returned by the FC except for file removal,
        rather constructing it always on the fly
        
*SMS
CHANGE: PinRequestAgent, SENamespaceCatalogCheckAgent - removed
CHANGE: Use StorageManagerClient instead of StorageDB directly        

*WMS
CHANGE: JobPolicy - optimization for bulk job verification
NEW: JobPolicy - added getControlledUsers() to get users which jobs can be accessed for 
     a given operation
CHANGE: JobMonitoringHandler - Avoid doing a selection of all Jobs, first count matching jobs 
        and then use "limit" to select only the required JobIDs.
NEW: JobMonitoringHandler - use JobPolicy to filter jobs in getJobSummaryWeb()
NEW: new Operations option /Services/JobMonitoring/GlobalJobsInfo ( True by default ) to 
     allow or not job info lookup by anybody, used in JobMonitoringHandler       
BUGFIX: SiteDirector - take into account the target queue Platform
BUGFIX: JobDB - bug in __insertNewJDL()    
CHANGE: dirac-admin-show-task-queues - enhanced output  
CHANGE: JobLoggingDB.sql - use trigger to manage the new LoggingInfo structure  
CHANGE: JobWrapper - trying several times to upload a request before declaring the job failed
FIX: JobScheduling executor - fix race condition that causes a job to remain in Staging
NEW: SiteDirector - do not touch sites for which there is no work available
NEW: SiteDirector - allow sites not in mask to take jobs with JobType Test
NEW: SiteDirector - allow 1 hour grace period for pilots in Unknown state before aborting them
CHANGE: Allow usage of non-plural form of the job requirement options ( PilotType, GridCE, BannedSite, 
        SubmitPool ), keep backward compatibility with a plural form
        
*RSS
FIX: DowntimeCommand - take the latest Downtime that fits    
NEW: porting new Policies from integration  
NEW: RSS SpaceToken command querying endpoints/tokens that exist  
        
*Resources
NEW: added SSHOARComputingElement class 
NEW: added XROOTStorage class       
FIX: CREAMComputingElement - extra checks for validity of returned pilot references
        
*TS
CHANGE: TransformationClient(DB,Manager) - set file status for transformation as bulk operation 
CHANGE: TransformationClient - applying state machine when changing transformation status
BUGFIX: TransformationClient(Handler) - few minor fixes
NEW: TransformationDB - backported __deleteTransformationFileTask(s) methods
CHANGE: TransformationDB(Client) - fixes to reestablish the FileCatalog interface
FIX: TransformationAgent - added MissingInFC to consider for Removal transformations
BUGFIX: TransformationAgent - in _getTransformationFiles() variable 'now' was not defined
FIX: TransformationDB.sql - DataFiles primary key is changed to (FileID) from (FileID,LFN) 
CHANGE: TransformationDB(.sql) - schema changes suitable for InnoDB
FIX: TaskManager(AgentBase) - consider only submitted tasks for updating status
CHANGE: TransformationDB(.sql) - added index on LFN in DataFiles table

*RMS
NEW: Migrate to use the new Request Management by all the clients
CHANGE: RequestContainer - Retry failed transfers 10 times and avoid sub-requests to be set Done 
        when the files are failed
CHANGE: Use a unique name for storing the proxy as processes may use the same "random" name and 
        give conflicts
NEW: RequestClient(Handler) - add new method readRequest( requestname)                 

*Workflow
NEW: Porting the LHCb Workflow package to DIRAC to make the use of general purpose modules and
     simplify construction of workflows        

[v6r9p33]

*Accounting
BUGFIX: AccountingDB - wrong indentation

[v6r9p32]

*Accounting
FIX: AccountingDB - use old style grouping if the default grouping is altered, e.g. by Country

[v6r9p31]

*Accounting
CHANGE: AccountingDB - changes to speed up queries: use "values" in GROUP By clause;
        drop duplicate indexes; reorder fields in the UniqueConstraint index of the
        "bucket" tables  

[v6r9p30]

*DMS
CHANGE: FileCatalogFactory - construct CatalogURL from CatalogType by default

*SMS
FIX: dirac-stager-stage-files - changed the order of the arguments

[v6r9p29]

*TS
FIX: TaskManager(AgentBase) - fix for considering only submitted tasks 

[v6r9p28]

*TS
FIX: TransformationDB(ManagerHandler) - several portings from v6r10

[v6r9p27]

*SMS
FIX: StorageManagementDB - in removeUnlinkedReplicas() second look for CacheReplicas 
     for which there is no entry in StageRequests

[v6r9p26]

*Resources
CHANGE: CREAMComputigElement - Make sure that pilots submitted to CREAM get a 
        fresh proxy during their complete lifetime
*Framework
FIX: ProxyDB - process properly any SQLi with DNs/groups with 's in the name

[v6r9p25]

*TS
CHANGE: TransformationClient - changed default timeout values for service calls
FIX: TransformationClient - fixes for processing of derived transformations 

[v6r9p24]

*TS
FIX: TransformationClient - in moveFilesToDerivedTransformation() set file status
     to Moved-<prod>

[v6r9p23]

*Core
BUGFIX: InstallTools - improper configuration prevents a fresh new installation

*WMS
BUGFIX: PilotDirector - Operations Helper non-instantiated

[v6r9p22]

*WMS
FIX: PilotDirector - allow to properly define extensions to be installed by the 
     Pilot differently to those installed at the server
FIX: Watchdog - convert pid to string in ProcessMonitor

*TS
FIX: TransformationDB - splitting files in chunks

*DMS
NEW: dirac-dms-create-removal-request command
CHANGE: update dirac-dms-xxx commands to use the new RMS client,
        strip lines when reading LFNs from a file

[v6r9p21]

*TS
FIX: Transformation(Client,DB,Manager) - restored FileCatalog compliant interface
FIX: TransformationDB - fix in __insertIntoExistingTransformationFiles()

[v6r9p20]

*Core
BUGFIX: ProxyUpload - an on the fly upload does not require a proxy to exist

*DMS
CHANGE: TransferAgent - use compareAdler() for checking checksum
FIX: FailoverTransfer - recording the sourceSE in case of failover transfer request 

*WMS
FIX: ProcessMonitor - some fixes added, printout when <1 s of consumed CPU is found

*Transformation
BUGFIX: TransformationClient - fixed return value in moveFilesToDerivedTransformation()

*RMS
BUGFIX: CleanReqDBAgent - now() -> utcnow() in initialize()

*Resources
FIX: ARCComputingElement - fix the parsing of CE status if no jobs are available

[v6r9p19]

*DMS
FIX: FileCatalog/DirectoryMetadata - inherited metadata is used while selecting directories
     in findDirIDsByMetadata()

[v6r9p18]

*DMS
FIX: FTSSubmitAgent, FTSRequest - fixes the staging mechanism in the FTS transfer submission
NEW: TransferDBMonitoringHandler - added getFilesForChannel(), resetFileChannelStatus()

[v6r9p17]

*Accounting
FIX: DataStoreClient - send accounting records in batches of 1000 records instead of 100

*DMS:
FIX: FailoverTransfer - catalog name from list to string
FIX: FTSSubmitAgent, FTSRequest - handle FTS3 as new protocol and fix bad submission time
FIX: FTSSubmitAgent, FTSRequest - do not submit FTS transfers for staging files

*WMS
FIX: TaskQueueDB - do not check enabled when TQs are requested from Directors
FIX: TaskQueueDB - check for Enabled in the TaskQueues when inserting jobs to print an alert
NEW: TaskQueueDB - each TQ can have at most 5k jobs, if beyond the limit create a new TQ 
     to prevent long matching times when there are way too many jobs in a single TQ

[v6r9p16]

*TS
BUGFIX: typos in TransformationCleaningAgent.py

*DMS
CHANGE: DownloadInputData - check the available disk space in the right input data directory
FIX: DownloadInputData - try to download only Cached replicas 

[v6r9p15]

*Core
FIX: MySQL - do not decrease the retry counter after ping failure

*DMS
CHANGE: FC/DirectoryMetadata - Speed up findFilesByMetadataWeb when many files match
FIX: RemovalTask - fix error string when removing a non existing file (was incompatible 
     with the LHCb BK client). 

*WMS
FIX: JobReport - minor fix ( removed unused imports )
FIX: JobMonitoring(JobStateUpdate)Handler - jobID argument can be either string, int or long

*TS
CHANGE: TransformationClient - change status of Moved files to a deterministic value
FIX: FileReport - minor fix ( inherits object ) 

[v6r9p14]

*DMS
CHANGE: FTSDB - changed schema: removing FTSSite table. From now on FTS sites 
        would be read from CS Resources

[v6r9p13]

FIX: included fixes from v6r8p26 patch release

[v6r9p12]

FIX: included fixes from v6r8p25 patch release

[v6r9p11]

*DMS
BUGFIX: FTSRequest - in __resolveFTSServer() type "=" -> "=="

[v6r9p10]

FIX: included fixes from v6r8p24 patch release

*Core
NEW: StateMachine utility

*DMS
BUGFIX: in RegisterFile operation handler

*Interfaces
FIX: Dirac.py - in splitInputData() consider only Active replicas

[v6r9p9]

*RMS
FIX: RequestDB - added getRequestFileStatus(), getRequestName() methods

[v6r9p8]

*DMS
FIX: RequestDB - get correct digest ( short request description ) of a request

[v6r9p7]

FIX: included fixes from v6r8p23 patch release

*RSS
FIX: SpaceTokenOccupancyPolicy - SpaceToken Policy decision was based on 
     percentage by mistake
     
*RMS
NEW: new scripts dirac-dms-ftsdb-summary, dirac-dms-show-ftsjobs    
FIX: FTSAgent - setting space tokens for newly created FTSJobs 

[v6r9p6]

*DMS
BUGFIX: dirac-admin-add-ftssite - missing import

*RMS
NEW: RequestDB, ReqManagerHandler - added getRequestStatus() method

*TS
FIX: fixes when using new RequestClient with the TransformationCleaningAgent

*WMS
BUGFIX: typo in SandboxStoreHandler transfer_fromClient() method

[v6r9p5]

*DMS
BUGFIX: missing proxy in service env in the FTSManager service. By default service 
        will use DataManager proxy refreshed every 6 hours.

*Resources
NEW: StorageElement - new checkAccess policy: split the self.checkMethods in 
     self.okMethods. okMethods are the methods that do not use the physical SE. 
     The isValid returns S_OK for all those immediately

*RSS
FIX: SpaceTokenOccupancyPolicy - Policy that now takes into account absolute values 
     for the space left
     
*TS
FIX: TransformationCleaningAgent - will look for both old and new RMS     

[v6r9p4]

*Stager
NEW: Stager API: dirac-stager-monitor-file, dirac-stager-monitor-jobs, 
     dirac-stager-monitor-requests, dirac-stager-show-stats

[v6r9p3]

*Transformation
FIX: TransformationCleaning Agent status was set to 'Deleted' instead of 'Cleaned'

[v6r9p2]

*RSS
NEW: Added Component family tables and statuses
FIX: removed old & unused code 
NEW: allow RSS policies match wild cards on CS

*WMS
BUGFIX: FailoverTransfer,JobWrapper - proper propagation of file metadata

[v6r9p1]

*RMS
NEW: FTSAgent - update rwAccessValidStamp,
     update ftsGraphValidStamp,
     new option for staging files before submission,
     better log handling here and there
CHANGE: FTSJob - add staging flag in in submitFTS2
CHANGE: Changes in WMS (FailoverTransfer, JobReport, JobWrapper, SandboxStoreHandler) 
        and TS (FileReport) to follow the new RMS.
NEW: Full CRUD support in RMS.

*RSS
NEW: ResourceManagementDB - new table ErrorReportBuffer
NEW: new ResourceManagementClient methods - insertErrorReportBuffer, selectErrorReportBuffer,
     deleteErrorReportBuffer

[v6r9]

NEW: Refactored Request Management System, related DMS agents and FTS management
     components

[v6r8p28]

*Core
BUGFIX: RequestHandler - the lock Name includes ActionType/Action

*DMS
FIX: dirac-dms-filecatalog-cli - prevent exception in case of missing proxy

[v6r8p27]

*DMS
BUGFIX: dirac-dms-add-file - fixed typo item -> items

[v6r8p26]

*Core
NEW: RequestHandler - added getServiceOption() to properly resolve inherited options 
     in the global service handler initialize method
NEW: FileCatalogHandler, StorageElementHandler - use getServiceOption()

[v6r8p25]

FIX: included fixes from v6r7p40 patch release

*Resources
FIX: SRM2Storage - do not account gfal_ls operations

[v6r8p24]

FIX: included fixes from v6r7p39 patch release

*Core
FIX: SiteSEMapping was returning wrong info

*DMS
FIX: FTSRequest - choose explicitly target FTS point for RAL and CERN
BUGFIX: StrategyHandler - wrong return value in __getRWAccessForSE()

*Resources
CHANGE: SRM2Storage - do not account gfal_ls operations any more

[v6r8p23]

FIX: included fixes from v6r7p37 patch release

*TS
FIX: TransformationDB - allow tasks made with ProbInFC files
FIX: TransformationCleaingAgent,Client - correct setting of transformation 
     status while cleaning

[v6r8p22]

FIX: included fixes from v6r7p36 patch release

[v6r8p21]

*DMS
FIX: FileCatalog/DirectoryMetadata - even if there is no meta Selection 
     the path should be considered when getting Compatible Metadata
FIX: FileCatalog/DirectoryNodeTree - findDir will return S_OK( '' ) if dir not 
     found, always return the same error from DirectoryMetadata in this case.     

*RSS
FIX: DowntimeCommand - use UTC time stamps

*TS
FIX: TransformationAgent - in _getTransformationFiles() get also ProbInFC files in 
     addition to Used 

[v6r8p20]

*Stager
NEW: Stager API: dirac-stager-monitor-file, dirac-stager-monitor-jobs, 
     dirac-stager-monitor-requests, dirac-stager-show-stats

[v6r8p19]

*Transformation
FIX: TransformationCleaning Agent status was set to 'Deleted' instead of 'Cleaned'

[v6r8p18]

*TS
BUGFIX: TransformationAgent - regression in __cleanCache()

[v6r8p17]

FIX: included fixes from v6r7p32 patch release

*WMS
FIX: StalledJobAgent - for accidentally stopped jobs ExecTime can be not set, 
     set it to CPUTime for the accounting purposes in this case

[v6r8p16]

FIX: included fixes from v6r7p31 patch release

*WMS
BUGFIX: TaskQueueDB - fixed a bug in the negative matching conditions SQL construction

*RSS
NEW: improved doc strings of PEP, PDP modules ( part of PolicySystem )
FIX: Minor changes to ensure consistency if ElementInspectorAgent and 
     users interact simultaneously with the same element
CHANGE: removed DatabaseCleanerAgent ( to be uninstalled if already installed )
FIX: SummarizeLogsAgent - the logic of the agent was wrong, the agent has been re-written.
     
[v6r8p15]

*Core
FIX: X509Chain - fix invalid information when doing dirac-proxy-info without CS
     ( in getCredentials() )

*RSS
NEW: PDP, PEP - added support for option "doNotCombineResult" on PDP

[v6r8p14]

*Core
FIX: dirac-deploy-scripts - can now work with the system python

*WMS
NEW: dirac-wms-cpu-normalization - added -R option to modify a given configuration file
FIX: Executor/InputData - Add extra check for LFns in InputData optimizer, closes #1472

*Transformation
CHANGE: TransformationAgent - add possibility to kick a transformation (not skip it if no 
        unused files), by touching a file in workDirectory
BUGFIX: TransformationAgent - bug in __cleanCache() dict modified in a loop        

[v6r8p13]

*Transformation
BUGFIX: TransformationDB - restored import of StringType

[v6r8p12]

NEW: Applied patches from v6r7p29

*WMS
FIX: JobDB - check if SystemConfig is present in the job definition and convert it 
     into Platform

*DMS
FIX: ReplicaManager - do not get metadata of files when getting files in a directory 
     if not strictly necessary

*RSS
NEW: ported from LHCb PublisherHandler for RSS web views

[v6r8p11]

NEW: Applied patches from v6r7p27

*RSS
NEW: SpaceTokenOccupancyPolicy - ported from LHCbDIRAC 
NEW: db._checkTable done on service initialization ( removed dirac-rss-setup script doing it )

*Transformation
FIX: TaskManager - reset oJob for each task in prepareTransformationTasks()
BUGFIX: ValidateOutputDataAgent - typo fixed in getTransformationDirectories()
FIX: TransformationManagerHandler - use CS to get files statuses not to include in 
     processed file fraction calculation for the web monitoring pages

[v6r8p10]

NEW: Applied patches from v6r7p27

[v6r8p9]

*DMS
FIX: TransferAgent,dirac-dms-show-se-status, ResourceStatus,TaskManager - fixes
     needed for DMS components to use RSS status information
NEW: ReplicaManager - allow to get metadata for an LFN+SE as well as PFN+SE     

[v6r8p8]

*RSS
BUGFIX: dirac-rss-setup - added missing return of S_OK() result

[v6r8p7]

NEW: Applied patches from v6r7p24

*DMS
BUGFIX: LcgFileCatalogClient - bug in addFile()

*RSS
BUGFIX: fixed script dirac-rss-set-token, broken in the current release.
NEW: Statistics module - will be used in the future to provide detailed information 
     from the History of the elements 

[v6r8p6]

NEW: Applied patches from v6r7p23

*Transformation
FIX: TaskManager - allow prepareTransformationTasks to proceed if no OutputDataModule is defined
FIX: TransformationDB - remove INDEX(TaskID) from TransformationTasks. It produces a single counter 
     for the whole table instead of one per TransformationID
     
*WMS     
FIX: WMSUtilities - to allow support for EMI UI's for pilot submission we drop support for glite 3.1

[v6r8p5]

NEW: Applied patches from v6r7p22

*RSS
CHANGE: removed old tests and commented out files

*WMS
FIX: PoolXMLCatalog - proper addFile usage

*Transformation
CHANGE: TransformationAgent - clear replica cache when flushing or setting a file in the workdirectory

[v6r8p4]

*Transformation
FIX: The connection to the jobManager is done only at submission time
FIX: Jenkins complaints fixes

*WMS
BUGFIX: JobDB - CPUtime -> CPUTime
FIX: Jenkins complaints fixes

[v6r8p3]

*DMS
BUGFIX: LcgFileCatalogClient

[v6r8p2]

*DMS:
FIX: LcgFileCatalogClient - remove check for opening a session in __init__ as credentials are not yet set 

*Transformation
CHANGE: reuse RPC clients in Transformation System 

[v6r8p1]

*Core
FIX: dirac-deploy-scripts - restored regression w.r.t. support of scripts starting with "d"

*DMS
BUGFIX: LcgFileCatalogClient - two typos fixed

[v6r8]

CHANGE: Several fixes backported from the v7r0 integration branch

*Core
CHANGE: DictCache - uses global LockRing to avoid locks in multiprocessing
FIX: X509Chain - proxy-info showing an error when there's no CS

*DMS
FIX: TransferAgent - inside loop filter out waiting files dictionary
BUGFIX: dirac-admin-allow-se - there was a continue that was skipping the complete loop for 
        ARCHIVE elements
NEW: LcgFileCatalogClient - test return code in startsess lfc calls       

*WMS:
FIX: OptimizerExecutor, InputData, JobScheduling - check that site candidates have all the 
     replicas

*RSS: 
BUGFIX: ResourceStatus, RSSCacheNoThread - ensure that locks are always released

*Transformation
FIX: TaskManager - site in the job definition is taken into account when submitting
NEW: Transformation - get the allowed plugins from the CS /Operations/Transformations/AllowedPlugins
FIX: ValidateOutputDataAgent - self not needed for static methods

[v6r7p40]

*Resources
FIX: StorageElement class was not properly passing the lifetime argument for prestageFile method

[v6r7p39]

*Core
CHANGE: Grid - in executeGridCommand() allow environment script with arguments needed for ARC client

*DMS
FIX: DFC SEManager - DIP Storage can have a list of ports now

*Resources
FIX: ARCComputingElement - few fixes after debugging

[v6r7p38]

*Core
NEW: DISET FileHelper, TransferClient - possibility to switch off check sum

*Resources
NEW: ARCComputingElement - first version
NEW: StorageFactory - possibility to pass extra protocol parameters to storage object
NEW: DIPStorage - added CheckSum configuration option
BUGFIX: SSHComputingElement - use CE name in the pilot reference construction

*WMS
FIX: StalledJobAgent - if ExecTime < CPUTime make it equal to CPUTime

[v6r7p37]

*Framework
BUGFIX: NotificationDB - typos in SQL statement in purgeExpiredNotifications() 

*WMS
NEW: JobCleaningAgent - added scheduling sandbox LFN removal request 
     when deleting jobs
CHANGE: JobWrapper - report only error code as ApplicationError parameter 
        when payload finishes with errors    
NEW: SiteDirector - possibility to specify extensions to be installed in 
     pilots in /Operations/Pilots/Extensions option in order not to install
     all the server side extensions        

*DMS
CHANGE: FileCatalogFactory - use service path as default URL
CHANGE: FileCatalogFactory - use ObjectLoader to import catalog clients

*SMS
BUGFIX: StorageManagementDB, dirac-stager-monitor-jobs - small bug fixes ( sic, Daniela )

*Resources
CHANGE: DIPStorage - added possibility to specify a list of ports for multiple
        service end-points
CHANGE: InProcessComputingElement - demote log message when payload failure 
        to warning, the job will fail anyway
FIX: StalledJobAgent - if pilot reference is not registered, this is not an 
     error of the StalledJobAgent, no log.error() in  this case                
        
*RMS
CHANGE: RequestTask - ensure that tasks are executed with user credentials 
        even with respect to queries to DIRAC services ( useServerCertificate 
        flag set to false )        

[v6r7p36]

*WMS
FIX: CREAMCE, SiteDirector - make sure that the tmp executable is removed
CHANGE: JobWrapper - remove sending mails via Notification Service in case
        of job rescheduling
        
*SMS
FIX: StorageManagementDB - fix a race condition when old tasks are set failed 
     between stage submission and update.        

[v6r7p35]

*Stager
NEW: Stager API: dirac-stager-monitor-file, dirac-stager-monitor-jobs, 
     dirac-stager-monitor-requests, dirac-stager-show-stats

[v6r7p34]

*Transformation
FIX: TransformationCleaning Agent status was set to 'Deleted' instead of 'Cleaned'

[v6r7p33]

*Interfaces
FIX: Job.py - in setExecutable() - prevent changing the log file name string type

*StorageManagement
NEW: StorageManagementDB(Handler) - kill staging requests at the same time as 
     killing related jobs, closes #1510
FIX: StorageManagementDB - demote the level of several log messages       

[v6r7p32]

*DMS
FIX: StorageElementHandler - do not use getDiskSpace utility, use os.statvfs instead
CHANGE: StorageManagementDB - in getStageRequests() make MySQL do an UNIQUE selection 
        and use implicit loop to speed up queries for large results

*Resources
FIX: lsfce remote script - use re.search instead of re.match in submitJob() to cope with
     multipline output

[v6r7p31]

*WMS
FIX: SiteDirector - make possible more than one SiteDirector (with different pilot identity) attached 
     to a CE, ie sgm and pilot roles. Otherwise one is declaring Aborted the pilots from the other.

[v6r7p30]

*Core
CHANGE: X509Chain - added groupProperties field to the getCredentials() report
BUGFIX: InstallTools - in getSetupComponents() typo fixed: agent -> executor

[v6r7p29]

*DMS
CHANGE: FileCatalog - selection metadata is also returned as compatible metadata in the result
        of getCompatibleMetadata() call
NEW: FileCatalog - added path argument to getCompatibleMetadata() call
NEW: FileCatalogClient - added getFileUserMetadata()
BUGFIX: dirac-dms-fts-monitor - exit with code -1 in case of error

*Resources
FIX: CREAMComputingElement - check globus-url-copy result for errors when retrieving job output

[v6r7p28]

*DMS
BUGFIX: FileCatalog/DirectoryMetadata - wrong MySQL syntax 

[v6r7p27]

*Core
FIX: Mail.py - fix of the problem of colons in the mail's body

*Interfaces
NEW: Job API - added setSubmitPools(), setPlatform() sets ... "Platform"

*WMS
FIX: TaskQueueDB - use SystemConfig as Platform for matching ( if Platform is not set explicitly

*Resources
FIX: SSHComputingElement - use ssh host ( and not CE name ) in the pilot reference
BUGFIX: SSHGEComputingElement - forgotten return statement in _getJobOutputFiles()

*Framework
NEW: dirac-sys-sendmail - email's body can be taken from pipe. Command's argument 
     in this case will be interpreted as a destination address     

[v6r7p26]

*DMS
FIX: ReplicaManager - status names Read/Write -> ReadAccess/WriteAccess

[v6r7p25]

*Core
CHANGE: X509Chain - in getCredentials() failure to contact CS is not fatal, 
        can happen when calling dirac-proxy-init -x, for example

[v6r7p24]

*DMS
NEW: FileCatalog - added getFilesByMetadataWeb() to allow pagination in the Web 
     catalog browser
     
*WMS
CHANGE: WMSAdministrator, DiracAdmin - get banned sites list by specifying the status
        to the respective jobDB call     

[v6r7p23]

*Transformation
BUGFIX: TransformationDB - badly formatted error log message

*RMS
CHANGE: RequestDBMySQL - speedup the lookup of requests

*WMS
BUGFIX: dirac-dms-job-delete - in job selection by group

*DMS
FIX: LcgFileCatalogClient - getDirectorySize made compatible with DFC
BUGFIX: LcgFileCatalogClient - proper call of __getClientCertInfo()

[v6r7p22]

*Transformation
CHANGE: InputDataAgent - treats only suitable transformations, e.g. not the extendable ones. 
CHANGE: TransformationAgent - make some methods more public for easy overload

[v6r7p21]

*Core
FIX: Shifter - pass filePath argument when downloading proxy

[v6r7p20]

*DMS
CHANGE: StrategyHandler - move out SourceSE checking to TransferAgent
CHANGE: ReplicaManager, InputDataAgent - get active replicas
FIX: StorageElement, SRM2Storage - support for 'xxxAccess' statuses, checking results
     of return structures
     
*RSS
NEW: set configurable email address on the CS to send the RSS emails
NEW: RSSCache without thread in background
FIX: Synchronizer - moved to ResourceManager handler     

[v6r7p19]

*DMS
BUGFIX: ReplicaManager - in putAndRegister() SE.putFile() singleFile argument not used explicitly

[v6r7p18]

*WMS
FIX: StalledJobAgent - do not exit the loop over Completed jobs if accounting sending fails
NEW: dirac-wms-job-delete - allow to specify jobs to delete by job group and/or in a file
FIX: JobManifest - If CPUTime is not set, set it to MaxCPUTime value

[v6r7p17]

*Resources
FIX: SRM2Storage - treat properly "22 SRM_REQUEST_QUEUED" result code

[v6r7p16]

*DMS
FIX: StrategyHandler - do not proceed when the source SE is not valid for read 
BUGFIX: StorageElement - putFile can take an optional sourceSize argument
BUGFIX: ReplicaManager - in removeFile() proper loop on failed replicas

*RSS
FIX: SpaceTokenOccupancyCommand, CacheFeederAgent - add timeout when calling lcg_util commands

*WMS
FIX: JobManifest - take all the SubmitPools defined in the TaskQueueAgent 
NEW: StalledJobAgent - declare jobs stuck in Completed status as Failed

[v6r7p15]

*Core
BUGFIX: SocketInfo - in host identity evaluation

*DMS
BUGFIX: FileCatalogHandler - missing import os

*Transformation
CHANGE: JobManifest - getting allowed job types from operations() section 

[v6r7p14]

*DMS
CHANGE: StorageElementProxy - removed getParameters(), closes #1280
FIX: StorageElementProxy - free the getFile space before the next file
FIX: StorageElement - added getPFNBase() to comply with the interface

*Interfaces
CHANGE: Dirac API - allow lists of LFNs in removeFile() and removeReplica()

*WMS
CHANGE: JobSchedulingAgent(Executor) - allow both BannedSite and BannedSites JDL option

*RSS
FIX: ElementInspectorAgent - should only pick elements with rss token ( rs_svc ).
FIX: TokenAgent - using 4th element instead of the 5th. Added option to set admin email on the CS.

[v6r7p13]

*Core
FIX: Resources - in getStorageElementSiteMapping() return only sites with non-empty list of SEs

*DMS
FIX: StorageElement - restored the dropped logic of using proxy SEs
FIX: FileCatalog - fix the UseProxy /LocalSite/Catalog option

*Transformation
FIX: TransformationDB - use lower() string comparison in extendTransformation()

[v6r7p12]

*WMS
BUGFIX: JobManifest - get AllowedSubmitPools from the /Systems section, not from /Operations

*Core
NEW: Resources helper - added getSites(), getStorageElementSiteMapping()

*DMS
CHANGE: StrategyHandler - use getStorageElementSiteMapping helper function
BUGFIX: ReplicaManager - do not modify the loop dictionary inside the loop

[v6r7p11]

*Core
CHANGE: Subprocess - put the use of watchdog in flagging

[v6r7p10]

*Core
NEW: Logger - added getLevel() method, closes #1292
FIX: Subprocess - returns correct structure in case of timeout, closes #1295, #1294
CHANGE: TimeOutExec - dropped unused utility
FIX: Logger - cleaned unused imports

*RSS
CHANGE: ElementInspectorAgent - do not use mangled name and removed shifterProxy agentOption

[v6r7p9]

*Core
BUGFIX: InstallTools - MySQL Port should be an integer

[v6r7p8]

*Core
FIX: Subprocess - consistent timeout error message

*DMS
NEW: RemovalTask - added bulk removal
FIX: StrategyHandler - check file source CEs
CHANGE: DataIntegrityClient - code beautification
CHANGE: ReplicaManager - do not check file existence if replica information is queried anyway,
        do not fail if file to be removed does not exist already. 

[v6r7p7]

FIX: Several fixes to allow automatic code documentation

*Core
NEW: InstallTools - added mysqlPort and mysqlRootUser

*DMS
CHANGE: ReplicaManager - set possibility to force the deletion of non existing files
CHANGE: StrategyHandler - better handling of checksum check during scheduling 

[v6r7p6]

*Core
FIX: dirac-install - restore signal alarm if downloadable file is not found
FIX: Subprocess - using Manager proxy object to pass results from the working process

*DMS:
CHANGE: StorageElement - removed overwride mode
CHANGE: removed obsoleted dirac-dms-remove-lfn-replica, dirac-dms-remove-lfn
NEW: FTSMonitorAgent - filter out sources with checksum mismatch
FIX: FTSMonitorAgent, TransferAgent - fix the names of the RSS states

*RSS
NEW: ElementInspectorAgent runs with a variable number of threads which are automatically adjusted
NEW: Added policies to force a particular state, can be very convenient to keep something Banned for example.
NEW: policy system upgrade, added finer granularity when setting policies and actions

*WMS
NEW: SiteDirector- allow to define pilot DN/Group in the agent options
CHANGE: JobDescription, JobManifest - take values for job parameter verification from Operations CS section

[v6r7p5]

*Interfaces
BUGFIX: dirac-wms-job-get-output - properly treat the case when output directory is not specified 

[v6r7p4]

*Core
FIX: Subprocess - avoid that watchdog kills the executor process before it returns itself

*Framework
BUGFIX: ProxuManagerClient - wrong time for caching proxies

*RSS
FIX: removed obsoleted methods

*DMS
NEW: FileCatalog - added findFilesByMetadataDetailed - provides detailed metadata for 
     selected files

[v6r7p3]

*DMS
FIX: FTSMonitorAgent - logging less verbose

*Transformation
FIX: TransformationAgent - use the new CS defaults locations
FIX: Proper agent initialization
NEW: TransformationPlaugin - in Broadcast plugin added file groupings by number of files, 
     make the TargetSE always defined, even if the SourceSE list contains it 

*ResourceStatus
FIX: Added the shifter's proxy to several agents

*RMS
FIX: RequestContainer - the execution order was not properly set for the single files 

*Framework:
BUGFIX: ProxyManagerClient - proxy time can not be shorter than what was requested

[v6r7p2]

*Core
FIX: dirac-configure - switch to use CS before checking proxy info

*Framework
NEW: dirac-sys-sendmail new command
NEW: SystemAdmininistratorCLI - added show host, uninstall, revert commands
NEW: SystemAdmininistratorHandler - added more info in getHostInfo()
NEW: SystemAdmininistratorHandler - added revertSoftware() interface

*Transformation
FIX: TransformationCleaningAgent - check the status of returned results

[v6r7p1]

*Core
FIX: Subprocess - finalize the Watchdog closing internal connections after a command execution
CHANGE: add timeout for py(shell,system)Call calls where appropriate
CHANGE: Shifter - use gProxyManager in a way that allows proxy caching

*Framework
NEW: ProxyManagerClient - allow to specify validity and caching time separately
FIX: ProxyDB - replace instead of delete+insert proxy in __storeVOMSProxy

*DMS
NEW: FTSMonitorAgent - made multithreaded for better efficiency
FIX: dirac-dms-add-file - allow LFN: prefix for lfn argument

*WMS
NEW: dirac-wms-job-get-output, dirac-wms-job-status - allow to retrieve output for a job group
FIX: TaskQueueDB - fixed selection SQL in __generateTQMatchSQL()
CHANGE: OptimizerExecutor - reduce diversity of MinorStatuses for failed executors

*Resources
FIX: CREAMComputingElement - remove temporary JDL right after the submission 

[v6r6p21]

*DMS
BUGFIX: TransformationCleaningAgent - use the right signature of cleanMetadataCatalogFiles() call

[v6r6p20]

*DMS
FIX: RegistrationTask - properly escaped error messages
BUGFIX: DirectoryMetadata - use getFileMetadataFields from FileMetadata in addMetadataField()
NEW: When there is a missing source error spotted during FTS transfer, file should be reset 
     and rescheduled again until maxAttempt (set to 100) is reached

*WMS
FIX: JobScheduling - fix the site group logic in case of Tier0

[v6r6p19]

*DMS
BUGFIX: All DMS agents  - set up agent name in the initialization

*Core
NEW: Subprocess - timeout wrapper for subprocess calls
BUGFIX: Time - proper interpreting of 0's instead of None
CHANGE: DISET - use cStringIO for ANY read that's longer than 16k (speed improvement) 
        + Less mem when writing data to the net
FIX: Os.py - protection against failed "df" command execution       
NEW: dirac-info prints lcg bindings versions
CHANGE: PlotBase - made a new style class 
NEW: Subprocess - added debug level log message

*Framework
NEW: SystemAdministratorIntegrator client for collecting info from several hosts
NEW: SystemAdministrator - added getHostInfo()
FIX: dirac-proxy-init - always check for errors in S_OK/ERROR returned structures
CHANGE: Do not accept VOMS proxies when uploading a proxy to the proxy manager

*Configuration
FIX: CE2CSAgent - get a fresh copy of the cs data before attempting to modify it, closes #1151
FIX: Do not create useless backups due to slaves connecting and disconnecting
FIX: Refresher - prevent retrying with 'Insane environment'

*Accounting
NEW: Accounting/Job - added validation of reported values to cope with the weird Yandex case
FIX: DBUtils - take into account invalid values, closes #949

*DMS
FIX: FTSSubmitAgent - file for some reason rejected from submission should stay in 'Waiting' in 
     TransferDB.Channel table
FIX: FTSRequest - fix in the log printout     
CHANGE: dirac-dms-add-file removed, dirac-dms-add-files renamed to dirac-dms-add-file
FIX: FileCatalogCLI - check the result of removeFile call
FIX: LcgFileCatalogClient - get rid of LHCb specific VO evaluation
NEW: New FileCatalogProxy service - a generalization of a deprecated LcgFileCatalog service
FIX: Restored StorageElementProxy functionality
CHANGE: dirac-dms-add-file - added printout
NEW: FileCatalog(Factory), StorageElement(Factory) - UseProxy flag moved to /Operations and /LocalSite sections

*RSS
NEW:  general reimplementation: 
      New DB schema using python definition of tables, having three big blocks: Site, Resource and Node.
      MySQLMonkey functionality almost fully covered by DB module, eventually will disappear.
      Services updated to use new database.
      Clients updated to use new database.
      Synchronizer updated to fill the new database. When helpers will be ready, it will need an update.
      One ElementInspectorAgent, configurable now is hardcoded.
      New Generic StateMachine using OOP.
      Commands and Policies simplified.
      ResourceStatus using internal cache, needs to be tested with real load.
      Fixes for the state machine
      Replaced Bad with Degraded status ( outside RSS ).
      Added "Access" to Read|Write|Check|Remove SE statuses wherever it applies.
      ResourceStatus returns by default "Active" instead of "Allowed" for CS calls.
      Caching parameters are defined in the CS
FIX: dirac-admin-allow/ban-se - allow a SE on Degraded ( Degraded->Active ) and ban a SE on Probing 
     ( Probing -> Banned ). In practice, Active and Degraded are "usable" states anyway.            
      
*WMS
FIX: OptimizerExecutor - failed optimizations will still update the job     
NEW: JobWrapper - added LFNUserPrefix VO specific Operations option used for building user LFNs
CHANGE: JobDB - do not interpret SystemConfig in the WMS/JobDB
CHANGE: JobDB - Use CPUTime JDL only, keep MaxCPUTime for backward compatibility
CHANGE: JobWrapper - use CPUTime job parameter instead of MaxCPUTime
CHANGE: JobAgent - use CEType option instead of CEUniqueID
FIX: JobWrapper - do not attempt to untar directories before having checked if they are tarfiles 
NEW: dirac-wms-job-status - get job statuses for jobs in a given job group
 
*SMS
FIX: StorageManagementDB - when removing unlinked replicas, take into account the case where a
     staging request had been submitted, but failed
      
*Resources    
NEW: glexecCE - add new possible locations of the glexec binary: OSG specific stuff and in last resort 
     looking in the PATH    
NEW: LcgFileCatalogClient - in removeReplica() get the needed PFN inside instead of providing it as an argument     
      
*TS      
CHANGE: Transformation types definition are moved to the Operations CS section

*Interfaces
FIX: Dirac.py - CS option Scratchdir was in LocalSite/LocalSite
FIX: Dirac.py - do not define default catalog, use FileCatalog utility instead

[v6r6p19]

*DMS
BUGFIX: All DMS agents  - set up agent name in the initialization

[v6r6p18]

*Transformation
CHANGE: /DIRAC/VOPolicy/OutputDataModule option moved to <Operations>/Transformations/OutputDataModule

*Resources
FIX: ComputingElement - properly check if the pilot proxy has VOMS before adding it to the payload 
     when updating it

*WMS
BUGFIX: JobSanity - fixed misspelled method call SetParam -> SetParameter

[v6r6p17]

*Transformation
BUGFIX: TransformationAgent - corrected  __getDataReplicasRM()

[v6r6p16]

*DMS
FIX: Agents - proper __init__ implementation with arguments passing to the super class
FIX: LcgFileCatalogClient - in removeReplica() reload PFN in case it has changed

[v6r6p15]

*Framework
BUGFIX: ErrorMessageMonitor - corrected updateFields call 

*DMS:
NEW: FTSMonitorAgent completely rewritten in a multithreaded way

*Transformation
FIX: InputDataAgent - proper instantiation of TransformationClient
CHANGE: Transformation - several log message promoted from info to notice level

[v6r6p14]

*Transformation
FIX: Correct instantiation of agents inside several scripts
CHANGE: TransformationCleaningAgent - added verbosity to logs
CHANGE: TransformationAgent - missingLFC to MissingInFC as it could be the DFC as well
FIX: TransformationAgent - return an entry for all LFNs in __getDataReplicasRM

*DMS
FIX: TransferAgent - fix exception reason in registerFiles()

[v6r6p13]

*DMS
CHANGE: TransferAgent - change RM call from getCatalogueReplicas to getActiveReplicas. 
        Lowering log printouts here and there

[v6r6p12]

*DMS
BUGFIX: RemovalTask - Replacing "'" by "" in error str set as attribute for a subRequest file. 
        Without that request cannot be updated when some nasty error occurs.

[v6r6p11]

*RMS:
BUGFIX: RequestClient - log string formatting

*DMS
BUGFIX: RemovalTask - handling for files not existing in the catalogue

*Transformation
FIX: TransformationManager - ignore files in NotProcessed status to get the % of processed files

*Interfaces
FIX: Fixes due to the recent changes in PromptUser utility

[v6r6p10]

*RMS
FIX: RequestDBMySQL - better escaping of queries 

*WMS
FIX: SiteDirector - get compatible platforms before checking Task Queues for a site

[v6r6p9]

*Core
FIX: Utilities/PromptUser.py - better user prompt

*Accounting
NEW: Add some validation to the job records because of weird data coming from YANDEX.ru

*DMS
BUGFIX: ReplicaManager - typo errStr -> infoStr in __replicate()
FIX: FTSRequest - fixed log message

*WMS
FIX: SiteDirector - use CSGlobals.getVO() call instead of explicit CS option

[v6r6p8]

*Transformation
BUGFIX: TransformationDB - typo in getTransformationFiles(): iterValues -> itervalues

[v6r6p7]

*Resources
FIX: StorageFactory - uncommented line that was preventing the status to be returned 
BUGFIX: CE remote scripts - should return status and not call exit()
BUGFIX: SSHComputingElement - wrong pilot ID reference

[v6r6p6]

*WMS
FIX: TaskQueueDB - in findOrphanJobs() retrieve orphaned jobs as list of ints instead of list of tuples
FIX: OptimizerExecutor - added import of datetime to cope with the old style optimizer parameters

*Transformation
FIX: TransformationAgent - fix finalization entering in an infinite loop
NEW: TransformationCLI - added resetProcessedFile command
FIX: TransformationCleaningAgent - treating the archiving delay 
FIX: TransformationDB - fix in getTransformationFiles() in case of empty file list

[v6r6p5]

*Transformation
FIX: TransformationAgent - type( transClient -> transfClient )
FIX: TransformationAgent - self._logInfo -> self.log.info
FIX: TransformationAgent - skip if no Unused files
FIX: TransformationAgent - Use CS option for replica cache lifetime
CHANGE: TransformationAgent - accept No new Unused files every [6] hours

[v6r6p4]

*DMS
FIX: TransferAgent - protection for files that can not be scheduled
BUGFIX: TransferDB - typo (instIDList - > idList ) fixed

*Transformation
BUGFIX: TransformationAgent - typo ( loginfo -> logInfo )

[v6r6p3]

FIX: merged in patch v6r5p14

*Core
BUGFIX: X509Chain - return the right structure in getCredentials() in case of failure
FIX: dirac-deploy-scripts.py - allow short scripts starting from "d"
FIX: dirac-deploy-scripts.py - added DCOMMANDS_PPID env variable in the script wrapper
FIX: ExecutorReactor - reduced error message dropping redundant Task ID 

*Interfaces
BUGFIX: Dirac.py - allow to pass LFN list to replicateFile()

*DMS
FIX: FileManager - extra check if all files are available in _findFiles()
BUGFIX: FileCatalogClientCLI - bug in DirectoryListing

[v6r6p2]

FIX: merged in patch v6r5p13

*WMS
FIX: SiteDirector - if no community set, look for DIRAC/VirtualOrganization setting

*Framework
FIX: SystemLoggingDB - LogLevel made VARCHAR in the MessageRepository table
FIX: Logging - several log messages are split in fixed and variable parts
FIX: SystemLoggingDB - in insertMessage() do not insert new records in auxiliary tables if they 
     are already there

[v6r6p1]

*Core:
CHANGE: PromptUser - changed log level of the printout to NOTICE
NEW: Base Client constructor arguments are passed to the RPCClient constructor

*DMS:
NEW: FTSRequest - added a prestage mechanism for source files
NEW: FileCatalogClientCLI - added -f switch to the size command to use raw faile tables 
     instead of storage usage tables
NEW: FileCatalog - added orphan directory repair tool
NEW: FIleCatalog - more counters to control the catalog sanity     

*WMS:
FIX: SandboxStoreClient - no more kwargs tricks
FIX: SandboxStoreClient returns sandbox file name in case of upload failure to allow failover
FIX: dirac-pilot - fixed VO_%s_SW_DIR env variable in case of OSG

*TS:
FIX: TransformationManagerHandler - avoid multiple Operations() instantiation in 
     getTransformationSummaryWeb()

[v6r6]

*Core
CHANGE: getDNForUsername helper migrated from Core.Security.CS to Registry helper
NEW: SiteSEMapping - new utilities getSitesGroupedByTierLevel(), getTier1WithAttachedTier2(),
     getTier1WithTier2
CHANGE: The DIRAC.Core.Security.CS is replaced by the Registry helper     
BUGFIX: dirac-install - properly parse += in .cfg files
FIX: Graphs.Utilities - allow two lines input in makeDataFromCVS()
FIX: Graphs - allow Graphs package usage if even matplotlib is not installed
NEW: dirac-compile-externals will retrieve the Externals compilation scripts from it's new location 
     in github (DIRACGrid/Externals)
NEW: Possibility to define a thread-global credentials for DISET connections (for web framework)
NEW: Logger - color output ( configurable )
NEW: dirac-admin-sort-cs-sites - to sort sites in the CS
CHANGE: MessageClient(Factor) - added msgClient attribute to messages
NEW: Core.Security.Properties - added JOB_MONITOR and USER_MANAGER properties

*Configuration
NEW: Registry - added getAllGroups() method

*Framework
NEW: SystemAdministratorClientCLI - possibility to define roothPath and lcgVersion when updating software

*Accounting
NEW: JobPlotter - added Normalized CPU plots to Job accounting
FIX: DBUtils - plots going to greater granularity

*DMS
NEW: FileCatalog - storage usage info stored in all the directories, not only those with files
NEW: FileCatalog - added utility to rebuild storage usage info from scratch
FIX: FileCatalog - addMetadataField() allow generic types, e.g. string
FIX: FileCatalog - path argument is normalized before usage in multiple methods
FIX: FileCatalog - new metadata for files(directories) should not be there before for directories(files)
NEW: FileCatalog - added method for rebuilding DirectoryUsage data from scratch 
NEW: FileCatalog - Use DirectoryUsage mechanism for both logical and physical storage
CHANGE: FileCatalog - forbid removing non-empty directories
BUGFIX: FileCatalogClientCLI - in do_ls() check properly the path existence
FIX: FileCatalogClientCLI - protection against non-existing getCatalogCounters method in the LFC client
FIX: DMS Agents - properly call superclass constructor with loadName argument
FIX: ReplicaManager - in removeFile() non-existent file is marked as failed
FIX: Make several classes pylint compliant: DataIntegrityHandler, DataLoggingHandler,
     FileCatalogHandler, StorageElementHandler, StorageElementProxyHandler, TransferDBMonitoringHandler
FIX: LogUploadAgent - remove the OSError exception in __replicate()
FIX: FileCatalogClientCLI - multiple check of proper command inputs,
     automatic completion of several commands with subcommands,
     automatic completion of file names
CHANGE: FileCatalogClientCLI - reformat the output of size command 
FIX: dirac-admin-ban-se - allow to go over all options read/write/check for each SE      
NEW: StrategyHandler - new implementation to speed up file scheduling + better error reporting
NEW: LcgFileCatalogProxy - moved from from LHCbDirac to DIRAC
FIX: ReplicaManager - removed usage of obsolete "/Resources/StorageElements/BannedTarget" 
CHANGE: removed StorageUsageClient.py
CHANGE: removed obsoleted ProcessingDBAgent.py

*WMS
CHANGE: RunNumber job parameter was removed from all the relevant places ( JDL, JobDB, etc )
NEW: dirac-pilot - add environment setting for SSH and BOINC CEs
NEW: WMSAdministrator - get output for non-grid CEs if not yet in the DB
NEW: JobAgent - job publishes BOINC parameters if any
CHANGE: Get rid of LHCbPlatform everywhere except TaskQueueDB
FIX: SiteDirector - provide list of sites to the Matcher in the initial query
FIX: SiteDirector - present a list of all groups of a community to match TQs
CHANGE: dirac-boinc-pilot dropped
CHANGE: TaskQueueDirector does not depend on /LocalSite section any more
CHANGE: reduced default delays for JobCleaningAgent
CHANGE: limit the number of jobs received by JobCleaningAgent
CHANGE: JobDB - use insertFields instead of _insert
CHANGE: Matcher, TaskQueueDB - switch to use Platform rather than LHCbPlatform retaining LHCbPlatform compatibility
BUGFIX: Matcher - proper reporting pilot site and CE
CHANGE: JobManager - improved job Killing/Deleting logic
CHANGE: dirac-pilot - treat the OSG case when jobs on the same WN all run in the same directory
NEW: JobWrapper - added more status reports on different failures
FIX: PilotStatusAgent - use getPilotProxyFromDIRACGroup() instead of getPilotProxyFromVOMSGroup()
CHANGE: JobMonitoringHandler - add cutDate and condDict parameters to getJobGroup()
NEW: JobMonitoringHandler - check access rights with JobPolicy when accessing job info from the web
NEW: JobManager,JobWrapper - report to accounting jobs in Rescheduled final state if rescheduling is successful
FIX: WMSAdministrator, SiteDirector - store only non-empty pilot output to the PilotDB
NEW: added killPilot() to the WMSAdministrator interface, DiracAdmin and dirac-admin-kill-pilot command
NEW: TimeLeft - renormalize time left using DIRAC Normalization if available
FIX: JobManager - reconnect to the OptimizationMind in background if not yet connected
CHANGE: JobManifest - use Operations helper
NEW: JobCleaningAgent - delete logging records from JobLoggingDB when deleting jobs

*RMS
FIX: RequestDBFile - better exception handling in case no JobID supplied
FIX: RequestManagerHandler - make it pylint compliant
NEW: RequestProxyHandler - is forwarding requests from voboxes to central RequestManager. 
     If central RequestManager is down, requests are dumped into file cache and a separate thread 
     running in background is trying to push them into the central. 
CHANGE: Major revision of the code      
CHANGE: RequestDB - added index on SubRequestID in the Files table
CHANGE: RequestClient - readRequestForJobs updated to the new RequetsClient structure

*RSS
NEW: CS.py - Space Tokens were hardcoded, now are obtained after scanning the StorageElements.

*Resources
FIX: SSHComputingElement - enabled multiple hosts in one queue, more debugging
CHANGE: SSHXXX Computing Elements - define SSH class once in the SSHComputingElement
NEW: SSHComputingElement - added option to define private key location
CHANGE: Get rid of legacy methods in ComputingElement
NEW: enable definition of ChecksumType per SE
NEW: SSHBatch, SSHCondor Computing Elements
NEW: SSHxxx Computing Elements - using remote control scripts to better capture remote command errors
CHANGE: put common functionality into SSHComputingElement base class for all SSHxxx CEs
NEW: added killJob() method tp all the CEs
NEW: FileCatalog - take the catalog information info from /Operations CS section, if defined there, 
     to allow specifications per VO 

*Interfaces
CHANGE: Removed Script.initialize() from the API initialization
CHANGE: Some general API polishing
FIX: Dirac.py - when running in mode="local" any directory in the ISB would not get untarred, 
     contrary to what is done in the JobWrapper

*TS
BUGFIX: TaskManager - bug fixed in treating tasks with input data
FIX: TransformationCleaningAgent - properly call superclass constructor with loadName argument
NEW: TransformationCleaningAgent - added _addExtraDirectories() method to extend the list of
     directories to clean in a subclass if needed
CHANGE: TransformationCleaningAgent - removed usage of StorageUsageClient     
NEW: TransformationAgent is multithreaded now ( implementation moved from LHCbDIRAC )
NEW: added unit tests
NEW: InputDataAgent - possibility to refresh only data registered in the last predefined period of time 
NEW: TransformationAgent(Client) - management of derived transformations and more ported from LHCbDIRAC
BUGFIX: TransformationDB - wrong SQL statement generation in setFileStatusForTransformation()

[v6r5p14]

*Core
NEW: Utilities - added Backports utility

*WMS
FIX: Use /Operations/JobScheduling section consistently, drop /Operations/Matching section
NEW: Allow VO specific share correction plugins from extensions
FIX: Executors - several fixes

[v6r5p13]

*WMS
FIX: Executors - VOPlugin will properly send and receive the params
NEW: Correctors can be defined in an extension
FIX: Correctors - Properly retrieve info from the CS using the ops helper

[v6r5p12]

FIX: merged in patch v6r4p34

[v6r5p11]

FIX: merged in patch v6r4p33

*Core
FIX: MySQL - added offset argument to buildConditions()

[v6r5p10]

FIX: merged in patch v6r4p32

[v6r5p9]

FIX: merged in patch v6r4p30

[v6r5p8]

FIX: merged in patch v6r4p29

[v6r5p7]

FIX: merged in patch v6r4p28

[v6r5p6]

FIX: merged in patch v6r4p27

*Transformation
BUGFIX: TransformationDB - StringType must be imported before it can be used

*RSS
NEW: CS.py - Space Tokens were hardcoded, now are obtained after scanning the StorageElements.

[v6r5p5]

FIX: merged in patch v6r4p26

[v6r5p4]

FIX: merged in patch v6r4p25

[v6r5p3]

*Transformation
FIX: merged in patch v6r4p24

[v6r5p2]

*Web
NEW: includes DIRACWeb tag web2012092101

[v6r5p1]

*Core
BUGFIX: ExecutorMindHandler - return S_OK() in the initializeHandler
FIX: OptimizationMindHandler - if the manifest is not dirty it will not be updated by the Mind

*Configuration
NEW: Resources helper - added getCompatiblePlatform(), getDIRACPlatform() methods

*Resources
FIX: SSHComputingElement - add -q option to ssh command to avoid banners in the output
FIX: BOINCComputingElement - removed debugging printout
FIX: ComputingElement - use Platform CS option which will be converted to LHCbPlatform for legacy compatibility

*DMS
FIX: RequestAgentBase - lowering loglevel from ALWAYS to INFO to avoid flooding SystemLogging

*WMS:
FIX: SiteDirector - provide CE platform parameter when interrogating the TQ
FIX: GridPilotDirector - publish pilot OwnerGroup rather than VOMS role
FIX: WMSUtilities - add new error string into the parsing of the job output retrieval

[v6r5]

NEW: Executor framework

*Core
NEW: MySQL.py - added Test case for Time.dateTime time stamps
NEW: MySQL.py - insertFields and updateFields can get values via Lists or Dicts
NEW: DataIntegrityDB - use the new methods from MySQL and add test cases
NEW: DataIntegrityHandler - check connection to DB and create tables (or update their schema)
NEW: DataLoggingDB - use the new methods from MySQL and add test cases
NEW: DataLoggingHandler - check connection to DB and create tables (or update their schema)
FIX: ProcessPool - killing stuck workers after timeout
CHANGE: DB will throw a RuntimeException instead of a sys.exit in case it can't contact the DB
CHANGE: Several improvements on DISET
CHANGE: Fixed all DOS endings to UNIX
CHANGE: Agents, Services and Executors know how to react to CSSection/Module and react accordingly
NEW: install tools are updated to deal with executors
FIX: dirac-install - add -T/--Timeout option to define timeout for distribution downloads
NEW: dirac-install - added possibility of defining dirac-install's global defaults by command line switch
BUGFIX: avoid PathFinder.getServiceURL and use Client class ( DataLoggingClient,LfcFileCatalogProxyClient ) 
FIX: MySQL - added TIMESTAMPADD and TIMESTAMPDIFF to special values not to be scaped by MySQL
NEW: ObjectLoader utility
CHANGE: dirac-distribution - added global defaults flag and changed the flag to -M or --defaultsURL
FIX: Convert to string before trying to escape value in MySQL
NEW: DISET Services - added PacketTimeout option
NEW: SystemLoggingDB - updated to use the renewed MySQL interface and SQL schema
NEW: Added support for multiple entries in /Registry/DefaultGroup, for multi-VO installations
CHANGE: Component installation procedure updated to cope with components inheriting Modules
CHANGE: InstallTools - use dirac- command in runit run scripts
FIX: X509Chain - avoid a return of error when the group is not valid
FIX: MySQL - reduce verbosity of log messages when high level methods are used
CHANGE: Several DB classes have been updated to use the MySQL buildCondition method
NEW: MySQL - provide support for greater and smaller arguments to all MySQL high level methods
FIX: Service.py - check all return values from all initializers

*Configuration
CHANGE: By default return option and section lists ordered as in the CS
NEW: ConfigurationClient - added function to refresh remote configuration

*Framework
FIX: Registry.findDefaultGroup will never return False
CHANGE: ProxyManager does not accept proxies without explicit group
CHANGE: SystemAdministratorHandler - force refreshing the configuration after new component setup

*RSS
CHANGE: removed code execution from __init__
CHANGE: removed unused methods
NEW: Log all policy results 

*Resources
NEW: updated SSHComputingElement which allows multiple job submission
FIX: SGETimeLeft - better parsing of the batch system commands output
FIX: InProcessComputingElement - when starting a new job discard renewal of the previous proxy
NEW: BOINCComputingElement - new CE client to work with the BOINC desktop grid infrastructure 

*WMS
CHANGE: WMS Optimizers are now executors
CHANGE: SandboxStoreClient can directly access the DB if available
CHANGE: Moved JobDescription and improved into JobManifest
FIX: typo in JobLoggingDB
NEW: JobState/CachedJobState allow access to the Job via DB/JobStateSync Service automatically
BUGFIX: DownloadInputData - when not enough disk space, message was using "buffer" while it should be using "data"
FIX: the sandboxmetadataDB explosion when using the sandboxclient without direct access to the DB
NEW: Added support for reset/reschedule in the OptimizationMind
CHANGE: Whenever a DB is not properly initialized it will raise a catchable RuntimeError exception 
        instead of silently returning
FIX: InputDataResolution - just quick mod for easier extensibility, plus removed some LHCb specific stuff
NEW: allow jobids in a file in dirac-wms-job-get-output
NEW: JobManager - zfill in %n parameter substitution to allow alphabetical sorting
NEW: Directors - added checking of the TaskQueue limits when getting eligible queues
CHANGE: Natcher - refactor to simpify the logic, introduced Limiter class
CHANGE: Treat MaxCPUTime and CPUTime the same way in the JDL to avoid confusion
NEW: SiteDirector - added options PilotScript, MaxPilotsToSubmit, MaxJobsInFillMode
BUGFIX: StalledJobAgent - use cpuNormalization as float, not string 
FIX: Don't kill an executor if a task has been taken out from it
NEW: dirac-boinc-pilot - pilot script to be used on the BOINC volunteer nodes
FIX: SiteDirector - better handling of tokens and filling mode 
NEW: Generic pilot identities are automatically selected by the TQD and the SiteDirector 
     if not explicitly defined in /Pilot/GenericDN and GenericGroup
NEW: Generic pilot groups can have a VO that will be taken into account when selecting generic 
     credentials to submit pilots
NEW: Generic pilots that belong to a VO can only match jobs from that VO
NEW: StalledJobAgent - added rescheduling of jobs stuck in Matched or Rescheduled status
BUGFIX: StalledJobAgent - default startTime and endTime to "now", avoid None value
NEW: JobAgent - stop after N failed matching attempts (nothing to do), use StopAfterFailedMatches option
CHANGE: JobAgent - provide resource description as a dictionary to avoid extra JDL parsing by the Matcher
CHANGE: Matcher - report pilot info once instead of sending it several times from the job
CHANGE: Matcher - set the job site instead of making a separate call to JobStateUpdate
NEW: Matcher - added Matches done and matches OK statistics
NEW: TaskQueue - don't delete fresh task queues. Wait 5 minutes to do so.
CHANGE: Disabled TQs can also be matched, if no jobs are there, a retry will be triggered

*Transformation
FIX: TransformationAgent - a small improvement: now can pick the prods status to handle from the CS, 
     plus few minor corrections (e.g. logger messages)
FIX: TransformationCLI - take into accout possible failures in resetFile command     

*Accounting
NEW: AccountingDB - added retrieving RAW records for internal stuff
FIX: AccountingDB - fixed some logic for readonly cases
CHANGE: Added new simpler and faster bucket insertion mechanism
NEW: Added more info when rebucketing
FIX: Calculate the rebucket ETA using remaining records to be processed instead of the total records to be processed
FIX: Plots with no data still carry the plot name

*DMS
NEW: SRM2Storage - added retry in the gfal calls
NEW: added new FTSCleaningAgent cleaning up TransferDB tables
FIX: DataLoggingClient and DataLoggingDB - tests moved to separate files
CHANGE: request agents cleanup

*RMS
CHANGE: Stop using RequestAgentMixIn in the request agents

[v6r4p34]

*DMS
BUGFIX: FileCatalogCLI - fixed wrong indentation
CHANGE: RegistrationTask - removed some LHCb specific defaults

[v6r4p33]

*DMS
CHANGE: FTSRequest - be more verbose if something is wrong with file

[v6r4p32]

*WMS
FIX: StalledJobAgent - avoid exceptions in the stalled job accounting reporting

*DMS
NEW: FTSMonitorAgent - handling of expired FTS jobs 

*Interfaces
CHANGE: Dirac.py - attempt to retrieve output sandbox also for Completed jobs in retrieveRepositorySandboxes()

[v6r4p30]

*Core
BUGFIX: dirac-admin-bdii-ce-voview - proper check of the result structure

*Interfaces
FIX: Dirac.py, Job.py - allow to pass environment variables with special characters

*DMS
NEW: FileCatalogCLI - possibility to sort output in the ls command

*WMS:
FIX: JobWrapper - interpret environment variables with special characters 

[v6r4p29]

*RMS
BUGFIX: RequestDBMySQL - wrong indentation in __updateSubRequestFiles()

[v6r4p28]

*Interfaces
CHANGE: Dirac.py, DiracAdmin.py - remove explicit timeout on RPC client instantiation

*RSS
FIX: CS.py - fix for updated CS location (backward compatible)

*DMS
BUGFIX: StrategyHandler - bug fixed determineReplicationTree()
FIX: FTSRequest - add checksum string to SURLs file before submitting an FTS job

*WMS
FIX: JobWrapper - protection for double quotes in JobName
CHANGE: SiteDirector - switched some logging messages from verbose to info level

*RMS
NEW: Request(Client,DBMySQL,Manager) - added readRequestsForJobs() method

[v6r4p27]

*DMS
FIX: SRM2Storage - removed hack for EOS (fixed server-side)

*Transformation
CHANGE: TransformationClient - limit to 100 the number of transformations in getTransformations()
NEW: TransformationAgent - define the transformations type to use in the configuration

*Interfaces
FIX: Job.py -  fix for empty environmentDict (setExecutionEnv)

[v6r4p26]

*Transformation
BUGFIX: TransformationClient - fixed calling sequence in rpcClient.getTransformationTasks()
NEW: TransformationClient - added log messages in verbose level.

[v6r4p25]

*DMS
BUGFIX: StrategyHandler - sanity check for wrong replication tree 

[v6r4p24]

*Core
NEW: MySQL - add 'offset' argument to the buildCondition()

*Transformation
FIX: TransformationAgent - randomize the LFNs for removal/replication case when large number of those
CHANGE: TransformationClient(DB,Manager) - get transformation files in smaller chunks to
        improve performance
FIX: TransformationAgent(DB) - do not return redundant LFNs in getTransformationFiles()    

[v6r4p23]

*Web
NEW: includes DIRACWeb tag web2012092101

[v6r4p22]

*DMS
FIX: SRM2Storage - fix the problem with the CERN-EOS storage 

[v6r4p21]

*Core
BUGFIX: SGETimeLeft - take into account dd:hh:mm:ss format of the cpu consumed

[v6r4p20]

*WMS
BUGFIX: PilotDirector, GridPilotDirector - make sure that at least 1 pilot is to be submitted
BUGFIX: GridPilotDirector - bug on how pilots are counted when there is an error in the submit loop.
BUGFIX: dirac-pilot - proper install script installation on OSG sites

[v6r4p19]

*RMS
FIX: RequestDBMySQL - optimized request selection query 

[v6r4p18]

*Configuration
BUGFIX: CE2CSAgent.py - the default value must be set outside the loop

*DMS
NEW: dirac-dms-create-replication-request
BUGFIX: dirac-dms-fts-submit, dirac-dms-fts-monitor - print out error messages

*Resources
BUGFIX: TorqueComputingElement.py, plus add UserName for shared Queues

*WMS
BUGFIX: JobManagerHandler - default value for pStart (to avoid Exception)

[v6r4p17]

*Core
FIX: dirac-configure - setup was not updated in dirac.cfg even with -F option
FIX: RequestHandler - added fix for Missing ConnectionError

*DMS
FIX: dirac-dms-clean-directory - command fails with `KeyError: 'Replicas'`.

*WMS
FIX: SiteDirector - adapt to the new method in the Matcher getMatchingTaskQueue 
FIX: SiteDirector - added all SubmitPools to TQ requests

[v6r4p16]

*Core:
FIX: dirac-install - bashrc/cshrc were wrongly created when using versionsDir

*Accounting
CHANGE: Added new simpler and faster bucket insertion mechanism
NEW: Added more info when rebucketing

*WMS
CHANGE: Matcher - refactored to take into account job limits when providing info to directors
NEW: JoAgent - reports SubmitPool parameter if applicable
FIX: Matcher - bad codition if invalid result

[v6r4p15]

*WMS
FIX: gLitePilotDirector - fix the name of the MyProxy server to avoid crasehs of the gLite WMS

*Transformation
FIX: TaskManager - when the file is on many SEs, wrong results were generated

[v6r4p13]

*DMS
FIX: dirac-admin-allow-se - added missing interpreter line

[v6r4p12]

*DMS
CHANGE: RemovalTask - for DataManager shifter change creds after failure of removal with her/his proxy.

*RSS
NEW: Added RssConfiguration class
FIX: ResourceManagementClient  - Fixed wrong method name

[v6r4p11]

*Core
FIX: GGUSTicketsClient - GGUS SOAP URL updated

*DMS
BUGFIX: ReplicaManager - wrong for loop

*RequestManagement
BUGFIX: RequestClient - bug fix in finalizeRequest()

*Transformation
FIX: TaskManager - fix for correctly setting the sites (as list)

[v6r4p10]

*RequestManagement
BUGFIX: RequestContainer - in addSubrequest() function

*Resources
BUGFIX: SRM2Storage - in checksum type evaluation

*ResourceStatusSystem
BUGFIX: InfoGetter - wrong import statement

*WMS
BUGFIX: SandboxMetadataDB - __init__() can not return a value

[v6r4p9]

*DMS
CHANGE: FailoverTransfer - ensure the correct execution order of the subrequests

[v6r4p8]

Bring in fixes from v6r3p17

*Core:
FIX: Don't have the __init__ return True for all DBs
NEW: Added more protection for exceptions thrown in callbacks for the ProcessPool
FIX: Operations will now look in 'Defaults' instead of 'Default'

*DataManagement:
FIX: Put more protection in StrategyHandler for neither channels  not throughput read out of TransferDB
FIX: No JobIDs supplied in getRequestForJobs function for RequestDBMySQL taken into account
FIX: Fix on getRequestStatus
CHANGE: RequestClient proper use of getRequestStatus in finalizeRequest
CHANGE: Refactored RequestDBFile

[v6r4p7]

*WorkloadManagement
FIX: SandboxMetadataDB won't explode DIRAC when there's no access to the DB 
CHANGE: Whenever a DB fails to initialize it raises a catchable exception instead of just returning silently

*DataManagement
CHANGE: Added Lost and Unavailable to the file metadata

[v6r4p6]

Bring fixes from v6r4p6

[v6r4p5]

*Configuration
NEW: Added function to generate Operations CS paths

*Core
FIX: Added proper ProcessPool checks and finalisation

*DataManagement
FIX: don't set Files.Status to Failed for non-existign files, failover transfers won't go
FIX: remove classmethods here and there to unblock requestHolder
CHANGE: RAB, TA: change task timeout: 180 and 600 (was 600 and 900 respectively)
FIX: sorting replication tree by Ancestor, not hopAncestorgit add DataManagementSystem/Agent/TransferAgent.py
NEW: TA: add finalize
CHANGE: TransferAgent: add AcceptableFailedFiles to StrategyHandler to ban FTS channel from scheduling
FIX: if there is no failed files, put an empty dict


*RSS
FIX: RSS is setting Allowed but the StorageElement checks for Active

*Workflows
FIX: Part of WorfklowTask rewritten to fix some issues and allow 'ANY' as site

*Transformation
FIX: Wrong calls to TCA::cleanMetadataCatalogFiles

[v6r4p4]

*Core
FIX: Platform.py - check if Popen.terminate is available (only from 2.6)

[v6r4p3]

*Core
FIX: ProcessPool with watchdog and timeouts - applied in v6r3 first

[v6r4p2]

*StorageManagement
BUGFIX: StorageElement - staging is a Read operation and should be allowed as such

*WMS
BUGFIX: InProcessComputingElement, JobAgent - proper return status code from the job wrapper

*Core
FIX: Platform - manage properly the case of exception in the ldconfig execution

[v6r4p1]

*DMS
FIX: TransferDB.getChannelObservedThroughput - the channelDict was created in a wrong way

*RSS
FIX: ResourceStatus was not returning Allowed by default

[v6r4]

*Core
FIX: dirac-install-db.py: addDatabaseOptionsToCS has added a new keyed argument
NEW: SGETimeLeft.py: Support for SGE backend
FIX: If several extensions are installed, merge ConfigTemplate.cfg
NEW: Service framework - added monitoring of file descriptors open
NEW: Service framework - Reduced handshake timeout to prevent stuck threads
NEW: MySQL class with new high level methods - buildCondition,insertFields,updateFields
     deleteEntries, getFields, getCounters, getDistinctAttributeValues
FIX: ProcessPool - fixes in the locking mechanism with LockRing, stopping workers when the
     parent process is finished     
FIX: Added more locks to the LockRing
NEW: The installation tools are updated to install components by name with the components module specified as an option

*DMS
FIX: TransferDB.py - speed up the Throughput determination
NEW: dirac-dms-add-files: script similar to dirac-dms-remove-files, 
     allows for 1 file specification on the command line, using the usual dirac-dms-add-file options, 
     but also can take a text file in input to upload a bunch of files. Exit code is 0 only if all 
     was fine and is different for every error found. 
NEW: StorageElementProxy- support for data downloading with http protocol from arbitrary storage, 
     needed for the web data download
BUGFIX: FileCatalogCLI - replicate operation does a proper replica registration ( closes #5 )     
FIX: ReplicaManager - __cleanDirectory now working and thus dirac-dms-clean-directory

*WMS
NEW: CPU normalization script to run a quick test in the pilot, used by the JobWrapper
     to report the CPU consumption to the accounting
FIX: StalledJobAgent - StalledTimeHours and FailedTimeHours are read each cycle, refer to the 
     Watchdog heartBeat period (should be renamed); add NormCPUTime to Accounting record
NEW: SiteDirector - support for the operation per VO in multi-VO installations
FIX: StalledJobAgent - get ProcessingType from JDL if defined
BUGFIX: dirac-wms-job-peek - missing printout in the command
NEW: SiteDirector - take into account the number of already waiting pilots when evaluating the number of pilots to submit
FIX: properly report CPU usage when the Watchdog kill the payload.

*RSS
BUGFIX: Result in ClientCache table is a varchar, but the method was getting a datetime
NEW: CacheFeederAgent - VOBOX and SpaceTokenOccupancy commands added (ported from LHCbDIRAC)
CHANGE: RSS components get operational parameters from the Operations handler

*DataManagement
FIX: if there is no failed files, put an empty dict

*Transformation
FIX: Wrong calls to TCA::cleanMetadataCatalogFiles

[v6r3p19]

*WMS
FIX: gLitePilotDirector - fix the name of the MyProxy server to avoid crashes of the gLite WMS

[v6r3p18]

*Resources
BUGFIX: SRM2Storage - in checksum type evaluation

[v6r3p17]

*DataManagement
FIX: Fixes issues #783 and #781. Bugs in ReplicaManager removePhisicalReplica and getFilesFromDirectory
FIX: Return S_ERROR if missing jobid arguments
NEW: Checksum can be verified during FTS and SRM2Storage 

[v6r3p16]

*DataManagement
FIX: better monitoring of FTS channels 
FIX: Handle properly None value for channels and bandwidths

*Core
FIX: Properly calculate the release notes if there are newer releases in the release.notes file

[v6r3p15]

*DataManagement
FIX: if there is no failed files, put an empty dict

*Transformation
FIX: Wrong calls to TCA::cleanMetadataCatalogFiles


[v6r3p14]

* Core

BUGFIX: ProcessPool.py: clean processing and finalisation
BUGFIX: Pfn.py: don't check for 'FileName' in pfnDict

* DMS

NEW: dirac-dms-show-fts-status.py: script showing last hour history for FTS channels
NEW: TransferDBMonitoringHandler.py: new function exporting FST channel queues
BUGFIX: TransferAgent.py,RemovalAgent.py,RegistrationAgent.py - unlinking of temp proxy files, corection of values sent to gMonitor
BUGFIX: StrategyHandler - new config option 'AcceptableFailedFiles' to unblock scheduling for channels if problematic transfers occured for few files
NEW: TransferAgent,RemovalAgent,RegistrationAgent - new confing options for setting timeouts for tasks and ProcessPool finalisation
BUGFIX: ReplicaManager.py - reverse sort of LFNs when deleting files and directories to avoid blocks
NEW: moved StrategyHandler class def to separate file under DMS/private

* TMS

FIX: TransformationCleaningAgent.py: some refactoring, new way of disabling/enabline execution by 'EnableFlag' config option

[v6r3p13]

*Core
FIX: Added proper ProcessPool checks and finalisation

*DataManagement
FIX: don't set Files.Status to Failed for non-existign files, failover transfers won't go
FIX: remove classmethods here and there to unblock requestHolder
CHANGE: RAB, TA: change task timeout: 180 and 600 (was 600 and 900 respectively)
FIX: sorting replication tree by Ancestor, not hopAncestorgit add DataManagementSystem/Agent/TransferAgent.py
NEW: TA: add finalize
CHANGE: TransferAgent: add AcceptableFailedFiles to StrategyHandler to ban FTS channel from scheduling

[v6r3p12]

*Core
FIX: Platform.py - check if Popen.terminate is available (only from 2.6)

[v6r3p11]

*Core
FIX: ProcessPool with watchdog and timeouts

[v6r3p10]

*StorageManagement
BUGFIX: StorageElement - staging is a Read operation and should be allowed as such

*WMS
BUGFIX: InProcessComputingElement, JobAgent - proper return status code from the job wrapper

*Core
FIX: Platform - manage properly the case of exception in the ldconfig execution

[v6r3p9]

*DMS
FIX: TransferDB.getChannelObservedThroughput - the channelDict was created in a wrong way

[v6r3p8]

*Web
CHANGE: return back to the release web2012041601

[v6r3p7]

*Transformation
FIX: TransformationCleaningAgent - protection from deleting requests with jobID 0 

[v6r3p6]

*Core
FIX: dirac-install-db - proper key argument (follow change in InstallTools)
FIX: ProcessPool - release all locks every time WorkignProcess.run is executed, more fixes to come
FIX: dirac-configure - for Multi-Community installations, all vomsdir/vomses files are now created

*WMS
NEW: SiteDirector - add pilot option with CE name to allow matching of SAM jobs.
BUGFIX: dirac-pilot - SGE batch ID was overwriting the CREAM ID
FIX: PilotDirector - protect the CS master if there are at least 3 slaves
NEW: Watchdog - set LocalJobID in the SGE case

[v6r3p5]

*Core:
BUGFIX: ProcessPool - bug making TaskAgents hang after max cycles
BUGFIX: Graphs - proper handling plots with data containing empty string labels
FIX: GateWay - transfers were using an old API
FIX: GateWay - properly calculate the gateway URL
BUGFIX: Utilities/Pfn.py - bug in pfnunparse() when concatenating Path and FileName

*Accounting
NEW: ReportGenerator - make AccountingDB readonly
FIX: DataCache - set daemon the datacache thread
BUGFIX: BasePlotter - proper handling of the Petabyte scale data

*DMS:
BUGFIX: TransferAgent, RegistrationTask - typos 

[v6r3p4]

*DMS:
BUGFIX: TransferAgent - wrong value for failback in TA:execute

[v6r3p3]

*Configuration
BUGFIX: Operations helper - typo

*DMS:
FIX: TransferAgent - change the way of redirecting request to task

[v6r3p2]

*DMS
FIX: FTSRequest - updating metadata for accouting when finalizing FTS requests

*Core
FIX: DIRAC/__init__.py - default version is set to v6r3

[v6r3p1]

*WMS
CHANGE: Use ResourcesStatus and Resources helpers in the InputDataAgent logic

*Configuration
NEW: added getStorageElementOptions in Resources helper

*DMS
FIX: resourceStatus object created in TransferAgent instead of StrategyHandler

[v6r3]

*Core
NEW: Added protections due to the process pool usage in the locking logic

*Resources
FIX: LcgFileCatalogClient - reduce the number of retries: LFC_CONRETRY = 5 to 
     avoid combined catalog to be stuck on a faulty LFC server
     
*RSS
BUGFIX: ResourceStatus - reworked helper to keep DB connections     

*DMS
BUGFIX: ReplicaManager::CatalogBase::_callFileCatalogFcnSingleFile() - wrong argument

*RequestManagement
FIX: TaskAgents - set timeOut for task to 10 min (15 min)
NEW: TaskAgents - fill in Error fields in case of failing operations

*Interfaces
BUGFIX: dirac-wms-select-jobs - wrong use of the Dirac API

[v6r2p9]

*Core
FIX: dirac-configure - make use of getSEsForSite() method to determine LocalSEs

*WMS
NEW: DownloadInputData,InputDataByProtocol - check Files on Tape SEs are on Disk cache 
     before Download or getturl calls from Wrapper
CHANGE: Matcher - add Stalled to "Running" Jobs when JobLimits are applied   
CHANGE: JobDB - allow to specify required platform as Platform JDL parameter,
        the specified platform is taken into account even without /Resources/Computing/OSCompatibility section

*DMS
CHANGE: dirac-admin-allow(ban)-se - removed lhcb-grid email account by default, 
        and added switch to avoid sending email
FIX: TaskAgents - fix for non-existing files
FIX: change verbosity in failoverReplication 
FIX: FileCatalog - remove properly metadata indices 
BUGFIX: FileManagerBase - bugfix in the descendants evaluation logic  
FIX: TransferAgent and TransferTask - update Files.Status to Failed when ReplicaManager.replicateAndRegister 
     will fail completely; when no replica is available at all.

*Core
FIX: dirac-pilot - default lcg bindings version set to 2012-02-20

[v6r2p8]

*DMS:
CHANGE: TransferAgent - fallback to task execution if replication tree is not found

[v6r2p7]

*WMS
BUGFIX: SiteDirector - wrong CS option use: BundleProxy -> HttpProxy
FIX: SiteDirector - use short lines in compressed/encoded files in the executable
     python script

[v6r2p6]

*DataManagement
FIX: Bad logic in StrategyHandler:MinimiseTotalWait

*Core
CHANGE: updated GGUS web portal URL

*RSS
BUGFIX: meta key cannot be reused, it is popped from dictionary

*Framework
FIX: The Gateway service does not have a handler
NEW: ConfingTemplate entry for Gateway
FIX: distribution notes allow for word wrap

*WorkloadManagement
FIX: avoid unnecessary call if no LFN is left in one of the SEs
FIX: When Uploading job outputs, try first Local SEs, if any


[v6r2p5]

*RSS
BUGFIX: several minor bug fixes

*RequestManagement
BUGFIX: RequestDBMySQL - removed unnecessary request type check

*DMS
BUGFIX: FileCatalogClienctCLI - wrong evaluation of the operation in the find command
NEW: FileCatalog - added possibility to remove specified metadata for a given path 
BUGFIX: ReplicaManager - wrong operation order causing failure of UploadLogFile module

*Core
NEW: dirac-install - generate cshrc DIRAC environment setting file for the (t)csh 

*Interfaces
CHANGE: Job - added InputData to each element in the ParametricInputData

*WMS
CHANGE: dirac-jobexec - pass ParametericInputData to the workflow as a semicolon separated string

[v6r2p4]

*WMS
BUGFIX: StalledJobAgent - protection against jobs with no PilotReference in their parameters
BUGFIX: WMSAdministratorHandler - wrong argument type specification for getPilotInfo method

*StorageManagement
BUGFIX: RequestFinalizationAgent - no method existence check when calling RPC method

[v6r2p3]

*WMS
CHANGE: Matcher - fixed the credentials check in requestJob() to simplify it

*ConfigurationSystem
CHANGE: Operations helper - fix that allow no VO to be defined for components that do not need it

*Core
BUGFIX: InstallTools - when applying runsvctrl to a list of components make sure that the config server is treated first and the sysadmin service - last
        
[v6r2p2]

*WMS
BUGFIX: Matcher - restored logic for checking private pilot asking for a given DN for belonging to the same group with JOB_SHARING property.

[v6r2p1]

*RequestManagementSystem
BUGFIX: RequestCleaningAgent - missing import of the "second" interval definition 

[v6r2]

*General
FIX: replaced use of exec() python statement in favor of object method execution

*Accounting
CHANGE: Accounting 'byte' units are in powers of 1000 instead of powers of 1024 (closes #457)

*Core
CHANGE: Pfn.py - pfnparse function rewritten for speed up and mem usage, unit test case added
FIX: DISET Clients are now thread-safe. Same clients used twice in different threads was not 
closing the previous connection
NEW: reduce wait times in DISET protocol machinery to improve performance    
NEW: dirac-fix-mysql-script command to fix the mysql start-up script for the given installation
FIX: TransferClient closes connections properly
FIX: DISET Clients are now thread-safe. Same client used twice in different threads will not close the previous connection
CHANGE: Beautification and reduce wait times to improve performance
NEW: ProcessPool - added functionality to kill all children processes properly when destroying ProcessPool objects
NEW: CS Helper for LocalSite section, with gridEnv method
NEW: Grid module will use Local.gridEnv if nothing passed in the arguments
CHANGE: Add deprecated sections in the CS Operations helper to ease the transition
FIX: dirac-install - execute dirac-fix-mysql-script, if available, to fix the mysql.server startup script
FIX: dirac-distribution - Changed obsoleted tar.list file URL
FIX: typo in dirac-admin-add-host in case of error
CHANGE: dirac-admin-allow(ban)-se - use diracAdmin.sendMail() instead of NotificationClient.sendMail()

*Framework
BUGFIX: UserProfileDB - no more use of "type" variable as it is a reserved keyword 

*RequestManagement:
FIX: RequestDBFile - more consistent treatment of requestDB Path
FIX: RequestMySQL - Execution order is evaluated based on not Done state of subrequests
NEW: RequestCleaningAgent - resetting Assigned requests to Waiting after a configurable period of time

*RSS
CHANGE: RSS Action now inherits from a base class, and Actions are more homogeneous, they all take a uniform set of arguments. The name of modules has been changed from PolType to Action as well.
FIX: CacheFeederAgent - too verbose messages moved to debug instead of info level
BUGFIX: fixed a bug preventing RSS clients to connect to the services     
FIX: Proper services synchronization
FIX: Better handling of exceptions due to timeouts in GOCDBClient   
FIX: RSS.Notification emails are sent again
FIX: Commands have been modified to return S_OK, S_ERROR inside the Result dict. This way, policies get a S_ERROR / S_OK object. CacheFeederAgent has been updated accordingly.
FIX: allow clients, if db connection fails, to reconnect ( or at least try ) to the servers.
CHANGE: access control using CS Authentication options. Default is SiteManager, and get methods are all.
BUGFIX: MySQLMonkey - properly escaped all parameters of the SQL queries, other fixes.
NEW: CleanerAgent renamed to CacheCleanerAgent
NEW: Updated RSS scripts, to set element statuses and / or tokens.
NEW: Added a new script, dirac-rss-synch
BUGFIX: Minor bugfixes spotted on the Web development
FIX: Removed useless decorator from RSS handlers
CHANGE: ResourceStatus helper tool moved to RSS/Client directory, no RSS objects created if the system is InActive
CHANGE: Removed ClientFastDec decorator, using a more verbose alternative.
CHANGE: Removed useless usage of kwargs on helper functions.  
NEW: added getSESitesList method to RSSClient      
FIX: _checkFloat() checks INTEGERS, not datetimes

*DataManagement
CHANGE: refactoring of DMS agents executing requests, allow requests from arbitrary users
NEW: DFC - allow to specify multiple replicas, owner, mode when adding files
CHANGE: DFC - optimization of the directory size evaluation
NEW: Added CREATE TEMPORARY TABLES privilege to FileCatalogDB
CHANGE: DFC - getCatalogCounters() update to show numbers of directories
NEW: lfc_dfc_copy script to migrate data from LFC to DFC
FIX: dirac-dms-user-lfns - fixed the case when the baseDir is specified
FIX: FTS testing scripts were using sys.argv and getting confused if options are passed
NEW: DFC - use DirectoryUsage tables for the storage usage evaluations
NEW: DFC - search by metadata can be limited to a given directory subtree
NEW: DFC - search by both directory and file indexed metadata
BUGFIX: DFC - avoid crash if no directories or files found in metadata query
NEW: DFC FileCatalogHandler - define database location in the configuration
NEW: DFC - new FileCatalogFactory class, possibility to use named DFC services
FIX: FTSMonitor, FTSRequest - fixes in handling replica registration, setting registration requests in FileToCat table for later retry
FIX: Failover registration request in the FTS agents.      
FIX: FTSMonitor - enabled to register new replicas if even the corresponding request were removed from the RequestManagement 
FIX: StorageElement - check if SE has been properly initialized before executing any method     
CHANGE: LFC client getReplica() - make use of the new bulk method lfc.lfc_getreplicasl()
FIX: LFC client - protect against getting None in lfc.lfc_readdirxr( oDirectory, "" )  
FIX: add extra protection in dump method of StorageElement base class
CHANGE: FailoverTransfer - create subrequest per catalog if more than one catalog

*Interface
NEW: Job.py - added method to handle the parametric parameters in the workflow. They are made available to the workflow_commons via the key 'GenericParameters'.
FIX: Dirac.py - fix some type checking things
FIX: Dirac.py - the addFile() method can now register to more than 1 catalog.

*WMS
FIX: removed dependency of the JobSchedulingAgent on RSS. Move the getSiteTier functionality to a new CS Helper.
FIX: WMSAdministratorHandler - Replace StringType by StringTypes in the export methods argument type
FIX: JobAgent - Set explicitly UseServerCertificate to "no" for the job executable
NEW: dirac-pilot - change directory to $OSG_WN_TMP on OSG sites
FIX: SiteDirector passes jobExecDir to pilot, this defaults to "." for CREAM CEs. It can be set in the CS. It will not make use of $TMPDIR in this case.
FIX: Set proper project and release version to the SiteDirector     
NEW: Added "JobDelay" option for the matching, refactored and added CS options to the matcher
FIX: Added installation as an option to the pilots and random MyProxyServer
NEW: Support for parametric jobs with parameters that can be of List type

*Resources
NEW: Added SSH Grid Engine Computing Element
NEW: Added SSH Computing Element
FIX: make sure lfc client will not try to connect for several days

*Transformation
FIX: TransformationDB - in setFileStatusForTransformation() reset ErrorCount to zero if "force" flag and    the new status is "unused"
NEW: TransformationDB - added support for dictionary in metadata for the InputDataQuery mechanism     

[v6r1p13]

*WMS
FIX: JobSchedulingAgent - backported from v6r2 use of Resources helper

[v6r1p12]

*Accounting
FIX: Properly delete cached plots

*Core
FIX: dirac-install - run externals post install after generating the versions dir

[v6r1p11]

*Core
NEW: dirac-install - caches locally the externals and the grid bundle
FIX: dirac-distribution - properly generate releasehistory and releasenotes

[v6r1p10]

*WorloadManagement
FIX: JobAgent - set UseServerCertificate option "no" for the job executable

[v6r1p9]

*Core
FIX: dirac-configure - set the proper /DIRAC/Hostname when defining /LocalInstallation/Host

*DataManagement
FIX: dirac-dms-user-lfns - fixed the case when the baseDir is specified
BUGFIX: dirac-dms-remove-files - fixed crash in case of returned error report in a form of dictionary 

[v6r1p8]

*Web
FIX: restored Run panel in the production monitor

*Resources
FIX: FileCatalog - do not check existence of the catalog client module file

[v6r1p7]

*Web
BUGFIX: fixed scroll bar in the Monitoring plots view

[v6r1p6]

*Core
FIX: TransferClient closes connections properly

[v6r1p5]

*Core
FIX: DISET Clients are now thread-safe. Same clients used twice in different threads was not 
     closing the previous connection
NEW: reduce wait times in DISET protocol machinery to improve performance   

[v6r1p4]

*RequestManagement
BUGFIX: RequestContainer - in isSubRequestDone() treat special case for subrequests with files

*Transformation
BUGFIX: TransformationCleaningAgent - do not clear requests for tasks with no associated jobs

[v6r1p3]

*Framework
NEW: Pass the monitor down to the request RequestHandler
FIX: Define the service location for the monitor
FIX: Close some connections that DISET was leaving open

[v6r1p2]

*WorkloadManagement
BUGFIX: JobSchedulingAgent - use getSiteTiers() with returned direct value and not S_OK

*Transformation
BUGFIX: Uniform use of the TaskManager in the RequestTaskAgent and WorkflowTaskAgent

[v6r1p1]

*RSS
BUGFIX: Alarm_PolType now really send mails instead of crashing silently.

[v6r1]

*RSS
CHANGE: Major refactoring of the RSS system
CHANGE: DB.ResourceStatusDB has been refactored, making it a simple wrapper round ResourceStatusDB.sql with only four methods by table ( insert, update, get & delete )
CHANGE: DB.ResourceStatusDB.sql has been modified to support different statuses per granularity.
CHANGE: DB.ResourceManagementDB has been refactored, making it a simple wrapper round ResourceStatusDB.sql with only four methods by table ( insert, update, get & delete )
CHANGE: Service.ResourceStatusHandler has been refactored, removing all data processing, making it an intermediary between client and DB.
CHANGE: Service.ResourceManagementHandler has been refactored, removing all data processing, making it an intermediary between client and DB.
NEW: Utilities.ResourceStatusBooster makes use of the 'DB primitives' exposed on the client and does some useful data processing, exposing the new functions on the client.
NEW: Utilities.ResourceManagementBooster makes use of the 'DB primitives' exposed on the client and does some useful data processing, exposing the new functions on the client.
CHANGE: Client.ResourceStatusClient has been refactorerd. It connects automatically to DB or to the Service. Exposes DB and booster functions.
CHANGE: Client.ResourceManagementClient has been refactorerd. It connects automatically to DB or to the Service. Exposes DB and booster functions.
CHANGE: Agent.ClientsCacheFeederAgent renamed to CacheFeederAgent. The name was not accurate, as it also feeds Accouting Cache tables.
CHANGE: Agent.InspectorAgent, makes use of automatic API initialization.
CHANGE: Command. refactor and usage of automatic API initialization.
CHANGE: PolicySystem.PEP has reusable client connections, which increase significantly performance.
CHANGE: PolicySystem.PDP has reusable client connections, which increase significantly performance.
NEW: Utilities.Decorators are syntactic sugar for DB, Handler and Clients.
NEW: Utilities.MySQLMonkey is a mixture of laziness and refactoring, in order to generate the SQL statements automatically. Not anymore sqlStatemens hardcoded on the RSS.
NEW: Utilities.Validator are common checks done through RSS modules
CHANGE: Utilities.Synchronizer syncs users and DIRAC sites
CHANGE: cosmetic changes everywhere, added HeadURL and RCSID
CHANGE: Removed all the VOExtension logic on RSS
BUGFIX: ResourceStatusHandler - getStorageElementStatusWeb(), access mode by default is Read
FIX: RSS __init__.py will not crash anymore if no CS info provided
BUGFIX: CS.getSiteTier now behaves correctly when a site is passed as a string

*dirac-setup-site
BUGFIX: fixed typos in the Script class name

*Transformation
FIX: Missing logger in the TaskManager Client (was using agent's one)
NEW: Added UnitTest class for TaskManager Client

*DIRAC API
BUGFIX: Dirac.py. If /LocalSite/FileCatalog is not define the default Catalog was not properly set.
FIX: Dirac.py - fixed __printOutput to properly interpret the first argument: 0:stdout, 1:stderr
NEW: Dirac.py - added getConfigurationValue() method

*Framework
NEW: UsersAndGroups agent to synchronize users from VOMRS server.

*dirac-install
FIX: make Platform.py able to run with python2.3 to be used inside dirac-install
FIX: protection against the old or pro links pointing to non-existent directories
NEW: make use of the HTTP proxies if available
FIX: fixed the logic of creating links to /opt/dirac directories to take into account webRoot subdirs

*WorkloadManagement
FIX: SiteDirector - change getVO() function call to getVOForGroup()

*Core:
FIX: Pfn.py - check the sanity of the pfn and catch the erroneous case

*RequestManagement:
BUGFIX: RequestContainer.isSubrequestDone() - return 0 if Done check fails

*DataManagement
NEW: FileCatalog - possibility to configure multiple FileCatalog services of the same type

[v6r0p4]

*Framework
NEW: Pass the monitor down to the request RequestHandler
FIX: Define the service location for the monitor
FIX: Close some connections that DISET was leaving open

[v6r0p3]

*Framework
FIX: ProxyManager - Registry.groupHasProperties() wasn't returning a result 
CHANGE: Groups without AutoUploadProxy won't receive expiration notifications 
FIX: typo dirac-proxy-info -> dirac-proxy-init in the expiration mail contents
CHANGE: DISET - directly close the connection after a failed handshake

[v6r0p2]

*Framework
FIX: in services logs change ALWAYS log level for query messages to NOTICE

[v6r0p1]

*Core
BUGFIX: List.uniqueElements() preserves the other of the remaining elements

*Framework
CHANGE: By default set authorization rules to authenticated instead of all
FIX: Use all required arguments in read access data for UserProfileDB
FIX: NotificationClient - dropped LHCb-Production setup by default in the __getRPSClient()

[v6r0]

*Framework
NEW: DISET Framework modified client/server protocol, messaging mechanism to be used for optimizers
NEW: move functions in DIRAC.Core.Security.Misc to DIRAC.Core.Security.ProxyInfo
CHANGE: By default log level for agents and services is INFO
CHANGE: Disable the log headers by default before initializing
NEW: dirac-proxy-init modification according to issue #29: 
     -U flag will upload a long lived proxy to the ProxyManager
     If /Registry/DefaultGroup is defined, try to generate a proxy that has that group
     Replaced params.debugMessage by gLogger.verbose. Closes #65
     If AutoUploadProxy = true in the CS, the proxy will automatically be uploaded
CHANGE: Proxy upload by default is one month with dirac-proxy-upload
NEW: Added upload of pilot proxies automatically
NEW: Print info after creating a proxy
NEW: Added setting VOMS extensions automatically
NEW: dirac-proxy-info can also print the information of the uploaded proxies
NEW: dirac-proxy-init will check that the lifetime of the certificate is less than one month and advise to renew it
NEW: dirac-proxy-init will check that the certificate has at least one month of validity
FIX: Never use the host certificate if there is one for dirac-proxy-init
NEW: Proxy manager will send notifications when the uploaded proxies are about to expire (configurable via CS)
NEW: Now the proxyDB also has a knowledge of user names. Queries can use the user name as a query key
FIX: ProxyManager - calculate properly the dates for credentials about to expire
CHANGE: ProxyManager will autoexpire old proxies, also auto purge logs
CHANGE: Rename dirac-proxy-upload to dirac-admin-proxy-upload
NEW: dirac-proxy-init will complain if the user certificate has less than 30 days
CHANGE: SecurityLogging - security log level to verbose
NEW: OracleDB - added Array type 
NEW: MySQL - allow definition of the port number in the configuration
FIX: Utilities/Security - hash VOMS Attributes as string
FIX: Utilities/Security - Generate a chain hash to discover if two chains are equal
NEW: Use chain has to discover if it has already been dumped
FIX: SystemAdministrator - Do not set  a default lcg version
NEW: SystemAdministrator - added Project support for the sysadmin
CHANGE: SysAdmin CLI - will try to connect to the service when setting the host
NEW: SysAdmin CLI - colorization of errors in the cli
NEW: Logger - added showing the thread id in the logger if enabled
     
*Configuration
NEW: added getVOfromProxyGroup() utility
NEW: added getVoForGroup() utility, use it in the code as appropriate
NEW: added Registry and Operations Configuration helpers
NEW: dirac-configuration-shell - a configuration script for CS that behaves like an UNIX shellCHANGE: CSAPI - added more functionality required by updated configuration console
NEW: Added possibility to define LocalSE to any Site using the SiteLocalSEMapping 
     section on the Operations Section     
NEW: introduce Registry/VO section, associate groups to VOs, define SubmitPools per VO
FIX: CE2CSAgent - update the CEType only if there is a relevant info in the BDII  

*ReleaseManagement
NEW: release preparations and installation tools based on installation packages
NEW: dirac-compile-externals will try go get a DIRAC-free environment before compiling
NEW: dirac-disctribution - upload command can be defined via defaults file
NEW: dirac-disctribution - try to find if the version name is a branch or a tag in git and act accordingly
NEW: dirac-disctribution - added keyword substitution when creating a a distribution from git
FIX: Install tools won't write HostDN to the configuration if the Admin username is not set 
FIX: Properly set /DIRAC/Configuration/Servers when installing a CS Master
FIX: install_site.sh - missing option in wget for https download: --no-check-certificate
FIX: dirac-install-agent(service) - If the component being installed already has corresponding 
     CS section, it is not overwritten unless explicitly asked for
NEW: dirac-install functionality enhancement: start using the switches as defined in issue #26;
CHANGE: dirac-install - write the defaults if any under defaults-.cfg so dirac-configure can 
        pick it up
FIX: dirac-install - define DYLD_LIBRARY_PATH ( for Mac installations )     
NEW: dirac-install - put all the goodness under a function so scripts like lhcb-proxy-init can use it easily
FIX: dirac-install - Properly search for the LcgVer
NEW: dirac-install will write down the releases files in -d mode   
CHANGE: use new dirac_install from gothub/integration branch in install_site.sh
NEW: Extensions can request custom external dependencies to be installed via pip when 
     installing DIRAC.
NEW: LCG bundle version can be defined on a per release basis in the releases.cfg 
NEW: dirac-deploy-scripts - when setting the lib path in the deploy scripts. 
     Also search for subpaths of the libdir and include them
NEW: Install tools - plainly separate projects from installations

*Accounting
CHANGE: For the WMSHistory type, send as JobSplitType the JobType
CHANGE: Reduced the size of the max key length to workaround mysql max bytes for index problem
FIX: Modified buckets width of 1week to 1 week + 1 day to fix summer time end week (1 hour more )

*WorkloadManagement
CHANGE: SiteDirector - simplified executable generation
NEW: SiteDirector - few more checks of error conditions   
NEW: SiteDirector - limit the queue max length to the value of MaxQueueLengthOption 
     ( 3 days be default )
BUGFIX: SiteDirector - do not download pilot output if the flag getPilotOutput is not set     
NEW: JobDB will extract the VO when applying DIRAC/VOPolicy from the proper VO
FIX: SSHTorque - retrieve job status by chunks of 100 jobs to avoid too long
NEW: glexecComputingElement - allow glexecComputingElement to "Reschedule" jobs if the Test of
     the glexec fails, instead of defaulting to InProcess. Controlled by
     RescheduleOnError Option of the glexecComputingElement
NEW: SandboxStore - create a different SBPath with the group included     
FIX: JobDB - properly treat Site parameter in the job JDL while rescheduling jobs
NEW: JobSchedulingAgent - set the job Site attribute to the name of a group of sites corresponding 
     to a SE chosen by the data staging procedure 
CHANGE: TimeLeft - call batch system commands with the ( default ) timeout 120 sec
CHANGE: PBSTimeLeft - uses default CPU/WallClock if not present in the output  
FIX: PBSTimeLeft - proper handling of (p)cput parameter in the batch system output, recovery of the
     incomplete batch system output      
NEW: automatically add SubmitPools JDL option of the job owner's VO defines it     
NEW: JobManager - add MaxParametericJobs option to the service configuration
NEW: PilotDirector - each SubmitPool or Middleware can define TargetGrids
NEW: JobAgent - new StopOnApplicationFailure option to make the agent exiting the loop on application failure
NEW: PilotAgentsDB - on demand retrieval of the CREAM pilot output
NEW: Pilot - proper job ID evaluation for the OSG sites
FIX: ComputingElement - fixed proxy renewal logic for generic and private pilots
NEW: JDL - added %j placeholder in the JDL to be replaced by the JobID
BUGFIX: DownloadInputData - bug fixed in the naming of downloaded files
FIX: Matcher - set the group and DN when a request gets to the matcher if the request is not 
     coming from a pilot
FIX: Matcher = take into account JobSharing when checking the owner for the request
CHANGE: PilotDirector, dirac-pilot - interpret -V flag of the pilot as Installation name

*DataManagement
FIX: FileCatalog/DiractoryLevelTree - consistent application of the max directory level using global 
     MAX_LEVELS variable
FIX: FileCatalog - Directory metadata is deleted together with the directory deletion, issue #40    
CHANGE: FileCatalog - the logic of the files query by metadata revisited to increase efficiency 
FIX: LcgFileCatalog - use lfcthr and call lfcthr.init() to allow multithread
     try the import only once and just when LcgFileCatalogClient class is intantiated
NEW: LcgFileCatalogClient - new version of getPathPermissions relying on the lfc_access method to solve the problem
     of multiple user DNs in LFC.     
FIX: StorageElement - get service CS options with getCSOption() method ( closes #97 )
FIX: retrieve FileCatalogs as ordered list, to have a proper default.
CHANGE: FileCatalog - allow up to 15 levels of directories
BUGFIX: FileCatalog - bug fixes in the directory removal methods (closes #98)
BUGFIX: RemovalAgent - TypeError when getting JobID in RemovalAgent
BUGFIX: RemovalAgent - put a limit to be sure the execute method will end after a certain number of iterations
FIX: DownloadInputData - when files have been uploaded with lcg_util, the PFN filename
     might not match the LFN file name
FIX: putting FTSMonitor web page back
NEW: The default file catalog is now determined using /LocalSite/FileCatalog. The old behavior 
     is provided as a fallback solution
NEW: ReplicaManager - can now deal with multiple catalogs. Makes sure the surl used for removal is 
the same as the one used for registration.   
NEW: PoolXMLCatalog - added getTypeByPfn() function to get the type of the given PFN  
NEW: dirac-dms-ban(allow)-se - added possibility to use CheckAccess property of the SE

*StorageManagement
FIX: Stager - updateJobFromStager(): only return S_ERROR if the Status sent is not
recognized or if a state update fails. If the jobs has been removed or
has moved forward to another status, the Stager will get an S_OK and
should forget about the job.
NEW: new option in the StorageElement configuration "CheckAccess"
FIX: Requests older than 1 day, which haven't been staged are retried. Tasks older than "daysOld" 
     number of days are set to Failed. These tasks have already been retried "daysOld" times for staging.
FIX: CacheReplicas and StageRequests records are kept until the pin has expired. This way the 
     StageRequest agent will have proper accounting of the amount of staged data in cache.
NEW: FTSCleaningAgent will allow to fix transient errors in RequestDB. At the moment it's 
     only fixing Requests for which SourceTURL is equal to TargetSURL.
NEW: Stager - added new command dirac-stager-stage-files          
FIX: Update Stager code in v6 to the same point as v5r13p37
FIX: StorageManager - avoid race condition by ensuring that Links=0 in the query while removing replicas

*RequestManagement
FIX: RequestDBFile - get request in chronological order (closes issue #84)
BUGFIX: RequestDBFile - make getRequest return value for getRequest the same as for

*ResourceStatusSystem
NEW: Major code refacoring. First refactoring of RSS's PEP. Actions are now function 
     defined in modules residing in directory "Actions".
NEW: methods to store cached environment on a DB and ge them.
CHANGE: command caller looks on the extension for commands.
CHANGE: RSS use now the CS instead of getting info from Python modules.
BUGFIX: Cleaned RSS scripts, they are still prototypes
CHANGE: PEP actions now reside in separate modules outside PEP module.
NEW: RSS CS module add facilities to extract info from CS.
CHANGE: Updating various RSS tests to make them compatible with
changes in the system.
NEW: CS is used instead of ad-hoc configuration module in most places.
NEW: Adding various helper functions in RSS Utils module. These are
functions used by RSS developers, including mainly myself, and are
totally independant from the rest of DIRAC.
CHANGE: Mostly trivial changes, typos, etc in various files in RSS     
CHANGE: TokenAgent sends e-mails with current status   

*Transformation
CHANGE: allow Target SE specification for jobs, Site parameter is not set in this case
CHANGE: TransformationAgent  - add new file statuses in production monitoring display
CHANGE: TransformationAgent - limit the number of files to be treated in TransformationAgent 
        for replication and removal (default 5000)
BUGFIX: TransformationDB - not removing task when site is not set
BUGFIX: TransformationCleaningAgent - archiving instead of cleaning Removal and Replication 
        transformations 
FIX: TransformationCleaningAgent - kill jobs before deleting them        

*Workflow
NEW: allow modules to define Input and Output parameters that can be
     used instead of the step_commons/workflow_commons (Workflow.py, Step.py, Module.py)

*Various fixes
BUGFIX: Mail.py uses SMTP class rather than inheriting it
FIX: Platform utility will properly discover libc version even for the new Ubuntu
FIX: Removed old sandbox and other obsoleted components<|MERGE_RESOLUTION|>--- conflicted
+++ resolved
@@ -1,4 +1,3 @@
-<<<<<<< HEAD
 [v7r0-pre16]
 
 FIX: (#3962) use print function instead of print statement
@@ -51,10 +50,7 @@
 NEW: Added script (docs/Tools/UpdateDiracCFG.py) to collate the ConfigTemplate.cfg 
      files into the main dirac.cfg file
 
-[v6r22-pre4]
-=======
 [v6r22-pre5]
->>>>>>> df67380d
 
 *WorkloadManagementSystem
 NEW: (#4045) PilotsHandler service (to interact with PilotAgentsDB)
