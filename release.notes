--- conflicted
+++ resolved
@@ -1,4 +1,3 @@
-<<<<<<< HEAD
 [v6r14p1]
 
 *Core
@@ -55,7 +54,7 @@
 
 *Transformation
 NEW: New ported plugins from LHCb, added unit tests
-=======
+
 [v6r13p14]
 
 *DMS
@@ -71,7 +70,6 @@
         from MJF for comparison with the DIRAC evaluation
 FIX: SiteDirector - create pilot working directory in the batch system working
      directory and not in "/tmp"                
->>>>>>> 030b8f48
 
 [v6r13p13]
 
