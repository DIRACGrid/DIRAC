--- conflicted
+++ resolved
@@ -1,8 +1,4 @@
-<<<<<<< HEAD
-[v7r2-pre1]
-=======
 [v7r2-pre2]
->>>>>>> 3b721156
 
 *Core
 FIX: (#4283) Added protection against empty certificates directory in dirac-install
@@ -13,11 +9,7 @@
 *tests
 NEW: (#4179) Set up Gitlab CI pipeline using Docker containers
 
-<<<<<<< HEAD
 [v7r1-pre12]
-=======
-[v7r1-pre11]
->>>>>>> 3b721156
 
 NEW: Add environment.yml file for preparing an environment with conda
 
@@ -71,7 +63,6 @@
 *docs
 NEW: (#4289) Document how to run integration tests in docker
 
-<<<<<<< HEAD
 [v7r0p9]
 
 *Core
@@ -91,7 +82,7 @@
 
 *docs
 CHANGE: (#4378) using docker images from docker hub
-=======
+
 [v7r0p8]
 
 *Configuration
@@ -103,7 +94,6 @@
 CHANGE: {bash,tchs,diracos}rc set the PYTHONPATH to only dirac (ignore existing PYTHONPATH)
 CHANGE: dirac-configure might work without the need of a proxy
 CHANGE: the timeout of an RPC call is always updated
->>>>>>> 3b721156
 
 [v7r0p8]
 
@@ -290,18 +280,12 @@
 CHANGE: (#4224) Pilot 3 is the default
 NEW: (#4244) Added a few notes on using the JobParameters on ElasticSearch database
 
-<<<<<<< HEAD
 [v6r22p18]
 
 *TS
 CHANGE: (#4331) TaskManager - give possibility to run jobs for different problematic productions at
-        different Hospital sites>>>>>>> rel-v6r22
-=======
-<<<<<<< HEAD
-=======
->>>>>>> 3b721156
-
->>>>>>> upstream/rel-v7r1
+        different Hospital sites
+
 [v6r22p17]
 
 CHANGE: Just update the Web version
