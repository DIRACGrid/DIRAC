<<<<<<< HEAD
[v6r8-pre7]

FIX: removed __init__ files from test directories to avoid importing

NEW: Change the schema of the Resources description in CS, use new Resources helper to 
     interpret this information
NEW: Base RSS resources representation on the new CS Resources schema     

*Core
FIX: multiple fixes to remove pylint complaints
CHANGE: Moved log coloring to utilities so it can be used consistently across DIRAC
FIX: Workflow package - fix wild wild card imports

*Accounting
FIX: AccountingDB - align properly days with MySQL bucketing. Closes #1219

*Framework
FIX: ProxyDB - prevent duplicate key errors on writing VOMSProxies to DB. Closes #1228

*Configuration
NEW: Resources helper class to work with the new /Resources structure according to RFC #5
NEW: dirac-configuration-convert-resources-schema - command to convert old /Resources schema
     to the new one

*Interfaces
CHANGE: Job.py - setPlatform renamed to setSubmitPools

*DMS
CHANGE: MigrationMonitoringAgent - removed obsoleted

*WMS
CHANGE: JobScheduling - is now extensible. Added unit test
NEW: SiteDirector - define which extensions pilot should install in the options, do not take from globals

*Transformation
NEW: TaskManager - if a site is specified in the job definition, it is now taken into account 
     when submitting the task
NEW: Speeding up the getTransformationSummary call, using an UpdateTransformationCounters agent     
FIX: Multiple fixes to please pylint

*Resources
FIX: ComputingElement - properly check if the pilot proxy has VOMS before adding it to the 
     payload when updating it
=======
[v6r7p20]

*DMS
CHANGE: StrategyHandler - move out SourceSE checking to TransferAgent
CHANGE: ReplicaManager, InputDataAgent - get active replicas
FIX: StorageElement, SRM2Storage - support for '*Access' statuses, checking results
     of return structures
     
*RSS
NEW: set configurable email address on the CS to send the RSS emails
NEW: RSSCache without thread in background
FIX: Synchronizer - moved to ResourceManager handler     
>>>>>>> d81c7c25

[v6r7p19]

*DMS
BUGFIX: ReplicaManager - in putAndRegister() SE.putFile() singleFile argument not used explicitly

[v6r7p18]

*WMS
FIX: StalledJobAgent - do not exit the loop over Completed jobs if accounting sending fails
NEW: dirac-wms-job-delete - allow to specify jobs to delete by job group and/or in a file
FIX: JobManifest - If CPUTime is not set, set it to MaxCPUTime value

[v6r7p17]

*Resources
FIX: SRM2Storage - treat properly "22 SRM_REQUEST_QUEUED" result code

[v6r7p16]

*DMS
FIX: StrategyHandler - do not proceed when the source SE is not valid for read 
BUGFIX: StorageElement - putFile can take an optional sourceSize argument
BUGFIX: ReplicaManager - in removeFile() proper loop on failed replicas

*RSS
FIX: SpaceTokenOccupancyCommand, CacheFeederAgent - add timeout when calling lcg_util commands

*WMS
FIX: JobManifest - take all the SubmitPools defined in the TaskQueueAgent 
NEW: StalledJobAgent - declare jobs stuck in Completed status as Failed

[v6r7p15]

*Core
BUGFIX: SocketInfo - in host identity evaluation

*DMS
BUGFIX: FileCatalogHandler - missing import os

*Transformation
CHANGE: JobManifest - getting allowed job types from operations() section 

[v6r7p14]

*DMS
CHANGE: StorageElementProxy - removed getParameters(), closes #1280
FIX: StorageElementProxy - free the getFile space before the next file
FIX: StorageElement - added getPFNBase() to comply with the interface

*Interfaces
CHANGE: Dirac API - allow lists of LFNs in removeFile() and removeReplica()

*WMS
CHANGE: JobSchedulingAgent(Executor) - allow both BannedSite and BannedSites JDL option

*RSS
FIX: ElementInspectorAgent - should only pick elements with rss token ( rs_svc ).
FIX: TokenAgent - using 4th element instead of the 5th. Added option to set admin email on the CS.

[v6r7p13]

*Core
FIX: Resources - in getStorageElementSiteMapping() return only sites with non-empty list of SEs

*DMS
FIX: StorageElement - restored the dropped logic of using proxy SEs
FIX: FileCatalog - fix the UseProxy /LocalSite/Catalog option

*Transformation
FIX: TransformationDB - use lower() string comparison in extendTransformation()

[v6r7p12]

*WMS
BUGFIX: JobManifest - get AllowedSubmitPools from the /Systems section, not from /Operations

*Core
NEW: Resources helper - added getSites(), getStorageElementSiteMapping()

*DMS
CHANGE: StrategyHandler - use getStorageElementSiteMapping helper function
BUGFIX: ReplicaManager - do not modify the loop dictionary inside the loop

[v6r7p11]

*Core
CHANGE: Subprocess - put the use of watchdog in flagging

[v6r7p10]

*Core
NEW: Logger - added getLevel() method, closes #1292
FIX: Subprocess - returns correct structure in case of timeout, closes #1295, #1294
CHANGE: TimeOutExec - dropped unused utility
FIX: Logger - cleaned unused imports

*RSS
CHANGE: ElementInspectorAgent - do not use mangled name and removed shifterProxy agentOption

[v6r7p9]

*Core
BUGFIX: InstallTools - MySQL Port should be an integer

[v6r7p8]

*Core
FIX: Subprocess - consistent timeout error message

*DMS
NEW: RemovalTask - added bulk removal
FIX: StrategyHandler - check file source CEs
CHANGE: DataIntegrityClient - code beautification
CHANGE: ReplicaManager - do not check file existence if replica information is queried anyway,
        do not fail if file to be removed does not exist already. 

[v6r7p7]

FIX: Several fixes to allow automatic code documentation

*Core
NEW: InstallTools - added mysqlPort and mysqlRootUser

*DMS
CHANGE: ReplicaManager - set possibility to force the deletion of non existing files
CHANGE: StrategyHandler - better handling of checksum check during scheduling 

[v6r7p6]

*Core
FIX: dirac-install - restore signal alarm if downloadable file is not found
FIX: Subprocess - using Manager proxy object to pass results from the working process

*DMS:
CHANGE: StorageElement - removed overwride mode
CHANGE: removed obsoleted dirac-dms-remove-lfn-replica, dirac-dms-remove-lfn
NEW: FTSMonitorAgent - filter out sources with checksum mismatch
FIX: FTSMonitorAgent, TransferAgent - fix the names of the RSS states

*RSS
NEW: ElementInspectorAgent runs with a variable number of threads which are automatically adjusted
NEW: Added policies to force a particular state, can be very convenient to keep something Banned for example.
NEW: policy system upgrade, added finer granularity when setting policies and actions

*WMS
NEW: SiteDirector- allow to define pilot DN/Group in the agent options
CHANGE: JobDescription, JobManifest - take values for job parameter verification from Operations CS section

[v6r7p5]

*Interfaces
BUGFIX: dirac-wms-job-get-output - properly treat the case when output directory is not specified 

[v6r7p4]

*Core
FIX: Subprocess - avoid that watchdog kills the executor process before it returns itself

*Framework
BUGFIX: ProxuManagerClient - wrong time for caching proxies

*RSS
FIX: removed obsoleted methods

*DMS
NEW: FileCatalog - added findFilesByMetadataDetailed - provides detailed metadata for 
     selected files

[v6r7p3]

*DMS
FIX: FTSMonitorAgent - logging less verbose

*Transformation
FIX: TransformationAgent - use the new CS defaults locations
FIX: Proper agent initialization
NEW: TransformationPlaugin - in Broadcast plugin added file groupings by number of files, 
     make the TargetSE always defined, even if the SourceSE list contains it 

*ResourceStatus
FIX: Added the shifter's proxy to several agents

*RMS
FIX: RequestContainer - the execution order was not properly set for the single files 

*Framework:
BUGFIX: ProxyManagerClient - proxy time can not be shorter than what was requested

[v6r7p2]

*Core
FIX: dirac-configure - switch to use CS before checking proxy info

*Framework
NEW: dirac-sys-sendmail new command
NEW: SystemAdmininistratorCLI - added show host, uninstall, revert commands
NEW: SystemAdmininistratorHandler - added more info in getHostInfo()
NEW: SystemAdmininistratorHandler - added revertSoftware() interface

*Transformation
FIX: TransformationCleaningAgent - check the status of returned results

[v6r7p1]

*Core
FIX: Subprocess - finalize the Watchdog closing internal connections after a command execution
CHANGE: add timeout for py(shell,system)Call calls where appropriate
CHANGE: Shifter - use gProxyManager in a way that allows proxy caching

*Framework
NEW: ProxyManagerClient - allow to specify validity and caching time separately
FIX: ProxyDB - replace instead of delete+insert proxy in __storeVOMSProxy

*DMS
NEW: FTSMonitorAgent - made multithreaded for better efficiency
FIX: dirac-dms-add-file - allow LFN: prefix for lfn argument

*WMS
NEW: dirac-wms-job-get-output, dirac-wms-job-status - allow to retrieve output for a job group
FIX: TaskQueueDB - fixed selection SQL in __generateTQMatchSQL()
CHANGE: OptimizerExecutor - reduce diversity of MinorStatuses for failed executors

*Resources
FIX: CREAMComputingElement - remove temporary JDL right after the submission 

[v6r6p21]

*DMS
BUGFIX: TransformationCleaningAgent - use the right signature of cleanMetadataCatalogFiles() call

[v6r6p20]

*DMS
FIX: RegistrationTask - properly escaped error messages
BUGFIX: DirectoryMetadata - use getFileMetadataFields from FileMetadata in addMetadataField()
NEW: When there is a missing source error spotted during FTS transfer, file should be reset 
     and rescheduled again until maxAttempt (set to 100) is reached

*WMS
FIX: JobScheduling - fix the site group logic in case of Tier0

[v6r6p19]

*DMS
BUGFIX: All DMS agents  - set up agent name in the initialization

*Core
NEW: Subprocess - timeout wrapper for subprocess calls
BUGFIX: Time - proper interpreting of 0's instead of None
CHANGE: DISET - use cStringIO for ANY read that's longer than 16k (speed improvement) 
        + Less mem when writing data to the net
FIX: Os.py - protection against failed "df" command execution       
NEW: dirac-info prints lcg bindings versions
CHANGE: PlotBase - made a new style class 
NEW: Subprocess - added debug level log message

*Framework
NEW: SystemAdministratorIntegrator client for collecting info from several hosts
NEW: SystemAdministrator - added getHostInfo()
FIX: dirac-proxy-init - always check for errors in S_OK/ERROR returned structures
CHANGE: Do not accept VOMS proxies when uploading a proxy to the proxy manager

*Configuration
FIX: CE2CSAgent - get a fresh copy of the cs data before attempting to modify it, closes #1151
FIX: Do not create useless backups due to slaves connecting and disconnecting
FIX: Refresher - prevent retrying with 'Insane environment'

*Accounting
NEW: Accounting/Job - added validation of reported values to cope with the weird Yandex case
FIX: DBUtils - take into account invalid values, closes #949

*DMS
FIX: FTSSubmitAgent - file for some reason rejected from submission should stay in 'Waiting' in 
     TransferDB.Channel table
FIX: FTSRequest - fix in the log printout     
CHANGE: dirac-dms-add-file removed, dirac-dms-add-files renamed to dirac-dms-add-file
FIX: FileCatalogCLI - check the result of removeFile call
FIX: LcgFileCatalogClient - get rid of LHCb specific VO evaluation
NEW: New FileCatalogProxy service - a generalization of a deprecated LcgFileCatalog service
FIX: Restored StorageElementProxy functionality
CHANGE: dirac-dms-add-file - added printout
NEW: FileCatalog(Factory), StorageElement(Factory) - UseProxy flag moved to /Operations and /LocalSite sections

*RSS
NEW:  general reimplementation: 
      New DB schema using python definition of tables, having three big blocks: Site, Resource and Node.
      MySQLMonkey functionality almost fully covered by DB module, eventually will disappear.
      Services updated to use new database.
      Clients updated to use new database.
      Synchronizer updated to fill the new database. When helpers will be ready, it will need an update.
      One ElementInspectorAgent, configurable now is hardcoded.
      New Generic StateMachine using OOP.
      Commands and Policies simplified.
      ResourceStatus using internal cache, needs to be tested with real load.
      Fixes for the state machine
      Replaced Bad with Degraded status ( outside RSS ).
      Added "Access" to Read|Write|Check|Remove SE statuses wherever it applies.
      ResourceStatus returns by default "Active" instead of "Allowed" for CS calls.
      Caching parameters are defined in the CS
FIX: dirac-admin-allow/ban-se - allow a SE on Degraded ( Degraded->Active ) and ban a SE on Probing 
     ( Probing -> Banned ). In practice, Active and Degraded are "usable" states anyway.            
      
*WMS
FIX: OptimizerExecutor - failed optimizations will still update the job     
NEW: JobWrapper - added LFNUserPrefix VO specific Operations option used for building user LFNs
CHANGE: JobDB - do not interpret SystemConfig in the WMS/JobDB
CHANGE: JobDB - Use CPUTime JDL only, keep MaxCPUTime for backward compatibility
CHANGE: JobWrapper - use CPUTime job parameter instead of MaxCPUTime
CHANGE: JobAgent - use CEType option instead of CEUniqueID
FIX: JobWrapper - do not attempt to untar directories before having checked if they are tarfiles 
NEW: dirac-wms-job-status - get job statuses for jobs in a given job group
 
*SMS
FIX: StorageManagementDB - when removing unlinked replicas, take into account the case where a
     staging request had been submitted, but failed
      
*Resources    
NEW: glexecCE - add new possible locations of the glexec binary: OSG specific stuff and in last resort 
     looking in the PATH    
NEW: LcgFileCatalogClient - in removeReplica() get the needed PFN inside instead of providing it as an argument     
      
*TS      
CHANGE: Transformation types definition are moved to the Operations CS section

*Interfaces
FIX: Dirac.py - CS option Scratchdir was in LocalSite/LocalSite
FIX: Dirac.py - do not define default catalog, use FileCatalog utility instead

[v6r6p19]

*DMS
BUGFIX: All DMS agents  - set up agent name in the initialization

[v6r6p18]

*Transformation
CHANGE: /DIRAC/VOPolicy/OutputDataModule option moved to <Operations>/Transformations/OutputDataModule

*Resources
FIX: ComputingElement - properly check if the pilot proxy has VOMS before adding it to the payload 
     when updating it

*WMS
BUGFIX: JobSanity - fixed misspelled method call SetParam -> SetParameter

[v6r6p17]

*Transformation
BUGFIX: TransformationAgent - corrected  __getDataReplicasRM()

[v6r6p16]

*DMS
FIX: Agents - proper __init__ implementation with arguments passing to the super class
FIX: LcgFileCatalogClient - in removeReplica() reload PFN in case it has changed

[v6r6p15]

*Framework
BUGFIX: ErrorMessageMonitor - corrected updateFields call 

*DMS:
NEW: FTSMonitorAgent completely rewritten in a multithreaded way

*Transformation
FIX: InputDataAgent - proper instantiation of TransformationClient
CHANGE: Transformation - several log message promoted from info to notice level

[v6r6p14]

*Transformation
FIX: Correct instantiation of agents inside several scripts
CHANGE: TransformationCleaningAgent - added verbosity to logs
CHANGE: TransformationAgent - missingLFC to MissingInFC as it could be the DFC as well
FIX: TransformationAgent - return an entry for all LFNs in __getDataReplicasRM

*DMS
FIX: TransferAgent - fix exception reason in registerFiles()

[v6r6p13]

*DMS
CHANGE: TransferAgent - change RM call from getCatalogueReplicas to getActiveReplicas. 
        Lowering log printouts here and there

[v6r6p12]

*DMS
BUGFIX: RemovalTask - Replacing "'" by "" in error str set as attribute for a subRequest file. 
        Without that request cannot be updated when some nasty error occurs.

[v6r6p11]

*RMS:
BUGFIX: RequestClient - log string formatting

*DMS
BUGFIX: RemovalTask - handling for files not existing in the catalogue

*Transformation
FIX: TransformationManager - ignore files in NotProcessed status to get the % of processed files

*Interfaces
FIX: Fixes due to the recent changes in PromptUser utility

[v6r6p10]

*RMS
FIX: RequestDBMySQL - better escaping of queries 

*WMS
FIX: SiteDirector - get compatible platforms before checking Task Queues for a site

[v6r6p9]

*Core
FIX: Utilities/PromptUser.py - better user prompt

*Accounting
NEW: Add some validation to the job records because of weird data coming from YANDEX.ru

*DMS
BUGFIX: ReplicaManager - typo errStr -> infoStr in __replicate()
FIX: FTSRequest - fixed log message

*WMS
FIX: SiteDirector - use CSGlobals.getVO() call instead of explicit CS option

[v6r6p8]

*Transformation
BUGFIX: TransformationDB - typo in getTransformationFiles(): iterValues -> itervalues

[v6r6p7]

*Resources
FIX: StorageFactory - uncommented line that was preventing the status to be returned 
BUGFIX: CE remote scripts - should return status and not call exit()
BUGFIX: SSHComputingElement - wrong pilot ID reference

[v6r6p6]

*WMS
FIX: TaskQueueDB - in findOrphanJobs() retrieve orphaned jobs as list of ints instead of list of tuples
FIX: OptimizerExecutor - added import of datetime to cope with the old style optimizer parameters

*Transformation
FIX: TransformationAgent - fix finalization entering in an infinite loop
NEW: TransformationCLI - added resetProcessedFile command
FIX: TransformationCleaningAgent - treating the archiving delay 
FIX: TransformationDB - fix in getTransformationFiles() in case of empty file list

[v6r6p5]

*Transformation
FIX: TransformationAgent - type( transClient -> transfClient )
FIX: TransformationAgent - self._logInfo -> self.log.info
FIX: TransformationAgent - skip if no Unused files
FIX: TransformationAgent - Use CS option for replica cache lifetime
CHANGE: TransformationAgent - accept No new Unused files every [6] hours

[v6r6p4]

*DMS
FIX: TransferAgent - protection for files that can not be scheduled
BUGFIX: TransferDB - typo (instIDList - > idList ) fixed

*Transformation
BUGFIX: TransformationAgent - typo ( loginfo -> logInfo )

[v6r6p3]

FIX: merged in patch v6r5p14

*Core
BUGFIX: X509Chain - return the right structure in getCredentials() in case of failure
FIX: dirac-deploy-scripts.py - allow short scripts starting from "d"
FIX: dirac-deploy-scripts.py - added DCOMMANDS_PPID env variable in the script wrapper
FIX: ExecutorReactor - reduced error message dropping redundant Task ID 

*Interfaces
BUGFIX: Dirac.py - allow to pass LFN list to replicateFile()

*DMS
FIX: FileManager - extra check if all files are available in _findFiles()
BUGFIX: FileCatalogClientCLI - bug in DirectoryListing

[v6r6p2]

FIX: merged in patch v6r5p13

*WMS
FIX: SiteDirector - if no community set, look for DIRAC/VirtualOrganization setting

*Framework
FIX: SystemLoggingDB - LogLevel made VARCHAR in the MessageRepository table
FIX: Logging - several log messages are split in fixed and variable parts
FIX: SystemLoggingDB - in insertMessage() do not insert new records in auxiliary tables if they 
     are already there

[v6r6p1]

*Core:
CHANGE: PromptUser - changed log level of the printout to NOTICE
NEW: Base Client constructor arguments are passed to the RPCClient constructor

*DMS:
NEW: FTSRequest - added a prestage mechanism for source files
NEW: FileCatalogClientCLI - added -f switch to the size command to use raw faile tables 
     instead of storage usage tables
NEW: FileCatalog - added orphan directory repair tool
NEW: FIleCatalog - more counters to control the catalog sanity     

*WMS:
FIX: SandboxStoreClient - no more kwargs tricks
FIX: SandboxStoreClient returns sandbox file name in case of upload failure to allow failover
FIX: dirac-pilot - fixed VO_%s_SW_DIR env variable in case of OSG

*TS:
FIX: TransformationManagerHandler - avoid multiple Operations() instantiation in 
     getTransformationSummaryWeb()

[v6r6]

*Core
CHANGE: getDNForUsername helper migrated from Core.Security.CS to Registry helper
NEW: SiteSEMapping - new utilities getSitesGroupedByTierLevel(), getTier1WithAttachedTier2(),
     getTier1WithTier2
CHANGE: The DIRAC.Core.Security.CS is replaced by the Registry helper     
BUGFIX: dirac-install - properly parse += in .cfg files
FIX: Graphs.Utilities - allow two lines input in makeDataFromCVS()
FIX: Graphs - allow Graphs package usage if even matplotlib is not installed
NEW: dirac-compile-externals will retrieve the Externals compilation scripts from it's new location 
     in github (DIRACGrid/Externals)
NEW: Possibility to define a thread-global credentials for DISET connections (for web framework)
NEW: Logger - color output ( configurable )
NEW: dirac-admin-sort-cs-sites - to sort sites in the CS
CHANGE: MessageClient(Factor) - added msgClient attribute to messages
NEW: Core.Security.Properties - added JOB_MONITOR and USER_MANAGER properties

*Configuration
NEW: Registry - added getAllGroups() method

*Framework
NEW: SystemAdministratorClientCLI - possibility to define roothPath and lcgVersion when updating software

*Accounting
NEW: JobPlotter - added Normalized CPU plots to Job accounting
FIX: DBUtils - plots going to greater granularity

*DMS
NEW: FileCatalog - storage usage info stored in all the directories, not only those with files
NEW: FileCatalog - added utility to rebuild storage usage info from scratch
FIX: FileCatalog - addMetadataField() allow generic types, e.g. string
FIX: FileCatalog - path argument is normalized before usage in multiple methods
FIX: FileCatalog - new metadata for files(directories) should not be there before for directories(files)
NEW: FileCatalog - added method for rebuilding DirectoryUsage data from scratch 
NEW: FileCatalog - Use DirectoryUsage mechanism for both logical and physical storage
CHANGE: FileCatalog - forbid removing non-empty directories
BUGFIX: FileCatalogClientCLI - in do_ls() check properly the path existence
FIX: FileCatalogClientCLI - protection against non-existing getCatalogCounters method in the LFC client
FIX: DMS Agents - properly call superclass constructor with loadName argument
FIX: ReplicaManager - in removeFile() non-existent file is marked as failed
FIX: Make several classes pylint compliant: DataIntegrityHandler, DataLoggingHandler,
     FileCatalogHandler, StorageElementHandler, StorageElementProxyHandler, TransferDBMonitoringHandler
FIX: LogUploadAgent - remove the OSError exception in __replicate()
FIX: FileCatalogClientCLI - multiple check of proper command inputs,
     automatic completion of several commands with subcommands,
     automatic completion of file names
CHANGE: FileCatalogClientCLI - reformat the output of size command 
FIX: dirac-admin-ban-se - allow to go over all options read/write/check for each SE      
NEW: StrategyHandler - new implementation to speed up file scheduling + better error reporting
NEW: LcgFileCatalogProxy - moved from from LHCbDirac to DIRAC
FIX: ReplicaManager - removed usage of obsolete "/Resources/StorageElements/BannedTarget" 
CHANGE: removed StorageUsageClient.py
CHANGE: removed obsoleted ProcessingDBAgent.py

*WMS
CHANGE: RunNumber job parameter was removed from all the relevant places ( JDL, JobDB, etc )
NEW: dirac-pilot - add environment setting for SSH and BOINC CEs
NEW: WMSAdministrator - get output for non-grid CEs if not yet in the DB
NEW: JobAgent - job publishes BOINC parameters if any
CHANGE: Get rid of LHCbPlatform everywhere except TaskQueueDB
FIX: SiteDirector - provide list of sites to the Matcher in the initial query
FIX: SiteDirector - present a list of all groups of a community to match TQs
CHANGE: dirac-boinc-pilot dropped
CHANGE: TaskQueueDirector does not depend on /LocalSite section any more
CHANGE: reduced default delays for JobCleaningAgent
CHANGE: limit the number of jobs received by JobCleaningAgent
CHANGE: JobDB - use insertFields instead of _insert
CHANGE: Matcher, TaskQueueDB - switch to use Platform rather than LHCbPlatform retaining LHCbPlatform compatibility
BUGFIX: Matcher - proper reporting pilot site and CE
CHANGE: JobManager - improved job Killing/Deleting logic
CHANGE: dirac-pilot - treat the OSG case when jobs on the same WN all run in the same directory
NEW: JobWrapper - added more status reports on different failures
FIX: PilotStatusAgent - use getPilotProxyFromDIRACGroup() instead of getPilotProxyFromVOMSGroup()
CHANGE: JobMonitoringHandler - add cutDate and condDict parameters to getJobGroup()
NEW: JobMonitoringHandler - check access rights with JobPolicy when accessing job info from the web
NEW: JobManager,JobWrapper - report to accounting jobs in Rescheduled final state if rescheduling is successful
FIX: WMSAdministrator, SiteDirector - store only non-empty pilot output to the PilotDB
NEW: added killPilot() to the WMSAdministrator interface, DiracAdmin and dirac-admin-kill-pilot command
NEW: TimeLeft - renormalize time left using DIRAC Normalization if available
FIX: JobManager - reconnect to the OptimizationMind in background if not yet connected
CHANGE: JobManifest - use Operations helper
NEW: JobCleaningAgent - delete logging records from JobLoggingDB when deleting jobs

*RMS
FIX: RequestDBFile - better exception handling in case no JobID supplied
FIX: RequestManagerHandler - make it pylint compliant
NEW: RequestProxyHandler - is forwarding requests from voboxes to central RequestManager. 
     If central RequestManager is down, requests are dumped into file cache and a separate thread 
     running in background is trying to push them into the central. 
CHANGE: Major revision of the code      
CHANGE: RequestDB - added index on SubRequestID in the Files table
CHANGE: RequestClient - readRequestForJobs updated to the new RequetsClient structure

*RSS
NEW: CS.py - Space Tokens were hardcoded, now are obtained after scanning the StorageElements.

*Resources
FIX: SSHComputingElement - enabled multiple hosts in one queue, more debugging
CHANGE: SSHXXX Computing Elements - define SSH class once in the SSHComputingElement
NEW: SSHComputingElement - added option to define private key location
CHANGE: Get rid of legacy methods in ComputingElement
NEW: enable definition of ChecksumType per SE
NEW: SSHBatch, SSHCondor Computing Elements
NEW: SSHxxx Computing Elements - using remote control scripts to better capture remote command errors
CHANGE: put common functionality into SSHComputingElement base class for all SSHxxx CEs
NEW: added killJob() method tp all the CEs
NEW: FileCatalog - take the catalog information info from /Operations CS section, if defined there, 
     to allow specifications per VO 

*Interfaces
CHANGE: Removed Script.initialize() from the API initialization
CHANGE: Some general API polishing
FIX: Dirac.py - when running in mode="local" any directory in the ISB would not get untarred, 
     contrary to what is done in the JobWrapper

*TS
BUGFIX: TaskManager - bug fixed in treating tasks with input data
FIX: TransformationCleaningAgent - properly call superclass constructor with loadName argument
NEW: TransformationCleaningAgent - added _addExtraDirectories() method to extend the list of
     directories to clean in a subclass if needed
CHANGE: TransformationCleaningAgent - removed usage of StorageUsageClient     
NEW: TransformationAgent is multithreaded now ( implementation moved from LHCbDIRAC )
NEW: added unit tests
NEW: InputDataAgent - possibility to refresh only data registered in the last predefined period of time 
NEW: TransformationAgent(Client) - management of derived transformations and more ported from LHCbDIRAC
BUGFIX: TransformationDB - wrong SQL statement generation in setFileStatusForTransformation()

[v6r5p14]

*Core
NEW: Utilities - added Backports utility

*WMS
FIX: Use /Operations/JobScheduling section consistently, drop /Operations/Matching section
NEW: Allow VO specific share correction plugins from extensions
FIX: Executors - several fixes

[v6r5p13]

*WMS
FIX: Executors - VOPlugin will properly send and receive the params
NEW: Correctors can be defined in an extension
FIX: Correctors - Properly retrieve info from the CS using the ops helper

[v6r5p12]

FIX: merged in patch v6r4p34

[v6r5p11]

FIX: merged in patch v6r4p33

*Core
FIX: MySQL - added offset argument to buildConditions()

[v6r5p10]

FIX: merged in patch v6r4p32

[v6r5p9]

FIX: merged in patch v6r4p30

[v6r5p8]

FIX: merged in patch v6r4p29

[v6r5p7]

FIX: merged in patch v6r4p28

[v6r5p6]

FIX: merged in patch v6r4p27

*Transformation
BUGFIX: TransformationDB - StringType must be imported before it can be used

*RSS
NEW: CS.py - Space Tokens were hardcoded, now are obtained after scanning the StorageElements.

[v6r5p5]

FIX: merged in patch v6r4p26

[v6r5p4]

FIX: merged in patch v6r4p25

[v6r5p3]

*Transformation
FIX: merged in patch v6r4p24

[v6r5p2]

*Web
NEW: includes DIRACWeb tag web2012092101

[v6r5p1]

*Core
BUGFIX: ExecutorMindHandler - return S_OK() in the initializeHandler
FIX: OptimizationMindHandler - if the manifest is not dirty it will not be updated by the Mind

*Configuration
NEW: Resources helper - added getCompatiblePlatform(), getDIRACPlatform() methods

*Resources
FIX: SSHComputingElement - add -q option to ssh command to avoid banners in the output
FIX: BOINCComputingElement - removed debugging printout
FIX: ComputingElement - use Platform CS option which will be converted to LHCbPlatform for legacy compatibility

*DMS
FIX: RequestAgentBase - lowering loglevel from ALWAYS to INFO to avoid flooding SystemLogging

*WMS:
FIX: SiteDirector - provide CE platform parameter when interrogating the TQ
FIX: GridPilotDirector - publish pilot OwnerGroup rather than VOMS role
FIX: WMSUtilities - add new error string into the parsing of the job output retrieval

[v6r5]

NEW: Executor framework

*Core
NEW: MySQL.py - added Test case for Time.dateTime time stamps
NEW: MySQL.py - insertFields and updateFields can get values via Lists or Dicts
NEW: DataIntegrityDB - use the new methods from MySQL and add test cases
NEW: DataIntegrityHandler - check connection to DB and create tables (or update their schema)
NEW: DataLoggingDB - use the new methods from MySQL and add test cases
NEW: DataLoggingHandler - check connection to DB and create tables (or update their schema)
FIX: ProcessPool - killing stuck workers after timeout
CHANGE: DB will throw a RuntimeException instead of a sys.exit in case it can't contact the DB
CHANGE: Several improvements on DISET
CHANGE: Fixed all DOS endings to UNIX
CHANGE: Agents, Services and Executors know how to react to CSSection/Module and react accordingly
NEW: install tools are updated to deal with executors
FIX: dirac-install - add -T/--Timeout option to define timeout for distribution downloads
NEW: dirac-install - added possibility of defining dirac-install's global defaults by command line switch
BUGFIX: avoid PathFinder.getServiceURL and use Client class ( DataLoggingClient,LfcFileCatalogProxyClient ) 
FIX: MySQL - added TIMESTAMPADD and TIMESTAMPDIFF to special values not to be scaped by MySQL
NEW: ObjectLoader utility
CHANGE: dirac-distribution - added global defaults flag and changed the flag to -M or --defaultsURL
FIX: Convert to string before trying to escape value in MySQL
NEW: DISET Services - added PacketTimeout option
NEW: SystemLoggingDB - updated to use the renewed MySQL interface and SQL schema
NEW: Added support for multiple entries in /Registry/DefaultGroup, for multi-VO installations
CHANGE: Component installation procedure updated to cope with components inheriting Modules
CHANGE: InstallTools - use dirac- command in runit run scripts
FIX: X509Chain - avoid a return of error when the group is not valid
FIX: MySQL - reduce verbosity of log messages when high level methods are used
CHANGE: Several DB classes have been updated to use the MySQL buildCondition method
NEW: MySQL - provide support for greater and smaller arguments to all MySQL high level methods
FIX: Service.py - check all return values from all initializers

*Configuration
CHANGE: By default return option and section lists ordered as in the CS
NEW: ConfigurationClient - added function to refresh remote configuration

*Framework
FIX: Registry.findDefaultGroup will never return False
CHANGE: ProxyManager does not accept proxies without explicit group
CHANGE: SystemAdministratorHandler - force refreshing the configuration after new component setup

*RSS
CHANGE: removed code execution from __init__
CHANGE: removed unused methods
NEW: Log all policy results 

*Resources
NEW: updated SSHComputingElement which allows multiple job submission
FIX: SGETimeLeft - better parsing of the batch system commands output
FIX: InProcessComputingElement - when starting a new job discard renewal of the previous proxy
NEW: BOINCComputingElement - new CE client to work with the BOINC desktop grid infrastructure 

*WMS
CHANGE: WMS Optimizers are now executors
CHANGE: SandboxStoreClient can directly access the DB if available
CHANGE: Moved JobDescription and improved into JobManifest
FIX: typo in JobLoggingDB
NEW: JobState/CachedJobState allow access to the Job via DB/JobStateSync Service automatically
BUGFIX: DownloadInputData - when not enough disk space, message was using "buffer" while it should be using "data"
FIX: the sandboxmetadataDB explosion when using the sandboxclient without direct access to the DB
NEW: Added support for reset/reschedule in the OptimizationMind
CHANGE: Whenever a DB is not properly initialized it will raise a catchable RuntimeError exception 
        instead of silently returning
FIX: InputDataResolution - just quick mod for easier extensibility, plus removed some LHCb specific stuff
NEW: allow jobids in a file in dirac-wms-job-get-output
NEW: JobManager - zfill in %n parameter substitution to allow alphabetical sorting
NEW: Directors - added checking of the TaskQueue limits when getting eligible queues
CHANGE: Natcher - refactor to simpify the logic, introduced Limiter class
CHANGE: Treat MaxCPUTime and CPUTime the same way in the JDL to avoid confusion
NEW: SiteDirector - added options PilotScript, MaxPilotsToSubmit, MaxJobsInFillMode
BUGFIX: StalledJobAgent - use cpuNormalization as float, not string 
FIX: Don't kill an executor if a task has been taken out from it
NEW: dirac-boinc-pilot - pilot script to be used on the BOINC volunteer nodes
FIX: SiteDirector - better handling of tokens and filling mode 
NEW: Generic pilot identities are automatically selected by the TQD and the SiteDirector 
     if not explicitly defined in /Pilot/GenericDN and GenericGroup
NEW: Generic pilot groups can have a VO that will be taken into account when selecting generic 
     credentials to submit pilots
NEW: Generic pilots that belong to a VO can only match jobs from that VO
NEW: StalledJobAgent - added rescheduling of jobs stuck in Matched or Rescheduled status
BUGFIX: StalledJobAgent - default startTime and endTime to "now", avoid None value
NEW: JobAgent - stop after N failed matching attempts (nothing to do), use StopAfterFailedMatches option
CHANGE: JobAgent - provide resource description as a dictionary to avoid extra JDL parsing by the Matcher
CHANGE: Matcher - report pilot info once instead of sending it several times from the job
CHANGE: Matcher - set the job site instead of making a separate call to JobStateUpdate
NEW: Matcher - added Matches done and matches OK statistics
NEW: TaskQueue - don't delete fresh task queues. Wait 5 minutes to do so.
CHANGE: Disabled TQs can also be matched, if no jobs are there, a retry will be triggered

*Transformation
FIX: TransformationAgent - a small improvement: now can pick the prods status to handle from the CS, 
     plus few minor corrections (e.g. logger messages)
FIX: TransformationCLI - take into accout possible failures in resetFile command     

*Accounting
NEW: AccountingDB - added retrieving RAW records for internal stuff
FIX: AccountingDB - fixed some logic for readonly cases
CHANGE: Added new simpler and faster bucket insertion mechanism
NEW: Added more info when rebucketing
FIX: Calculate the rebucket ETA using remaining records to be processed instead of the total records to be processed
FIX: Plots with no data still carry the plot name

*DMS
NEW: SRM2Storage - added retry in the gfal calls
NEW: added new FTSCleaningAgent cleaning up TransferDB tables
FIX: DataLoggingClient and DataLoggingDB - tests moved to separate files
CHANGE: request agents cleanup

*RMS
CHANGE: Stop using RequestAgentMixIn in the request agents

[v6r4p34]

*DMS
BUGFIX: FileCatalogCLI - fixed wrong indentation
CHANGE: RegistrationTask - removed some LHCb specific defaults

[v6r4p33]

*DMS
CHANGE: FTSRequest - be more verbose if something is wrong with file

[v6r4p32]

*WMS
FIX: StalledJobAgent - avoid exceptions in the stalled job accounting reporting

*DMS
NEW: FTSMonitorAgent - handling of expired FTS jobs 

*Interfaces
CHANGE: Dirac.py - attempt to retrieve output sandbox also for Completed jobs in retrieveRepositorySandboxes()

[v6r4p30]

*Core
BUGFIX: dirac-admin-bdii-ce-voview - proper check of the result structure

*Interfaces
FIX: Dirac.py, Job.py - allow to pass environment variables with special characters

*DMS
NEW: FileCatalogCLI - possibility to sort output in the ls command

*WMS:
FIX: JobWrapper - interpret environment variables with special characters 

[v6r4p29]

*RMS
BUGFIX: RequestDBMySQL - wrong indentation in __updateSubRequestFiles()

[v6r4p28]

*Interfaces
CHANGE: Dirac.py, DiracAdmin.py - remove explicit timeout on RPC client instantiation

*RSS
FIX: CS.py - fix for updated CS location (backward compatible)

*DMS
BUGFIX: StrategyHandler - bug fixed determineReplicationTree()
FIX: FTSRequest - add checksum string to SURLs file before submitting an FTS job

*WMS
FIX: JobWrapper - protection for double quotes in JobName
CHANGE: SiteDirector - switched some logging messages from verbose to info level

*RMS
NEW: Request(Client,DBMySQL,Manager) - added readRequestsForJobs() method

[v6r4p27]

*DMS
FIX: SRM2Storage - removed hack for EOS (fixed server-side)

*Transformation
CHANGE: TransformationClient - limit to 100 the number of transformations in getTransformations()
NEW: TransformationAgent - define the transformations type to use in the configuration

*Interfaces
FIX: Job.py -  fix for empty environmentDict (setExecutionEnv)

[v6r4p26]

*Transformation
BUGFIX: TransformationClient - fixed calling sequence in rpcClient.getTransformationTasks()
NEW: TransformationClient - added log messages in verbose level.

[v6r4p25]

*DMS
BUGFIX: StrategyHandler - sanity check for wrong replication tree 

[v6r4p24]

*Core
NEW: MySQL - add 'offset' argument to the buildCondition()

*Transformation
FIX: TransformationAgent - randomize the LFNs for removal/replication case when large number of those
CHANGE: TransformationClient(DB,Manager) - get transformation files in smaller chunks to
        improve performance
FIX: TransformationAgent(DB) - do not return redundant LFNs in getTransformationFiles()    

[v6r4p23]

*Web
NEW: includes DIRACWeb tag web2012092101

[v6r4p22]

*DMS
FIX: SRM2Storage - fix the problem with the CERN-EOS storage 

[v6r4p21]

*Core
BUGFIX: SGETimeLeft - take into account dd:hh:mm:ss format of the cpu consumed

[v6r4p20]

*WMS
BUGFIX: PilotDirector, GridPilotDirector - make sure that at least 1 pilot is to be submitted
BUGFIX: GridPilotDirector - bug on how pilots are counted when there is an error in the submit loop.
BUGFIX: dirac-pilot - proper install script installation on OSG sites

[v6r4p19]

*RMS
FIX: RequestDBMySQL - optimized request selection query 

[v6r4p18]

*Configuration
BUGFIX: CE2CSAgent.py - the default value must be set outside the loop

*DMS
NEW: dirac-dms-create-replication-request
BUGFIX: dirac-dms-fts-submit, dirac-dms-fts-monitor - print out error messages

*Resources
BUGFIX: TorqueComputingElement.py, plus add UserName for shared Queues

*WMS
BUGFIX: JobManagerHandler - default value for pStart (to avoid Exception)

[v6r4p17]

*Core
FIX: dirac-configure - setup was not updated in dirac.cfg even with -F option
FIX: RequestHandler - added fix for Missing ConnectionError

*DMS
FIX: dirac-dms-clean-directory - command fails with `KeyError: 'Replicas'`.

*WMS
FIX: SiteDirector - adapt to the new method in the Matcher getMatchingTaskQueue 
FIX: SiteDirector - added all SubmitPools to TQ requests

[v6r4p16]

*Core:
FIX: dirac-install - bashrc/cshrc were wrongly created when using versionsDir

*Accounting
CHANGE: Added new simpler and faster bucket insertion mechanism
NEW: Added more info when rebucketing

*WMS
CHANGE: Matcher - refactored to take into account job limits when providing info to directors
NEW: JoAgent - reports SubmitPool parameter if applicable
FIX: Matcher - bad codition if invalid result

[v6r4p15]

*WMS
FIX: gLitePilotDirector - fix the name of the MyProxy server to avoid crasehs of the gLite WMS

*Transformation
FIX: TaskManager - when the file is on many SEs, wrong results were generated

[v6r4p13]

*DMS
FIX: dirac-admin-allow-se - added missing interpreter line

[v6r4p12]

*DMS
CHANGE: RemovalTask - for DataManager shifter change creds after failure of removal with her/his proxy.

*RSS
NEW: Added RssConfiguration class
FIX: ResourceManagementClient  - Fixed wrong method name

[v6r4p11]

*Core
FIX: GGUSTicketsClient - GGUS SOAP URL updated

*DMS
BUGFIX: ReplicaManager - wrong for loop

*RequestManagement
BUGFIX: RequestClient - bug fix in finalizeRequest()

*Transformation
FIX: TaskManager - fix for correctly setting the sites (as list)

[v6r4p10]

*RequestManagement
BUGFIX: RequestContainer - in addSubrequest() function

*Resources
BUGFIX: SRM2Storage - in checksum type evaluation

*ResourceStatusSystem
BUGFIX: InfoGetter - wrong import statement

*WMS
BUGFIX: SandboxMetadataDB - __init__() can not return a value

[v6r4p9]

*DMS
CHANGE: FailoverTransfer - ensure the correct execution order of the subrequests

[v6r4p8]

Bring in fixes from v6r3p17

*Core:
FIX: Don't have the __init__ return True for all DBs
NEW: Added more protection for exceptions thrown in callbacks for the ProcessPool
FIX: Operations will now look in 'Defaults' instead of 'Default'

*DataManagement:
FIX: Put more protection in StrategyHandler for neither channels  not throughput read out of TransferDB
FIX: No JobIDs supplied in getRequestForJobs function for RequestDBMySQL taken into account
FIX: Fix on getRequestStatus
CHANGE: RequestClient proper use of getRequestStatus in finalizeRequest
CHANGE: Refactored RequestDBFile

[v6r4p7]

*WorkloadManagement
FIX: SandboxMetadataDB won't explode DIRAC when there's no access to the DB 
CHANGE: Whenever a DB fails to initialize it raises a catchable exception instead of just returning silently

*DataManagement
CHANGE: Added Lost and Unavailable to the file metadata

[v6r4p6]

Bring fixes from v6r4p6

[v6r4p5]

*Configuration
NEW: Added function to generate Operations CS paths

*Core
FIX: Added proper ProcessPool checks and finalisation

*DataManagement
FIX: don't set Files.Status to Failed for non-existign files, failover transfers won't go
FIX: remove classmethods here and there to unblock requestHolder
CHANGE: RAB, TA: change task timeout: 180 and 600 (was 600 and 900 respectively)
FIX: sorting replication tree by Ancestor, not hopAncestorgit add DataManagementSystem/Agent/TransferAgent.py
NEW: TA: add finalize
CHANGE: TransferAgent: add AcceptableFailedFiles to StrategyHandler to ban FTS channel from scheduling
FIX: if there is no failed files, put an empty dict


*RSS
FIX: RSS is setting Allowed but the StorageElement checks for Active

*Workflows
FIX: Part of WorfklowTask rewritten to fix some issues and allow 'ANY' as site

*Transformation
FIX: Wrong calls to TCA::cleanMetadataCatalogFiles

[v6r4p4]

*Core
FIX: Platform.py - check if Popen.terminate is available (only from 2.6)

[v6r4p3]

*Core
FIX: ProcessPool with watchdog and timeouts - applied in v6r3 first

[v6r4p2]

*StorageManagement
BUGFIX: StorageElement - staging is a Read operation and should be allowed as such

*WMS
BUGFIX: InProcessComputingElement, JobAgent - proper return status code from the job wrapper

*Core
FIX: Platform - manage properly the case of exception in the ldconfig execution

[v6r4p1]

*DMS
FIX: TransferDB.getChannelObservedThroughput - the channelDict was created in a wrong way

*RSS
FIX: ResourceStatus was not returning Allowed by default

[v6r4]

*Core
FIX: dirac-install-db.py: addDatabaseOptionsToCS has added a new keyed argument
NEW: SGETimeLeft.py: Support for SGE backend
FIX: If several extensions are installed, merge ConfigTemplate.cfg
NEW: Service framework - added monitoring of file descriptors open
NEW: Service framework - Reduced handshake timeout to prevent stuck threads
NEW: MySQL class with new high level methods - buildCondition,insertFields,updateFields
     deleteEntries, getFields, getCounters, getDistinctAttributeValues
FIX: ProcessPool - fixes in the locking mechanism with LockRing, stopping workers when the
     parent process is finished     
FIX: Added more locks to the LockRing
NEW: The installation tools are updated to install components by name with the components module specified as an option

*DMS
FIX: TransferDB.py - speed up the Throughput determination
NEW: dirac-dms-add-files: script similar to dirac-dms-remove-files, 
     allows for 1 file specification on the command line, using the usual dirac-dms-add-file options, 
     but also can take a text file in input to upload a bunch of files. Exit code is 0 only if all 
     was fine and is different for every error found. 
NEW: StorageElementProxy- support for data downloading with http protocol from arbitrary storage, 
     needed for the web data download
BUGFIX: FileCatalogCLI - replicate operation does a proper replica registration ( closes #5 )     
FIX: ReplicaManager - __cleanDirectory now working and thus dirac-dms-clean-directory

*WMS
NEW: CPU normalization script to run a quick test in the pilot, used by the JobWrapper
     to report the CPU consumption to the accounting
FIX: StalledJobAgent - StalledTimeHours and FailedTimeHours are read each cycle, refer to the 
     Watchdog heartBeat period (should be renamed); add NormCPUTime to Accounting record
NEW: SiteDirector - support for the operation per VO in multi-VO installations
FIX: StalledJobAgent - get ProcessingType from JDL if defined
BUGFIX: dirac-wms-job-peek - missing printout in the command
NEW: SiteDirector - take into account the number of already waiting pilots when evaluating the number of pilots to submit
FIX: properly report CPU usage when the Watchdog kill the payload.

*RSS
BUGFIX: Result in ClientCache table is a varchar, but the method was getting a datetime
NEW: CacheFeederAgent - VOBOX and SpaceTokenOccupancy commands added (ported from LHCbDIRAC)
CHANGE: RSS components get operational parameters from the Operations handler

*DataManagement
FIX: if there is no failed files, put an empty dict

*Transformation
FIX: Wrong calls to TCA::cleanMetadataCatalogFiles

[v6r3p19]

*WMS
FIX: gLitePilotDirector - fix the name of the MyProxy server to avoid crashes of the gLite WMS

[v6r3p18]

*Resources
BUGFIX: SRM2Storage - in checksum type evaluation

[v6r3p17]

*DataManagement
FIX: Fixes issues #783 and #781. Bugs in ReplicaManager removePhisicalReplica and getFilesFromDirectory
FIX: Return S_ERROR if missing jobid arguments
NEW: Checksum can be verified during FTS and SRM2Storage 

[v6r3p16]

*DataManagement
FIX: better monitoring of FTS channels 
FIX: Handle properly None value for channels and bandwidths

*Core
FIX: Properly calculate the release notes if there are newer releases in the release.notes file

[v6r3p15]

*DataManagement
FIX: if there is no failed files, put an empty dict

*Transformation
FIX: Wrong calls to TCA::cleanMetadataCatalogFiles


[v6r3p14]

* Core

BUGFIX: ProcessPool.py: clean processing and finalisation
BUGFIX: Pfn.py: don't check for 'FileName' in pfnDict

* DMS

NEW: dirac-dms-show-fts-status.py: script showing last hour history for FTS channels
NEW: TransferDBMonitoringHandler.py: new function exporting FST channel queues
BUGFIX: TransferAgent.py,RemovalAgent.py,RegistrationAgent.py - unlinking of temp proxy files, corection of values sent to gMonitor
BUGFIX: StrategyHandler - new config option 'AcceptableFailedFiles' to unblock scheduling for channels if problematic transfers occured for few files
NEW: TransferAgent,RemovalAgent,RegistrationAgent - new confing options for setting timeouts for tasks and ProcessPool finalisation
BUGFIX: ReplicaManager.py - reverse sort of LFNs when deleting files and directories to avoid blocks
NEW: moved StrategyHandler class def to separate file under DMS/private

* TMS

FIX: TransformationCleaningAgent.py: some refactoring, new way of disabling/enabline execution by 'EnableFlag' config option

[v6r3p13]

*Core
FIX: Added proper ProcessPool checks and finalisation

*DataManagement
FIX: don't set Files.Status to Failed for non-existign files, failover transfers won't go
FIX: remove classmethods here and there to unblock requestHolder
CHANGE: RAB, TA: change task timeout: 180 and 600 (was 600 and 900 respectively)
FIX: sorting replication tree by Ancestor, not hopAncestorgit add DataManagementSystem/Agent/TransferAgent.py
NEW: TA: add finalize
CHANGE: TransferAgent: add AcceptableFailedFiles to StrategyHandler to ban FTS channel from scheduling

[v6r3p12]

*Core
FIX: Platform.py - check if Popen.terminate is available (only from 2.6)

[v6r3p11]

*Core
FIX: ProcessPool with watchdog and timeouts

[v6r3p10]

*StorageManagement
BUGFIX: StorageElement - staging is a Read operation and should be allowed as such

*WMS
BUGFIX: InProcessComputingElement, JobAgent - proper return status code from the job wrapper

*Core
FIX: Platform - manage properly the case of exception in the ldconfig execution

[v6r3p9]

*DMS
FIX: TransferDB.getChannelObservedThroughput - the channelDict was created in a wrong way

[v6r3p8]

*Web
CHANGE: return back to the release web2012041601

[v6r3p7]

*Transformation
FIX: TransformationCleaningAgent - protection from deleting requests with jobID 0 

[v6r3p6]

*Core
FIX: dirac-install-db - proper key argument (follow change in InstallTools)
FIX: ProcessPool - release all locks every time WorkignProcess.run is executed, more fixes to come
FIX: dirac-configure - for Multi-Community installations, all vomsdir/vomses files are now created

*WMS
NEW: SiteDirector - add pilot option with CE name to allow matching of SAM jobs.
BUGFIX: dirac-pilot - SGE batch ID was overwriting the CREAM ID
FIX: PilotDirector - protect the CS master if there are at least 3 slaves
NEW: Watchdog - set LocalJobID in the SGE case

[v6r3p5]

*Core:
BUGFIX: ProcessPool - bug making TaskAgents hang after max cycles
BUGFIX: Graphs - proper handling plots with data containing empty string labels
FIX: GateWay - transfers were using an old API
FIX: GateWay - properly calculate the gateway URL
BUGFIX: Utilities/Pfn.py - bug in pfnunparse() when concatenating Path and FileName

*Accounting
NEW: ReportGenerator - make AccountingDB readonly
FIX: DataCache - set daemon the datacache thread
BUGFIX: BasePlotter - proper handling of the Petabyte scale data

*DMS:
BUGFIX: TransferAgent, RegistrationTask - typos 

[v6r3p4]

*DMS:
BUGFIX: TransferAgent - wrong value for failback in TA:execute

[v6r3p3]

*Configuration
BUGFIX: Operations helper - typo

*DMS:
FIX: TransferAgent - change the way of redirecting request to task

[v6r3p2]

*DMS
FIX: FTSRequest - updating metadata for accouting when finalizing FTS requests

*Core
FIX: DIRAC/__init__.py - default version is set to v6r3

[v6r3p1]

*WMS
CHANGE: Use ResourcesStatus and Resources helpers in the InputDataAgent logic

*Configuration
NEW: added getStorageElementOptions in Resources helper

*DMS
FIX: resourceStatus object created in TransferAgent instead of StrategyHandler

[v6r3]

*Core
NEW: Added protections due to the process pool usage in the locking logic

*Resources
FIX: LcgFileCatalogClient - reduce the number of retries: LFC_CONRETRY = 5 to 
     avoid combined catalog to be stuck on a faulty LFC server
     
*RSS
BUGFIX: ResourceStatus - reworked helper to keep DB connections     

*DMS
BUGFIX: ReplicaManager::CatalogBase::_callFileCatalogFcnSingleFile() - wrong argument

*RequestManagement
FIX: TaskAgents - set timeOut for task to 10 min (15 min)
NEW: TaskAgents - fill in Error fields in case of failing operations

*Interfaces
BUGFIX: dirac-wms-select-jobs - wrong use of the Dirac API

[v6r2p9]

*Core
FIX: dirac-configure - make use of getSEsForSite() method to determine LocalSEs

*WMS
NEW: DownloadInputData,InputDataByProtocol - check Files on Tape SEs are on Disk cache 
     before Download or getturl calls from Wrapper
CHANGE: Matcher - add Stalled to "Running" Jobs when JobLimits are applied   
CHANGE: JobDB - allow to specify required platform as Platform JDL parameter,
        the specified platform is taken into account even without /Resources/Computing/OSCompatibility section

*DMS
CHANGE: dirac-admin-allow(ban)-se - removed lhcb-grid email account by default, 
        and added switch to avoid sending email
FIX: TaskAgents - fix for non-existing files
FIX: change verbosity in failoverReplication 
FIX: FileCatalog - remove properly metadata indices 
BUGFIX: FileManagerBase - bugfix in the descendants evaluation logic  
FIX: TransferAgent and TransferTask - update Files.Status to Failed when ReplicaManager.replicateAndRegister 
     will fail completely; when no replica is available at all.

*Core
FIX: dirac-pilot - default lcg bindings version set to 2012-02-20

[v6r2p8]

*DMS:
CHANGE: TransferAgent - fallback to task execution if replication tree is not found

[v6r2p7]

*WMS
BUGFIX: SiteDirector - wrong CS option use: BundleProxy -> HttpProxy
FIX: SiteDirector - use short lines in compressed/encoded files in the executable
     python script

[v6r2p6]

*DataManagement
FIX: Bad logic in StrategyHandler:MinimiseTotalWait

*Core
CHANGE: updated GGUS web portal URL

*RSS
BUGFIX: meta key cannot be reused, it is popped from dictionary

*Framework
FIX: The Gateway service does not have a handler
NEW: ConfingTemplate entry for Gateway
FIX: distribution notes allow for word wrap

*WorkloadManagement
FIX: avoid unnecessary call if no LFN is left in one of the SEs
FIX: When Uploading job outputs, try first Local SEs, if any


[v6r2p5]

*RSS
BUGFIX: several minor bug fixes

*RequestManagement
BUGFIX: RequestDBMySQL - removed unnecessary request type check

*DMS
BUGFIX: FileCatalogClienctCLI - wrong evaluation of the operation in the find command
NEW: FileCatalog - added possibility to remove specified metadata for a given path 
BUGFIX: ReplicaManager - wrong operation order causing failure of UploadLogFile module

*Core
NEW: dirac-install - generate cshrc DIRAC environment setting file for the (t)csh 

*Interfaces
CHANGE: Job - added InputData to each element in the ParametricInputData

*WMS
CHANGE: dirac-jobexec - pass ParametericInputData to the workflow as a semicolon separated string

[v6r2p4]

*WMS
BUGFIX: StalledJobAgent - protection against jobs with no PilotReference in their parameters
BUGFIX: WMSAdministratorHandler - wrong argument type specification for getPilotInfo method

*StorageManagement
BUGFIX: RequestFinalizationAgent - no method existence check when calling RPC method

[v6r2p3]

*WMS
CHANGE: Matcher - fixed the credentials check in requestJob() to simplify it

*ConfigurationSystem
CHANGE: Operations helper - fix that allow no VO to be defined for components that do not need it

*Core
BUGFIX: InstallTools - when applying runsvctrl to a list of components make sure that the config server is treated first and the sysadmin service - last
        
[v6r2p2]

*WMS
BUGFIX: Matcher - restored logic for checking private pilot asking for a given DN for belonging to the same group with JOB_SHARING property.

[v6r2p1]

*RequestManagementSystem
BUGFIX: RequestCleaningAgent - missing import of the "second" interval definition 

[v6r2]

*General
FIX: replaced use of exec() python statement in favor of object method execution

*Accounting
CHANGE: Accounting 'byte' units are in powers of 1000 instead of powers of 1024 (closes #457)

*Core
CHANGE: Pfn.py - pfnparse function rewritten for speed up and mem usage, unit test case added
FIX: DISET Clients are now thread-safe. Same clients used twice in different threads was not 
closing the previous connection
NEW: reduce wait times in DISET protocol machinery to improve performance    
NEW: dirac-fix-mysql-script command to fix the mysql start-up script for the given installation
FIX: TransferClient closes connections properly
FIX: DISET Clients are now thread-safe. Same client used twice in different threads will not close the previous connection
CHANGE: Beautification and reduce wait times to improve performance
NEW: ProcessPool - added functionality to kill all children processes properly when destroying ProcessPool objects
NEW: CS Helper for LocalSite section, with gridEnv method
NEW: Grid module will use Local.gridEnv if nothing passed in the arguments
CHANGE: Add deprecated sections in the CS Operations helper to ease the transition
FIX: dirac-install - execute dirac-fix-mysql-script, if available, to fix the mysql.server startup script
FIX: dirac-distribution - Changed obsoleted tar.list file URL
FIX: typo in dirac-admin-add-host in case of error
CHANGE: dirac-admin-allow(ban)-se - use diracAdmin.sendMail() instead of NotificationClient.sendMail()

*Framework
BUGFIX: UserProfileDB - no more use of "type" variable as it is a reserved keyword 

*RequestManagement:
FIX: RequestDBFile - more consistent treatment of requestDB Path
FIX: RequestMySQL - Execution order is evaluated based on not Done state of subrequests
NEW: RequestCleaningAgent - resetting Assigned requests to Waiting after a configurable period of time

*RSS
CHANGE: RSS Action now inherits from a base class, and Actions are more homogeneous, they all take a uniform set of arguments. The name of modules has been changed from PolType to Action as well.
FIX: CacheFeederAgent - too verbose messages moved to debug instead of info level
BUGFIX: fixed a bug preventing RSS clients to connect to the services     
FIX: Proper services synchronization
FIX: Better handling of exceptions due to timeouts in GOCDBClient   
FIX: RSS.Notification emails are sent again
FIX: Commands have been modified to return S_OK, S_ERROR inside the Result dict. This way, policies get a S_ERROR / S_OK object. CacheFeederAgent has been updated accordingly.
FIX: allow clients, if db connection fails, to reconnect ( or at least try ) to the servers.
CHANGE: access control using CS Authentication options. Default is SiteManager, and get methods are all.
BUGFIX: MySQLMonkey - properly escaped all parameters of the SQL queries, other fixes.
NEW: CleanerAgent renamed to CacheCleanerAgent
NEW: Updated RSS scripts, to set element statuses and / or tokens.
NEW: Added a new script, dirac-rss-synch
BUGFIX: Minor bugfixes spotted on the Web development
FIX: Removed useless decorator from RSS handlers
CHANGE: ResourceStatus helper tool moved to RSS/Client directory, no RSS objects created if the system is InActive
CHANGE: Removed ClientFastDec decorator, using a more verbose alternative.
CHANGE: Removed useless usage of kwargs on helper functions.  
NEW: added getSESitesList method to RSSClient      
FIX: _checkFloat() checks INTEGERS, not datetimes

*DataManagement
CHANGE: refactoring of DMS agents executing requests, allow requests from arbitrary users
NEW: DFC - allow to specify multiple replicas, owner, mode when adding files
CHANGE: DFC - optimization of the directory size evaluation
NEW: Added CREATE TEMPORARY TABLES privilege to FileCatalogDB
CHANGE: DFC - getCatalogCounters() update to show numbers of directories
NEW: lfc_dfc_copy script to migrate data from LFC to DFC
FIX: dirac-dms-user-lfns - fixed the case when the baseDir is specified
FIX: FTS testing scripts were using sys.argv and getting confused if options are passed
NEW: DFC - use DirectoryUsage tables for the storage usage evaluations
NEW: DFC - search by metadata can be limited to a given directory subtree
NEW: DFC - search by both directory and file indexed metadata
BUGFIX: DFC - avoid crash if no directories or files found in metadata query
NEW: DFC FileCatalogHandler - define database location in the configuration
NEW: DFC - new FileCatalogFactory class, possibility to use named DFC services
FIX: FTSMonitor, FTSRequest - fixes in handling replica registration, setting registration requests in FileToCat table for later retry
FIX: Failover registration request in the FTS agents.      
FIX: FTSMonitor - enabled to register new replicas if even the corresponding request were removed from the RequestManagement 
FIX: StorageElement - check if SE has been properly initialized before executing any method     
CHANGE: LFC client getReplica() - make use of the new bulk method lfc.lfc_getreplicasl()
FIX: LFC client - protect against getting None in lfc.lfc_readdirxr( oDirectory, "" )  
FIX: add extra protection in dump method of StorageElement base class
CHANGE: FailoverTransfer - create subrequest per catalog if more than one catalog

*Interface
NEW: Job.py - added method to handle the parametric parameters in the workflow. They are made available to the workflow_commons via the key 'GenericParameters'.
FIX: Dirac.py - fix some type checking things
FIX: Dirac.py - the addFile() method can now register to more than 1 catalog.

*WMS
FIX: removed dependency of the JobSchedulingAgent on RSS. Move the getSiteTier functionality to a new CS Helper.
FIX: WMSAdministratorHandler - Replace StringType by StringTypes in the export methods argument type
FIX: JobAgent - Set explicitly UseServerCertificate to "no" for the job executable
NEW: dirac-pilot - change directory to $OSG_WN_TMP on OSG sites
FIX: SiteDirector passes jobExecDir to pilot, this defaults to "." for CREAM CEs. It can be set in the CS. It will not make use of $TMPDIR in this case.
FIX: Set proper project and release version to the SiteDirector     
NEW: Added "JobDelay" option for the matching, refactored and added CS options to the matcher
FIX: Added installation as an option to the pilots and random MyProxyServer
NEW: Support for parametric jobs with parameters that can be of List type

*Resources
NEW: Added SSH Grid Engine Computing Element
NEW: Added SSH Computing Element
FIX: make sure lfc client will not try to connect for several days

*Transformation
FIX: TransformationDB - in setFileStatusForTransformation() reset ErrorCount to zero if "force" flag and    the new status is "unused"
NEW: TransformationDB - added support for dictionary in metadata for the InputDataQuery mechanism     

[v6r1p13]

*WMS
FIX: JobSchedulingAgent - backported from v6r2 use of Resources helper

[v6r1p12]

*Accounting
FIX: Properly delete cached plots

*Core
FIX: dirac-install - run externals post install after generating the versions dir

[v6r1p11]

*Core
NEW: dirac-install - caches locally the externals and the grid bundle
FIX: dirac-distribution - properly generate releasehistory and releasenotes

[v6r1p10]

*WorloadManagement
FIX: JobAgent - set UseServerCertificate option "no" for the job executable

[v6r1p9]

*Core
FIX: dirac-configure - set the proper /DIRAC/Hostname when defining /LocalInstallation/Host

*DataManagement
FIX: dirac-dms-user-lfns - fixed the case when the baseDir is specified
BUGFIX: dirac-dms-remove-files - fixed crash in case of returned error report in a form of dictionary 

[v6r1p8]

*Web
FIX: restored Run panel in the production monitor

*Resources
FIX: FileCatalog - do not check existence of the catalog client module file

[v6r1p7]

*Web
BUGFIX: fixed scroll bar in the Monitoring plots view

[v6r1p6]

*Core
FIX: TransferClient closes connections properly

[v6r1p5]

*Core
FIX: DISET Clients are now thread-safe. Same clients used twice in different threads was not 
     closing the previous connection
NEW: reduce wait times in DISET protocol machinery to improve performance   

[v6r1p4]

*RequestManagement
BUGFIX: RequestContainer - in isSubRequestDone() treat special case for subrequests with files

*Transformation
BUGFIX: TransformationCleaningAgent - do not clear requests for tasks with no associated jobs

[v6r1p3]

*Framework
NEW: Pass the monitor down to the request RequestHandler
FIX: Define the service location for the monitor
FIX: Close some connections that DISET was leaving open

[v6r1p2]

*WorkloadManagement
BUGFIX: JobSchedulingAgent - use getSiteTiers() with returned direct value and not S_OK

*Transformation
BUGFIX: Uniform use of the TaskManager in the RequestTaskAgent and WorkflowTaskAgent

[v6r1p1]

*RSS
BUGFIX: Alarm_PolType now really send mails instead of crashing silently.

[v6r1]

*RSS
CHANGE: Major refactoring of the RSS system
CHANGE: DB.ResourceStatusDB has been refactored, making it a simple wrapper round ResourceStatusDB.sql with only four methods by table ( insert, update, get & delete )
CHANGE: DB.ResourceStatusDB.sql has been modified to support different statuses per granularity.
CHANGE: DB.ResourceManagementDB has been refactored, making it a simple wrapper round ResourceStatusDB.sql with only four methods by table ( insert, update, get & delete )
CHANGE: Service.ResourceStatusHandler has been refactored, removing all data processing, making it an intermediary between client and DB.
CHANGE: Service.ResourceManagementHandler has been refactored, removing all data processing, making it an intermediary between client and DB.
NEW: Utilities.ResourceStatusBooster makes use of the 'DB primitives' exposed on the client and does some useful data processing, exposing the new functions on the client.
NEW: Utilities.ResourceManagementBooster makes use of the 'DB primitives' exposed on the client and does some useful data processing, exposing the new functions on the client.
CHANGE: Client.ResourceStatusClient has been refactorerd. It connects automatically to DB or to the Service. Exposes DB and booster functions.
CHANGE: Client.ResourceManagementClient has been refactorerd. It connects automatically to DB or to the Service. Exposes DB and booster functions.
CHANGE: Agent.ClientsCacheFeederAgent renamed to CacheFeederAgent. The name was not accurate, as it also feeds Accouting Cache tables.
CHANGE: Agent.InspectorAgent, makes use of automatic API initialization.
CHANGE: Command. refactor and usage of automatic API initialization.
CHANGE: PolicySystem.PEP has reusable client connections, which increase significantly performance.
CHANGE: PolicySystem.PDP has reusable client connections, which increase significantly performance.
NEW: Utilities.Decorators are syntactic sugar for DB, Handler and Clients.
NEW: Utilities.MySQLMonkey is a mixture of laziness and refactoring, in order to generate the SQL statements automatically. Not anymore sqlStatemens hardcoded on the RSS.
NEW: Utilities.Validator are common checks done through RSS modules
CHANGE: Utilities.Synchronizer syncs users and DIRAC sites
CHANGE: cosmetic changes everywhere, added HeadURL and RCSID
CHANGE: Removed all the VOExtension logic on RSS
BUGFIX: ResourceStatusHandler - getStorageElementStatusWeb(), access mode by default is Read
FIX: RSS __init__.py will not crash anymore if no CS info provided
BUGFIX: CS.getSiteTier now behaves correctly when a site is passed as a string

*dirac-setup-site
BUGFIX: fixed typos in the Script class name

*Transformation
FIX: Missing logger in the TaskManager Client (was using agent's one)
NEW: Added UnitTest class for TaskManager Client

*DIRAC API
BUGFIX: Dirac.py. If /LocalSite/FileCatalog is not define the default Catalog was not properly set.
FIX: Dirac.py - fixed __printOutput to properly interpret the first argument: 0:stdout, 1:stderr
NEW: Dirac.py - added getConfigurationValue() method

*Framework
NEW: UsersAndGroups agent to synchronize users from VOMRS server.

*dirac-install
FIX: make Platform.py able to run with python2.3 to be used inside dirac-install
FIX: protection against the old or pro links pointing to non-existent directories
NEW: make use of the HTTP proxies if available
FIX: fixed the logic of creating links to /opt/dirac directories to take into account webRoot subdirs

*WorkloadManagement
FIX: SiteDirector - change getVO() function call to getVOForGroup()

*Core:
FIX: Pfn.py - check the sanity of the pfn and catch the erroneous case

*RequestManagement:
BUGFIX: RequestContainer.isSubrequestDone() - return 0 if Done check fails

*DataManagement
NEW: FileCatalog - possibility to configure multiple FileCatalog services of the same type

[v6r0p4]

*Framework
NEW: Pass the monitor down to the request RequestHandler
FIX: Define the service location for the monitor
FIX: Close some connections that DISET was leaving open

[v6r0p3]

*Framework
FIX: ProxyManager - Registry.groupHasProperties() wasn't returning a result 
CHANGE: Groups without AutoUploadProxy won't receive expiration notifications 
FIX: typo dirac-proxy-info -> dirac-proxy-init in the expiration mail contents
CHANGE: DISET - directly close the connection after a failed handshake

[v6r0p2]

*Framework
FIX: in services logs change ALWAYS log level for query messages to NOTICE

[v6r0p1]

*Core
BUGFIX: List.uniqueElements() preserves the other of the remaining elements

*Framework
CHANGE: By default set authorization rules to authenticated instead of all
FIX: Use all required arguments in read access data for UserProfileDB
FIX: NotificationClient - dropped LHCb-Production setup by default in the __getRPSClient()

[v6r0]

*Framework
NEW: DISET Framework modified client/server protocol, messaging mechanism to be used for optimizers
NEW: move functions in DIRAC.Core.Security.Misc to DIRAC.Core.Security.ProxyInfo
CHANGE: By default log level for agents and services is INFO
CHANGE: Disable the log headers by default before initializing
NEW: dirac-proxy-init modification according to issue #29: 
     -U flag will upload a long lived proxy to the ProxyManager
     If /Registry/DefaultGroup is defined, try to generate a proxy that has that group
     Replaced params.debugMessage by gLogger.verbose. Closes #65
     If AutoUploadProxy = true in the CS, the proxy will automatically be uploaded
CHANGE: Proxy upload by default is one month with dirac-proxy-upload
NEW: Added upload of pilot proxies automatically
NEW: Print info after creating a proxy
NEW: Added setting VOMS extensions automatically
NEW: dirac-proxy-info can also print the information of the uploaded proxies
NEW: dirac-proxy-init will check that the lifetime of the certificate is less than one month and advise to renew it
NEW: dirac-proxy-init will check that the certificate has at least one month of validity
FIX: Never use the host certificate if there is one for dirac-proxy-init
NEW: Proxy manager will send notifications when the uploaded proxies are about to expire (configurable via CS)
NEW: Now the proxyDB also has a knowledge of user names. Queries can use the user name as a query key
FIX: ProxyManager - calculate properly the dates for credentials about to expire
CHANGE: ProxyManager will autoexpire old proxies, also auto purge logs
CHANGE: Rename dirac-proxy-upload to dirac-admin-proxy-upload
NEW: dirac-proxy-init will complain if the user certificate has less than 30 days
CHANGE: SecurityLogging - security log level to verbose
NEW: OracleDB - added Array type 
NEW: MySQL - allow definition of the port number in the configuration
FIX: Utilities/Security - hash VOMS Attributes as string
FIX: Utilities/Security - Generate a chain hash to discover if two chains are equal
NEW: Use chain has to discover if it has already been dumped
FIX: SystemAdministrator - Do not set  a default lcg version
NEW: SystemAdministrator - added Project support for the sysadmin
CHANGE: SysAdmin CLI - will try to connect to the service when setting the host
NEW: SysAdmin CLI - colorization of errors in the cli
NEW: Logger - added showing the thread id in the logger if enabled
     
*Configuration
NEW: added getVOfromProxyGroup() utility
NEW: added getVoForGroup() utility, use it in the code as appropriate
NEW: added Registry and Operations Configuration helpers
NEW: dirac-configuration-shell - a configuration script for CS that behaves like an UNIX shellCHANGE: CSAPI - added more functionality required by updated configuration console
NEW: Added possibility to define LocalSE to any Site using the SiteLocalSEMapping 
     section on the Operations Section     
NEW: introduce Registry/VO section, associate groups to VOs, define SubmitPools per VO
FIX: CE2CSAgent - update the CEType only if there is a relevant info in the BDII  

*ReleaseManagement
NEW: release preparations and installation tools based on installation packages
NEW: dirac-compile-externals will try go get a DIRAC-free environment before compiling
NEW: dirac-disctribution - upload command can be defined via defaults file
NEW: dirac-disctribution - try to find if the version name is a branch or a tag in git and act accordingly
NEW: dirac-disctribution - added keyword substitution when creating a a distribution from git
FIX: Install tools won't write HostDN to the configuration if the Admin username is not set 
FIX: Properly set /DIRAC/Configuration/Servers when installing a CS Master
FIX: install_site.sh - missing option in wget for https download: --no-check-certificate
FIX: dirac-install-agent(service) - If the component being installed already has corresponding 
     CS section, it is not overwritten unless explicitly asked for
NEW: dirac-install functionality enhancement: start using the switches as defined in issue #26;
CHANGE: dirac-install - write the defaults if any under defaults-.cfg so dirac-configure can 
        pick it up
FIX: dirac-install - define DYLD_LIBRARY_PATH ( for Mac installations )     
NEW: dirac-install - put all the goodness under a function so scripts like lhcb-proxy-init can use it easily
FIX: dirac-install - Properly search for the LcgVer
NEW: dirac-install will write down the releases files in -d mode   
CHANGE: use new dirac_install from gothub/integration branch in install_site.sh
NEW: Extensions can request custom external dependencies to be installed via pip when 
     installing DIRAC.
NEW: LCG bundle version can be defined on a per release basis in the releases.cfg 
NEW: dirac-deploy-scripts - when setting the lib path in the deploy scripts. 
     Also search for subpaths of the libdir and include them
NEW: Install tools - plainly separate projects from installations

*Accounting
CHANGE: For the WMSHistory type, send as JobSplitType the JobType
CHANGE: Reduced the size of the max key length to workaround mysql max bytes for index problem
FIX: Modified buckets width of 1week to 1 week + 1 day to fix summer time end week (1 hour more )

*WorkloadManagement
CHANGE: SiteDirector - simplified executable generation
NEW: SiteDirector - few more checks of error conditions   
NEW: SiteDirector - limit the queue max length to the value of MaxQueueLengthOption 
     ( 3 days be default )
BUGFIX: SiteDirector - do not download pilot output if the flag getPilotOutput is not set     
NEW: JobDB will extract the VO when applying DIRAC/VOPolicy from the proper VO
FIX: SSHTorque - retrieve job status by chunks of 100 jobs to avoid too long
NEW: glexecComputingElement - allow glexecComputingElement to "Reschedule" jobs if the Test of
     the glexec fails, instead of defaulting to InProcess. Controlled by
     RescheduleOnError Option of the glexecComputingElement
NEW: SandboxStore - create a different SBPath with the group included     
FIX: JobDB - properly treat Site parameter in the job JDL while rescheduling jobs
NEW: JobSchedulingAgent - set the job Site attribute to the name of a group of sites corresponding 
     to a SE chosen by the data staging procedure 
CHANGE: TimeLeft - call batch system commands with the ( default ) timeout 120 sec
CHANGE: PBSTimeLeft - uses default CPU/WallClock if not present in the output  
FIX: PBSTimeLeft - proper handling of (p)cput parameter in the batch system output, recovery of the
     incomplete batch system output      
NEW: automatically add SubmitPools JDL option of the job owner's VO defines it     
NEW: JobManager - add MaxParametericJobs option to the service configuration
NEW: PilotDirector - each SubmitPool or Middleware can define TargetGrids
NEW: JobAgent - new StopOnApplicationFailure option to make the agent exiting the loop on application failure
NEW: PilotAgentsDB - on demand retrieval of the CREAM pilot output
NEW: Pilot - proper job ID evaluation for the OSG sites
FIX: ComputingElement - fixed proxy renewal logic for generic and private pilots
NEW: JDL - added %j placeholder in the JDL to be replaced by the JobID
BUGFIX: DownloadInputData - bug fixed in the naming of downloaded files
FIX: Matcher - set the group and DN when a request gets to the matcher if the request is not 
     coming from a pilot
FIX: Matcher = take into account JobSharing when checking the owner for the request
CHANGE: PilotDirector, dirac-pilot - interpret -V flag of the pilot as Installation name

*DataManagement
FIX: FileCatalog/DiractoryLevelTree - consistent application of the max directory level using global 
     MAX_LEVELS variable
FIX: FileCatalog - Directory metadata is deleted together with the directory deletion, issue #40    
CHANGE: FileCatalog - the logic of the files query by metadata revisited to increase efficiency 
FIX: LcgFileCatalog - use lfcthr and call lfcthr.init() to allow multithread
     try the import only once and just when LcgFileCatalogClient class is intantiated
NEW: LcgFileCatalogClient - new version of getPathPermissions relying on the lfc_access method to solve the problem
     of multiple user DNs in LFC.     
FIX: StorageElement - get service CS options with getCSOption() method ( closes #97 )
FIX: retrieve FileCatalogs as ordered list, to have a proper default.
CHANGE: FileCatalog - allow up to 15 levels of directories
BUGFIX: FileCatalog - bug fixes in the directory removal methods (closes #98)
BUGFIX: RemovalAgent - TypeError when getting JobID in RemovalAgent
BUGFIX: RemovalAgent - put a limit to be sure the execute method will end after a certain number of iterations
FIX: DownloadInputData - when files have been uploaded with lcg_util, the PFN filename
     might not match the LFN file name
FIX: putting FTSMonitor web page back
NEW: The default file catalog is now determined using /LocalSite/FileCatalog. The old behavior 
     is provided as a fallback solution
NEW: ReplicaManager - can now deal with multiple catalogs. Makes sure the surl used for removal is 
the same as the one used for registration.   
NEW: PoolXMLCatalog - added getTypeByPfn() function to get the type of the given PFN  
NEW: dirac-dms-ban(allow)-se - added possibility to use CheckAccess property of the SE

*StorageManagement
FIX: Stager - updateJobFromStager(): only return S_ERROR if the Status sent is not
recognized or if a state update fails. If the jobs has been removed or
has moved forward to another status, the Stager will get an S_OK and
should forget about the job.
NEW: new option in the StorageElement configuration "CheckAccess"
FIX: Requests older than 1 day, which haven't been staged are retried. Tasks older than "daysOld" 
     number of days are set to Failed. These tasks have already been retried "daysOld" times for staging.
FIX: CacheReplicas and StageRequests records are kept until the pin has expired. This way the 
     StageRequest agent will have proper accounting of the amount of staged data in cache.
NEW: FTSCleaningAgent will allow to fix transient errors in RequestDB. At the moment it's 
     only fixing Requests for which SourceTURL is equal to TargetSURL.
NEW: Stager - added new command dirac-stager-stage-files          
FIX: Update Stager code in v6 to the same point as v5r13p37
FIX: StorageManager - avoid race condition by ensuring that Links=0 in the query while removing replicas

*RequestManagement
FIX: RequestDBFile - get request in chronological order (closes issue #84)
BUGFIX: RequestDBFile - make getRequest return value for getRequest the same as for

*ResourceStatusSystem
NEW: Major code refacoring. First refactoring of RSS's PEP. Actions are now function 
     defined in modules residing in directory "Actions".
NEW: methods to store cached environment on a DB and ge them.
CHANGE: command caller looks on the extension for commands.
CHANGE: RSS use now the CS instead of getting info from Python modules.
BUGFIX: Cleaned RSS scripts, they are still prototypes
CHANGE: PEP actions now reside in separate modules outside PEP module.
NEW: RSS CS module add facilities to extract info from CS.
CHANGE: Updating various RSS tests to make them compatible with
changes in the system.
NEW: CS is used instead of ad-hoc configuration module in most places.
NEW: Adding various helper functions in RSS Utils module. These are
functions used by RSS developers, including mainly myself, and are
totally independant from the rest of DIRAC.
CHANGE: Mostly trivial changes, typos, etc in various files in RSS     
CHANGE: TokenAgent sends e-mails with current status   

*Transformation
CHANGE: allow Target SE specification for jobs, Site parameter is not set in this case
CHANGE: TransformationAgent  - add new file statuses in production monitoring display
CHANGE: TransformationAgent - limit the number of files to be treated in TransformationAgent 
        for replication and removal (default 5000)
BUGFIX: TransformationDB - not removing task when site is not set
BUGFIX: TransformationCleaningAgent - archiving instead of cleaning Removal and Replication 
        transformations 
FIX: TransformationCleaningAgent - kill jobs before deleting them        

*Workflow
NEW: allow modules to define Input and Output parameters that can be
     used instead of the step_commons/workflow_commons (Workflow.py, Step.py, Module.py)

*Various fixes
BUGFIX: Mail.py uses SMTP class rather than inheriting it
FIX: Platform utility will properly discover libc version even for the new Ubuntu
FIX: Removed old sandbox and other obsoleted components<|MERGE_RESOLUTION|>--- conflicted
+++ resolved
@@ -1,4 +1,3 @@
-<<<<<<< HEAD
 [v6r8-pre7]
 
 FIX: removed __init__ files from test directories to avoid importing
@@ -42,7 +41,7 @@
 *Resources
 FIX: ComputingElement - properly check if the pilot proxy has VOMS before adding it to the 
      payload when updating it
-=======
+
 [v6r7p20]
 
 *DMS
@@ -55,7 +54,6 @@
 NEW: set configurable email address on the CS to send the RSS emails
 NEW: RSSCache without thread in background
 FIX: Synchronizer - moved to ResourceManager handler     
->>>>>>> d81c7c25
 
 [v6r7p19]
 
