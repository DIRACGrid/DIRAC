<<<<<<< HEAD
[v7r1p13]

*WMS
CHANGE: (#4750) JobMonitoring casts for JSON

*Framework
CHANGE: (#4750) ignore serialization error for JSON in the Monitoring

*RMS
CHANGE: (#4750) ignore serialization error in ForwardDISET

tests
FIX: (#4745, #4746) transformation_replication - fix integration test

[v7r1p12]

*Core:
FIX: (#4724) correctly pass the argument to the new ThreadPool in MessageBroker
FIX: (#4737) modify logging when CAs & CRLs sync

*Framework
FIX: (#4728) Fix hashing of local CA and CRL bundles
FIX: (#4737) add check of availability of directories for sync CAs in BundleDeliveryClient

*Production
FIX: (#4739) Fixes for JSON serialization

*WMS
FIX: (#4739) Fixes for JSON serialization

*Transformation
FIX: (#4739) TransformationManagerHandler: fixes for JSON serialization


*ResourceStatusSystem
CHANGE: (#4720) add a VO column to all tables as apart of the primary key and a default value='all'

*Resources
NEW: (#4721) SingularityCE: singularityCE: added possibility to run without re-installing DIRAC inside the container
CHANGE: (#4733) SingularityComputingElement: Enable userns option in singularity if possible.
CHANGE: (#4733) SingularityComputingElement: Use CVMFS as singularity fallback location if userns is enabled.

*docs:
CHANGE: (#4721) improved doc for SingularityCE options

*tests
FIX: (#4724) fix rss-scripts syntax

[v7r1p11]

*WMS
FIX: (#4712) PilotStatusAgent was crashing due to a bug

*Test
FIX: (#4712) fix for main RSS system test

[v7r1p10]

Fixes from v7r0p32

CHANGE: (#4690) ComponentInstaller uses --cfg option

[v7r1p9]

Fixes from v7r0p31

*Resources
FIX: (#4704) ARCComputingElement: fix use of gLogger, which was replaced by self.log

[v7r1p8]

*WMS
NEW: (#4699) add a retryUpload option in the JobWrapper

*DMS
NEW: (#4699) add a retryUpload option to FailoverTransfer
CHANGE: (#4693) Retry file upload for any error condition, not just file catalogue failure.

*Resources
FIX: (#4669) multiple minor style fixes

*tests
FIX: (#4695) Tests are modified so the MultiVO File catalog is not a master catalog anymore.
     Addresses #4682 .

[v7r1p7]

*Core
FIX: (#4679) dirac-install is getting the globalDefaults.cfg from CVMFS if available
FIX: (#4679) dirac-install - loads the installation configuration from etc/dirac.cfg if it is present
NEW: (#4679) dirac-install-extension - new command to add an extension to an existing installation
CHANGE: (#4679) dirac-deploy-scripts - added --module option to inspect only specified modules

*WMS
CHANGE: (#4674) DownloadInputData no longer fails if getFileMetadata fails for the first SE, tries others if available

*DMS
FIX: (#4678) Fix problem where a FileCatalog instance was not aware of SEs added by a different instance.
     SEManager.getSEName now refreshes if an seID is not known. Fixes #4653

*docs
FIX: (#4667) some more info on duplications

*tests
FIX: (#4681) Test_UserMetadata makes dynamic lfns using VO

[v7r1p6]

*Framework
CHANGE: (#4643) BundleDeliveryClient: inheriting from Client

*SMS
FIX: (#4645) StorageManagementDB - drop the tables in the correct order to avoid foreign key errors

*TS
NEW: (#4641) TransformationCleaningAgent will (re)clean very old transformations that are still in the system

*tests
FIX: (#4645) dropDBs uses real array;
FIX: (#4645) remove readonly variables

[v7r1p5]

*Framework
FIX: (#4640) Install of ES DBs: only search in *DB.py files

[v7r1p4]

Includes fixes from v6r22p30, v7r0p26

*Framework
CHANGE: (#4632) dirac-sysadmin - handle installation possible also for ES DBs

*tests
NEW: (#4633) added xmltodict module - makes working with XML feel like working with JSON.

[v7r1p3]

Includes fixes from v6r22p29, v7r0p25

*Framework
FIX: (#4611) ProxyManager, dirac-admin-get-proxy - allow bool type for vomsAttribute parameter
     on service side. Fixes #4608

[v7r1p2]

Changes from v7r0p24 patch

[v7r1p1]

Changes from v6r22p28 patch

*Framework
CHANGE: (#4572) removed group from proxy expiration notification

[v7r1]

NEW: Add environment.yml file for preparing an environment with conda
CHANGE: (#4507) autopep8 for the entire code stack

*Core
NEW: initial support for mysql8
NEW: (#4236) DISET - pass the client DIRAC version as part of the request description structure
NEW: (#4274) Allow installation from a local directory
FIX: (#4289) Use subprocess32 if possible for significantly better performance
FIX: (#4289) TypeLoader should not be a singleton as it has a cache
CHANGE: (#4362) RPC parameters are cast to list/tuples when needed
FIX: (#4410) M2Crypto transport cast socket.error to strings
CHANGE: (#4410) (JSON) rpcStub uses list instead of tuples
NEW: (#4410) add utilities for JSON Serialization (strToIntDict and ignoreEncodeWarning)
CHANGE: (#4354) ThreadPool - replaced by ThreadPoolExecutor(native python)
FIX: (#4439) MySQLDB _connect method
NEW: (#4510) Removed dirac-distribution (use docker image)
CHANGE: (#4491) Streamline of CS helpers for sites and computing elements
NEW: (#4538) MixedEncode - allows for json serialization transition
CHANGE: (#4461) use M2Crypto by default
CHANGE: (#4565) Source bashrc in wrapper script

*Configuration
CHANGE: (#4157) add new helper methods for IdP/Proxy Providers, OAuthManager. Add methods that 
        read DN options in dirac user section
NEW: (#4241) Slave configuration servers are automatically updated as part of the new configuration 
     changes commit
NEW: (#4241) Configuration Server - added forceGlobalConfigurationUpdate() interface to force all 
     registered service to update their configuration
NEW: (#4257) Add search emails for group method in Registry
NEW: (#4397) ConfigurationClient - added getOptionsDictRecursively method, add docs
CHANGE: (#4551) Registry - change search DN properties logic

*Framework
CHANGE: (#4157) add possibility to work with Proxy Providers and "clean" proxy without 
        voms/dirac extensions
NEW: (#4257) Filter of duplicate mails in Notification
FIX: (#4257) Optimize test in NotificationHandler
FIX: (#4289) Avoid leaking std(in|out|err) file handles when running runsvdir
CHANGE: (#4362) BundleDeliveryFramework uses list instead of tuple
CHANGE: (#4410) (JSON) use of list instead of tuples for SecurityLog

*WMS
CHANGE: (#4362) SandboxStoreClient uses list instead of tuple
CHANGE: (#4396) Removed outdated PilotMonitorAgent
CHANGE: (#4410) (JSON) use of list instead of tuples for JobReport and Watchdog
CHANGE: (#4416) As explained in #4412, Completed jobs is used as major status for jobs during
        completion while it is also used for jobs that have a pending request and require a further
        action before being Done or Failed.
CHANGE: (#4416) Completing jobs are treated exactly like Running jobs, i.e. set Stalled if they
        didn't give sign of life, and are not set Failed directly as before. Jobs to be checked
        are those that had not sent a heartbeat within the stalledTime period, in order to reduce
        the number of jobs to check.
NEW: (#4416) Created a file JobStatus.py for replacing the literal job statuses, and updated many
        modules using these new variables. Note that there are still many others to change, but
        could be done gradually...
FIX: (#4451) StalledJobAgent - use int factor to the seconds time delta
FIX: (#4451) ProxyDB - set UserName in setPersistencyFlag() if it is a first record in ProxyDB_Proxies
FIX: (#4514) JobWrapper: try to send the failover requests BEFORE declaring the job status
FIX: (#4514) JobAgent: do not override the job status after the job has finished

*DMS
CHANGE: (#4243) FileCatalog - standard components are loaded using ObjectLoader mechanism
NEW: (#4279) FileCatalog - added VOMSSecurityManager class
CHANGE: (#4279) FileCatalog - dropped PolicyBasedSecurityManager and VOMSPolicy classes
CHANGE: (#4410) (JSON) correct casts for serialization for FTS
CHANGE: (#4364) remove all the SE mangling in the DFC (SEPrefix, resolvePFN, SEDefinition)
CHANGE: (#4423) FileMetadata - split getFileMetadataFields into getFileMetadataFields and _getFileMetadataFields
CHANGE: (#4423) DirectoryMetadata - split getMetadataFields into getMetadataFields and _getMetadataFields
NEW: (#4465) FileCatalog - a FileMetadata and DirectoryMetadata multi VO targeted plug-in wrappers for
     user metadata operations.
FIX: (#4535) StorageElement - do not return negative values in getFreeDiskSpace()

*RMS
CHANGE: (#4410) (JSON) correct casts for serialization
FIX: (#4517) When finalising the request, one should take into account the fact that if the job is
     Stalled one must find its previous status. This is fixed in ReqClient

*Resources
NEW: (#4157) ProxyProvider resources with implementation for DIRAC CA and PUSP proxy providers
NEW: (#4276) IdProvider resources to represent external user identity providers
FIX: (#4455) discrepancy in CE._reset() methods return value in different CE implementations
NEW: (#4546) add Test_ProxyProviderFactory, docs


*RSS
CHANGE: (#4362) SQL query orders using list instead of tuples
CHANGE: (#4410) (JSON) db ordering uses list instead of tuples
FIX: (#4462) convert the dictionary keys to number, when it is required.
CHANGE: (#4463) Dynamically load database handlers for ResourceStatus and ResourceManagement modules in
         preparation for a schema changes needed by multi-VO versions of these.


*StorageManagement
CHANGE: (#4410) (JSON) use lists instead of tuples

*tests
CHANGE: (#4279) use VOMSSecurityManager for integration instead of PolicyBasedSecurityManager/VOMSPolicy
FIX: (#4284) DMS client tests to use DIRAC user name, rather than the local system user name
NEW: (#4289) CI for unit/lint/integration testing with GitHub actions
NEW: (#4289) Start using shell linting of the test scripts
FIX: (#4289) Exit quickly if the installation fails to make it easier to find issues
CHANGE: (#4410) call pytest directly instead of as a module
FIX: (#4426) restored system test, moved Jenkins test to appropriate location
CHANGE: (#4439) integrate test_MySQLDB to all_integration_server_tests

*tests
FIX: (#4469) ProxyDB integration tests fixed for the M2Crypto case
FIX: (#4551) align ProxyDB test to current changes

*docs
NEW: (#4289) Document how to run integration tests in docker
NEW: (#4551) add DNProperties description to Registry/Users subsection
=======
[v7r0p35]

*Core
FIX: (#4751) Do not read suspensionReason from VOMS as it's not used anywhere and
     needs special permissions to give this information
FIX: (#4756) Fix for silly-formed XMLs from GOCDB

*Framework
CHANGE: (#4753) NotificationService: if avoidSpam=True the email is now sent immediately
        and cached for up to one hour, instead of being cached and then sent after up to an hour.

*Resources
FIX: (#4743) remove dots in xroot virtual username
>>>>>>> a2be81fb

[v7r0p34]

*Core
NEW: (#4391) Make M2Crypto TLS implementation compatible with openssl 1.1 series

*DataManagement
FIX: (#4729) Allow no LFNs to be passed to getReplicas

*RSS
FIX: (#4722) GOCDBClient: fix for different forms of XML answer from GOC

*Resources
FIX: (#4725) create "task kwargs" with the required arguments in PoolCE before passing them to the ProcessPool
FIX: (#4738) create chunks before using the Arc.JobSupervisor

[v7r0p33]

*Interfaces
FIX: (#4713) Pass useCertificates to WMSClient in Dirac API

*Resources
NEW: (#4716) better way to discover the innerCESubmissionType (Pool CE)
CHANGE: (#4716) SingularityCE: get info from Pilot3 pilot.json, if present

*tests
NEW: (#4716) added integration test for SingularityCE

[v7r0p32]

*Core
FIX: (#4688) M2Crypto based protocol - better handling of timeout
NEW: (#4710) add loadCRLFromFile to pyGSI implementation of X509CRL

*WorkloadManagement
NEW: (#4708) JobAgent - define DIRAC_JOB_PROCESSORS environment to number of
     processors allocated for the user job

[v7r0p31]

*WorkloadManagement
FIX: (#4706) Crash getting available memory limits when MJF is not available

[v7r0p30]

*Core
FIX: (#4698) Glue2: Fix crash in bdii2CSAgent, when ARC CEs do not have an ExecutionEnvironment

*WorkloadManagementSystem
FIX: (#4701) Ensure JobParameters.getNumberOfProcessors always returns an integer

*RSS
NEW: (#4691) GOCDB - interpret also downtimes with URLs different from the hostname

*Resources
CHANGE: (#4666) ARCComputingElement - enable GLUE2 queries on ARC CEs, which is now strongly recommended
        as GLUE1 publishing is stopped in ARC6.

*docs
NEW: (#4684) Added documentation for HTCondor/use full proxy length setting.

[v7r0p29]

*Core
FIX: (#4683) M2Crypto - force bio free and shutdown when closing

*Configuration
CHANGE: (#4651) Add --cfg option for config files, deprecating old non-option version.

*TransformationSystem
FIX: (#4680) Bug fixed in updateFilterQueries. The bug was affecting only TS catalog interface.

*Production
FIX: (#4672) minor fix in ProdValidator
FIX: (#4672) more detailed output added in dirac-prod-get-trans

*Resources
FIX: (#4673) hack in Slurm ResourceUsage to stop jobs running out of time on multi-processors resources

[v7r0p28]

*Core
FIX: (#4642) M2Crypto closes the socket after dereferencing the Connection instance

*DMS
FIX: (#4644) Cancel FTS3 Operation if the RMS request does not exist

*RMS
NEW: (#4644) getRequestStatus returns ENOENT if the request does not exist

*TS
FIX: (#4647) TaskManager - hospital sites were not looked for correctly, which
      generated an exception
FIX: (#4656) fix parsing of command line flags (e.g., -ddd) for dirac-transformation-archive/clean/remove-output/verify-outputdata

*Interfaces
CHANGE: (#4652) dirac-admin-add-host now inserts hosts into the ComponentMonitoring if the host
        is not yet known

[v7r0p27]

*Framework
FIX: (#4639) MySQL - commit transaction when creating tables

[v7r0p26]

*Resources
CHANGE: (#4626) Test_PoolComputingElement - increase delays for job submission
CHANGE: (#4626) PoolComputingElement - fix the logic of number of processors evaluation
FIX: (#4634) Add pilot.cfg symlink in SingularityCE for Pilot3 compatibility.
FIX: (#4620) in getPilotOutput, returns errors when the HTCondor working directory is
     not available and condor_transfer_data fails

*WMS
NEW: (#4614) uploadToWebApp flag to disable the json upload for the CSToJson
FIX: (#4614) Fix an absolute path in the CSToJSON
NEW: (#4620) pop the pilot reference from the failedPilotOutput dictionary when
     maxRetryGetPilotOutput is reached
NEW: (#4619) Watchdog - added DISABLE_WATCHDOG_CPU_WALLCLOCK_CHECK env variable
FIX: (#4619) Watchdog - Split check methods for better control

*Docs:
CHANGE: (#4614) allow to generate only header/footer in the release notes if no PR were merged
FIX: (#4635) add missing packages for the UBUNTU Linux Distribution that need to be installed
     before installing DIRAC
NEW: (#4635) add useful commands for working with conda environments
CHANGE: (#4622) diracdoctools - No longer mock numpy and matplotlib
FIX: (#4619) added doc about DIRACSYSCONFIG environment variable

[v7r0p25]

Fixes from v6r22p29 patch

*Core
FIX: (#4615) M2SSLTransport does not catch all the exceptions
FIX: (#4615) M2SSLTransport calls parent class when renewing context
CHANGE: (#4615) default to split handshake
NEW: (#4617) Added test for profiler.py

*WMS
FIX: (#4617) Watchdog - use 2 flags for profiler: withChildren and withTerminatedChildren

[v7r0p24]

*Core
FIX: (#4584) M2SSLTransport catch exceptions and convert them into S_ERROR
CHANGE: (#4584) M2SSLTransport: allow to do the SSL handshake in threads
CHANGE: (#4584) Do not query the Registry when doing the handshake

*WMS
CHANGE: (#4587) Check LFN InputSandbox separately from InputData
NEW: (#4593) option to only retry to get pilot outputs a limited number of times
CHANGE: (#4594) SandboxStoreClient - remove direct access to SandboxMetadataDB by default
CHANGE: (#4594) JobSanity - instantiate SandboxStoreClient with direct access to SandboxMetadataDB
FIX: (#4601) JobAgent: check if there are arguments

*Resources
CHANGE: (#4593) retrieve pilot output paths in getJobOutput using the pilot IDs instead of calling condor

*Interfaces
Change: (#4594) Dirac - instantiate SandboxStoreClient without smdb=False which is now a default

*docs
FIX: (#4598) Use also time in addition to date to get list of PRs since last tag

[v7r0p23]

*Core
FIX: (#4580) The CPU for the jobWrapper process group was incorrectly calculated as
     it was not including former children of the JobWrapper.

*Framework
FIX: (#4570) MonitoringCatalog only prints an error when there is really one

*WMS
NEW: (#4576) add a workDir to PilotCStoJSONSynchronizer
FIX: (#4591) Fix exception when calling HTCondorCE killJob, used when killing pilots
     with dirac-admin-kill-pilot for example. Fixes #4590

*DMS
FIX: (#4591) allow dirac-dms-protocol-matrix be run for non LHCb VOs

*RMS
CHANGE: (#4573) Add include from ConfigTemplate to CleanReqDBAgent, RequestExecutingAgent, ReqManager
CHANGE: (#4573) align defaults in ConfigTemplate with those in the Code

*Resources
FIX: (#4588) HTCondorCE cleanup only the pilots files related to the CE

*Docs:
NEW: (#4571) the DiracDocTools are now also compatible with python3
NEW: (#4571) added ".readthedocs.yml" config

[v7r0p22]

*Core:
CHANGE: (#4554) dirac-install: remove empty lines between options in dirac-install --help

*Configuration
CHANGE: (#4563) move documentation to ConfigTemplate, Module docstrings

*Accounting
CHANGE: (#4564) Move documentation about agent and services configuration to module docstrings, ConfigTemplate

*Docs
CHANGE: (#4554) Small restructuring in the DeveloperGuide: merge sections on testing, add note about generating command references
NEW: (#4554) DeveloperGuide: add section about DIRACOS and link to diracos.readthedocs.io
CHANGE: (#4560) allow release notes to be empty in dirac-docs-get-release-notes

*Tests
FIX: (#4560) DataManager tests check VO dynamically

[v7r0p21]

*Core
CHANGE: (#4506) remove rst2pdf from dirac-create-distribution-tarball

*Framework
CHANGE: (#4536) Don't loop forever if a query does not work in the MonitoringCatalog

[v7r0p20]

*Core
FIX: (#4531) Mail.py - add SMTP parameters

*DMS
CHANGE: (#4528) FTS3 - failoverTransfer sleep & retries in case of FC unavailability

*Resources
NEW: (#4529) WLCGAccountingHTTPJson occupancy plugin

*TS
CHANGE: (#4525) clean the DataFiles table when cleaning a Transformation

[v7r0p19]

*DMS
CHANGE: (#4505) explicitly delegate the proxy to FTS3 with a configurable lifetime
NEW: (#4519) S3 storage support

*RSS
FIX: (#4520) correct verbosity (avoid non-necessary warnings)

*docs
NEW: (#4520) Minimal documentation on Bdii2CSAgent and GOCDB2CSAgent

[v7r0p18]

*Interfaces
CHANGE: (#4502) run jobs locally: use $DIRAC for $DIRACROOT

*Docs
NEW: (#4513) add recommonmark extension to allow use of markdown files in the documenation

[v7r0p17]

*WMS
FIX: (#4496) PilotCS2Json: fix writing of local pilot.json file, which is used to calculate the hash
FIX: (#4496) PilotCS2Json: write checksum file in text mode

*DMS
FIX: (#4476) StorageElementHandler: removed ignoreMaxStorageSize flag from getTotalDiskSpace and getFreeDiskSpace

*Resources
FIX: (#4499) Slurm Resource Usage

[v7r0p16]

*Core
CHANGE: (#4482) TimeLeft modules become ResourceUsage and inherit from an abstract module called ResourceUsage
NEW: (#4482) TimeLeft/SLURMResourceUsage module to get resource usage from a SLURM installation
CHANGE: (#4482) Move TimeLeft from Core/Utilities to Resources/Computing/BatchSystems

*WMS
NEW: (#4493) Add checksum calculation for PilotCSToJsonSynchroniser
NEW: (#4493) Add checksum checks to PilotWrapper
FIX: (#4493) Fix download checks in PilotWrapper in case the webserver does not return 404 but not the expected file content either.

*Resources
FIX: (#4482) LocalCE: proxy submission and getJobStatus
FIX: (#4482) Slurm getJobStatus() making use of sacct
FIX: (#4466) Stomp reconnection only reconnect the connection that dropped

[v7r0p15]

*Accounting
NEW: (#4464) StorageOccupancy accounting

*RSS
NEW: (#4464) FreeDiskSpaceCommand used to fill the StorageOccupancy accounting
CHANGE: (#4464) FreeDiskSpaceCommand can clean the from not-anymore-existing SEs

*WMS
CHANGE: (#4471) Optimizer: treat input sandboxes uploaded as LFNs ad Input Data

[v7r0p14]

*Framework
CHANGE: (#4458) Remove LHCb specific code used to install cx_Oracle

*Core
CHANGE: (#4460) agents exit with sys.exit(2) in case of errors

*Resources
CHANGE: (#4460) InProcess CE correctly reports number of processors available

*WMS
FIX: (#4454) PilotWrapper: try to untar also with system tar

[v7r0p13]

*Core
FIX: (#4448) SubProcess: rewritten function for getting child PIDs

*ResourceStatusSystem
NEW: (#4419) Backported GGUSTicketsPolicy from LHCb
CHANGE: (#4419) removed dangerous script dirac-rss-policy-manager

*tests
NEW: (#4429) Allow extensions to extend the continuous integration tests

*docs
NEW: (#4431) dirac-doc-get-release-notes can take a sinceLatestTag option, header and footer messages,
     and can create github/gitlab release

[v7r0p12]

*WMS
FIX: (#4432) Better logging for WMS Optimizers
NEW: (#4435) PilotCS2JSONSynchronizer: added options pilotRepoBranch and pilotVORepoBranch

*DMS
FIX: (#4436) dirac-dms-clean-directory: also works on single empty directory, fixes #4420

*Framework
FIX: (#4436) dirac-install-component: fix bug prohibiting use of the -m/--module parameter

*tests
NEW: (#4429) Allow extensions to extend the continuous integration tests
NEW: (#4433) added README.rst for every subdirectory

*docs
FIX: (#4438) update notes for dirac-distribution (add extensions)

[v7r0p11]

*Core
FIX: (#4411) Make dirac-install tool python 3 compatible
NEW: (#4409) Allow --dirac-os-version argument to dirac-install.py to be a path or URL to a tarball

[v7r0p10]

*Core
FIX: (#4394) RequestHandler - fix log output for the case where the ActionTuple is actually a string
FIX: (#4394) AuthManager - manage the case where ExtraCredentials are in a form of a list
NEW: (#4379) dirac-install accepts userEnvVariables switch, adds user-requested env variables
     to *rc* files

*WMS
FIX: (#4404) Fix the matching delay functionality, fixes #2983
NEW: (#4403) JobCleaningAgent: Add possibility to remove HeartBeatLoggingInfo before jobs are
     completely removed.
FIX: (#4394) SiteDirector - do not add downloading files ti the pilot if Pilot3 flag is False
FIX: (#4390) Watchdog: get the CPU consumed by children processes too
FIX: (#4370) SiteDirector: Pilot3 option easier to interpret
CHANGE: (#4338) getStatus method in ARC CE now uses a JobSupervisor to get status of multiple pilots at once.
CHANGE: (#4338) SiteDirector.updatePilotStatus has been parallelized using threads.
NEW: (#4338) AvailableSlotsUpdateCycleFactor is a parameter part of the configuration allowing to control
     the rate of the update of the available slots in the queues.
FIX: (#4338) Revert to queueCECache being an object attribute to fix the CEs instantiation.

*RMS
CHANGE: (#4400) ReqDB: Add pool_recycle=3600 parameter for sql engine setup, might prevent
        occasional "Mysql Server has gone away" errors

*Resources
FIX: (#4380) ComputingElement classes: use GridEnv if present
CHANGE: (#4360) in HTCondor CEs, the pilot stamps are now used to retrieve outputs and logging info

*DMS
CHANGE: (#4400) FTS3DB: Add pool_recycle=3600 parameter for sql engine setup, might prevent
        occasional "Mysql Server has gone away" errors

*Docs
CHANGE: (#4402) dirac-docs-get-release-notes.py does not require a GITLABTOKEN

[v7r0p9]

*Core
CHANGE: (#4302) Simplify and convert command wrapper scripts to bash. Also removed some obsolete MacOS code.
FIX: (#4361) restore the possibility to set a global timeout for a Client

*DMS
CHANGE: (#4353) FTS3 persistOperation method checks that the caller is allowed to do so
CHANGE: (#4353) FTS3Manager: do not expose updateJobStatus and updateFileStatus on the service
CHANGE: (#4353) FTS3 operation is canceled if the matching request is canceled
CHANGE: (#4353) when a source file does not exist, defunct the FTS3File associated
CHANGE: (#4353) use the JEncode serializer instead of the custom FTS3Serializer
CHANGE: (#4353) cancel an FTS3Job together with its associated FTS3Files if the job is not found on the server

*RSS
CHANGE: (#4336) remove a call to shifterProxy configuration which would not work for multi VO Dirac

*docs
CHANGE: (#4378) using docker images from docker hub

[v7r0p8]

*Configuration
CHANGE: Let update the config, even if the Pilot info is not in the CS

[v7r0p7]

*Core
CHANGE: {bash,tchs,diracos}rc set the PYTHONPATH to only dirac (ignore existing PYTHONPATH)
CHANGE: dirac-configure might work without the need of a proxy
CHANGE: the timeout of an RPC call is always updated

[v7r0p6]

*Core
NEW: Add environment.yml file for preparing an environment with conda
CHANGE: Use subprocess32 if possible for significantly better performance
FIX: TypeLoader should not be a singleton as it has a cache

*FrameworkSystem
FIX: Avoid leaking std(in|out|err) file handles when running runsvdir

*WorkloadManagementSystem
NEW: To activate the pilot logging mechanism the following option must be present in CS: Pilot/PilotLogging with a value set to "true", "yes" or "y".

*Tests
NEW: CI for unit/lint/integration testing with GitHub actions
NEW: Start using shell linting of the test scripts
FIX: Exit quickly if the installation fails to make it easier to find issues

*Docs
NEW: Document how to run integration tests in docker
CHANGE: The options in the command reference sections: 'ignore' and 'scripts', are replaced by 'exclude' and 'manual' respectively. The entries in 'exclude' will now reject scripts that are otherwise picked up by the 'patterns'. Entries in 'manual' will be added to the indexFile, but their rst file has to be provided by hand. Fixes #4345


[v7r0p5]

FIX: changes from v6r22p15 included

[v7r0p4]

*Core
FIX: (#4337) remove unexisting import from dirac-info

*WMS
CHANGE: (#4317) dealing with min and max number of processors from the job

*docs
CHANGE: (#4317) added WMS admin doc (job state machine)

[v7r0p3]

*Core
FIX: (#4298) install_site.sh : set UpdatePilotCStoJSONFile=False for initial installations

*WMS
FIX: (#4294) JobState - restored logic of having database clients at the class level

*TS
CHANGE: (#4308) Rename Operations option Productions/ProductionFilesMaxResetCounter to Transformations/FilesMaxResetCounter

*Resources, WMS, tests
CHANGE: (#4295) save the number of processors as jobLimits in pilot cfg

*tests
CHANGE: (#4291) removed pilot2 tests

*docs
NEW: (#4309) Added how to create a dedicated dirac file catalog

[v7r0p2]

*Accounting
FIX: (#4290) Allow longer user and site names.

*WMS
NEW: (#4287) dirac-wms-get-wn and dirac-wms-pilot-job-info scripts (ported from LHCbDIRAC)

*docs
CHANGE: (#4266) the AdministratorGuide has been restructured

[v7r0p1]

FIX: Removing some deprecated codes

[v7r0]

FIX: (#3962) use print function instead of print statement
FIX: (#3962) remove the usage of the long suffix to distinguish between long and int
FIX: (#3962) convert octal literals to new syntax
NEW: (#3962) Add pylint test to check python 3 compatibility

*Configuration
CHANGE: (#4249) The flag UpdatePilotCStoJSONFile has been moved to Operations/[]/Pilot section
NEW: (#4255) Resources - added getStorageElements() method

*Framework
CHANGE: (#4180) Removed local MySQL handling (DIRACOS won't have install it)
CHANGE: (#4180) Removed setup of old portal

*Accounting
CHANGE: (Multi)AccountingDB - Grouping Type and Object loader together with the MonitoringSystem ones.

*WorkloadManagementSystem
NEW: Add JobElasticDB.py with getJobParameters and setJobParameter methods to work with ElasticSearch (ES) backend.
NEW: Add gJobElasticDB variable and indicates the activation of ES backend.
CHANGE: Modify export_getJobParameter(s) to report values from ES if available.
CHANGE: (#3748) Reduced (removed, in fact) interactions of Optimizers with JobParameters, using only OptimizerParameters
NEW: (#3760) Add Client/JobStateUpdateClient.py
NEW: (#3760) Add Client/JobManagerClient.py
CHANGE: (#3760) Use the above Client classes instead of invoking RPCClient()
NEW: Added ES backend to WMSAdministratorHandler to get JobParameters.
NEW: Added separate MySQL table for JobsStatus in JobDB, and modified code accordingly.
CHANGE: ElasticJobDB.py: Modify setJobParameter method to register JobAttributes like Owner, Proxy, JobGroup etc.
CHANGE: ElasticJobDB.py: added getJobParametersAndAttributes method to retrieve both parameters and attributes for a given JobID.
CHANGE: Pilot Watchdog - using python UNIX services for some watchdog calls
CHANGE: (#3890) JobState always connects to DBs directly
CHANGE: (#3890) remove JobStateSync service
CHANGE: (#3873) Watchdog: use Profiler instead of ProcessMonitor
NEW: (#4163) SiteDirectors send by default Pilot3 (flag for pilot2 is still kept)
FIX: (#4163) removed unicode_literals (messes up things with DEncode)
NEW: (#4224) PilotWrapper can get the Pilot files from a list of locations
CHANGE: (#4224) PilotWrapper is compatible with several python versions
NEW: (#4260) New dirac-wms-match command to test a given job for matching computing resources
NEW: (#4260) QueueUtilities - utilities relevant to queues manipulation
FIX: (#4265) urllib.urlopen() call with and without the 'context' parameter in Utilities/PilotWrapper.py 
     according to the version of urllib instead of the python version
CHANGE: (#4244) Modified flag for using the JobParameters on ElasticSearch database

*Core
NEW: (#3744) Add update method to the ElasticSearchDB.py to update or if not available create the values 
     sent from the setJobParameter function. Uses update_by_query and index ES APIs.
CHANGE: (#3744) generateFullIndexName() method made static under the ElasticSearchDB class.
CHANGE: (#3744) removed unused/outdated stuff from Distribution module
FIX: check for empty /etc/grid-security/certificates dir
NEW: (#3842) Add createClient decorator to add wrapper for all export_ functions automatically
NEW: (#3678) dirac-install can install a non released code directly from the git repository
FIX: (#3931) AuthManager - modified to work with the case of unregistered DN in credDict
FIX: (#4182) Add CountryName OID and be more permissive in the String type for decoding VOMSExtensions
FIX: (#4211) change orders of @deprecated and @classmethod decorators in X509Chain
NEW: (#4229) dirac-install defines XRD_RUNFORKHANDLER environment variable

*TransformationSystem
NEW: (#4124) InputDataQuery and OutputDataQuery parameters can be set for Transformations before 
     they are added to the transformation system. Solves #4071
CHANGE: (#4238) TransformationDB.getTransformationMetaQuery returns ENOENT if no meta query exists
FIX: (#4238) InputDataAgent: silence warnings about transformations not having a input data query

*ProductionManagement
NEW: (#3703) ProductionManagement system is introduced

*Interfaces
CHANGE: (#4163) removed deprecated methods from Dirac.py

*Resources
FIX: (#4229) add proxy location as a virtual user for xroot urls
FIX: (#4234) future import in executeBatch script that prevented the pilot deployment on SSH CE, fixes #4233
FIX: (#4231) SE __executeMethod: only pass protocols parameter to getTransportURL
NEW: (#4255) New dirac-resource-info command to display computing and storage resources available
     to a given VO     

*ResourceStatusSystem
CHANGE: (#4177) use the ObjectLoader for Clients, in PEP

*Monitoring
FIX: MonitoringReporter - make processRecords() method thread safe, fixes #4193

*tests
NEW: Add ChangeESFlag.py script to modify useES flag in dirac.cfg. To be integrated with Jenkins code.
CHANGE: (#3760) Use the above Client classes instead of invoking RPCClient()
NEW: (#3744) Added performance tests for ES and MySQL for WMS DB backends
NEW: (#3744) Added miniInstallDIRAC function for Jenkins jobs
FIX: (#4177) restored test of JobsMonitor().JobParameters
NEW: (#4224) added a test for PilotWrapper
NEW: (#4244) integration test for JobParameters on ElasticSearch database

*Docs
FIX: Better dirac.cfg example configuration for web
NEW: (#3744) Add WMS documentation in DeveloperGuide/Systems
NEW: Added script (docs/Tools/UpdateDiracCFG.py) to collate the ConfigTemplate.cfg 
     files into the main dirac.cfg file
CHANGE: (#4110) updated basic tutorial for CC7 instead of SLC6.     
NEW: (#4170) added Production system documentation
CHANGE: (#4224) Pilot 3 is the default
NEW: (#4244) Added a few notes on using the JobParameters on ElasticSearch database

[v6r22p34]

*DMS
FIX: (#4748) FTS3Agent - Rotate FTS3Operations list to fetch all. Fixes #4727

[v6r22p33]

*Core
NEW: (#4710) add loadCRLFromFile to pyGSI implementation of X509CRL

[v6r22p32]

*Core
Change: (#4665) ElasticSearchDB - existing index function is modified to add argument option of document id
NEW: (#4665) ElasticSearchDB - update() function is added.

*Resources
CHANGE: (#4676) ARCComputingElement - reserve the number of cores as defined in the NumberOfProcessors
        configuration parameter
FIX: (#4676) ARCComputingElement - use CEQueueName configuration parameter if defined

[v6r22p31]

*DMS
FIX: (#4646) Print error from dirac-dms-add-file if input LFN list file is missing.

*RMS
FIX: (#4657) RequestDB - fix getRequestCountersWeb error in DIRACOS

[v6r22p30]

*DataManagementSystem
FIX: (#4627) Throw an error if LFN contains '//'

[v6r22p29]

*WorkloadManagementSystem
CHANGE: (#4603) Updated to customize the JobType of user jobs in JobDescription and JobManifest

*DataManagementSystem
CHANGE: (#4618) dirac-dms-remove-catalog-files and dirac-dms-remove-catalog-files use
        Operations/.../DataManagement/AllowUserReplicaManagement to allow users perform
        direct File Catalog operations

[v6r22p28]

*TS
FIX: (#4569) TransformationClient - allow "LFN" condition as a string to be compatible with the service

[v6r22p27]

*Monitoring
CHANGE: (#4543) Allow to retrieve multiple variables from Monitoring DB.
        Add functions to calculate efficiency.

*TS
FIX: (#4550) infinite loop when a file was requested an it was not in the TS
CHANGE: (#4550) show headers in Utilities sub logger (but this is not effective yet)

[v6r22p26]

*Resources
FIX: (#4518) HTCondorCE - added missing multicore option

*Transformation
FIX: (#4523) when getTransformationFiles was called with a large list
     of LFNs, the DB couldn't cope. This fix truncates the list of
     LFNs in chunks such that each call to the DB is fast enough.

[v6r22p25]

*Framework
FIX: (#4503) SystemLoggingDB: reduce too long messages to 255 characters (see also #1780 ?)

*WMS
FIX: (#4503) JobLoggingDB: Limit StatusSource to 32 characters

*TS
CHANGE: (#4503) TransformationDB.Transformations TransformationGroup column increased to 255 characters
        (ALTER TABLE Transformations MODIFY TransformationGroup VARCHAR(255) NOT NULL default 'General';)

*Resources
FIX: (#4511) Moved _prepareRemoteHost in SSHComputingElement

[v6r22p24]

*Core
FIX: (#4477) Try to untar using system tar in case tarfile module is failing

[v6r22p23]

*DMS
CHANGE: (#4472) DM.getFile only checks metadata of files with replicas

[v6r22p22]

*Framework
CHANGE: (#4457) Web portal compilation is done during the DIRAC distribution, it is not
        required to compile during the installation

*RSS
FIX: (#4452) PublisherHandler - fix UnboundLocalError

[v6r22p21]

*Core
FIX: (#4442) If no port is set in the CS for ES assume that the URL points to right location

*RSS
FIX: (#4441) DowntimeCommand - fix typo that was preventing to update expired or deleted
     downtimes from RSS downtime cache.

*ConfigurationSystem
FIX: (#4447) remove logging from inside getConfigurationTree

*MonitoringSystem
FIX: (#4447) add check if MQ is setup for Monitoring
CHANGE: (#4443) Read the IndexPrefix for the CS and use this index prefix when creating ES indices,
        if not given use the name of the setup

[v6r22p20]

*Core
CHANGE: (#4424) SocketInfo.py - DEFAULT_SSL_CIPHERS updated following the issue #4393

*WorkloadManagement
FIX: (#4440) ServerUtils.py - server name in ServerUtils.getPilotAgentsDB()

*Transformation
FIX: (#4434) TaskManager.py - fix bug in finding the settings for Clinics in the hospital

[v6r22p19]

*Framework
CHANGE: (#4415) ComponentInstaller - do not start runsvdir if not needed

*Resources
FIX: (#4414) Enable setting of WaitingToRunningRatio from Global CE Defaults, fixes #4368

*DMS
CHANGE: (#4413) FTS3Agent - change proxy lifetime of FTS3Agent from 2 to 12 hours

[v6r22p18]

*TS
CHANGE: (#4331) TaskManager - give possibility to run jobs for different problematic productions at
        different Hospital sites

[v6r22p17]

CHANGE: Just update the Web version

[v6r22p16]

*Core
CHANGE: remove many calls to gLogger.debug() of low level DB modules (in particular MySQL.py) that may slowdown services

*FrameworkSystem
FIX: PRIVATE_LIMITED_DELEGATION role can download its own proxies

*ResourceStatusSystem
FIX: PublisherHandler: Convert set to list, because set can not be serialized using DEncode.

[v6r22p15]

*Resources
NEW: GFAL2_StorageBase: Disable GRIDFTP SESSION_REUSE by default. It can be enabled via 
     an environment variable export DIRAC_GFAL_GRIDFTP_SESSION_REUSE=True. This export 
     should be added in server bashrc files.

[v6r22p14]

*Framework
FIX: (#4318) NotificationHandler: fix name of initializeHandler function so the 
     handler is properly initialized and the periodicTasks are created
CHANGE: (#4325) InstalledComponentsDB.addInstalledComponents: Instead of creating a new 
        Host entry if only the CPU model changed, update the CPU field in the DBCHANGE: 
        InstalledComponentsDB.addInstalledComponents: Instead of creating a new Host entry 
        if only the CPU model changed, update the CPU field in the DB

*WMS
FIX: (#4329) Fix exception for PilotManager or PilotStatusAgent: itertems -> iteritems

*DMS
FIX: (#4327) avoid introducing inconsistencies in the DB due to the FTS inconsistencies

*Resources
CHANGE: (#4313) increase the SE logging level for plugin errors

*TS
CHANGE: (#4315) DataRecoveryAgent: Tweak information printout for email formatting; 
        clarify use of default values; reduce logging verbosity

[v6r22p13]

*Resources
FIX: (#4299) CREAMComputingElement - possibility to defined CEQueueName to be used in the pilot submission command
CHANGE: (#4297) SingularityCE: Delete workDir at end of job by default.
FIX: (#4297) SingularityCE: Always stop proxy renewal thread at end of job.

*TS
NEW: (#4301) DataRecoveryAgent to perform and apply consistency checks for transformations
NEW: (#4301) dirac-transformation-recover-data : script to manually run consistency checks on 
     individual transformations, for debugging and testing of the DataRecoveryAgent

[v6r22p12]

FIX: fixes from v6r21p16

[v6r22p11]

*Interfaces
FIX: (#4277) Dirac.py - fix error handling in getJobParameters()

[v6r22p10]

*Resources
FIX: (#4271) StorageElement - loadObject of occupancyPlugin is called with the path to OccupancyPlugins

[v6r22p9]

*Core
FIX: (#4269) Workflow - revert changes introduced in #4253

[v6r22p8]

*WMS
FIX: (#4256) handle empty results of getJobParameter in StalledJobAgent

*Resources
NEW: (#4223) Storage - occupancy plugin for WLCG standard accounting JSON
FIX: (#4259) SingularityComputingElement - ensure lcgBundle is installed in container if LCGBundleVersion is set.

[v6r22p7]

*Core
FIX: (#4253) Workflow - accept unicode file path to workflow XML

*WMS
NEW: (#4205) Statistics of Pilot submission is sent to Accounting System by SiteDirector.
FIX: (#4250) use host credentials to query the SandboxMetadataDB for async removal

*Resources
CHANGE: (#4242) DFC SEManagerDB: only acquire the lock if the cache needs to be modified
FIX: (#4251) preamble attribute was missing in SSHBatchComputingElement causing an error 
     in _submitJobHost()

*DMS
FIX: (#4248) SEManager correct order of calls at init

[v6r22p6]

*Core
CHANGE: (#4203) A VO with diracos extension, must be able to install the main diracos from DIRAC repository.

*TS
CHANGE: (#4218) do not set Job type 'hospital'

[v6r22p5]

*WMS
CHANGE: (#4217) Sandbox: Adding OwnerDN and OwnerGroup for DelayedExternalDeletion

*DMS
CHANGE: (#4202) relax permissions on getLFNForGUID

*Resources
FIX: (#4200) re-allow the use of the gsiftp cache in the SE
CHANGE: (#4206) Storage - improved treatment for the case without SpaceToken in SpaceOccupancy

[v6r22p4]

*Core
NEW: (#4181) Allow to install an extension of DIRACOS

*Docs
FIX: (#4187) Create a TransformationAgent Plugin -- more concrete 
     descriptions for adding a plugin to AllowedPlugins

[v6r22p3]

*WMS
CHANGE: (#4175) added function to get the number of Processors, using it in dirac-wms-get-wn-parameters (invoked by the pilots)
CHANGE: (#4175) changed port of PilotManager from 9129 to 9171

*docs
CHANGE: (#4174) update WebApp administrator docs
CHANGE: (#4175) removed mentions of MPIService

[v6r22p2]

*Core
FIX: (#4165) $Id$ keyword must be replaced only at the beginning of the file

*RSS
FIX: (#4169) PublisherHandler fix (UnboundLocalError)

*Docs
NEW: (#4167) /Operations/DataManagement - Added a link to the documentation on "Multi Protocol"

[v6r22p1]

*WMS
NEW: (#4147) added option for specifying a LocalCEType (which by default is "InProcess")

*Interfaces
NEW: (#4146) added setNumberOfProcessors method to Job() API

*Resources
NEW: (#4159) add dav(s) in the protocol lists of GFAL2_HTTPS

*tests
NEW: (#4154) Using variable for location of INSTALL_CFG_FILE (useful for extensions)

[v6r22]

*WorkloadManagementSystem
NEW: (#4045) PilotsHandler service (to interact with PilotAgentsDB)
CHANGE: (#4049) Pilot wrapper for pilot3: download files at runtime
CHANGE: (#4119) removed last bit looking into /Registry/VOMS/ section
CHANGE: (#4119) VOMS2CSAgent: mailFrom option is invalid, use MailFrom instead
FIX: (#4074) fixed PilotManager service name in ConfigTemplate.cfg
FIX: (#4100) use CAs to upload the pilot files to a dedicated web server using requests
FIX: (#4106) fixes for logging messages for Matcher
FIX: (#4106) fixes for logging messages for Optimizers
NEW: (#4136) added DIRACOS option (for SiteDirectors)

*ConfigurationSystem
NEW: (#4053) VOMS2CSSynchronizer/VOMS2CSAgent - enable automatic synchronization of the 
     Suspended user status with the VOMS database
CHANGE: (#4113) VOMS2CSSynchronizer: considering the case when no email is provided by VOMS

*Core
NEW: (#4053) AuthManager - interpret the Suspended user status considering suspended 
     users as anonymous visitors
CHANGE: (#4053) The use of CS.py module is replaced by the use of Registry.py and CSGlobals.py

*Interfaces
CHANGE: (#4098) removed dirac-admin-get-site-protocols.py as it could give potentially wrong results (use dirac-dms-protocol-matrix instead)

*Resources
NEW: (#4142) enable to get SE occupancy from plugin
NEW: (#4142) add occupancy plugin to retrieve the info from BDII
CHANGE: (#4142) GFAL2_SRM2Storage.getOccupancy() calls parent if SpaceToken is not given

*ResourceStatusSystem
CHANGE: clients: using DIRAC.Core.Base.Client as base
CHANGE: (#4098) SiteInspectorAgent runs only on sites with tokenOwner="rs_svc"
CHANGE: (#4098) remove SRM dependencies
CHANGE: (#4136) downtimeCommand will use the GOCServiceType only for SRM SEs
FIX: (#4139) only take the first endpoint for the SpaceOccupancy

*DataManagementSystem
CHANGE: (#4136) Moved methods from ResourceStatusSystem/CSHelpers to DMSHelpers
CHANGE: (#4138) FTS3 is now the default

*docs
NEW: (#4099) Instructions about setting up the DIRAC web server for pilot3
CHANGE: (#4119) added note on MultiProcessor jobs preparation

*test
FIX: (#4119) Not lhcb but dteam (for DIRAC certification)
FIX: (#4139) client_dms.sh not lhcb specific
CHANGE:(#4140) adapt transformation certification tests to dteam VO

[v6r21p16]

*Resources
FIX: (#4292) SSHComputingElement - define X509_USER_PROXY in case of gsissh access

*WMS
FIX: (#4292) SiteDirector - do not use keyword arguments when making setPilotStatus call

[v6r21p15]

*WMS
CHANGE: (#4214) Add an argument to the constructor of SandboxStoreClient for using in scripts 
        that cannot use the DB directly

*DMS
NEW: (#4171) ArchiveFiles Request Operation: to create a tarball out of a list of LFNs
NEW: (#4171) CheckMigration Request Operation to hold the request progress until the attached 
             LFNs are migrated to tape
NEW: (#4171) FCOnlyStorage StorageElement plugin to register LFNs without physical replica to 
             conserve LFN metadata when they are archived, for example
NEW: (#4171) dirac-dms-create-archive-request command to create a request to archive a list of 
             LFNs and remove their physical copies
NEW: (#4171) dirac-dms-create-moving-request command to move LFNs from a to b with optional 
             "CheckMigration" step. as it uses the ReplicateAndRegister operation, transfer via 
             FTS is also possible
FIX: (#4171) FileCatalogClient: add "addFileAncestors" to list of "write functions"

[v6r21p14]

*DMS
FIX: (#4192) dirac-dms-clean-directory correct usage message for list of arguments
FIX: (#4192) dirac-dms-clean-directory now properly prints error messages
FIX: (#4192) dirac-dms-clean-directory will now also clean empty directories
FIX: (#4192) FileCatalog.DirectoryMetadata: prevent error when removeMetadataDirectory is 
     called on empty list of directories, triggered when calling removeDirectory 
     on non-existing directory
FIX: (#4192) FileCatalog.DirectoryTreeBase: prevent maximum recursion depth exception 
     when calling remove directory with illegal path

*Resources
CHANGE: (#4191) Storages: catch specific DPM/Globus error code when creating existing directory

[v6r21p13]

*RSS
FIX: (#4173) only use the hostname of FTS servers in the RSS commands

[v6r21p12]

*WMS
FIX: (#4155) JobDB.getAttributesForJobList: Return S_ERROR if unknown attributes are requested. 
     Instead of potentially returning garbage a clear error message is returned.

[v6r21p11]

*Transformation
FIX: (#4144) fixed a logic bug in counting numberOfTasks in MCExtension which is expected
     to limit the total number of tasks for MC transformations

*Accounting
FIX: (#4151) In AccountingDB.insertRecordThroughQueue fix bad dictionary key "0K"

[v6r21p10]

*Core
FIX: (#4133) dirac-install: correct location for ARC plugins with DIRACOS

*WMS
CHANGE: (#4136) JobStateUpdateHandler - restoring the job status to Running after hearbeat

*Docs
NEW: (#4134) Added /Operations/DataManagement parameters for protocols

[v6r21p9]

*Core
FIX: (#4130) correct symlinks in dirac-deploy

[v6r21p8]

*WMS
CHANGE: (#4111) Better logging in JobWrapper
CHANGE: (#4114) JobScheduling - allow both Tag and Tags option in the job JDL

*DMS
FIX: (#4101) FileManagerBase - use returned ID:LFN dict instead of the LFN list. Fixes the bug in 
             getReplicasByMetadata reported in #4058

*TransformationSystem
FIX: (#4112) TaskManager.py - testing if the request ID is correct was not done properly, test the numerical value

[v6r21p7]

*Core
FIX: (#4076) A certain module like WebAppDIRAC must be checked out from the code repository once.

*Resources
FIX: (#4078) Fix the exception when StorageElement objects are created with a list of plugins

*SMS
NEW: (#4086) StageMonitorAgent: new option StoragePlugins to limit the protocols used to contact storagelements for staged files.

*WMS
FIX: (#4093) better logging from services

*TS
CHANGE: (#4095) ConfigTemplate for RequestTaskAgent now contains all options
CHANGE: (#4096) the Broadcast TransformationPlugin no longer requires a SourceSE to be set. If it is set, the behaviour is unchanged
CHANGE: (#4096) dirac-transformation-replication: change default pluging back to Broadcast (reverts #4066)

*Docs:
CHANGE: (#4095) AdministratorGuide install TS tutorial: added options MonitorFiles and MonitorTasks for TaskAgents

[v6r21p6]

*CS
FIX: (#4064) Fix exception when calling dirac-admin-add-shifter with already existing values

*Core
NEW: (#4065) getIndexInList utility in List.py

*Resources
NEW: (#4065) add a SpaceReservation concept to storages
NEW: (#4065) add a getEndpoint method to StorageBase

*RSS
CHANGE: (#4065) CSHelpers.getStorageElementEndpoint returns the endpoint or non srm protocol
CHANGE: (#4065) add the SpaceReservation to the FreeDiskSpaceCommand result

*TS
FIX: (#4066) The dirac-transformation-replication script will now create valid transformations 
     given only the required arguments. Instead of the 'Broadcast' plugin, the 'Standard' plugin 
     is created if not SourceSE is given. If a value for the plugin argument is given, that will 
     be used.

*docs
CHANGE: (#4069) DIRAC installation procedure is updated taking account DIRACOS
CHANGE: (#4094) Pilots3 options: moved to /Operation/Pilot section

[v6r21p5]

*Core
NEW: (#4046) allow install_site to install DIRACOS
FIX: (#4047) dirac-deploy-scripts uses correct regex to find scripts
NEW: (#4047) dirac-deploy-scripts can use symplink instead of wrapper
CHANGE: (#4051) use debug level for logs in the ProcessPool

*RequestManagementSystem
CHANGE: (#4051) split log messages

*ResourceStatusSystem
FIX: (#4050) fix reporting from EmailAgent
CHANGE: (#4051) split log messages in static and dynamic parts

*Docs
CHANGE: (#4034) Add magic runs to setup DIRAC in example scripts, so they work out of the box.
NEW: (#4046) add a tuto for setting up a basic installation
NEW: (#4046) add a tuto for setting up two Dirac SEs
NEW: (#4046) add a tuto for setting up the DFC
NEW: (#4046) add a tuto for managing identities
NEW: (#4046) add a tuto for setting up the RMS
NEW: (#4046) add a tuto for doing DMS with TS

*ConfigurationSystem
CHANGE: (#4044) dirac-configure: forcing update (override, in fact) of CS list

*WorkloadManagementSystem
FIX: (#4052) SiteDirector - restore the logic of limiting the number of pilots to submit due to the  
             WaitingToRunningRatio option
FIX: (#4052) Matcher - if a pilot presents OwnerGroup parameter in its description, this is interpreted 
             as a pilot requirement to jobs and should not be overriden.
CHANGE: (#4027) Improve scalability of HTCondorCE jobs

*Accounting
CHANGE: (#4033) accounting clients use DIRAC.Core.Base.Client as base

*DataManagementSystem
FIX: (#4042) add exit handler for stored procedure
FIX: (#4048) correct the header of the CSV file generated by dirac-dms-protocol-matrix

*TransformationSystem
FIX: (#4038) TransformationCleaningAgent cancels the Request instead of removing them

*Resources
CHANGE: (#4048) SE: give preference to native plugins when generating third party URLS

[v6r21p4]

WorkloadManagementSystem
CHANGE: (#4008) Modification of utility function PilotCStoJSONSynchronizer. The modification 
        allows to add information to created json file about the DNs fields of users belonging 
        to 'lhcb_pilot' group. This information is needed for the second level authorization 
        used in the Pilot Logger architecture. Also, some basic unit tests are added.

*Docs
CHANGE: (#4028) update instructions to install and setup runit

*TransformationSystem
FIX: (#4022) when a site was requested inside the job workflow description, and BulkSubmission was used, such site was not considered.

*Resources
FIX: (#4006) Resources/MessageQueue: add a dedicated listener ReconnectListener

[v6r21p3]

*Core
FIX: (#4005) getDiracModules is removed, class member is used instead.
FIX: (#4013) Use getCAsLocation in order to avoid non-exist os.environ['X509_CERT_DIR']

*ConfigurationSystem
FIX: (#4004) BDII2CSAgent: fix for CEs with incomplete BDII info

*WorkloadManagementSystem
NEW: (#4016) JobAgent - added possibility to try out several CE descriptions when 
             getting jobs in one cycle
NEW: (#4016) Matcher - MultiProcessor tag is added to the resource description if appropriate
NEW: (#4016) JobScheduling - MultiProcessor tag is added to the job description if it 
             specifies multiple processor requirements
FIX: (#4018) JobMonitoring.getJobParameter cast to int
NEW: (#4019) added WMSAdministratorClient module, and using it throughout the code

*Resources/MessageQueue
CHANGE: (#4007) change the way of defining identifier  format for MQ resources: 
        accepted values are  'Topics' or 'Queues'.

*DataManagementSystem
CHANGE: (#4017) DIP handler internally uses bytes instead of MB
NEW: (#4010) add dirac-dms-protocol-matrix script
CHANGE: (#4010) remove dirac-dms-add-files script

*Resources
NEW: (#4016) PoolComputingElement - getDescription returns a list of descriptions 
             with different requirements to jobs to be matched
CHANGE: (#4017) Standardize sizes returned by StoragePlugins in Bytes
CHANGE: (#4011) MQ: randomzied the broker list when putting message

[v6r21p2]

*Core
CHANGE: (#3992) dirac-install does not define REQUESTS_CA_BUNDLE in the bashrc anymore
NEW: (#3998) dirac-install if DIRACOS already installed and DIRACOS is not requested, 
             it will force to install it
CHANGE: (#3992) specify the ca location when calling requests
CHANGE: (#3991) MySQL class prints only debug logs
FIX: (#4003) dirac-install - if the DIRACOS version is not given then use the proper 
             release version

*WorkloadManagementSystem
CHANGE: (#3992) specify the ca location when calling requests
FIX: (#4002) Local protocols are retrieved as a list in InputDataResolution

*Interfaces
FIX: (#4000) Dirac.py - bug fixed: return value of getJobParameters changed that
     should be taken into account by the clients

[v6r21p1]

*WorkloadManagementSystem
CHANGE: (#3989) JobDB.py - do not add default SubmitPool parameter to a job description
FIX: (#3989) dirac-admin-get-site-mask - show only sites in Active state

*DataManagementSystem
CHANGE: (#3985) FTS3DB: getActiveJobs, those jobs are now selected that have been monitored the longest time ago. Ensure better cycling through FTS Jobs
FIX: (#3987) check missing file with another string

[v6r21]

*Core
NEW: (#3921) DictCache - allow threadLocal cache
FIX: (#3936) DictCache - Fix exception upon delete
FIX: (#3922) allow Script.py to accommodate specific test calls with pytest
CHANGE: (#3940) dirac-install - instrument to support DiracOS
FIX: (#3945) set DIRACOS environment variable before souring diracosrc
CHANGE: (#3949) Removed unattended dirac-install-client.py
CHANGE: (#3950) File.py - do not follow links when getting files list or size 
        in directory via getGlobbedFiles and getGlobbedTotalSize
CHANGE: (#3969) Use EOS for installing DIRAC software        

*FrameworkSystem
FIX: (#3968) removed the old logging

*ResourceStatusSystem
FIX: (#3921) fix logic of the RSSCache leading in expired keys

*Accounting
CHANGE: (#3933) Change the columns size of the FinalMinorStatus

*WorkloadManagementSystem
CHANGE: (#3923) Clean PYTHONPATH from *rc when installing DIRAC from the pilot
NEW: (#3941) JobDB: getJobParameters work also with list on job IDs
CHANGE: (#3941) JobCleaningAgent queries for job parameters in bulk
CHANGE: (#3941) Optimizers only set optimizers parameters (backported from v7r0)
CHANGE: (#3970) streamlining code in OptimizerModule. Also pep8 formatting (ignore white spaces for reviewing)
FIX: (#3976) fixed Banned Sites matching in TaskQueueDB
FIX: (#3970) when an optimizer agent was instantiating JobDB (via the base class) and the machine 
     was overloaded, the connection to the DB failed but this was not noticed and the agent was 
     not working until restarted after max cycles. Now testing JobDB  is valid in OptimizerModule 
     base class and exit if not valid.

*TransformationSystem
CHANGE: (#3946) Remove directory listing from ValidateOutputDataAgent
CHANGE: (#3946) Remove directory listing from TransformationCleaningAgent
FIX: (#3967) TransformationCleaningAgent: don't return error if log directory does not exist

*Interfaces
CHANGE: (#3947) removed old methods going through old RMS
CHANGE: (#3960) Dirac.py - getLFNMetadata returns result for both file and directory LFNs
FIX: (#3966) Dirac: replace the use of deprecated function status by getJobStatus

*DataManagementSystem
FIX: (#3922) Fixes FTS3 duplicate transfers
FIX: (#3982) respect the source limitation when picking source for an FTS transfer

*MonitoringSystem
CHANGE: (#3956) Change the bucket size from week to day.

*Resources
CHANGE: (#3933) When crating a consumer or producer then the error message must be 
        handled by the caller.
CHANGE: (#3937) MessageQueue log backends is now set to VERBOSE instead of DEBUG        
NEW: (#3943) SSHComputingElement - added Preamble option to define a command to be 
     executed right before the batch system job submission command
NEW: (#3953) Added the possibility to add filters to log backends to refine the 
     output shown/stored
NEW: (#3953) Resources.LogFilters.ModuleFilter: Filter that allows one to set the 
     LogLevel for individual modules
NEW: (#3953) Resources.LogFilter.PatternFilter: Filter to select or reject log 
     output based on words
FIX: (#3959) PoolComputingElement - bug fix: initialize process pool if not yet 
     done in getCEStatus()     

*test
CHANGE: (#3948) integration tests run with unittest now exit with exit code != 0 if failed

*docs
NEW: (#3974) Added HowTo section to the User Guide

[v6r20p28]

*WorkloadManagementSystem
FIX: (#4092) pilotTools - Ensure maxNumberOfProcessors is an int

[v6r20p27]

*WMS
FIX: (#4020) SiteDirector - do not use keywords in addPilotTQReference/setPilotStatus calls

[v6r20p26]

*WorkloadManagementSystem
FIX: (#3932) MutiProcessorSiteDirector: get platform is checkPLatform flag is true

*DataManagementSystem
FIX: (#3928) `FileCatalogClient` now properly forwards function docstrings through 
     `checkCatalogArguments` decorator, fixes #3927
CHANGE: (#3928) `Resources.Catalog.Utilities`: use functool_wraps in `checkCatalogArguments`

*TransformationSystem
CHANGE: (#3934) make the recursive removal of the log directory explicit in the TransformationCleaningAgent

[v6r20p25]

*Core
FIX: (#3909) DISET - always close the socket even in case of exception

*FrameworkSystem
FIX: (#3913) NotificationHandler - bugfixed: changed SMTPServer to SMTP
FIX: (#3914) add extjs6 support to the web compiler

*docs
NEW: (#3910) Added documentation on MultiProcessor jobs

*WorkloadManagementSystem
FIX: (#3910) TaskQueueDB - fixed strict matching with tags, plus extended the integration test

*DataManagementSystem
CHANGE: (#3917) FTS3: speedup by using subqueries for the Jobs table

*TransformationSystem
CHANGE: (#3916) use SE.isSameSE() method

*Resources
NEW: (#3916) Add isSameSE method to StorageElement which works for all protocols

[v6r20p24]

*WorkloadManagementSystem
FIX: (#3904) SiteDirector fixed case with TQs for 'ANY' site

[v6r20p23]

*TransformationSystem
NEW: (#3903)  do not remove archive SEs when looking at closerSE

*CORE
NEW: (#3902) When the environment variable DIRAC_DEPRECATED_FAIL is set to a non-empty value, 
     the use of deprecated functions will raise a NotImplementError exception

*ConfigurationSystem
FIX: (#3903) ServiceInterface - fix exception when removing dead slave

*FrameworkSystem
FIX: (#3901) NotificationClient - bug fix

[v6r20p22]

*Core
FIX: (#3897) ObjectLoader returns DErrno code
FIX: (#3895) more debug messages in BaseClient

*ResourceStatusSystem
FIX: (#3895) fixed bug in dirac-rss-set-token script

*WorkloadManagementSystem
FIX: (#3897) SiteDirector: using checkPlatform flag everwhere needed
CHANGE: (#3894) Using JobStateUpdateClient instead of RPCClient to it
CHANGE: (#3894) Using JobManagerClient instead of RPCClient to it

[v6r20p20]

*Core
CHANGE: (#3885) Script.parseCommandLine: the called script is not necessarily the first in sys.argv

*ConfigurationSystem
CHANGE: (#3887) /Client/Helpers/Registry.py: Added search dirac user for ID and CA

*MonitoringSystem
FIX: (#3888) mqProducer field in MonitoringReporter can be set to None, and the comparison was broken. 
     It is fixed. Also some additional checks are added.

*WorkloadManagementSystem
CHANGE: (#3889) removed confusing Job parameter LocalBatchID
CHANGE: (#3854) TQ matching (TaskQueueDB.py): when "ANY" is specified, don't exclude task queues 
        (fix with "Platforms" matching in mind)
CHANGE: (#3854) SiteDirector: split method getPlatforms, for extension purposes

*DataManagementSystem
FIX: (#3884) restore correct default value for the SEPrefix in the FileCatalogClient
FIX: (#3886) FTS3: remove the hardcoded srm protocol for registration
FIX: (#3886) FTS3: return an empty spacetoken if SRM is not available

*TransformationSystem
CHANGE: (#3891) ReplicationTransformation.createDataTransformation: returns S_OK with the 
        transformation object when it was successfully added, instead of S_OK(None)

*Resources
NEW: (#3886) SE - return a standard error in case the requested protocol is not available

[v6r20p18]

*DataManagementSystem
CHANGE: (#3882) script for allow/ban SEs now accepting -a/--All switch, for allo status types

*Core
FIX: (#3882) ClassAdLight - fix to avoid returning a list with empty string

*Resources
FIX: (#3882) Add site name configuration for the dirac installation inside singularity CE

*test
FIX: (#3882) fully activating RSS in Jenkins tests

[v6r20p17]

*Core
CHANGE: (#3874) dirac-create-distribution-tarball - add tests directory to the tar file and fix pylint warnings.
FIX: (#3876) Add function "discoverInterfaces" again which is still needed for VMDIRAC

*ConfigurationSystem
CHANGE: (#3875) Resources - allow to pass a list of platforms to getDIRACPlatform()

*WorkloadManagement
CHANGE: (#3867) SandboxStoreClient - Returning file location in output of getOutputSandbox
CHANGE: (#3875) JobDB - allow to define a list of Platforms in a job description JDL

*ResourceStatusSystem
CHANGE: (#3863) deprecated CSHelpers.getSites() function

*Interfaces
NEW: (#3872) Add protocol option to dirac-dms-lfn-accessURL
CHANGE: (#3864) marked deprecated some API functions (perfect replace exists already, as specified)

*Resources
FIX: (#3868) GFAL2_SRM2Storage: only set SPACETOKENDESC when SpaceToken is not an empty string

*Test
CHANGE: (#3863) Enable RSS in Jenkins

*DataManagementSystem
FIX: (#3859) FTS3: resubmit files in status Canceled on the FTS server
NEW: (#3871) FTS submissions can use any third party protocol
NEW: (#3871) Storage plugin for Echo (gsiftp+root)
FIX: (#3871) replace deprecated calls to the gfal2 API
NEW: (#3871) Generic implementation for retrieving space occupancy on storage

*TransformationSystem
FIX: (#3865) fixed submission of parametric jobs with InputData from WorkflowTask
FIX: (#3865) better logging for parametric jobs submission

*StorageManagamentSystem
FIX: (#3868) Fix StageRequestAgent failures for SEs without a SpaceToken

*RequestManagementSystem
FIX: (#3861) tests do not re-use File objects

[v6r20p16]

*WorkloadManagementSystem
CHANGE: (#3850) the platform discovery can be VO-specific.

*Interfaces
CHANGE: (#3856) setParameterSequence always return S_OK/S_ERROR

*TransformationSystem
FIX: (#3856) check for return value on Job interface and handle it

*ResourceStatusSystem
FIX: (#3852) site may not have any SE

[v6r20p15]

*Interface
FIX: (#3843) Fix the sandbox download, returning the inMemory default.

*WorkloadManagementSystem
FIX: (#3845) late creation on RPC in JobMonitoringClient and PilotsLoggingClient

*DataManagementSystem
FIX: (#3839) Update obsolete dirac-rms-show-request command in user message displayed when running dirac-dms-replicate-and-register-request

*FrameworkSystem
FIX: (#3845) added setServer for NotificationClient

*Docs
NEW: (#3847) Added some info on parametric jobs

[v6r20p14]

CHANGE: (#3826) emacs backup file pattern added to .gitignore

*MonitoringSystem
CHANGE: (#3827) The default name of the Message Queue can be changed

*Core
FIX: (#3832) VOMSService.py: better logging and error prevention

*ConfigurationSystem
FIX: (#3837) Corrected configuration location for Pilot 3 files synchronization

*FrameworkSystem
FIX: (#3830) InstalledComponentDB.__filterFields: fix error in "Component History Web App" when filter values are unicode

*Interface
CHANGE: (#3836) Dirac.py API - make the unpacking of downloaded sandboxes optional

*Accounting
CHANGE: (#3831) ReportGenerator: Authenticated users without JOB_SHARING will now only get plots showing their own jobs, solves #3776

*ResourceStatusSystem
FIX: (#3833) Documentation update
CHANGE: (#3838) For some info, use DMSHelper instead of CSHelper for better precision

*RequestManagementSystem
FIX: (#3829) catch more exception in the ReqClient when trying to display the associated FTS jobs

[v6r20p13]

*FrameworkSystem

FIX: (#3822) obsolete parameter maxQueueSize in UserProfileDB initialization removed

*WorkloadManagementSystem

FIX: (#3824) Added Parameter "Queue" to methods invoked on batch systems by LocalComputingElement
FIX: (#3818) Testing parametric jobs locally now should also work for parametric input data
NEW: (#3818) Parameters from Parametric jobs are also replaced for ModuleParameters, 
             and not only for common workflow parameters

*DataManagementSystem

FIX: (#3825) FileCatalogCLI: print error message when removeReplica encounters weird return value
FIX: (#3819) ReplicateAndRegister: fix a problem when transferring files to multiple storage 
             elements, if more than one attempt was needed the transfer to all SEs was not always 
             happening.
CHANGE: (#3821) FTS3Agent: set pool_size of the FTS3DB

*TransformationSystem

FIX: (#3820) Fix exception in TransformationCleaningAgent: "'str' object not callable"

*ConfigurationSystem

FIX: (#3816) The VOMS2CSAgent was not sending notification emails when the DetailedReport 
             option was set to False, it will now send emails again when things change for a VO.
CHANGE: (#3816) VOMS2CSAgent: Users to be checked for deletion are now printed sorted and line 
                by line
NEW: (#3817) dirac-admin-check-config-options script to compare options and values between 
             the current Configuration and the ConfigTemplates. Allows one to find wrong or 
             missing option names or just see the difference between the current settings and 
             the default values.

[v6r20p12]

*Core
FIX: (#3807) Glue2 will return a constant 2500 for the SI00 queue parameter, 
     any value is needed so that the SiteDirector does not ignore the queue, fixes #3790

*ConfigurationSystem
FIX: (#3797) VOMS2CSAgent: return error when VO is not set (instead of exception)
FIX: (#3797) BDII2CSAgent: Fix for GLUE2URLs option in ConfigTemplate (Lower case S at the end)

*DataManagementSystem
FIX: (#3814) SEManager - adapt to the new meaning of the SE plugin section name
FIX: (#3814) SEManager - return also VO specific prefixes for the getReplicas() and similar calls
FIX: (#3814) FileCatalogClient - take into account VO specific prefixes when constructing PFNs on the fly

*TransformationSystem
FIX: (#3812) checking return value of jobManagerClient.getMaxParametricJobs() call

[v6r20p11]

*Core
FIX: (#3805) ElasticSearchDB - fix a typo (itertems -> iteritems())

[v6r20p10]

*Core
NEW: (#3801) ElasticSearchDB - add method which allows for deletion by query
NEW: (#3792) added breakDictionaryIntoChunks utility

*WorkloadManagementSystem
FIX: (#3796) Removed legacy "SystemConfig" and "LHCbPlatform" checks
FIX: (#3803) bug fix: missing loop on pRef in SiteDirector
NEW: (#3792) JobManager exposes a call to get the maxParametricJobs

*TransformationSystem
NEW: (#3804) new option for dirac-transformation-replication scrip `--GroupName/-R`
FIX: (#3804) The TransformationGroup is now properly set for transformation created with dirac-transformation-replication, previously a transformation parameter Group was created instead.
FIX: (#3792) Adding JobType as parameter to parametric jobs
FIX: (#3792) WorkflowTaskAgent is submitting a chunk of tasks not exceeding the MaxParametricJobs accepted by JobManager

[v6r20p9]

*Core
FIX: (#3794) Fix executeWithUserProxy when called with proxyUserDN, 
     fixes exception in WMSAdministrator getPilotLoggingInfo and TransformationCleaningAgent

*DataManagementSystem
CHANGE: (#3793) reuse of the ThreadPool in the FTS3Agent in order to optimize the Context use

*WorkloadManagementSystem
FIX: (#3787) Better and simpler code and test for SiteDirector 
FIX: (#3791) Fix exception in TaskQueueDB.getActiveTaskQueues, triggered 
             by dirac-admin-show-task-queues

[v6r20p8]

*ResourceStatusSystem
FIX: (#3782) try/except for OperationalError for sqlite (EmailAction)

*Core
FIX: (#3785) Adjust voms-proxy-init timeouts
NEW: (#3773) New Core.Utilities.Proxy.UserProxy class to be used as a contextManager
FIX: (#3773) Fix race condition in Core.Utilities.Proxy.executeWithUserProxy, 
     the $X509_USER_PROXY environment variable from one thread could leak to another, fixes #3764


*ConfigurationSystem
NEW: (#3784) Bdii2CSAgent: New option **SelectedSites**, if any sites are set, only those will 
     be updated
NEW: (#3788) for CS/Registry section: added possibility to define a QuarantineGroup per VO

*WorkloadManagementSystem

FIX: (#3786) StalledJobAgent: fix "Proxy not found" error when sending kill command to stalled job, 
     fixes #3783
FIX: (#3773) The solution for bug #3764 fixes a problem with the JobScheduling executor, where 
     files could end up in the checking state with the error "Couldn't get storage metadata 
     of some files"
FIX: (#3779) Add setting of X509_USER_PROXY in pilot wrapper script, 
which is needed to establish pilot env in work nodes of Cluster sites.

*DataManagementSystem
FIX: (#3778) Added template for RegisterReplica
FIX: (#3772) add a protection against race condition between RMS and FTS3
FIX: (#3774) Fix FTS3 multi-VO support by setting VO name in SE constructor.

*TransformationSystem
FIX: (#3789) better tests for TS agents

*StorageManagamentSystem
FIX: (#3773) Fix setting of the user proxy for StorageElement.getFileMetadata calls, fixes #3764

[v6r20p7]

*Core
FIX: (#3768) The Glue2 parsing handles some common issues more gracefully:
     handle cases where the execution environment just does not exist, use sensible;
     dummy values in this case (many sites);
     handle multiple execution environments at a single computing share (i.e., CERN);
     handle multiple execution environments with the same ID (e.g., SARA)
     
CHANGE: (#3768) some print outs are prefixed with "SCHEMA PROBLEM", which seem to point to problems in the published information, i.e. keys pointing to non-existent entries, or non-unique IDs

*Tests
NEW: (#3769) allow to install DIRACOS if DIRACOSVER env variable is specified

*ResourceStatusSystem
CHANGE: (#3767) Added a post-processing function in InfoGetter, for handling special case of FreeDisk policies

*WorkloadManagementSystem
FIX: (#3767) corrected inconsistent option name for pilotFileServer CS option

*TransformationSystem
CHANGE: (#3766) TransformationCleaningAgent can now run without a shifterProxy, it uses 
        the author of the transformation for the cleanup actions instead.
CHANGE: (#3766) TransformationCleaningAgent: the default value for shifterProxy was removed
FIX: (#3766) TaskManagerAgent: RequestTasks/WorkflowTasks: value for useCertficates to `False` 
     instead of `None`. Fixes the broken submission when using a shifterProxy for the TaskManagerAgents

[v6r20p6]

*Tests
CHANGE: (#3757) generate self signed certificate TLS compliant

*Interfaces
FIX: (#3754) classmethods should not have self! (Dirac.py)

*WorkloadManagementSystem
FIX: (#3755) JobManager - bug fix in __deleteJob resulting in exceptions

*DataManagementSystem
NEW: (#3736) FTS3 add kicking of stuck jobs
FIX: (#3736) FTS3 update files in sequence to avoid mysql deadlock
CHANGE: (#3736) Canceled is not a final state for FTS3 Files
CHANGE: (#3736) FTS3Operations are finalized if the Request is in a final state (instead of Scheduled)
FIX: (#3724) change the ps_delete_files and ps_delete_replicas_from_file_ids to not lock on MySQL 5.7

*TransformationSystem
CHANGE: (#3758) re-written a large test as pytest (much less verbosity, plan to extend it)
FIX: (#3758) added BulkSubmission option in documentation for WorkflowTaskAgent

*RequestManagementSystem
FIX: (#3759) dirac-rms-request: silence a warning, when not using the old FTS Services

*ResourceStatusSystem
FIX: (#3753) - style changes

[v6r20p5]

*Docs

FIX: (#3747) fix many warnings
FIX: (#3735) GetReleaseNotes.py no longer depends on curl, but the python requests packe
FIX: (#3740) Fix fake environments for sqlalchemy.ext import, some code documentation pages were not build, e.g. FTS3Agent
NEW: (#3762) Add --repo option, e.g. --repo DiracGrid/DiracOS, or just --repo DiracOS, fixes DIRACGrid/DIRACOS#30

*TransformationSystem

FIX: (#3726) If the result can not be evaluated, it can be converted to list
FIX: (#3723) TaskManagerAgentBase - add option ShifterCredentials to set the credentials to 
     use for all submissions, this is single VO only
FIX: (#3723) WorkflowTasks/RequestTasks: pass ownerDN and ownerGroup parameter to all the submission 
     clients if using shifterProxy ownerDN and ownerGroup are None thus reproducing the original behaviour
FIX: (#3723) TaskManagerAgentBase - refactor adding operations for transformation to separate function to 
     ensure presence of Owner/DN/Group in dict entries RequestTaskAgent no longer sets shifterProxy by default.

*Resources

CHANGE: (#3745) Add the deprecated decorator to native XROOT plugin

[v6r20p4]

*DMS
FIX: (#3727) use proxy location in the SECache

*RMS
FIX: (#3727) use downloadVOMSProxyToFile in RequestTask

*TS
FIX: (#3720) TaskManager - pass output data arguments as lists rather 
     than strings to the parametric job description

Docs:
FIX: (#3725) AdministratorGuide TransformationSystem spell check and added a few 
     phrases, notably for bulk submission working in v6r20p3

[v6r20p3]

*Framework
FIX: SystemAdministrator - Get the correct cpu usage data for each component

*TS
NEW: new command dirac-transformation-replication to create replication transformation to copy files from some SEs to other SEs, resolves #3700

*RMS
FIX: fix integration tests to work with privileged and non privileged proxies

*RSS
FIX: Fix for downtime publisher: wrong column names. Avoiding dates (not reflected in web app)

[v6r20p2]

*Core

CHANGE: (#3713) Fixes the infamous "invalid action proposal" by speeding up the handshake and not looking up the user/group in the baseStub

*RequestManagementSystem
CHANGE: (#3713) FowardDISET uses the owner/group of Request to execute the stub
CHANGE: (#3713) owner/group of the Requests are evaluated/authorized on the server side
CHANGE: (#3713) LimitedDelegation or FullDelegation are required to set requests on behalf of others -> pilot user and hosts should must them (which should already be the case)

*docs

NEW: (#3699) documentation on Workflow
CHANGE: (#3699) update on documentation for integration tests

*ConfigurationSystem

CHANGE: (#3699) for pilotCS2JSONSynchronizer: if pilotFileServer is not set, still print out the content

*WorkloadManagementSystem

CHANGE: (#3693) introduce options for sites to choose usage of Singularity

*TransformationSystem

FIX: (#3706) TaskManger with bulksubmission might have occasional exception, depending on order of entries in a dictionary
FIX: (#3709) TaskManager - fix the generated JobName to be of the form ProdID_TaskID
FIX: (#3709) TaskManager - check the JOB_ID and PRODUCTION_ID parameters are defined in the workflow

*Interfaces

FIX: (#3709) Job API - do not merge workflow non-JDL parameters with the sequence parameters of the same name

[v6r20p1]

*WorkloadManagementSystem

FIX: (#3697) Ensure retrieveTaskQueues doesn't return anything when given an empty list of TQ IDs.
FIX: (#3698) Call optimizer fast-path for non-bulk jobs

[v6r20]

*Core
NEW: MJF utility added, providing a general interface to Machine/Job Features values.
NEW: DEncode - added unit tests
NEW: JEncode for json based serialization
NEW: Add conditional printout of the traceback when serializing/deserializing non json compatible
     object in DEncode (enabled with DIRAC_DEBUG_DENCODE_CALLSTACK environment variable)
NEW: File.py - utility to convert file sizes between different unit
NEW: new flag in dirac-install script to install DIRAC-OS on demand
CHANGE: Removed deprecated option "ExtraModules" (dirac-configure, dirac-install scripts)
CHANGE: dirac-deploy-scripts, dirac-install - allow command modules with underscores in 
        their names in order for better support for the code checking tools
CHANGE: dirac-distribution and related scripts - compile web code while release
        generation
CHANGE: dirac-external-requirements - reimplemented to use preinstalled pip command rather than
the pip python API
FIX: dirac-distribution - fixed wrong indentation  
NEW: new command name for voms proxy
FIX: dirac-install default behaviour preserved even with diracos options
New: Add additional check in MJF utility to look for a shutdown file located at '/var/run/shutdown_time'
FIX: The hardcoded rule was not taken into account when the query was coming from the web server
CHANGE: VOMSService - reimplemented using VOMS REST interface
FIX: MJF utility won't throw exceptions when MJF is not fully deployed at a site

*Framework
NEW: WebAppCompiler methods is implemented, which is used to compile the web framework
NEW: add JsonFormatter for logs
NEW: add default configuration to CS: only TrustedHost can upload file
CHANGE: ComponentInstaller - remove the old web portal configuration data used during the installation
CHANGE: MessageQueue log handler uses JsonFormatter

*Monitoring
CHANGE: fixes for testing in Jenkins with locally-deployed ElasticSearch
FIX: fixes in the query results interpretation

*Configuration
FIX: ConfigurationHandler, PilotCStoJSONSynchronizer - fixes for enabling pilotCStoJSONSynchronizer, and doc
NEW: dirac-admin-voms-sync - command line for VOMS to CS synchronization
NEW: VOMS2CSSynchronizer - new class encapsulating VOMS to CS synchronization
CHANGE: VOMS2CSAgent - reimplemented to use VOMS2CSSynchronizer

*WorkloadManagementSystem
NEW: StopSigRegex, StopSigStartSeconds, StopSigFinishSeconds, StopSigNumber added to JDL, which cause Watchdog to send a signal StopSigNumber to payload processes matching StopSigRegex when there are less than StopSigFinishSeconds of wall clock remaining according to MJF.
NEW: PilotLoggingDB, Service and Client for handling extended pilot logging
NEW: added a new synchronizer for Pilot3: sync of subset of CS info to JSON file, 
     and sync of pilot3 files
NEW: dirac-admin-get-pilotslogging script for viewing PilotsLogging
NEW: Bulk job submission with protection of the operation transaction
NEW: WMSHistoryCorrector and MonitoringHistoryCorrector classes inheriting from a common BaseHistoryCorrector class
CHANGE: SiteDirector - refactored Site Director for better extensibility
CHANGE: dirac-wms-cpu-normalization uses the abstracted DB12 benchmark script used by the HEPiX Benchmarking Working Group, and the new MJF utility to obtain values from the system and to save them into the DIRAC LocalSite configuration.
CHANGE: Removed TaskQueueDirector and the other old style (WMS) *PilotDirector
CHANGE: TaskQueueDB - removed PilotsRequirements table
CHANGE: TaskQueueDB - added FOREIGN KEYS 
CHANGE: Removed gLite pilot related WMS code
FIX: always initialize gPilotAgentsDB object
FIX: JobManager - Added some debug message when deleting jobs
FIX: Job.py - fixing finding XML file
NEW: SiteDirector - added flag for sending pilot3 files
CHANGE: SiteDirector - changed the way we create the pilotWrapper (better extensibility)
NEW: SiteDirector - added possibility for deploying environment variables in the pilot wrapper

*Workflow
CHANGE: Script.py: created _exitWithError method for extension possibilities

*TS
FIX: TranformationCleaningAgent - just few simplifications 

*DMS
NEW: FTS3Agent working only with the FTS3 service to replace the existing one
NEW: FTS3Utilities - use correct FTS Server Selection Policy
NEW: StorageElement service - getFreeDiskSpace() and getTotalDiskSpace() take into account 
     MAX_STORAGE_SIZE parameter value
CHANGE: Adding vo name argument for StorageElement   
CHANGE: Fixing rss to fetch fts3 server status
NEW: Add a feature to the DFC LHCbManager to dump the content of an SE as a CSV file
FIX: FTS3DB: sqlalchemy filter statements with "is None" do not work and result in no lines being selected
NEW: FTS3Agent and FTS3DB: add functionality to kick stuck requests and delete old requests
NEW: FTS3Agent - add accounting report

*RMS
FIX: Really exit the RequestExecutingAgent when the result queue is buggy

*RSS
CHANGE: Using StorageElement.getOccupancy()
FIX: Initialize RPC to WMSAdministrator only once
FIX: Using MB as default for the size
FIX: flagged some commands that for the moment are unusable
FIX: fixed documentation of how to develop commands

*Resources
NEW: New SingularityComputingElement to submit jobs to a Singularity container
NEW: Added StorageElement.getOccupancy() method for DIP and GFAL2_SMR2 SE types
CHANGE: enable Stomp logging only if DIRAC_DEBUG_STOMP environment variable is set to any value

*Interfaces
CHANGE: Dirac.py - saving output of jobs run with 'runLocal' when they fail (for DEBUG purposes)

*Docs
CHANGE: WebApp release procedure
FIX: Update of the FTS3 docs

*Tests
FIX: add MonitoringDB to the configuration
FIX: Installing elasticSeach locally in Jenkins, with ComponentInstaller support.

[v6r19p25]

*TransformationSystem
FIX: (#3742) TransformationDB - when adding files to transformations with a multi-threaded agent, 
     it might happen that 2 threads are adding the same file at the same time. The LFN was not 
     unique in the DataFiles table, which was a mistake... This fix assumes the LFN is unique, 
     i.e. if not the table had been cleaned and the table updated to be unique.

[v6r19p24]

*WMS
FIX: (#3739) pilotTools - added --tag and --requiredTag options
FIX: (#3739) pilotCommands - make NumberOfProcessors = 1 if nowhere defined (default)

*Resources
FIX: (#3739) CREAMComputingElement - possibility to defined CEQueueName to be used in the pilot submission command

[v6r19p23]

*TS
FIX: (#3734) catch correct exception for ast.literal_eval

[v6r19p22]

*Core
CHANGE: Backport from v6r20 - fixes the infamous "invalid action proposal" by speeding up 
        the handshake and not looking up the user/group in the baseStub

RMS:
CHANGE: Backport from v6r20 - FowardDISET uses the owner/group of Request to execute the stub
CHANGE: Backport from v6r20 - owner/group of the Requests are evaluated/authorized on the server side
CHANGE: Backport from v6r20 - LimitedDelegation or FullDelegation are required to set requests on behalf 
        of others -> pilot user and hosts should must them (which should already be the case)

*API
NEW: Dirac.py - running jobs locally now also works for parametric jobs. Only the first sequence will be run
FIX: Dirac.py - running jobs locally will now properly work with LFNs in the inputSanbdox

*DMS
FIX: DMSHelpers - in getLocalSiteForSE() return None as LocalSite if an SE is at no site

[v6r19p21]

*Configuration
FIX: Bdii2CSAgent - make the GLUE2 information gathering less verbose; Silently ignore StorageShares

*Test
CHANGE: backported some of the CI tools from the integration branch 

[v6r19p20]

*StorageManagement
FIX: StorageManagementDB - fixed buggy group by with MySQL 5.7

[v6r19p19]

*Configuration

NEW: BDII2CSAgent - new options: GLUE2URLs, if set this is queried in addition to the other BDII;
    GLUE2Only to turn off looking on the old schema, if true only the main BDII URL is queried;
    Host to set the BDII host to search

NEW: dirac-admin-add-resources new option G/glue2 , enable looking at GLUE2 Schema, 
     H/host to set the host URL to something else

[v6r19p18]

*Configuration
CHANGE: Better logging of the Configuration file write exception

*RSS
FIX: SummarizeLogsAgent - fix the case when no previous history

[v6r19p17]

*Framework
FIX: ProxyManager - if an extension has a ProxyDB, use it

*RSS
FIX: CSHelpers.py minor fixes

[v6r19p16]

*WMS
FIX: pilotCommands - cast maxNumOfProcs to an int.
CHANGE: pilotTools - change maxNumOfProcs short option from -P to -m.

[v6r19p15]

*Framework
NEW: ProxyDB - allow FROM address to be set for proxy expiry e-mails

*DMS
CHANGE: FTSJob - FailedSize is now BIGINT in FTSJob
CHANGE: FTSJob - increase the bringonline time

*WMS
FIX: SiteDirector won't set CPUTime of the pilot
FIX: convert MaxRAM inside the pilots to int

*RSS
FIX: SummarizeLogsAgent: comparison bug fix
FIX: Fixed sites synchronizer

[v6r19p14]

*WMS
NEW: pilotCommands/Tools - added possibility to specify a maxNumberOfProcessors parameter for pilots
CHANGE: MultiProcessorSiteDirector - allow kwargs to SiteDirector getExecutable & _getPilotOptions functions

*RMS
FIX: Fix a bug in ReplicateAndRegister Operation preventing files having failed once to be retried

*DMS
FIX: FileCatalogWithFkAndPsDB.sql - Fixes for the DFC to be compatible with strict group by mode 
     (https://dev.mysql.com/doc/refman/5.7/en/sql-mode.html#sqlmode_only_full_group_by)

*docs
CHANGE: added little documentation for lcgBundles

[v6r19p13]

*WMS
FIX: JobWrapper - added a debug message
FIX: Allow non-processor related tags to match TQ in MultiProcessorSiteDirector.

*Test
CHANGE: improve Gfal2 integration tests by checking the metadata

[v6r19p12]

*Core
CHANGE: QualityMapGraph - change the color map of the Quality plots

*Framework
FIX: Logging - remove the space after log messages if no variable message is printed, fixes #3587

*MonitoringSystem
CHANGE: ElasticSearch 6 does not support multiple types, only one type is created instead.

*RSS
FIX: GOCDBClient - encode in utf-8, update goc db web api URL
FIX: fixed bug in creation of history of status (avoid repetition of entries)

*DMS
FIX: fixed bug in FTSAgent initialization

*WMS
FIX: fix bug in dirac-wms-job-select: treating the case of jobGroup(s) not requested

[v6r19p11]

*Framework:
CHANGE: moved column "Instance" of InstalledComponentsDB.InstalledComponent 
        table from 64 to 32 characters

*WMS
FIX: JobWrapperTemplate - fix exception handling
CHANGE: dirac-wms-select-jobs - new option to limit the number of selected jobs
CHANGE: returning an error when sandboxes can't be unassigned from jobs (JobCleaningAgent)

*RMS
FIX: RequestDB - add missing JOIN in the web summary query
NEW: dirac-rms-request - add option to allow resetting the NotBefore member even 
     for non-failed requests

*DMS
FIX: FTSAgent - change data member names from uppercase to lower case

*Interfaces
CHANGE: autopep8 on the API/Dirac module

*docs:
NEW: added some doc about shifterProxy

[v6r19p10]

*Core
FIX: MySQL - catch exception when closing closed connection

*TS
CHANGE: add possibility to get extension-specific tasks and files statuses in TransformationMonitor web application

*RMS
NEW: dirac-rms-request - add option --ListJobs to list the jobs for a set of requests

*Resources
FIX: Use parameters given at construction for SRM2 protocols List

*StorageManagement
FIX: use StorageElement object to get disk cache size

*DMS
FIX: DMSHelpers - fix case when no site is found for an SE
FIX: ReplicateAndRegister - don't try and get SE metadata is replica is inactive

[v6r19p9]

*WMS
CHANGE: DownloadInputData was instantiating all local SEs which is not necessary... Only instantiate those that are needed
CHANGE: JobWrapper - use resolveSEGroup in order to allow defining SE groups including other SE groups
FIX: JobDB - fixed typo in getSiteMaskStatus() method
FIX: Fix getSiteMaskStatus in SiteDirector and MultiProcessSiteDirector
CHANGE: WatchdogLinux - using python modules in  instead of shell calls

*DMS
FIX: in DMSHelpers don't complain if an SE is at 0 sites

*Interfaces
CHANGE: Job.py - using the deprecated decorator for 2 deprecated methods

*RSS
FIX: EmailAction considers also CEs, not only SEs

*Resources
FIX: removed a useless/broken method in Resources helper
FIX: marked as obsoleted two methods in Resources helper (FTS2 related)

[v6r19p8]

*Configuration
FIX; Resources - don't overwrite queue tags if requiredtags are set.

*Framework
CHANGE: dirac-proxy-init - increase dirac-proxy-init CRL update frequency

*Accounting
CHANGE: AccountingDB - if the bucket length is part of the selected conditions, 
        add to the grouping

*WorkloadManagement
FIX: ConfigTemplate.cfg - allow user access to getSiteMaskStatus

*DataManagementSystem
FIX: DMSHelpers - recursive resolution of SEGroup was keeping the SEGroup in the list

*RSS
FIX: CSHelper - getting FTS from the correct location
CHANGE: use the SiteStatus object wherever possible

*Resources
FIX: CREAMComputingElement - added CS option for extra JDL parameters

*Documentation
CHANGE: point README to master and add badges for integration

[v6r19p7]

*WorkloadManagement
FIX: SiteDirector - correct escaping in pilot template
FIX: dirac-wms-get-wn-parameters - added some printouts to dirac-wms-get-wn-parameters

[v6r19p6]

*Core
FIX: SocketInfo - log proper message on CA's init failure.

*Accounting
CHANGE: NetworkAgent - remove support of perfSONAR summaries and add support of raw metrics.

*WMS
FIX: JobDB - don't trigger exception in webSummary if a site with a single dot is in the system
CHANGE: SiteDirector - added logging format and UTC timestamp to pilot wrapper
FIX: JobMonitoring - fix in getJobPageSummaryWeb() for showing correct sign of life for stalled jobs

*TS
FIX: TransformationManager - fix for wrong method called by the Manager

*RSS
NEW: SiteStatus object uses the RSS Cache
FIX: expiration time is a date (dirac-rss-query-db)

[v6r19p5]

*WMS
CHANGE: ParametricJob - added getParameterVectorLength() to replace getNumberOfParameters with a more detailed check of the job JDL validity
FIX: JobManagerHandler - restored the use of MaxParametricJobs configuration option

*Interfaces
FIX: Always use a list of LFNs for input data resolution (local run, mostly)

*tests
FIX: use rootPath instead of environment variable


[v6r19p4]

NEW: Added dummy setup.py in anticipation for standard installation procedure

*Core
CHANGE: SocketInfoFactory - version check of GSI at run time is removed

*Configuration 
FIX: Resources - fix RequiredTags in getQueue() function

*Interfaces
FIX: fix exception when using Dirac.Job.getJobJDL

*WMS
FIX: SiteDirector - fix proxy validity check in updatePilotStatus, a new proxy was 
     never created because isProxyValid returns non-empty dictionary
FIX: JobMonitoring - web table was not considering correctly Failed jobs because 
     stalled for setting the LastSignOfLife     

*DMS
FIX: StorageFactory - avoid complaining if Access option is not in SE section
CHANGE: dirac-dms-user-lfns - the wildcard flag will always assume leading "*" to match files, 
       unless the full path was specified in the wildcard no files were previously matched

*RSS
FIX: CacheFeederAgent resilient to command exceptions

*Resources
FIX: ARCComputingElement - the proxy environment variable was assumed before the 
     return value of the prepareProxy function was checked, which could lead to exceptions

[v6r19p3]

CHANGE: .pylintrc - disable redefined-variable-type
CHANGE: .pylintrc - max-nested-blocks=10 due to the many tests of result['OK']
CHANGE: use autopep8 for auto-formatting with following exceptions:
        tabs = 2 spaces and not 4
        line length check disabled (i.e. 120 characters instead of 80)
        Option for autopep8 are: --ignore E111,E101,E501

*Configuration
FIX: retrigger the initialization of the logger and the ObjectLoader after 
     all the CS has been loaded

*WMS
FIX: pilot commands will add /DIRAC/Extensions=extensions if requested
FIX: SiteDirector, pilotCommands - fix support for multiple values in the 
     RequiredTag CE parameter
FIX: MultiProcessorSiteDirector - fix dictionary changed size exception 

*Workflow
FIX: application log name can also come from step_commons.get['logFile']

*Resources
CHANGE: Condor, SLURM, SSHComputingElement - added parameters to force allocation
        of multi-core job slots

[v6r19p2]

*DMS
FIX: dirac-admin-allow-se: fix crash because of usage of old RSS function

*RSS
FIX: ResourceStatusDB - microseconds should always be 0 
FIX: Multiple fixes for the RSS tests

[v6r19p1]

*Core
FIX: ElasticSearchDB - certifi package was miscalled
FIX: ElasticSearchDB - added debug messages for DB connection

*Framework
FIX: ComponentInstaller - handling correctly extensions of DBs found in sql files

*WMS
FIX: SudoComputingElement - prevent message overwriting application errors
FIX: JobDB.getInputData now returns list of cleaned LFNs strings, possible "LFN:" 
     prefix is removed

*Interfaces
FIX: Dirac.py - bring back treatment of files in working local submission directory

[v6r19]

FIX: In multiple places - use systemCall() rather than shellCall() to avoid
     potential shell injection problems

FIX: All Databases are granting also REFERENCES grant to Dirac user to comply with
     more strict policies of MySQL version >= 5.7

*Accounting
NEW: new functionality to plot the data gathered by perfSONARs. It allows to 
     present jitter, one-way delay, packet-loss rate and some derived functions.
FIX: compatibility of AccountingDB with MySQL 5.7

*ConfigurationSystem
NEW: Allow to define FailoverURLs and to reference MainServers in the URLs

*FrameworkSystem
NEW: gLogger is replaced by the new logging system based on the python logging module
NEW: Added ElasticSearch backend for the logging
NEW: Central Backends configuration to customize their use by multiple components 
NEW: BundleDelivery - serves also CA's and CRL's all-in-one files
NEW: added shell scripts for generating CAs and CRLs with the possibility to specify the Input and/or output directories
CHANGE: can now send mails to multiple recipients using the NotificationClient
CHANGE: Make the new logging system thread-safe
FIX: Adapting query to MySLQ 5.7 "GROUP BY" clause
FIX: TopErrorMessagesReporter - more precise selection to please stricter versions of MySQL
CHANGE: ProxyGeneration - make RFC proxies by default, added -L/--legacy flag to dirac-proxy-init
        to force generation of no-RFC proxies

*Core
FIX: dirac-install - allow to use local md5 files
CHANGE: X509Chain - fixes to allow robot proxies with embedded DIRAC group extension
        ( allow DIRAC group extension not in the first certificate chain step )
CHANGE: BaseClient - recheck the useServerCertificate while establishing connection
        and take it into account even if it has changed after the client object creation    
FIX: PlainTransport - fixed socket creation in initAsClient()         
NEW: Technology preview of new logging system, based on standard python logging module
CHANGE: Added graphviz extension to sphinx builds
FIX: Added documentation of low level RPC/DISET classes
FIX: Gateway service - multiple fixes to resurrect the service and to correctly instantiate it
NEW: dirac-install will change the shebang of the python scripts to use the environment 
     python instead of the system one
NEW: Security.Utilities - methods to generate all-in-one CA certificates and CRLs files     
NEW: ElasticSearchDB - gets CA's all-in-one file from the BundleDelivery service if needed
NEW: genAllCAs.sh, genRevokedCerts.sh - DIRAC-free commands to generate all-in-one CA 
     certificates and CRLs files     
CHANGE: dirac-create-distribution-tarball - removing docs and tests directories when 
        creating release tarballs     

*DMS
CHANGE: FTSJob - use Request wrapper for the fts3 REST interface instead of pycurl based
        client
CHANGE: FTSHistoryView - drop FTSServer field from the view description   
CHANGE: FTSFile DB table: increased length of fields LFN(955), SourceSURL(1024), TargetSURL(1024)
CHANGE: Uniform length of LFN to 255 across DIRAC dbs
FIX: FTSJob - fix the serialization of 0 values
FIX: FTSFile, FTSJob - fix SQL statement generation for stricter versions of MySQL

*Resources
NEW: New method in the StorageElement to generate pair of URLs for third party copy.
     Implement the logic to generate pair of URLs to do third party copy. 
     This will be used mostly by FTS, but is not enabled as of now
FIX: StorageElement - fix different weird behaviors in Storage Element, in particular, 
     the inheritance of the protocol sections     
FIX: GFAL2 storage element: update for compatibility with GFAL2 2.13.3 APIs
NEW: Introduced Resources/StorageElementBases configuration section for definitions
     of abstract SEs to be used in real SEs definition by inheritance     

*RMS
NEW: dirac-rms-request - command including functionality of several other commands:
     dirac-rms-cancel|reset|show-request which are dropped. The required functionality
     is selected by the appropriate switches   

*RSS
NEW: Put Sites, ComputingElements, FTS and Catalogs under the status control of the
     RSS system 
NEW: Rewrote RsourceStatus/ResourceManagementDB tables with sqlAlchemy (RM DB with declarative base style)
NEW: SiteStatus client to interrogate site status with respect to RSS
CHANGE: introduced backward compatibility of RSS services with DIRAC v6r17 clients
CHANGE: moved some integration tests from pytest to unittest
CHANGE: Moved ResourceStatusDB to sqlAlchemy declarative_base
FIX: Automated setting of lastCheckTime and Dateffective in ResourceStatusDB and ResourceManagementDB
FIX: fixes for tables inheritance and extensions
FIX: fixes for Web return structure ("meta" column)
FIX: ResourceStatus, RSSCacheNoThread - fixed RSS cache generation 
FIX: ResourceStatus - fixes for getting status from the CS information
FIX: ResourceManagement/StatusDB - fixed bugs in meta parameter check
FIX: fixed incompatibility between Active/InActive RSS clients return format
FIX: SiteStatus - bug fixed in getSites() method - siteState argument not propagated to
     the service call
FIX: ResourceStatus - return the same structure for status lookup in both RSS and CS cases     
FIX: Bug fixes in scripts getting data out of DB


*Monitoring
CHANGE: DBUtils - change the bucket sizes for the monitoring plots as function of the time span

*WMS
NEW: SiteDirector - checks the status of CEs and Sites with respect to RSS  
NEW: pilotCommands - new ReplaceDIRACCode command mostly for testing purposes
NEW: JobAgent, JobWrapper - several fixes to allow the work with PoolComputingElement
     to support multiprocessor jobs    
NEW: JobScheduling - interpret WholeNode and NumberOfProcessors job JDL parameters and
     convert then to corresponding tags
NEW: SiteDirector - CEs can define QueryCEFlag in the Configuration Service which can be
     used to disallow querying the CE status and use information from PiltAgentsDB instead     
NEW: The application error codes, when returned, are passed to the JobWrapper, and maybe interpreted.
NEW: The JobWrapperTemplate can reschedule a job if the payload exits with status DErrno.EWMSRESC & 255 (222)
FIX: SiteDirector - unlink is also to be skipped for Local Condor batch system
FIX: JobDB - fixes necessary to suite MySQL 5.7
FIX: dirac-pilot, pilotTools - PYTHONPATH is cleared on pilot start, pilot option keepPP
     can override this
FIX: WMSAdministratorHandler - make methods static appropriately
FIX: Bug fix for correctly excluding WebApp extensions
CHANGE: JobScheduling - more precise site name while the job is Waiting, using the set of 
        sites at which the input files are online rather than checking Tier1s in eligible sites      
FIX: SiteDirector - aggregate tags for the general job availability test         
FIX: JobScheduling - bug fix in __sendToTQ()
FIX: pilotTools,pilotCommands - pick up all the necessary settings from the site/queue configuration
     related to Tags and multi-processor
NEW: SiteDirector - added option to force lcgBundle version in the pilot
FIX: SiteDirector - if MaxWaitingJobs or MaxTotalJobs not defined for a queue, assume a default value of 10
FIX: MatcherHandler - preprocess resource description in getMatchingTaskQueues()
FIX: JobDB - set CPUTime to a default value if not defined when rescheduling jobs

*TS
FIX: TransformationClient - fix issue #3446 for wrong file error counting in TS
FIX: TransformationDB - set ExternalID before ExternalStatus in tasks
BUGFIX: TransformationClient - fix a bug in the TS files state machine (comparing old status.lower() 
        with new status)

*Interfaces
CHANGE: Dirac API - expose the protocol parameter of getAccessURL()
CHANGE: Dirac API - added runLocal as an API method

*Docs
NEW: Documentation for developing with a container (includes Dockerfile)
NEW: Add script to collate release notes from Pull Request comments  
NEW: Chapter on scaling and limitations
CHANGE: Added documentation about runsv installation outside of DIRAC

*tests
NEW: Added client (scripts) system test
CHANGE: Add to the TS system test, the test for transformations with meta-filters
FIX: Minor fixes in the TS system test
FIX: correctly update the DFC DB configuration in jenkins' tests

[v6r17p35]

*Core
FIX: GOCDBClient - add EXTENSIONS & SCOPE tag support to GOCDB service queries.

[v6r17p34]

*SMS
FIX: StorageManagerClient - fix logic for JobScheduling executor when CheckOnlyTapeSEs is 
     its default true and the lfn is only on a tapeSE

[v6r17p33]

*WMS
FIX: StalledJobAgent - if no PilotReference found in jobs parameters, do as if there would be 
     no pilot information, i.e. set Stalled job Failed immediately
CHANGE: DownloadInputData - job parameters report not only successful downloads but also failed ones
FIX: JobDB - back port - set CPUTime to 0 if not defined at all for the given job 
FIX: JobDB - back port - use default CPUTime in the job description when rescheduling jobs

*Resources
FIX: ARCComputingElement - fix job submission issue due to timeout for newer lcg-bundles

[v6r17p32]

Resources:
CHANGE: /Computing/BatchSystems/Condor.py: do not copy SiteDirector's shell environment variables into the job environment

*WMS
CHANGE: Add option to clear PYTHONPATH on pilot start

[v6r17p31]

*RMS
FIX: ReqClient - avoid INFO message in client
*WMS
CHANGE: JobWrapper - allow SE-USER to be defined as another SE group (e.g. Tier1-USER)
*DMS
CHANGE: DMSHelpers - make resolveSEGroup recursive in order to be able to define SE groups in terms of SE groups

[v6r17p30]

*DMS
CHANGE: StorageElement - added status(), storageElementName(), checksumType() methods returning
        values directly without the S_OK structure. Remove the checks of OK everywhere
NEW: dirac-dms-add-file, DataManager - added option (-f) to force an overwrite of an existing file

*TS:
FIX: TransformationDB.py - set the ExternalID before the ExternalStatus in order to avoid inconsistent 
     tasks if setting the ExternalID fails

*StorageManagementSystem
FIX: StorageManagementClient.py - return the full list of onlineSites while it was previously happy 
     with only one

*Resources
FIX: HTCondorCEComputingElement.py - transfer output files(only log and err) for remote scheduler

[v6r17p29]

*WMS
CHANGE: split time left margins in cpuMargin and wallClockMargin. Also simplified check.


[v6r17p28]

*WMS
BUGFIX: JobScheduling - fix a bug introduced in 6r17p27 changes

*Monitoring
BUGFIX: MonitoringReporter - do not try to close the MQ connection if MD is not used

[v6r17p27]

*Configuration
FIX: ConfigurationClient - allow default value to be a tuple, a dict or a set

*Monitoring
CHANGE: DBUtils - change bucket sizes and simplify settings

*DMS
FIX: DMSRequestOperationsBase, RemoveFile - allow request to not fail if an SE is temporarily banned
FIX: dirac-admin-allow-se - first call of gLogger after its import

*RMS
CHANGE: remove scripts dirac-rms-show-request, dirac-rms-cancel-request and dirac-rms-reset-request 
        and replace with a single script dirac-rms-request with option (default is "show")
CHANGE: allow script to finalize a request if needed and set the job status appropriately

*Resources
FIX: LocalComputingElement - pilot jobIDs start with ssh to be compatible with pilotCommands. 
     Still original jobIDs are passed to getJobStatus. To be reviewed

*WMS
CHANGE: JobScheduling - assign a job to Group.<site>.<country>, if input files are at <site>.<country>.
        If several input replicas, assign Waiting to "MultipleInput"

[v6r17p26]

*Core
FIX: dirac-install.py to fail when installation of lcgBundle has failed
FIX: ClassAdLight - getAttributeInt() and getAttributeFloat() return None 
     if the corresponding JDL attribute is not defined

*MonitoringSystem
CHANGE: The Consumer and Producer use separate connections to the MQ; 
        If the db is not accessible, the messaged will not be consumed.

*WMS
FIX: JobDB - fix the case where parametric job placeholder %j is used in the JobName attribute
FIX: JobDB - take into account that ClassAdLight methods return None if numerical attribute is not defined
FIX: ParametricJob utility - fixed bug in evaluation of the ParameterStart|Step|Factor.X job numerical attribute

[v6r17p25]

*Monitoring
NEW: Implemented the support of monthly indexes and the unit tests are fixed

*RMS
FIX: RequestExecutingAgent - fix infinite loop for duplicate requests

*WMS 
NEW: ARCComputingElement - add support for multiprocessor jobs

[v6r17p24]

*WMS
FIX: SiteDirector - unlink is also to be skipped for Local Condor batch system

[v6r17p23]

*WMS
FIX: get job output for remote scheduler in the case of HTCondorCE

[v6r17p22]

*Framework
FIX: NotificationClient - added avoidSpam flag to sendMail() method which is propagated to
     the corresponding service call
     
*Integration
FIX: several fixes in integration testing scripts     

[v6r17p21]

*Core
NEW: Mail.py - added mechanism to compare mail objects
FIX: Grid.py - take into account the case sometimes happening to ARC CEs 
     where ARC-CE BDII definitions have SubClusters where the name isn't set to 
     the hostname of the machine

*Framework
FIX: Notification service - avoid duplicate emails mechanism 

[v6r17p20]

*Core
NEW: API.py - added __getstate__, __setstate__ to allow pickling objects inheriting
     API class by special treatment of internal Logger objects, fixes #3334

*Framework
FIX: SystemAdministrator - sort software version directories by explicit versions in the
     old software cleaning logic
FIX: MonitoringUtilities - sets a suitable "unknown" username when installing DIRAC from scratch, 
     and the CS isn't initialized fully when running dirac-setup-site     
CHANGE: Logger - added getter methods to access internal protected variables, use these methods
        in various places instead of access Logger protected variables     

*WMS
CHANGE: JobDB - removed unused CPUTime field in the Jobs table
CHANGE: JobScheduling - make check for requested Platform among otherwise eligible sites
        for a given job, fail jobs if no site with requested Platform are available

*RSS
FIX: Commands - improved logging messages

*SMS
FIX: StorageManagerClient - instantiate StorageElement object with an explicit vo argument,
     fixes #3335

*Interfaces
NEW: dirac-framework-self-ping command for a server to self ping using it's own certificate

[v6r17p19]

*Core
FIX: Adler - fix checksum with less than 8 characters to be 8 chars long

*Configuration
FIX: VOMS2CSAgent - fix to accomodate some weird new user DNs (containing only CN field)

*DMS
FIX: FileCatalog - fix for the doc strings usage in file catalog CLI, fixes #3306
FIX: FileCatalog - modified recursive file parameter setting to enable usage of the index

*SMS
CHANGE: StorageManagerClient - try to get sites with data online if possible in getFilesToStage

*RMS
FIX: RequestExecutingAgent - tuning of the request caching while execution

*WMS
FIX: DownloadInputData - do not mistakenly use other metadata from the replica info than SEs
FIX: JobScheduling - put sites holding data before others in the list of available sites
FIX: JobScheduling - try and select replicas for staging at the same site as online files
FIX: SiteDirector - keep the old pilot status if the new one can not be obtained in updatePilotStatus()

*Resources
FIX: CREAMComputingElement - return error when pilot output is missing in getJobOutput()

*Monitoring
FIX: DBUtils - change the buckets in order to support queries which require more than one year 
     data. The maximum buckets size is 7 weeks

[v6r17p18]

*Framework
NEW: SystemAdministrator - added possibility to remove old software installations keeping
     only a predefined number of the most recent ones.

*DMS
FIX: RemoveReplica - removing replica of a non-existing file is considered successful

*SMS
CHANGE: StorageManagerClient - restrict usage of executeWithUserProxy decorator 
        to calling the SE.getFileMetadata only; added flag to check only replicas 
        at tape SEs
        
*WMS
FIX: JobScheduling - added CS option to flag checking only replicas at tape SEs;
     fail jobs with input data not available in the File Catalog        

[v6r17p17]

*DMS
NEW: FTSAgent has a new CS parameter ProcessJobRequests to be able to process job
     requests only. This allows to run 2 FTS agents in parallel
     
*Resources
FIX: GFAL2_StorageBase - only set the space token if there is one to avoid problems
     with some SEs     

[v6r17p16]

*Configuration
FIX: VOMS2CSAgent - create user home directory in the catalog without
     recursion in the chown command
     
*RMS
FIX: RequestExecutingAgent - catch error of the cacheRequest() call
FIX: ReqClient - enhanced log error message

*SMS
FIX: StorageManagerClient - treat the case of absent and offline files on an SE 
     while staging
     
*TS
FIX: TaskManagerBase - process tasks in chunks of 100 in order to 
     update faster the TS (tasks and files)          

*WMS
FIX: JobScheduling - do not assume that all non-online files required staging

[v6r17p15]

*WMS
CHANGE: StalledJobAgent - ignore or prolong the Stalled state period for jobs 
        at particular sites which can be suspended, e.g. Boinc sites

[v6r17p14]

*Core
FIX: PrettyPrint.printTable utility enhanced to allow multi-row fields and
     justification specification for each field value  

*Accounting
NEW: DataStore - allow to run several instances of the service with only one which
     is enabled to do the bucketing

*RMS
NEW: new dirac-rms-list-req-cache command to list the requests in the ReqProxies services

*Interfaces
CHANGE: Dirac API - make several private methods visible to derived class

[v6r17p13]

*Core
NEW: Proxy - added executeWithoutServerCertificate() decorator function 

*Resources
FIX: CREAMComputingElement - split CREAM proxy renewal operation into smaller chunks for 
     improved reliability

[v6r17p12]

*Framework
FIX: SecurityFileLog  - when the security logs are rotated, the buffer size is reduced
     to 1 MB to avoid gzip failures ( was 2 GBs )

*WMS
FIX: pilotCommands - fix for interpreting DNs when saving the installation environment
FIX: SandboxStoreClient - do not check/make destination directory if requested sandbox 
     is returned InMemory

*TS
FIX: TransformationAgent CS option MaxFiles split in MaxFilesToProcess and MaxFilesPerTask,
     MaxFiles option is interpreted as MaxFilesPerTask for backward compatibility

*Resources
NEW: Added plug-ins for GSIFTP and HTTPS Storage protocols 

[v6r17p11]

*Core
FIX: ElasticSearchDB - set a very high number (10K) for the size of the ElasticSearch result

*Monitoring
FIX: MonitoringDB - et a very high number (10K) for the size of the ElasticSearch result

*WMS
FIX: pilotCommands - get the pilot environment from the contents of the bashrc script

*DMS
FIX: RemoveReplica - fix for the problem that if an error was set it was never reset
FIX: SE metadata usage in several components: ConsistencyInspector, DataIntwgrityClient,
     FTSRequest, dirac-dms-replica-metadata, StageMonitorAgent, StageRequestAgent,
     StorageManagerClient, DownloadInputData, InputDataByProtocol

[v6r17p10]

*Core
NEW: Logger - printing methods return True/False if the message was printed or not
FIX: ElastocSearchDB - error messages demoted to warnings

*Monitoring
FIX: MonitoringReporter - create producers if the CS definitions are properly in place

*TS
CHANGE: TaskManagerPlugin - allow to redefine the AutoAddedSites for each job type

[v6r17p9]

*WMS
BUGFIX: JobScheduling - bug fixed introduced in the previous patch 
NEW: pilotTools - introduced -o swicth for a generic CS option

*SMS
FIX: StorageManagerClient - fixes in the unit test

*DMS
FIX: FileManagerPs - in _getFileLFNs() - break a long list of LFNs into smaller chunks

[v6r17p8]

*Core
NEW: DErrno.ENOGROUP error to denote proxies without DIRAC group extension embedded
CHANGE: X509Chain - use DErrno.ENOGROUP error
FIX: dirac-install, dirac-deploy-scripts - fixes to allow DIRAC client installation on
     recent MacOS versions with System Integrity Protection feature
CHANGE: Proxy - added executionLock optional argument to executeWithUserProxy() decorator
        to lock while executing the function with user proxy 
FIX: Proxy - fix indentation in getProxy() preventing looping on the DNs  

*Framework
FIX: ProxyDB - fix of error message check in completeDelegation()

*WMS
FIX: TaskQueueDB - when an empty TaskQueue is marked for deletion, it can still get matches 
     which result in no selected jobs that produced unnecessary error messages 
FIX: JobScheduling executor - calls getFilesToStage() with a flag to lock while file lookup
     with user proxy; same for InputData executor for calling _resolveInputData()      

*TS
FIX: FileReport - fix in setFileStatus() for setting status for multiple LFNs at once

*SMS
FIX: StorageManagerClient - in getFilesToStage() avoid using proxy if no files to check
     on a storage element

*Resources
FIX: GFAL2_XROOTStorage - fix to allow interactive use of xroot plugin
FIX: GFAL2_StorageBase - enable IPV6 for gsiftp

[v6r17p7]

*DMS
FIX: dirac-dms-user-lfns - do not print out empty directories

*WMS
FIX: InputData Executor, JobWrapper - use DataManager.getReplicasForJobs() for
     getting input data replicas

*TS
FIX: TransformationAgent - use DataManager.getReplicasForJobs() for transformations
     creating jobs  

[v6r17p6]

*DMS
NEW: DataManager - add key argument forJobs (default False) in getReplicas() in order 
     to get only replicas that can be used for jobs (as defined in the CS); added
     getReplicasForJobs(), also used in the Dirac API

*SMS
FIX: Stager agents - monitor files even when there is no requestID, e.g. dCache returns None 
     when staging a file that is already staged    

*Resources
FIX: StorageFactory - bug fixes when interpreting SEs inheriting other SE parameters
NEW: Test_StorageFactory unit test and corresponding docs
FIX: Torque - some sites put advertising in the command answer that can not be parsed:
     redirect stderr to /dev/null

[v6r17p5]

*Resources
FIX: LcgFileCatalogClient - do not evaluate GUID if it is not a string

[v6r17p4]

*Configuration
FIX: Utilities - fixed interpretation of weird values of GlueCEPolicyMaxWallClockTime
     BDII parameter; newMaxCPUTime should is made integer

*Framework
FIX: Logger - make subloggers processing messages with the same level
     as the parent logger

*Docs
NEW: Updated documentation in several sections

*DMS
FIX: RemoveReplica operation - don't set file Done in RemoveReplicas if there is an error

[v6r17p3]

*RSS
FIX: Synchronizer - the sync method removes the resources that are no longer 
     in the CS from the DowntimeCache table

*DMS
CHANGE: dirac-dms-find-lfns - added SE switch to look for files only having
        replicas on a given SE (list)

*TS
FIX: TaskManager - optimization of the site checking while preparing job; optimized
     creation of the job template

*Resources
CHANGE: GFAL2_SRM2Storage, SRM2Storage - added gsiftp to the list of OUTPUT protocols 

[v6r17p2]

*Monitoring
FIX: ElasticSearchDB - fixes required to use host certificate for connection;
     fixes required to pass to version 5.0.1 of the elasticsearch.py binding

[v6r17p1]

*RSS
FIX: GOCDBSync - make commmand more verbose and added some minor fixes

[v6r17]

*Core
FIX: Adler - check explicitly if the checksum value is "False"
FIX: install_site.sh - added command line option to choose DIRAC version to install
NEW: ComponentInstaller - added configuration parameters to setup NoSQL database

*Framework
CHANGE: Logger - test level before processing string (i.e. mostly converting objects to strings)  
CHANGE: dirac-proxy-init - check and attempt to update local CRLs at the same time as
        generating user proxy
CHANGE: ProxyManager service - always store the uploaded proxy even if the already stored
        one is of the same validity length to allow replacement in case of proxy type
        changes, e.g. RFC type proxies           

*DMS
NEW: Next in implementation multi-protocol support for storage elements. When performing 
     an action on the StorageElement, instead of looping over all the protocol plugins, 
     we loop over a filtered list. This list is built taking into account which action 
     is taken (read vs write), and is also sorted according to lists defined in the CS.
     The negotiation for third party transfer is also improved: it takes into account all 
     possible protocols the source SE is able to produce, and all protocols the target is 
     able to receive as input.
NEW: StorageElement - added methods for monitoring used disk space
FIX: ReplicateAndRegister - fix the case when checksum is False in the FC
NEW: DMSHelpers - get list of sites from CS via methods; allow to add automatically sites 
     with storage

*RSS
NEW: FreeDiskSpace - added new command which is used to get the total and the remaining 
     disk space of all dirac storage elements that are found in the CS and inserts the 
     results in the SpaceTokenOccupancyCache table of ResourceManagementDB database.  
NEW: GOCDBSync command to ensure that all the downtime dates in the DowntimeCache 
     table are up to date       

Resources*
NEW: Updated Message Queue interface: MQ service connection management, support for
     SSL connections, better code arrangement

*Workflow
FIX: Modulebase, Script - avoid too many unnecessarily different application states

*WMS
FIX: JobStateUpdate service - in setJobStatusBulk() avoid adding false information when adding 
     an application status
     
*TS
FIX: TaskManager, TaskManagerAgentBase - standardize the logging information; removed unnecessary 
     code; use iterators wherever possible     
NEW: Introduced metadata-based filters when registering new data in the TS as catalog       

[v6r16p6]

*WMS
NEW: Added MultiProcessorSiteDirector section to the ConfigTemplate.cfg

*DMS
FIX: FileCatalogClient - added missing read methods to the interface description
     getDirectoryUserMetadata(), getFileUserMetadata()

[v6r16p5]

FIX: included patches from v6r15p27

[v6r16p4]

FIX: applied fixes from v6r15p26

[v6r16p3]

FIX: incorporated fixes from v6r15p25

[v6r16p2]

*Configuration
CHANGE: VOMS2CSAgent - remove user DNs which are no more in VOMS. Fixes #3130

*Monitoring
CHANGE: WMSHistory - added user, jobgroup and usergroup selection keys

*DMS
FIX: DataManager - retry checksum calculation on putAndRegister, pass checksum to the DataManager
     object in the FailoverTransfer object.
FIX: DatasetManager, FileCatalogClientCLI - bug fixes in the dataset management and commands      
     
*WMS
CHANGE: JobManager - added 'Killed' to list of jobs status that can be deleted     

[v6r16p1]

*Monitoring
CHANGE: MonitorinDB - allow to use more than one filter condition

*WMS
CHANGE: StalledJobAgent - send a kill signal to the job before setting it Failed. This should 
        prevent jobs to continue running after they have been found Stalled and then Failed.

[v6r16]

*Core
CHANGE: dirac-install, dirac-configure - use Extensions options consistently, drop
        ExtraModule option
CHANGE: dirac-install - use insecure ssl context for downloading files with urllib2.urlopen    
CHANGE: GOCDBClient - replaced urllib2 with requests module
        FIX: dirac-setup-site - added switch to exitOnError, do not exit on error by default
CHANGE: Added environment variables to rc files to enable certificates verification (necessary for python 2.7.9+)
FIX: ComponentInstaller - always update CS when a database is installed, even if it is
     already existing in the db server 
FIX: SSLSocketFactory - in __checkKWArgs() use correct host address composed of 2 parts      

*Framework
FIX: SystemAdministrator service - do not install WebAppDIRAC by default, only for the host
     really running the web portal

*Accounting
FIX: JobPolicy - remove User field from the policy conditions to fix a problem that 
     non-authenticated user gets more privileges on the Accounting info.

*Monitoring
NEW: New Monitoring system is introduced to collect, analyze and display various
     monitoring information on DIRAC components status and behavior using ElasticSearch
     database. The initial implementation is to collect WMSHistory counters.

*DMS
NEW: MoveReplica operation for the RMS system and a corresponding dirac-dms-move-replica-request
     comand line tool

*Resources
NEW: MessageQueue resources to manage MQ connections complemented with
     MQListener and MQPublisher helper classes
NEW: SudoComputingElement - computing element to execute payload with a sudo to a dedicated
     UNIX account     

[v6r15p27]

*Configuration
FIX: CSAPI - changed so that empty but existing options in the CS can be still
     modified

[v6r15p26]

*WMS
FIX: SandboxStoreClient - ensure that the latest sandbox is returned in the Web
     portal in the case the job was reset.

[v6r15p25]

*Resources
FIX: HTCondorCEComputingElement - cast useLocalSchedd to bool value even if it
     is defined as srting

[v6r15p24]

*Resources
CHANGE: HTCondorCE - added option to use remote scheduler daemon

[v6r15p23]

*DMS
FIX: dirac-dms-find-lfns - fixed bug causing generl script failure

[v6r15p22]

*Interfaces
CHANGE: Dirac API - add possibility to define the VO in the API
CHANGE: Dirac API - add checkSEAccess() method for checking SE status

[v6r15p21]

*WMS
FIX: removed default LCG version from the pilot (dirac-install will use the one of the requested release)

*RMS
FIX: reject bad checksum

[v6r15p20]

*Framework
FIX: SystemAdministratorHandler - in updateSoftware() put explicitly the project
     name into the command
FIX: ComponentInstaller - added baseDir option to the mysql_install_db call
     while a fresh new database server installation     

[v6r15p19]

*Core
FIX: dirac-install - lcg-binding version specified in the command switch
     overrides the configuration option value
     
*DMS
FIX: RemoveFile operation - Remove all files that are not at banned SEs

*TMS
FIX: FileReport - after successful update of input files status, clear the 
     cache dictionary to avoid double update      

[v6r15p18]

*Configuration
FIX: Utilities - take into account WallClock time limit while the MaxCPUTime
     evaluation in the Bdii@CSAgent 

*DMS
FIX: FTSJob - specify checksum type at FTS request submission

*StorageManagement
FIX: StorageManagerClient - in getFilesToStage() avoid exception in case
     of no active replicas

*Resources
FIX: StorageBase - in getParameters() added baseURL in the list of parameters returned 

*WMS
FIX: CPUNormalization - minor code rearrangement

[v6r15p17]

*Core
CHANGE: GOCDBClient - catch all downtimes, independently of their scope
FIX: LSFTimeLeft - accept 2 "word" output from bqueues command
CHANGE: dirac-install - create bashrc/cshrc with the possibility to define
        installation path in the $DIRAC env variable, this is needed for
        the cvmfs DIRAC client installation

[v6r15p16]

*Core
CHANGE: AgentModule - added a SIGALARM handler to set a hard timeout for each Agent
        cycle to avoid agents stuck forever due to some faults in the execution code

*DMS
FIX: DataManager - cache SE status information in filterTapeReplicas() to speed up execution
     
*WMS
BUGFIX: InputDataByProtocol - the failed resolution for local SEs was not considered correctly:
        if there were other SEs that were ignored (e.g. because on tape)     
     
*TS
FIX: TransformationAgent - in getDataReplicasDM() no need to get replica PFNs     

[v6r15p15]

*Configuration
CHANGE: VOMS2CSAgent - added new features: deleting users no more registered in VOMS;
        automatic creation of home directories in the File Catalog for new users

*WMS
CHANGE: JobScheduling - correct handling of user specified sites in the executor,
        including non-existent (misspelled) site names
FIX: CPUNormalization - accept if the JOBFEATURES information is zero or absent        

[v6r15p14]

*Core
FIX: BaseClient - proper error propagation to avoid excessive output in the logger

*Configuration
CHANGE: Resources helper - in getStorageElementOptions() dereference SEs containing
        BaseSE and Alias references

*Accounting
FIX: AccountingDB - changes to use DB index to speed-up removal query

*DMS
CHANGE: DMSHelpers - define SE groups SEsUsedForFailover, SEsNotToBeUsedForJobs, 
        SEsUsedForArchive in the Operations/DataManagement and use them in the
        corresponding helper functions
FIX: FTSJob - temporary fix for the FTS rest interface Request object until it is
     fixed in the FTS REST server         

*Resources
FIX: HTCondorCEComputingElement - check that some path was found in findFile(), return with error otherwise
CHANGE: ARCComputingElement - consider jobs in Hold state as Failed as they never come back
CHANGE: ARCComputingElement - do not use JobSupervisor tool for bulk job cancellation as
        it does not seem to work, cancel jobs one by one
FIX: ARCComputingElement - ensure that pilot jobs that are queued also get their proxies renewed on ARC-CE        

*WMS
FIX: SiteDirector - ensure that a proxy of at least 3 hours is available to the updatePilotStatus 
     function so that if it renews any proxies, it's not renewing them with a very short proxy

[v6r15p13]

*Resources
FIX: HTCondorCEComputingElement - fixed location of log/output files 
  
*TS
FIX: ValidateOutputDataAgent - works now with the DataManager shifter proxy

[v6r15p12]

*Core
FIX: Graphs - make sure matplotlib package is always using Agg backend
FIX: cshrc - added protection for cases with undefined environment variables
NEW: AuthManager - added possibility to define authorization rules by VO
     and by user group

*Configuration
NEW: Resources, ComputingElement(Factory) - added possibility to define site-wide
     CE parameters; added possibility to define common parameters for a given
     CE type.

*Framework
FIX: SystemAdministrator service - avoid using its own client to connect
     to itself for storing host information
FIX: SystemAdministratorClientCLI, dirac-populate-component-db - fix insertion
     of wrongly configured component to the ComponentMonitorDB     

*DMS
FIX: FileCatalog service - fix the argument type for getAncestor(), getDescendents()

*WMS
NEW: JobCleaningAgent - add an option (disabled by default) to remove Jobs from the 
     dirac server irrespective of their state

*Resources
CHANGE: HTCondorCE - added new configurable options - ExtraSubmitString, WorkingDirectory
        DaysToKeepLogs

[v6r15p11]

*Framework
NEW: dirac-proxy-destroy command to destroy proxy locally and in the ProxyManager
     service
CHANGE: ProxyManagerClient - reduce the proxy caching time to be more suitable
        for cases with short VOMS extensions     

*Configuration
FIX: VOMS2CSAgent - fixed typo bug in execute()

*RMS
FIX: RequestTask - fix if the problem when the processing of an operation times out, 
     there was no increment of the attempts done.

*DMS
FIX: FTSAgent - avoid FTS to fetch a request that was canceled

*Resources
FIX: HTCondorCE - protect against non-standard line in 'job status' list in the getJobStatus()
CHANGE: ComputingElement - reduce the default time length of the payload proxy to accomodate
        the case with short VOMS extensions

[v6r15p10]

*Core
FIX: MySQL - do not print database access password explicitly in the logs

*Configuration
CHANGE: VOMS2CSAgent - show in the log if there are changes ready to be committed
CHANGE: Bdii2CSAgent - get information from alternative BDII's for sites not 
        existing in central BDII

*Framework
FIX: ComponentInstaller - fixed location of stop_agent file in the content of t file
     of the runsv tool 

*RMS
FIX: Changed default port of ReqProxy service to 9161 from 9198

*Resources
FIX: BatchSystem/Condor, HYCondroCEComputingElement - more resilient parsing 
     of the status lookup command
FIX: CREAMComputingElement - in case of glite-ce-job-submit error print our both 
     std.err and std.out for completeness and better understanding    

*DMS
FIX: FileCatalogClient - bug fix in getDirectoryUserMetadata()

*Interfaces
FIX: Dirac - in replicateFile() in case of copying via the local cache check if 
     there is another copy for the same file name is happening at the same time

[v6r15p9]

*Configuration
FIX: fixed CS agents initialization bug

*DMS
FIX: fixed inconsistency between DataIntegrity and ConsistencyInspector modules

*Interfaces
FIX: Fix download of LFNs in InputSandbox when running job locally

[v6r15p8]

*Configuration
NEW: Added DryRun option for CS agents (false by default, True for new installations)

[v6r15p7]

*Core
CHANGE: Enabled attachments in the emails

*TS
*CHANGE: Added possibility for multiple operations in Data Operation Transformations

[v6r15p6]

*Resources
FIX: FCConditionParser: ProxyPlugin handles the case of having no proxy

*WMS
FIX: MJF messages correctly parsed from the pilot
NEW: Added integration test for TimeLeft utility and script calling it

[v6r15p5]

Included fixes from v6r14p36 patch release

*Framework
FIX: added GOCDB2CSAgent in template
FIX: Fixed permissions for HostLogging

*DMS
FIX: Introduced hopefully temporary fix to circumvent globus bug in gfal2

*WMS:
FIX: added test for MJF and made code more robust

*RSS
NEW: HTML notification Emails


[v6r15p4]

Included fixes from v6r14p35 patch release

*Core
NEW: Added a new way of doing pfnparse and pfnunparse using the standard python library. 
     The two methods now contains a flag to know which method to use. By default, the old 
     hand made one is used. The new one works perfectly for all standard protocols, except SRM

*RSS
FIX: dirac-rss-sync - command fixed to work with calling services rather than 
     databases directly
     
*Resources     
CHANGE: In multiple Storage classes use pfnparse and pfnunparse methods to manipulate
        url strings instead of using just string operations
NEW: A new attribute is added to the storage plugins: DYNAMIC_OPTIONS. This allows to construct 
     URLs with attributes going at the end of the URL, in the form ?key1=value1&key2=value2 
     This is useful for xroot and http.         

[v6r15p3]

Included changes from v6r14p34 patch release

*Accounting
FIX: DataStoreClient - catch all exceptions in sending failover accounting 
     requests as it could disrupt the logic of the caller 

*DMS
CHANGE: dirac-dms-show-se-status - added switches to show SEs only accessible by
        a given VO and SEs not assigned to any VO
FIX: dirac-dms-replicate-and-register-request - prints out the new request IDs
     to allow their monitoring by ID rather than possibly ambiguous request name      

[v6r15p2]

*WMS
FIX: pilotCommands - protect calls to external commands in case of empty
     or erroneous output
FIX: Matcher - fixed bug in the tag matching logic: if a site presented an empty
     Tag list instead of no Tag field at all, it was interpreted as site accepts
     all the tags
FIX: Matcher - matching parameters are printed out in the Matcher rather than
     in the TaskQueueDB, MaxRAM and Processors are not expanded into tags           

[v6r15p1]

Included patches for v6r14p32

*Configuration
CHANGE: Resources helper - remove "dips" protocol from the default list of third party
        protocols

*Resources
FIX: XROOTStorage - bug fixed in __createSingleDirectory() - proper interpretation
     of the xrootClient.mkdir return status
FIX: XROOTStorage unit test reenabled by mocking the xrootd import      

[v6r15]

Removed general "from DIRAC.Core.Utilities import *" in the top-level __init__.py

Made service handlers systematically working with unicode string arguments
Added requirements.txt and Makefile in the root of the project to support pip style installation

DIRAC documentation moved to the "docs" directory if the DIRAC project from the
DIRACDocs separate project.

*Accounting
CHANGE: INTEGER -> BIGINT for "id" in "in" accountingDB tables

*Core
NEW: The S_ERROR has an enhanced structure containing also the error code and the call
     stack from where the structure was created
NEW: DErrno module to contain definitions of the DIRAC error numbers and standard
     descriptions to be used from now on in any error code check      
CHANGE: gMonitor instantiation removed from DIRAC.__init__.py to avoid problems in
        documentation generation
CHANGE: removed Core.Utilities.List.sortList (sorted does the job)
CHANGE: removed unused module Core.Utilities.TimeSeries
NEW: dirac-install - makes us of the DIRAC tar files in CVMFS if available
NEW: dirac-install-client - a guiding script to install the DIRAC client from A to Z        
CHANGE: dirac-install - when generating bashrc and cshrc scripts prepend DIRAC paths
        to the ones existing in the environment already
NEW: MJFTimeLeft - using Machine JOb features in the TimeLeft utility
FIX: BaseClient - only give warning log message "URL banned" when one of the
     service URLs is really banned
CHANGE: DISET components - improved logic of service URL retries to speedup queries
        in case of problematic services     
NEW: dirac-rss-policy-manager - allows to interactively modify and test only the 
     policy section of Dirac.cfg     
FIX: XXXTimeLeft - do not mix CPU and WallTime values     
FIX: ComponentInstaller - longer timeout for checking components PID (after restart)
CHANGE: Proxy - in executeWithUserProxy() when multiple DNs are present, try all of them
CHANGE: List utility - change uniqueElements() to be much faster
NEW: Platform - added getPlatform() and getPlatformTuple() utilities to evaluate lazily the
     DIRAC platform only when it is needed, this accelerates DIRAC commands not needing
     the platform information. 

*Configuration
NEW: GOCDB2CSAgent agent to synchronize GOCDB and CS data about perfSONAR services
NEW: VOMS2CSAgent to synchronize VOMS user data with the DIRAC Registry
CHANGE: ConfigurationData - lazy config data compression in getCompressedData()

*Framework
CHANGE: SystemAdministratorIntegrator - make initial pinging of the hosts in parallel
        to speed up the operation
CHANGE: InstalledComponentsDB - table to cache host status information populated
        by a periodic task    
NEW: ComponentInstaller Client class to encapsulate all the installation utilities
     from InstallTools module    
NEW: SystemAdministratorClientCLI - added uninstall host command
NEW: SystemAdministratorClientCLI - added show ports command
NEW: SystemAdministratorHandler - added getUsedPorts() interface
NEW: SystemAdministratorHandler - show host command shows also versions of the Extensions
NEW: InstalledComponentsDB - added Extension field to the HostLogging table 
FIX: SystemLoggingDB - fixed double creation of db tables

*Accounting
FIX: DataStoreClient - Synchronizer based decorators have been replaced with a simple 
     lock as they were blocking addRegister() during every commit(); 

*RSS
NEW: CE Availability policy, closing #2373
CHANGE: Ported setStatus and setToken rpc calls to PublisherHandler from LHCb implementation
NEW: E-mails generated while RSS actions are now aggregated to avoid avalanches of mails
NEW: dirac-rss-sync is also synchronizing Sites now

*DMS
CHANGE: FileCatalogClient - make explicit methods for all service calls
CHANGE: DataManager, StorageElement - move physical accounting the StorageElement
CHANGE: FileCatalog - added recursive changePathXXX operations
CHANGE: FileCatalog contained objects have Master attribute defined in the CS. Extra check of eligibility of the catalogs specified explicitely. No-LFN write methods return just the Master result to be compatible with the current use in the clients.
CHANGE: Removed LcgFileCatalogXXX obsoleted classes
NEW: ConsistencyInspector class to perform data consistency checks between 
     different databases
CHANGE: FileCatalog(Client) - refactored to allow clients declare which interface
        they implement     
NEW: FileCatalog - conditional FileCatalog instantiation based on the configured
     Operations criteria        

*TS
CHANGE: TransformationDB table TaskInputs: InputVector column from BLOB to MEDIUMTEXT
FIX: TaskManager - fix bug in case there is no InputData for a task, the Request created 
     for the previous task was reassigned
NEW: TaskManager - possibility to submit one bulk job for a series of tasks     

*WMS
NEW: TaskQueueDB - possibility to present requirements in a form of tags from the 
     site( pilot ) to the jobs to select ones with required properties
FIX: JobWrapper - the InputData optimizer parameters are now DEncoded     
CHANGE: JobAgent - add Processors and WholeNode tags to the resources description
CHANGE: SiteDirector - flag to always download pilot output is set to False by default
FIX: SiteDirector - using PilotRunDirectory as WorkingDirectory, if available at the CE 
     level in the CS. Featire requested in issue #2746
NEW: MultiProcessorSiteDirector - new director to experiment with the multiprocessor/
     wholeNode queues
CHANGE: JobMemory utility renamed to JobParameters
CHANGE: CheckWNCapabilities pilot command changed to get WN parameters from the
        Machine Job Features (MJF) - NumberOfProcessors, MaxRAM    
NEW: JobManager, ParametricJob - utilities and support for parametric jobs with multiple
     parameter sequences      
NEW: SiteDirector - added logic to send pilots to sites with no waiting pilots even if
     the number of already sent pilots exceeds the number of waiting jobs. The functionality
     is switched on/off by the AddPilotsToEmptySites option.        

*RMS
FIX: Request - fix for the case when one of the request is malformed, the rest of 
     the requests could not be swiped
FIX: ReqProxyHandler - don't block the ReqProxy sweeping if one of the request is buggy     
CHANGE: ReqProxyHandler - added monitoring counters
NEW: ReqProxyHandler - added interface methods to list and show requests in a ReqProxy

*Resources
FIX: SRM2Storage - do not add accounting to the output structure as it is done in 
     the container StorageElement class
CHANGE: Add standard metadata in the output of all the Storage plugins     

*Interfaces
NEW: Job API - added setParameterSequence() to add an arbitrary number of parameter
     sequences for parametric jobs, generate the corresponding JDL

*tests
NEW: The contents of the TestDIRAC package is moved into the tests directory here

[v6r14p39]

Patch to include WebApp version v1r6p32

[v6r14p38]

*Core
CHANGE: Unhashable objects as DAG graph nodes

*RMS
CHANGE: Added possibility of constant delay for RMS operations

[v6r14p37]

*Core
NEW: Added soft implementation of a Direct Acyclic Graph

*Configuration
FIX: Bdii2CSAgent finds all CEs of a site (was finding only one)

*Resources
FIX: Make sure transferClient connects to the same ProxyStorage instance

[v6r14p36]

*Core
FIX: Sending mails to multiple recipients was not working

*WMS
FIX: Allow staging from SEs accessible by protocol


[v6r14p35]

*Core
FIX: SOAPFactory - fixes for import statements of suds module to work with the
     suds-jurko package that replaces the suds package

*Resources
FIX: BatchSystems.Torque - take into account that in some cases jobID includes
     a host name that should be stripped off
FIX: SSHComputingElement - in _getJobOutputFiles() fixed bug where the output
     of scpCall() call was wrongly interpreted    
FIX: ProxyStorage - evaluate the service url as simple /DataManagement/StorageElementProxy
     to solve the problem with redundant StorageElementProxy services with multiple
     possible urls       
     
*RSS
CHANGE: Configurations.py - Added DTScheduled3 policy (3 hours before downtime)     
     
*WMS
FIX: pilotCommands - take into account that in the case of Torque batch system
     jobID includes a host name that should be stripped off   
       
[v6r14p34]

*Configuration
FIX: Bdii2CSAgent - reinitilize the BDII info cache at each cycle in order not to 
     carry on obsoleted stuff. Fixes #2959

*Resources
FIX: Slurm.py - use --partition rather --cluster for passing the DIRAC queue name
FIX: DIPStorage - fixed bug in putFile preventing third party-like transfer from
     another DIPS Storage Element. Fixes #2413

*WMS
CHANGE: JobWrapper - added BOINC user ID to the job parameters
FIX: pilotCommands - interpret SLURM_JOBID environment if present
FIX: WMSClient - strip of comments in the job JDL before any processing.
     Passing jdl with comments to the WMS could provoke errors in the
     job checking.

[v6r14p33]

*WMS
FIX: JobAgent - included a mechanism to stop JobAgent if the host operator
     creates /var/lib/dirac_drain
FIX: CPUNormalization - fixed a typo in getPowerFromMJF() in the name of the
     exception log message           

[v6r14p32]

*Core
FIX: InstallTools - getStartupComponentStatus() uses "ps -p <pid>" variant of the
     system call to be independent of the OS differences

*DMS
FIX: RemoveReplica - bulkRemoval() was modifying its input dict argument and returning it,
     which was useless, only modify argument

*WMS
CHANGE: CPUNormalization - get HS'06 worker node value from JOBFEATURES if available

*RMS
FIX: ReqClient - bug fixed preventing the client to contact multiple instances of ReqManager
     service

[v6r14p31]

*DMS
FIX: FTSAgent - if a file was not Scheduled, the FTSAgent was setting it Done even if it had 
     not been replicated.

*Workflow
FIX: FailoverRequest - forcing setting the input file Unused if it was already set Processed

[v6r14p30]

*Framework
BUGFIX: MonitoringHandler - in deleteActivities() use retVal['Message'] if result is not OK

*Resources
FIX: XROOTStorage - in getFile() evaluate file URL without URL parameters
                    in __putSingleFile() use result['Message'] in case of error
                    
*RMS
FIX: dirac-rms-cancel-request - fixed crash because of gLogger object was not imported

*TS
FIX: TransformationCLI - in resetProcessedFile() added check that the Failed dictionary
     is present in the result of a call                    

[v6r14p29]

*Core
FIX: Time - skip the effect of timeThis decorator if not running interractively

*DMS
FIX: DataManager - in getFile(), select preferentially local disk replicas, if none disk replicas, 
     if none tape replicas
FIX: DataManager - avoid changing argument of public method checkActiveReplicas()
FIX: FTSAgent - wait 3 times longer for monitoring FTS jobs if Staging

*Accounting
CHANGE: Jobs per pilot plot is presented as Quality plot rather than a histogram

*WMS
CHANGE: dirac-wms-cpu-normalization - reduce memory usage by using xrange() instead of range()
        in the large test loop

[v6r14p28]

*TS
FIX: TaskManager - protection against am empty task dictionary in 
     prepareTransformationTasks()
FIX: Test_Client_TransformationSystem - fixes ti run in the Travis CI 
     environment
     
*WMS
FIX: JobMemory - use urllib instead of requests Python module as the latter
     can be unavailable in pilots.           

[v6r14p27]

*Core
FIX: PlainTransport,SocketInfoFactory - fix for the IPv6 "Address family not supported 
     by protocol" problems

*Interfaces
NEW: Dirac.py - in ping()/pingService() allow to ping a specific URL

*Resources
FIX: LcgFileCatalogClient - convert LFN into str in __fullLfn to allow LFNs
     in a unicode encoding

*WMS
FIX: JobWrapper - set the job minor status to 'Failover Request Failed' 
     if the failover request fails sending

*TS
FIX: TransformationDB - in getTransformationTasks(),getTaskInputVector 
     forward error result to the callers
FIX: TaskManager - in case there is no InputData for a task, the Request created 
     for the previous task was reassigned. This fixes this bug.      

*tests
FIX: several fixes to satisfy on-the-fly unit tests with teh Travis CI service 

[v6r14p26]

NEW: Enabled on-the-fly tests using the Travis-CI service

*Core
FIX: Subprocess - fix two potential infinite loops which can result in indefinite
     output buffer overflow

*WMS
FIX: JobScheduling executor - check properly if staging is allowed, it was always True before

[v6r14p25]

*Core
FIX: Subprocess - more detailed error log message in case ov output buffer
     overflow

*DMS
FIX: DataManager - fix for getActiveReplicas(): first check Active replicas before 
     selecting disk SEs

*Resources
FIX: StorageElementCache - fixes to make this class thread safe
FIX: StorageFactory - fix in getConfigStorageProtocols() to properly get options
     for inheriting SE definitions

[v6r14p24]

*Accounting
FIX: Plots, JobPlotter - fix sorting by plot labels in case the enddata != "now"

*DMS
FIX: dirac-dms-user-lfns - add error message when proxy is expired 

[v6r14p23]

*Interfaces
FIX: Job.py - setCPUTime() method sets both CPUTime and MaxCPUTime JDL parameters
     for backward compatibility. Otherwise this setting was ignored by scheduling

*TS
BUGFIX: TaskManager - bug fixed in submitTransformationTasks in getting the TransformationID 

[v6r14p22]

CHANGE: Multiple commands - permissions bits changed from 644 to 755  

*Framework
FIX: UserProfileDB - in case of desktop name belonging to two different users we have 
     to use both desktop name and user id to identify the desktop

*WMS
BUGFIX: JobWrapperTemplate - bug fixed in evaluation of the job arguments

*TMS
CHANGE: TaskManager - added TransformationID to the log messages

[v6r14p21]

*DMS
CHANGE: dirac-admin-allow(ban)-se - allow an SE group to be banned/allowed

*SMS
FIX: RequestPreparationAgent - fix crash in execute() in case no replica information
     available

*WMS
FIX: TaskQueueDB, PilotAgentsDB - escape DN strings to avoid potential SQL injection
FIX: JobWrapperTemplate - pass JobArguments through a json file to fix the case
     of having apostrophes in the values

*TMS
FIX: TransformationAgent - in processTransformation() fix reduction of number of files

[v6r14p20]

*WMS
FIX: SandboxMetadataDB - escape values in SandboxMetadataDB SQL queries to accommodate
     DNs containing apostrophe 

[v6r14p19]

*Core
NEW: CLI base class for all the DIRAC CLI consoles, common methods moved to the new class,
     XXXCLI classes updated to inherit the base class
FIX: Network - fix crash when path is empty string, fixes partly #2413     
     
*Configuration
FIX: Utilities.addToChangeSet() - fix the case when comma is in the BDII Site description 
     followed by a white space, the description string was constantly updated in the CS

*Interfaces
FIX: Dirac.py - in retrieveRepositorySandboxes/Data - "Retrieved" and "OutputData" key values
     are strings '0' in the jobDict when a repository file is read, need to cast it to int

*DMS
FIX: RegisterReplica - if operation fails on a file that no longer exists and has no 
     replica at that SE, consider the operation as Done.

*Resources
FIX: ARCComputingElement - bug fix in getJobOutput in using the S_ERROR()

[v6r14p18]

*Core
FIX: VOMSService - attGetUserNickname() can only return string type values
FIX: dirac-deploy-scripts - install DIRAC scripts first so that they can be 
     overwritten by versions from extensions

*Framework
FIX: dirac-populate-component-db - bug fixed to avoid duplicate entries in the
     database

*TS
FIX: TaskManager - do not use ReqProxy when submitting Request for Tasks, otherwise
     no RequestID can be obtained

*Interfaces
CHANGE: Dirac.py - increase verbosity of a error log message in selectJobs

*Resources
FIX: XROOTStorage - fixed KeyError exception while checking file existence
FIX: ARCComputingElement - in getJobOutput test for existence of an already 
     downloaded pilot log

[v6r14p17]

*Core
FIX: Service.py - use the service name as defined in the corresponding section in the CS
     and not the name defined in service Module option. This fixes the problem with the
     StorageElement service not interpreting properly the PFN name and using a wrong local
     data path. 

*Resources
CHANGE: ARCComputingElement - if the VO is not discoverable from the environment, use ARC API
        call in the getCEStatus, use ldapsearch otherwise

[v6r14p16]

*Resources
CHANGE: ARC Computing Element automatically renew proxies of jobs when needed

[v6r14p15]

*Core
FIX: VOMS.py - Fixed bug that generates proxies which are a mix between legacy and rfc proxies.

*DMS
CHANGE: Allow selecting disk replicas in getActiveReplicas() and getReplicas()

*WMS
CHANGE: Use the preferDisk option in the InputData optimizer, the TransformationAgent and in the Interface splitter


[v6r14p14]

*Core
FIX: VOMS.py - return RFC proxy if necessary after adding the VOMS extension

*Configuration
FIX: Validate maxCPUTime and Site description value

*Resources
FIX: XROOTStorage - changes to allow third party transfers between XROOT storages
CHANGE: HTCondorCEComputingElement - the Condor logging can now be obtained in the webinterface;
        SIGTERM (instead of SIGKILL) is send to the application in case jobs are killed by the host site;
        when pilots are put in held status we kill them in condor and mark them as aborted.

*WMS
FIX: pilotCommands - fixes for intrepreting tags in the pilot

[v6r14p13]

*WMS
FIX: pilot commands CheckCECapabilities and CheckWNCapabilities were not considering the case of missing proxy

[v6r14p12]

*Core
FIX: allow a renormalization of the estimated CPU power
FIX: dirac-install: Make hashlib optional again (for previous versions of python, since the pilot may end up on old machines)

*Framework
FIX: allow to install agents with non-standard names (different from the module name)

*DMS
CHANGE: Consider files to reschedule and submit when they are Failed in FTS

*WMS
CHANGE: Move getCEStatus function back to using the ARC API

[v6r14p11]

*Core
FIX: XXXTimeLeft - set limit to CPU lower than wall clock if unknown
FIX: Logger - fix exception printing in gLogger.exception()
CHANGE: InstallTools - added more info about the process in getStartupComponentStatus()
CHANGE: Time - better report from timeThis() decorator

*DMS
CHANGE: FTSAgent - wait some time between 2 monitorings of each job

*WMS
NEW: pilotCommands - added CheckCECapabilities, CheckWNCapabilities commands
NEW: Added dirac-wms-get-wn-parameters command

*TS
NEW: Added dirac-production-runjoblocal command
FIX: TransformationAgent(Plugin) - clean getNextSite() and normalizeShares()
FIX: TransformationPlugin - added setParameters() method

*RSS
FIX: dirac-rss-sync - move imports to after the Script.getPositionalArguments()

*Resources
NEW: Added dirac-resource-get-parameters command

[v6r14p10]
*Configuration
FIX: Resources - getQueue() is fixed to get properly Tag parameters

*Framework
FIX: SecurityFileLog - fix for zipping very large files

*Resources
NEW: added dirac-resource-get-parameters command

*WMS
NEW: JobMonitoringHandler - add getJobsParameters() method
NEW: pilotCommands - added CheckCECapabilities, CheckWNCapabilities
NEW: Added dirac-wms-get-wn-parameters command
NEW: Matcher - generate internal tags for MaxRAM and NumberOfProcessors parameters
CHANGE: SiteDirector does not pass Tags to the Pilot
FIX: Matcher(Handler) - do not send error log message if No match found,
     fixed Matcher return value not correctly interpreted

[v6r14p9]

*Core
FIX: BaseClient - enhance retry connection logic to minimize the overall delay
FIX: MessageBroker - fix of calling private __remove() method from outside
     of the class

*Framework
BUGFIX: dirac-(un)install-component - bug in importing InstallTools module

*WMS:
FIX: JobWrapper - fix in getting the OutputPath defined in the job

*Resources
FIX: ARCComputingElement - add queue to the XRSL string

[v6r14p8]

*Core
FIX: XXXTimeLeft - minor fixes plus added the corresponding Test case
FIX: ReturnValues - fixes in the doc strings to comply with the sphinx syntax
FIX: SocketInfoFactory - in __sockConnect() catch exception when creating a
     socket

*Interfaces
FIX: Job.py - fixes in the doc strings to comply with the sphinx syntax

*RSS
NEW: Configurations.py - new possible configuration options for Downtime Policies

*WMS
CHANGE: StatesAccountingAgent - retry once and empty the local messages cache
        in case of failure to avoid large backlog of messages
CHANGE: SiteDirector - do not send SharedArea and ClientPlatform as pilot
        invocation arguments  
CHANGE: Matcher - allow matching by hosts in multi-VO installations              

[v6r14p7]

*Core
CHANGE: XXXTimeLeft utilities revisited - all return real seconds,
        code refactoring - use consistently always the same CPU power 

*WMS
FIX: JobAgent - code refactoring for the timeLeft logic part

*Resources
BUGFIX: ComputingElement - get rid of legacy getResourcesDict() call

[v6r14p6]

*Configuration
FIX: Bdii2CSAgent - refresh configuration from Master before updating
FIX: Bdii2CSAgent - distinguish the CE and the Cluster in the Glue 1.0 schema

*DMS
CHANGE: FTSAgent - make the amount of scheduled requests fetched by the 
        FTSAgent a parameter in the CS 
CHANGE: RMS Operations - check whether the always banned policy is applied for SEs
        to a given access type

*RMS
FIX: RequestClient(DB,Manager) - fix bulk requests, lock the lines when selecting 
     the requests to be assigned, update the LastUpdate time, and expose the 
     assigned flag to the client

*WMS
FIX: JobAgent - when the application finishes with errors but the agent continues 
     to take jobs, the timeLeft was not evaluated
FIX: JobAgent - the initial timeLeft value was always set to 0.0     

[v6r14p5]

*Core
FIX: X509Certificate - protect from VOMS attributes that are not decodable


*Resources
FIX: GFAL2_StorageBase - fixed indentation and a debug log typo

*WMS
BUGFIX: Matcher - only the first job was associated with the given pilot
FIX: pilotTools - 0o22 is only a valid int for recent python interpreters, 
     replaced by 18

[v6r14p4]

*Core
FIX: DictCache - fix the exception in the destructor preventing the final
     cache cleaning

*Framework
FIX: SystemAdministratorClientCLI - corrected info line inviting to update
     the pilot version after the software update

*DMS
FIX: FTSAgent - Add recovery of FTS files that can be left in weird statuses 
     when the agent dies
CHANGE: DataManager - allow to not get URLs of the replicas
CHANGE: FTSJob - keep and reuse the FTS3 Context object

*Storage
CHANGE: StorageManagerClient - don't fail getting metadata for staging if at 
        least one staged replica found

*WMS
FIX: CPUNormalization - protect MJF from 0 logical cores
FIX: JobScheduling - fix printout that was saying "single site" and "multiple sites" 
     in two consecutive lines
NEW: pilotTools,Commands - added CEType argument, e.g. to specify Pool CE usage 
FIX: WatchDog - added checks of function return status, added hmsCPU initialization to 0,
     removed extra printout     
     
*Resources
FIX: GFAL2 plugins - multiple bug fixes     

[v6r14p3]

*Core
BUGFIX: small bug fixed in dirac-install-component, dirac-uninstall-component
BUGFIX: VOMS - remove the temporary file created when issuing getVOMSProxyInfo
FIX: FileHelper - support unicode file names
FIX: DictCache - purges all the entry of the DictCache when deleting the DictCache object 

*Framework
BUGFIX: dirac-populate-component-db - avoid return statement out of scope

*Interfaces
BUGFIX: Dirac - in submitJob() faulty use of os.open

*WMS
FIX: JobWrapper - avoid evaluation of OutputData to ['']
FIX: Matcher - the Matcher object uses a VO dependent Operations helper
CHANGE: JobAgent - stop agent if time left is too small (default 1000 HS06.s)
FIX: CPUNormalization - use correct denominator to get power in MJF

*Resources
FIX: ARCComputingElement - changed implementation of ldap query for getCEStatus

[v6r14p2]

*Core
FIX: Use GSI version 0.6.3 by default
CHANGE: Time - print out the caller information in the timed decorator
CHANGE: dirac-install - set up ARC_PLUGIN_PATH environment variable

*Framework
FIX: dirac-proxy-info - use actimeleft VOMS attribute

*Accounting
CHANGE: Removed SRMSpaceTokenDeployment Accounting type

*RSS
CHANGE: ResourceStatus - re-try few times to update the RSS SE cache before giving up
FIX: XXXCommand, XXXAction - use self.lof instead of gLogger
CHANGE: Added support for all protocols for SEs managed by RSS

*RMS
FIX: Request - produce enhanced digest string
FIX: RequestDB - fix in getDigest() in case of errors while getting request

*Resources
CHANGE: Propagate hideExceptions flag to the ObjectLoader when creating StorageElements
FIX: ARCComputingElement - multiple fixes after experience in production

*WMS
FIX: Pilot commands - fixed an important bug, when using the 
     dirac-wms-cpu-normalization script

[v6r14p1]

The version is buggy when used in pilots

*Core
NEW: dirac-install-component command replacing dirac-install-agent/service/executor
     commands
     
*Resources
NEW: FileStorage - plugin for "file" protocol
FIX: ARCComputingElement - evaluate as int the job exit code

*RSS
FIX: CSHelpers - several fixes and beautifications     

[v6r14]

*Core
NEW: CSGlobals - includes Extensions class to consistently check the returned
     list of extensions with proper names 
NEW: ProxyManagerXXX, ProxyGeneration, X509XXX - support for RFC proxies
NEW: ProxyInfo - VOMS proxy information without using voms commands
NEW: LocalConfiguration - option to print out license information    
FIX: SocketInfo.py - check the CRL lists while handshaking  

Configuration
NEW: ConfigurationClient - added getSectionTree() method

*Framework
NEW: InstalledComponentsDB will now store information about the user who did the 
     installation/uninstallation of components.

*Resources
NEW: ARCComputingElement based on the ARC python API

*RSS
FIX: Improved logging all over the place 

*DMS
NEW: New FileCatalog SecurityManager with access control based on policies,
     VOMSPolicy as one of the policy implementations.
NEW: lfc_dfc_db_copy - script used by LHCb to migrate from the LFC to the DFC with 
     Foreign Keys and Stored Procedures by accessing the databases directly     
NEW: FileManagerPs.py - added _getFileLFNs() to serve info for the Web Portal     
CHANGE: Moving several tests to TestDIRAC

*Interfaces
CHANGE: use jobDescription.xml as a StringIO object to avoid multiple disk
        write operations while massive job submission

*WMS
FIX: Watchdog - review for style and pylint
CHANGE: Review of the Matcher code, extracting Limiter and Matcher as standalone 
        utilities
        

*Transformation
NEW: New ported plugins from LHCb, added unit tests


[v6r13p21]

*TS
FIX: Registering TargetSE for Standard TransformationAgent plugin

[v6r13p20]

*DMS
FIX: DMSHelpers - allow for more than one Site defined to be local per SE

*Resources
FIX: XRootStorage - fix in getURLBase()

[v6r13p19]

FIX: changes incorporated from v6r12p53 patch

[v6r13p18]

*WMS
FIX: JobWrapper - ported back from v6r14p9 the fix for getting OutputPath

[v6r13p17]

FIX: changes incorporated from v6r12p52 patch

[v6r13p16]

FIX: changes incorporated from v6r12p51 patch

[v6r13p15]

Included patches from v6r12p50 release 

[v6r13p14]

*DMS
FIX: ReplicateAndRegister - fix a problem when a file is set Problematic 
     in the FC but indeed doesn't exist at all 

*Resources
CHANGE: StorageFactory - enhance the logic of BaseSE inheritance in the
        SE definition in the CS
        
*WMS
CHANGE: CPUNormalization, dirac-wms-cpu-normalization - reading CPU power 
        from MJF for comparison with the DIRAC evaluation
FIX: SiteDirector - create pilot working directory in the batch system working
     directory and not in "/tmp"                

[v6r13p13]

*DMS
BUGFIX: FileCatalogClient - bug fixed in getDirectoryMetadata()

[v6r13p12]

*Resources
FIX: StorageElement - bug fixed in inValid()
CHANGE: StorageFactory - do not interpret VO parameter as mandatory

[v6r13p11]

*DMS
BUGFIX: RemoveReplica - fix in singleRemoval()
FIX: dirac-dms-user-lfns - increased timeout

[v6r13p10]

CHANGE: Use sublogger to better identify log source in multiple places

*Core
CHANGE: Review / beautify code in TimeLeft and LSFTimeLeft
FIX: LSFTimeLeft - is setting shell variables, not environment variables, 
     therefore added an "export" command to get the relevant variable 
     and extract then the correct normalization

*Accounting
FIX: DataOperationPlotter - add better names to the data operations

*DMS:
FIX: DataManager - add mandatory vo parameter in __SEActive()
CHANGE: dirac-dms-replicate-and-register-request - submit multiple requests
        to avoid too many files in a single FTS request
FIX: FileCatalog - typo in getDirectoryMetadata()
FIX: FileCatalog - pass directory name to getDirectoryMetadata and not file name 
FIX: DataManager - in __SEActive() break LFN list in smaller chunks when
     getting replicas from a catalog        

*WMS
FIX: WMSAdministratorHandler - fix in reporting pilot statistics
FIX: JobScheduling - fix in __getSitesRequired() when calling self.jobLog.info 
CHANGE: pilotCommands - when exiting with error, print out current processes info

[v6r13p9]

*Framework
FIX: SystemLoggingDB - schema change for ClientIPs table to store IPv6 addresses

*DMS
BUGFIX: DMSRequestOperationsBase - bug fix in checkSEsRSS()
FIX: RemoveFile - in __call__(): bug fix; fix in the BannedSE treatment logic

*RMS
BUGFIX: Operation - in catalogList()
BUGFIX: ReqClient - in printOperation()

*Resources
FIX: GFAL2_StorageBase - added Lost, Cached, Unavailable in getSingleFileMetadata() output
BUGFIX: GFAL2_StorageBase - fixed URL construction in put(get)SingleFile() methods

*WMS
FIX: InputDataByProtocol - removed StorageElement object caching

[v6r13p8]

*Framework
FIX: MonitoringUtilities - minor bug fix

*DMS
FIX: DataManager - remove local file when doing two hops transfer

*WMS
FIX: SandboxStoreClient - get the VO info from the delegatedGroup argument to 
     use for the StorageElement instantiation

*TMS
CHANGE: Transformation(Client,DB,Manager) - multiple code clean-up without
        changing the logic

[v6r13p7]

*Core
NEW: X509CRL - class to handle certificate revocation lists

*DMS
FIX: RequestOperations/RemoveFile.py - check target SEs to be online before
     performing the removal operation. 
FIX: SecurityManager, VOMSPolicy - make the vomspolicy compatible with the old client 
     by calling in case of need the old SecurityManager     

*Resources
BUGFIX: Torque, GE - methods must return Message field in case of non-zero return status
FIX: SRM2Storage - when used internaly, listDirectory should return urls and not lfns

*WMS
FIX: ConfigureCPURequirements pilot command - add queue CPU length to the extra local
     configuration
FIX: JobWrapper - load extra local configuration of any     

*RMS
FIX: RequestDB - fix in getRequestSummaryWeb() to suit the Web Portal requirements

*Transformation
FIX: TransformationManagerHandler - fix in getTransformationSummaryWeb() to suit 
     the Web Portal requirements

[v6r13p6]

*Core
FIX: X509Chain - use SHA1 signature encryption in all tha cases

*Resources
FIX: ComputingElement - take CPUTime from its configuration defined in the 
     pilot parameters

*WMS
FIX: SiteDirector - correctly configure jobExecDir and httpProxy Queue parameters

[v6r13p5]

*Resources
BUGFIX: Torque - getCEStatus() must return integer job numbers
FIX: StorageBase - removed checking the VO name inside the LFN 

*WMS
FIX: InputData, JobScheduling - StorageElement needs to know its VO

*DMS
FIX: ReplicateAndRegister - Add checksumType to RMS files when adding 
     checksum value
FIX: DataManager - remove unnecessary access to RSS and use SE.getStatus()     
FIX: DMHelpers - take into account Alias and BaseSE in site-SE relation

*RMS
FIX: Request - bug fixed in optimize() in File reassignment from one
     Operation to another  

*Transformation
FIX: TransformationDB - set derived transformation to Automatic

[v6r13p4]

*Core
FIX: VOMSService - treat properly the case when the VOMS service returns no result
     in attGetUserNickname()

*DMS
FIX: FTSAgent, ReplicateAndRegister - make sure we use source replicas with correct 
     checksum 

*RMS
FIX: Request - minor fix in setting the Request properties, suppressing pylint
     warnings
CHANGE: File, Reques, Operation, RequestDB - remove the use of sqlalchemy on 
        the client side     
     
*Resources
FIX: StorageElement - import FileCatalog class rather than the corresponding module     
FIX: SLURM - proper formatting commands using %j, %T placeholders
FIX: SSHComputingElement - return full job references from getJobStatus() 

*RSS
FIX: DowntimeCommand - checking for downtimes including the time to start in hours

*Workflow
CHANGE: FailoverRequest - assign to properties rather than using setters

*Transformation
FIX: TransformationClient(DB,Utilities) - fixes to make derived transformations work

[v6r13p3]

*DMS
FIX: DataManager - in putAndRegister() specify explicitly registration protocol
     to ensure the file URL available right after the transfer
     
*Resources
FIX: SRM2Storage - use the proper se.getStatus() interface ( not the one of the RSS )     

[v6r13p2]

*Framework
FIX: SystemAdministratorHandler - install WebAppDIRAC extension only in case
     of Web Portal installation
CHANGE: dirac-populate-component-db - check the setup of the hosts to register 
        into the DB only installations from the same setup; check the MySQL installation
        before retrieving the database information      

*DMS
FIX: FTSAgent - fix in parsing the server result
FIX: FTSFile - added Waiting status
FIX: FTSJob - updated regexps for the "missing source" reports from the server;
     more logging message 

*Resources
FIX: SRM2Storage - fix in treating the checksum type 
FIX: StorageElement - removed getTransportURL from read methods

*RMS
FIX: Request - typo in the optimize() method

[v6r13p1]

*Framework
CHANGE: SystemAdminstratorIntegrator - can take a list of hosts to exclude from contacting

*DMS
FIX: DataManager - fix in __getFile() in resolving local SEs
FIX: dirac-dms-user-lfns - sort result, simplify logic

*RMS
FIX: Request - Use DMSHelper to resolve the Failovers SEs
FIX: Operation - treat the case where the SourceSE is None

*WMS
FIX: WMSAdministratorHandler - return per DN dictionary from getPilotStatistics 

[v6r13]

CHANGE: Separating fixed and variable parts of error log messages for multiple systems 
        to allow SystemLogging to work

*Core
FIX: MySQL.py - treat in detailed way datetime functions in __escapeString()
FIX: DictCache.get() returns now None instead of False if no or expired value
NEW: InstallTools - allow to define environment variables to be added to the component
     runit run script
NEW: Changes to make the DISET protocol IP V6 ready
CHANGE: BaseClient - retry service call on another instance in case of failure
CHANGE: InnerRPCClient - retry 3 times in case of exception in the transport layer
CHANGE: SocketInfo - retry 3 times in case of handshaking error
CHANGE: MySQL - possibility to specify charset in the table definition
FIX: dirac-install, dirac-distribution - removed obsoleted defaults     
NEW: Proxy utility module with executeWithUserProxy decorator function

*Configuration
NEW: CSAPI,dirac-admin-add-shifter - function, and script, for adding or modifying a 
     shifter in the CS

*Framework
FIX: NotificationDB - escape fields for sorting in getNotifications()
NEW: Database, Service, Client, commands for tracking the installed DIRAC components

*Interfaces
CHANGE: Dirac - changed method names, keeping backward compatibility
CHANGE: multiple commands updated to use the new Dirac API method names

*DMS
NEW: Native use of the FTS3 services
CHANGE: Removed the use of current DataLogging service
CHANGE: DataManager - changes to manage URLs inside StorageElement objects only
FIX: DataManager - define SEGroup as accessible at a site
CHANGE: DirectoryListing - extracted from FileCatalogClientCLI as an independent utility
CHANGE: MetaQuery - extracted from FileCatalogClientCLI as an independent utility
CHANGE: FileCatalogClientCLI uses external DirectoryListing, MetaQuery utilities
CHANGE: FileCatalog - replace getDirectoryMetadata by getDirectoryUserMetadata
NEW: FileCatalog - added new getDirectoryMetadata() interface to get standard directory metadata
NEW: FileCatalog - possibility to find files by standard metadata
NEW: FileCatalog - possibility to use wildcards in the metadata values for queries
NEW: DMSHelpers class
NEW: dirac-dms-find-lfns command

*WMS
NEW: SiteDirector - support for the MaxRAM queue description parameter
CHANGE: JobScheduling executor uses the job owner proxy to evaluate which files to stage
FIX: DownloadInputData - localFile was not defined properly
FIX: DownloadInputData - could not find cached files (missing [lfn])

*RMS
CHANGE: Removed files from the previous generation RMS
CHANGE: RMS refactored based on SQLAlchemy 
NEW: ReqClient - added options to putRequest(): useFailoverProxy and retryMainServer
CHANGE: DMSRequestOperationsBase - delay execution or cancel request based on SE statuses 
        from RSS/CS
FIX: Fixes to make use of RequestID as a unique identifier. RequestName can be used in
     commands in case of its uniqueness        

*Resources
NEW: Computing - BatchSystem classes introduced to be used both in Local and SSH Computing Elements
CHANGE: Storage - reworked Storage Element/Plugins to encapsulate physical URLs 
NEW: GFAL2_StorageBase.py, GFAL2_SRM2Storage.py, GFAL2_XROOTStorage.py 

*RSS:
NEW: dirac-admin-allow(ban)-se - added RemoveAccess status
CHANGE: TokenAgent - added more info to the mail

*TS
CHANGE: Task Manager plugins

[v6r12p53]

*DMS
CHANGE: FileCatalogClientCLI - ls order by size, human readable size value
FIX: DirectoryMetadata - enhanced error message in getDirectoryMetadata

*WMS
BUGFIX: JobAgent - bug when rescheduling job due to glexec failure

*TS
NEW: TransformationCLI - added getOutputFiles, getAllByUser commands
NEW: Transformation - added getAuthorDNfromProxy, getTransformationsByUser methods

*Resources
CHANGE: GlobusComputingElement - simplify creating of pilotStamp

[v6r12p52]

*DMS
NEW: dirac-dms-directory-sync - new command to synchronize the contents of a
     local and remote directories
FIX: DataManager - in removeFile() return successfully if empty input file list     

*TS
NEW: TransformationCLI - getInputDataQuery command returning inputDataQuery 
     of a given transformation

[v6r12p51]

*Core
FIX: dirac-install - fix to work with python version prior to 2.5

*DMS
CHANGE: FileCatalogClientCLI - possibility to set multiple metadata with one command

*Resources
FIX: HTCondorComputingElement - multiple improvements

[v6r12p50]

*Core
FIX: dirac-install - define TERMINFO variable to include local sources as well

*Framework
FIX: SystemAdministratorHandler - show also executors in the log overview

*DMS
FIX: FileCatalogClientCLI - use getPath utility systematically to normalize the
     paths passed by users

*WMS
FIX: PilotStatusAgent - split dynamic and static parts in the log error message

*Resources
NEW: HTCondorCEComputingElement class

[v6r12p49]

*Resources
FIX: GlobusComputingElement - in killJob added -f switch to globus-job-clean command
FIX: ARCComputingElement - create working directory if it does not exist

*DMS
CHANGE: DataManager - added XROOTD to registration protocols

*TMS
FIX: TransformationCLI - doc string

[v6r12p48]

*DMS
FIX: DirectoryTreeBase - fix in changeDirectoryXXX methods to properly interpret input

[v6r12p47]

*DMS
BUGFIX: FileCatalogClientCLI - wrong signature in the removeMetadata() service call

[v6r12p46]

*Core
FIX: GraphData - check for missing keys in parsed_data in initialize()

*WMS
CHANGE: PilotStatusAgent - kill pilots being deleted; do not delete pilots still
        running jobs
  
*RSS
CHANGE: Instantiate RequestManagementDB/Client taking into account possible extensions        

*Resources
FIX: GlobusComputingElement - evaluate WaitingJobs in getCEStatus()
FIX: SRM2Storage - error 16 of exists call is interpreted as existing file
FIX: XROOTStorage - added Lost, Cached, Unavailable in the output of getSingleMetadata()

*WMS
FIX: pilotCommands - removed unnecessary doOSG() function

[v6r12p45]

*Resources
FIX: SRM2Storage - error 22 of exists call is interpreted as existing file
     ( backport from v6r13 )

[v6r12p44]

*WMS
FIX: SiteDirector - consider also pilots in Waiting status when evaluating
     queue slots available

*Resources
NEW: SRM2Storage - makes use of /Resources/StorageElements/SRMBusyFilesExist option
     to set up the mode of interpreting the 22 error code as existing file

[v6r12p43]

*DMS:
FIX: DirectoryTreeBase - avoid double definition of FC_DirectoryUsage table
     in _rebuildDirectoryUsage()

[v6r12p42]

FIX: added fixes from v6r11p34 patch release

[v6r12p41]

*WMS
CHANGE: dirac-wms-job-submit - "-r" switch to enable job repo

[v6r12p40]

*DMS
FIX: DirectoryTreeBase.py - set database engine to InnoDB 

[v6r12p39]

FIX: imported fixes from rel-v6r11

[v6r12p38]

*DMS
CHANGE: DataManager - enhanced real SE name resolution

*RMS
FIX: Request - fixed bug in the optimization of requests with failover operations

*Resources
CHANGE: StorageFactory - allow for BaseSE option in the SE definition

[v6r12p37]

*Core
FIX: InstallTools - force $HOME/.my.cnf to be the only defaults file

[v6r12p36]

*Configuration
FIX: Utilities.py - bug fix getSiteUpdates()

[v6r12p35]

*Core
CHANGE: VOMSService - add URL for the method to get certificates

*DMS
FIX: DataManager - in __replicate() set do not pass file size to the SE if no
     third party transfer
FIX: RemoveFile, ReplicateAndRegister - regular expression for "no replicas"
     common for both DFC and LFC     
     
*WMS
FIX: WMSHistoryCorrector - make explicit error if no data returned from WMSHistory
     accounting query     

[v6r12p34]

*DMS
BUGFIX: FileCatalogWithFkAndPsDB - fix storage usage calculation

[v6r12p33]

*Core
NEW: VOMSService - added method admListCertificates()

*DMS
BUGFIX: dirac-dms-put-and-register-request - missing Operation in the request

*Resources
FIX: sshce - better interpretation of the "ps" command output

[v6r12p32]

*RMS
FIX: ReqManager - in getRequest() possibility to accept None type
     argument for any request 

[v6r12p31]

*WMS
FIX: pilotCommands - import json module only in case it is needed

[v6r12p30]

*Core
FIX: InstallTools - 't' file is deployed for agents installation only
FIX: GOCDBClient - creates unique DowntimeID using the ENDPOINT

*Framework
FIX: SystemAdministratorHandler - use WebAppDIRAC extension, not just WebApp

*DMS:
FIX: FileCatalogComponents.Utilities - do not allow empty LFN names in
     checkArgumentDict()

[v6r12p29]

*CS
CHANGE: CSCLI - use readline to store and resurrect command history

*WMS
FIX: JobWrapper - bug fixed in the failoverTransfer() call
CHANGE: dirac-wms-job-submit - added -f flag to store ids

*DMS
FIX: DataManager - make successful removeReplica if missing replica 
     in one catalog

*RMS
FIX: Operation, Request - limit the length of the error message

[v6r12p28]

*RMS
FIX: Request - do not optimize requests already in the DB 

[v6r12p27]

*Core
CHANGE: InstallTools - install "t" script to gracefully stop agents

*DMS
FIX: FileCatalog - return GUID in DirectoryParameters

*Resource
CHANGE: DFC/LFC clients - added setReplicaProblematic()

[v6r12p26]

*DMS
BUGFIX: FileCatalog - getDirectoryMetadata was wrongly in ro_meta_methods list 

*RMS
FIX: Operation - temporary fix in catalog names evaluation to smooth
     LFC->DFC migration - not to forget to remove afterwards !

*WMS
CHANGE: JobWrapper - added MasterCatalogOnlyFlag configuration option

[v6r12p25]

*DMS
BUGFIX: PutAndRegister, RegitserFile, RegisterReplica, ReplicateAndRegister - do not
        evaluate the catalog list if None

[v6r12p24]

*DMS:
FIX: DataManager - retry RSS call 5 times - to be reviewed

[v6r12p23]

*DMS
FIX: pass a catalog list to the DataManager methods
FIX: FileCatalog - bug fixed in the catalog list evaluation

[v6r12p22]

*DMS
FIX: RegisterFile, PutAndRegister - pass a list of catalogs to the DataManager instead of a comma separated string
FIX: FTSJob - log when a job is not found in FTS
CHANGE: dropped commands dirac-admin-allow(ban)-catalog

*Interfaces
CHANGE: Dirac, JobMonitoringHandler,dirac-wms-job-get-jdl - possibility to retrieve original JDL

*WMS
CHANGE: JobManifest - make MaxInputData a configurable option

[v6r12p21]

*RMS
BUGFIX: File,Operation,RequestDB - bug making that the request would always show 
        the current time for LastUpdate
  
*WMS
FIX: JobAgent - storing on disk retrieved job JDL as required by VMDIRAC
     ( to be reviewed )        

[v6r12p20]

*DMS
FIX: DataManager - more informative log messages, checking return structure
FIX: FileCatalog - make exists() behave like LFC file catalog client by checking
     the unicity of supplied GUID if any
FIX: StorageElementProxyHandler - do not remove the cache directory

*Framework
FIX: SystemAdministratorClient - increase the timeout to 300 for the software update     

*RMS
FIX: Operation.py - set Operation Scheduled if one file is Scheduled
CHANGE: Request - group ReplicateAndRegister operations together for failover 
        requests: it allows to launch all FTS jobs at once

*Resources
FIX: LcgFileCatalogClient - fix longstanding problem in LFC when several files 
     were not available (only one was returned) 

*TS
BUGFIX: TransformationCleaning,ValidateOutputDataAgent - interpret correctly
        the result of getTransformationParameters() call
FIX: TaskManager - fix exception in RequestTaskAgent        

[v6r12p19]

*Core
FIX: Core.py - check return value of getRecursive() call

*DMS
FIX: FileCatalog - directory removal is successful if does not exist
     special treatment of Delete operation

*WMS
FIX: InputDataByProtocol - fix interpretation of return values

[v6r12p18]

*DMS
FIX: FTSStrategy - config option name
FIX: DataManager - removing dirac_directory flag file only of it is there
     in __cleanDirectory()

*RMS
FIX: Operation - MAX_FILES limit set to 10000
FIX: ReqClient - enhanced log messages

*TMS
FIX: TaskManager - enhanced log messages

*RSS
FIX: DowntimeCommand - fixed mix of SRM.NEARLINE and SRM

*WMS
FIX: InputDataByProtocol - fixed return structure

[v6r12p16]

*DMS
FIX: IRODSStorageElement more complete implementation
FIX: FileCatalogHandler(DB) - make removeMetadata bulk method

*Resources
FIX: FileCatalog - make a special option CatalogList (Operations) to specify catalogs used by a given VO

[v6r12p15]

*Core
FIX: ProcessPool - kill the working process in case of the task timeout
FIX: FileHelper - count transfered bytes in DataSourceToNetwork()

*DMS
BUGFIX: FileCatalogCLI - changed interface in changePathXXX() methods
NEW: IRODSStorageElementHandler class
CHANGE: FileCatalog - separate metadata and file catalog methods, 
        apply metadata methods only to Metadata Catalogs 

*Resources
FIX: SSHTorqueComputingElement - check the status of the ssh call for qstat 

*WMS
FIX: WatchdogLinux - fixed typo

[v6r12p14]

*TS
FIX: TaskManagerAgentBase: avoid race conditions when submitting to WMS

*DMS
NEW: FileCatalog - added new components ( directory tree, file manager ) 
     making use of foreign keys and stored procedures
FIX: DataManager returns properly the FileCatalog errors     

[v6r12p13]

*TS
BUGFIX: TransformationAgent - data member not defined

*WMS
FIX: InputData(Resolution,ByProtocol) - possibility to define RemoteProtocol

[v6r12p12]

*WMS
BUGFIX: pilotTools - missing comma

[v6r12p11]

*WMS
FIX: CPUNormalization - dealing with the case when the maxCPUTime is not set in the queue
     definition
FIX: pilotTools - added option pilotCFGFile

[v6r12p10]

*DMS
FIX: StorageElementProxy - BASE_PATH should be a full path

*Resources
FIX: SRM2Storage - return specific error in putFile

*TS
FIX: TransformationAgent - fix to avoid an exception in finalize and double printing 
     when terminating the agent
BUGFIX: TransformationDB - fix return value in setTransformationParameter()

[v6r12p9]

*Core
CHANGE: SiteCEMapping - getSiteForCE can take site argu

ment to avoid confusion

*Interfaces
FIX: Job - provide optional site name in setDestinationCE()

*WMS
FIX: pilotCommands - check properly the presence of extra cfg files
     when starting job agent
FIX: JobAgent - can pick up local cfg file if extraOptions are specified     

[v6r12p8]

*Core
FIX: dirac-configure - correctly deleting useServerCertificate flag
BUGFIX: InstallTools - in fixMySQLScript()

*DMS
BUGFIX: DatasetManager - bug fixes
CHANGE: StorageElementProxy - internal SE object created with the VO of the requester

*TS
FIX: dirac-transformation-xxx commands - do not check the transformation status
CHANGE: Agents - do not use shifter proxy 
FIX: TransformationAgent - correct handling of replica cache for transformations 
     when there were more files in the transformation than accepted to be executed
FIX: TransformationAgent - do not get replicas for the Removal transformations     

*RMS
NEW: new SetFileStatus Operation

[v6r12p7]

*Core
FIX: dirac-configure - always removing the UseServerCertificate flag before leaving
FIX: ProcessPool - one more check for the executing task ending properly 

*Interfaces 
FIX: Dirac.py - use printTable in loggingInfo()

[v6r12p6]

FIX: fixes from v6r11p26 patch release

[v6r12p5]

*Core
FIX: VOMS.py - do not use obsoleted -dont-verify-ac flag with voms-proxy-info

*TS
FIX: TransformationManager - no status checked at level service

[v6r12p4]

FIX: fixes from v6r11p23 patch release

[v6r12p3]

*Configuration
CHANGE: dirac-admin-add-resources - define VOPath/ option when adding new SE 

*Resources
NEW: StorageFactory - modify protocol Path for VO specific value

*DMS
FIX: FileCatalog - check for empty input in checkArgumentFormat utility
FIX: DataManager - protect against FC queries with empty input

[v6r12p2]

*Core
FIX: dirac-install - svn.cern.ch rather than svnweb.cern.ch is now needed for direct 
     HTTP access to files in SVN

*WMS
FIX: dirac-wms-cpu-normalization - when re-configuring, do not try to dump in the 
     diracConfigFilePath

[v6r12p1]

*Configuration
FIX: Core.Utilities.Grid, dirac-admin-add-resources - fix to make a best effort to 
     guess the proper VO specific path of a new SE
*WMS
FIX: dirac-configure, pilotCommands, pilotTools - fixes to use server certificate

[v6r12]

*Core
CHANGE: ProcessPool - do not stop working processes by default
NEW: ReturnValue - added returnSingleResult() utility 
FIX: MySQL - correctly parse BooleanType
FIX: dirac-install - use python 2.7 by default
FIX: dirac-install-xxx commands - complement installation with the component setup
     in runit
NEW: dirac-configure - added --SkipVOMSDownload switch, added --Output switch
     to define output configuration file
CHANGE: ProcessPool - exit from the working process if a task execution timed out  
NEW: ProcessMonitor - added evaluation of the memory consumed by a process and its children   
NEW: InstallTools - added flag to require MySQL installation
FIX: InstallTools - correctly installing DBs extended (with sql to be sourced) 
FIX: InstallTools - run MySQL commands one by one when creating a new database
FIX: InstallTools - fixMySQLScripts() fixes the mysql start script to ognore /etc/my.cnf file
CHANGE: Os.py - the use of "which" is replaced by distutils.spawn.find_executable
NEW: Grid.py - ldapSA replaced by ldapSE, added getBdiiSE(CE)Info() methods
CHANGE: CFG.py - only lines starting with ^\s*# will be treated as comments
CHANGE: Shifter - Agents will now have longer proxies cached to prevent errors 
        for heavy duty agents, closes #2110
NEW: Bdii2CSAgent - reworked to apply also for SEs and use the same utilities for the
     corresponding command line tool
NEW: dirac-admin-add-resources - an interactive tool to add and update sites, CEs, SEs
     to the DIRAC CS   
CHANGE: dirac-proxy-init - added message in case of impossibility to add VOMS extension   
FIX: GOCDBClient - handle correctly the case of multiple elements in the same DT            


*Accounting
NEW: Allow to have more than one DB for accounting
CHANGE: Accounting - use TypeLoader to load plotters

*Framework
FIX: Logger - fix FileBackend implementation

*WMS
NEW: Refactored pilots ( dirac-pilot-2 ) to become modular following RFC #18, 
     added pilotCommands.py, SiteDirector modified accordingly 
CHANGE: InputData(Executor) - use VO specific catalogs      
NEW: JobWrapper, Watchdog - monitor memory consumption by the job ( in a Warning mode )
FIX: SandboxStoreHandler - treat the case of exception while cleaning sandboxes
CHANGE: JobCleaningAgent - the delays of job removals become CS parameters
BUGFIX: JobDB - %j placeholder not replaced after rescheduling
FIX: JobDB - in the SQL schema description reorder tables to allow foreign keys
BUGFIX: JobAgent, Matcher - logical bug in using PilotInfoReported flag
FIX: OptimizerExecutor - when a job fails the optimization chain set the minor status 
     to the optimiser name and the app status to the fail error

*Resources
NEW: StorageElement - added a cache of already created SE objects
CHANGE: SSHTorqueComputingElement - mv getCEStatus to remote script

*ResourceStatus
NEW: ResourceManagementClient/DB, DowntimeCommand - distinguish Disk and Tape storage 
FIX: GODDBClient  - downTimeXMLParsing() can now handle the "service type" parameter properly
CHANGE: dirac-rss-xxx commands use the printTable standard utility
FIX: dirac-dms-ftsdb-summary - bug fix for #2096

*DMS
NEW: DataManager - add masterCatalogOnly flag in the constructor
FIX: DataManager - fix to protect against non valid SE
CHANGE: FC.DirectoryLevelTree - use SELECT ... FOR UPDATE lock in makeDir()
FIX: FileCatalog - fixes in using file and replica status
CHANGE: DataManager - added a new argument to the constructor - vo
CHANGE: DataManager - removed removeCatalogFile() and dirac-dms-remove-catalog-file adjusted
CHANGE: Several components - field/parameter CheckSumType all changed to ChecksumType
CHANGE: PoolXMLCatalog - add the SE by default in the xml dump and use the XML library 
        for dumping the XML
FIX: XROOTStorageElement - fixes to comply with the interface formalism        

*SMS
FIX: StorageManagementDB - small bugfix to avoid SQL errors

*RMS
NEW: Added 'since' and 'until' parameters for getting requests
NEW: Request - added optimize() method to merge similar operations when
     first inserting the request
NEW: ReqClient, RequestDB - added getBulkRequest() interface. RequestExecutingAgent
     can use it controlled by a special flag     
FIX: Operation, Request - set LastUpdate time stamp when reaching final state
FIX: OperationHandlerBase - don't erase the original message when reaching the max attempts      
FIX: removed some deprecated codes
FIX: RequestTask - always set useServerCerificate flag to tru in case of executing inside
     an agent
CHANGE: gRequestValidator removed to avoid object instantiation at import   
NEW: dirac-rms-cancel-request command and related additions to the db and service classes  

*TMS
NEW: WorkflowTaskAgent is now multi-threaded
NEW: Better use of threads in Transformation Agents
CHANGE: TransformationDB - modified such that the body in a transformation can be updated
FIX: TransformationCleaningAgent - removed non-ASCII characters in a comment

[v6r11p34]

*Resources
NEW: GlobusComputingElement class

[v6r11p33]

*Configuration
FIX: Resources - avoid white spaces in OSCompatibility

[v6r11p32]

*Core
CHANGE: BaseClient, SSLSocketFactory, SocketInfo - enable TLSv1 for outgoing 
        connections via suds, possibility to configure SSL connection details
        per host/IP 

[v6r11p31]

*Core
FIX: CFG - bug fixed in loadFromBuffer() resulting in a loss of comments

*Resources
FIX: SSHTorqueComputingElement - check the status of ssh call for qstat

*DMS
FIX: FileCatalog - return LFN name instead of True from exists() call if LFN
     already in the catalog

[v6r11p30]

*DMS
CHANGE: FileCatalogCLI - add new -D flag for find to print only directories

[v6r11p29]

*DMS
FIX: FTS(Agent,Startegy,Gragh) - make use of MaxActiveJobs parameter, bug fixes

*TMS
FIX: Transformation(Agent,Client) - Operations CS parameters can be defined for each plugin: MaxFiles, SortedBy, NoUnusedDelay. Fixes to facilitate work with large numbers of files.

[v6r11p28]

*Core
FIX: InstallTools - check properly the module availability before installation

*WMS
FIX: JobScheduling - protection against missing dict field RescheduleCounter

*TMS
FIX: TransformationCleaningAgent - execute DM operations with the shifter proxy

[v6r11p27]

*Core
BUGFIX: InstallTools - bug fix in installNewPortal()

*WMS
FIX: Watchdog - disallow cputime and wallclock to be negative

*TS
FIX: TransformationAgent - correct handling of replica caches when more than 5000 files


BUGFIX: ModuleBase - bug fix in execute()
BUGFIX: Workflow - bug fix in createStepInstance()

*DMS
BUGFIX: DiractoryTreeBase - bug fix in getDirectoryPhysicalSizeFromUsage()

*Resources
FIX: XROOTStorage - back ported fixes from #2126: putFile would place file in 
     the wrong location on eos

[v6r11p26]

*Framework
FIX: UserProfileDB.py - add PublishAccess field to the UserProfileDB

*RSS
FIX: Synchronizer.py - fix deletion of old resources

*DMS
FIX: DataManager - allow that permissions are OK for part of a list of LFNs ( __verifyWritePermission() )
     (when testing write access to parent directory). Allows removal of replicas 
     even if one cannot be removed
FIX: DataManager - test SE validity before removing replica     
     
*RMS
FIX: RequestTask - fail requests for users who are no longer in the system
FIX: RequestExecutingAgent - fix request timeout computation

[v6r11p25]

*Interfaces
FIX: Job.py - bring back different logfile names if they have not been specified by the user

[v6r11p24]

*DMS
BUGFIX: SEManagerDB - bug fixed in getting connection in __add/__removeSE

[v6r11p23]

*DMS
CHANGE: FTSRequest is left only to support dirac-dms-fts-XXX commands

[v6r11p22]

*DMS
FIX: FTSJob - fixes in the glite-transfer-status command outpu parsing
FIX: TransformationClient - allow single lfn in setFileStatusForTransformation()

*WMS
FIX: StatesMonitoringAgent - install pika on the fly as a temporary solution

[v6r11p21]

*DMS
BUGFIX: dirac-dms-remove-replicas - continue in case of single replica failure
FIX: dirac-rms-xxx scripts - use Script.getPositionalArgs() instead of sys.argv

*Workflow
FIX: Test_Modules.py - fix in mocking functions, less verbose logging

[v6r11p20]

*DMS
BUGFIX: DataManager - in __SEActive() use resolved SE name to deal with aliases
BUGFIX: FileMetadata - multiple bugs in __buildUserMetaQuery()

[v6r11p19]

*DMS
FIX: FTSJob - fix FTS job monitoring a la FTS2

*RMS
CHANGE: ReqClient - added setServer() method
FIX: File,Operation,Request - call the getters to fetch the up-to-date information 
     from the parent

[v6r11p18]

*DMS
FIX: FTSAgent(Job) - fixes for transfers requiring staging (bringOnline) and adaptation 
     to the FTS3 interface

*WMS
FIX: StatesMonitoringAgent - resend the records in case of failure

[v6r11p17]

*DMS
FIX: FileCatalog - in multi-VO case get common catalogs if even VO is not specified

*Resources
FIX: ComputintgElement - bugfix in available() method

*WMS
FIX: SiteDirector - if not pilots registered in the DB, pass empty list to the ce.available()

[v6r11p16]

*RMS
BUGFIX: Request,Operation,File - do not cast to str None values

[v6r11p15]

*DMS
FIX: ReplicateAndRegister - do not create FTSClient if no FTSMode requested
CHANGE: FTSAgent(Job,File) - allow to define the FTS2 submission command;
        added --copy-pin-lifetime only for a tape backend
        parse output of both commands (FTS2, FTS3)
        consider additional state for FTS retry (Canceled)
        
*RMS
FIX: Operation, Request - treat updates specially for Error fields        

*TMS
FIX: TransformationAgent - fixes in preparing json serialization of requests

*WMS
NEW: StateMonitoringAgent - sends WMS history data through MQ messages 

[v6r11p14]

*WMS
CHANGE: JobDB - removed unused tables and methods
CHANGE: removed obsoleted tests

*DMS
FIX: FTSAgent - recover case when a target is not in FTSDB
CHANGE: FTSAgent(Job) - give possibility to specify a pin life time in CS 

*RMS
FIX: Make RMS objects comply with Python Data Model by adding __nonzero__ methods 

[v6r11p13]

*DMS
BUGFIX: SEManager - in SEManagerDB.__addSE() bad _getConnection call, closes #2062

[v6r11p12]

*Resources
CHANGE: ARCComputingElement - accomodate changes in the ARC job reported states

*Configuration
CHANGE: Resources - define a default FTS server in the CS (only for v6r11 and v6r12)

*DMS
FIX: FTSStrategy - allow to use a given channel more than once in a tree 
FIX: FTSAgent - remove request from cache if not found
FIX: FTSAgent - recover deadlock situations when FTS Files had not been correctly 
     updated or were not in the DB

*RMS
FIX: RequestExecutingAgent - fix a race condition (cache was cleared after the request was put)
FIX: RequestValidator - check that the Operation handlers are defined when inserting a request

[v6r11p11]

*Core
FIX: TransportPool - fixed exception due to uninitialized variable
FIX: HTTPDISETSocket - readline() takes optional argument size ( = 0 )

*DMS
FIX: FTSAgent - check the type of the Operation object ( can be None ) and
     some other protections
FIX: FTSClient - avoid duplicates in the file list

*RMS
FIX: ReqClient - modified log message
CHANGE: dirac-dms-fts-monitor - allow multiple comma separated LFNs in the arguments

[v6r11p10]

*RSS
FIX: DowntimeCommand, Test_RSS_Command_GOCDBStatusCommand - correctly interpreting list of downtimes

*RMS
FIX: ReplicateAndRegister - Create a RegisterReplica (not RegisterFile) if ReplicateAndRegister 
     fails to register
FIX: OperationHandlerBase - handle correctly Attempt counters when SEs are banned
FIX: ReplicateAndRegister - use FC checksum in case of mismatch request/PFN
FIX: FTSAgent - in case a file is Submitted but the FTSJob is unknown, resubmit
FIX: FTSAgent - log exceptions and put request to DB in case of exception
FIX: FTSAgent - handle FTS error "Unknown transfer state NOT_USED", due to same file 
     registered twice (to be fixed in RMS, not clear origin)

*WMS
FIX: JobStateUpdateHandler - status not updated while jobLogging is, due to time skew between 
     WN and DB service
FIX: JobStateUpdateHandler - stager callback not getting the correct status Staging 
     (retry for 10 seconds)     

[v6r11p9]

*Core
NEW: AgentModule - set AGENT_WORKDIRECTORY env variable with the workDirectory
NEW: InstallTools - added methods for the new web portal installation

*DMS
FIX: ReplicateAndRegister - apply same error logic for DM replication as for FTS

*Resources:
FIX: SRM2Storage - fix log message level
FIX: SRM2Storage - avoid useless existence checks 

*RMS
FIX: ForwardDISET - a temporary fix for a special LHCb case, to be removed asap
FIX: ReqClient - prettyPrint is even prettier
FIX: RequestTask - always use server certificates when executed within an agent

[v6r11p8]

*TMS
FIX: TransformationDB - fix default value within ON DUPLICATE KEY UPDATE mysql statement

[v6r11p7]

*Framework
BUGFIX: ProxyDB.py - bug in a MySQL table definition

*DMS
FIX: ReplicateAndRegister.py - FTS client is not instantiated in the c'tor as it 
     might not be used, 

*WMS
FIX: JobWrapper - don't delete the sandbox tar file if upload fails
FIX: JobWrapper - fix in setting the failover request

*RMS
FIX: RequestDB - add protections when trying to get a non existing request

[v6r11p6]

*WMS
FIX: InpudDataResolution - fix the case when some files only have a local replica
FIX: DownloadInputData, InputDataByProtocol - fix the return structure of the
     execute() method
     
*Resources
NEW: LocalComputingElement, CondorComputingElement      

[v6r11p5]

FIX: Incorporated changes from v6r10p25 patch

*Framework
NEW: Added getUserProfileNames() interface

*WMS
NEW: WMSAdministrator - added getPilotStatistics() interface
BUGFIX: JobWrapperTemplate - use sendJobAccounting() instead of sendWMSAccounting()
FIX: JobCleaningAgent - skip if no jobs to remove

*DMS
BUGFIX: FileCatalogClientCLI - bug fix in the metaquery construction

*Resources
CHANGE: StorageElement - enable Storage Element proxy configuration by protocol name

*TMS
NEW: TransformationManager - add Scheduled to task state for monitoring

[v6r11p4]

*Framework
NEW: ProxyDB - added primary key to ProxyDB_Log table
CHANGE: ProxyManagerHandler - purge logs once in 6 hours

*DMS
FIX: DataManager - fix in the accounting report for deletion operation
CHANGE: FTSRequest - print FTS GUID when submitting request
FIX: dirac-dms-fts-monitor - fix for using the new FTS structure
FIX: DataLoggingDB - fix type of the StatusTimeOrder field
FIX: DataLoggingDB - take into account empty date argument in addFileRecord()
FIX: ReplicateAndRegister - use active replicas
FIX: FTS related modules - multiple fixes

*WMS
NEW: SiteDirector - pass the list of already registered pilots to the CE.available() query
FIX: JobCleaningAgent - do not attempt job removal if no eligible jobs

*Resources
FIX: LcgFileCatalogClient - if replica already exists while registration, reregister
NEW: CREAM, SSH, ComputingElement - consider only registered pilots to evaluate queue occupancy

[v6r11p3]

FIX: import gMonitor from it is original location

*Core
FIX: FC.Utilities - treat properly the LFN names starting with /grid ( /gridpp case )

*Configuration
FIX: LocalConfiguration - added exitCode optional argument to showHelp(), closes #1821

*WMS
FIX: StalledJobAgent - extra checks when failing Completed jobs, closes #1944
FIX: JobState - added protection against absent job in getStatus(), closes #1853

[v6r11p2]

*Core
FIX: dirac-install - skip expectedBytes check if Content-Length not returned by server
FIX: AgentModule - demote message "Cycle had an error:" to warning

*Accounting
FIX: BaseReporter - protect against division by zero

*DMS
CHANGE: FileCatalogClientCLI - quite "-q" option in find command
FIX: DataManager - bug fix in __initializeReplication()
FIX: DataManager - less verbose log message 
FIX: DataManager - report the size of removed files only for successfully removed ones
FIX: File, FTSFile, FTSJob - SQL tables schema change: Size filed INTEGER -> BIGINT

*RMS
FIX: dirac-rms-reset-request, dirac-rms-show-request - fixes
FIX: ForwardDISET - execute with trusted host certificate

*Resources
FIX: SSHComputingElement - SSHOptions are parsed at the wrong place
NEW: ComputingElement - evaluate the number of available cores if relevant

*WMS
NEW: JobMonitoringHander - added export_getOwnerGroup() interface

*TMS
CHANGE: TransformationCleaningAgent - instantiation of clients moved in the initialize()

[v6r11p1]

*RMS
FIX: ReqClient - failures due to banned sites are considered to be recoverable

*DMS
BUGFIX: dirac-dms-replicate-and-register-request - minor bug fixes

*Resources
FIX: InProcessComputingElement - stop proxy renewal thread for a finished payload

[v6r11]

*Core
FIX: Client - fix in __getattr__() to provide dir() functionality
CHANGE: dirac-configure - use Registry helper to get VOMS servers information
BUGFIX: ObjectLoader - extensions must be looked up first for plug-ins
CHANGE: Misc.py - removed obsoleted
NEW: added returnSingleResult() generic utility by moving it from Resources/Utils module 

*Configuration
CHANGE: Resources.getDIRACPlatform() returns a list of compatible DIRAC platforms
NEW: Resources.getDIRACPlatforms() used to access platforms from /Resources/Computing/OSCompatibility
     section
NEW: Registry - added getVOs() and getVOMSServerInfo()     
NEW: CE2CSAgent - added VO management

*Accounting
FIX: AccountingDB, Job - extra checks for invalid values

*WMS
NEW: WMS tags to allow jobs require special site/CE/queue properties  
CHANGES: DownloadInputData, InputDataByProtocol, InputDataResolution - allows to get multiple 
         PFNs for the protocol resolution
NEW: JobDB, JobMonitoringHandler - added traceJobParameters(s)() methods     
CHANGE: TaskQueueDirector - use ObjectLoader to load directors    
CHANGE: dirac-pilot - use Python 2.7 by default, 2014-04-09 LCG bundles

*DMS
NEW: DataManager to replace ReplicaManager class ( simplification, streamlining )
FIX: InputDataByProtocol - fix the case where file is only on tape
FIX: FTSAgent - multiple fixes
BUGFIX: ReplicateAndRegister - do not ask SE with explicit SRM2 protocol

*Interfaces
CHANGE: Dirac - instantiate SandboxStoreClient and WMSClient when needed, not in the constructor
CHANGE: Job - removed setSystemConfig() method
NEW: Job.py - added setTag() interface

*Resources
CHANGE: StorageElement - changes to avoid usage PFNs
FIX: XROOTStorage, SRM2Storage - changes in PFN construction 
NEW: PoolComputingElement - a CE allowing to manage multi-core slots
FIX: SSHTorqueComputingElement - specify the SSHUser user for querying running/waiting jobs 

*RSS
NEW: added commands dirac-rss-query-db and dirac-rss-query-dtcache

*RMS
CHANGE: ReqDB - added Foreign Keys to ReqDB tables
NEW: dirac-rms-reset-request command
FIX: RequestTask - always execute operations with owner proxy

*SMS
FIX: few minor fixes to avoid pylint warnings

[v6r10p25]

*DMS
CHANGE: FileCatalog - optimized file selection by metadata

[v6r10p24]

*DMS
FIX: FC.FileMetadata - optimized queries for list interception evaluation

[v6r10p23]

*Resoures
CHANGE: SSHComputingElement - allow SSH options to be passed from CS setup of SSH Computing Element
FIX: SSHComputingElement - use SharedArea path as $HOME by default

[v6r10p22]

*CS
CHANGE: Operations helper - if not given, determine the VO from the current proxy 

*Resources
FIX: glexecComputingElement - allows Application Failed with Errors results to show through, 
     rather than be masked by false "glexec CE submission" errors
     
*DMS     
CHANGE: ReplicaManager - in getReplicas() rebuild PFN if 
        <Operations>/DataManagement/UseCatalogPFN option is set to False ( True by default )

[v6r10p21]

*Configuration
FIX: CSGlobals - allow to specify extensions in xxxDIRAC form in the CS

*Interfaces
FIX: Job - removed self.reqParams
FIX: Job - setSubmitPools renamed to setSubmitPool, fixed parameter definition string

*WMS
FIX: JobMonitorigHandler, JobPolicy - allow JobMonitor property to access job information

[v6r10p20]

*DMS
FIX: FTSAgent/Client, ReplicateAndRegister - fixes to properly process failed
     FTS request scheduling

[v6r10p19]

*DMS
FIX: FTSAgent - putRequest when leaving processRequest
FIX: ReplicaManager - bug in getReplicas() in dictionary creation

[v6r10p18]

*DMS
FIX: ReplicateAndRegister - dictionary items incorrectly called in ftsTransfer()

[v6r10p17]

*RMS
FIX: RequestDB.py - typo in a table name
NEW: ReqManagerHandler - added getDistinctValues() to allow selectors in the web page

*DMS
CHANGE: ReplicaManager - bulk PFN lookup in getReplicas()

[v6r10p16]

*Framework
NEW: PlottingClient - added curveGraph() function

*Transformation
FIX: TaskManagerAgentBase - add the missing Scheduled state

*WMS
FIX: TaskQueueDB - reduced number of lines in the matching parameters printout

*DMS
FIX: dirac-dms-show-se-status - exit on error in the service call, closes #1840

*Interface
FIX: API.Job - removed special interpretation of obsoleted JDLreqt type parameters

*Resources
FIX: SSHComputingElement - increased timeout in getJobStatusOnHost() ssh call, closes #1830

[v6r10p15]

*DMS
FIX: FTSAgent - added missing monitoring activity
FIX: FileCatalog - do not check directory permissions when creating / directory

*Resources
FIX: SSHTorqueComputingElement - removed obsoleted stuff

[v6r10p14]

*SMS
FIX: RequestPreparationAgent - typo fixed

[v6r10p13]

*SMS
FIX: RequestPreparationAgent - use ReplicaManager to get active replicas

*DMS
FIX: ReplicaManager - getReplicas returns all replicas ( in all statuses ) by default
CHANGE: FC/SecurityManager - give full ACL access to the catalog to groups with admin rights

*WMS
CHANGE: SiteDirector - changes to reduce the load on computing elements
FIX: JobWrapper - do not set Completed status for the case with failed application thread

[v6r10p12]

*WMS
CHANGE: Replace consistently everywhere SAM JobType by Test JobType
FIX: JobWrapper - the outputSandbox should be always uploaded (outsized, in failed job)

*DMS
FIX: RemoveFile - bugfix
FIX: ReplicateAndRegister - fixes in the checksum check, retry failed FTS transfer 
     with RM transfer
NEW: RegisterReplica request operation     

*RMS
FIX: ReqClient - fix in the request state machine
FIX: Request - enhance digest string
NEW: dirac-dms-reset-request command
CHANGE: dirac-rms-show-request - allow selection of a request by job ID

*TS
FIX: TransformationDB - in getTransformationParameters() dropped "Submitted" counter 
     in the output

[v6r10p11]

*Core
FIX: X509Chain - cast life time to int before creating cert

*Accounting
FIX: DataStoreClient - self.__maxRecordsInABundle = 5000 instead of 1000
FIX: JobPolicy - allow access for JOB_MONITOR property

*RMS
FIX: ReqClient - fix the case when a job is Completed but in an unknown minor status

*Resources
BUGFIX: ProxyStorage - use checkArgumentFormat() instead of self.__checkArgumentFormatDict()

[v6r10p10]

*DMS
FIX: Several fixes to make FTS accounting working (FTSAgent/Job, ReplicaManager, File )

[v6r10p9]

*Core
BUGFIX: LineGraph - Ymin was set to a minimal plot value rather than 0.

*DMS
CHANGE: FTSJob(Agent) - get correct information for FTS accounting (registration)

[v6r10p8]

*Core
FIX: InstallTools - admin e-mail default location changed

*Framework
FIX: SystemAdministratorClientCLI - allow "set host localhost"
FIX: BundleDelivery - protect against empty bundle

*WMS
FIX: SiteDirector - Pass siteNames and ceList as None if any is accepted
FIX: WorkloadManagement.ConfigTemplate.SiteDorectory - set Site to Any by default 

*DMS
FIX: FileCatalogCLI - ignore Datasets in ls command for backward compatibility

*Resources
FIX: SSH - some platforms use Password instead of password prompt

[v6r10p7]

*Core
FIX: dirac-install - execute dirac-fix-mysql-script and dirac-external-requirements after sourcing the environment
FIX: InstallTools - set basedir variable in fixMySQLScript()
FIX: InstallTools - define user root@host.domain in installMySQL()

*Framework
BUGFIX: SystemAdministratorCLI - bug fixed in default() call signature

*DMS
FIX: FTSRequest - handle properly FTS server in the old system 
FIX: ReplicaManager - check if file is in FC before removing 
FIX: Request/RemovalTask - handle properly proxies for removing files 
BUGFIX: DatasetManager - in the table description

[v6r10p6]

*Core
FIX: X509Certificate - reenabled fix in getDIRACGroup()

*Configuration
FIX: CSAPI - Group should be taken from the X509 chain and not the certificate

*RMS
CHANGE: ReqClient - if the job does not exist, do not try further finalization

[v6r10p5]

*Core
FIX: X509Certificate - reverted fix in getDIRACGroup()

[v6r10p4]

*Core
NEW: dirac-info - extra printout
CHANGE: PrettyPrint - extra options in printTable()
FIX: X509Certificate - bug fixed in getDIRACGroup()

*Framework
NEW: SystemAdministratorCLI - new showall command to show components across hosts
NEW: ProxyDB - allow to upload proxies without DIRAC group

*RMS
CHANGE: ReqClient - requests from failed jobs update job status to Failed
CHANGE: RequestTask - retry in the request finalize()

[v6r10p3]

*Configuration
CHANGE: Registry - allow to define a default group per user

*WMS
BUGFIX: JobReport - typo in generateForwardDISET()

[v6r10p2]

*TMS
CHANGE: Backward compatibility fixes when setting the Transformation files status

*DMS
BUGFIX: ReplicateAndRegister - bugfix when replicating to multiple destination by ReplicaManager

*WMS
BUGFIX: JobManager - bug fix when deleting no-existing jobs

[v6r10p1]

*RMS
FIX: ReqDB.Operations - Arguments field changed type from BLOB to MEDIUMBLOB

*DMS
FIX: FileCatalog - check for non-exiting directories in removeDirectory()

*TMS
FIX: TransformationDB - removed constraint that was making impossible to derive a production

[v6r10]

*Core
FIX: Several fixes on DB classes(AccountingDB, SystemLoggingDB, UserProfileDB, TransformationDB, 
     JobDB, PilotAgentsDB) after the new movement to the new MySQL implementation with a persistent 
     connection per running thread
NEW: SystemAdministratorCLI - better support for executing remote commands 
FIX: DIRAC.__init__.py - avoid re-definition of platform variable    
NEW: Graphs - added CurveGraph class to draw non-stacked lines with markers
NEW: Graphs - allow graphs with negative Y values
NEW: Graphs - allow to provide errors with the data and display them in the CurveGraph
FIX: InstallTools - fix for creation of the root@'host' user in MySQL 
FIX: dirac-install - create links to permanent directories before module installation
CHANGE: InstallTools - use printTable() utility for table printing
CHANGE: move printTable() utility to Core.Utilities.PrettyPrint
NEW: added installation configuration examples
FIX: dirac-install - fixBuildPath() operates only on files in the directory
FIX: VOMSService - added X-VOMS-CSRF-GUARD to the html header to be compliant with EMI-3 servers

*CS
CHANGE: getVOMSVOForGroup() uses the VOMSName option of the VO definition 
NEW: CE2CSAgent - added ARC CE information lookup

*Framework
FIX: SystemAdministratorIntegrator - use Host option to get the host address in addition to the section name, closes #1628
FIX: dirac-proxy-init - uses getVOMSVOForGroup() when adding VOMS extensions

*DMS
CHANGE: DFC - optimization and bug fixes of the bulk file addition
FIX: TransferAgent - protection against badly defined LFNs in collectFiles()
NEW: DFC - added getDirectoryReplicas() service method support similar to the LFC
CHANGE: DFC - added new option VisibleReplicaStatus which is used in replica getting commands
CHANGE: FileCatalogClientCLI client shows number of replicas in the 2nd column rather than 
        unimplemented number of links
CHANGE: DFC - optimizations for the bulk replica look-up
CHANGE: DFC updated scalability testing tool FC_Scaling_test.py        
NEW: DFC - methods returning replicas provide also SE definitions instead of PFNs to construct PFNs on the client side
NEW: DFC - added getReplicasByMetadata() interface
CHANGE: DFC - optimized getDirectoryReplicas()
CHANGE: FileCatalogClient - treat the reduced output from various service queries restoring LFNs and PFNs on the fly
NEW: DFC - LFNPFNConvention flag can be None, Weak or Strong to facilitate compatibility with LFC data 
CHANGE: FileCatalog - do not return PFNs, construct them on the client side
CHANGE: FileCatalog - simplified FC_Scaling_test.py script
NEW: FileCatalog/DatasetManager class to define and manipulate datasets corresponding to meta queries
NEW: FileCatalogHandler - new interface methods to expose DatasetManager functionality
NEW: FileCatalogClientCLI - new dataset family of commands
FIX: StorageFactory, ReplicaManager - resolve SE alias name recursively
FIX: FTSRequest, ReplicaManager, SRM2Storage - use current proxy owner as user name in accounting reports, closes #1602
BUGFIX: FileCatalogClientCLI - bug fix in do_ls, missing argument to addFile() call, closes #1658
NEW: FileCatalog - added new setMetadataBulk() interface, closes #1358
FIX: FileCatalog - initial argument check strips off leading lfn:, LFN:, /grid, closes #448
NEW: FileCatalog - added new setFileStatus() interface, closes #170, valid and visible file and replica statuses can be defined in respective options.
CHANGE: multiple new FTS system fixes
CHANGE: uniform argument checking with checkArgumentFormat() in multiple modules
CHANGE: FileCatalog - add Trash to the default replica valid statuses
CHANGE: ReplicaManager,FTSRequest,StorageElement - no use of PFN as returned by the FC except for file removal,
        rather constructing it always on the fly
        
*SMS
CHANGE: PinRequestAgent, SENamespaceCatalogCheckAgent - removed
CHANGE: Use StorageManagerClient instead of StorageDB directly        

*WMS
CHANGE: JobPolicy - optimization for bulk job verification
NEW: JobPolicy - added getControlledUsers() to get users which jobs can be accessed for 
     a given operation
CHANGE: JobMonitoringHandler - Avoid doing a selection of all Jobs, first count matching jobs 
        and then use "limit" to select only the required JobIDs.
NEW: JobMonitoringHandler - use JobPolicy to filter jobs in getJobSummaryWeb()
NEW: new Operations option /Services/JobMonitoring/GlobalJobsInfo ( True by default ) to 
     allow or not job info lookup by anybody, used in JobMonitoringHandler       
BUGFIX: SiteDirector - take into account the target queue Platform
BUGFIX: JobDB - bug in __insertNewJDL()    
CHANGE: dirac-admin-show-task-queues - enhanced output  
CHANGE: JobLoggingDB.sql - use trigger to manage the new LoggingInfo structure  
CHANGE: JobWrapper - trying several times to upload a request before declaring the job failed
FIX: JobScheduling executor - fix race condition that causes a job to remain in Staging
NEW: SiteDirector - do not touch sites for which there is no work available
NEW: SiteDirector - allow sites not in mask to take jobs with JobType Test
NEW: SiteDirector - allow 1 hour grace period for pilots in Unknown state before aborting them
CHANGE: Allow usage of non-plural form of the job requirement options ( PilotType, GridCE, BannedSite, 
        SubmitPool ), keep backward compatibility with a plural form
        
*RSS
FIX: DowntimeCommand - take the latest Downtime that fits    
NEW: porting new Policies from integration  
NEW: RSS SpaceToken command querying endpoints/tokens that exist  
        
*Resources
NEW: added SSHOARComputingElement class 
NEW: added XROOTStorage class       
FIX: CREAMComputingElement - extra checks for validity of returned pilot references
        
*TS
CHANGE: TransformationClient(DB,Manager) - set file status for transformation as bulk operation 
CHANGE: TransformationClient - applying state machine when changing transformation status
BUGFIX: TransformationClient(Handler) - few minor fixes
NEW: TransformationDB - backported __deleteTransformationFileTask(s) methods
CHANGE: TransformationDB(Client) - fixes to reestablish the FileCatalog interface
FIX: TransformationAgent - added MissingInFC to consider for Removal transformations
BUGFIX: TransformationAgent - in _getTransformationFiles() variable 'now' was not defined
FIX: TransformationDB.sql - DataFiles primary key is changed to (FileID) from (FileID,LFN) 
CHANGE: TransformationDB(.sql) - schema changes suitable for InnoDB
FIX: TaskManager(AgentBase) - consider only submitted tasks for updating status
CHANGE: TransformationDB(.sql) - added index on LFN in DataFiles table

*RMS
NEW: Migrate to use the new Request Management by all the clients
CHANGE: RequestContainer - Retry failed transfers 10 times and avoid sub-requests to be set Done 
        when the files are failed
CHANGE: Use a unique name for storing the proxy as processes may use the same "random" name and 
        give conflicts
NEW: RequestClient(Handler) - add new method readRequest( requestname)                 

*Workflow
NEW: Porting the LHCb Workflow package to DIRAC to make the use of general purpose modules and
     simplify construction of workflows        

[v6r9p33]

*Accounting
BUGFIX: AccountingDB - wrong indentation

[v6r9p32]

*Accounting
FIX: AccountingDB - use old style grouping if the default grouping is altered, e.g. by Country

[v6r9p31]

*Accounting
CHANGE: AccountingDB - changes to speed up queries: use "values" in GROUP By clause;
        drop duplicate indexes; reorder fields in the UniqueConstraint index of the
        "bucket" tables  

[v6r9p30]

*DMS
CHANGE: FileCatalogFactory - construct CatalogURL from CatalogType by default

*SMS
FIX: dirac-stager-stage-files - changed the order of the arguments

[v6r9p29]

*TS
FIX: TaskManager(AgentBase) - fix for considering only submitted tasks 

[v6r9p28]

*TS
FIX: TransformationDB(ManagerHandler) - several portings from v6r10

[v6r9p27]

*SMS
FIX: StorageManagementDB - in removeUnlinkedReplicas() second look for CacheReplicas 
     for which there is no entry in StageRequests

[v6r9p26]

*Resources
CHANGE: CREAMComputigElement - Make sure that pilots submitted to CREAM get a 
        fresh proxy during their complete lifetime
*Framework
FIX: ProxyDB - process properly any SQLi with DNs/groups with 's in the name

[v6r9p25]

*TS
CHANGE: TransformationClient - changed default timeout values for service calls
FIX: TransformationClient - fixes for processing of derived transformations 

[v6r9p24]

*TS
FIX: TransformationClient - in moveFilesToDerivedTransformation() set file status
     to Moved-<prod>

[v6r9p23]

*Core
BUGFIX: InstallTools - improper configuration prevents a fresh new installation

*WMS
BUGFIX: PilotDirector - Operations Helper non-instantiated

[v6r9p22]

*WMS
FIX: PilotDirector - allow to properly define extensions to be installed by the 
     Pilot differently to those installed at the server
FIX: Watchdog - convert pid to string in ProcessMonitor

*TS
FIX: TransformationDB - splitting files in chunks

*DMS
NEW: dirac-dms-create-removal-request command
CHANGE: update dirac-dms-xxx commands to use the new RMS client,
        strip lines when reading LFNs from a file

[v6r9p21]

*TS
FIX: Transformation(Client,DB,Manager) - restored FileCatalog compliant interface
FIX: TransformationDB - fix in __insertIntoExistingTransformationFiles()

[v6r9p20]

*Core
BUGFIX: ProxyUpload - an on the fly upload does not require a proxy to exist

*DMS
CHANGE: TransferAgent - use compareAdler() for checking checksum
FIX: FailoverTransfer - recording the sourceSE in case of failover transfer request 

*WMS
FIX: ProcessMonitor - some fixes added, printout when <1 s of consumed CPU is found

*Transformation
BUGFIX: TransformationClient - fixed return value in moveFilesToDerivedTransformation()

*RMS
BUGFIX: CleanReqDBAgent - now() -> utcnow() in initialize()

*Resources
FIX: ARCComputingElement - fix the parsing of CE status if no jobs are available

[v6r9p19]

*DMS
FIX: FileCatalog/DirectoryMetadata - inherited metadata is used while selecting directories
     in findDirIDsByMetadata()

[v6r9p18]

*DMS
FIX: FTSSubmitAgent, FTSRequest - fixes the staging mechanism in the FTS transfer submission
NEW: TransferDBMonitoringHandler - added getFilesForChannel(), resetFileChannelStatus()

[v6r9p17]

*Accounting
FIX: DataStoreClient - send accounting records in batches of 1000 records instead of 100

*DMS:
FIX: FailoverTransfer - catalog name from list to string
FIX: FTSSubmitAgent, FTSRequest - handle FTS3 as new protocol and fix bad submission time
FIX: FTSSubmitAgent, FTSRequest - do not submit FTS transfers for staging files

*WMS
FIX: TaskQueueDB - do not check enabled when TQs are requested from Directors
FIX: TaskQueueDB - check for Enabled in the TaskQueues when inserting jobs to print an alert
NEW: TaskQueueDB - each TQ can have at most 5k jobs, if beyond the limit create a new TQ 
     to prevent long matching times when there are way too many jobs in a single TQ

[v6r9p16]

*TS
BUGFIX: typos in TransformationCleaningAgent.py

*DMS
CHANGE: DownloadInputData - check the available disk space in the right input data directory
FIX: DownloadInputData - try to download only Cached replicas 

[v6r9p15]

*Core
FIX: MySQL - do not decrease the retry counter after ping failure

*DMS
CHANGE: FC/DirectoryMetadata - Speed up findFilesByMetadataWeb when many files match
FIX: RemovalTask - fix error string when removing a non existing file (was incompatible 
     with the LHCb BK client). 

*WMS
FIX: JobReport - minor fix ( removed unused imports )
FIX: JobMonitoring(JobStateUpdate)Handler - jobID argument can be either string, int or long

*TS
CHANGE: TransformationClient - change status of Moved files to a deterministic value
FIX: FileReport - minor fix ( inherits object ) 

[v6r9p14]

*DMS
CHANGE: FTSDB - changed schema: removing FTSSite table. From now on FTS sites 
        would be read from CS Resources

[v6r9p13]

FIX: included fixes from v6r8p26 patch release

[v6r9p12]

FIX: included fixes from v6r8p25 patch release

[v6r9p11]

*DMS
BUGFIX: FTSRequest - in __resolveFTSServer() type "=" -> "=="

[v6r9p10]

FIX: included fixes from v6r8p24 patch release

*Core
NEW: StateMachine utility

*DMS
BUGFIX: in RegisterFile operation handler

*Interfaces
FIX: Dirac.py - in splitInputData() consider only Active replicas

[v6r9p9]

*RMS
FIX: RequestDB - added getRequestFileStatus(), getRequestName() methods

[v6r9p8]

*DMS
FIX: RequestDB - get correct digest ( short request description ) of a request

[v6r9p7]

FIX: included fixes from v6r8p23 patch release

*RSS
FIX: SpaceTokenOccupancyPolicy - SpaceToken Policy decision was based on 
     percentage by mistake
     
*RMS
NEW: new scripts dirac-dms-ftsdb-summary, dirac-dms-show-ftsjobs    
FIX: FTSAgent - setting space tokens for newly created FTSJobs 

[v6r9p6]

*DMS
BUGFIX: dirac-admin-add-ftssite - missing import

*RMS
NEW: RequestDB, ReqManagerHandler - added getRequestStatus() method

*TS
FIX: fixes when using new RequestClient with the TransformationCleaningAgent

*WMS
BUGFIX: typo in SandboxStoreHandler transfer_fromClient() method

[v6r9p5]

*DMS
BUGFIX: missing proxy in service env in the FTSManager service. By default service 
        will use DataManager proxy refreshed every 6 hours.

*Resources
NEW: StorageElement - new checkAccess policy: split the self.checkMethods in 
     self.okMethods. okMethods are the methods that do not use the physical SE. 
     The isValid returns S_OK for all those immediately

*RSS
FIX: SpaceTokenOccupancyPolicy - Policy that now takes into account absolute values 
     for the space left
     
*TS
FIX: TransformationCleaningAgent - will look for both old and new RMS     

[v6r9p4]

*Stager
NEW: Stager API: dirac-stager-monitor-file, dirac-stager-monitor-jobs, 
     dirac-stager-monitor-requests, dirac-stager-show-stats

[v6r9p3]

*Transformation
FIX: TransformationCleaning Agent status was set to 'Deleted' instead of 'Cleaned'

[v6r9p2]

*RSS
NEW: Added Component family tables and statuses
FIX: removed old & unused code 
NEW: allow RSS policies match wild cards on CS

*WMS
BUGFIX: FailoverTransfer,JobWrapper - proper propagation of file metadata

[v6r9p1]

*RMS
NEW: FTSAgent - update rwAccessValidStamp,
     update ftsGraphValidStamp,
     new option for staging files before submission,
     better log handling here and there
CHANGE: FTSJob - add staging flag in in submitFTS2
CHANGE: Changes in WMS (FailoverTransfer, JobReport, JobWrapper, SandboxStoreHandler) 
        and TS (FileReport) to follow the new RMS.
NEW: Full CRUD support in RMS.

*RSS
NEW: ResourceManagementDB - new table ErrorReportBuffer
NEW: new ResourceManagementClient methods - insertErrorReportBuffer, selectErrorReportBuffer,
     deleteErrorReportBuffer

[v6r9]

NEW: Refactored Request Management System, related DMS agents and FTS management
     components

[v6r8p28]

*Core
BUGFIX: RequestHandler - the lock Name includes ActionType/Action

*DMS
FIX: dirac-dms-filecatalog-cli - prevent exception in case of missing proxy

[v6r8p27]

*DMS
BUGFIX: dirac-dms-add-file - fixed typo item -> items

[v6r8p26]

*Core
NEW: RequestHandler - added getServiceOption() to properly resolve inherited options 
     in the global service handler initialize method
NEW: FileCatalogHandler, StorageElementHandler - use getServiceOption()

[v6r8p25]

FIX: included fixes from v6r7p40 patch release

*Resources
FIX: SRM2Storage - do not account gfal_ls operations

[v6r8p24]

FIX: included fixes from v6r7p39 patch release

*Core
FIX: SiteSEMapping was returning wrong info

*DMS
FIX: FTSRequest - choose explicitly target FTS point for RAL and CERN
BUGFIX: StrategyHandler - wrong return value in __getRWAccessForSE()

*Resources
CHANGE: SRM2Storage - do not account gfal_ls operations any more

[v6r8p23]

FIX: included fixes from v6r7p37 patch release

*TS
FIX: TransformationDB - allow tasks made with ProbInFC files
FIX: TransformationCleaingAgent,Client - correct setting of transformation 
     status while cleaning

[v6r8p22]

FIX: included fixes from v6r7p36 patch release

[v6r8p21]

*DMS
FIX: FileCatalog/DirectoryMetadata - even if there is no meta Selection 
     the path should be considered when getting Compatible Metadata
FIX: FileCatalog/DirectoryNodeTree - findDir will return S_OK( '' ) if dir not 
     found, always return the same error from DirectoryMetadata in this case.     

*RSS
FIX: DowntimeCommand - use UTC time stamps

*TS
FIX: TransformationAgent - in _getTransformationFiles() get also ProbInFC files in 
     addition to Used 

[v6r8p20]

*Stager
NEW: Stager API: dirac-stager-monitor-file, dirac-stager-monitor-jobs, 
     dirac-stager-monitor-requests, dirac-stager-show-stats

[v6r8p19]

*Transformation
FIX: TransformationCleaning Agent status was set to 'Deleted' instead of 'Cleaned'

[v6r8p18]

*TS
BUGFIX: TransformationAgent - regression in __cleanCache()

[v6r8p17]

FIX: included fixes from v6r7p32 patch release

*WMS
FIX: StalledJobAgent - for accidentally stopped jobs ExecTime can be not set, 
     set it to CPUTime for the accounting purposes in this case

[v6r8p16]

FIX: included fixes from v6r7p31 patch release

*WMS
BUGFIX: TaskQueueDB - fixed a bug in the negative matching conditions SQL construction

*RSS
NEW: improved doc strings of PEP, PDP modules ( part of PolicySystem )
FIX: Minor changes to ensure consistency if ElementInspectorAgent and 
     users interact simultaneously with the same element
CHANGE: removed DatabaseCleanerAgent ( to be uninstalled if already installed )
FIX: SummarizeLogsAgent - the logic of the agent was wrong, the agent has been re-written.
     
[v6r8p15]

*Core
FIX: X509Chain - fix invalid information when doing dirac-proxy-info without CS
     ( in getCredentials() )

*RSS
NEW: PDP, PEP - added support for option "doNotCombineResult" on PDP

[v6r8p14]

*Core
FIX: dirac-deploy-scripts - can now work with the system python

*WMS
NEW: dirac-wms-cpu-normalization - added -R option to modify a given configuration file
FIX: Executor/InputData - Add extra check for LFns in InputData optimizer, closes #1472

*Transformation
CHANGE: TransformationAgent - add possibility to kick a transformation (not skip it if no 
        unused files), by touching a file in workDirectory
BUGFIX: TransformationAgent - bug in __cleanCache() dict modified in a loop        

[v6r8p13]

*Transformation
BUGFIX: TransformationDB - restored import of StringType

[v6r8p12]

NEW: Applied patches from v6r7p29

*WMS
FIX: JobDB - check if SystemConfig is present in the job definition and convert it 
     into Platform

*DMS
FIX: ReplicaManager - do not get metadata of files when getting files in a directory 
     if not strictly necessary

*RSS
NEW: ported from LHCb PublisherHandler for RSS web views

[v6r8p11]

NEW: Applied patches from v6r7p27

*RSS
NEW: SpaceTokenOccupancyPolicy - ported from LHCbDIRAC 
NEW: db._checkTable done on service initialization ( removed dirac-rss-setup script doing it )

*Transformation
FIX: TaskManager - reset oJob for each task in prepareTransformationTasks()
BUGFIX: ValidateOutputDataAgent - typo fixed in getTransformationDirectories()
FIX: TransformationManagerHandler - use CS to get files statuses not to include in 
     processed file fraction calculation for the web monitoring pages

[v6r8p10]

NEW: Applied patches from v6r7p27

[v6r8p9]

*DMS
FIX: TransferAgent,dirac-dms-show-se-status, ResourceStatus,TaskManager - fixes
     needed for DMS components to use RSS status information
NEW: ReplicaManager - allow to get metadata for an LFN+SE as well as PFN+SE     

[v6r8p8]

*RSS
BUGFIX: dirac-rss-setup - added missing return of S_OK() result

[v6r8p7]

NEW: Applied patches from v6r7p24

*DMS
BUGFIX: LcgFileCatalogClient - bug in addFile()

*RSS
BUGFIX: fixed script dirac-rss-set-token, broken in the current release.
NEW: Statistics module - will be used in the future to provide detailed information 
     from the History of the elements 

[v6r8p6]

NEW: Applied patches from v6r7p23

*Transformation
FIX: TaskManager - allow prepareTransformationTasks to proceed if no OutputDataModule is defined
FIX: TransformationDB - remove INDEX(TaskID) from TransformationTasks. It produces a single counter 
     for the whole table instead of one per TransformationID
     
*WMS     
FIX: WMSUtilities - to allow support for EMI UI's for pilot submission we drop support for glite 3.1

[v6r8p5]

NEW: Applied patches from v6r7p22

*RSS
CHANGE: removed old tests and commented out files

*WMS
FIX: PoolXMLCatalog - proper addFile usage

*Transformation
CHANGE: TransformationAgent - clear replica cache when flushing or setting a file in the workdirectory

[v6r8p4]

*Transformation
FIX: The connection to the jobManager is done only at submission time
FIX: Jenkins complaints fixes

*WMS
BUGFIX: JobDB - CPUtime -> CPUTime
FIX: Jenkins complaints fixes

[v6r8p3]

*DMS
BUGFIX: LcgFileCatalogClient

[v6r8p2]

*DMS:
FIX: LcgFileCatalogClient - remove check for opening a session in __init__ as credentials are not yet set 

*Transformation
CHANGE: reuse RPC clients in Transformation System 

[v6r8p1]

*Core
FIX: dirac-deploy-scripts - restored regression w.r.t. support of scripts starting with "d"

*DMS
BUGFIX: LcgFileCatalogClient - two typos fixed

[v6r8]

CHANGE: Several fixes backported from the v7r0 integration branch

*Core
CHANGE: DictCache - uses global LockRing to avoid locks in multiprocessing
FIX: X509Chain - proxy-info showing an error when there's no CS

*DMS
FIX: TransferAgent - inside loop filter out waiting files dictionary
BUGFIX: dirac-admin-allow-se - there was a continue that was skipping the complete loop for 
        ARCHIVE elements
NEW: LcgFileCatalogClient - test return code in startsess lfc calls       

*WMS:
FIX: OptimizerExecutor, InputData, JobScheduling - check that site candidates have all the 
     replicas

*RSS: 
BUGFIX: ResourceStatus, RSSCacheNoThread - ensure that locks are always released

*Transformation
FIX: TaskManager - site in the job definition is taken into account when submitting
NEW: Transformation - get the allowed plugins from the CS /Operations/Transformations/AllowedPlugins
FIX: ValidateOutputDataAgent - self not needed for static methods

[v6r7p40]

*Resources
FIX: StorageElement class was not properly passing the lifetime argument for prestageFile method

[v6r7p39]

*Core
CHANGE: Grid - in executeGridCommand() allow environment script with arguments needed for ARC client

*DMS
FIX: DFC SEManager - DIP Storage can have a list of ports now

*Resources
FIX: ARCComputingElement - few fixes after debugging

[v6r7p38]

*Core
NEW: DISET FileHelper, TransferClient - possibility to switch off check sum

*Resources
NEW: ARCComputingElement - first version
NEW: StorageFactory - possibility to pass extra protocol parameters to storage object
NEW: DIPStorage - added CheckSum configuration option
BUGFIX: SSHComputingElement - use CE name in the pilot reference construction

*WMS
FIX: StalledJobAgent - if ExecTime < CPUTime make it equal to CPUTime

[v6r7p37]

*Framework
BUGFIX: NotificationDB - typos in SQL statement in purgeExpiredNotifications() 

*WMS
NEW: JobCleaningAgent - added scheduling sandbox LFN removal request 
     when deleting jobs
CHANGE: JobWrapper - report only error code as ApplicationError parameter 
        when payload finishes with errors    
NEW: SiteDirector - possibility to specify extensions to be installed in 
     pilots in /Operations/Pilots/Extensions option in order not to install
     all the server side extensions        

*DMS
CHANGE: FileCatalogFactory - use service path as default URL
CHANGE: FileCatalogFactory - use ObjectLoader to import catalog clients

*SMS
BUGFIX: StorageManagementDB, dirac-stager-monitor-jobs - small bug fixes ( sic, Daniela )

*Resources
CHANGE: DIPStorage - added possibility to specify a list of ports for multiple
        service end-points
CHANGE: InProcessComputingElement - demote log message when payload failure 
        to warning, the job will fail anyway
FIX: StalledJobAgent - if pilot reference is not registered, this is not an 
     error of the StalledJobAgent, no log.error() in  this case                
        
*RMS
CHANGE: RequestTask - ensure that tasks are executed with user credentials 
        even with respect to queries to DIRAC services ( useServerCertificate 
        flag set to false )        

[v6r7p36]

*WMS
FIX: CREAMCE, SiteDirector - make sure that the tmp executable is removed
CHANGE: JobWrapper - remove sending mails via Notification Service in case
        of job rescheduling
        
*SMS
FIX: StorageManagementDB - fix a race condition when old tasks are set failed 
     between stage submission and update.        

[v6r7p35]

*Stager
NEW: Stager API: dirac-stager-monitor-file, dirac-stager-monitor-jobs, 
     dirac-stager-monitor-requests, dirac-stager-show-stats

[v6r7p34]

*Transformation
FIX: TransformationCleaning Agent status was set to 'Deleted' instead of 'Cleaned'

[v6r7p33]

*Interfaces
FIX: Job.py - in setExecutable() - prevent changing the log file name string type

*StorageManagement
NEW: StorageManagementDB(Handler) - kill staging requests at the same time as 
     killing related jobs, closes #1510
FIX: StorageManagementDB - demote the level of several log messages       

[v6r7p32]

*DMS
FIX: StorageElementHandler - do not use getDiskSpace utility, use os.statvfs instead
CHANGE: StorageManagementDB - in getStageRequests() make MySQL do an UNIQUE selection 
        and use implicit loop to speed up queries for large results

*Resources
FIX: lsfce remote script - use re.search instead of re.match in submitJob() to cope with
     multipline output

[v6r7p31]

*WMS
FIX: SiteDirector - make possible more than one SiteDirector (with different pilot identity) attached 
     to a CE, ie sgm and pilot roles. Otherwise one is declaring Aborted the pilots from the other.

[v6r7p30]

*Core
CHANGE: X509Chain - added groupProperties field to the getCredentials() report
BUGFIX: InstallTools - in getSetupComponents() typo fixed: agent -> executor

[v6r7p29]

*DMS
CHANGE: FileCatalog - selection metadata is also returned as compatible metadata in the result
        of getCompatibleMetadata() call
NEW: FileCatalog - added path argument to getCompatibleMetadata() call
NEW: FileCatalogClient - added getFileUserMetadata()
BUGFIX: dirac-dms-fts-monitor - exit with code -1 in case of error

*Resources
FIX: CREAMComputingElement - check globus-url-copy result for errors when retrieving job output

[v6r7p28]

*DMS
BUGFIX: FileCatalog/DirectoryMetadata - wrong MySQL syntax 

[v6r7p27]

*Core
FIX: Mail.py - fix of the problem of colons in the mail's body

*Interfaces
NEW: Job API - added setSubmitPools(), setPlatform() sets ... "Platform"

*WMS
FIX: TaskQueueDB - use SystemConfig as Platform for matching ( if Platform is not set explicitly

*Resources
FIX: SSHComputingElement - use ssh host ( and not CE name ) in the pilot reference
BUGFIX: SSHGEComputingElement - forgotten return statement in _getJobOutputFiles()

*Framework
NEW: dirac-sys-sendmail - email's body can be taken from pipe. Command's argument 
     in this case will be interpreted as a destination address     

[v6r7p26]

*DMS
FIX: ReplicaManager - status names Read/Write -> ReadAccess/WriteAccess

[v6r7p25]

*Core
CHANGE: X509Chain - in getCredentials() failure to contact CS is not fatal, 
        can happen when calling dirac-proxy-init -x, for example

[v6r7p24]

*DMS
NEW: FileCatalog - added getFilesByMetadataWeb() to allow pagination in the Web 
     catalog browser
     
*WMS
CHANGE: WMSAdministrator, DiracAdmin - get banned sites list by specifying the status
        to the respective jobDB call     

[v6r7p23]

*Transformation
BUGFIX: TransformationDB - badly formatted error log message

*RMS
CHANGE: RequestDBMySQL - speedup the lookup of requests

*WMS
BUGFIX: dirac-dms-job-delete - in job selection by group

*DMS
FIX: LcgFileCatalogClient - getDirectorySize made compatible with DFC
BUGFIX: LcgFileCatalogClient - proper call of __getClientCertInfo()

[v6r7p22]

*Transformation
CHANGE: InputDataAgent - treats only suitable transformations, e.g. not the extendable ones. 
CHANGE: TransformationAgent - make some methods more public for easy overload

[v6r7p21]

*Core
FIX: Shifter - pass filePath argument when downloading proxy

[v6r7p20]

*DMS
CHANGE: StrategyHandler - move out SourceSE checking to TransferAgent
CHANGE: ReplicaManager, InputDataAgent - get active replicas
FIX: StorageElement, SRM2Storage - support for 'xxxAccess' statuses, checking results
     of return structures
     
*RSS
NEW: set configurable email address on the CS to send the RSS emails
NEW: RSSCache without thread in background
FIX: Synchronizer - moved to ResourceManager handler     

[v6r7p19]

*DMS
BUGFIX: ReplicaManager - in putAndRegister() SE.putFile() singleFile argument not used explicitly

[v6r7p18]

*WMS
FIX: StalledJobAgent - do not exit the loop over Completed jobs if accounting sending fails
NEW: dirac-wms-job-delete - allow to specify jobs to delete by job group and/or in a file
FIX: JobManifest - If CPUTime is not set, set it to MaxCPUTime value

[v6r7p17]

*Resources
FIX: SRM2Storage - treat properly "22 SRM_REQUEST_QUEUED" result code

[v6r7p16]

*DMS
FIX: StrategyHandler - do not proceed when the source SE is not valid for read 
BUGFIX: StorageElement - putFile can take an optional sourceSize argument
BUGFIX: ReplicaManager - in removeFile() proper loop on failed replicas

*RSS
FIX: SpaceTokenOccupancyCommand, CacheFeederAgent - add timeout when calling lcg_util commands

*WMS
FIX: JobManifest - take all the SubmitPools defined in the TaskQueueAgent 
NEW: StalledJobAgent - declare jobs stuck in Completed status as Failed

[v6r7p15]

*Core
BUGFIX: SocketInfo - in host identity evaluation

*DMS
BUGFIX: FileCatalogHandler - missing import os

*Transformation
CHANGE: JobManifest - getting allowed job types from operations() section 

[v6r7p14]

*DMS
CHANGE: StorageElementProxy - removed getParameters(), closes #1280
FIX: StorageElementProxy - free the getFile space before the next file
FIX: StorageElement - added getPFNBase() to comply with the interface

*Interfaces
CHANGE: Dirac API - allow lists of LFNs in removeFile() and removeReplica()

*WMS
CHANGE: JobSchedulingAgent(Executor) - allow both BannedSite and BannedSites JDL option

*RSS
FIX: ElementInspectorAgent - should only pick elements with rss token ( rs_svc ).
FIX: TokenAgent - using 4th element instead of the 5th. Added option to set admin email on the CS.

[v6r7p13]

*Core
FIX: Resources - in getStorageElementSiteMapping() return only sites with non-empty list of SEs

*DMS
FIX: StorageElement - restored the dropped logic of using proxy SEs
FIX: FileCatalog - fix the UseProxy /LocalSite/Catalog option

*Transformation
FIX: TransformationDB - use lower() string comparison in extendTransformation()

[v6r7p12]

*WMS
BUGFIX: JobManifest - get AllowedSubmitPools from the /Systems section, not from /Operations

*Core
NEW: Resources helper - added getSites(), getStorageElementSiteMapping()

*DMS
CHANGE: StrategyHandler - use getStorageElementSiteMapping helper function
BUGFIX: ReplicaManager - do not modify the loop dictionary inside the loop

[v6r7p11]

*Core
CHANGE: Subprocess - put the use of watchdog in flagging

[v6r7p10]

*Core
NEW: Logger - added getLevel() method, closes #1292
FIX: Subprocess - returns correct structure in case of timeout, closes #1295, #1294
CHANGE: TimeOutExec - dropped unused utility
FIX: Logger - cleaned unused imports

*RSS
CHANGE: ElementInspectorAgent - do not use mangled name and removed shifterProxy agentOption

[v6r7p9]

*Core
BUGFIX: InstallTools - MySQL Port should be an integer

[v6r7p8]

*Core
FIX: Subprocess - consistent timeout error message

*DMS
NEW: RemovalTask - added bulk removal
FIX: StrategyHandler - check file source CEs
CHANGE: DataIntegrityClient - code beautification
CHANGE: ReplicaManager - do not check file existence if replica information is queried anyway,
        do not fail if file to be removed does not exist already. 

[v6r7p7]

FIX: Several fixes to allow automatic code documentation

*Core
NEW: InstallTools - added mysqlPort and mysqlRootUser

*DMS
CHANGE: ReplicaManager - set possibility to force the deletion of non existing files
CHANGE: StrategyHandler - better handling of checksum check during scheduling 

[v6r7p6]

*Core
FIX: dirac-install - restore signal alarm if downloadable file is not found
FIX: Subprocess - using Manager proxy object to pass results from the working process

*DMS:
CHANGE: StorageElement - removed overwride mode
CHANGE: removed obsoleted dirac-dms-remove-lfn-replica, dirac-dms-remove-lfn
NEW: FTSMonitorAgent - filter out sources with checksum mismatch
FIX: FTSMonitorAgent, TransferAgent - fix the names of the RSS states

*RSS
NEW: ElementInspectorAgent runs with a variable number of threads which are automatically adjusted
NEW: Added policies to force a particular state, can be very convenient to keep something Banned for example.
NEW: policy system upgrade, added finer granularity when setting policies and actions

*WMS
NEW: SiteDirector- allow to define pilot DN/Group in the agent options
CHANGE: JobDescription, JobManifest - take values for job parameter verification from Operations CS section

[v6r7p5]

*Interfaces
BUGFIX: dirac-wms-job-get-output - properly treat the case when output directory is not specified 

[v6r7p4]

*Core
FIX: Subprocess - avoid that watchdog kills the executor process before it returns itself

*Framework
BUGFIX: ProxuManagerClient - wrong time for caching proxies

*RSS
FIX: removed obsoleted methods

*DMS
NEW: FileCatalog - added findFilesByMetadataDetailed - provides detailed metadata for 
     selected files

[v6r7p3]

*DMS
FIX: FTSMonitorAgent - logging less verbose

*Transformation
FIX: TransformationAgent - use the new CS defaults locations
FIX: Proper agent initialization
NEW: TransformationPlaugin - in Broadcast plugin added file groupings by number of files, 
     make the TargetSE always defined, even if the SourceSE list contains it 

*ResourceStatus
FIX: Added the shifter's proxy to several agents

*RMS
FIX: RequestContainer - the execution order was not properly set for the single files 

*Framework:
BUGFIX: ProxyManagerClient - proxy time can not be shorter than what was requested

[v6r7p2]

*Core
FIX: dirac-configure - switch to use CS before checking proxy info

*Framework
NEW: dirac-sys-sendmail new command
NEW: SystemAdmininistratorCLI - added show host, uninstall, revert commands
NEW: SystemAdmininistratorHandler - added more info in getHostInfo()
NEW: SystemAdmininistratorHandler - added revertSoftware() interface

*Transformation
FIX: TransformationCleaningAgent - check the status of returned results

[v6r7p1]

*Core
FIX: Subprocess - finalize the Watchdog closing internal connections after a command execution
CHANGE: add timeout for py(shell,system)Call calls where appropriate
CHANGE: Shifter - use gProxyManager in a way that allows proxy caching

*Framework
NEW: ProxyManagerClient - allow to specify validity and caching time separately
FIX: ProxyDB - replace instead of delete+insert proxy in __storeVOMSProxy

*DMS
NEW: FTSMonitorAgent - made multithreaded for better efficiency
FIX: dirac-dms-add-file - allow LFN: prefix for lfn argument

*WMS
NEW: dirac-wms-job-get-output, dirac-wms-job-status - allow to retrieve output for a job group
FIX: TaskQueueDB - fixed selection SQL in __generateTQMatchSQL()
CHANGE: OptimizerExecutor - reduce diversity of MinorStatuses for failed executors

*Resources
FIX: CREAMComputingElement - remove temporary JDL right after the submission 

[v6r6p21]

*DMS
BUGFIX: TransformationCleaningAgent - use the right signature of cleanMetadataCatalogFiles() call

[v6r6p20]

*DMS
FIX: RegistrationTask - properly escaped error messages
BUGFIX: DirectoryMetadata - use getFileMetadataFields from FileMetadata in addMetadataField()
NEW: When there is a missing source error spotted during FTS transfer, file should be reset 
     and rescheduled again until maxAttempt (set to 100) is reached

*WMS
FIX: JobScheduling - fix the site group logic in case of Tier0

[v6r6p19]

*DMS
BUGFIX: All DMS agents  - set up agent name in the initialization

*Core
NEW: Subprocess - timeout wrapper for subprocess calls
BUGFIX: Time - proper interpreting of 0's instead of None
CHANGE: DISET - use cStringIO for ANY read that's longer than 16k (speed improvement) 
        + Less mem when writing data to the net
FIX: Os.py - protection against failed "df" command execution       
NEW: dirac-info prints lcg bindings versions
CHANGE: PlotBase - made a new style class 
NEW: Subprocess - added debug level log message

*Framework
NEW: SystemAdministratorIntegrator client for collecting info from several hosts
NEW: SystemAdministrator - added getHostInfo()
FIX: dirac-proxy-init - always check for errors in S_OK/ERROR returned structures
CHANGE: Do not accept VOMS proxies when uploading a proxy to the proxy manager

*Configuration
FIX: CE2CSAgent - get a fresh copy of the cs data before attempting to modify it, closes #1151
FIX: Do not create useless backups due to slaves connecting and disconnecting
FIX: Refresher - prevent retrying with 'Insane environment'

*Accounting
NEW: Accounting/Job - added validation of reported values to cope with the weird Yandex case
FIX: DBUtils - take into account invalid values, closes #949

*DMS
FIX: FTSSubmitAgent - file for some reason rejected from submission should stay in 'Waiting' in 
     TransferDB.Channel table
FIX: FTSRequest - fix in the log printout     
CHANGE: dirac-dms-add-file removed, dirac-dms-add-files renamed to dirac-dms-add-file
FIX: FileCatalogCLI - check the result of removeFile call
FIX: LcgFileCatalogClient - get rid of LHCb specific VO evaluation
NEW: New FileCatalogProxy service - a generalization of a deprecated LcgFileCatalog service
FIX: Restored StorageElementProxy functionality
CHANGE: dirac-dms-add-file - added printout
NEW: FileCatalog(Factory), StorageElement(Factory) - UseProxy flag moved to /Operations and /LocalSite sections

*RSS
NEW:  general reimplementation: 
      New DB schema using python definition of tables, having three big blocks: Site, Resource and Node.
      MySQLMonkey functionality almost fully covered by DB module, eventually will disappear.
      Services updated to use new database.
      Clients updated to use new database.
      Synchronizer updated to fill the new database. When helpers will be ready, it will need an update.
      One ElementInspectorAgent, configurable now is hardcoded.
      New Generic StateMachine using OOP.
      Commands and Policies simplified.
      ResourceStatus using internal cache, needs to be tested with real load.
      Fixes for the state machine
      Replaced Bad with Degraded status ( outside RSS ).
      Added "Access" to Read|Write|Check|Remove SE statuses wherever it applies.
      ResourceStatus returns by default "Active" instead of "Allowed" for CS calls.
      Caching parameters are defined in the CS
FIX: dirac-admin-allow/ban-se - allow a SE on Degraded ( Degraded->Active ) and ban a SE on Probing 
     ( Probing -> Banned ). In practice, Active and Degraded are "usable" states anyway.            
      
*WMS
FIX: OptimizerExecutor - failed optimizations will still update the job     
NEW: JobWrapper - added LFNUserPrefix VO specific Operations option used for building user LFNs
CHANGE: JobDB - do not interpret SystemConfig in the WMS/JobDB
CHANGE: JobDB - Use CPUTime JDL only, keep MaxCPUTime for backward compatibility
CHANGE: JobWrapper - use CPUTime job parameter instead of MaxCPUTime
CHANGE: JobAgent - use CEType option instead of CEUniqueID
FIX: JobWrapper - do not attempt to untar directories before having checked if they are tarfiles 
NEW: dirac-wms-job-status - get job statuses for jobs in a given job group
 
*SMS
FIX: StorageManagementDB - when removing unlinked replicas, take into account the case where a
     staging request had been submitted, but failed
      
*Resources    
NEW: glexecCE - add new possible locations of the glexec binary: OSG specific stuff and in last resort 
     looking in the PATH    
NEW: LcgFileCatalogClient - in removeReplica() get the needed PFN inside instead of providing it as an argument     
      
*TS      
CHANGE: Transformation types definition are moved to the Operations CS section

*Interfaces
FIX: Dirac.py - CS option Scratchdir was in LocalSite/LocalSite
FIX: Dirac.py - do not define default catalog, use FileCatalog utility instead

[v6r6p19]

*DMS
BUGFIX: All DMS agents  - set up agent name in the initialization

[v6r6p18]

*Transformation
CHANGE: /DIRAC/VOPolicy/OutputDataModule option moved to <Operations>/Transformations/OutputDataModule

*Resources
FIX: ComputingElement - properly check if the pilot proxy has VOMS before adding it to the payload 
     when updating it

*WMS
BUGFIX: JobSanity - fixed misspelled method call SetParam -> SetParameter

[v6r6p17]

*Transformation
BUGFIX: TransformationAgent - corrected  __getDataReplicasRM()

[v6r6p16]

*DMS
FIX: Agents - proper __init__ implementation with arguments passing to the super class
FIX: LcgFileCatalogClient - in removeReplica() reload PFN in case it has changed

[v6r6p15]

*Framework
BUGFIX: ErrorMessageMonitor - corrected updateFields call 

*DMS:
NEW: FTSMonitorAgent completely rewritten in a multithreaded way

*Transformation
FIX: InputDataAgent - proper instantiation of TransformationClient
CHANGE: Transformation - several log message promoted from info to notice level

[v6r6p14]

*Transformation
FIX: Correct instantiation of agents inside several scripts
CHANGE: TransformationCleaningAgent - added verbosity to logs
CHANGE: TransformationAgent - missingLFC to MissingInFC as it could be the DFC as well
FIX: TransformationAgent - return an entry for all LFNs in __getDataReplicasRM

*DMS
FIX: TransferAgent - fix exception reason in registerFiles()

[v6r6p13]

*DMS
CHANGE: TransferAgent - change RM call from getCatalogueReplicas to getActiveReplicas. 
        Lowering log printouts here and there

[v6r6p12]

*DMS
BUGFIX: RemovalTask - Replacing "'" by "" in error str set as attribute for a subRequest file. 
        Without that request cannot be updated when some nasty error occurs.

[v6r6p11]

*RMS:
BUGFIX: RequestClient - log string formatting

*DMS
BUGFIX: RemovalTask - handling for files not existing in the catalogue

*Transformation
FIX: TransformationManager - ignore files in NotProcessed status to get the % of processed files

*Interfaces
FIX: Fixes due to the recent changes in PromptUser utility

[v6r6p10]

*RMS
FIX: RequestDBMySQL - better escaping of queries 

*WMS
FIX: SiteDirector - get compatible platforms before checking Task Queues for a site

[v6r6p9]

*Core
FIX: Utilities/PromptUser.py - better user prompt

*Accounting
NEW: Add some validation to the job records because of weird data coming from YANDEX.ru

*DMS
BUGFIX: ReplicaManager - typo errStr -> infoStr in __replicate()
FIX: FTSRequest - fixed log message

*WMS
FIX: SiteDirector - use CSGlobals.getVO() call instead of explicit CS option

[v6r6p8]

*Transformation
BUGFIX: TransformationDB - typo in getTransformationFiles(): iterValues -> itervalues

[v6r6p7]

*Resources
FIX: StorageFactory - uncommented line that was preventing the status to be returned 
BUGFIX: CE remote scripts - should return status and not call exit()
BUGFIX: SSHComputingElement - wrong pilot ID reference

[v6r6p6]

*WMS
FIX: TaskQueueDB - in findOrphanJobs() retrieve orphaned jobs as list of ints instead of list of tuples
FIX: OptimizerExecutor - added import of datetime to cope with the old style optimizer parameters

*Transformation
FIX: TransformationAgent - fix finalization entering in an infinite loop
NEW: TransformationCLI - added resetProcessedFile command
FIX: TransformationCleaningAgent - treating the archiving delay 
FIX: TransformationDB - fix in getTransformationFiles() in case of empty file list

[v6r6p5]

*Transformation
FIX: TransformationAgent - type( transClient -> transfClient )
FIX: TransformationAgent - self._logInfo -> self.log.info
FIX: TransformationAgent - skip if no Unused files
FIX: TransformationAgent - Use CS option for replica cache lifetime
CHANGE: TransformationAgent - accept No new Unused files every [6] hours

[v6r6p4]

*DMS
FIX: TransferAgent - protection for files that can not be scheduled
BUGFIX: TransferDB - typo (instIDList - > idList ) fixed

*Transformation
BUGFIX: TransformationAgent - typo ( loginfo -> logInfo )

[v6r6p3]

FIX: merged in patch v6r5p14

*Core
BUGFIX: X509Chain - return the right structure in getCredentials() in case of failure
FIX: dirac-deploy-scripts.py - allow short scripts starting from "d"
FIX: dirac-deploy-scripts.py - added DCOMMANDS_PPID env variable in the script wrapper
FIX: ExecutorReactor - reduced error message dropping redundant Task ID 

*Interfaces
BUGFIX: Dirac.py - allow to pass LFN list to replicateFile()

*DMS
FIX: FileManager - extra check if all files are available in _findFiles()
BUGFIX: FileCatalogClientCLI - bug in DirectoryListing

[v6r6p2]

FIX: merged in patch v6r5p13

*WMS
FIX: SiteDirector - if no community set, look for DIRAC/VirtualOrganization setting

*Framework
FIX: SystemLoggingDB - LogLevel made VARCHAR in the MessageRepository table
FIX: Logging - several log messages are split in fixed and variable parts
FIX: SystemLoggingDB - in insertMessage() do not insert new records in auxiliary tables if they 
     are already there

[v6r6p1]

*Core:
CHANGE: PromptUser - changed log level of the printout to NOTICE
NEW: Base Client constructor arguments are passed to the RPCClient constructor

*DMS:
NEW: FTSRequest - added a prestage mechanism for source files
NEW: FileCatalogClientCLI - added -f switch to the size command to use raw faile tables 
     instead of storage usage tables
NEW: FileCatalog - added orphan directory repair tool
NEW: FIleCatalog - more counters to control the catalog sanity     

*WMS:
FIX: SandboxStoreClient - no more kwargs tricks
FIX: SandboxStoreClient returns sandbox file name in case of upload failure to allow failover
FIX: dirac-pilot - fixed VO_%s_SW_DIR env variable in case of OSG

*TS:
FIX: TransformationManagerHandler - avoid multiple Operations() instantiation in 
     getTransformationSummaryWeb()

[v6r6]

*Core
CHANGE: getDNForUsername helper migrated from Core.Security.CS to Registry helper
NEW: SiteSEMapping - new utilities getSitesGroupedByTierLevel(), getTier1WithAttachedTier2(),
     getTier1WithTier2
CHANGE: The DIRAC.Core.Security.CS is replaced by the Registry helper     
BUGFIX: dirac-install - properly parse += in .cfg files
FIX: Graphs.Utilities - allow two lines input in makeDataFromCVS()
FIX: Graphs - allow Graphs package usage if even matplotlib is not installed
NEW: dirac-compile-externals will retrieve the Externals compilation scripts from it's new location 
     in github (DIRACGrid/Externals)
NEW: Possibility to define a thread-global credentials for DISET connections (for web framework)
NEW: Logger - color output ( configurable )
NEW: dirac-admin-sort-cs-sites - to sort sites in the CS
CHANGE: MessageClient(Factor) - added msgClient attribute to messages
NEW: Core.Security.Properties - added JOB_MONITOR and USER_MANAGER properties

*Configuration
NEW: Registry - added getAllGroups() method

*Framework
NEW: SystemAdministratorClientCLI - possibility to define roothPath and lcgVersion when updating software

*Accounting
NEW: JobPlotter - added Normalized CPU plots to Job accounting
FIX: DBUtils - plots going to greater granularity

*DMS
NEW: FileCatalog - storage usage info stored in all the directories, not only those with files
NEW: FileCatalog - added utility to rebuild storage usage info from scratch
FIX: FileCatalog - addMetadataField() allow generic types, e.g. string
FIX: FileCatalog - path argument is normalized before usage in multiple methods
FIX: FileCatalog - new metadata for files(directories) should not be there before for directories(files)
NEW: FileCatalog - added method for rebuilding DirectoryUsage data from scratch 
NEW: FileCatalog - Use DirectoryUsage mechanism for both logical and physical storage
CHANGE: FileCatalog - forbid removing non-empty directories
BUGFIX: FileCatalogClientCLI - in do_ls() check properly the path existence
FIX: FileCatalogClientCLI - protection against non-existing getCatalogCounters method in the LFC client
FIX: DMS Agents - properly call superclass constructor with loadName argument
FIX: ReplicaManager - in removeFile() non-existent file is marked as failed
FIX: Make several classes pylint compliant: DataIntegrityHandler, DataLoggingHandler,
     FileCatalogHandler, StorageElementHandler, StorageElementProxyHandler, TransferDBMonitoringHandler
FIX: LogUploadAgent - remove the OSError exception in __replicate()
FIX: FileCatalogClientCLI - multiple check of proper command inputs,
     automatic completion of several commands with subcommands,
     automatic completion of file names
CHANGE: FileCatalogClientCLI - reformat the output of size command 
FIX: dirac-admin-ban-se - allow to go over all options read/write/check for each SE      
NEW: StrategyHandler - new implementation to speed up file scheduling + better error reporting
NEW: LcgFileCatalogProxy - moved from from LHCbDirac to DIRAC
FIX: ReplicaManager - removed usage of obsolete "/Resources/StorageElements/BannedTarget" 
CHANGE: removed StorageUsageClient.py
CHANGE: removed obsoleted ProcessingDBAgent.py

*WMS
CHANGE: RunNumber job parameter was removed from all the relevant places ( JDL, JobDB, etc )
NEW: dirac-pilot - add environment setting for SSH and BOINC CEs
NEW: WMSAdministrator - get output for non-grid CEs if not yet in the DB
NEW: JobAgent - job publishes BOINC parameters if any
CHANGE: Get rid of LHCbPlatform everywhere except TaskQueueDB
FIX: SiteDirector - provide list of sites to the Matcher in the initial query
FIX: SiteDirector - present a list of all groups of a community to match TQs
CHANGE: dirac-boinc-pilot dropped
CHANGE: TaskQueueDirector does not depend on /LocalSite section any more
CHANGE: reduced default delays for JobCleaningAgent
CHANGE: limit the number of jobs received by JobCleaningAgent
CHANGE: JobDB - use insertFields instead of _insert
CHANGE: Matcher, TaskQueueDB - switch to use Platform rather than LHCbPlatform retaining LHCbPlatform compatibility
BUGFIX: Matcher - proper reporting pilot site and CE
CHANGE: JobManager - improved job Killing/Deleting logic
CHANGE: dirac-pilot - treat the OSG case when jobs on the same WN all run in the same directory
NEW: JobWrapper - added more status reports on different failures
FIX: PilotStatusAgent - use getPilotProxyFromDIRACGroup() instead of getPilotProxyFromVOMSGroup()
CHANGE: JobMonitoringHandler - add cutDate and condDict parameters to getJobGroup()
NEW: JobMonitoringHandler - check access rights with JobPolicy when accessing job info from the web
NEW: JobManager,JobWrapper - report to accounting jobs in Rescheduled final state if rescheduling is successful
FIX: WMSAdministrator, SiteDirector - store only non-empty pilot output to the PilotDB
NEW: added killPilot() to the WMSAdministrator interface, DiracAdmin and dirac-admin-kill-pilot command
NEW: TimeLeft - renormalize time left using DIRAC Normalization if available
FIX: JobManager - reconnect to the OptimizationMind in background if not yet connected
CHANGE: JobManifest - use Operations helper
NEW: JobCleaningAgent - delete logging records from JobLoggingDB when deleting jobs

*RMS
FIX: RequestDBFile - better exception handling in case no JobID supplied
FIX: RequestManagerHandler - make it pylint compliant
NEW: RequestProxyHandler - is forwarding requests from voboxes to central RequestManager. 
     If central RequestManager is down, requests are dumped into file cache and a separate thread 
     running in background is trying to push them into the central. 
CHANGE: Major revision of the code      
CHANGE: RequestDB - added index on SubRequestID in the Files table
CHANGE: RequestClient - readRequestForJobs updated to the new RequetsClient structure

*RSS
NEW: CS.py - Space Tokens were hardcoded, now are obtained after scanning the StorageElements.

*Resources
FIX: SSHComputingElement - enabled multiple hosts in one queue, more debugging
CHANGE: SSHXXX Computing Elements - define SSH class once in the SSHComputingElement
NEW: SSHComputingElement - added option to define private key location
CHANGE: Get rid of legacy methods in ComputingElement
NEW: enable definition of ChecksumType per SE
NEW: SSHBatch, SSHCondor Computing Elements
NEW: SSHxxx Computing Elements - using remote control scripts to better capture remote command errors
CHANGE: put common functionality into SSHComputingElement base class for all SSHxxx CEs
NEW: added killJob() method tp all the CEs
NEW: FileCatalog - take the catalog information info from /Operations CS section, if defined there, 
     to allow specifications per VO 

*Interfaces
CHANGE: Removed Script.initialize() from the API initialization
CHANGE: Some general API polishing
FIX: Dirac.py - when running in mode="local" any directory in the ISB would not get untarred, 
     contrary to what is done in the JobWrapper

*TS
BUGFIX: TaskManager - bug fixed in treating tasks with input data
FIX: TransformationCleaningAgent - properly call superclass constructor with loadName argument
NEW: TransformationCleaningAgent - added _addExtraDirectories() method to extend the list of
     directories to clean in a subclass if needed
CHANGE: TransformationCleaningAgent - removed usage of StorageUsageClient     
NEW: TransformationAgent is multithreaded now ( implementation moved from LHCbDIRAC )
NEW: added unit tests
NEW: InputDataAgent - possibility to refresh only data registered in the last predefined period of time 
NEW: TransformationAgent(Client) - management of derived transformations and more ported from LHCbDIRAC
BUGFIX: TransformationDB - wrong SQL statement generation in setFileStatusForTransformation()

[v6r5p14]

*Core
NEW: Utilities - added Backports utility

*WMS
FIX: Use /Operations/JobScheduling section consistently, drop /Operations/Matching section
NEW: Allow VO specific share correction plugins from extensions
FIX: Executors - several fixes

[v6r5p13]

*WMS
FIX: Executors - VOPlugin will properly send and receive the params
NEW: Correctors can be defined in an extension
FIX: Correctors - Properly retrieve info from the CS using the ops helper

[v6r5p12]

FIX: merged in patch v6r4p34

[v6r5p11]

FIX: merged in patch v6r4p33

*Core
FIX: MySQL - added offset argument to buildConditions()

[v6r5p10]

FIX: merged in patch v6r4p32

[v6r5p9]

FIX: merged in patch v6r4p30

[v6r5p8]

FIX: merged in patch v6r4p29

[v6r5p7]

FIX: merged in patch v6r4p28

[v6r5p6]

FIX: merged in patch v6r4p27

*Transformation
BUGFIX: TransformationDB - StringType must be imported before it can be used

*RSS
NEW: CS.py - Space Tokens were hardcoded, now are obtained after scanning the StorageElements.

[v6r5p5]

FIX: merged in patch v6r4p26

[v6r5p4]

FIX: merged in patch v6r4p25

[v6r5p3]

*Transformation
FIX: merged in patch v6r4p24

[v6r5p2]

*Web
NEW: includes DIRACWeb tag web2012092101

[v6r5p1]

*Core
BUGFIX: ExecutorMindHandler - return S_OK() in the initializeHandler
FIX: OptimizationMindHandler - if the manifest is not dirty it will not be updated by the Mind

*Configuration
NEW: Resources helper - added getCompatiblePlatform(), getDIRACPlatform() methods

*Resources
FIX: SSHComputingElement - add -q option to ssh command to avoid banners in the output
FIX: BOINCComputingElement - removed debugging printout
FIX: ComputingElement - use Platform CS option which will be converted to LHCbPlatform for legacy compatibility

*DMS
FIX: RequestAgentBase - lowering loglevel from ALWAYS to INFO to avoid flooding SystemLogging

*WMS:
FIX: SiteDirector - provide CE platform parameter when interrogating the TQ
FIX: GridPilotDirector - publish pilot OwnerGroup rather than VOMS role
FIX: WMSUtilities - add new error string into the parsing of the job output retrieval

[v6r5]

NEW: Executor framework

*Core
NEW: MySQL.py - added Test case for Time.dateTime time stamps
NEW: MySQL.py - insertFields and updateFields can get values via Lists or Dicts
NEW: DataIntegrityDB - use the new methods from MySQL and add test cases
NEW: DataIntegrityHandler - check connection to DB and create tables (or update their schema)
NEW: DataLoggingDB - use the new methods from MySQL and add test cases
NEW: DataLoggingHandler - check connection to DB and create tables (or update their schema)
FIX: ProcessPool - killing stuck workers after timeout
CHANGE: DB will throw a RuntimeException instead of a sys.exit in case it can't contact the DB
CHANGE: Several improvements on DISET
CHANGE: Fixed all DOS endings to UNIX
CHANGE: Agents, Services and Executors know how to react to CSSection/Module and react accordingly
NEW: install tools are updated to deal with executors
FIX: dirac-install - add -T/--Timeout option to define timeout for distribution downloads
NEW: dirac-install - added possibility of defining dirac-install's global defaults by command line switch
BUGFIX: avoid PathFinder.getServiceURL and use Client class ( DataLoggingClient,LfcFileCatalogProxyClient ) 
FIX: MySQL - added TIMESTAMPADD and TIMESTAMPDIFF to special values not to be scaped by MySQL
NEW: ObjectLoader utility
CHANGE: dirac-distribution - added global defaults flag and changed the flag to -M or --defaultsURL
FIX: Convert to string before trying to escape value in MySQL
NEW: DISET Services - added PacketTimeout option
NEW: SystemLoggingDB - updated to use the renewed MySQL interface and SQL schema
NEW: Added support for multiple entries in /Registry/DefaultGroup, for multi-VO installations
CHANGE: Component installation procedure updated to cope with components inheriting Modules
CHANGE: InstallTools - use dirac- command in runit run scripts
FIX: X509Chain - avoid a return of error when the group is not valid
FIX: MySQL - reduce verbosity of log messages when high level methods are used
CHANGE: Several DB classes have been updated to use the MySQL buildCondition method
NEW: MySQL - provide support for greater and smaller arguments to all MySQL high level methods
FIX: Service.py - check all return values from all initializers

*Configuration
CHANGE: By default return option and section lists ordered as in the CS
NEW: ConfigurationClient - added function to refresh remote configuration

*Framework
FIX: Registry.findDefaultGroup will never return False
CHANGE: ProxyManager does not accept proxies without explicit group
CHANGE: SystemAdministratorHandler - force refreshing the configuration after new component setup

*RSS
CHANGE: removed code execution from __init__
CHANGE: removed unused methods
NEW: Log all policy results 

*Resources
NEW: updated SSHComputingElement which allows multiple job submission
FIX: SGETimeLeft - better parsing of the batch system commands output
FIX: InProcessComputingElement - when starting a new job discard renewal of the previous proxy
NEW: BOINCComputingElement - new CE client to work with the BOINC desktop grid infrastructure 

*WMS
CHANGE: WMS Optimizers are now executors
CHANGE: SandboxStoreClient can directly access the DB if available
CHANGE: Moved JobDescription and improved into JobManifest
FIX: typo in JobLoggingDB
NEW: JobState/CachedJobState allow access to the Job via DB/JobStateSync Service automatically
BUGFIX: DownloadInputData - when not enough disk space, message was using "buffer" while it should be using "data"
FIX: the sandboxmetadataDB explosion when using the sandboxclient without direct access to the DB
NEW: Added support for reset/reschedule in the OptimizationMind
CHANGE: Whenever a DB is not properly initialized it will raise a catchable RuntimeError exception 
        instead of silently returning
FIX: InputDataResolution - just quick mod for easier extensibility, plus removed some LHCb specific stuff
NEW: allow jobids in a file in dirac-wms-job-get-output
NEW: JobManager - zfill in %n parameter substitution to allow alphabetical sorting
NEW: Directors - added checking of the TaskQueue limits when getting eligible queues
CHANGE: Natcher - refactor to simpify the logic, introduced Limiter class
CHANGE: Treat MaxCPUTime and CPUTime the same way in the JDL to avoid confusion
NEW: SiteDirector - added options PilotScript, MaxPilotsToSubmit, MaxJobsInFillMode
BUGFIX: StalledJobAgent - use cpuNormalization as float, not string 
FIX: Don't kill an executor if a task has been taken out from it
NEW: dirac-boinc-pilot - pilot script to be used on the BOINC volunteer nodes
FIX: SiteDirector - better handling of tokens and filling mode 
NEW: Generic pilot identities are automatically selected by the TQD and the SiteDirector 
     if not explicitly defined in /Pilot/GenericDN and GenericGroup
NEW: Generic pilot groups can have a VO that will be taken into account when selecting generic 
     credentials to submit pilots
NEW: Generic pilots that belong to a VO can only match jobs from that VO
NEW: StalledJobAgent - added rescheduling of jobs stuck in Matched or Rescheduled status
BUGFIX: StalledJobAgent - default startTime and endTime to "now", avoid None value
NEW: JobAgent - stop after N failed matching attempts (nothing to do), use StopAfterFailedMatches option
CHANGE: JobAgent - provide resource description as a dictionary to avoid extra JDL parsing by the Matcher
CHANGE: Matcher - report pilot info once instead of sending it several times from the job
CHANGE: Matcher - set the job site instead of making a separate call to JobStateUpdate
NEW: Matcher - added Matches done and matches OK statistics
NEW: TaskQueue - don't delete fresh task queues. Wait 5 minutes to do so.
CHANGE: Disabled TQs can also be matched, if no jobs are there, a retry will be triggered

*Transformation
FIX: TransformationAgent - a small improvement: now can pick the prods status to handle from the CS, 
     plus few minor corrections (e.g. logger messages)
FIX: TransformationCLI - take into accout possible failures in resetFile command     

*Accounting
NEW: AccountingDB - added retrieving RAW records for internal stuff
FIX: AccountingDB - fixed some logic for readonly cases
CHANGE: Added new simpler and faster bucket insertion mechanism
NEW: Added more info when rebucketing
FIX: Calculate the rebucket ETA using remaining records to be processed instead of the total records to be processed
FIX: Plots with no data still carry the plot name

*DMS
NEW: SRM2Storage - added retry in the gfal calls
NEW: added new FTSCleaningAgent cleaning up TransferDB tables
FIX: DataLoggingClient and DataLoggingDB - tests moved to separate files
CHANGE: request agents cleanup

*RMS
CHANGE: Stop using RequestAgentMixIn in the request agents

[v6r4p34]

*DMS
BUGFIX: FileCatalogCLI - fixed wrong indentation
CHANGE: RegistrationTask - removed some LHCb specific defaults

[v6r4p33]

*DMS
CHANGE: FTSRequest - be more verbose if something is wrong with file

[v6r4p32]

*WMS
FIX: StalledJobAgent - avoid exceptions in the stalled job accounting reporting

*DMS
NEW: FTSMonitorAgent - handling of expired FTS jobs 

*Interfaces
CHANGE: Dirac.py - attempt to retrieve output sandbox also for Completed jobs in retrieveRepositorySandboxes()

[v6r4p30]

*Core
BUGFIX: dirac-admin-bdii-ce-voview - proper check of the result structure

*Interfaces
FIX: Dirac.py, Job.py - allow to pass environment variables with special characters

*DMS
NEW: FileCatalogCLI - possibility to sort output in the ls command

*WMS:
FIX: JobWrapper - interpret environment variables with special characters 

[v6r4p29]

*RMS
BUGFIX: RequestDBMySQL - wrong indentation in __updateSubRequestFiles()

[v6r4p28]

*Interfaces
CHANGE: Dirac.py, DiracAdmin.py - remove explicit timeout on RPC client instantiation

*RSS
FIX: CS.py - fix for updated CS location (backward compatible)

*DMS
BUGFIX: StrategyHandler - bug fixed determineReplicationTree()
FIX: FTSRequest - add checksum string to SURLs file before submitting an FTS job

*WMS
FIX: JobWrapper - protection for double quotes in JobName
CHANGE: SiteDirector - switched some logging messages from verbose to info level

*RMS
NEW: Request(Client,DBMySQL,Manager) - added readRequestsForJobs() method

[v6r4p27]

*DMS
FIX: SRM2Storage - removed hack for EOS (fixed server-side)

*Transformation
CHANGE: TransformationClient - limit to 100 the number of transformations in getTransformations()
NEW: TransformationAgent - define the transformations type to use in the configuration

*Interfaces
FIX: Job.py -  fix for empty environmentDict (setExecutionEnv)

[v6r4p26]

*Transformation
BUGFIX: TransformationClient - fixed calling sequence in rpcClient.getTransformationTasks()
NEW: TransformationClient - added log messages in verbose level.

[v6r4p25]

*DMS
BUGFIX: StrategyHandler - sanity check for wrong replication tree 

[v6r4p24]

*Core
NEW: MySQL - add 'offset' argument to the buildCondition()

*Transformation
FIX: TransformationAgent - randomize the LFNs for removal/replication case when large number of those
CHANGE: TransformationClient(DB,Manager) - get transformation files in smaller chunks to
        improve performance
FIX: TransformationAgent(DB) - do not return redundant LFNs in getTransformationFiles()    

[v6r4p23]

*Web
NEW: includes DIRACWeb tag web2012092101

[v6r4p22]

*DMS
FIX: SRM2Storage - fix the problem with the CERN-EOS storage 

[v6r4p21]

*Core
BUGFIX: SGETimeLeft - take into account dd:hh:mm:ss format of the cpu consumed

[v6r4p20]

*WMS
BUGFIX: PilotDirector, GridPilotDirector - make sure that at least 1 pilot is to be submitted
BUGFIX: GridPilotDirector - bug on how pilots are counted when there is an error in the submit loop.
BUGFIX: dirac-pilot - proper install script installation on OSG sites

[v6r4p19]

*RMS
FIX: RequestDBMySQL - optimized request selection query 

[v6r4p18]

*Configuration
BUGFIX: CE2CSAgent.py - the default value must be set outside the loop

*DMS
NEW: dirac-dms-create-replication-request
BUGFIX: dirac-dms-fts-submit, dirac-dms-fts-monitor - print out error messages

*Resources
BUGFIX: TorqueComputingElement.py, plus add UserName for shared Queues

*WMS
BUGFIX: JobManagerHandler - default value for pStart (to avoid Exception)

[v6r4p17]

*Core
FIX: dirac-configure - setup was not updated in dirac.cfg even with -F option
FIX: RequestHandler - added fix for Missing ConnectionError

*DMS
FIX: dirac-dms-clean-directory - command fails with `KeyError: 'Replicas'`.

*WMS
FIX: SiteDirector - adapt to the new method in the Matcher getMatchingTaskQueue 
FIX: SiteDirector - added all SubmitPools to TQ requests

[v6r4p16]

*Core:
FIX: dirac-install - bashrc/cshrc were wrongly created when using versionsDir

*Accounting
CHANGE: Added new simpler and faster bucket insertion mechanism
NEW: Added more info when rebucketing

*WMS
CHANGE: Matcher - refactored to take into account job limits when providing info to directors
NEW: JoAgent - reports SubmitPool parameter if applicable
FIX: Matcher - bad codition if invalid result

[v6r4p15]

*WMS
FIX: gLitePilotDirector - fix the name of the MyProxy server to avoid crasehs of the gLite WMS

*Transformation
FIX: TaskManager - when the file is on many SEs, wrong results were generated

[v6r4p13]

*DMS
FIX: dirac-admin-allow-se - added missing interpreter line

[v6r4p12]

*DMS
CHANGE: RemovalTask - for DataManager shifter change creds after failure of removal with her/his proxy.

*RSS
NEW: Added RssConfiguration class
FIX: ResourceManagementClient  - Fixed wrong method name

[v6r4p11]

*Core
FIX: GGUSTicketsClient - GGUS SOAP URL updated

*DMS
BUGFIX: ReplicaManager - wrong for loop

*RequestManagement
BUGFIX: RequestClient - bug fix in finalizeRequest()

*Transformation
FIX: TaskManager - fix for correctly setting the sites (as list)

[v6r4p10]

*RequestManagement
BUGFIX: RequestContainer - in addSubrequest() function

*Resources
BUGFIX: SRM2Storage - in checksum type evaluation

*ResourceStatusSystem
BUGFIX: InfoGetter - wrong import statement

*WMS
BUGFIX: SandboxMetadataDB - __init__() can not return a value

[v6r4p9]

*DMS
CHANGE: FailoverTransfer - ensure the correct execution order of the subrequests

[v6r4p8]

Bring in fixes from v6r3p17

*Core:
FIX: Don't have the __init__ return True for all DBs
NEW: Added more protection for exceptions thrown in callbacks for the ProcessPool
FIX: Operations will now look in 'Defaults' instead of 'Default'

*DataManagement:
FIX: Put more protection in StrategyHandler for neither channels  not throughput read out of TransferDB
FIX: No JobIDs supplied in getRequestForJobs function for RequestDBMySQL taken into account
FIX: Fix on getRequestStatus
CHANGE: RequestClient proper use of getRequestStatus in finalizeRequest
CHANGE: Refactored RequestDBFile

[v6r4p7]

*WorkloadManagement
FIX: SandboxMetadataDB won't explode DIRAC when there's no access to the DB 
CHANGE: Whenever a DB fails to initialize it raises a catchable exception instead of just returning silently

*DataManagement
CHANGE: Added Lost and Unavailable to the file metadata

[v6r4p6]

Bring fixes from v6r4p6

[v6r4p5]

*Configuration
NEW: Added function to generate Operations CS paths

*Core
FIX: Added proper ProcessPool checks and finalisation

*DataManagement
FIX: don't set Files.Status to Failed for non-existign files, failover transfers won't go
FIX: remove classmethods here and there to unblock requestHolder
CHANGE: RAB, TA: change task timeout: 180 and 600 (was 600 and 900 respectively)
FIX: sorting replication tree by Ancestor, not hopAncestorgit add DataManagementSystem/Agent/TransferAgent.py
NEW: TA: add finalize
CHANGE: TransferAgent: add AcceptableFailedFiles to StrategyHandler to ban FTS channel from scheduling
FIX: if there is no failed files, put an empty dict


*RSS
FIX: RSS is setting Allowed but the StorageElement checks for Active

*Workflows
FIX: Part of WorfklowTask rewritten to fix some issues and allow 'ANY' as site

*Transformation
FIX: Wrong calls to TCA::cleanMetadataCatalogFiles

[v6r4p4]

*Core
FIX: Platform.py - check if Popen.terminate is available (only from 2.6)

[v6r4p3]

*Core
FIX: ProcessPool with watchdog and timeouts - applied in v6r3 first

[v6r4p2]

*StorageManagement
BUGFIX: StorageElement - staging is a Read operation and should be allowed as such

*WMS
BUGFIX: InProcessComputingElement, JobAgent - proper return status code from the job wrapper

*Core
FIX: Platform - manage properly the case of exception in the ldconfig execution

[v6r4p1]

*DMS
FIX: TransferDB.getChannelObservedThroughput - the channelDict was created in a wrong way

*RSS
FIX: ResourceStatus was not returning Allowed by default

[v6r4]

*Core
FIX: dirac-install-db.py: addDatabaseOptionsToCS has added a new keyed argument
NEW: SGETimeLeft.py: Support for SGE backend
FIX: If several extensions are installed, merge ConfigTemplate.cfg
NEW: Service framework - added monitoring of file descriptors open
NEW: Service framework - Reduced handshake timeout to prevent stuck threads
NEW: MySQL class with new high level methods - buildCondition,insertFields,updateFields
     deleteEntries, getFields, getCounters, getDistinctAttributeValues
FIX: ProcessPool - fixes in the locking mechanism with LockRing, stopping workers when the
     parent process is finished     
FIX: Added more locks to the LockRing
NEW: The installation tools are updated to install components by name with the components module specified as an option

*DMS
FIX: TransferDB.py - speed up the Throughput determination
NEW: dirac-dms-add-files: script similar to dirac-dms-remove-files, 
     allows for 1 file specification on the command line, using the usual dirac-dms-add-file options, 
     but also can take a text file in input to upload a bunch of files. Exit code is 0 only if all 
     was fine and is different for every error found. 
NEW: StorageElementProxy- support for data downloading with http protocol from arbitrary storage, 
     needed for the web data download
BUGFIX: FileCatalogCLI - replicate operation does a proper replica registration ( closes #5 )     
FIX: ReplicaManager - __cleanDirectory now working and thus dirac-dms-clean-directory

*WMS
NEW: CPU normalization script to run a quick test in the pilot, used by the JobWrapper
     to report the CPU consumption to the accounting
FIX: StalledJobAgent - StalledTimeHours and FailedTimeHours are read each cycle, refer to the 
     Watchdog heartBeat period (should be renamed); add NormCPUTime to Accounting record
NEW: SiteDirector - support for the operation per VO in multi-VO installations
FIX: StalledJobAgent - get ProcessingType from JDL if defined
BUGFIX: dirac-wms-job-peek - missing printout in the command
NEW: SiteDirector - take into account the number of already waiting pilots when evaluating the number of pilots to submit
FIX: properly report CPU usage when the Watchdog kill the payload.

*RSS
BUGFIX: Result in ClientCache table is a varchar, but the method was getting a datetime
NEW: CacheFeederAgent - VOBOX and SpaceTokenOccupancy commands added (ported from LHCbDIRAC)
CHANGE: RSS components get operational parameters from the Operations handler

*DataManagement
FIX: if there is no failed files, put an empty dict

*Transformation
FIX: Wrong calls to TCA::cleanMetadataCatalogFiles

[v6r3p19]

*WMS
FIX: gLitePilotDirector - fix the name of the MyProxy server to avoid crashes of the gLite WMS

[v6r3p18]

*Resources
BUGFIX: SRM2Storage - in checksum type evaluation

[v6r3p17]

*DataManagement
FIX: Fixes issues #783 and #781. Bugs in ReplicaManager removePhisicalReplica and getFilesFromDirectory
FIX: Return S_ERROR if missing jobid arguments
NEW: Checksum can be verified during FTS and SRM2Storage 

[v6r3p16]

*DataManagement
FIX: better monitoring of FTS channels 
FIX: Handle properly None value for channels and bandwidths

*Core
FIX: Properly calculate the release notes if there are newer releases in the release.notes file

[v6r3p15]

*DataManagement
FIX: if there is no failed files, put an empty dict

*Transformation
FIX: Wrong calls to TCA::cleanMetadataCatalogFiles


[v6r3p14]

* Core

BUGFIX: ProcessPool.py: clean processing and finalisation
BUGFIX: Pfn.py: don't check for 'FileName' in pfnDict

* DMS

NEW: dirac-dms-show-fts-status.py: script showing last hour history for FTS channels
NEW: TransferDBMonitoringHandler.py: new function exporting FST channel queues
BUGFIX: TransferAgent.py,RemovalAgent.py,RegistrationAgent.py - unlinking of temp proxy files, corection of values sent to gMonitor
BUGFIX: StrategyHandler - new config option 'AcceptableFailedFiles' to unblock scheduling for channels if problematic transfers occured for few files
NEW: TransferAgent,RemovalAgent,RegistrationAgent - new confing options for setting timeouts for tasks and ProcessPool finalisation
BUGFIX: ReplicaManager.py - reverse sort of LFNs when deleting files and directories to avoid blocks
NEW: moved StrategyHandler class def to separate file under DMS/private

* TMS

FIX: TransformationCleaningAgent.py: some refactoring, new way of disabling/enabline execution by 'EnableFlag' config option

[v6r3p13]

*Core
FIX: Added proper ProcessPool checks and finalisation

*DataManagement
FIX: don't set Files.Status to Failed for non-existign files, failover transfers won't go
FIX: remove classmethods here and there to unblock requestHolder
CHANGE: RAB, TA: change task timeout: 180 and 600 (was 600 and 900 respectively)
FIX: sorting replication tree by Ancestor, not hopAncestorgit add DataManagementSystem/Agent/TransferAgent.py
NEW: TA: add finalize
CHANGE: TransferAgent: add AcceptableFailedFiles to StrategyHandler to ban FTS channel from scheduling

[v6r3p12]

*Core
FIX: Platform.py - check if Popen.terminate is available (only from 2.6)

[v6r3p11]

*Core
FIX: ProcessPool with watchdog and timeouts

[v6r3p10]

*StorageManagement
BUGFIX: StorageElement - staging is a Read operation and should be allowed as such

*WMS
BUGFIX: InProcessComputingElement, JobAgent - proper return status code from the job wrapper

*Core
FIX: Platform - manage properly the case of exception in the ldconfig execution

[v6r3p9]

*DMS
FIX: TransferDB.getChannelObservedThroughput - the channelDict was created in a wrong way

[v6r3p8]

*Web
CHANGE: return back to the release web2012041601

[v6r3p7]

*Transformation
FIX: TransformationCleaningAgent - protection from deleting requests with jobID 0 

[v6r3p6]

*Core
FIX: dirac-install-db - proper key argument (follow change in InstallTools)
FIX: ProcessPool - release all locks every time WorkignProcess.run is executed, more fixes to come
FIX: dirac-configure - for Multi-Community installations, all vomsdir/vomses files are now created

*WMS
NEW: SiteDirector - add pilot option with CE name to allow matching of SAM jobs.
BUGFIX: dirac-pilot - SGE batch ID was overwriting the CREAM ID
FIX: PilotDirector - protect the CS master if there are at least 3 slaves
NEW: Watchdog - set LocalJobID in the SGE case

[v6r3p5]

*Core:
BUGFIX: ProcessPool - bug making TaskAgents hang after max cycles
BUGFIX: Graphs - proper handling plots with data containing empty string labels
FIX: GateWay - transfers were using an old API
FIX: GateWay - properly calculate the gateway URL
BUGFIX: Utilities/Pfn.py - bug in pfnunparse() when concatenating Path and FileName

*Accounting
NEW: ReportGenerator - make AccountingDB readonly
FIX: DataCache - set daemon the datacache thread
BUGFIX: BasePlotter - proper handling of the Petabyte scale data

*DMS:
BUGFIX: TransferAgent, RegistrationTask - typos 

[v6r3p4]

*DMS:
BUGFIX: TransferAgent - wrong value for failback in TA:execute

[v6r3p3]

*Configuration
BUGFIX: Operations helper - typo

*DMS:
FIX: TransferAgent - change the way of redirecting request to task

[v6r3p2]

*DMS
FIX: FTSRequest - updating metadata for accouting when finalizing FTS requests

*Core
FIX: DIRAC/__init__.py - default version is set to v6r3

[v6r3p1]

*WMS
CHANGE: Use ResourcesStatus and Resources helpers in the InputDataAgent logic

*Configuration
NEW: added getStorageElementOptions in Resources helper

*DMS
FIX: resourceStatus object created in TransferAgent instead of StrategyHandler

[v6r3]

*Core
NEW: Added protections due to the process pool usage in the locking logic

*Resources
FIX: LcgFileCatalogClient - reduce the number of retries: LFC_CONRETRY = 5 to 
     avoid combined catalog to be stuck on a faulty LFC server
     
*RSS
BUGFIX: ResourceStatus - reworked helper to keep DB connections     

*DMS
BUGFIX: ReplicaManager::CatalogBase::_callFileCatalogFcnSingleFile() - wrong argument

*RequestManagement
FIX: TaskAgents - set timeOut for task to 10 min (15 min)
NEW: TaskAgents - fill in Error fields in case of failing operations

*Interfaces
BUGFIX: dirac-wms-select-jobs - wrong use of the Dirac API

[v6r2p9]

*Core
FIX: dirac-configure - make use of getSEsForSite() method to determine LocalSEs

*WMS
NEW: DownloadInputData,InputDataByProtocol - check Files on Tape SEs are on Disk cache 
     before Download or getturl calls from Wrapper
CHANGE: Matcher - add Stalled to "Running" Jobs when JobLimits are applied   
CHANGE: JobDB - allow to specify required platform as Platform JDL parameter,
        the specified platform is taken into account even without /Resources/Computing/OSCompatibility section

*DMS
CHANGE: dirac-admin-allow(ban)-se - removed lhcb-grid email account by default, 
        and added switch to avoid sending email
FIX: TaskAgents - fix for non-existing files
FIX: change verbosity in failoverReplication 
FIX: FileCatalog - remove properly metadata indices 
BUGFIX: FileManagerBase - bugfix in the descendants evaluation logic  
FIX: TransferAgent and TransferTask - update Files.Status to Failed when ReplicaManager.replicateAndRegister 
     will fail completely; when no replica is available at all.

*Core
FIX: dirac-pilot - default lcg bindings version set to 2012-02-20

[v6r2p8]

*DMS:
CHANGE: TransferAgent - fallback to task execution if replication tree is not found

[v6r2p7]

*WMS
BUGFIX: SiteDirector - wrong CS option use: BundleProxy -> HttpProxy
FIX: SiteDirector - use short lines in compressed/encoded files in the executable
     python script

[v6r2p6]

*DataManagement
FIX: Bad logic in StrategyHandler:MinimiseTotalWait

*Core
CHANGE: updated GGUS web portal URL

*RSS
BUGFIX: meta key cannot be reused, it is popped from dictionary

*Framework
FIX: The Gateway service does not have a handler
NEW: ConfingTemplate entry for Gateway
FIX: distribution notes allow for word wrap

*WorkloadManagement
FIX: avoid unnecessary call if no LFN is left in one of the SEs
FIX: When Uploading job outputs, try first Local SEs, if any


[v6r2p5]

*RSS
BUGFIX: several minor bug fixes

*RequestManagement
BUGFIX: RequestDBMySQL - removed unnecessary request type check

*DMS
BUGFIX: FileCatalogClienctCLI - wrong evaluation of the operation in the find command
NEW: FileCatalog - added possibility to remove specified metadata for a given path 
BUGFIX: ReplicaManager - wrong operation order causing failure of UploadLogFile module

*Core
NEW: dirac-install - generate cshrc DIRAC environment setting file for the (t)csh 

*Interfaces
CHANGE: Job - added InputData to each element in the ParametricInputData

*WMS
CHANGE: dirac-jobexec - pass ParametericInputData to the workflow as a semicolon separated string

[v6r2p4]

*WMS
BUGFIX: StalledJobAgent - protection against jobs with no PilotReference in their parameters
BUGFIX: WMSAdministratorHandler - wrong argument type specification for getPilotInfo method

*StorageManagement
BUGFIX: RequestFinalizationAgent - no method existence check when calling RPC method

[v6r2p3]

*WMS
CHANGE: Matcher - fixed the credentials check in requestJob() to simplify it

*ConfigurationSystem
CHANGE: Operations helper - fix that allow no VO to be defined for components that do not need it

*Core
BUGFIX: InstallTools - when applying runsvctrl to a list of components make sure that the config server is treated first and the sysadmin service - last
        
[v6r2p2]

*WMS
BUGFIX: Matcher - restored logic for checking private pilot asking for a given DN for belonging to the same group with JOB_SHARING property.

[v6r2p1]

*RequestManagementSystem
BUGFIX: RequestCleaningAgent - missing import of the "second" interval definition 

[v6r2]

*General
FIX: replaced use of exec() python statement in favor of object method execution

*Accounting
CHANGE: Accounting 'byte' units are in powers of 1000 instead of powers of 1024 (closes #457)

*Core
CHANGE: Pfn.py - pfnparse function rewritten for speed up and mem usage, unit test case added
FIX: DISET Clients are now thread-safe. Same clients used twice in different threads was not 
closing the previous connection
NEW: reduce wait times in DISET protocol machinery to improve performance    
NEW: dirac-fix-mysql-script command to fix the mysql start-up script for the given installation
FIX: TransferClient closes connections properly
FIX: DISET Clients are now thread-safe. Same client used twice in different threads will not close the previous connection
CHANGE: Beautification and reduce wait times to improve performance
NEW: ProcessPool - added functionality to kill all children processes properly when destroying ProcessPool objects
NEW: CS Helper for LocalSite section, with gridEnv method
NEW: Grid module will use Local.gridEnv if nothing passed in the arguments
CHANGE: Add deprecated sections in the CS Operations helper to ease the transition
FIX: dirac-install - execute dirac-fix-mysql-script, if available, to fix the mysql.server startup script
FIX: dirac-distribution - Changed obsoleted tar.list file URL
FIX: typo in dirac-admin-add-host in case of error
CHANGE: dirac-admin-allow(ban)-se - use diracAdmin.sendMail() instead of NotificationClient.sendMail()

*Framework
BUGFIX: UserProfileDB - no more use of "type" variable as it is a reserved keyword 

*RequestManagement:
FIX: RequestDBFile - more consistent treatment of requestDB Path
FIX: RequestMySQL - Execution order is evaluated based on not Done state of subrequests
NEW: RequestCleaningAgent - resetting Assigned requests to Waiting after a configurable period of time

*RSS
CHANGE: RSS Action now inherits from a base class, and Actions are more homogeneous, they all take a uniform set of arguments. The name of modules has been changed from PolType to Action as well.
FIX: CacheFeederAgent - too verbose messages moved to debug instead of info level
BUGFIX: fixed a bug preventing RSS clients to connect to the services     
FIX: Proper services synchronization
FIX: Better handling of exceptions due to timeouts in GOCDBClient   
FIX: RSS.Notification emails are sent again
FIX: Commands have been modified to return S_OK, S_ERROR inside the Result dict. This way, policies get a S_ERROR / S_OK object. CacheFeederAgent has been updated accordingly.
FIX: allow clients, if db connection fails, to reconnect ( or at least try ) to the servers.
CHANGE: access control using CS Authentication options. Default is SiteManager, and get methods are all.
BUGFIX: MySQLMonkey - properly escaped all parameters of the SQL queries, other fixes.
NEW: CleanerAgent renamed to CacheCleanerAgent
NEW: Updated RSS scripts, to set element statuses and / or tokens.
NEW: Added a new script, dirac-rss-synch
BUGFIX: Minor bugfixes spotted on the Web development
FIX: Removed useless decorator from RSS handlers
CHANGE: ResourceStatus helper tool moved to RSS/Client directory, no RSS objects created if the system is InActive
CHANGE: Removed ClientFastDec decorator, using a more verbose alternative.
CHANGE: Removed useless usage of kwargs on helper functions.  
NEW: added getSESitesList method to RSSClient      
FIX: _checkFloat() checks INTEGERS, not datetimes

*DataManagement
CHANGE: refactoring of DMS agents executing requests, allow requests from arbitrary users
NEW: DFC - allow to specify multiple replicas, owner, mode when adding files
CHANGE: DFC - optimization of the directory size evaluation
NEW: Added CREATE TEMPORARY TABLES privilege to FileCatalogDB
CHANGE: DFC - getCatalogCounters() update to show numbers of directories
NEW: lfc_dfc_copy script to migrate data from LFC to DFC
FIX: dirac-dms-user-lfns - fixed the case when the baseDir is specified
FIX: FTS testing scripts were using sys.argv and getting confused if options are passed
NEW: DFC - use DirectoryUsage tables for the storage usage evaluations
NEW: DFC - search by metadata can be limited to a given directory subtree
NEW: DFC - search by both directory and file indexed metadata
BUGFIX: DFC - avoid crash if no directories or files found in metadata query
NEW: DFC FileCatalogHandler - define database location in the configuration
NEW: DFC - new FileCatalogFactory class, possibility to use named DFC services
FIX: FTSMonitor, FTSRequest - fixes in handling replica registration, setting registration requests in FileToCat table for later retry
FIX: Failover registration request in the FTS agents.      
FIX: FTSMonitor - enabled to register new replicas if even the corresponding request were removed from the RequestManagement 
FIX: StorageElement - check if SE has been properly initialized before executing any method     
CHANGE: LFC client getReplica() - make use of the new bulk method lfc.lfc_getreplicasl()
FIX: LFC client - protect against getting None in lfc.lfc_readdirxr( oDirectory, "" )  
FIX: add extra protection in dump method of StorageElement base class
CHANGE: FailoverTransfer - create subrequest per catalog if more than one catalog

*Interface
NEW: Job.py - added method to handle the parametric parameters in the workflow. They are made available to the workflow_commons via the key 'GenericParameters'.
FIX: Dirac.py - fix some type checking things
FIX: Dirac.py - the addFile() method can now register to more than 1 catalog.

*WMS
FIX: removed dependency of the JobSchedulingAgent on RSS. Move the getSiteTier functionality to a new CS Helper.
FIX: WMSAdministratorHandler - Replace StringType by StringTypes in the export methods argument type
FIX: JobAgent - Set explicitly UseServerCertificate to "no" for the job executable
NEW: dirac-pilot - change directory to $OSG_WN_TMP on OSG sites
FIX: SiteDirector passes jobExecDir to pilot, this defaults to "." for CREAM CEs. It can be set in the CS. It will not make use of $TMPDIR in this case.
FIX: Set proper project and release version to the SiteDirector     
NEW: Added "JobDelay" option for the matching, refactored and added CS options to the matcher
FIX: Added installation as an option to the pilots and random MyProxyServer
NEW: Support for parametric jobs with parameters that can be of List type

*Resources
NEW: Added SSH Grid Engine Computing Element
NEW: Added SSH Computing Element
FIX: make sure lfc client will not try to connect for several days

*Transformation
FIX: TransformationDB - in setFileStatusForTransformation() reset ErrorCount to zero if "force" flag and    the new status is "unused"
NEW: TransformationDB - added support for dictionary in metadata for the InputDataQuery mechanism     

[v6r1p13]

*WMS
FIX: JobSchedulingAgent - backported from v6r2 use of Resources helper

[v6r1p12]

*Accounting
FIX: Properly delete cached plots

*Core
FIX: dirac-install - run externals post install after generating the versions dir

[v6r1p11]

*Core
NEW: dirac-install - caches locally the externals and the grid bundle
FIX: dirac-distribution - properly generate releasehistory and releasenotes

[v6r1p10]

*WorloadManagement
FIX: JobAgent - set UseServerCertificate option "no" for the job executable

[v6r1p9]

*Core
FIX: dirac-configure - set the proper /DIRAC/Hostname when defining /LocalInstallation/Host

*DataManagement
FIX: dirac-dms-user-lfns - fixed the case when the baseDir is specified
BUGFIX: dirac-dms-remove-files - fixed crash in case of returned error report in a form of dictionary 

[v6r1p8]

*Web
FIX: restored Run panel in the production monitor

*Resources
FIX: FileCatalog - do not check existence of the catalog client module file

[v6r1p7]

*Web
BUGFIX: fixed scroll bar in the Monitoring plots view

[v6r1p6]

*Core
FIX: TransferClient closes connections properly

[v6r1p5]

*Core
FIX: DISET Clients are now thread-safe. Same clients used twice in different threads was not 
     closing the previous connection
NEW: reduce wait times in DISET protocol machinery to improve performance   

[v6r1p4]

*RequestManagement
BUGFIX: RequestContainer - in isSubRequestDone() treat special case for subrequests with files

*Transformation
BUGFIX: TransformationCleaningAgent - do not clear requests for tasks with no associated jobs

[v6r1p3]

*Framework
NEW: Pass the monitor down to the request RequestHandler
FIX: Define the service location for the monitor
FIX: Close some connections that DISET was leaving open

[v6r1p2]

*WorkloadManagement
BUGFIX: JobSchedulingAgent - use getSiteTiers() with returned direct value and not S_OK

*Transformation
BUGFIX: Uniform use of the TaskManager in the RequestTaskAgent and WorkflowTaskAgent

[v6r1p1]

*RSS
BUGFIX: Alarm_PolType now really send mails instead of crashing silently.

[v6r1]

*RSS
CHANGE: Major refactoring of the RSS system
CHANGE: DB.ResourceStatusDB has been refactored, making it a simple wrapper round ResourceStatusDB.sql with only four methods by table ( insert, update, get & delete )
CHANGE: DB.ResourceStatusDB.sql has been modified to support different statuses per granularity.
CHANGE: DB.ResourceManagementDB has been refactored, making it a simple wrapper round ResourceStatusDB.sql with only four methods by table ( insert, update, get & delete )
CHANGE: Service.ResourceStatusHandler has been refactored, removing all data processing, making it an intermediary between client and DB.
CHANGE: Service.ResourceManagementHandler has been refactored, removing all data processing, making it an intermediary between client and DB.
NEW: Utilities.ResourceStatusBooster makes use of the 'DB primitives' exposed on the client and does some useful data processing, exposing the new functions on the client.
NEW: Utilities.ResourceManagementBooster makes use of the 'DB primitives' exposed on the client and does some useful data processing, exposing the new functions on the client.
CHANGE: Client.ResourceStatusClient has been refactorerd. It connects automatically to DB or to the Service. Exposes DB and booster functions.
CHANGE: Client.ResourceManagementClient has been refactorerd. It connects automatically to DB or to the Service. Exposes DB and booster functions.
CHANGE: Agent.ClientsCacheFeederAgent renamed to CacheFeederAgent. The name was not accurate, as it also feeds Accouting Cache tables.
CHANGE: Agent.InspectorAgent, makes use of automatic API initialization.
CHANGE: Command. refactor and usage of automatic API initialization.
CHANGE: PolicySystem.PEP has reusable client connections, which increase significantly performance.
CHANGE: PolicySystem.PDP has reusable client connections, which increase significantly performance.
NEW: Utilities.Decorators are syntactic sugar for DB, Handler and Clients.
NEW: Utilities.MySQLMonkey is a mixture of laziness and refactoring, in order to generate the SQL statements automatically. Not anymore sqlStatemens hardcoded on the RSS.
NEW: Utilities.Validator are common checks done through RSS modules
CHANGE: Utilities.Synchronizer syncs users and DIRAC sites
CHANGE: cosmetic changes everywhere, added HeadURL and RCSID
CHANGE: Removed all the VOExtension logic on RSS
BUGFIX: ResourceStatusHandler - getStorageElementStatusWeb(), access mode by default is Read
FIX: RSS __init__.py will not crash anymore if no CS info provided
BUGFIX: CS.getSiteTier now behaves correctly when a site is passed as a string

*dirac-setup-site
BUGFIX: fixed typos in the Script class name

*Transformation
FIX: Missing logger in the TaskManager Client (was using agent's one)
NEW: Added UnitTest class for TaskManager Client

*DIRAC API
BUGFIX: Dirac.py. If /LocalSite/FileCatalog is not define the default Catalog was not properly set.
FIX: Dirac.py - fixed __printOutput to properly interpret the first argument: 0:stdout, 1:stderr
NEW: Dirac.py - added getConfigurationValue() method

*Framework
NEW: UsersAndGroups agent to synchronize users from VOMRS server.

*dirac-install
FIX: make Platform.py able to run with python2.3 to be used inside dirac-install
FIX: protection against the old or pro links pointing to non-existent directories
NEW: make use of the HTTP proxies if available
FIX: fixed the logic of creating links to /opt/dirac directories to take into account webRoot subdirs

*WorkloadManagement
FIX: SiteDirector - change getVO() function call to getVOForGroup()

*Core:
FIX: Pfn.py - check the sanity of the pfn and catch the erroneous case

*RequestManagement:
BUGFIX: RequestContainer.isSubrequestDone() - return 0 if Done check fails

*DataManagement
NEW: FileCatalog - possibility to configure multiple FileCatalog services of the same type

[v6r0p4]

*Framework
NEW: Pass the monitor down to the request RequestHandler
FIX: Define the service location for the monitor
FIX: Close some connections that DISET was leaving open

[v6r0p3]

*Framework
FIX: ProxyManager - Registry.groupHasProperties() wasn't returning a result 
CHANGE: Groups without AutoUploadProxy won't receive expiration notifications 
FIX: typo dirac-proxy-info -> dirac-proxy-init in the expiration mail contents
CHANGE: DISET - directly close the connection after a failed handshake

[v6r0p2]

*Framework
FIX: in services logs change ALWAYS log level for query messages to NOTICE

[v6r0p1]

*Core
BUGFIX: List.uniqueElements() preserves the other of the remaining elements

*Framework
CHANGE: By default set authorization rules to authenticated instead of all
FIX: Use all required arguments in read access data for UserProfileDB
FIX: NotificationClient - dropped LHCb-Production setup by default in the __getRPSClient()

[v6r0]

*Framework
NEW: DISET Framework modified client/server protocol, messaging mechanism to be used for optimizers
NEW: move functions in DIRAC.Core.Security.Misc to DIRAC.Core.Security.ProxyInfo
CHANGE: By default log level for agents and services is INFO
CHANGE: Disable the log headers by default before initializing
NEW: dirac-proxy-init modification according to issue #29: 
     -U flag will upload a long lived proxy to the ProxyManager
     If /Registry/DefaultGroup is defined, try to generate a proxy that has that group
     Replaced params.debugMessage by gLogger.verbose. Closes #65
     If AutoUploadProxy = true in the CS, the proxy will automatically be uploaded
CHANGE: Proxy upload by default is one month with dirac-proxy-upload
NEW: Added upload of pilot proxies automatically
NEW: Print info after creating a proxy
NEW: Added setting VOMS extensions automatically
NEW: dirac-proxy-info can also print the information of the uploaded proxies
NEW: dirac-proxy-init will check that the lifetime of the certificate is less than one month and advise to renew it
NEW: dirac-proxy-init will check that the certificate has at least one month of validity
FIX: Never use the host certificate if there is one for dirac-proxy-init
NEW: Proxy manager will send notifications when the uploaded proxies are about to expire (configurable via CS)
NEW: Now the proxyDB also has a knowledge of user names. Queries can use the user name as a query key
FIX: ProxyManager - calculate properly the dates for credentials about to expire
CHANGE: ProxyManager will autoexpire old proxies, also auto purge logs
CHANGE: Rename dirac-proxy-upload to dirac-admin-proxy-upload
NEW: dirac-proxy-init will complain if the user certificate has less than 30 days
CHANGE: SecurityLogging - security log level to verbose
NEW: OracleDB - added Array type 
NEW: MySQL - allow definition of the port number in the configuration
FIX: Utilities/Security - hash VOMS Attributes as string
FIX: Utilities/Security - Generate a chain hash to discover if two chains are equal
NEW: Use chain has to discover if it has already been dumped
FIX: SystemAdministrator - Do not set  a default lcg version
NEW: SystemAdministrator - added Project support for the sysadmin
CHANGE: SysAdmin CLI - will try to connect to the service when setting the host
NEW: SysAdmin CLI - colorization of errors in the cli
NEW: Logger - added showing the thread id in the logger if enabled
     
*Configuration
NEW: added getVOfromProxyGroup() utility
NEW: added getVoForGroup() utility, use it in the code as appropriate
NEW: added Registry and Operations Configuration helpers
NEW: dirac-configuration-shell - a configuration script for CS that behaves like an UNIX shellCHANGE: CSAPI - added more functionality required by updated configuration console
NEW: Added possibility to define LocalSE to any Site using the SiteLocalSEMapping 
     section on the Operations Section     
NEW: introduce Registry/VO section, associate groups to VOs, define SubmitPools per VO
FIX: CE2CSAgent - update the CEType only if there is a relevant info in the BDII  

*ReleaseManagement
NEW: release preparations and installation tools based on installation packages
NEW: dirac-compile-externals will try go get a DIRAC-free environment before compiling
NEW: dirac-disctribution - upload command can be defined via defaults file
NEW: dirac-disctribution - try to find if the version name is a branch or a tag in git and act accordingly
NEW: dirac-disctribution - added keyword substitution when creating a a distribution from git
FIX: Install tools won't write HostDN to the configuration if the Admin username is not set 
FIX: Properly set /DIRAC/Configuration/Servers when installing a CS Master
FIX: install_site.sh - missing option in wget for https download: --no-check-certificate
FIX: dirac-install-agent(service) - If the component being installed already has corresponding 
     CS section, it is not overwritten unless explicitly asked for
NEW: dirac-install functionality enhancement: start using the switches as defined in issue #26;
CHANGE: dirac-install - write the defaults if any under defaults-.cfg so dirac-configure can 
        pick it up
FIX: dirac-install - define DYLD_LIBRARY_PATH ( for Mac installations )     
NEW: dirac-install - put all the goodness under a function so scripts like lhcb-proxy-init can use it easily
FIX: dirac-install - Properly search for the LcgVer
NEW: dirac-install will write down the releases files in -d mode   
CHANGE: use new dirac_install from gothub/integration branch in install_site.sh
NEW: Extensions can request custom external dependencies to be installed via pip when 
     installing DIRAC.
NEW: LCG bundle version can be defined on a per release basis in the releases.cfg 
NEW: dirac-deploy-scripts - when setting the lib path in the deploy scripts. 
     Also search for subpaths of the libdir and include them
NEW: Install tools - plainly separate projects from installations

*Accounting
CHANGE: For the WMSHistory type, send as JobSplitType the JobType
CHANGE: Reduced the size of the max key length to workaround mysql max bytes for index problem
FIX: Modified buckets width of 1week to 1 week + 1 day to fix summer time end week (1 hour more )

*WorkloadManagement
CHANGE: SiteDirector - simplified executable generation
NEW: SiteDirector - few more checks of error conditions   
NEW: SiteDirector - limit the queue max length to the value of MaxQueueLengthOption 
     ( 3 days be default )
BUGFIX: SiteDirector - do not download pilot output if the flag getPilotOutput is not set     
NEW: JobDB will extract the VO when applying DIRAC/VOPolicy from the proper VO
FIX: SSHTorque - retrieve job status by chunks of 100 jobs to avoid too long
NEW: glexecComputingElement - allow glexecComputingElement to "Reschedule" jobs if the Test of
     the glexec fails, instead of defaulting to InProcess. Controlled by
     RescheduleOnError Option of the glexecComputingElement
NEW: SandboxStore - create a different SBPath with the group included     
FIX: JobDB - properly treat Site parameter in the job JDL while rescheduling jobs
NEW: JobSchedulingAgent - set the job Site attribute to the name of a group of sites corresponding 
     to a SE chosen by the data staging procedure 
CHANGE: TimeLeft - call batch system commands with the ( default ) timeout 120 sec
CHANGE: PBSTimeLeft - uses default CPU/WallClock if not present in the output  
FIX: PBSTimeLeft - proper handling of (p)cput parameter in the batch system output, recovery of the
     incomplete batch system output      
NEW: automatically add SubmitPools JDL option of the job owner's VO defines it     
NEW: JobManager - add MaxParametericJobs option to the service configuration
NEW: PilotDirector - each SubmitPool or Middleware can define TargetGrids
NEW: JobAgent - new StopOnApplicationFailure option to make the agent exiting the loop on application failure
NEW: PilotAgentsDB - on demand retrieval of the CREAM pilot output
NEW: Pilot - proper job ID evaluation for the OSG sites
FIX: ComputingElement - fixed proxy renewal logic for generic and private pilots
NEW: JDL - added %j placeholder in the JDL to be replaced by the JobID
BUGFIX: DownloadInputData - bug fixed in the naming of downloaded files
FIX: Matcher - set the group and DN when a request gets to the matcher if the request is not 
     coming from a pilot
FIX: Matcher = take into account JobSharing when checking the owner for the request
CHANGE: PilotDirector, dirac-pilot - interpret -V flag of the pilot as Installation name

*DataManagement
FIX: FileCatalog/DiractoryLevelTree - consistent application of the max directory level using global 
     MAX_LEVELS variable
FIX: FileCatalog - Directory metadata is deleted together with the directory deletion, issue #40    
CHANGE: FileCatalog - the logic of the files query by metadata revisited to increase efficiency 
FIX: LcgFileCatalog - use lfcthr and call lfcthr.init() to allow multithread
     try the import only once and just when LcgFileCatalogClient class is intantiated
NEW: LcgFileCatalogClient - new version of getPathPermissions relying on the lfc_access method to solve the problem
     of multiple user DNs in LFC.     
FIX: StorageElement - get service CS options with getCSOption() method ( closes #97 )
FIX: retrieve FileCatalogs as ordered list, to have a proper default.
CHANGE: FileCatalog - allow up to 15 levels of directories
BUGFIX: FileCatalog - bug fixes in the directory removal methods (closes #98)
BUGFIX: RemovalAgent - TypeError when getting JobID in RemovalAgent
BUGFIX: RemovalAgent - put a limit to be sure the execute method will end after a certain number of iterations
FIX: DownloadInputData - when files have been uploaded with lcg_util, the PFN filename
     might not match the LFN file name
FIX: putting FTSMonitor web page back
NEW: The default file catalog is now determined using /LocalSite/FileCatalog. The old behavior 
     is provided as a fallback solution
NEW: ReplicaManager - can now deal with multiple catalogs. Makes sure the surl used for removal is 
the same as the one used for registration.   
NEW: PoolXMLCatalog - added getTypeByPfn() function to get the type of the given PFN  
NEW: dirac-dms-ban(allow)-se - added possibility to use CheckAccess property of the SE

*StorageManagement
FIX: Stager - updateJobFromStager(): only return S_ERROR if the Status sent is not
recognized or if a state update fails. If the jobs has been removed or
has moved forward to another status, the Stager will get an S_OK and
should forget about the job.
NEW: new option in the StorageElement configuration "CheckAccess"
FIX: Requests older than 1 day, which haven't been staged are retried. Tasks older than "daysOld" 
     number of days are set to Failed. These tasks have already been retried "daysOld" times for staging.
FIX: CacheReplicas and StageRequests records are kept until the pin has expired. This way the 
     StageRequest agent will have proper accounting of the amount of staged data in cache.
NEW: FTSCleaningAgent will allow to fix transient errors in RequestDB. At the moment it's 
     only fixing Requests for which SourceTURL is equal to TargetSURL.
NEW: Stager - added new command dirac-stager-stage-files          
FIX: Update Stager code in v6 to the same point as v5r13p37
FIX: StorageManager - avoid race condition by ensuring that Links=0 in the query while removing replicas

*RequestManagement
FIX: RequestDBFile - get request in chronological order (closes issue #84)
BUGFIX: RequestDBFile - make getRequest return value for getRequest the same as for

*ResourceStatusSystem
NEW: Major code refacoring. First refactoring of RSS's PEP. Actions are now function 
     defined in modules residing in directory "Actions".
NEW: methods to store cached environment on a DB and ge them.
CHANGE: command caller looks on the extension for commands.
CHANGE: RSS use now the CS instead of getting info from Python modules.
BUGFIX: Cleaned RSS scripts, they are still prototypes
CHANGE: PEP actions now reside in separate modules outside PEP module.
NEW: RSS CS module add facilities to extract info from CS.
CHANGE: Updating various RSS tests to make them compatible with
changes in the system.
NEW: CS is used instead of ad-hoc configuration module in most places.
NEW: Adding various helper functions in RSS Utils module. These are
functions used by RSS developers, including mainly myself, and are
totally independant from the rest of DIRAC.
CHANGE: Mostly trivial changes, typos, etc in various files in RSS     
CHANGE: TokenAgent sends e-mails with current status   

*Transformation
CHANGE: allow Target SE specification for jobs, Site parameter is not set in this case
CHANGE: TransformationAgent  - add new file statuses in production monitoring display
CHANGE: TransformationAgent - limit the number of files to be treated in TransformationAgent 
        for replication and removal (default 5000)
BUGFIX: TransformationDB - not removing task when site is not set
BUGFIX: TransformationCleaningAgent - archiving instead of cleaning Removal and Replication 
        transformations 
FIX: TransformationCleaningAgent - kill jobs before deleting them        

*Workflow
NEW: allow modules to define Input and Output parameters that can be
     used instead of the step_commons/workflow_commons (Workflow.py, Step.py, Module.py)

*Various fixes
BUGFIX: Mail.py uses SMTP class rather than inheriting it
FIX: Platform utility will properly discover libc version even for the new Ubuntu
FIX: Removed old sandbox and other obsoleted components<|MERGE_RESOLUTION|>--- conflicted
+++ resolved
@@ -1,4 +1,3 @@
-<<<<<<< HEAD
 [v7r1p13]
 
 *WMS
@@ -268,7 +267,7 @@
 *docs
 NEW: (#4289) Document how to run integration tests in docker
 NEW: (#4551) add DNProperties description to Registry/Users subsection
-=======
+
 [v7r0p35]
 
 *Core
@@ -282,7 +281,6 @@
 
 *Resources
 FIX: (#4743) remove dots in xroot virtual username
->>>>>>> a2be81fb
 
 [v7r0p34]
 
