--- conflicted
+++ resolved
@@ -1,4 +1,3 @@
-<<<<<<< HEAD
 [v6r15-pre16]
 
 Removed general "from DIRAC.Core.Utilities import *" in the top-level __init__.py
@@ -94,7 +93,7 @@
 
 *tests
 NEW: The contents of the TestDIRAC package is moved into the tests directory here
-=======
+
 [v6r14p22]
 
 CHANGE: Multiple commands - permissions bits changed from 644 to 755  
@@ -108,7 +107,6 @@
 
 *TMS
 CHANGE: TaskManager - added TransformationID to the log messages
->>>>>>> 7972d8d3
 
 [v6r14p21]
 
