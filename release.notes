<<<<<<< HEAD
[v6r13-pre20]

CHANGE: Separating fixed and variable parts of error log messages for multiple systems 
        to allow SystemLogging to work

*Core
FIX: MySQL.py - treat in detailed way datetime functions in __escapeString()

*Configuration
NEW: CSAPI,dirac-admin-add-shifter - function, and script, for adding or modifying a 
     shifter in the CS

*Framework
FIX: NotificationDB - escape fields for sorting in getNotifications()
NEW: Database, Service and Client for tracking the installed DIRAC components

*Core
NEW: Changes to make the DISET protocol IP V6 ready
CHANGE: BaseClient - retry service call on another instance in case of failure
CHANGE: InnerRPCClient - retry 3 times in case of exception in the transport layer
CHANGE: SocketInfo - retry 3 times in case of handshaking error
CHANGE: MySQL - possibility to specify charset in the table definition
FIX: dirac-install, dirac-distribution - removed obsoleted defaults

*DMS
NEW: Native use of the FTS3 services
CHANGE: Removed the use of current DataLogging service
CHANGE: DataManager - changes to manage URLs inside StorageElement objects only
CHANGE: DirectoryListing - extracted from FileCatalogClientCLI as an independent utility
CHANGE: MetaQuery - extracted from FileCatalogClientCLI as an independent utility
CHANGE: FileCatalogClientCLI uses external DirectoryListing, MetaQuery utilities
CHANGE: FileCatalog - replace getDirectoryMetadata by getDirectoryUserMetadata
NEW: FileCatalog - added new getDirectoryMetadata() interface to get standard directory metadata
NEW: FileCatalog - possibility to find files by standard metadata

*WMS
NEW: SiteDirector - support for the MaxRAM queue description parameter

*RMS
CHANGE: Removed files from the previous generation RMS
CHANGE: RMS refactored based on SQLAlchemy 
NEW: ReqClient - added options to putRequest(): useFailoverProxy and retryMainServer
CHANGE: DMSRequestOperationsBase - delay execution or cancel request based on SE statuses 
        from RSS/CS

*Resources
NEW: Computing - BatchSystem classes introduced to be used both in Local and SSH Computing Elements
CHANGE: Storage - reworked Storage Element/Plugins to encapsulate physical URLs 
NEW: GFAL2_StorageBase.py, GFAL2_SRM2Storage.py, GFAL2_XROOTStorage.py 

*RSS:
NEW: dirac-admin-allow(ban)-se - added RemoveAccess status
CHANGE: TokenAgent - added more info to the mail

*TS
CHANGE: Task Manager plugins
=======
[v6r12p34]

*DMS
BUGFIX: FileCatalogWithFkAndPsDB - fix storage usage calculation
>>>>>>> d40e2226

[v6r12p33]

*Core
NEW: VOMSService - added method admListCertificates()

*DMS
BUGFIX: dirac-dms-put-and-register-request - missing Operation in the request

*Resources
FIX: sshce - better interpretation of the "ps" command output

[v6r12p32]

*RMS
FIX: ReqManager - in getRequest() possibility to accept None type
     argument for any request 

[v6r12p31]

*WMS
FIX: pilotCommands - import json module only in case it is needed

[v6r12p30]

*Core
FIX: InstallTools - 't' file is deployed for agents installation only
FIX: GOCDBClient - creates unique DowntimeID using the ENDPOINT

*Framework
FIX: SystemAdministratorHandler - use WebAppDIRAC extension, not just WebApp

*DMS:
FIX: FileCatalogComponents.Utilities - do not allow empty LFN names in
     checkArgumentDict()

[v6r12p29]

*CS
CHANGE: CSCLI - use readline to store and resurrect command history

*WMS
FIX: JobWrapper - bug fixed in the failoverTransfer() call
CHANGE: dirac-wms-job-submit - added -f flag to store ids

*DMS
FIX: DataManager - make successful removeReplica if missing replica 
     in one catalog

*RMS
FIX: Operation, Request - limit the length of the error message

[v6r12p28]

*RMS
FIX: Request - do not optimize requests already in the DB 

[v6r12p27]

*Core
CHANGE: InstallTools - install "t" script to gracefully stop agents

*DMS
FIX: FileCatalog - return GUID in DirectoryParameters

*Resource
CHANGE: DFC/LFC clients - added setReplicaProblematic()

[v6r12p26]

*DMS
BUGFIX: FileCatalog - getDirectoryMetadata was wrongly in ro_meta_methods list 

*RMS
FIX: Operation - temporary fix in catalog names evaluation to smooth
     LFC->DFC migration - not to forget to remove afterwards !

*WMS
CHANGE: JobWrapper - added MasterCatalogOnlyFlag configuration option

[v6r12p25]

*DMS
BUGFIX: PutAndRegister, RegitserFile, RegisterReplica, ReplicateAndRegister - do not
        evaluate the catalog list if None

[v6r12p24]

*DMS:
FIX: DataManager - retry RSS call 5 times - to be reviewed

[v6r12p23]

*DMS
FIX: pass a catalog list to the DataManager methods
FIX: FileCatalog - bug fixed in the catalog list evaluation

[v6r12p22]

*DMS
FIX: RegisterFile, PutAndRegister - pass a list of catalogs to the DataManager instead of a comma separated string
FIX: FTSJob - log when a job is not found in FTS
CHANGE: dropped commands dirac-admin-allow(ban)-catalog

*Interfaces
CHANGE: Dirac, JobMonitoringHandler,dirac-wms-job-get-jdl - possibility to retrieve original JDL

*WMS
CHANGE: JobManifest - make MaxInputData a configurable option

[v6r12p21]

*RMS
BUGFIX: File,Operation,RequestDB - bug making that the request would always show 
        the current time for LastUpdate
  
*WMS
FIX: JobAgent - storing on disk retrieved job JDL as required by VMDIRAC
     ( to be reviewed )        

[v6r12p20]

*DMS
FIX: DataManager - more informative log messages, checking return structure
FIX: FileCatalog - make exists() behave like LFC file catalog client by checking
     the unicity of supplied GUID if any
FIX: StorageElementProxyHandler - do not remove the cache directory

*Framework
FIX: SystemAdministratorClient - increase the timeout to 300 for the software update     

*RMS
FIX: Operation.py - set Operation Scheduled if one file is Scheduled
CHANGE: Request - group ReplicateAndRegister operations together for failover 
        requests: it allows to launch all FTS jobs at once

*Resources
FIX: LcgFileCatalogClient - fix longstanding problem in LFC when several files 
     were not available (only one was returned) 

*TS
BUGFIX: TransformationCleaning,ValidateOutputDataAgent - interpret correctly
        the result of getTransformationParameters() call
FIX: TaskManager - fix exception in RequestTaskAgent        

[v6r12p19]

*Core
FIX: Core.py - check return value of getRecursive() call

*DMS
FIX: FileCatalog - directory removal is successful if does not exist
     special treatment of Delete operation

*WMS
FIX: InputDataByProtocol - fix interpretation of return values

[v6r12p18]

*DMS
FIX: FTSStrategy - config option name
FIX: DataManager - removing dirac_directory flag file only of it is there
     in __cleanDirectory()

*RMS
FIX: Operation - MAX_FILES limit set to 10000
FIX: ReqClient - enhanced log messages

*TMS
FIX: TaskManager - enhanced log messages

*RSS
FIX: DowntimeCommand - fixed mix of SRM.NEARLINE and SRM

*WMS
FIX: InputDataByProtocol - fixed return structure

[v6r12p16]

*DMS
FIX: IRODSStorageElement more complete implementation
FIX: FileCatalogHandler(DB) - make removeMetadata bulk method

*Resources
FIX: FileCatalog - make a special option CatalogList (Operations) to specify catalogs used by a given VO

[v6r12p15]

*Core
FIX: ProcessPool - kill the working process in case of the task timeout
FIX: FileHelper - count transfered bytes in DataSourceToNetwork()

*DMS
BUGFIX: FileCatalogCLI - changed interface in changePathXXX() methods
NEW: IRODSStorageElementHandler class
CHANGE: FileCatalog - separate metadata and file catalog methods, 
        apply metadata methods only to Metadata Catalogs 

*Resources
FIX: SSHTorqueComputingElement - check the status of the ssh call for qstat 

*WMS
FIX: WatchdogLinux - fixed typo

[v6r12p14]

*TS
FIX: TaskManagerAgentBase: avoid race conditions when submitting to WMS

*DMS
NEW: FileCatalog - added new components ( directory tree, file manager ) 
     making use of foreign keys and stored procedures
FIX: DataManager returns properly the FileCatalog errors     

[v6r12p13]

*TS
BUGFIX: TransformationAgent - data member not defined

*WMS
FIX: InputData(Resolution,ByProtocol) - possibility to define RemoteProtocol

[v6r12p12]

*WMS
BUGFIX: pilotTools - missing comma

[v6r12p11]

*WMS
FIX: CPUNormalization - dealing with the case when the maxCPUTime is not set in the queue
     definition
FIX: pilotTools - added option pilotCFGFile

[v6r12p10]

*DMS
FIX: StorageElementProxy - BASE_PATH should be a full path

*Resources
FIX: SRM2Storage - return specific error in putFile

*TS
FIX: TransformationAgent - fix to avoid an exception in finalize and double printing 
     when terminating the agent
BUGFIX: TransformationDB - fix return value in setTransformationParameter()

[v6r12p9]

*Core
CHANGE: SiteCEMapping - getSiteForCE can take site argu

ment to avoid confusion

*Interfaces
FIX: Job - provide optional site name in setDestinationCE()

*WMS
FIX: pilotCommands - check properly the presence of extra cfg files
     when starting job agent
FIX: JobAgent - can pick up local cfg file if extraOptions are specified     

[v6r12p8]

*Core
FIX: dirac-configure - correctly deleting useServerCertificate flag
BUGFIX: InstallTools - in fixMySQLScript()

*DMS
BUGFIX: DatasetManager - bug fixes
CHANGE: StorageElementProxy - internal SE object created with the VO of the requester

*TS
FIX: dirac-transformation-xxx commands - do not check the transformation status
CHANGE: Agents - do not use shifter proxy 
FIX: TransformationAgent - correct handling of replica cache for transformations 
     when there were more files in the transformation than accepted to be executed
FIX: TransformationAgent - do not get replicas for the Removal transformations     

*RMS
NEW: new SetFileStatus Operation

[v6r12p7]

*Core
FIX: dirac-configure - always removing the UseServerCertificate flag before leaving
FIX: ProcessPool - one more check for the executing task ending properly 

*Interfaces 
FIX: Dirac.py - use printTable in loggingInfo()

[v6r12p6]

FIX: fixes from v6r11p26 patch release

[v6r12p5]

*Core
FIX: VOMS.py - do not use obsoleted -dont-verify-ac flag with voms-proxy-info

*TS
FIX: TransformationManager - no status checked at level service

[v6r12p4]

FIX: fixes from v6r11p23 patch release

[v6r12p3]

*Configuration
CHANGE: dirac-admin-add-resources - define VOPath/ option when adding new SE 

*Resources
NEW: StorageFactory - modify protocol Path for VO specific value

*DMS
FIX: FileCatalog - check for empty input in checkArgumentFormat utility
FIX: DataManager - protect against FC queries with empty input

[v6r12p2]

*Core
FIX: dirac-install - svn.cern.ch rather than svnweb.cern.ch is now needed for direct 
     HTTP access to files in SVN

*WMS
FIX: dirac-wms-cpu-normalization - when re-configuring, do not try to dump in the 
     diracConfigFilePath

[v6r12p1]

*Configuration
FIX: Core.Utilities.Grid, dirac-admin-add-resources - fix to make a best effort to 
     guess the proper VO specific path of a new SE
*WMS
FIX: dirac-configure, pilotCommands, pilotTools - fixes to use server certificate

[v6r12]

*Core
CHANGE: ProcessPool - do not stop working processes by default
NEW: ReturnValue - added returnSingleResult() utility 
FIX: MySQL - correctly parse BooleanType
FIX: dirac-install - use python 2.7 by default
FIX: dirac-install-xxx commands - complement installation with the component setup
     in runit
NEW: dirac-configure - added --SkipVOMSDownload switch, added --Output switch
     to define output configuration file
CHANGE: ProcessPool - exit from the working process if a task execution timed out  
NEW: ProcessMonitor - added evaluation of the memory consumed by a process and its children   
NEW: InstallTools - added flag to require MySQL installation
FIX: InstallTools - correctly installing DBs extended (with sql to be sourced) 
FIX: InstallTools - run MySQL commands one by one when creating a new database
FIX: InstallTools - fixMySQLScripts() fixes the mysql start script to ognore /etc/my.cnf file
CHANGE: Os.py - the use of "which" is replaced by distutils.spawn.find_executable
NEW: Grid.py - ldapSA replaced by ldapSE, added getBdiiSE(CE)Info() methods
CHANGE: CFG.py - only lines starting with ^\s*# will be treated as comments
CHANGE: Shifter - Agents will now have longer proxies cached to prevent errors 
        for heavy duty agents, closes #2110
NEW: Bdii2CSAgent - reworked to apply also for SEs and use the same utilities for the
     corresponding command line tool
NEW: dirac-admin-add-resources - an interactive tool to add and update sites, CEs, SEs
     to the DIRAC CS   
CHANGE: dirac-proxy-init - added message in case of impossibility to add VOMS extension   
FIX: GOCDBClient - handle correctly the case of multiple elements in the same DT            


*Accounting
NEW: Allow to have more than one DB for accounting
CHANGE: Accounting - use TypeLoader to load plotters

*Framework
FIX: Logger - fix FileBackend implementation

*WMS
NEW: Refactored pilots ( dirac-pilot-2 ) to become modular following RFC #18, 
     added pilotCommands.py, SiteDirector modified accordingly 
CHANGE: InputData(Executor) - use VO specific catalogs      
NEW: JobWrapper, Watchdog - monitor memory consumption by the job ( in a Warning mode )
FIX: SandboxStoreHandler - treat the case of exception while cleaning sandboxes
CHANGE: JobCleaningAgent - the delays of job removals become CS parameters
BUGFIX: JobDB - %j placeholder not replaced after rescheduling
FIX: JobDB - in the SQL schema description reorder tables to allow foreign keys
BUGFIX: JobAgent, Matcher - logical bug in using PilotInfoReported flag
FIX: OptimizerExecutor - when a job fails the optimization chain set the minor status 
     to the optimiser name and the app status to the fail error

*Resources
NEW: StorageElement - added a cache of already created SE objects
CHANGE: SSHTorqueComputingElement - mv getCEStatus to remote script

*ResourceStatus
NEW: ResourceManagementClient/DB, DowntimeCommand - distinguish Disk and Tape storage 
FIX: GODDBClient  - downTimeXMLParsing() can now handle the "service type" parameter properly
CHANGE: dirac-rss-xxx commands use the printTable standard utility
FIX: dirac-dms-ftsdb-summary - bug fix for #2096

*DMS
NEW: DataManager - add masterCatalogOnly flag in the constructor
FIX: DataManager - fix to protect against non valid SE
CHANGE: FC.DirectoryLevelTree - use SELECT ... FOR UPDATE lock in makeDir()
FIX: FileCatalog - fixes in using file and replica status
CHANGE: DataManager - added a new argument to the constructor - vo
CHANGE: DataManager - removed removeCatalogFile() and dirac-dms-remove-catalog-file adjusted
CHANGE: Several components - field/parameter CheckSumType all changed to ChecksumType
CHANGE: PoolXMLCatalog - add the SE by default in the xml dump and use the XML library 
        for dumping the XML
FIX: XROOTStorageElement - fixes to comply with the interface formalism        

*SMS
FIX: StorageManagementDB - small bugfix to avoid SQL errors

*RMS
NEW: Added 'since' and 'until' parameters for getting requests
NEW: Request - added optimize() method to merge similar operations when
     first inserting the request
NEW: ReqClient, RequestDB - added getBulkRequest() interface. RequestExecutingAgent
     can use it controlled by a special flag     
FIX: Operation, Request - set LastUpdate time stamp when reaching final state
FIX: OperationHandlerBase - don't erase the original message when reaching the max attempts      
FIX: removed some deprecated codes
FIX: RequestTask - always set useServerCerificate flag to tru in case of executing inside
     an agent
CHANGE: gRequestValidator removed to avoid object instantiation at import   
NEW: dirac-rms-cancel-request command and related additions to the db and service classes  

*TMS
NEW: WorkflowTaskAgent is now multi-threaded
NEW: Better use of threads in Transformation Agents
CHANGE: TransformationDB - modified such that the body in a transformation can be updated
FIX: TransformationCleaningAgent - removed non-ASCII characters in a comment

[v6r11p32]

*Core
CHANGE: BaseClient, SSLSocketFactory, SocketInfo - enable TLSv1 for outgoing 
        connections via suds, possibility to configure SSL connection details
        per host/IP 

[v6r11p31]

*Core
FIX: CFG - bug fixed in loadFromBuffer() resulting in a loss of comments

*Resources
FIX: SSHTorqueComputingElement - check the status of ssh call for qstat

*DMS
FIX: FileCatalog - return LFN name instead of True from exists() call if LFN
     already in the catalog

[v6r11p30]

*DMS
CHANGE: FileCatalogCLI - add new -D flag for find to print only directories

[v6r11p29]

*DMS
FIX: FTS(Agent,Startegy,Gragh) - make use of MaxActiveJobs parameter, bug fixes

*TMS
FIX: Transformation(Agent,Client) - Operations CS parameters can be defined for each plugin: MaxFiles, SortedBy, NoUnusedDelay. Fixes to facilitate work with large numbers of files.

[v6r11p28]

*Core
FIX: InstallTools - check properly the module availability before installation

*WMS
FIX: JobScheduling - protection against missing dict field RescheduleCounter

*TMS
FIX: TransformationCleaningAgent - execute DM operations with the shifter proxy

[v6r11p27]

*Core
BUGFIX: InstallTools - bug fix in installNewPortal()

*WMS
FIX: Watchdog - disallow cputime and wallclock to be negative

*TS
FIX: TransformationAgent - correct handling of replica caches when more than 5000 files


BUGFIX: ModuleBase - bug fix in execute()
BUGFIX: Workflow - bug fix in createStepInstance()

*DMS
BUGFIX: DiractoryTreeBase - bug fix in getDirectoryPhysicalSizeFromUsage()

*Resources
FIX: XROOTStorage - back ported fixes from #2126: putFile would place file in 
     the wrong location on eos

[v6r11p26]

*Framework
FIX: UserProfileDB.py - add PublishAccess field to the UserProfileDB

*RSS
FIX: Synchronizer.py - fix deletion of old resources

*DMS
FIX: DataManager - allow that permissions are OK for part of a list of LFNs ( __verifyWritePermission() )
     (when testing write access to parent directory). Allows removal of replicas 
     even if one cannot be removed
FIX: DataManager - test SE validity before removing replica     
     
*RMS
FIX: RequestTask - fail requests for users who are no longer in the system
FIX: RequestExecutingAgent - fix request timeout computation

[v6r11p25]

*Interfaces
FIX: Job.py - bring back different logfile names if they have not been specified by the user

[v6r11p24]

*DMS
BUGFIX: SEManagerDB - bug fixed in getting connection in __add/__removeSE

[v6r11p23]

*DMS
CHANGE: FTSRequest is left only to support dirac-dms-fts-XXX commands

[v6r11p22]

*DMS
FIX: FTSJob - fixes in the glite-transfer-status command outpu parsing
FIX: TransformationClient - allow single lfn in setFileStatusForTransformation()

*WMS
FIX: StatesMonitoringAgent - install pika on the fly as a temporary solution

[v6r11p21]

*DMS
BUGFIX: dirac-dms-remove-replicas - continue in case of single replica failure
FIX: dirac-rms-xxx scripts - use Script.getPositionalArgs() instead of sys.argv

*Workflow
FIX: Test_Modules.py - fix in mocking functions, less verbose logging

[v6r11p20]

*DMS
BUGFIX: DataManager - in __SEActive() use resolved SE name to deal with aliases
BUGFIX: FileMetadata - multiple bugs in __buildUserMetaQuery()

[v6r11p19]

*DMS
FIX: FTSJob - fix FTS job monitoring a la FTS2

*RMS
CHANGE: ReqClient - added setServer() method
FIX: File,Operation,Request - call the getters to fetch the up-to-date information 
     from the parent

[v6r11p18]

*DMS
FIX: FTSAgent(Job) - fixes for transfers requiring staging (bringOnline) and adaptation 
     to the FTS3 interface

*WMS
FIX: StatesMonitoringAgent - resend the records in case of failure

[v6r11p17]

*DMS
FIX: FileCatalog - in multi-VO case get common catalogs if even VO is not specified

*Resources
FIX: ComputintgElement - bugfix in available() method

*WMS
FIX: SiteDirector - if not pilots registered in the DB, pass empty list to the ce.available()

[v6r11p16]

*RMS
BUGFIX: Request,Operation,File - do not cast to str None values

[v6r11p15]

*DMS
FIX: ReplicateAndRegister - do not create FTSClient if no FTSMode requested
CHANGE: FTSAgent(Job,File) - allow to define the FTS2 submission command;
        added --copy-pin-lifetime only for a tape backend
        parse output of both commands (FTS2, FTS3)
        consider additional state for FTS retry (Canceled)
        
*RMS
FIX: Operation, Request - treat updates specially for Error fields        

*TMS
FIX: TransformationAgent - fixes in preparing json serialization of requests

*WMS
NEW: StateMonitoringAgent - sends WMS history data through MQ messages 

[v6r11p14]

*WMS
CHANGE: JobDB - removed unused tables and methods
CHANGE: removed obsoleted tests

*DMS
FIX: FTSAgent - recover case when a target is not in FTSDB
CHANGE: FTSAgent(Job) - give possibility to specify a pin life time in CS 

*RMS
FIX: Make RMS objects comply with Python Data Model by adding __nonzero__ methods 

[v6r11p13]

*DMS
BUGFIX: SEManager - in SEManagerDB.__addSE() bad _getConnection call, closes #2062

[v6r11p12]

*Resources
CHANGE: ARCComputingElement - accomodate changes in the ARC job reported states

*Configuration
CHANGE: Resources - define a default FTS server in the CS (only for v6r11 and v6r12)

*DMS
FIX: FTSStrategy - allow to use a given channel more than once in a tree 
FIX: FTSAgent - remove request from cache if not found
FIX: FTSAgent - recover deadlock situations when FTS Files had not been correctly 
     updated or were not in the DB

*RMS
FIX: RequestExecutingAgent - fix a race condition (cache was cleared after the request was put)
FIX: RequestValidator - check that the Operation handlers are defined when inserting a request

[v6r11p11]

*Core
FIX: TransportPool - fixed exception due to uninitialized variable
FIX: HTTPDISETSocket - readline() takes optional argument size ( = 0 )

*DMS
FIX: FTSAgent - check the type of the Operation object ( can be None ) and
     some other protections
FIX: FTSClient - avoid duplicates in the file list

*RMS
FIX: ReqClient - modified log message
CHANGE: dirac-dms-fts-monitor - allow multiple comma separated LFNs in the arguments

[v6r11p10]

*RSS
FIX: DowntimeCommand, Test_RSS_Command_GOCDBStatusCommand - correctly interpreting list of downtimes

*RMS
FIX: ReplicateAndRegister - Create a RegisterReplica (not RegisterFile) if ReplicateAndRegister 
     fails to register
FIX: OperationHandlerBase - handle correctly Attempt counters when SEs are banned
FIX: ReplicateAndRegister - use FC checksum in case of mismatch request/PFN
FIX: FTSAgent - in case a file is Submitted but the FTSJob is unknown, resubmit
FIX: FTSAgent - log exceptions and put request to DB in case of exception
FIX: FTSAgent - handle FTS error "Unknown transfer state NOT_USED", due to same file 
     registered twice (to be fixed in RMS, not clear origin)

*WMS
FIX: JobStateUpdateHandler - status not updated while jobLogging is, due to time skew between 
     WN and DB service
FIX: JobStateUpdateHandler - stager callback not getting the correct status Staging 
     (retry for 10 seconds)     

[v6r11p9]

*Core
NEW: AgentModule - set AGENT_WORKDIRECTORY env variable with the workDirectory
NEW: InstallTools - added methods for the new web portal installation

*DMS
FIX: ReplicateAndRegister - apply same error logic for DM replication as for FTS

*Resources:
FIX: SRM2Storage - fix log message level
FIX: SRM2Storage - avoid useless existence checks 

*RMS
FIX: ForwardDISET - a temporary fix for a special LHCb case, to be removed asap
FIX: ReqClient - prettyPrint is even prettier
FIX: RequestTask - always use server certificates when executed within an agent

[v6r11p8]

*TMS
FIX: TransformationDB - fix default value within ON DUPLICATE KEY UPDATE mysql statement

[v6r11p7]

*Framework
BUGFIX: ProxyDB.py - bug in a MySQL table definition

*DMS
FIX: ReplicateAndRegister.py - FTS client is not instantiated in the c'tor as it 
     might not be used, 

*WMS
FIX: JobWrapper - don't delete the sandbox tar file if upload fails
FIX: JobWrapper - fix in setting the failover request

*RMS
FIX: RequestDB - add protections when trying to get a non existing request

[v6r11p6]

*WMS
FIX: InpudDataResolution - fix the case when some files only have a local replica
FIX: DownloadInputData, InputDataByProtocol - fix the return structure of the
     execute() method
     
*Resources
NEW: LocalComputingElement, CondorComputingElement      

[v6r11p5]

FIX: Incorporated changes from v6r10p25 patch

*Framework
NEW: Added getUserProfileNames() interface

*WMS
NEW: WMSAdministrator - added getPilotStatistics() interface
BUGFIX: JobWrapperTemplate - use sendJobAccounting() instead of sendWMSAccounting()
FIX: JobCleaningAgent - skip if no jobs to remove

*DMS
BUGFIX: FileCatalogClientCLI - bug fix in the metaquery construction

*Resources
CHANGE: StorageElement - enable Storage Element proxy configuration by protocol name

*TMS
NEW: TransformationManager - add Scheduled to task state for monitoring

[v6r11p4]

*Framework
NEW: ProxyDB - added primary key to ProxyDB_Log table
CHANGE: ProxyManagerHandler - purge logs once in 6 hours

*DMS
FIX: DataManager - fix in the accounting report for deletion operation
CHANGE: FTSRequest - print FTS GUID when submitting request
FIX: dirac-dms-fts-monitor - fix for using the new FTS structure
FIX: DataLoggingDB - fix type of the StatusTimeOrder field
FIX: DataLoggingDB - take into account empty date argument in addFileRecord()
FIX: ReplicateAndRegister - use active replicas
FIX: FTS related modules - multiple fixes

*WMS
NEW: SiteDirector - pass the list of already registered pilots to the CE.available() query
FIX: JobCleaningAgent - do not attempt job removal if no eligible jobs

*Resources
FIX: LcgFileCatalogClient - if replica already exists while registration, reregister
NEW: CREAM, SSH, ComputingElement - consider only registered pilots to evaluate queue occupancy

[v6r11p3]

FIX: import gMonitor from it is original location

*Core
FIX: FC.Utilities - treat properly the LFN names starting with /grid ( /gridpp case )

*Configuration
FIX: LocalConfiguration - added exitCode optional argument to showHelp(), closes #1821

*WMS
FIX: StalledJobAgent - extra checks when failing Completed jobs, closes #1944
FIX: JobState - added protection against absent job in getStatus(), closes #1853

[v6r11p2]

*Core
FIX: dirac-install - skip expectedBytes check if Content-Length not returned by server
FIX: AgentModule - demote message "Cycle had an error:" to warning

*Accounting
FIX: BaseReporter - protect against division by zero

*DMS
CHANGE: FileCatalogClientCLI - quite "-q" option in find command
FIX: DataManager - bug fix in __initializeReplication()
FIX: DataManager - less verbose log message 
FIX: DataManager - report the size of removed files only for successfully removed ones
FIX: File, FTSFile, FTSJob - SQL tables schema change: Size filed INTEGER -> BIGINT

*RMS
FIX: dirac-rms-reset-request, dirac-rms-show-request - fixes
FIX: ForwardDISET - execute with trusted host certificate

*Resources
FIX: SSHComputingElement - SSHOptions are parsed at the wrong place
NEW: ComputingElement - evaluate the number of available cores if relevant

*WMS
NEW: JobMonitoringHander - added export_getOwnerGroup() interface

*TMS
CHANGE: TransformationCleaningAgent - instantiation of clients moved in the initialize()

[v6r11p1]

*RMS
FIX: ReqClient - failures due to banned sites are considered to be recoverable

*DMS
BUGFIX: dirac-dms-replicate-and-register-request - minor bug fixes

*Resources
FIX: InProcessComputingElement - stop proxy renewal thread for a finished payload

[v6r11]

*Core
FIX: Client - fix in __getattr__() to provide dir() functionality
CHANGE: dirac-configure - use Registry helper to get VOMS servers information
BUGFIX: ObjectLoader - extensions must be looked up first for plug-ins
CHANGE: Misc.py - removed obsoleted
NEW: added returnSingleResult() generic utility by moving it from Resources/Utils module 

*Configuration
CHANGE: Resources.getDIRACPlatform() returns a list of compatible DIRAC platforms
NEW: Resources.getDIRACPlatforms() used to access platforms from /Resources/Computing/OSCompatibility
     section
NEW: Registry - added getVOs() and getVOMSServerInfo()     
NEW: CE2CSAgent - added VO management

*Accounting
FIX: AccountingDB, Job - extra checks for invalid values

*WMS
NEW: WMS tags to allow jobs require special site/CE/queue properties  
CHANGES: DownloadInputData, InputDataByProtocol, InputDataResolution - allows to get multiple 
         PFNs for the protocol resolution
NEW: JobDB, JobMonitoringHandler - added traceJobParameters(s)() methods     
CHANGE: TaskQueueDirector - use ObjectLoader to load directors    
CHANGE: dirac-pilot - use Python 2.7 by default, 2014-04-09 LCG bundles

*DMS
NEW: DataManager to replace ReplicaManager class ( simplification, streamlining )
FIX: InputDataByProtocol - fix the case where file is only on tape
FIX: FTSAgent - multiple fixes
BUGFIX: ReplicateAndRegister - do not ask SE with explicit SRM2 protocol

*Interfaces
CHANGE: Dirac - instantiate SandboxStoreClient and WMSClient when needed, not in the constructor
CHANGE: Job - removed setSystemConfig() method
NEW: Job.py - added setTag() interface

*Resources
CHANGE: StorageElement - changes to avoid usage PFNs
FIX: XROOTStorage, SRM2Storage - changes in PFN construction 
NEW: PoolComputingElement - a CE allowing to manage multi-core slots
FIX: SSHTorqueComputingElement - specify the SSHUser user for querying running/waiting jobs 

*RSS
NEW: added commands dirac-rss-query-db and dirac-rss-query-dtcache

*RMS
CHANGE: ReqDB - added Foreign Keys to ReqDB tables
NEW: dirac-rms-reset-request command
FIX: RequestTask - always execute operations with owner proxy

*SMS
FIX: few minor fixes to avoid pylint warnings

[v6r10p25]

*DMS
CHANGE: FileCatalog - optimized file selection by metadata

[v6r10p24]

*DMS
FIX: FC.FileMetadata - optimized queries for list interception evaluation

[v6r10p23]

*Resoures
CHANGE: SSHComputingElement - allow SSH options to be passed from CS setup of SSH Computing Element
FIX: SSHComputingElement - use SharedArea path as $HOME by default

[v6r10p22]

*CS
CHANGE: Operations helper - if not given, determine the VO from the current proxy 

*Resources
FIX: glexecComputingElement - allows Application Failed with Errors results to show through, 
     rather than be masked by false "glexec CE submission" errors
     
*DMS     
CHANGE: ReplicaManager - in getReplicas() rebuild PFN if 
        <Operations>/DataManagement/UseCatalogPFN option is set to False ( True by default )

[v6r10p21]

*Configuration
FIX: CSGlobals - allow to specify extensions in xxxDIRAC form in the CS

*Interfaces
FIX: Job - removed self.reqParams
FIX: Job - setSubmitPools renamed to setSubmitPool, fixed parameter definition string

*WMS
FIX: JobMonitorigHandler, JobPolicy - allow JobMonitor property to access job information

[v6r10p20]

*DMS
FIX: FTSAgent/Client, ReplicateAndRegister - fixes to properly process failed
     FTS request scheduling

[v6r10p19]

*DMS
FIX: FTSAgent - putRequest when leaving processRequest
FIX: ReplicaManager - bug in getReplicas() in dictionary creation

[v6r10p18]

*DMS
FIX: ReplicateAndRegister - dictionary items incorrectly called in ftsTransfer()

[v6r10p17]

*RMS
FIX: RequestDB.py - typo in a table name
NEW: ReqManagerHandler - added getDistinctValues() to allow selectors in the web page

*DMS
CHANGE: ReplicaManager - bulk PFN lookup in getReplicas()

[v6r10p16]

*Framework
NEW: PlottingClient - added curveGraph() function

*Transformation
FIX: TaskManagerAgentBase - add the missing Scheduled state

*WMS
FIX: TaskQueueDB - reduced number of lines in the matching parameters printout

*DMS
FIX: dirac-dms-show-se-status - exit on error in the service call, closes #1840

*Interface
FIX: API.Job - removed special interpretation of obsoleted JDLreqt type parameters

*Resources
FIX: SSHComputingElement - increased timeout in getJobStatusOnHost() ssh call, closes #1830

[v6r10p15]

*DMS
FIX: FTSAgent - added missing monitoring activity
FIX: FileCatalog - do not check directory permissions when creating / directory

*Resources
FIX: SSHTorqueComputingElement - removed obsoleted stuff

[v6r10p14]

*SMS
FIX: RequestPreparationAgent - typo fixed

[v6r10p13]

*SMS
FIX: RequestPreparationAgent - use ReplicaManager to get active replicas

*DMS
FIX: ReplicaManager - getReplicas returns all replicas ( in all statuses ) by default
CHANGE: FC/SecurityManager - give full ACL access to the catalog to groups with admin rights

*WMS
CHANGE: SiteDirector - changes to reduce the load on computing elements
FIX: JobWrapper - do not set Completed status for the case with failed application thread

[v6r10p12]

*WMS
CHANGE: Replace consistently everywhere SAM JobType by Test JobType
FIX: JobWrapper - the outputSandbox should be always uploaded (outsized, in failed job)

*DMS
FIX: RemoveFile - bugfix
FIX: ReplicateAndRegister - fixes in the checksum check, retry failed FTS transfer 
     with RM transfer
NEW: RegisterReplica request operation     

*RMS
FIX: ReqClient - fix in the request state machine
FIX: Request - enhance digest string
NEW: dirac-dms-reset-request command
CHANGE: dirac-rms-show-request - allow selection of a request by job ID

*TS
FIX: TransformationDB - in getTransformationParameters() dropped "Submitted" counter 
     in the output

[v6r10p11]

*Core
FIX: X509Chain - cast life time to int before creating cert

*Accounting
FIX: DataStoreClient - self.__maxRecordsInABundle = 5000 instead of 1000
FIX: JobPolicy - allow access for JOB_MONITOR property

*RMS
FIX: ReqClient - fix the case when a job is Completed but in an unknown minor status

*Resources
BUGFIX: ProxyStorage - use checkArgumentFormat() instead of self.__checkArgumentFormatDict()

[v6r10p10]

*DMS
FIX: Several fixes to make FTS accounting working (FTSAgent/Job, ReplicaManager, File )

[v6r10p9]

*Core
BUGFIX: LineGraph - Ymin was set to a minimal plot value rather than 0.

*DMS
CHANGE: FTSJob(Agent) - get correct information for FTS accounting (registration)

[v6r10p8]

*Core
FIX: InstallTools - admin e-mail default location changed

*Framework
FIX: SystemAdministratorClientCLI - allow "set host localhost"
FIX: BundleDelivery - protect against empty bundle

*WMS
FIX: SiteDirector - Pass siteNames and ceList as None if any is accepted
FIX: WorkloadManagement.ConfigTemplate.SiteDorectory - set Site to Any by default 

*DMS
FIX: FileCatalogCLI - ignore Datasets in ls command for backward compatibility

*Resources
FIX: SSH - some platforms use Password instead of password prompt

[v6r10p7]

*Core
FIX: dirac-install - execute dirac-fix-mysql-script and dirac-external-requirements after sourcing the environment
FIX: InstallTools - set basedir variable in fixMySQLScript()
FIX: InstallTools - define user root@host.domain in installMySQL()

*Framework
BUGFIX: SystemAdministratorCLI - bug fixed in default() call signature

*DMS
FIX: FTSRequest - handle properly FTS server in the old system 
FIX: ReplicaManager - check if file is in FC before removing 
FIX: Request/RemovalTask - handle properly proxies for removing files 
BUGFIX: DatasetManager - in the table description

[v6r10p6]

*Core
FIX: X509Certificate - reenabled fix in getDIRACGroup()

*Configuration
FIX: CSAPI - Group should be taken from the X509 chain and not the certificate

*RMS
CHANGE: ReqClient - if the job does not exist, do not try further finalization

[v6r10p5]

*Core
FIX: X509Certificate - reverted fix in getDIRACGroup()

[v6r10p4]

*Core
NEW: dirac-info - extra printout
CHANGE: PrettyPrint - extra options in printTable()
FIX: X509Certificate - bug fixed in getDIRACGroup()

*Framework
NEW: SystemAdministratorCLI - new showall command to show components across hosts
NEW: ProxyDB - allow to upload proxies without DIRAC group

*RMS
CHANGE: ReqClient - requests from failed jobs update job status to Failed
CHANGE: RequestTask - retry in the request finalize()

[v6r10p3]

*Configuration
CHANGE: Registry - allow to define a default group per user

*WMS
BUGFIX: JobReport - typo in generateForwardDISET()

[v6r10p2]

*TMS
CHANGE: Backward compatibility fixes when setting the Transformation files status

*DMS
BUGFIX: ReplicateAndRegister - bugfix when replicating to multiple destination by ReplicaManager

*WMS
BUGFIX: JobManager - bug fix when deleting no-existing jobs

[v6r10p1]

*RMS
FIX: ReqDB.Operations - Arguments field changed type from BLOB to MEDIUMBLOB

*DMS
FIX: FileCatalog - check for non-exiting directories in removeDirectory()

*TMS
FIX: TransformationDB - removed constraint that was making impossible to derive a production

[v6r10]

*Core
FIX: Several fixes on DB classes(AccountingDB, SystemLoggingDB, UserProfileDB, TransformationDB, 
     JobDB, PilotAgentsDB) after the new movement to the new MySQL implementation with a persistent 
     connection per running thread
NEW: SystemAdministratorCLI - better support for executing remote commands 
FIX: DIRAC.__init__.py - avoid re-definition of platform variable    
NEW: Graphs - added CurveGraph class to draw non-stacked lines with markers
NEW: Graphs - allow graphs with negative Y values
NEW: Graphs - allow to provide errors with the data and display them in the CurveGraph
FIX: InstallTools - fix for creation of the root@'host' user in MySQL 
FIX: dirac-install - create links to permanent directories before module installation
CHANGE: InstallTools - use printTable() utility for table printing
CHANGE: move printTable() utility to Core.Utilities.PrettyPrint
NEW: added installation configuration examples
FIX: dirac-install - fixBuildPath() operates only on files in the directory
FIX: VOMSService - added X-VOMS-CSRF-GUARD to the html header to be compliant with EMI-3 servers

*CS
CHANGE: getVOMSVOForGroup() uses the VOMSName option of the VO definition 
NEW: CE2CSAgent - added ARC CE information lookup

*Framework
FIX: SystemAdministratorIntegrator - use Host option to get the host address in addition to the section name, closes #1628
FIX: dirac-proxy-init - uses getVOMSVOForGroup() when adding VOMS extensions

*DMS
CHANGE: DFC - optimization and bug fixes of the bulk file addition
FIX: TransferAgent - protection against badly defined LFNs in collectFiles()
NEW: DFC - added getDirectoryReplicas() service method support similar to the LFC
CHANGE: DFC - added new option VisibleReplicaStatus which is used in replica getting commands
CHANGE: FileCatalogClientCLI client shows number of replicas in the 2nd column rather than 
        unimplemented number of links
CHANGE: DFC - optimizations for the bulk replica look-up
CHANGE: DFC updated scalability testing tool FC_Scaling_test.py        
NEW: DFC - methods returning replicas provide also SE definitions instead of PFNs to construct PFNs on the client side
NEW: DFC - added getReplicasByMetadata() interface
CHANGE: DFC - optimized getDirectoryReplicas()
CHANGE: FileCatalogClient - treat the reduced output from various service queries restoring LFNs and PFNs on the fly
NEW: DFC - LFNPFNConvention flag can be None, Weak or Strong to facilitate compatibility with LFC data 
CHANGE: FileCatalog - do not return PFNs, construct them on the client side
CHANGE: FileCatalog - simplified FC_Scaling_test.py script
NEW: FileCatalog/DatasetManager class to define and manipulate datasets corresponding to meta queries
NEW: FileCatalogHandler - new interface methods to expose DatasetManager functionality
NEW: FileCatalogClientCLI - new dataset family of commands
FIX: StorageFactory, ReplicaManager - resolve SE alias name recursively
FIX: FTSRequest, ReplicaManager, SRM2Storage - use current proxy owner as user name in accounting reports, closes #1602
BUGFIX: FileCatalogClientCLI - bug fix in do_ls, missing argument to addFile() call, closes #1658
NEW: FileCatalog - added new setMetadataBulk() interface, closes #1358
FIX: FileCatalog - initial argument check strips off leading lfn:, LFN:, /grid, closes #448
NEW: FileCatalog - added new setFileStatus() interface, closes #170, valid and visible file and replica statuses can be defined in respective options.
CHANGE: multiple new FTS system fixes
CHANGE: uniform argument checking with checkArgumentFormat() in multiple modules
CHANGE: FileCatalog - add Trash to the default replica valid statuses
CHANGE: ReplicaManager,FTSRequest,StorageElement - no use of PFN as returned by the FC except for file removal,
        rather constructing it always on the fly
        
*SMS
CHANGE: PinRequestAgent, SENamespaceCatalogCheckAgent - removed
CHANGE: Use StorageManagerClient instead of StorageDB directly        

*WMS
CHANGE: JobPolicy - optimization for bulk job verification
NEW: JobPolicy - added getControlledUsers() to get users which jobs can be accessed for 
     a given operation
CHANGE: JobMonitoringHandler - Avoid doing a selection of all Jobs, first count matching jobs 
        and then use "limit" to select only the required JobIDs.
NEW: JobMonitoringHandler - use JobPolicy to filter jobs in getJobSummaryWeb()
NEW: new Operations option /Services/JobMonitoring/GlobalJobsInfo ( True by default ) to 
     allow or not job info lookup by anybody, used in JobMonitoringHandler       
BUGFIX: SiteDirector - take into account the target queue Platform
BUGFIX: JobDB - bug in __insertNewJDL()    
CHANGE: dirac-admin-show-task-queues - enhanced output  
CHANGE: JobLoggingDB.sql - use trigger to manage the new LoggingInfo structure  
CHANGE: JobWrapper - trying several times to upload a request before declaring the job failed
FIX: JobScheduling executor - fix race condition that causes a job to remain in Staging
NEW: SiteDirector - do not touch sites for which there is no work available
NEW: SiteDirector - allow sites not in mask to take jobs with JobType Test
NEW: SiteDirector - allow 1 hour grace period for pilots in Unknown state before aborting them
CHANGE: Allow usage of non-plural form of the job requirement options ( PilotType, GridCE, BannedSite, 
        SubmitPool ), keep backward compatibility with a plural form
        
*RSS
FIX: DowntimeCommand - take the latest Downtime that fits    
NEW: porting new Policies from integration  
NEW: RSS SpaceToken command querying endpoints/tokens that exist  
        
*Resources
NEW: added SSHOARComputingElement class 
NEW: added XROOTStorage class       
FIX: CREAMComputingElement - extra checks for validity of returned pilot references
        
*TS
CHANGE: TransformationClient(DB,Manager) - set file status for transformation as bulk operation 
CHANGE: TransformationClient - applying state machine when changing transformation status
BUGFIX: TransformationClient(Handler) - few minor fixes
NEW: TransformationDB - backported __deleteTransformationFileTask(s) methods
CHANGE: TransformationDB(Client) - fixes to reestablish the FileCatalog interface
FIX: TransformationAgent - added MissingInFC to consider for Removal transformations
BUGFIX: TransformationAgent - in _getTransformationFiles() variable 'now' was not defined
FIX: TransformationDB.sql - DataFiles primary key is changed to (FileID) from (FileID,LFN) 
CHANGE: TransformationDB(.sql) - schema changes suitable for InnoDB
FIX: TaskManager(AgentBase) - consider only submitted tasks for updating status
CHANGE: TransformationDB(.sql) - added index on LFN in DataFiles table

*RMS
NEW: Migrate to use the new Request Management by all the clients
CHANGE: RequestContainer - Retry failed transfers 10 times and avoid sub-requests to be set Done 
        when the files are failed
CHANGE: Use a unique name for storing the proxy as processes may use the same "random" name and 
        give conflicts
NEW: RequestClient(Handler) - add new method readRequest( requestname)                 

*Workflow
NEW: Porting the LHCb Workflow package to DIRAC to make the use of general purpose modules and
     simplify construction of workflows        

[v6r9p33]

*Accounting
BUGFIX: AccountingDB - wrong indentation

[v6r9p32]

*Accounting
FIX: AccountingDB - use old style grouping if the default grouping is altered, e.g. by Country

[v6r9p31]

*Accounting
CHANGE: AccountingDB - changes to speed up queries: use "values" in GROUP By clause;
        drop duplicate indexes; reorder fields in the UniqueConstraint index of the
        "bucket" tables  

[v6r9p30]

*DMS
CHANGE: FileCatalogFactory - construct CatalogURL from CatalogType by default

*SMS
FIX: dirac-stager-stage-files - changed the order of the arguments

[v6r9p29]

*TS
FIX: TaskManager(AgentBase) - fix for considering only submitted tasks 

[v6r9p28]

*TS
FIX: TransformationDB(ManagerHandler) - several portings from v6r10

[v6r9p27]

*SMS
FIX: StorageManagementDB - in removeUnlinkedReplicas() second look for CacheReplicas 
     for which there is no entry in StageRequests

[v6r9p26]

*Resources
CHANGE: CREAMComputigElement - Make sure that pilots submitted to CREAM get a 
        fresh proxy during their complete lifetime
*Framework
FIX: ProxyDB - process properly any SQLi with DNs/groups with 's in the name

[v6r9p25]

*TS
CHANGE: TransformationClient - changed default timeout values for service calls
FIX: TransformationClient - fixes for processing of derived transformations 

[v6r9p24]

*TS
FIX: TransformationClient - in moveFilesToDerivedTransformation() set file status
     to Moved-<prod>

[v6r9p23]

*Core
BUGFIX: InstallTools - improper configuration prevents a fresh new installation

*WMS
BUGFIX: PilotDirector - Operations Helper non-instantiated

[v6r9p22]

*WMS
FIX: PilotDirector - allow to properly define extensions to be installed by the 
     Pilot differently to those installed at the server
FIX: Watchdog - convert pid to string in ProcessMonitor

*TS
FIX: TransformationDB - splitting files in chunks

*DMS
NEW: dirac-dms-create-removal-request command
CHANGE: update dirac-dms-xxx commands to use the new RMS client,
        strip lines when reading LFNs from a file

[v6r9p21]

*TS
FIX: Transformation(Client,DB,Manager) - restored FileCatalog compliant interface
FIX: TransformationDB - fix in __insertIntoExistingTransformationFiles()

[v6r9p20]

*Core
BUGFIX: ProxyUpload - an on the fly upload does not require a proxy to exist

*DMS
CHANGE: TransferAgent - use compareAdler() for checking checksum
FIX: FailoverTransfer - recording the sourceSE in case of failover transfer request 

*WMS
FIX: ProcessMonitor - some fixes added, printout when <1 s of consumed CPU is found

*Transformation
BUGFIX: TransformationClient - fixed return value in moveFilesToDerivedTransformation()

*RMS
BUGFIX: CleanReqDBAgent - now() -> utcnow() in initialize()

*Resources
FIX: ARCComputingElement - fix the parsing of CE status if no jobs are available

[v6r9p19]

*DMS
FIX: FileCatalog/DirectoryMetadata - inherited metadata is used while selecting directories
     in findDirIDsByMetadata()

[v6r9p18]

*DMS
FIX: FTSSubmitAgent, FTSRequest - fixes the staging mechanism in the FTS transfer submission
NEW: TransferDBMonitoringHandler - added getFilesForChannel(), resetFileChannelStatus()

[v6r9p17]

*Accounting
FIX: DataStoreClient - send accounting records in batches of 1000 records instead of 100

*DMS:
FIX: FailoverTransfer - catalog name from list to string
FIX: FTSSubmitAgent, FTSRequest - handle FTS3 as new protocol and fix bad submission time
FIX: FTSSubmitAgent, FTSRequest - do not submit FTS transfers for staging files

*WMS
FIX: TaskQueueDB - do not check enabled when TQs are requested from Directors
FIX: TaskQueueDB - check for Enabled in the TaskQueues when inserting jobs to print an alert
NEW: TaskQueueDB - each TQ can have at most 5k jobs, if beyond the limit create a new TQ 
     to prevent long matching times when there are way too many jobs in a single TQ

[v6r9p16]

*TS
BUGFIX: typos in TransformationCleaningAgent.py

*DMS
CHANGE: DownloadInputData - check the available disk space in the right input data directory
FIX: DownloadInputData - try to download only Cached replicas 

[v6r9p15]

*Core
FIX: MySQL - do not decrease the retry counter after ping failure

*DMS
CHANGE: FC/DirectoryMetadata - Speed up findFilesByMetadataWeb when many files match
FIX: RemovalTask - fix error string when removing a non existing file (was incompatible 
     with the LHCb BK client). 

*WMS
FIX: JobReport - minor fix ( removed unused imports )
FIX: JobMonitoring(JobStateUpdate)Handler - jobID argument can be either string, int or long

*TS
CHANGE: TransformationClient - change status of Moved files to a deterministic value
FIX: FileReport - minor fix ( inherits object ) 

[v6r9p14]

*DMS
CHANGE: FTSDB - changed schema: removing FTSSite table. From now on FTS sites 
        would be read from CS Resources

[v6r9p13]

FIX: included fixes from v6r8p26 patch release

[v6r9p12]

FIX: included fixes from v6r8p25 patch release

[v6r9p11]

*DMS
BUGFIX: FTSRequest - in __resolveFTSServer() type "=" -> "=="

[v6r9p10]

FIX: included fixes from v6r8p24 patch release

*Core
NEW: StateMachine utility

*DMS
BUGFIX: in RegisterFile operation handler

*Interfaces
FIX: Dirac.py - in splitInputData() consider only Active replicas

[v6r9p9]

*RMS
FIX: RequestDB - added getRequestFileStatus(), getRequestName() methods

[v6r9p8]

*DMS
FIX: RequestDB - get correct digest ( short request description ) of a request

[v6r9p7]

FIX: included fixes from v6r8p23 patch release

*RSS
FIX: SpaceTokenOccupancyPolicy - SpaceToken Policy decision was based on 
     percentage by mistake
     
*RMS
NEW: new scripts dirac-dms-ftsdb-summary, dirac-dms-show-ftsjobs    
FIX: FTSAgent - setting space tokens for newly created FTSJobs 

[v6r9p6]

*DMS
BUGFIX: dirac-admin-add-ftssite - missing import

*RMS
NEW: RequestDB, ReqManagerHandler - added getRequestStatus() method

*TS
FIX: fixes when using new RequestClient with the TransformationCleaningAgent

*WMS
BUGFIX: typo in SandboxStoreHandler transfer_fromClient() method

[v6r9p5]

*DMS
BUGFIX: missing proxy in service env in the FTSManager service. By default service 
        will use DataManager proxy refreshed every 6 hours.

*Resources
NEW: StorageElement - new checkAccess policy: split the self.checkMethods in 
     self.okMethods. okMethods are the methods that do not use the physical SE. 
     The isValid returns S_OK for all those immediately

*RSS
FIX: SpaceTokenOccupancyPolicy - Policy that now takes into account absolute values 
     for the space left
     
*TS
FIX: TransformationCleaningAgent - will look for both old and new RMS     

[v6r9p4]

*Stager
NEW: Stager API: dirac-stager-monitor-file, dirac-stager-monitor-jobs, 
     dirac-stager-monitor-requests, dirac-stager-show-stats

[v6r9p3]

*Transformation
FIX: TransformationCleaning Agent status was set to 'Deleted' instead of 'Cleaned'

[v6r9p2]

*RSS
NEW: Added Component family tables and statuses
FIX: removed old & unused code 
NEW: allow RSS policies match wild cards on CS

*WMS
BUGFIX: FailoverTransfer,JobWrapper - proper propagation of file metadata

[v6r9p1]

*RMS
NEW: FTSAgent - update rwAccessValidStamp,
     update ftsGraphValidStamp,
     new option for staging files before submission,
     better log handling here and there
CHANGE: FTSJob - add staging flag in in submitFTS2
CHANGE: Changes in WMS (FailoverTransfer, JobReport, JobWrapper, SandboxStoreHandler) 
        and TS (FileReport) to follow the new RMS.
NEW: Full CRUD support in RMS.

*RSS
NEW: ResourceManagementDB - new table ErrorReportBuffer
NEW: new ResourceManagementClient methods - insertErrorReportBuffer, selectErrorReportBuffer,
     deleteErrorReportBuffer

[v6r9]

NEW: Refactored Request Management System, related DMS agents and FTS management
     components

[v6r8p28]

*Core
BUGFIX: RequestHandler - the lock Name includes ActionType/Action

*DMS
FIX: dirac-dms-filecatalog-cli - prevent exception in case of missing proxy

[v6r8p27]

*DMS
BUGFIX: dirac-dms-add-file - fixed typo item -> items

[v6r8p26]

*Core
NEW: RequestHandler - added getServiceOption() to properly resolve inherited options 
     in the global service handler initialize method
NEW: FileCatalogHandler, StorageElementHandler - use getServiceOption()

[v6r8p25]

FIX: included fixes from v6r7p40 patch release

*Resources
FIX: SRM2Storage - do not account gfal_ls operations

[v6r8p24]

FIX: included fixes from v6r7p39 patch release

*Core
FIX: SiteSEMapping was returning wrong info

*DMS
FIX: FTSRequest - choose explicitly target FTS point for RAL and CERN
BUGFIX: StrategyHandler - wrong return value in __getRWAccessForSE()

*Resources
CHANGE: SRM2Storage - do not account gfal_ls operations any more

[v6r8p23]

FIX: included fixes from v6r7p37 patch release

*TS
FIX: TransformationDB - allow tasks made with ProbInFC files
FIX: TransformationCleaingAgent,Client - correct setting of transformation 
     status while cleaning

[v6r8p22]

FIX: included fixes from v6r7p36 patch release

[v6r8p21]

*DMS
FIX: FileCatalog/DirectoryMetadata - even if there is no meta Selection 
     the path should be considered when getting Compatible Metadata
FIX: FileCatalog/DirectoryNodeTree - findDir will return S_OK( '' ) if dir not 
     found, always return the same error from DirectoryMetadata in this case.     

*RSS
FIX: DowntimeCommand - use UTC time stamps

*TS
FIX: TransformationAgent - in _getTransformationFiles() get also ProbInFC files in 
     addition to Used 

[v6r8p20]

*Stager
NEW: Stager API: dirac-stager-monitor-file, dirac-stager-monitor-jobs, 
     dirac-stager-monitor-requests, dirac-stager-show-stats

[v6r8p19]

*Transformation
FIX: TransformationCleaning Agent status was set to 'Deleted' instead of 'Cleaned'

[v6r8p18]

*TS
BUGFIX: TransformationAgent - regression in __cleanCache()

[v6r8p17]

FIX: included fixes from v6r7p32 patch release

*WMS
FIX: StalledJobAgent - for accidentally stopped jobs ExecTime can be not set, 
     set it to CPUTime for the accounting purposes in this case

[v6r8p16]

FIX: included fixes from v6r7p31 patch release

*WMS
BUGFIX: TaskQueueDB - fixed a bug in the negative matching conditions SQL construction

*RSS
NEW: improved doc strings of PEP, PDP modules ( part of PolicySystem )
FIX: Minor changes to ensure consistency if ElementInspectorAgent and 
     users interact simultaneously with the same element
CHANGE: removed DatabaseCleanerAgent ( to be uninstalled if already installed )
FIX: SummarizeLogsAgent - the logic of the agent was wrong, the agent has been re-written.
     
[v6r8p15]

*Core
FIX: X509Chain - fix invalid information when doing dirac-proxy-info without CS
     ( in getCredentials() )

*RSS
NEW: PDP, PEP - added support for option "doNotCombineResult" on PDP

[v6r8p14]

*Core
FIX: dirac-deploy-scripts - can now work with the system python

*WMS
NEW: dirac-wms-cpu-normalization - added -R option to modify a given configuration file
FIX: Executor/InputData - Add extra check for LFns in InputData optimizer, closes #1472

*Transformation
CHANGE: TransformationAgent - add possibility to kick a transformation (not skip it if no 
        unused files), by touching a file in workDirectory
BUGFIX: TransformationAgent - bug in __cleanCache() dict modified in a loop        

[v6r8p13]

*Transformation
BUGFIX: TransformationDB - restored import of StringType

[v6r8p12]

NEW: Applied patches from v6r7p29

*WMS
FIX: JobDB - check if SystemConfig is present in the job definition and convert it 
     into Platform

*DMS
FIX: ReplicaManager - do not get metadata of files when getting files in a directory 
     if not strictly necessary

*RSS
NEW: ported from LHCb PublisherHandler for RSS web views

[v6r8p11]

NEW: Applied patches from v6r7p27

*RSS
NEW: SpaceTokenOccupancyPolicy - ported from LHCbDIRAC 
NEW: db._checkTable done on service initialization ( removed dirac-rss-setup script doing it )

*Transformation
FIX: TaskManager - reset oJob for each task in prepareTransformationTasks()
BUGFIX: ValidateOutputDataAgent - typo fixed in getTransformationDirectories()
FIX: TransformationManagerHandler - use CS to get files statuses not to include in 
     processed file fraction calculation for the web monitoring pages

[v6r8p10]

NEW: Applied patches from v6r7p27

[v6r8p9]

*DMS
FIX: TransferAgent,dirac-dms-show-se-status, ResourceStatus,TaskManager - fixes
     needed for DMS components to use RSS status information
NEW: ReplicaManager - allow to get metadata for an LFN+SE as well as PFN+SE     

[v6r8p8]

*RSS
BUGFIX: dirac-rss-setup - added missing return of S_OK() result

[v6r8p7]

NEW: Applied patches from v6r7p24

*DMS
BUGFIX: LcgFileCatalogClient - bug in addFile()

*RSS
BUGFIX: fixed script dirac-rss-set-token, broken in the current release.
NEW: Statistics module - will be used in the future to provide detailed information 
     from the History of the elements 

[v6r8p6]

NEW: Applied patches from v6r7p23

*Transformation
FIX: TaskManager - allow prepareTransformationTasks to proceed if no OutputDataModule is defined
FIX: TransformationDB - remove INDEX(TaskID) from TransformationTasks. It produces a single counter 
     for the whole table instead of one per TransformationID
     
*WMS     
FIX: WMSUtilities - to allow support for EMI UI's for pilot submission we drop support for glite 3.1

[v6r8p5]

NEW: Applied patches from v6r7p22

*RSS
CHANGE: removed old tests and commented out files

*WMS
FIX: PoolXMLCatalog - proper addFile usage

*Transformation
CHANGE: TransformationAgent - clear replica cache when flushing or setting a file in the workdirectory

[v6r8p4]

*Transformation
FIX: The connection to the jobManager is done only at submission time
FIX: Jenkins complaints fixes

*WMS
BUGFIX: JobDB - CPUtime -> CPUTime
FIX: Jenkins complaints fixes

[v6r8p3]

*DMS
BUGFIX: LcgFileCatalogClient

[v6r8p2]

*DMS:
FIX: LcgFileCatalogClient - remove check for opening a session in __init__ as credentials are not yet set 

*Transformation
CHANGE: reuse RPC clients in Transformation System 

[v6r8p1]

*Core
FIX: dirac-deploy-scripts - restored regression w.r.t. support of scripts starting with "d"

*DMS
BUGFIX: LcgFileCatalogClient - two typos fixed

[v6r8]

CHANGE: Several fixes backported from the v7r0 integration branch

*Core
CHANGE: DictCache - uses global LockRing to avoid locks in multiprocessing
FIX: X509Chain - proxy-info showing an error when there's no CS

*DMS
FIX: TransferAgent - inside loop filter out waiting files dictionary
BUGFIX: dirac-admin-allow-se - there was a continue that was skipping the complete loop for 
        ARCHIVE elements
NEW: LcgFileCatalogClient - test return code in startsess lfc calls       

*WMS:
FIX: OptimizerExecutor, InputData, JobScheduling - check that site candidates have all the 
     replicas

*RSS: 
BUGFIX: ResourceStatus, RSSCacheNoThread - ensure that locks are always released

*Transformation
FIX: TaskManager - site in the job definition is taken into account when submitting
NEW: Transformation - get the allowed plugins from the CS /Operations/Transformations/AllowedPlugins
FIX: ValidateOutputDataAgent - self not needed for static methods

[v6r7p40]

*Resources
FIX: StorageElement class was not properly passing the lifetime argument for prestageFile method

[v6r7p39]

*Core
CHANGE: Grid - in executeGridCommand() allow environment script with arguments needed for ARC client

*DMS
FIX: DFC SEManager - DIP Storage can have a list of ports now

*Resources
FIX: ARCComputingElement - few fixes after debugging

[v6r7p38]

*Core
NEW: DISET FileHelper, TransferClient - possibility to switch off check sum

*Resources
NEW: ARCComputingElement - first version
NEW: StorageFactory - possibility to pass extra protocol parameters to storage object
NEW: DIPStorage - added CheckSum configuration option
BUGFIX: SSHComputingElement - use CE name in the pilot reference construction

*WMS
FIX: StalledJobAgent - if ExecTime < CPUTime make it equal to CPUTime

[v6r7p37]

*Framework
BUGFIX: NotificationDB - typos in SQL statement in purgeExpiredNotifications() 

*WMS
NEW: JobCleaningAgent - added scheduling sandbox LFN removal request 
     when deleting jobs
CHANGE: JobWrapper - report only error code as ApplicationError parameter 
        when payload finishes with errors    
NEW: SiteDirector - possibility to specify extensions to be installed in 
     pilots in /Operations/Pilots/Extensions option in order not to install
     all the server side extensions        

*DMS
CHANGE: FileCatalogFactory - use service path as default URL
CHANGE: FileCatalogFactory - use ObjectLoader to import catalog clients

*SMS
BUGFIX: StorageManagementDB, dirac-stager-monitor-jobs - small bug fixes ( sic, Daniela )

*Resources
CHANGE: DIPStorage - added possibility to specify a list of ports for multiple
        service end-points
CHANGE: InProcessComputingElement - demote log message when payload failure 
        to warning, the job will fail anyway
FIX: StalledJobAgent - if pilot reference is not registered, this is not an 
     error of the StalledJobAgent, no log.error() in  this case                
        
*RMS
CHANGE: RequestTask - ensure that tasks are executed with user credentials 
        even with respect to queries to DIRAC services ( useServerCertificate 
        flag set to false )        

[v6r7p36]

*WMS
FIX: CREAMCE, SiteDirector - make sure that the tmp executable is removed
CHANGE: JobWrapper - remove sending mails via Notification Service in case
        of job rescheduling
        
*SMS
FIX: StorageManagementDB - fix a race condition when old tasks are set failed 
     between stage submission and update.        

[v6r7p35]

*Stager
NEW: Stager API: dirac-stager-monitor-file, dirac-stager-monitor-jobs, 
     dirac-stager-monitor-requests, dirac-stager-show-stats

[v6r7p34]

*Transformation
FIX: TransformationCleaning Agent status was set to 'Deleted' instead of 'Cleaned'

[v6r7p33]

*Interfaces
FIX: Job.py - in setExecutable() - prevent changing the log file name string type

*StorageManagement
NEW: StorageManagementDB(Handler) - kill staging requests at the same time as 
     killing related jobs, closes #1510
FIX: StorageManagementDB - demote the level of several log messages       

[v6r7p32]

*DMS
FIX: StorageElementHandler - do not use getDiskSpace utility, use os.statvfs instead
CHANGE: StorageManagementDB - in getStageRequests() make MySQL do an UNIQUE selection 
        and use implicit loop to speed up queries for large results

*Resources
FIX: lsfce remote script - use re.search instead of re.match in submitJob() to cope with
     multipline output

[v6r7p31]

*WMS
FIX: SiteDirector - make possible more than one SiteDirector (with different pilot identity) attached 
     to a CE, ie sgm and pilot roles. Otherwise one is declaring Aborted the pilots from the other.

[v6r7p30]

*Core
CHANGE: X509Chain - added groupProperties field to the getCredentials() report
BUGFIX: InstallTools - in getSetupComponents() typo fixed: agent -> executor

[v6r7p29]

*DMS
CHANGE: FileCatalog - selection metadata is also returned as compatible metadata in the result
        of getCompatibleMetadata() call
NEW: FileCatalog - added path argument to getCompatibleMetadata() call
NEW: FileCatalogClient - added getFileUserMetadata()
BUGFIX: dirac-dms-fts-monitor - exit with code -1 in case of error

*Resources
FIX: CREAMComputingElement - check globus-url-copy result for errors when retrieving job output

[v6r7p28]

*DMS
BUGFIX: FileCatalog/DirectoryMetadata - wrong MySQL syntax 

[v6r7p27]

*Core
FIX: Mail.py - fix of the problem of colons in the mail's body

*Interfaces
NEW: Job API - added setSubmitPools(), setPlatform() sets ... "Platform"

*WMS
FIX: TaskQueueDB - use SystemConfig as Platform for matching ( if Platform is not set explicitly

*Resources
FIX: SSHComputingElement - use ssh host ( and not CE name ) in the pilot reference
BUGFIX: SSHGEComputingElement - forgotten return statement in _getJobOutputFiles()

*Framework
NEW: dirac-sys-sendmail - email's body can be taken from pipe. Command's argument 
     in this case will be interpreted as a destination address     

[v6r7p26]

*DMS
FIX: ReplicaManager - status names Read/Write -> ReadAccess/WriteAccess

[v6r7p25]

*Core
CHANGE: X509Chain - in getCredentials() failure to contact CS is not fatal, 
        can happen when calling dirac-proxy-init -x, for example

[v6r7p24]

*DMS
NEW: FileCatalog - added getFilesByMetadataWeb() to allow pagination in the Web 
     catalog browser
     
*WMS
CHANGE: WMSAdministrator, DiracAdmin - get banned sites list by specifying the status
        to the respective jobDB call     

[v6r7p23]

*Transformation
BUGFIX: TransformationDB - badly formatted error log message

*RMS
CHANGE: RequestDBMySQL - speedup the lookup of requests

*WMS
BUGFIX: dirac-dms-job-delete - in job selection by group

*DMS
FIX: LcgFileCatalogClient - getDirectorySize made compatible with DFC
BUGFIX: LcgFileCatalogClient - proper call of __getClientCertInfo()

[v6r7p22]

*Transformation
CHANGE: InputDataAgent - treats only suitable transformations, e.g. not the extendable ones. 
CHANGE: TransformationAgent - make some methods more public for easy overload

[v6r7p21]

*Core
FIX: Shifter - pass filePath argument when downloading proxy

[v6r7p20]

*DMS
CHANGE: StrategyHandler - move out SourceSE checking to TransferAgent
CHANGE: ReplicaManager, InputDataAgent - get active replicas
FIX: StorageElement, SRM2Storage - support for 'xxxAccess' statuses, checking results
     of return structures
     
*RSS
NEW: set configurable email address on the CS to send the RSS emails
NEW: RSSCache without thread in background
FIX: Synchronizer - moved to ResourceManager handler     

[v6r7p19]

*DMS
BUGFIX: ReplicaManager - in putAndRegister() SE.putFile() singleFile argument not used explicitly

[v6r7p18]

*WMS
FIX: StalledJobAgent - do not exit the loop over Completed jobs if accounting sending fails
NEW: dirac-wms-job-delete - allow to specify jobs to delete by job group and/or in a file
FIX: JobManifest - If CPUTime is not set, set it to MaxCPUTime value

[v6r7p17]

*Resources
FIX: SRM2Storage - treat properly "22 SRM_REQUEST_QUEUED" result code

[v6r7p16]

*DMS
FIX: StrategyHandler - do not proceed when the source SE is not valid for read 
BUGFIX: StorageElement - putFile can take an optional sourceSize argument
BUGFIX: ReplicaManager - in removeFile() proper loop on failed replicas

*RSS
FIX: SpaceTokenOccupancyCommand, CacheFeederAgent - add timeout when calling lcg_util commands

*WMS
FIX: JobManifest - take all the SubmitPools defined in the TaskQueueAgent 
NEW: StalledJobAgent - declare jobs stuck in Completed status as Failed

[v6r7p15]

*Core
BUGFIX: SocketInfo - in host identity evaluation

*DMS
BUGFIX: FileCatalogHandler - missing import os

*Transformation
CHANGE: JobManifest - getting allowed job types from operations() section 

[v6r7p14]

*DMS
CHANGE: StorageElementProxy - removed getParameters(), closes #1280
FIX: StorageElementProxy - free the getFile space before the next file
FIX: StorageElement - added getPFNBase() to comply with the interface

*Interfaces
CHANGE: Dirac API - allow lists of LFNs in removeFile() and removeReplica()

*WMS
CHANGE: JobSchedulingAgent(Executor) - allow both BannedSite and BannedSites JDL option

*RSS
FIX: ElementInspectorAgent - should only pick elements with rss token ( rs_svc ).
FIX: TokenAgent - using 4th element instead of the 5th. Added option to set admin email on the CS.

[v6r7p13]

*Core
FIX: Resources - in getStorageElementSiteMapping() return only sites with non-empty list of SEs

*DMS
FIX: StorageElement - restored the dropped logic of using proxy SEs
FIX: FileCatalog - fix the UseProxy /LocalSite/Catalog option

*Transformation
FIX: TransformationDB - use lower() string comparison in extendTransformation()

[v6r7p12]

*WMS
BUGFIX: JobManifest - get AllowedSubmitPools from the /Systems section, not from /Operations

*Core
NEW: Resources helper - added getSites(), getStorageElementSiteMapping()

*DMS
CHANGE: StrategyHandler - use getStorageElementSiteMapping helper function
BUGFIX: ReplicaManager - do not modify the loop dictionary inside the loop

[v6r7p11]

*Core
CHANGE: Subprocess - put the use of watchdog in flagging

[v6r7p10]

*Core
NEW: Logger - added getLevel() method, closes #1292
FIX: Subprocess - returns correct structure in case of timeout, closes #1295, #1294
CHANGE: TimeOutExec - dropped unused utility
FIX: Logger - cleaned unused imports

*RSS
CHANGE: ElementInspectorAgent - do not use mangled name and removed shifterProxy agentOption

[v6r7p9]

*Core
BUGFIX: InstallTools - MySQL Port should be an integer

[v6r7p8]

*Core
FIX: Subprocess - consistent timeout error message

*DMS
NEW: RemovalTask - added bulk removal
FIX: StrategyHandler - check file source CEs
CHANGE: DataIntegrityClient - code beautification
CHANGE: ReplicaManager - do not check file existence if replica information is queried anyway,
        do not fail if file to be removed does not exist already. 

[v6r7p7]

FIX: Several fixes to allow automatic code documentation

*Core
NEW: InstallTools - added mysqlPort and mysqlRootUser

*DMS
CHANGE: ReplicaManager - set possibility to force the deletion of non existing files
CHANGE: StrategyHandler - better handling of checksum check during scheduling 

[v6r7p6]

*Core
FIX: dirac-install - restore signal alarm if downloadable file is not found
FIX: Subprocess - using Manager proxy object to pass results from the working process

*DMS:
CHANGE: StorageElement - removed overwride mode
CHANGE: removed obsoleted dirac-dms-remove-lfn-replica, dirac-dms-remove-lfn
NEW: FTSMonitorAgent - filter out sources with checksum mismatch
FIX: FTSMonitorAgent, TransferAgent - fix the names of the RSS states

*RSS
NEW: ElementInspectorAgent runs with a variable number of threads which are automatically adjusted
NEW: Added policies to force a particular state, can be very convenient to keep something Banned for example.
NEW: policy system upgrade, added finer granularity when setting policies and actions

*WMS
NEW: SiteDirector- allow to define pilot DN/Group in the agent options
CHANGE: JobDescription, JobManifest - take values for job parameter verification from Operations CS section

[v6r7p5]

*Interfaces
BUGFIX: dirac-wms-job-get-output - properly treat the case when output directory is not specified 

[v6r7p4]

*Core
FIX: Subprocess - avoid that watchdog kills the executor process before it returns itself

*Framework
BUGFIX: ProxuManagerClient - wrong time for caching proxies

*RSS
FIX: removed obsoleted methods

*DMS
NEW: FileCatalog - added findFilesByMetadataDetailed - provides detailed metadata for 
     selected files

[v6r7p3]

*DMS
FIX: FTSMonitorAgent - logging less verbose

*Transformation
FIX: TransformationAgent - use the new CS defaults locations
FIX: Proper agent initialization
NEW: TransformationPlaugin - in Broadcast plugin added file groupings by number of files, 
     make the TargetSE always defined, even if the SourceSE list contains it 

*ResourceStatus
FIX: Added the shifter's proxy to several agents

*RMS
FIX: RequestContainer - the execution order was not properly set for the single files 

*Framework:
BUGFIX: ProxyManagerClient - proxy time can not be shorter than what was requested

[v6r7p2]

*Core
FIX: dirac-configure - switch to use CS before checking proxy info

*Framework
NEW: dirac-sys-sendmail new command
NEW: SystemAdmininistratorCLI - added show host, uninstall, revert commands
NEW: SystemAdmininistratorHandler - added more info in getHostInfo()
NEW: SystemAdmininistratorHandler - added revertSoftware() interface

*Transformation
FIX: TransformationCleaningAgent - check the status of returned results

[v6r7p1]

*Core
FIX: Subprocess - finalize the Watchdog closing internal connections after a command execution
CHANGE: add timeout for py(shell,system)Call calls where appropriate
CHANGE: Shifter - use gProxyManager in a way that allows proxy caching

*Framework
NEW: ProxyManagerClient - allow to specify validity and caching time separately
FIX: ProxyDB - replace instead of delete+insert proxy in __storeVOMSProxy

*DMS
NEW: FTSMonitorAgent - made multithreaded for better efficiency
FIX: dirac-dms-add-file - allow LFN: prefix for lfn argument

*WMS
NEW: dirac-wms-job-get-output, dirac-wms-job-status - allow to retrieve output for a job group
FIX: TaskQueueDB - fixed selection SQL in __generateTQMatchSQL()
CHANGE: OptimizerExecutor - reduce diversity of MinorStatuses for failed executors

*Resources
FIX: CREAMComputingElement - remove temporary JDL right after the submission 

[v6r6p21]

*DMS
BUGFIX: TransformationCleaningAgent - use the right signature of cleanMetadataCatalogFiles() call

[v6r6p20]

*DMS
FIX: RegistrationTask - properly escaped error messages
BUGFIX: DirectoryMetadata - use getFileMetadataFields from FileMetadata in addMetadataField()
NEW: When there is a missing source error spotted during FTS transfer, file should be reset 
     and rescheduled again until maxAttempt (set to 100) is reached

*WMS
FIX: JobScheduling - fix the site group logic in case of Tier0

[v6r6p19]

*DMS
BUGFIX: All DMS agents  - set up agent name in the initialization

*Core
NEW: Subprocess - timeout wrapper for subprocess calls
BUGFIX: Time - proper interpreting of 0's instead of None
CHANGE: DISET - use cStringIO for ANY read that's longer than 16k (speed improvement) 
        + Less mem when writing data to the net
FIX: Os.py - protection against failed "df" command execution       
NEW: dirac-info prints lcg bindings versions
CHANGE: PlotBase - made a new style class 
NEW: Subprocess - added debug level log message

*Framework
NEW: SystemAdministratorIntegrator client for collecting info from several hosts
NEW: SystemAdministrator - added getHostInfo()
FIX: dirac-proxy-init - always check for errors in S_OK/ERROR returned structures
CHANGE: Do not accept VOMS proxies when uploading a proxy to the proxy manager

*Configuration
FIX: CE2CSAgent - get a fresh copy of the cs data before attempting to modify it, closes #1151
FIX: Do not create useless backups due to slaves connecting and disconnecting
FIX: Refresher - prevent retrying with 'Insane environment'

*Accounting
NEW: Accounting/Job - added validation of reported values to cope with the weird Yandex case
FIX: DBUtils - take into account invalid values, closes #949

*DMS
FIX: FTSSubmitAgent - file for some reason rejected from submission should stay in 'Waiting' in 
     TransferDB.Channel table
FIX: FTSRequest - fix in the log printout     
CHANGE: dirac-dms-add-file removed, dirac-dms-add-files renamed to dirac-dms-add-file
FIX: FileCatalogCLI - check the result of removeFile call
FIX: LcgFileCatalogClient - get rid of LHCb specific VO evaluation
NEW: New FileCatalogProxy service - a generalization of a deprecated LcgFileCatalog service
FIX: Restored StorageElementProxy functionality
CHANGE: dirac-dms-add-file - added printout
NEW: FileCatalog(Factory), StorageElement(Factory) - UseProxy flag moved to /Operations and /LocalSite sections

*RSS
NEW:  general reimplementation: 
      New DB schema using python definition of tables, having three big blocks: Site, Resource and Node.
      MySQLMonkey functionality almost fully covered by DB module, eventually will disappear.
      Services updated to use new database.
      Clients updated to use new database.
      Synchronizer updated to fill the new database. When helpers will be ready, it will need an update.
      One ElementInspectorAgent, configurable now is hardcoded.
      New Generic StateMachine using OOP.
      Commands and Policies simplified.
      ResourceStatus using internal cache, needs to be tested with real load.
      Fixes for the state machine
      Replaced Bad with Degraded status ( outside RSS ).
      Added "Access" to Read|Write|Check|Remove SE statuses wherever it applies.
      ResourceStatus returns by default "Active" instead of "Allowed" for CS calls.
      Caching parameters are defined in the CS
FIX: dirac-admin-allow/ban-se - allow a SE on Degraded ( Degraded->Active ) and ban a SE on Probing 
     ( Probing -> Banned ). In practice, Active and Degraded are "usable" states anyway.            
      
*WMS
FIX: OptimizerExecutor - failed optimizations will still update the job     
NEW: JobWrapper - added LFNUserPrefix VO specific Operations option used for building user LFNs
CHANGE: JobDB - do not interpret SystemConfig in the WMS/JobDB
CHANGE: JobDB - Use CPUTime JDL only, keep MaxCPUTime for backward compatibility
CHANGE: JobWrapper - use CPUTime job parameter instead of MaxCPUTime
CHANGE: JobAgent - use CEType option instead of CEUniqueID
FIX: JobWrapper - do not attempt to untar directories before having checked if they are tarfiles 
NEW: dirac-wms-job-status - get job statuses for jobs in a given job group
 
*SMS
FIX: StorageManagementDB - when removing unlinked replicas, take into account the case where a
     staging request had been submitted, but failed
      
*Resources    
NEW: glexecCE - add new possible locations of the glexec binary: OSG specific stuff and in last resort 
     looking in the PATH    
NEW: LcgFileCatalogClient - in removeReplica() get the needed PFN inside instead of providing it as an argument     
      
*TS      
CHANGE: Transformation types definition are moved to the Operations CS section

*Interfaces
FIX: Dirac.py - CS option Scratchdir was in LocalSite/LocalSite
FIX: Dirac.py - do not define default catalog, use FileCatalog utility instead

[v6r6p19]

*DMS
BUGFIX: All DMS agents  - set up agent name in the initialization

[v6r6p18]

*Transformation
CHANGE: /DIRAC/VOPolicy/OutputDataModule option moved to <Operations>/Transformations/OutputDataModule

*Resources
FIX: ComputingElement - properly check if the pilot proxy has VOMS before adding it to the payload 
     when updating it

*WMS
BUGFIX: JobSanity - fixed misspelled method call SetParam -> SetParameter

[v6r6p17]

*Transformation
BUGFIX: TransformationAgent - corrected  __getDataReplicasRM()

[v6r6p16]

*DMS
FIX: Agents - proper __init__ implementation with arguments passing to the super class
FIX: LcgFileCatalogClient - in removeReplica() reload PFN in case it has changed

[v6r6p15]

*Framework
BUGFIX: ErrorMessageMonitor - corrected updateFields call 

*DMS:
NEW: FTSMonitorAgent completely rewritten in a multithreaded way

*Transformation
FIX: InputDataAgent - proper instantiation of TransformationClient
CHANGE: Transformation - several log message promoted from info to notice level

[v6r6p14]

*Transformation
FIX: Correct instantiation of agents inside several scripts
CHANGE: TransformationCleaningAgent - added verbosity to logs
CHANGE: TransformationAgent - missingLFC to MissingInFC as it could be the DFC as well
FIX: TransformationAgent - return an entry for all LFNs in __getDataReplicasRM

*DMS
FIX: TransferAgent - fix exception reason in registerFiles()

[v6r6p13]

*DMS
CHANGE: TransferAgent - change RM call from getCatalogueReplicas to getActiveReplicas. 
        Lowering log printouts here and there

[v6r6p12]

*DMS
BUGFIX: RemovalTask - Replacing "'" by "" in error str set as attribute for a subRequest file. 
        Without that request cannot be updated when some nasty error occurs.

[v6r6p11]

*RMS:
BUGFIX: RequestClient - log string formatting

*DMS
BUGFIX: RemovalTask - handling for files not existing in the catalogue

*Transformation
FIX: TransformationManager - ignore files in NotProcessed status to get the % of processed files

*Interfaces
FIX: Fixes due to the recent changes in PromptUser utility

[v6r6p10]

*RMS
FIX: RequestDBMySQL - better escaping of queries 

*WMS
FIX: SiteDirector - get compatible platforms before checking Task Queues for a site

[v6r6p9]

*Core
FIX: Utilities/PromptUser.py - better user prompt

*Accounting
NEW: Add some validation to the job records because of weird data coming from YANDEX.ru

*DMS
BUGFIX: ReplicaManager - typo errStr -> infoStr in __replicate()
FIX: FTSRequest - fixed log message

*WMS
FIX: SiteDirector - use CSGlobals.getVO() call instead of explicit CS option

[v6r6p8]

*Transformation
BUGFIX: TransformationDB - typo in getTransformationFiles(): iterValues -> itervalues

[v6r6p7]

*Resources
FIX: StorageFactory - uncommented line that was preventing the status to be returned 
BUGFIX: CE remote scripts - should return status and not call exit()
BUGFIX: SSHComputingElement - wrong pilot ID reference

[v6r6p6]

*WMS
FIX: TaskQueueDB - in findOrphanJobs() retrieve orphaned jobs as list of ints instead of list of tuples
FIX: OptimizerExecutor - added import of datetime to cope with the old style optimizer parameters

*Transformation
FIX: TransformationAgent - fix finalization entering in an infinite loop
NEW: TransformationCLI - added resetProcessedFile command
FIX: TransformationCleaningAgent - treating the archiving delay 
FIX: TransformationDB - fix in getTransformationFiles() in case of empty file list

[v6r6p5]

*Transformation
FIX: TransformationAgent - type( transClient -> transfClient )
FIX: TransformationAgent - self._logInfo -> self.log.info
FIX: TransformationAgent - skip if no Unused files
FIX: TransformationAgent - Use CS option for replica cache lifetime
CHANGE: TransformationAgent - accept No new Unused files every [6] hours

[v6r6p4]

*DMS
FIX: TransferAgent - protection for files that can not be scheduled
BUGFIX: TransferDB - typo (instIDList - > idList ) fixed

*Transformation
BUGFIX: TransformationAgent - typo ( loginfo -> logInfo )

[v6r6p3]

FIX: merged in patch v6r5p14

*Core
BUGFIX: X509Chain - return the right structure in getCredentials() in case of failure
FIX: dirac-deploy-scripts.py - allow short scripts starting from "d"
FIX: dirac-deploy-scripts.py - added DCOMMANDS_PPID env variable in the script wrapper
FIX: ExecutorReactor - reduced error message dropping redundant Task ID 

*Interfaces
BUGFIX: Dirac.py - allow to pass LFN list to replicateFile()

*DMS
FIX: FileManager - extra check if all files are available in _findFiles()
BUGFIX: FileCatalogClientCLI - bug in DirectoryListing

[v6r6p2]

FIX: merged in patch v6r5p13

*WMS
FIX: SiteDirector - if no community set, look for DIRAC/VirtualOrganization setting

*Framework
FIX: SystemLoggingDB - LogLevel made VARCHAR in the MessageRepository table
FIX: Logging - several log messages are split in fixed and variable parts
FIX: SystemLoggingDB - in insertMessage() do not insert new records in auxiliary tables if they 
     are already there

[v6r6p1]

*Core:
CHANGE: PromptUser - changed log level of the printout to NOTICE
NEW: Base Client constructor arguments are passed to the RPCClient constructor

*DMS:
NEW: FTSRequest - added a prestage mechanism for source files
NEW: FileCatalogClientCLI - added -f switch to the size command to use raw faile tables 
     instead of storage usage tables
NEW: FileCatalog - added orphan directory repair tool
NEW: FIleCatalog - more counters to control the catalog sanity     

*WMS:
FIX: SandboxStoreClient - no more kwargs tricks
FIX: SandboxStoreClient returns sandbox file name in case of upload failure to allow failover
FIX: dirac-pilot - fixed VO_%s_SW_DIR env variable in case of OSG

*TS:
FIX: TransformationManagerHandler - avoid multiple Operations() instantiation in 
     getTransformationSummaryWeb()

[v6r6]

*Core
CHANGE: getDNForUsername helper migrated from Core.Security.CS to Registry helper
NEW: SiteSEMapping - new utilities getSitesGroupedByTierLevel(), getTier1WithAttachedTier2(),
     getTier1WithTier2
CHANGE: The DIRAC.Core.Security.CS is replaced by the Registry helper     
BUGFIX: dirac-install - properly parse += in .cfg files
FIX: Graphs.Utilities - allow two lines input in makeDataFromCVS()
FIX: Graphs - allow Graphs package usage if even matplotlib is not installed
NEW: dirac-compile-externals will retrieve the Externals compilation scripts from it's new location 
     in github (DIRACGrid/Externals)
NEW: Possibility to define a thread-global credentials for DISET connections (for web framework)
NEW: Logger - color output ( configurable )
NEW: dirac-admin-sort-cs-sites - to sort sites in the CS
CHANGE: MessageClient(Factor) - added msgClient attribute to messages
NEW: Core.Security.Properties - added JOB_MONITOR and USER_MANAGER properties

*Configuration
NEW: Registry - added getAllGroups() method

*Framework
NEW: SystemAdministratorClientCLI - possibility to define roothPath and lcgVersion when updating software

*Accounting
NEW: JobPlotter - added Normalized CPU plots to Job accounting
FIX: DBUtils - plots going to greater granularity

*DMS
NEW: FileCatalog - storage usage info stored in all the directories, not only those with files
NEW: FileCatalog - added utility to rebuild storage usage info from scratch
FIX: FileCatalog - addMetadataField() allow generic types, e.g. string
FIX: FileCatalog - path argument is normalized before usage in multiple methods
FIX: FileCatalog - new metadata for files(directories) should not be there before for directories(files)
NEW: FileCatalog - added method for rebuilding DirectoryUsage data from scratch 
NEW: FileCatalog - Use DirectoryUsage mechanism for both logical and physical storage
CHANGE: FileCatalog - forbid removing non-empty directories
BUGFIX: FileCatalogClientCLI - in do_ls() check properly the path existence
FIX: FileCatalogClientCLI - protection against non-existing getCatalogCounters method in the LFC client
FIX: DMS Agents - properly call superclass constructor with loadName argument
FIX: ReplicaManager - in removeFile() non-existent file is marked as failed
FIX: Make several classes pylint compliant: DataIntegrityHandler, DataLoggingHandler,
     FileCatalogHandler, StorageElementHandler, StorageElementProxyHandler, TransferDBMonitoringHandler
FIX: LogUploadAgent - remove the OSError exception in __replicate()
FIX: FileCatalogClientCLI - multiple check of proper command inputs,
     automatic completion of several commands with subcommands,
     automatic completion of file names
CHANGE: FileCatalogClientCLI - reformat the output of size command 
FIX: dirac-admin-ban-se - allow to go over all options read/write/check for each SE      
NEW: StrategyHandler - new implementation to speed up file scheduling + better error reporting
NEW: LcgFileCatalogProxy - moved from from LHCbDirac to DIRAC
FIX: ReplicaManager - removed usage of obsolete "/Resources/StorageElements/BannedTarget" 
CHANGE: removed StorageUsageClient.py
CHANGE: removed obsoleted ProcessingDBAgent.py

*WMS
CHANGE: RunNumber job parameter was removed from all the relevant places ( JDL, JobDB, etc )
NEW: dirac-pilot - add environment setting for SSH and BOINC CEs
NEW: WMSAdministrator - get output for non-grid CEs if not yet in the DB
NEW: JobAgent - job publishes BOINC parameters if any
CHANGE: Get rid of LHCbPlatform everywhere except TaskQueueDB
FIX: SiteDirector - provide list of sites to the Matcher in the initial query
FIX: SiteDirector - present a list of all groups of a community to match TQs
CHANGE: dirac-boinc-pilot dropped
CHANGE: TaskQueueDirector does not depend on /LocalSite section any more
CHANGE: reduced default delays for JobCleaningAgent
CHANGE: limit the number of jobs received by JobCleaningAgent
CHANGE: JobDB - use insertFields instead of _insert
CHANGE: Matcher, TaskQueueDB - switch to use Platform rather than LHCbPlatform retaining LHCbPlatform compatibility
BUGFIX: Matcher - proper reporting pilot site and CE
CHANGE: JobManager - improved job Killing/Deleting logic
CHANGE: dirac-pilot - treat the OSG case when jobs on the same WN all run in the same directory
NEW: JobWrapper - added more status reports on different failures
FIX: PilotStatusAgent - use getPilotProxyFromDIRACGroup() instead of getPilotProxyFromVOMSGroup()
CHANGE: JobMonitoringHandler - add cutDate and condDict parameters to getJobGroup()
NEW: JobMonitoringHandler - check access rights with JobPolicy when accessing job info from the web
NEW: JobManager,JobWrapper - report to accounting jobs in Rescheduled final state if rescheduling is successful
FIX: WMSAdministrator, SiteDirector - store only non-empty pilot output to the PilotDB
NEW: added killPilot() to the WMSAdministrator interface, DiracAdmin and dirac-admin-kill-pilot command
NEW: TimeLeft - renormalize time left using DIRAC Normalization if available
FIX: JobManager - reconnect to the OptimizationMind in background if not yet connected
CHANGE: JobManifest - use Operations helper
NEW: JobCleaningAgent - delete logging records from JobLoggingDB when deleting jobs

*RMS
FIX: RequestDBFile - better exception handling in case no JobID supplied
FIX: RequestManagerHandler - make it pylint compliant
NEW: RequestProxyHandler - is forwarding requests from voboxes to central RequestManager. 
     If central RequestManager is down, requests are dumped into file cache and a separate thread 
     running in background is trying to push them into the central. 
CHANGE: Major revision of the code      
CHANGE: RequestDB - added index on SubRequestID in the Files table
CHANGE: RequestClient - readRequestForJobs updated to the new RequetsClient structure

*RSS
NEW: CS.py - Space Tokens were hardcoded, now are obtained after scanning the StorageElements.

*Resources
FIX: SSHComputingElement - enabled multiple hosts in one queue, more debugging
CHANGE: SSHXXX Computing Elements - define SSH class once in the SSHComputingElement
NEW: SSHComputingElement - added option to define private key location
CHANGE: Get rid of legacy methods in ComputingElement
NEW: enable definition of ChecksumType per SE
NEW: SSHBatch, SSHCondor Computing Elements
NEW: SSHxxx Computing Elements - using remote control scripts to better capture remote command errors
CHANGE: put common functionality into SSHComputingElement base class for all SSHxxx CEs
NEW: added killJob() method tp all the CEs
NEW: FileCatalog - take the catalog information info from /Operations CS section, if defined there, 
     to allow specifications per VO 

*Interfaces
CHANGE: Removed Script.initialize() from the API initialization
CHANGE: Some general API polishing
FIX: Dirac.py - when running in mode="local" any directory in the ISB would not get untarred, 
     contrary to what is done in the JobWrapper

*TS
BUGFIX: TaskManager - bug fixed in treating tasks with input data
FIX: TransformationCleaningAgent - properly call superclass constructor with loadName argument
NEW: TransformationCleaningAgent - added _addExtraDirectories() method to extend the list of
     directories to clean in a subclass if needed
CHANGE: TransformationCleaningAgent - removed usage of StorageUsageClient     
NEW: TransformationAgent is multithreaded now ( implementation moved from LHCbDIRAC )
NEW: added unit tests
NEW: InputDataAgent - possibility to refresh only data registered in the last predefined period of time 
NEW: TransformationAgent(Client) - management of derived transformations and more ported from LHCbDIRAC
BUGFIX: TransformationDB - wrong SQL statement generation in setFileStatusForTransformation()

[v6r5p14]

*Core
NEW: Utilities - added Backports utility

*WMS
FIX: Use /Operations/JobScheduling section consistently, drop /Operations/Matching section
NEW: Allow VO specific share correction plugins from extensions
FIX: Executors - several fixes

[v6r5p13]

*WMS
FIX: Executors - VOPlugin will properly send and receive the params
NEW: Correctors can be defined in an extension
FIX: Correctors - Properly retrieve info from the CS using the ops helper

[v6r5p12]

FIX: merged in patch v6r4p34

[v6r5p11]

FIX: merged in patch v6r4p33

*Core
FIX: MySQL - added offset argument to buildConditions()

[v6r5p10]

FIX: merged in patch v6r4p32

[v6r5p9]

FIX: merged in patch v6r4p30

[v6r5p8]

FIX: merged in patch v6r4p29

[v6r5p7]

FIX: merged in patch v6r4p28

[v6r5p6]

FIX: merged in patch v6r4p27

*Transformation
BUGFIX: TransformationDB - StringType must be imported before it can be used

*RSS
NEW: CS.py - Space Tokens were hardcoded, now are obtained after scanning the StorageElements.

[v6r5p5]

FIX: merged in patch v6r4p26

[v6r5p4]

FIX: merged in patch v6r4p25

[v6r5p3]

*Transformation
FIX: merged in patch v6r4p24

[v6r5p2]

*Web
NEW: includes DIRACWeb tag web2012092101

[v6r5p1]

*Core
BUGFIX: ExecutorMindHandler - return S_OK() in the initializeHandler
FIX: OptimizationMindHandler - if the manifest is not dirty it will not be updated by the Mind

*Configuration
NEW: Resources helper - added getCompatiblePlatform(), getDIRACPlatform() methods

*Resources
FIX: SSHComputingElement - add -q option to ssh command to avoid banners in the output
FIX: BOINCComputingElement - removed debugging printout
FIX: ComputingElement - use Platform CS option which will be converted to LHCbPlatform for legacy compatibility

*DMS
FIX: RequestAgentBase - lowering loglevel from ALWAYS to INFO to avoid flooding SystemLogging

*WMS:
FIX: SiteDirector - provide CE platform parameter when interrogating the TQ
FIX: GridPilotDirector - publish pilot OwnerGroup rather than VOMS role
FIX: WMSUtilities - add new error string into the parsing of the job output retrieval

[v6r5]

NEW: Executor framework

*Core
NEW: MySQL.py - added Test case for Time.dateTime time stamps
NEW: MySQL.py - insertFields and updateFields can get values via Lists or Dicts
NEW: DataIntegrityDB - use the new methods from MySQL and add test cases
NEW: DataIntegrityHandler - check connection to DB and create tables (or update their schema)
NEW: DataLoggingDB - use the new methods from MySQL and add test cases
NEW: DataLoggingHandler - check connection to DB and create tables (or update their schema)
FIX: ProcessPool - killing stuck workers after timeout
CHANGE: DB will throw a RuntimeException instead of a sys.exit in case it can't contact the DB
CHANGE: Several improvements on DISET
CHANGE: Fixed all DOS endings to UNIX
CHANGE: Agents, Services and Executors know how to react to CSSection/Module and react accordingly
NEW: install tools are updated to deal with executors
FIX: dirac-install - add -T/--Timeout option to define timeout for distribution downloads
NEW: dirac-install - added possibility of defining dirac-install's global defaults by command line switch
BUGFIX: avoid PathFinder.getServiceURL and use Client class ( DataLoggingClient,LfcFileCatalogProxyClient ) 
FIX: MySQL - added TIMESTAMPADD and TIMESTAMPDIFF to special values not to be scaped by MySQL
NEW: ObjectLoader utility
CHANGE: dirac-distribution - added global defaults flag and changed the flag to -M or --defaultsURL
FIX: Convert to string before trying to escape value in MySQL
NEW: DISET Services - added PacketTimeout option
NEW: SystemLoggingDB - updated to use the renewed MySQL interface and SQL schema
NEW: Added support for multiple entries in /Registry/DefaultGroup, for multi-VO installations
CHANGE: Component installation procedure updated to cope with components inheriting Modules
CHANGE: InstallTools - use dirac- command in runit run scripts
FIX: X509Chain - avoid a return of error when the group is not valid
FIX: MySQL - reduce verbosity of log messages when high level methods are used
CHANGE: Several DB classes have been updated to use the MySQL buildCondition method
NEW: MySQL - provide support for greater and smaller arguments to all MySQL high level methods
FIX: Service.py - check all return values from all initializers

*Configuration
CHANGE: By default return option and section lists ordered as in the CS
NEW: ConfigurationClient - added function to refresh remote configuration

*Framework
FIX: Registry.findDefaultGroup will never return False
CHANGE: ProxyManager does not accept proxies without explicit group
CHANGE: SystemAdministratorHandler - force refreshing the configuration after new component setup

*RSS
CHANGE: removed code execution from __init__
CHANGE: removed unused methods
NEW: Log all policy results 

*Resources
NEW: updated SSHComputingElement which allows multiple job submission
FIX: SGETimeLeft - better parsing of the batch system commands output
FIX: InProcessComputingElement - when starting a new job discard renewal of the previous proxy
NEW: BOINCComputingElement - new CE client to work with the BOINC desktop grid infrastructure 

*WMS
CHANGE: WMS Optimizers are now executors
CHANGE: SandboxStoreClient can directly access the DB if available
CHANGE: Moved JobDescription and improved into JobManifest
FIX: typo in JobLoggingDB
NEW: JobState/CachedJobState allow access to the Job via DB/JobStateSync Service automatically
BUGFIX: DownloadInputData - when not enough disk space, message was using "buffer" while it should be using "data"
FIX: the sandboxmetadataDB explosion when using the sandboxclient without direct access to the DB
NEW: Added support for reset/reschedule in the OptimizationMind
CHANGE: Whenever a DB is not properly initialized it will raise a catchable RuntimeError exception 
        instead of silently returning
FIX: InputDataResolution - just quick mod for easier extensibility, plus removed some LHCb specific stuff
NEW: allow jobids in a file in dirac-wms-job-get-output
NEW: JobManager - zfill in %n parameter substitution to allow alphabetical sorting
NEW: Directors - added checking of the TaskQueue limits when getting eligible queues
CHANGE: Natcher - refactor to simpify the logic, introduced Limiter class
CHANGE: Treat MaxCPUTime and CPUTime the same way in the JDL to avoid confusion
NEW: SiteDirector - added options PilotScript, MaxPilotsToSubmit, MaxJobsInFillMode
BUGFIX: StalledJobAgent - use cpuNormalization as float, not string 
FIX: Don't kill an executor if a task has been taken out from it
NEW: dirac-boinc-pilot - pilot script to be used on the BOINC volunteer nodes
FIX: SiteDirector - better handling of tokens and filling mode 
NEW: Generic pilot identities are automatically selected by the TQD and the SiteDirector 
     if not explicitly defined in /Pilot/GenericDN and GenericGroup
NEW: Generic pilot groups can have a VO that will be taken into account when selecting generic 
     credentials to submit pilots
NEW: Generic pilots that belong to a VO can only match jobs from that VO
NEW: StalledJobAgent - added rescheduling of jobs stuck in Matched or Rescheduled status
BUGFIX: StalledJobAgent - default startTime and endTime to "now", avoid None value
NEW: JobAgent - stop after N failed matching attempts (nothing to do), use StopAfterFailedMatches option
CHANGE: JobAgent - provide resource description as a dictionary to avoid extra JDL parsing by the Matcher
CHANGE: Matcher - report pilot info once instead of sending it several times from the job
CHANGE: Matcher - set the job site instead of making a separate call to JobStateUpdate
NEW: Matcher - added Matches done and matches OK statistics
NEW: TaskQueue - don't delete fresh task queues. Wait 5 minutes to do so.
CHANGE: Disabled TQs can also be matched, if no jobs are there, a retry will be triggered

*Transformation
FIX: TransformationAgent - a small improvement: now can pick the prods status to handle from the CS, 
     plus few minor corrections (e.g. logger messages)
FIX: TransformationCLI - take into accout possible failures in resetFile command     

*Accounting
NEW: AccountingDB - added retrieving RAW records for internal stuff
FIX: AccountingDB - fixed some logic for readonly cases
CHANGE: Added new simpler and faster bucket insertion mechanism
NEW: Added more info when rebucketing
FIX: Calculate the rebucket ETA using remaining records to be processed instead of the total records to be processed
FIX: Plots with no data still carry the plot name

*DMS
NEW: SRM2Storage - added retry in the gfal calls
NEW: added new FTSCleaningAgent cleaning up TransferDB tables
FIX: DataLoggingClient and DataLoggingDB - tests moved to separate files
CHANGE: request agents cleanup

*RMS
CHANGE: Stop using RequestAgentMixIn in the request agents

[v6r4p34]

*DMS
BUGFIX: FileCatalogCLI - fixed wrong indentation
CHANGE: RegistrationTask - removed some LHCb specific defaults

[v6r4p33]

*DMS
CHANGE: FTSRequest - be more verbose if something is wrong with file

[v6r4p32]

*WMS
FIX: StalledJobAgent - avoid exceptions in the stalled job accounting reporting

*DMS
NEW: FTSMonitorAgent - handling of expired FTS jobs 

*Interfaces
CHANGE: Dirac.py - attempt to retrieve output sandbox also for Completed jobs in retrieveRepositorySandboxes()

[v6r4p30]

*Core
BUGFIX: dirac-admin-bdii-ce-voview - proper check of the result structure

*Interfaces
FIX: Dirac.py, Job.py - allow to pass environment variables with special characters

*DMS
NEW: FileCatalogCLI - possibility to sort output in the ls command

*WMS:
FIX: JobWrapper - interpret environment variables with special characters 

[v6r4p29]

*RMS
BUGFIX: RequestDBMySQL - wrong indentation in __updateSubRequestFiles()

[v6r4p28]

*Interfaces
CHANGE: Dirac.py, DiracAdmin.py - remove explicit timeout on RPC client instantiation

*RSS
FIX: CS.py - fix for updated CS location (backward compatible)

*DMS
BUGFIX: StrategyHandler - bug fixed determineReplicationTree()
FIX: FTSRequest - add checksum string to SURLs file before submitting an FTS job

*WMS
FIX: JobWrapper - protection for double quotes in JobName
CHANGE: SiteDirector - switched some logging messages from verbose to info level

*RMS
NEW: Request(Client,DBMySQL,Manager) - added readRequestsForJobs() method

[v6r4p27]

*DMS
FIX: SRM2Storage - removed hack for EOS (fixed server-side)

*Transformation
CHANGE: TransformationClient - limit to 100 the number of transformations in getTransformations()
NEW: TransformationAgent - define the transformations type to use in the configuration

*Interfaces
FIX: Job.py -  fix for empty environmentDict (setExecutionEnv)

[v6r4p26]

*Transformation
BUGFIX: TransformationClient - fixed calling sequence in rpcClient.getTransformationTasks()
NEW: TransformationClient - added log messages in verbose level.

[v6r4p25]

*DMS
BUGFIX: StrategyHandler - sanity check for wrong replication tree 

[v6r4p24]

*Core
NEW: MySQL - add 'offset' argument to the buildCondition()

*Transformation
FIX: TransformationAgent - randomize the LFNs for removal/replication case when large number of those
CHANGE: TransformationClient(DB,Manager) - get transformation files in smaller chunks to
        improve performance
FIX: TransformationAgent(DB) - do not return redundant LFNs in getTransformationFiles()    

[v6r4p23]

*Web
NEW: includes DIRACWeb tag web2012092101

[v6r4p22]

*DMS
FIX: SRM2Storage - fix the problem with the CERN-EOS storage 

[v6r4p21]

*Core
BUGFIX: SGETimeLeft - take into account dd:hh:mm:ss format of the cpu consumed

[v6r4p20]

*WMS
BUGFIX: PilotDirector, GridPilotDirector - make sure that at least 1 pilot is to be submitted
BUGFIX: GridPilotDirector - bug on how pilots are counted when there is an error in the submit loop.
BUGFIX: dirac-pilot - proper install script installation on OSG sites

[v6r4p19]

*RMS
FIX: RequestDBMySQL - optimized request selection query 

[v6r4p18]

*Configuration
BUGFIX: CE2CSAgent.py - the default value must be set outside the loop

*DMS
NEW: dirac-dms-create-replication-request
BUGFIX: dirac-dms-fts-submit, dirac-dms-fts-monitor - print out error messages

*Resources
BUGFIX: TorqueComputingElement.py, plus add UserName for shared Queues

*WMS
BUGFIX: JobManagerHandler - default value for pStart (to avoid Exception)

[v6r4p17]

*Core
FIX: dirac-configure - setup was not updated in dirac.cfg even with -F option
FIX: RequestHandler - added fix for Missing ConnectionError

*DMS
FIX: dirac-dms-clean-directory - command fails with `KeyError: 'Replicas'`.

*WMS
FIX: SiteDirector - adapt to the new method in the Matcher getMatchingTaskQueue 
FIX: SiteDirector - added all SubmitPools to TQ requests

[v6r4p16]

*Core:
FIX: dirac-install - bashrc/cshrc were wrongly created when using versionsDir

*Accounting
CHANGE: Added new simpler and faster bucket insertion mechanism
NEW: Added more info when rebucketing

*WMS
CHANGE: Matcher - refactored to take into account job limits when providing info to directors
NEW: JoAgent - reports SubmitPool parameter if applicable
FIX: Matcher - bad codition if invalid result

[v6r4p15]

*WMS
FIX: gLitePilotDirector - fix the name of the MyProxy server to avoid crasehs of the gLite WMS

*Transformation
FIX: TaskManager - when the file is on many SEs, wrong results were generated

[v6r4p13]

*DMS
FIX: dirac-admin-allow-se - added missing interpreter line

[v6r4p12]

*DMS
CHANGE: RemovalTask - for DataManager shifter change creds after failure of removal with her/his proxy.

*RSS
NEW: Added RssConfiguration class
FIX: ResourceManagementClient  - Fixed wrong method name

[v6r4p11]

*Core
FIX: GGUSTicketsClient - GGUS SOAP URL updated

*DMS
BUGFIX: ReplicaManager - wrong for loop

*RequestManagement
BUGFIX: RequestClient - bug fix in finalizeRequest()

*Transformation
FIX: TaskManager - fix for correctly setting the sites (as list)

[v6r4p10]

*RequestManagement
BUGFIX: RequestContainer - in addSubrequest() function

*Resources
BUGFIX: SRM2Storage - in checksum type evaluation

*ResourceStatusSystem
BUGFIX: InfoGetter - wrong import statement

*WMS
BUGFIX: SandboxMetadataDB - __init__() can not return a value

[v6r4p9]

*DMS
CHANGE: FailoverTransfer - ensure the correct execution order of the subrequests

[v6r4p8]

Bring in fixes from v6r3p17

*Core:
FIX: Don't have the __init__ return True for all DBs
NEW: Added more protection for exceptions thrown in callbacks for the ProcessPool
FIX: Operations will now look in 'Defaults' instead of 'Default'

*DataManagement:
FIX: Put more protection in StrategyHandler for neither channels  not throughput read out of TransferDB
FIX: No JobIDs supplied in getRequestForJobs function for RequestDBMySQL taken into account
FIX: Fix on getRequestStatus
CHANGE: RequestClient proper use of getRequestStatus in finalizeRequest
CHANGE: Refactored RequestDBFile

[v6r4p7]

*WorkloadManagement
FIX: SandboxMetadataDB won't explode DIRAC when there's no access to the DB 
CHANGE: Whenever a DB fails to initialize it raises a catchable exception instead of just returning silently

*DataManagement
CHANGE: Added Lost and Unavailable to the file metadata

[v6r4p6]

Bring fixes from v6r4p6

[v6r4p5]

*Configuration
NEW: Added function to generate Operations CS paths

*Core
FIX: Added proper ProcessPool checks and finalisation

*DataManagement
FIX: don't set Files.Status to Failed for non-existign files, failover transfers won't go
FIX: remove classmethods here and there to unblock requestHolder
CHANGE: RAB, TA: change task timeout: 180 and 600 (was 600 and 900 respectively)
FIX: sorting replication tree by Ancestor, not hopAncestorgit add DataManagementSystem/Agent/TransferAgent.py
NEW: TA: add finalize
CHANGE: TransferAgent: add AcceptableFailedFiles to StrategyHandler to ban FTS channel from scheduling
FIX: if there is no failed files, put an empty dict


*RSS
FIX: RSS is setting Allowed but the StorageElement checks for Active

*Workflows
FIX: Part of WorfklowTask rewritten to fix some issues and allow 'ANY' as site

*Transformation
FIX: Wrong calls to TCA::cleanMetadataCatalogFiles

[v6r4p4]

*Core
FIX: Platform.py - check if Popen.terminate is available (only from 2.6)

[v6r4p3]

*Core
FIX: ProcessPool with watchdog and timeouts - applied in v6r3 first

[v6r4p2]

*StorageManagement
BUGFIX: StorageElement - staging is a Read operation and should be allowed as such

*WMS
BUGFIX: InProcessComputingElement, JobAgent - proper return status code from the job wrapper

*Core
FIX: Platform - manage properly the case of exception in the ldconfig execution

[v6r4p1]

*DMS
FIX: TransferDB.getChannelObservedThroughput - the channelDict was created in a wrong way

*RSS
FIX: ResourceStatus was not returning Allowed by default

[v6r4]

*Core
FIX: dirac-install-db.py: addDatabaseOptionsToCS has added a new keyed argument
NEW: SGETimeLeft.py: Support for SGE backend
FIX: If several extensions are installed, merge ConfigTemplate.cfg
NEW: Service framework - added monitoring of file descriptors open
NEW: Service framework - Reduced handshake timeout to prevent stuck threads
NEW: MySQL class with new high level methods - buildCondition,insertFields,updateFields
     deleteEntries, getFields, getCounters, getDistinctAttributeValues
FIX: ProcessPool - fixes in the locking mechanism with LockRing, stopping workers when the
     parent process is finished     
FIX: Added more locks to the LockRing
NEW: The installation tools are updated to install components by name with the components module specified as an option

*DMS
FIX: TransferDB.py - speed up the Throughput determination
NEW: dirac-dms-add-files: script similar to dirac-dms-remove-files, 
     allows for 1 file specification on the command line, using the usual dirac-dms-add-file options, 
     but also can take a text file in input to upload a bunch of files. Exit code is 0 only if all 
     was fine and is different for every error found. 
NEW: StorageElementProxy- support for data downloading with http protocol from arbitrary storage, 
     needed for the web data download
BUGFIX: FileCatalogCLI - replicate operation does a proper replica registration ( closes #5 )     
FIX: ReplicaManager - __cleanDirectory now working and thus dirac-dms-clean-directory

*WMS
NEW: CPU normalization script to run a quick test in the pilot, used by the JobWrapper
     to report the CPU consumption to the accounting
FIX: StalledJobAgent - StalledTimeHours and FailedTimeHours are read each cycle, refer to the 
     Watchdog heartBeat period (should be renamed); add NormCPUTime to Accounting record
NEW: SiteDirector - support for the operation per VO in multi-VO installations
FIX: StalledJobAgent - get ProcessingType from JDL if defined
BUGFIX: dirac-wms-job-peek - missing printout in the command
NEW: SiteDirector - take into account the number of already waiting pilots when evaluating the number of pilots to submit
FIX: properly report CPU usage when the Watchdog kill the payload.

*RSS
BUGFIX: Result in ClientCache table is a varchar, but the method was getting a datetime
NEW: CacheFeederAgent - VOBOX and SpaceTokenOccupancy commands added (ported from LHCbDIRAC)
CHANGE: RSS components get operational parameters from the Operations handler

*DataManagement
FIX: if there is no failed files, put an empty dict

*Transformation
FIX: Wrong calls to TCA::cleanMetadataCatalogFiles

[v6r3p19]

*WMS
FIX: gLitePilotDirector - fix the name of the MyProxy server to avoid crashes of the gLite WMS

[v6r3p18]

*Resources
BUGFIX: SRM2Storage - in checksum type evaluation

[v6r3p17]

*DataManagement
FIX: Fixes issues #783 and #781. Bugs in ReplicaManager removePhisicalReplica and getFilesFromDirectory
FIX: Return S_ERROR if missing jobid arguments
NEW: Checksum can be verified during FTS and SRM2Storage 

[v6r3p16]

*DataManagement
FIX: better monitoring of FTS channels 
FIX: Handle properly None value for channels and bandwidths

*Core
FIX: Properly calculate the release notes if there are newer releases in the release.notes file

[v6r3p15]

*DataManagement
FIX: if there is no failed files, put an empty dict

*Transformation
FIX: Wrong calls to TCA::cleanMetadataCatalogFiles


[v6r3p14]

* Core

BUGFIX: ProcessPool.py: clean processing and finalisation
BUGFIX: Pfn.py: don't check for 'FileName' in pfnDict

* DMS

NEW: dirac-dms-show-fts-status.py: script showing last hour history for FTS channels
NEW: TransferDBMonitoringHandler.py: new function exporting FST channel queues
BUGFIX: TransferAgent.py,RemovalAgent.py,RegistrationAgent.py - unlinking of temp proxy files, corection of values sent to gMonitor
BUGFIX: StrategyHandler - new config option 'AcceptableFailedFiles' to unblock scheduling for channels if problematic transfers occured for few files
NEW: TransferAgent,RemovalAgent,RegistrationAgent - new confing options for setting timeouts for tasks and ProcessPool finalisation
BUGFIX: ReplicaManager.py - reverse sort of LFNs when deleting files and directories to avoid blocks
NEW: moved StrategyHandler class def to separate file under DMS/private

* TMS

FIX: TransformationCleaningAgent.py: some refactoring, new way of disabling/enabline execution by 'EnableFlag' config option

[v6r3p13]

*Core
FIX: Added proper ProcessPool checks and finalisation

*DataManagement
FIX: don't set Files.Status to Failed for non-existign files, failover transfers won't go
FIX: remove classmethods here and there to unblock requestHolder
CHANGE: RAB, TA: change task timeout: 180 and 600 (was 600 and 900 respectively)
FIX: sorting replication tree by Ancestor, not hopAncestorgit add DataManagementSystem/Agent/TransferAgent.py
NEW: TA: add finalize
CHANGE: TransferAgent: add AcceptableFailedFiles to StrategyHandler to ban FTS channel from scheduling

[v6r3p12]

*Core
FIX: Platform.py - check if Popen.terminate is available (only from 2.6)

[v6r3p11]

*Core
FIX: ProcessPool with watchdog and timeouts

[v6r3p10]

*StorageManagement
BUGFIX: StorageElement - staging is a Read operation and should be allowed as such

*WMS
BUGFIX: InProcessComputingElement, JobAgent - proper return status code from the job wrapper

*Core
FIX: Platform - manage properly the case of exception in the ldconfig execution

[v6r3p9]

*DMS
FIX: TransferDB.getChannelObservedThroughput - the channelDict was created in a wrong way

[v6r3p8]

*Web
CHANGE: return back to the release web2012041601

[v6r3p7]

*Transformation
FIX: TransformationCleaningAgent - protection from deleting requests with jobID 0 

[v6r3p6]

*Core
FIX: dirac-install-db - proper key argument (follow change in InstallTools)
FIX: ProcessPool - release all locks every time WorkignProcess.run is executed, more fixes to come
FIX: dirac-configure - for Multi-Community installations, all vomsdir/vomses files are now created

*WMS
NEW: SiteDirector - add pilot option with CE name to allow matching of SAM jobs.
BUGFIX: dirac-pilot - SGE batch ID was overwriting the CREAM ID
FIX: PilotDirector - protect the CS master if there are at least 3 slaves
NEW: Watchdog - set LocalJobID in the SGE case

[v6r3p5]

*Core:
BUGFIX: ProcessPool - bug making TaskAgents hang after max cycles
BUGFIX: Graphs - proper handling plots with data containing empty string labels
FIX: GateWay - transfers were using an old API
FIX: GateWay - properly calculate the gateway URL
BUGFIX: Utilities/Pfn.py - bug in pfnunparse() when concatenating Path and FileName

*Accounting
NEW: ReportGenerator - make AccountingDB readonly
FIX: DataCache - set daemon the datacache thread
BUGFIX: BasePlotter - proper handling of the Petabyte scale data

*DMS:
BUGFIX: TransferAgent, RegistrationTask - typos 

[v6r3p4]

*DMS:
BUGFIX: TransferAgent - wrong value for failback in TA:execute

[v6r3p3]

*Configuration
BUGFIX: Operations helper - typo

*DMS:
FIX: TransferAgent - change the way of redirecting request to task

[v6r3p2]

*DMS
FIX: FTSRequest - updating metadata for accouting when finalizing FTS requests

*Core
FIX: DIRAC/__init__.py - default version is set to v6r3

[v6r3p1]

*WMS
CHANGE: Use ResourcesStatus and Resources helpers in the InputDataAgent logic

*Configuration
NEW: added getStorageElementOptions in Resources helper

*DMS
FIX: resourceStatus object created in TransferAgent instead of StrategyHandler

[v6r3]

*Core
NEW: Added protections due to the process pool usage in the locking logic

*Resources
FIX: LcgFileCatalogClient - reduce the number of retries: LFC_CONRETRY = 5 to 
     avoid combined catalog to be stuck on a faulty LFC server
     
*RSS
BUGFIX: ResourceStatus - reworked helper to keep DB connections     

*DMS
BUGFIX: ReplicaManager::CatalogBase::_callFileCatalogFcnSingleFile() - wrong argument

*RequestManagement
FIX: TaskAgents - set timeOut for task to 10 min (15 min)
NEW: TaskAgents - fill in Error fields in case of failing operations

*Interfaces
BUGFIX: dirac-wms-select-jobs - wrong use of the Dirac API

[v6r2p9]

*Core
FIX: dirac-configure - make use of getSEsForSite() method to determine LocalSEs

*WMS
NEW: DownloadInputData,InputDataByProtocol - check Files on Tape SEs are on Disk cache 
     before Download or getturl calls from Wrapper
CHANGE: Matcher - add Stalled to "Running" Jobs when JobLimits are applied   
CHANGE: JobDB - allow to specify required platform as Platform JDL parameter,
        the specified platform is taken into account even without /Resources/Computing/OSCompatibility section

*DMS
CHANGE: dirac-admin-allow(ban)-se - removed lhcb-grid email account by default, 
        and added switch to avoid sending email
FIX: TaskAgents - fix for non-existing files
FIX: change verbosity in failoverReplication 
FIX: FileCatalog - remove properly metadata indices 
BUGFIX: FileManagerBase - bugfix in the descendants evaluation logic  
FIX: TransferAgent and TransferTask - update Files.Status to Failed when ReplicaManager.replicateAndRegister 
     will fail completely; when no replica is available at all.

*Core
FIX: dirac-pilot - default lcg bindings version set to 2012-02-20

[v6r2p8]

*DMS:
CHANGE: TransferAgent - fallback to task execution if replication tree is not found

[v6r2p7]

*WMS
BUGFIX: SiteDirector - wrong CS option use: BundleProxy -> HttpProxy
FIX: SiteDirector - use short lines in compressed/encoded files in the executable
     python script

[v6r2p6]

*DataManagement
FIX: Bad logic in StrategyHandler:MinimiseTotalWait

*Core
CHANGE: updated GGUS web portal URL

*RSS
BUGFIX: meta key cannot be reused, it is popped from dictionary

*Framework
FIX: The Gateway service does not have a handler
NEW: ConfingTemplate entry for Gateway
FIX: distribution notes allow for word wrap

*WorkloadManagement
FIX: avoid unnecessary call if no LFN is left in one of the SEs
FIX: When Uploading job outputs, try first Local SEs, if any


[v6r2p5]

*RSS
BUGFIX: several minor bug fixes

*RequestManagement
BUGFIX: RequestDBMySQL - removed unnecessary request type check

*DMS
BUGFIX: FileCatalogClienctCLI - wrong evaluation of the operation in the find command
NEW: FileCatalog - added possibility to remove specified metadata for a given path 
BUGFIX: ReplicaManager - wrong operation order causing failure of UploadLogFile module

*Core
NEW: dirac-install - generate cshrc DIRAC environment setting file for the (t)csh 

*Interfaces
CHANGE: Job - added InputData to each element in the ParametricInputData

*WMS
CHANGE: dirac-jobexec - pass ParametericInputData to the workflow as a semicolon separated string

[v6r2p4]

*WMS
BUGFIX: StalledJobAgent - protection against jobs with no PilotReference in their parameters
BUGFIX: WMSAdministratorHandler - wrong argument type specification for getPilotInfo method

*StorageManagement
BUGFIX: RequestFinalizationAgent - no method existence check when calling RPC method

[v6r2p3]

*WMS
CHANGE: Matcher - fixed the credentials check in requestJob() to simplify it

*ConfigurationSystem
CHANGE: Operations helper - fix that allow no VO to be defined for components that do not need it

*Core
BUGFIX: InstallTools - when applying runsvctrl to a list of components make sure that the config server is treated first and the sysadmin service - last
        
[v6r2p2]

*WMS
BUGFIX: Matcher - restored logic for checking private pilot asking for a given DN for belonging to the same group with JOB_SHARING property.

[v6r2p1]

*RequestManagementSystem
BUGFIX: RequestCleaningAgent - missing import of the "second" interval definition 

[v6r2]

*General
FIX: replaced use of exec() python statement in favor of object method execution

*Accounting
CHANGE: Accounting 'byte' units are in powers of 1000 instead of powers of 1024 (closes #457)

*Core
CHANGE: Pfn.py - pfnparse function rewritten for speed up and mem usage, unit test case added
FIX: DISET Clients are now thread-safe. Same clients used twice in different threads was not 
closing the previous connection
NEW: reduce wait times in DISET protocol machinery to improve performance    
NEW: dirac-fix-mysql-script command to fix the mysql start-up script for the given installation
FIX: TransferClient closes connections properly
FIX: DISET Clients are now thread-safe. Same client used twice in different threads will not close the previous connection
CHANGE: Beautification and reduce wait times to improve performance
NEW: ProcessPool - added functionality to kill all children processes properly when destroying ProcessPool objects
NEW: CS Helper for LocalSite section, with gridEnv method
NEW: Grid module will use Local.gridEnv if nothing passed in the arguments
CHANGE: Add deprecated sections in the CS Operations helper to ease the transition
FIX: dirac-install - execute dirac-fix-mysql-script, if available, to fix the mysql.server startup script
FIX: dirac-distribution - Changed obsoleted tar.list file URL
FIX: typo in dirac-admin-add-host in case of error
CHANGE: dirac-admin-allow(ban)-se - use diracAdmin.sendMail() instead of NotificationClient.sendMail()

*Framework
BUGFIX: UserProfileDB - no more use of "type" variable as it is a reserved keyword 

*RequestManagement:
FIX: RequestDBFile - more consistent treatment of requestDB Path
FIX: RequestMySQL - Execution order is evaluated based on not Done state of subrequests
NEW: RequestCleaningAgent - resetting Assigned requests to Waiting after a configurable period of time

*RSS
CHANGE: RSS Action now inherits from a base class, and Actions are more homogeneous, they all take a uniform set of arguments. The name of modules has been changed from PolType to Action as well.
FIX: CacheFeederAgent - too verbose messages moved to debug instead of info level
BUGFIX: fixed a bug preventing RSS clients to connect to the services     
FIX: Proper services synchronization
FIX: Better handling of exceptions due to timeouts in GOCDBClient   
FIX: RSS.Notification emails are sent again
FIX: Commands have been modified to return S_OK, S_ERROR inside the Result dict. This way, policies get a S_ERROR / S_OK object. CacheFeederAgent has been updated accordingly.
FIX: allow clients, if db connection fails, to reconnect ( or at least try ) to the servers.
CHANGE: access control using CS Authentication options. Default is SiteManager, and get methods are all.
BUGFIX: MySQLMonkey - properly escaped all parameters of the SQL queries, other fixes.
NEW: CleanerAgent renamed to CacheCleanerAgent
NEW: Updated RSS scripts, to set element statuses and / or tokens.
NEW: Added a new script, dirac-rss-synch
BUGFIX: Minor bugfixes spotted on the Web development
FIX: Removed useless decorator from RSS handlers
CHANGE: ResourceStatus helper tool moved to RSS/Client directory, no RSS objects created if the system is InActive
CHANGE: Removed ClientFastDec decorator, using a more verbose alternative.
CHANGE: Removed useless usage of kwargs on helper functions.  
NEW: added getSESitesList method to RSSClient      
FIX: _checkFloat() checks INTEGERS, not datetimes

*DataManagement
CHANGE: refactoring of DMS agents executing requests, allow requests from arbitrary users
NEW: DFC - allow to specify multiple replicas, owner, mode when adding files
CHANGE: DFC - optimization of the directory size evaluation
NEW: Added CREATE TEMPORARY TABLES privilege to FileCatalogDB
CHANGE: DFC - getCatalogCounters() update to show numbers of directories
NEW: lfc_dfc_copy script to migrate data from LFC to DFC
FIX: dirac-dms-user-lfns - fixed the case when the baseDir is specified
FIX: FTS testing scripts were using sys.argv and getting confused if options are passed
NEW: DFC - use DirectoryUsage tables for the storage usage evaluations
NEW: DFC - search by metadata can be limited to a given directory subtree
NEW: DFC - search by both directory and file indexed metadata
BUGFIX: DFC - avoid crash if no directories or files found in metadata query
NEW: DFC FileCatalogHandler - define database location in the configuration
NEW: DFC - new FileCatalogFactory class, possibility to use named DFC services
FIX: FTSMonitor, FTSRequest - fixes in handling replica registration, setting registration requests in FileToCat table for later retry
FIX: Failover registration request in the FTS agents.      
FIX: FTSMonitor - enabled to register new replicas if even the corresponding request were removed from the RequestManagement 
FIX: StorageElement - check if SE has been properly initialized before executing any method     
CHANGE: LFC client getReplica() - make use of the new bulk method lfc.lfc_getreplicasl()
FIX: LFC client - protect against getting None in lfc.lfc_readdirxr( oDirectory, "" )  
FIX: add extra protection in dump method of StorageElement base class
CHANGE: FailoverTransfer - create subrequest per catalog if more than one catalog

*Interface
NEW: Job.py - added method to handle the parametric parameters in the workflow. They are made available to the workflow_commons via the key 'GenericParameters'.
FIX: Dirac.py - fix some type checking things
FIX: Dirac.py - the addFile() method can now register to more than 1 catalog.

*WMS
FIX: removed dependency of the JobSchedulingAgent on RSS. Move the getSiteTier functionality to a new CS Helper.
FIX: WMSAdministratorHandler - Replace StringType by StringTypes in the export methods argument type
FIX: JobAgent - Set explicitly UseServerCertificate to "no" for the job executable
NEW: dirac-pilot - change directory to $OSG_WN_TMP on OSG sites
FIX: SiteDirector passes jobExecDir to pilot, this defaults to "." for CREAM CEs. It can be set in the CS. It will not make use of $TMPDIR in this case.
FIX: Set proper project and release version to the SiteDirector     
NEW: Added "JobDelay" option for the matching, refactored and added CS options to the matcher
FIX: Added installation as an option to the pilots and random MyProxyServer
NEW: Support for parametric jobs with parameters that can be of List type

*Resources
NEW: Added SSH Grid Engine Computing Element
NEW: Added SSH Computing Element
FIX: make sure lfc client will not try to connect for several days

*Transformation
FIX: TransformationDB - in setFileStatusForTransformation() reset ErrorCount to zero if "force" flag and    the new status is "unused"
NEW: TransformationDB - added support for dictionary in metadata for the InputDataQuery mechanism     

[v6r1p13]

*WMS
FIX: JobSchedulingAgent - backported from v6r2 use of Resources helper

[v6r1p12]

*Accounting
FIX: Properly delete cached plots

*Core
FIX: dirac-install - run externals post install after generating the versions dir

[v6r1p11]

*Core
NEW: dirac-install - caches locally the externals and the grid bundle
FIX: dirac-distribution - properly generate releasehistory and releasenotes

[v6r1p10]

*WorloadManagement
FIX: JobAgent - set UseServerCertificate option "no" for the job executable

[v6r1p9]

*Core
FIX: dirac-configure - set the proper /DIRAC/Hostname when defining /LocalInstallation/Host

*DataManagement
FIX: dirac-dms-user-lfns - fixed the case when the baseDir is specified
BUGFIX: dirac-dms-remove-files - fixed crash in case of returned error report in a form of dictionary 

[v6r1p8]

*Web
FIX: restored Run panel in the production monitor

*Resources
FIX: FileCatalog - do not check existence of the catalog client module file

[v6r1p7]

*Web
BUGFIX: fixed scroll bar in the Monitoring plots view

[v6r1p6]

*Core
FIX: TransferClient closes connections properly

[v6r1p5]

*Core
FIX: DISET Clients are now thread-safe. Same clients used twice in different threads was not 
     closing the previous connection
NEW: reduce wait times in DISET protocol machinery to improve performance   

[v6r1p4]

*RequestManagement
BUGFIX: RequestContainer - in isSubRequestDone() treat special case for subrequests with files

*Transformation
BUGFIX: TransformationCleaningAgent - do not clear requests for tasks with no associated jobs

[v6r1p3]

*Framework
NEW: Pass the monitor down to the request RequestHandler
FIX: Define the service location for the monitor
FIX: Close some connections that DISET was leaving open

[v6r1p2]

*WorkloadManagement
BUGFIX: JobSchedulingAgent - use getSiteTiers() with returned direct value and not S_OK

*Transformation
BUGFIX: Uniform use of the TaskManager in the RequestTaskAgent and WorkflowTaskAgent

[v6r1p1]

*RSS
BUGFIX: Alarm_PolType now really send mails instead of crashing silently.

[v6r1]

*RSS
CHANGE: Major refactoring of the RSS system
CHANGE: DB.ResourceStatusDB has been refactored, making it a simple wrapper round ResourceStatusDB.sql with only four methods by table ( insert, update, get & delete )
CHANGE: DB.ResourceStatusDB.sql has been modified to support different statuses per granularity.
CHANGE: DB.ResourceManagementDB has been refactored, making it a simple wrapper round ResourceStatusDB.sql with only four methods by table ( insert, update, get & delete )
CHANGE: Service.ResourceStatusHandler has been refactored, removing all data processing, making it an intermediary between client and DB.
CHANGE: Service.ResourceManagementHandler has been refactored, removing all data processing, making it an intermediary between client and DB.
NEW: Utilities.ResourceStatusBooster makes use of the 'DB primitives' exposed on the client and does some useful data processing, exposing the new functions on the client.
NEW: Utilities.ResourceManagementBooster makes use of the 'DB primitives' exposed on the client and does some useful data processing, exposing the new functions on the client.
CHANGE: Client.ResourceStatusClient has been refactorerd. It connects automatically to DB or to the Service. Exposes DB and booster functions.
CHANGE: Client.ResourceManagementClient has been refactorerd. It connects automatically to DB or to the Service. Exposes DB and booster functions.
CHANGE: Agent.ClientsCacheFeederAgent renamed to CacheFeederAgent. The name was not accurate, as it also feeds Accouting Cache tables.
CHANGE: Agent.InspectorAgent, makes use of automatic API initialization.
CHANGE: Command. refactor and usage of automatic API initialization.
CHANGE: PolicySystem.PEP has reusable client connections, which increase significantly performance.
CHANGE: PolicySystem.PDP has reusable client connections, which increase significantly performance.
NEW: Utilities.Decorators are syntactic sugar for DB, Handler and Clients.
NEW: Utilities.MySQLMonkey is a mixture of laziness and refactoring, in order to generate the SQL statements automatically. Not anymore sqlStatemens hardcoded on the RSS.
NEW: Utilities.Validator are common checks done through RSS modules
CHANGE: Utilities.Synchronizer syncs users and DIRAC sites
CHANGE: cosmetic changes everywhere, added HeadURL and RCSID
CHANGE: Removed all the VOExtension logic on RSS
BUGFIX: ResourceStatusHandler - getStorageElementStatusWeb(), access mode by default is Read
FIX: RSS __init__.py will not crash anymore if no CS info provided
BUGFIX: CS.getSiteTier now behaves correctly when a site is passed as a string

*dirac-setup-site
BUGFIX: fixed typos in the Script class name

*Transformation
FIX: Missing logger in the TaskManager Client (was using agent's one)
NEW: Added UnitTest class for TaskManager Client

*DIRAC API
BUGFIX: Dirac.py. If /LocalSite/FileCatalog is not define the default Catalog was not properly set.
FIX: Dirac.py - fixed __printOutput to properly interpret the first argument: 0:stdout, 1:stderr
NEW: Dirac.py - added getConfigurationValue() method

*Framework
NEW: UsersAndGroups agent to synchronize users from VOMRS server.

*dirac-install
FIX: make Platform.py able to run with python2.3 to be used inside dirac-install
FIX: protection against the old or pro links pointing to non-existent directories
NEW: make use of the HTTP proxies if available
FIX: fixed the logic of creating links to /opt/dirac directories to take into account webRoot subdirs

*WorkloadManagement
FIX: SiteDirector - change getVO() function call to getVOForGroup()

*Core:
FIX: Pfn.py - check the sanity of the pfn and catch the erroneous case

*RequestManagement:
BUGFIX: RequestContainer.isSubrequestDone() - return 0 if Done check fails

*DataManagement
NEW: FileCatalog - possibility to configure multiple FileCatalog services of the same type

[v6r0p4]

*Framework
NEW: Pass the monitor down to the request RequestHandler
FIX: Define the service location for the monitor
FIX: Close some connections that DISET was leaving open

[v6r0p3]

*Framework
FIX: ProxyManager - Registry.groupHasProperties() wasn't returning a result 
CHANGE: Groups without AutoUploadProxy won't receive expiration notifications 
FIX: typo dirac-proxy-info -> dirac-proxy-init in the expiration mail contents
CHANGE: DISET - directly close the connection after a failed handshake

[v6r0p2]

*Framework
FIX: in services logs change ALWAYS log level for query messages to NOTICE

[v6r0p1]

*Core
BUGFIX: List.uniqueElements() preserves the other of the remaining elements

*Framework
CHANGE: By default set authorization rules to authenticated instead of all
FIX: Use all required arguments in read access data for UserProfileDB
FIX: NotificationClient - dropped LHCb-Production setup by default in the __getRPSClient()

[v6r0]

*Framework
NEW: DISET Framework modified client/server protocol, messaging mechanism to be used for optimizers
NEW: move functions in DIRAC.Core.Security.Misc to DIRAC.Core.Security.ProxyInfo
CHANGE: By default log level for agents and services is INFO
CHANGE: Disable the log headers by default before initializing
NEW: dirac-proxy-init modification according to issue #29: 
     -U flag will upload a long lived proxy to the ProxyManager
     If /Registry/DefaultGroup is defined, try to generate a proxy that has that group
     Replaced params.debugMessage by gLogger.verbose. Closes #65
     If AutoUploadProxy = true in the CS, the proxy will automatically be uploaded
CHANGE: Proxy upload by default is one month with dirac-proxy-upload
NEW: Added upload of pilot proxies automatically
NEW: Print info after creating a proxy
NEW: Added setting VOMS extensions automatically
NEW: dirac-proxy-info can also print the information of the uploaded proxies
NEW: dirac-proxy-init will check that the lifetime of the certificate is less than one month and advise to renew it
NEW: dirac-proxy-init will check that the certificate has at least one month of validity
FIX: Never use the host certificate if there is one for dirac-proxy-init
NEW: Proxy manager will send notifications when the uploaded proxies are about to expire (configurable via CS)
NEW: Now the proxyDB also has a knowledge of user names. Queries can use the user name as a query key
FIX: ProxyManager - calculate properly the dates for credentials about to expire
CHANGE: ProxyManager will autoexpire old proxies, also auto purge logs
CHANGE: Rename dirac-proxy-upload to dirac-admin-proxy-upload
NEW: dirac-proxy-init will complain if the user certificate has less than 30 days
CHANGE: SecurityLogging - security log level to verbose
NEW: OracleDB - added Array type 
NEW: MySQL - allow definition of the port number in the configuration
FIX: Utilities/Security - hash VOMS Attributes as string
FIX: Utilities/Security - Generate a chain hash to discover if two chains are equal
NEW: Use chain has to discover if it has already been dumped
FIX: SystemAdministrator - Do not set  a default lcg version
NEW: SystemAdministrator - added Project support for the sysadmin
CHANGE: SysAdmin CLI - will try to connect to the service when setting the host
NEW: SysAdmin CLI - colorization of errors in the cli
NEW: Logger - added showing the thread id in the logger if enabled
     
*Configuration
NEW: added getVOfromProxyGroup() utility
NEW: added getVoForGroup() utility, use it in the code as appropriate
NEW: added Registry and Operations Configuration helpers
NEW: dirac-configuration-shell - a configuration script for CS that behaves like an UNIX shellCHANGE: CSAPI - added more functionality required by updated configuration console
NEW: Added possibility to define LocalSE to any Site using the SiteLocalSEMapping 
     section on the Operations Section     
NEW: introduce Registry/VO section, associate groups to VOs, define SubmitPools per VO
FIX: CE2CSAgent - update the CEType only if there is a relevant info in the BDII  

*ReleaseManagement
NEW: release preparations and installation tools based on installation packages
NEW: dirac-compile-externals will try go get a DIRAC-free environment before compiling
NEW: dirac-disctribution - upload command can be defined via defaults file
NEW: dirac-disctribution - try to find if the version name is a branch or a tag in git and act accordingly
NEW: dirac-disctribution - added keyword substitution when creating a a distribution from git
FIX: Install tools won't write HostDN to the configuration if the Admin username is not set 
FIX: Properly set /DIRAC/Configuration/Servers when installing a CS Master
FIX: install_site.sh - missing option in wget for https download: --no-check-certificate
FIX: dirac-install-agent(service) - If the component being installed already has corresponding 
     CS section, it is not overwritten unless explicitly asked for
NEW: dirac-install functionality enhancement: start using the switches as defined in issue #26;
CHANGE: dirac-install - write the defaults if any under defaults-.cfg so dirac-configure can 
        pick it up
FIX: dirac-install - define DYLD_LIBRARY_PATH ( for Mac installations )     
NEW: dirac-install - put all the goodness under a function so scripts like lhcb-proxy-init can use it easily
FIX: dirac-install - Properly search for the LcgVer
NEW: dirac-install will write down the releases files in -d mode   
CHANGE: use new dirac_install from gothub/integration branch in install_site.sh
NEW: Extensions can request custom external dependencies to be installed via pip when 
     installing DIRAC.
NEW: LCG bundle version can be defined on a per release basis in the releases.cfg 
NEW: dirac-deploy-scripts - when setting the lib path in the deploy scripts. 
     Also search for subpaths of the libdir and include them
NEW: Install tools - plainly separate projects from installations

*Accounting
CHANGE: For the WMSHistory type, send as JobSplitType the JobType
CHANGE: Reduced the size of the max key length to workaround mysql max bytes for index problem
FIX: Modified buckets width of 1week to 1 week + 1 day to fix summer time end week (1 hour more )

*WorkloadManagement
CHANGE: SiteDirector - simplified executable generation
NEW: SiteDirector - few more checks of error conditions   
NEW: SiteDirector - limit the queue max length to the value of MaxQueueLengthOption 
     ( 3 days be default )
BUGFIX: SiteDirector - do not download pilot output if the flag getPilotOutput is not set     
NEW: JobDB will extract the VO when applying DIRAC/VOPolicy from the proper VO
FIX: SSHTorque - retrieve job status by chunks of 100 jobs to avoid too long
NEW: glexecComputingElement - allow glexecComputingElement to "Reschedule" jobs if the Test of
     the glexec fails, instead of defaulting to InProcess. Controlled by
     RescheduleOnError Option of the glexecComputingElement
NEW: SandboxStore - create a different SBPath with the group included     
FIX: JobDB - properly treat Site parameter in the job JDL while rescheduling jobs
NEW: JobSchedulingAgent - set the job Site attribute to the name of a group of sites corresponding 
     to a SE chosen by the data staging procedure 
CHANGE: TimeLeft - call batch system commands with the ( default ) timeout 120 sec
CHANGE: PBSTimeLeft - uses default CPU/WallClock if not present in the output  
FIX: PBSTimeLeft - proper handling of (p)cput parameter in the batch system output, recovery of the
     incomplete batch system output      
NEW: automatically add SubmitPools JDL option of the job owner's VO defines it     
NEW: JobManager - add MaxParametericJobs option to the service configuration
NEW: PilotDirector - each SubmitPool or Middleware can define TargetGrids
NEW: JobAgent - new StopOnApplicationFailure option to make the agent exiting the loop on application failure
NEW: PilotAgentsDB - on demand retrieval of the CREAM pilot output
NEW: Pilot - proper job ID evaluation for the OSG sites
FIX: ComputingElement - fixed proxy renewal logic for generic and private pilots
NEW: JDL - added %j placeholder in the JDL to be replaced by the JobID
BUGFIX: DownloadInputData - bug fixed in the naming of downloaded files
FIX: Matcher - set the group and DN when a request gets to the matcher if the request is not 
     coming from a pilot
FIX: Matcher = take into account JobSharing when checking the owner for the request
CHANGE: PilotDirector, dirac-pilot - interpret -V flag of the pilot as Installation name

*DataManagement
FIX: FileCatalog/DiractoryLevelTree - consistent application of the max directory level using global 
     MAX_LEVELS variable
FIX: FileCatalog - Directory metadata is deleted together with the directory deletion, issue #40    
CHANGE: FileCatalog - the logic of the files query by metadata revisited to increase efficiency 
FIX: LcgFileCatalog - use lfcthr and call lfcthr.init() to allow multithread
     try the import only once and just when LcgFileCatalogClient class is intantiated
NEW: LcgFileCatalogClient - new version of getPathPermissions relying on the lfc_access method to solve the problem
     of multiple user DNs in LFC.     
FIX: StorageElement - get service CS options with getCSOption() method ( closes #97 )
FIX: retrieve FileCatalogs as ordered list, to have a proper default.
CHANGE: FileCatalog - allow up to 15 levels of directories
BUGFIX: FileCatalog - bug fixes in the directory removal methods (closes #98)
BUGFIX: RemovalAgent - TypeError when getting JobID in RemovalAgent
BUGFIX: RemovalAgent - put a limit to be sure the execute method will end after a certain number of iterations
FIX: DownloadInputData - when files have been uploaded with lcg_util, the PFN filename
     might not match the LFN file name
FIX: putting FTSMonitor web page back
NEW: The default file catalog is now determined using /LocalSite/FileCatalog. The old behavior 
     is provided as a fallback solution
NEW: ReplicaManager - can now deal with multiple catalogs. Makes sure the surl used for removal is 
the same as the one used for registration.   
NEW: PoolXMLCatalog - added getTypeByPfn() function to get the type of the given PFN  
NEW: dirac-dms-ban(allow)-se - added possibility to use CheckAccess property of the SE

*StorageManagement
FIX: Stager - updateJobFromStager(): only return S_ERROR if the Status sent is not
recognized or if a state update fails. If the jobs has been removed or
has moved forward to another status, the Stager will get an S_OK and
should forget about the job.
NEW: new option in the StorageElement configuration "CheckAccess"
FIX: Requests older than 1 day, which haven't been staged are retried. Tasks older than "daysOld" 
     number of days are set to Failed. These tasks have already been retried "daysOld" times for staging.
FIX: CacheReplicas and StageRequests records are kept until the pin has expired. This way the 
     StageRequest agent will have proper accounting of the amount of staged data in cache.
NEW: FTSCleaningAgent will allow to fix transient errors in RequestDB. At the moment it's 
     only fixing Requests for which SourceTURL is equal to TargetSURL.
NEW: Stager - added new command dirac-stager-stage-files          
FIX: Update Stager code in v6 to the same point as v5r13p37
FIX: StorageManager - avoid race condition by ensuring that Links=0 in the query while removing replicas

*RequestManagement
FIX: RequestDBFile - get request in chronological order (closes issue #84)
BUGFIX: RequestDBFile - make getRequest return value for getRequest the same as for

*ResourceStatusSystem
NEW: Major code refacoring. First refactoring of RSS's PEP. Actions are now function 
     defined in modules residing in directory "Actions".
NEW: methods to store cached environment on a DB and ge them.
CHANGE: command caller looks on the extension for commands.
CHANGE: RSS use now the CS instead of getting info from Python modules.
BUGFIX: Cleaned RSS scripts, they are still prototypes
CHANGE: PEP actions now reside in separate modules outside PEP module.
NEW: RSS CS module add facilities to extract info from CS.
CHANGE: Updating various RSS tests to make them compatible with
changes in the system.
NEW: CS is used instead of ad-hoc configuration module in most places.
NEW: Adding various helper functions in RSS Utils module. These are
functions used by RSS developers, including mainly myself, and are
totally independant from the rest of DIRAC.
CHANGE: Mostly trivial changes, typos, etc in various files in RSS     
CHANGE: TokenAgent sends e-mails with current status   

*Transformation
CHANGE: allow Target SE specification for jobs, Site parameter is not set in this case
CHANGE: TransformationAgent  - add new file statuses in production monitoring display
CHANGE: TransformationAgent - limit the number of files to be treated in TransformationAgent 
        for replication and removal (default 5000)
BUGFIX: TransformationDB - not removing task when site is not set
BUGFIX: TransformationCleaningAgent - archiving instead of cleaning Removal and Replication 
        transformations 
FIX: TransformationCleaningAgent - kill jobs before deleting them        

*Workflow
NEW: allow modules to define Input and Output parameters that can be
     used instead of the step_commons/workflow_commons (Workflow.py, Step.py, Module.py)

*Various fixes
BUGFIX: Mail.py uses SMTP class rather than inheriting it
FIX: Platform utility will properly discover libc version even for the new Ubuntu
FIX: Removed old sandbox and other obsoleted components<|MERGE_RESOLUTION|>--- conflicted
+++ resolved
@@ -1,4 +1,3 @@
-<<<<<<< HEAD
 [v6r13-pre20]
 
 CHANGE: Separating fixed and variable parts of error log messages for multiple systems 
@@ -55,12 +54,11 @@
 
 *TS
 CHANGE: Task Manager plugins
-=======
+
 [v6r12p34]
 
 *DMS
 BUGFIX: FileCatalogWithFkAndPsDB - fix storage usage calculation
->>>>>>> d40e2226
 
 [v6r12p33]
 
