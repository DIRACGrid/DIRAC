--- conflicted
+++ resolved
@@ -1,4 +1,3 @@
-<<<<<<< HEAD
 [v6r20-pre4]
 
 *Core
@@ -22,7 +21,7 @@
 
 *Docs
 FIX: Drop some old stuff, add link for FTS3 page
-=======
+
 [v6r19p3]
 
 CHANGE: .pylintrc - disable redefined-variable-type
@@ -48,7 +47,6 @@
 *Resources
 CHANGE: Condor, SLURM, SSHComputingElement - added parameters to force allocation
         of multi-core job slots
->>>>>>> 46726dd7
 
 [v6r19p2]
 
