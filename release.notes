<<<<<<< HEAD
[v6r13-pre15]

CHANGE: Separating fixed and variable parts of error log messages for multiple systems 
        to allow SystemLogging to work

*Configuration
NEW: CSAPI,dirac-admin-add-shifter - function, and script, for adding or modifying a 
     shifter in the CS

*Core
NEW: Changes to make the DISET protocol IP V6 ready
CHANGE: BaseClient - retry service call on another instance in case of failure
CHANGE: InnerRPCClient - retry 3 times in case of exception in the transport layer
CHANGE: SocketInfo - retry 3 times in case of handshaking error
CHANGE: MySQL - possibility to specify charset in the table definition

*DMS
NEW: Native use of the FTS3 services
CHANGE: Removed the use of current DataLogging service
CHANGE: DataManager - changes to manage URLs inside StorageElement objects only

*RMS
CHANGE: Removed files from the previous generation RMS
CHANGE: RMS refactored based on SQLAlchemy 
NEW: ReqClient - added options to putRequest(): useFailoverProxy and retryMainServer
CHANGE: DMSRequestOperationsBase - delay execution or cancel request based on SE statuses 
        from RSS/CS

*Resources
NEW: Computing - BatchSystem classes introduced to be used both in Local and SSH Computing Elements
CHANGE: Storage - reworked Storage Element/Plugins to encapsulate physical URLs 
NEW: GFAL2_StorageBase.py, GFAL2_SRM2Storage.py, GFAL2_XROOTStorage.py 

*RSS:
NEW: dirac-admin-allow(ban)-se - added RemoveAccess status
CHANGE: TokenAgent - added more info to the mail

*TS
CHANGE: Task Manager plugins
=======
[v6r12p24]

*DMS:
FIX: DataManager - retry RSS call 5 times - to be reviewed
>>>>>>> d6bfcf39

[v6r12p23]

*DMS
FIX: pass a catalog list to the DataManager methods
FIX: FileCatalog - bug fixed in the catalog list evaluation

[v6r12p22]

*DMS
FIX: RegisterFile, PutAndRegister - pass a list of catalogs to the DataManager instead of a comma separated string
FIX: FTSJob - log when a job is not found in FTS
CHANGE: dropped commands dirac-admin-allow(ban)-catalog

*Interfaces
CHANGE: Dirac, JobMonitoringHandler,dirac-wms-job-get-jdl - possibility to retrieve original JDL

*WMS
CHANGE: JobManifest - make MaxInputData a configurable option

[v6r12p21]

*RMS
BUGFIX: File,Operation,RequestDB - bug making that the request would always show 
        the current time for LastUpdate
  
*WMS
FIX: JobAgent - storing on disk retrieved job JDL as required by VMDIRAC
     ( to be reviewed )        

[v6r12p20]

*DMS
FIX: DataManager - more informative log messages, checking return structure
FIX: FileCatalog - make exists() behave like LFC file catalog client by checking
     the unicity of supplied GUID if any
FIX: StorageElementProxyHandler - do not remove the cache directory

*Framework
FIX: SystemAdministratorClient - increase the timeout to 300 for the software update     

*RMS
FIX: Operation.py - set Operation Scheduled if one file is Scheduled
CHANGE: Request - group ReplicateAndRegister operations together for failover 
        requests: it allows to launch all FTS jobs at once

*Resources
FIX: LcgFileCatalogClient - fix longstanding problem in LFC when several files 
     were not available (only one was returned) 

*TS
BUGFIX: TransformationCleaning,ValidateOutputDataAgent - interpret correctly
        the result of getTransformationParameters() call
FIX: TaskManager - fix exception in RequestTaskAgent        

[v6r12p19]

*Core
FIX: Core.py - check return value of getRecursive() call

*DMS
FIX: FileCatalog - directory removal is successful if does not exist
     special treatment of Delete operation

*WMS
FIX: InputDataByProtocol - fix interpretation of return values

[v6r12p18]

*DMS
FIX: FTSStrategy - config option name
FIX: DataManager - removing dirac_directory flag file only of it is there
     in __cleanDirectory()

*RMS
FIX: Operation - MAX_FILES limit set to 10000
FIX: ReqClient - enhanced log messages

*TMS
FIX: TaskManager - enhanced log messages

*RSS
FIX: DowntimeCommand - fixed mix of SRM.NEARLINE and SRM

*WMS
FIX: InputDataByProtocol - fixed return structure

[v6r12p16]

*DMS
FIX: IRODSStorageElement more complete implementation
FIX: FileCatalogHandler(DB) - make removeMetadata bulk method

*Resources
FIX: FileCatalog - make a special option CatalogList (Operations) to specify catalogs used by a given VO

[v6r12p15]

*Core
FIX: ProcessPool - kill the working process in case of the task timeout
FIX: FileHelper - count transfered bytes in DataSourceToNetwork()

*DMS
BUGFIX: FileCatalogCLI - changed interface in changePathXXX() methods
NEW: IRODSStorageElementHandler class
CHANGE: FileCatalog - separate metadata and file catalog methods, 
        apply metadata methods only to Metadata Catalogs 

*Resources
FIX: SSHTorqueComputingElement - check the status of the ssh call for qstat 

*WMS
FIX: WatchdogLinux - fixed typo

[v6r12p14]

*TS
FIX: TaskManagerAgentBase: avoid race conditions when submitting to WMS

*DMS
NEW: FileCatalog - added new components ( directory tree, file manager ) 
     making use of foreign keys and stored procedures
FIX: DataManager returns properly the FileCatalog errors     

[v6r12p13]

*TS
BUGFIX: TransformationAgent - data member not defined

*WMS
FIX: InputData(Resolution,ByProtocol) - possibility to define RemoteProtocol

[v6r12p12]

*WMS
BUGFIX: pilotTools - missing comma

[v6r12p11]

*WMS
FIX: CPUNormalization - dealing with the case when the maxCPUTime is not set in the queue
     definition
FIX: pilotTools - added option pilotCFGFile

[v6r12p10]

*DMS
FIX: StorageElementProxy - BASE_PATH should be a full path

*Resources
FIX: SRM2Storage - return specific error in putFile

*TS
FIX: TransformationAgent - fix to avoid an exception in finalize and double printing 
     when terminating the agent
BUGFIX: TransformationDB - fix return value in setTransformationParameter()

[v6r12p9]

*Core
CHANGE: SiteCEMapping - getSiteForCE can take site argument to avoid confusion

*Interfaces
FIX: Job - provide optional site name in setDestinationCE()

*WMS
FIX: pilotCommands - check properly the presence of extra cfg files
     when starting job agent
FIX: JobAgent - can pick up local cfg file if extraOptions are specified     

[v6r12p8]

*Core
FIX: dirac-configure - correctly deleting useServerCertificate flag
BUGFIX: InstallTools - in fixMySQLScript()

*DMS
BUGFIX: DatasetManager - bug fixes
CHANGE: StorageElementProxy - internal SE object created with the VO of the requester

*TS
FIX: dirac-transformation-xxx commands - do not check the transformation status
CHANGE: Agents - do not use shifter proxy 
FIX: TransformationAgent - correct handling of replica cache for transformations 
     when there were more files in the transformation than accepted to be executed
FIX: TransformationAgent - do not get replicas for the Removal transformations     

*RMS
NEW: new SetFileStatus Operation

[v6r12p7]

*Core
FIX: dirac-configure - always removing the UseServerCertificate flag before leaving
FIX: ProcessPool - one more check for the executing task ending properly 

*Interfaces 
FIX: Dirac.py - use printTable in loggingInfo()

[v6r12p6]

FIX: fixes from v6r11p26 patch release

[v6r12p5]

*Core
FIX: VOMS.py - do not use obsoleted -dont-verify-ac flag with voms-proxy-info

*TS
FIX: TransformationManager - no status checked at level service

[v6r12p4]

FIX: fixes from v6r11p23 patch release

[v6r12p3]

*Configuration
CHANGE: dirac-admin-add-resources - define VOPath/ option when adding new SE 

*Resources
NEW: StorageFactory - modify protocol Path for VO specific value

*DMS
FIX: FileCatalog - check for empty input in checkArgumentFormat utility
FIX: DataManager - protect against FC queries with empty input

[v6r12p2]

*Core
FIX: dirac-install - svn.cern.ch rather than svnweb.cern.ch is now needed for direct 
     HTTP access to files in SVN

*WMS
FIX: dirac-wms-cpu-normalization - when re-configuring, do not try to dump in the 
     diracConfigFilePath

[v6r12p1]

*Configuration
FIX: Core.Utilities.Grid, dirac-admin-add-resources - fix to make a best effort to 
     guess the proper VO specific path of a new SE
*WMS
FIX: dirac-configure, pilotCommands, pilotTools - fixes to use server certificate

[v6r12]

*Core
CHANGE: ProcessPool - do not stop working processes by default
NEW: ReturnValue - added returnSingleResult() utility 
FIX: MySQL - correctly parse BooleanType
FIX: dirac-install - use python 2.7 by default
FIX: dirac-install-xxx commands - complement installation with the component setup
     in runit
NEW: dirac-configure - added --SkipVOMSDownload switch, added --Output switch
     to define output configuration file
CHANGE: ProcessPool - exit from the working process if a task execution timed out  
NEW: ProcessMonitor - added evaluation of the memory consumed by a process and its children   
NEW: InstallTools - added flag to require MySQL installation
FIX: InstallTools - correctly installing DBs extended (with sql to be sourced) 
FIX: InstallTools - run MySQL commands one by one when creating a new database
FIX: InstallTools - fixMySQLScripts() fixes the mysql start script to ognore /etc/my.cnf file
CHANGE: Os.py - the use of "which" is replaced by distutils.spawn.find_executable
NEW: Grid.py - ldapSA replaced by ldapSE, added getBdiiSE(CE)Info() methods
CHANGE: CFG.py - only lines starting with ^\s*# will be treated as comments
CHANGE: Shifter - Agents will now have longer proxies cached to prevent errors 
        for heavy duty agents, closes #2110
NEW: Bdii2CSAgent - reworked to apply also for SEs and use the same utilities for the
     corresponding command line tool
NEW: dirac-admin-add-resources - an interactive tool to add and update sites, CEs, SEs
     to the DIRAC CS   
CHANGE: dirac-proxy-init - added message in case of impossibility to add VOMS extension   
FIX: GOCDBClient - handle correctly the case of multiple elements in the same DT            


*Accounting
NEW: Allow to have more than one DB for accounting
CHANGE: Accounting - use TypeLoader to load plotters

*Framework
FIX: Logger - fix FileBackend implementation

*WMS
NEW: Refactored pilots ( dirac-pilot-2 ) to become modular following RFC #18, 
     added pilotCommands.py, SiteDirector modified accordingly 
CHANGE: InputData(Executor) - use VO specific catalogs      
NEW: JobWrapper, Watchdog - monitor memory consumption by the job ( in a Warning mode )
FIX: SandboxStoreHandler - treat the case of exception while cleaning sandboxes
CHANGE: JobCleaningAgent - the delays of job removals become CS parameters
BUGFIX: JobDB - %j placeholder not replaced after rescheduling
FIX: JobDB - in the SQL schema description reorder tables to allow foreign keys
BUGFIX: JobAgent, Matcher - logical bug in using PilotInfoReported flag
FIX: OptimizerExecutor - when a job fails the optimization chain set the minor status 
     to the optimiser name and the app status to the fail error

*Resources
NEW: StorageElement - added a cache of already created SE objects
CHANGE: SSHTorqueComputingElement - mv getCEStatus to remote script

*ResourceStatus
NEW: ResourceManagementClient/DB, DowntimeCommand - distinguish Disk and Tape storage 
FIX: GODDBClient  - downTimeXMLParsing() can now handle the "service type" parameter properly
CHANGE: dirac-rss-xxx commands use the printTable standard utility
FIX: dirac-dms-ftsdb-summary - bug fix for #2096

*DMS
NEW: DataManager - add masterCatalogOnly flag in the constructor
FIX: DataManager - fix to protect against non valid SE
CHANGE: FC.DirectoryLevelTree - use SELECT ... FOR UPDATE lock in makeDir()
FIX: FileCatalog - fixes in using file and replica status
CHANGE: DataManager - added a new argument to the constructor - vo
CHANGE: DataManager - removed removeCatalogFile() and dirac-dms-remove-catalog-file adjusted
CHANGE: Several components - field/parameter CheckSumType all changed to ChecksumType
CHANGE: PoolXMLCatalog - add the SE by default in the xml dump and use the XML library 
        for dumping the XML
FIX: XROOTStorageElement - fixes to comply with the interface formalism        

*SMS
FIX: StorageManagementDB - small bugfix to avoid SQL errors

*RMS
NEW: Added 'since' and 'until' parameters for getting requests
NEW: Request - added optimize() method to merge similar operations when
     first inserting the request
NEW: ReqClient, RequestDB - added getBulkRequest() interface. RequestExecutingAgent
     can use it controlled by a special flag     
FIX: Operation, Request - set LastUpdate time stamp when reaching final state
FIX: OperationHandlerBase - don't erase the original message when reaching the max attempts      
FIX: removed some deprecated codes
FIX: RequestTask - always set useServerCerificate flag to tru in case of executing inside
     an agent
CHANGE: gRequestValidator removed to avoid object instantiation at import   
NEW: dirac-rms-cancel-request command and related additions to the db and service classes  

*TMS
NEW: WorkflowTaskAgent is now multi-threaded
NEW: Better use of threads in Transformation Agents
CHANGE: TransformationDB - modified such that the body in a transformation can be updated
FIX: TransformationCleaningAgent - removed non-ASCII characters in a comment

[v6r11p31]

*Core
FIX: CFG - bug fixed in loadFromBuffer() resulting in a loss of comments

*Resources
FIX: SSHTorqueComputingElement - check the status of ssh call for qstat

*DMS
FIX: FileCatalog - return LFN name instead of True from exists() call if LFN
     already in the catalog

[v6r11p30]

*DMS
CHANGE: FileCatalogCLI - add new -D flag for find to print only directories

[v6r11p29]

*DMS
FIX: FTS(Agent,Startegy,Gragh) - make use of MaxActiveJobs parameter, bug fixes

*TMS
FIX: Transformation(Agent,Client) - Operations CS parameters can be defined for each plugin: MaxFiles, SortedBy, NoUnusedDelay. Fixes to facilitate work with large numbers of files.

[v6r11p28]

*Core
FIX: InstallTools - check properly the module availability before installation

*WMS
FIX: JobScheduling - protection against missing dict field RescheduleCounter

*TMS
FIX: TransformationCleaningAgent - execute DM operations with the shifter proxy

[v6r11p27]

*Core
BUGFIX: InstallTools - bug fix in installNewPortal()

*WMS
FIX: Watchdog - disallow cputime and wallclock to be negative

*TS
FIX: TransformationAgent - correct handling of replica caches when more than 5000 files


BUGFIX: ModuleBase - bug fix in execute()
BUGFIX: Workflow - bug fix in createStepInstance()

*DMS
BUGFIX: DiractoryTreeBase - bug fix in getDirectoryPhysicalSizeFromUsage()

*Resources
FIX: XROOTStorage - back ported fixes from #2126: putFile would place file in 
     the wrong location on eos

[v6r11p26]

*Framework
FIX: UserProfileDB.py - add PublishAccess field to the UserProfileDB

*RSS
FIX: Synchronizer.py - fix deletion of old resources

*DMS
FIX: DataManager - allow that permissions are OK for part of a list of LFNs ( __verifyWritePermission() )
     (when testing write access to parent directory). Allows removal of replicas 
     even if one cannot be removed
FIX: DataManager - test SE validity before removing replica     
     
*RMS
FIX: RequestTask - fail requests for users who are no longer in the system
FIX: RequestExecutingAgent - fix request timeout computation

[v6r11p25]

*Interfaces
FIX: Job.py - bring back different logfile names if they have not been specified by the user

[v6r11p24]

*DMS
BUGFIX: SEManagerDB - bug fixed in getting connection in __add/__removeSE

[v6r11p23]

*DMS
CHANGE: FTSRequest is left only to support dirac-dms-fts-XXX commands

[v6r11p22]

*DMS
FIX: FTSJob - fixes in the glite-transfer-status command outpu parsing
FIX: TransformationClient - allow single lfn in setFileStatusForTransformation()

*WMS
FIX: StatesMonitoringAgent - install pika on the fly as a temporary solution

[v6r11p21]

*DMS
BUGFIX: dirac-dms-remove-replicas - continue in case of single replica failure
FIX: dirac-rms-xxx scripts - use Script.getPositionalArgs() instead of sys.argv

*Workflow
FIX: Test_Modules.py - fix in mocking functions, less verbose logging

[v6r11p20]

*DMS
BUGFIX: DataManager - in __SEActive() use resolved SE name to deal with aliases
BUGFIX: FileMetadata - multiple bugs in __buildUserMetaQuery()

[v6r11p19]

*DMS
FIX: FTSJob - fix FTS job monitoring a la FTS2

*RMS
CHANGE: ReqClient - added setServer() method
FIX: File,Operation,Request - call the getters to fetch the up-to-date information 
     from the parent

[v6r11p18]

*DMS
FIX: FTSAgent(Job) - fixes for transfers requiring staging (bringOnline) and adaptation 
     to the FTS3 interface

*WMS
FIX: StatesMonitoringAgent - resend the records in case of failure

[v6r11p17]

*DMS
FIX: FileCatalog - in multi-VO case get common catalogs if even VO is not specified

*Resources
FIX: ComputintgElement - bugfix in available() method

*WMS
FIX: SiteDirector - if not pilots registered in the DB, pass empty list to the ce.available()

[v6r11p16]

*RMS
BUGFIX: Request,Operation,File - do not cast to str None values

[v6r11p15]

*DMS
FIX: ReplicateAndRegister - do not create FTSClient if no FTSMode requested
CHANGE: FTSAgent(Job,File) - allow to define the FTS2 submission command;
        added --copy-pin-lifetime only for a tape backend
        parse output of both commands (FTS2, FTS3)
        consider additional state for FTS retry (Canceled)
        
*RMS
FIX: Operation, Request - treat updates specially for Error fields        

*TMS
FIX: TransformationAgent - fixes in preparing json serialization of requests

*WMS
NEW: StateMonitoringAgent - sends WMS history data through MQ messages 

[v6r11p14]

*WMS
CHANGE: JobDB - removed unused tables and methods
CHANGE: removed obsoleted tests

*DMS
FIX: FTSAgent - recover case when a target is not in FTSDB
CHANGE: FTSAgent(Job) - give possibility to specify a pin life time in CS 

*RMS
FIX: Make RMS objects comply with Python Data Model by adding __nonzero__ methods 

[v6r11p13]

*DMS
BUGFIX: SEManager - in SEManagerDB.__addSE() bad _getConnection call, closes #2062

[v6r11p12]

*Resources
CHANGE: ARCComputingElement - accomodate changes in the ARC job reported states

*Configuration
CHANGE: Resources - define a default FTS server in the CS (only for v6r11 and v6r12)

*DMS
FIX: FTSStrategy - allow to use a given channel more than once in a tree 
FIX: FTSAgent - remove request from cache if not found
FIX: FTSAgent - recover deadlock situations when FTS Files had not been correctly 
     updated or were not in the DB

*RMS
FIX: RequestExecutingAgent - fix a race condition (cache was cleared after the request was put)
FIX: RequestValidator - check that the Operation handlers are defined when inserting a request

[v6r11p11]

*Core
FIX: TransportPool - fixed exception due to uninitialized variable
FIX: HTTPDISETSocket - readline() takes optional argument size ( = 0 )

*DMS
FIX: FTSAgent - check the type of the Operation object ( can be None ) and
     some other protections
FIX: FTSClient - avoid duplicates in the file list

*RMS
FIX: ReqClient - modified log message
CHANGE: dirac-dms-fts-monitor - allow multiple comma separated LFNs in the arguments

[v6r11p10]

*RSS
FIX: DowntimeCommand, Test_RSS_Command_GOCDBStatusCommand - correctly interpreting list of downtimes

*RMS
FIX: ReplicateAndRegister - Create a RegisterReplica (not RegisterFile) if ReplicateAndRegister 
     fails to register
FIX: OperationHandlerBase - handle correctly Attempt counters when SEs are banned
FIX: ReplicateAndRegister - use FC checksum in case of mismatch request/PFN
FIX: FTSAgent - in case a file is Submitted but the FTSJob is unknown, resubmit
FIX: FTSAgent - log exceptions and put request to DB in case of exception
FIX: FTSAgent - handle FTS error "Unknown transfer state NOT_USED", due to same file 
     registered twice (to be fixed in RMS, not clear origin)

*WMS
FIX: JobStateUpdateHandler - status not updated while jobLogging is, due to time skew between 
     WN and DB service
FIX: JobStateUpdateHandler - stager callback not getting the correct status Staging 
     (retry for 10 seconds)     

[v6r11p9]

*Core
NEW: AgentModule - set AGENT_WORKDIRECTORY env variable with the workDirectory
NEW: InstallTools - added methods for the new web portal installation

*DMS
FIX: ReplicateAndRegister - apply same error logic for DM replication as for FTS

*Resources:
FIX: SRM2Storage - fix log message level
FIX: SRM2Storage - avoid useless existence checks 

*RMS
FIX: ForwardDISET - a temporary fix for a special LHCb case, to be removed asap
FIX: ReqClient - prettyPrint is even prettier
FIX: RequestTask - always use server certificates when executed within an agent

[v6r11p8]

*TMS
FIX: TransformationDB - fix default value within ON DUPLICATE KEY UPDATE mysql statement

[v6r11p7]

*Framework
BUGFIX: ProxyDB.py - bug in a MySQL table definition

*DMS
FIX: ReplicateAndRegister.py - FTS client is not instantiated in the c'tor as it 
     might not be used, 

*WMS
FIX: JobWrapper - don't delete the sandbox tar file if upload fails
FIX: JobWrapper - fix in setting the failover request

*RMS
FIX: RequestDB - add protections when trying to get a non existing request

[v6r11p6]

*WMS
FIX: InpudDataResolution - fix the case when some files only have a local replica
FIX: DownloadInputData, InputDataByProtocol - fix the return structure of the
     execute() method
     
*Resources
NEW: LocalComputingElement, CondorComputingElement      

[v6r11p5]

FIX: Incorporated changes from v6r10p25 patch

*Framework
NEW: Added getUserProfileNames() interface

*WMS
NEW: WMSAdministrator - added getPilotStatistics() interface
BUGFIX: JobWrapperTemplate - use sendJobAccounting() instead of sendWMSAccounting()
FIX: JobCleaningAgent - skip if no jobs to remove

*DMS
BUGFIX: FileCatalogClientCLI - bug fix in the metaquery construction

*Resources
CHANGE: StorageElement - enable Storage Element proxy configuration by protocol name

*TMS
NEW: TransformationManager - add Scheduled to task state for monitoring

[v6r11p4]

*Framework
NEW: ProxyDB - added primary key to ProxyDB_Log table
CHANGE: ProxyManagerHandler - purge logs once in 6 hours

*DMS
FIX: DataManager - fix in the accounting report for deletion operation
CHANGE: FTSRequest - print FTS GUID when submitting request
FIX: dirac-dms-fts-monitor - fix for using the new FTS structure
FIX: DataLoggingDB - fix type of the StatusTimeOrder field
FIX: DataLoggingDB - take into account empty date argument in addFileRecord()
FIX: ReplicateAndRegister - use active replicas
FIX: FTS related modules - multiple fixes

*WMS
NEW: SiteDirector - pass the list of already registered pilots to the CE.available() query
FIX: JobCleaningAgent - do not attempt job removal if no eligible jobs

*Resources
FIX: LcgFileCatalogClient - if replica already exists while registration, reregister
NEW: CREAM, SSH, ComputingElement - consider only registered pilots to evaluate queue occupancy

[v6r11p3]

FIX: import gMonitor from it is original location

*Core
FIX: FC.Utilities - treat properly the LFN names starting with /grid ( /gridpp case )

*Configuration
FIX: LocalConfiguration - added exitCode optional argument to showHelp(), closes #1821

*WMS
FIX: StalledJobAgent - extra checks when failing Completed jobs, closes #1944
FIX: JobState - added protection against absent job in getStatus(), closes #1853

[v6r11p2]

*Core
FIX: dirac-install - skip expectedBytes check if Content-Length not returned by server
FIX: AgentModule - demote message "Cycle had an error:" to warning

*Accounting
FIX: BaseReporter - protect against division by zero

*DMS
CHANGE: FileCatalogClientCLI - quite "-q" option in find command
FIX: DataManager - bug fix in __initializeReplication()
FIX: DataManager - less verbose log message 
FIX: DataManager - report the size of removed files only for successfully removed ones
FIX: File, FTSFile, FTSJob - SQL tables schema change: Size filed INTEGER -> BIGINT

*RMS
FIX: dirac-rms-reset-request, dirac-rms-show-request - fixes
FIX: ForwardDISET - execute with trusted host certificate

*Resources
FIX: SSHComputingElement - SSHOptions are parsed at the wrong place
NEW: ComputingElement - evaluate the number of available cores if relevant

*WMS
NEW: JobMonitoringHander - added export_getOwnerGroup() interface

*TMS
CHANGE: TransformationCleaningAgent - instantiation of clients moved in the initialize()

[v6r11p1]

*RMS
FIX: ReqClient - failures due to banned sites are considered to be recoverable

*DMS
BUGFIX: dirac-dms-replicate-and-register-request - minor bug fixes

*Resources
FIX: InProcessComputingElement - stop proxy renewal thread for a finished payload

[v6r11]

*Core
FIX: Client - fix in __getattr__() to provide dir() functionality
CHANGE: dirac-configure - use Registry helper to get VOMS servers information
BUGFIX: ObjectLoader - extensions must be looked up first for plug-ins
CHANGE: Misc.py - removed obsoleted
NEW: added returnSingleResult() generic utility by moving it from Resources/Utils module 

*Configuration
CHANGE: Resources.getDIRACPlatform() returns a list of compatible DIRAC platforms
NEW: Resources.getDIRACPlatforms() used to access platforms from /Resources/Computing/OSCompatibility
     section
NEW: Registry - added getVOs() and getVOMSServerInfo()     
NEW: CE2CSAgent - added VO management

*Accounting
FIX: AccountingDB, Job - extra checks for invalid values

*WMS
NEW: WMS tags to allow jobs require special site/CE/queue properties  
CHANGES: DownloadInputData, InputDataByProtocol, InputDataResolution - allows to get multiple 
         PFNs for the protocol resolution
NEW: JobDB, JobMonitoringHandler - added traceJobParameters(s)() methods     
CHANGE: TaskQueueDirector - use ObjectLoader to load directors    
CHANGE: dirac-pilot - use Python 2.7 by default, 2014-04-09 LCG bundles

*DMS
NEW: DataManager to replace ReplicaManager class ( simplification, streamlining )
FIX: InputDataByProtocol - fix the case where file is only on tape
FIX: FTSAgent - multiple fixes
BUGFIX: ReplicateAndRegister - do not ask SE with explicit SRM2 protocol

*Interfaces
CHANGE: Dirac - instantiate SandboxStoreClient and WMSClient when needed, not in the constructor
CHANGE: Job - removed setSystemConfig() method
NEW: Job.py - added setTag() interface

*Resources
CHANGE: StorageElement - changes to avoid usage PFNs
FIX: XROOTStorage, SRM2Storage - changes in PFN construction 
NEW: PoolComputingElement - a CE allowing to manage multi-core slots
FIX: SSHTorqueComputingElement - specify the SSHUser user for querying running/waiting jobs 

*RSS
NEW: added commands dirac-rss-query-db and dirac-rss-query-dtcache

*RMS
CHANGE: ReqDB - added Foreign Keys to ReqDB tables
NEW: dirac-rms-reset-request command
FIX: RequestTask - always execute operations with owner proxy

*SMS
FIX: few minor fixes to avoid pylint warnings

[v6r10p25]

*DMS
CHANGE: FileCatalog - optimized file selection by metadata

[v6r10p24]

*DMS
FIX: FC.FileMetadata - optimized queries for list interception evaluation

[v6r10p23]

*Resoures
CHANGE: SSHComputingElement - allow SSH options to be passed from CS setup of SSH Computing Element
FIX: SSHComputingElement - use SharedArea path as $HOME by default

[v6r10p22]

*CS
CHANGE: Operations helper - if not given, determine the VO from the current proxy 

*Resources
FIX: glexecComputingElement - allows Application Failed with Errors results to show through, 
     rather than be masked by false "glexec CE submission" errors
     
*DMS     
CHANGE: ReplicaManager - in getReplicas() rebuild PFN if 
        <Operations>/DataManagement/UseCatalogPFN option is set to False ( True by default )

[v6r10p21]

*Configuration
FIX: CSGlobals - allow to specify extensions in xxxDIRAC form in the CS

*Interfaces
FIX: Job - removed self.reqParams
FIX: Job - setSubmitPools renamed to setSubmitPool, fixed parameter definition string

*WMS
FIX: JobMonitorigHandler, JobPolicy - allow JobMonitor property to access job information

[v6r10p20]

*DMS
FIX: FTSAgent/Client, ReplicateAndRegister - fixes to properly process failed
     FTS request scheduling

[v6r10p19]

*DMS
FIX: FTSAgent - putRequest when leaving processRequest
FIX: ReplicaManager - bug in getReplicas() in dictionary creation

[v6r10p18]

*DMS
FIX: ReplicateAndRegister - dictionary items incorrectly called in ftsTransfer()

[v6r10p17]

*RMS
FIX: RequestDB.py - typo in a table name
NEW: ReqManagerHandler - added getDistinctValues() to allow selectors in the web page

*DMS
CHANGE: ReplicaManager - bulk PFN lookup in getReplicas()

[v6r10p16]

*Framework
NEW: PlottingClient - added curveGraph() function

*Transformation
FIX: TaskManagerAgentBase - add the missing Scheduled state

*WMS
FIX: TaskQueueDB - reduced number of lines in the matching parameters printout

*DMS
FIX: dirac-dms-show-se-status - exit on error in the service call, closes #1840

*Interface
FIX: API.Job - removed special interpretation of obsoleted JDLreqt type parameters

*Resources
FIX: SSHComputingElement - increased timeout in getJobStatusOnHost() ssh call, closes #1830

[v6r10p15]

*DMS
FIX: FTSAgent - added missing monitoring activity
FIX: FileCatalog - do not check directory permissions when creating / directory

*Resources
FIX: SSHTorqueComputingElement - removed obsoleted stuff

[v6r10p14]

*SMS
FIX: RequestPreparationAgent - typo fixed

[v6r10p13]

*SMS
FIX: RequestPreparationAgent - use ReplicaManager to get active replicas

*DMS
FIX: ReplicaManager - getReplicas returns all replicas ( in all statuses ) by default
CHANGE: FC/SecurityManager - give full ACL access to the catalog to groups with admin rights

*WMS
CHANGE: SiteDirector - changes to reduce the load on computing elements
FIX: JobWrapper - do not set Completed status for the case with failed application thread

[v6r10p12]

*WMS
CHANGE: Replace consistently everywhere SAM JobType by Test JobType
FIX: JobWrapper - the outputSandbox should be always uploaded (outsized, in failed job)

*DMS
FIX: RemoveFile - bugfix
FIX: ReplicateAndRegister - fixes in the checksum check, retry failed FTS transfer 
     with RM transfer
NEW: RegisterReplica request operation     

*RMS
FIX: ReqClient - fix in the request state machine
FIX: Request - enhance digest string
NEW: dirac-dms-reset-request command
CHANGE: dirac-rms-show-request - allow selection of a request by job ID

*TS
FIX: TransformationDB - in getTransformationParameters() dropped "Submitted" counter 
     in the output

[v6r10p11]

*Core
FIX: X509Chain - cast life time to int before creating cert

*Accounting
FIX: DataStoreClient - self.__maxRecordsInABundle = 5000 instead of 1000
FIX: JobPolicy - allow access for JOB_MONITOR property

*RMS
FIX: ReqClient - fix the case when a job is Completed but in an unknown minor status

*Resources
BUGFIX: ProxyStorage - use checkArgumentFormat() instead of self.__checkArgumentFormatDict()

[v6r10p10]

*DMS
FIX: Several fixes to make FTS accounting working (FTSAgent/Job, ReplicaManager, File )

[v6r10p9]

*Core
BUGFIX: LineGraph - Ymin was set to a minimal plot value rather than 0.

*DMS
CHANGE: FTSJob(Agent) - get correct information for FTS accounting (registration)

[v6r10p8]

*Core
FIX: InstallTools - admin e-mail default location changed

*Framework
FIX: SystemAdministratorClientCLI - allow "set host localhost"
FIX: BundleDelivery - protect against empty bundle

*WMS
FIX: SiteDirector - Pass siteNames and ceList as None if any is accepted
FIX: WorkloadManagement.ConfigTemplate.SiteDorectory - set Site to Any by default 

*DMS
FIX: FileCatalogCLI - ignore Datasets in ls command for backward compatibility

*Resources
FIX: SSH - some platforms use Password instead of password prompt

[v6r10p7]

*Core
FIX: dirac-install - execute dirac-fix-mysql-script and dirac-external-requirements after sourcing the environment
FIX: InstallTools - set basedir variable in fixMySQLScript()
FIX: InstallTools - define user root@host.domain in installMySQL()

*Framework
BUGFIX: SystemAdministratorCLI - bug fixed in default() call signature

*DMS
FIX: FTSRequest - handle properly FTS server in the old system 
FIX: ReplicaManager - check if file is in FC before removing 
FIX: Request/RemovalTask - handle properly proxies for removing files 
BUGFIX: DatasetManager - in the table description

[v6r10p6]

*Core
FIX: X509Certificate - reenabled fix in getDIRACGroup()

*Configuration
FIX: CSAPI - Group should be taken from the X509 chain and not the certificate

*RMS
CHANGE: ReqClient - if the job does not exist, do not try further finalization

[v6r10p5]

*Core
FIX: X509Certificate - reverted fix in getDIRACGroup()

[v6r10p4]

*Core
NEW: dirac-info - extra printout
CHANGE: PrettyPrint - extra options in printTable()
FIX: X509Certificate - bug fixed in getDIRACGroup()

*Framework
NEW: SystemAdministratorCLI - new showall command to show components across hosts
NEW: ProxyDB - allow to upload proxies without DIRAC group

*RMS
CHANGE: ReqClient - requests from failed jobs update job status to Failed
CHANGE: RequestTask - retry in the request finalize()

[v6r10p3]

*Configuration
CHANGE: Registry - allow to define a default group per user

*WMS
BUGFIX: JobReport - typo in generateForwardDISET()

[v6r10p2]

*TMS
CHANGE: Backward compatibility fixes when setting the Transformation files status

*DMS
BUGFIX: ReplicateAndRegister - bugfix when replicating to multiple destination by ReplicaManager

*WMS
BUGFIX: JobManager - bug fix when deleting no-existing jobs

[v6r10p1]

*RMS
FIX: ReqDB.Operations - Arguments field changed type from BLOB to MEDIUMBLOB

*DMS
FIX: FileCatalog - check for non-exiting directories in removeDirectory()

*TMS
FIX: TransformationDB - removed constraint that was making impossible to derive a production

[v6r10]

*Core
FIX: Several fixes on DB classes(AccountingDB, SystemLoggingDB, UserProfileDB, TransformationDB, 
     JobDB, PilotAgentsDB) after the new movement to the new MySQL implementation with a persistent 
     connection per running thread
NEW: SystemAdministratorCLI - better support for executing remote commands 
FIX: DIRAC.__init__.py - avoid re-definition of platform variable    
NEW: Graphs - added CurveGraph class to draw non-stacked lines with markers
NEW: Graphs - allow graphs with negative Y values
NEW: Graphs - allow to provide errors with the data and display them in the CurveGraph
FIX: InstallTools - fix for creation of the root@'host' user in MySQL 
FIX: dirac-install - create links to permanent directories before module installation
CHANGE: InstallTools - use printTable() utility for table printing
CHANGE: move printTable() utility to Core.Utilities.PrettyPrint
NEW: added installation configuration examples
FIX: dirac-install - fixBuildPath() operates only on files in the directory
FIX: VOMSService - added X-VOMS-CSRF-GUARD to the html header to be compliant with EMI-3 servers

*CS
CHANGE: getVOMSVOForGroup() uses the VOMSName option of the VO definition 
NEW: CE2CSAgent - added ARC CE information lookup

*Framework
FIX: SystemAdministratorIntegrator - use Host option to get the host address in addition to the section name, closes #1628
FIX: dirac-proxy-init - uses getVOMSVOForGroup() when adding VOMS extensions

*DMS
CHANGE: DFC - optimization and bug fixes of the bulk file addition
FIX: TransferAgent - protection against badly defined LFNs in collectFiles()
NEW: DFC - added getDirectoryReplicas() service method support similar to the LFC
CHANGE: DFC - added new option VisibleReplicaStatus which is used in replica getting commands
CHANGE: FileCatalogClientCLI client shows number of replicas in the 2nd column rather than 
        unimplemented number of links
CHANGE: DFC - optimizations for the bulk replica look-up
CHANGE: DFC updated scalability testing tool FC_Scaling_test.py        
NEW: DFC - methods returning replicas provide also SE definitions instead of PFNs to construct PFNs on the client side
NEW: DFC - added getReplicasByMetadata() interface
CHANGE: DFC - optimized getDirectoryReplicas()
CHANGE: FileCatalogClient - treat the reduced output from various service queries restoring LFNs and PFNs on the fly
NEW: DFC - LFNPFNConvention flag can be None, Weak or Strong to facilitate compatibility with LFC data 
CHANGE: FileCatalog - do not return PFNs, construct them on the client side
CHANGE: FileCatalog - simplified FC_Scaling_test.py script
NEW: FileCatalog/DatasetManager class to define and manipulate datasets corresponding to meta queries
NEW: FileCatalogHandler - new interface methods to expose DatasetManager functionality
NEW: FileCatalogClientCLI - new dataset family of commands
FIX: StorageFactory, ReplicaManager - resolve SE alias name recursively
FIX: FTSRequest, ReplicaManager, SRM2Storage - use current proxy owner as user name in accounting reports, closes #1602
BUGFIX: FileCatalogClientCLI - bug fix in do_ls, missing argument to addFile() call, closes #1658
NEW: FileCatalog - added new setMetadataBulk() interface, closes #1358
FIX: FileCatalog - initial argument check strips off leading lfn:, LFN:, /grid, closes #448
NEW: FileCatalog - added new setFileStatus() interface, closes #170, valid and visible file and replica statuses can be defined in respective options.
CHANGE: multiple new FTS system fixes
CHANGE: uniform argument checking with checkArgumentFormat() in multiple modules
CHANGE: FileCatalog - add Trash to the default replica valid statuses
CHANGE: ReplicaManager,FTSRequest,StorageElement - no use of PFN as returned by the FC except for file removal,
        rather constructing it always on the fly
        
*SMS
CHANGE: PinRequestAgent, SENamespaceCatalogCheckAgent - removed
CHANGE: Use StorageManagerClient instead of StorageDB directly        

*WMS
CHANGE: JobPolicy - optimization for bulk job verification
NEW: JobPolicy - added getControlledUsers() to get users which jobs can be accessed for 
     a given operation
CHANGE: JobMonitoringHandler - Avoid doing a selection of all Jobs, first count matching jobs 
        and then use "limit" to select only the required JobIDs.
NEW: JobMonitoringHandler - use JobPolicy to filter jobs in getJobSummaryWeb()
NEW: new Operations option /Services/JobMonitoring/GlobalJobsInfo ( True by default ) to 
     allow or not job info lookup by anybody, used in JobMonitoringHandler       
BUGFIX: SiteDirector - take into account the target queue Platform
BUGFIX: JobDB - bug in __insertNewJDL()    
CHANGE: dirac-admin-show-task-queues - enhanced output  
CHANGE: JobLoggingDB.sql - use trigger to manage the new LoggingInfo structure  
CHANGE: JobWrapper - trying several times to upload a request before declaring the job failed
FIX: JobScheduling executor - fix race condition that causes a job to remain in Staging
NEW: SiteDirector - do not touch sites for which there is no work available
NEW: SiteDirector - allow sites not in mask to take jobs with JobType Test
NEW: SiteDirector - allow 1 hour grace period for pilots in Unknown state before aborting them
CHANGE: Allow usage of non-plural form of the job requirement options ( PilotType, GridCE, BannedSite, 
        SubmitPool ), keep backward compatibility with a plural form
        
*RSS
FIX: DowntimeCommand - take the latest Downtime that fits    
NEW: porting new Policies from integration  
NEW: RSS SpaceToken command querying endpoints/tokens that exist  
        
*Resources
NEW: added SSHOARComputingElement class 
NEW: added XROOTStorage class       
FIX: CREAMComputingElement - extra checks for validity of returned pilot references
        
*TS
CHANGE: TransformationClient(DB,Manager) - set file status for transformation as bulk operation 
CHANGE: TransformationClient - applying state machine when changing transformation status
BUGFIX: TransformationClient(Handler) - few minor fixes
NEW: TransformationDB - backported __deleteTransformationFileTask(s) methods
CHANGE: TransformationDB(Client) - fixes to reestablish the FileCatalog interface
FIX: TransformationAgent - added MissingInFC to consider for Removal transformations
BUGFIX: TransformationAgent - in _getTransformationFiles() variable 'now' was not defined
FIX: TransformationDB.sql - DataFiles primary key is changed to (FileID) from (FileID,LFN) 
CHANGE: TransformationDB(.sql) - schema changes suitable for InnoDB
FIX: TaskManager(AgentBase) - consider only submitted tasks for updating status
CHANGE: TransformationDB(.sql) - added index on LFN in DataFiles table

*RMS
NEW: Migrate to use the new Request Management by all the clients
CHANGE: RequestContainer - Retry failed transfers 10 times and avoid sub-requests to be set Done 
        when the files are failed
CHANGE: Use a unique name for storing the proxy as processes may use the same "random" name and 
        give conflicts
NEW: RequestClient(Handler) - add new method readRequest( requestname)                 

*Workflow
NEW: Porting the LHCb Workflow package to DIRAC to make the use of general purpose modules and
     simplify construction of workflows        

[v6r9p33]

*Accounting
BUGFIX: AccountingDB - wrong indentation

[v6r9p32]

*Accounting
FIX: AccountingDB - use old style grouping if the default grouping is altered, e.g. by Country

[v6r9p31]

*Accounting
CHANGE: AccountingDB - changes to speed up queries: use "values" in GROUP By clause;
        drop duplicate indexes; reorder fields in the UniqueConstraint index of the
        "bucket" tables  

[v6r9p30]

*DMS
CHANGE: FileCatalogFactory - construct CatalogURL from CatalogType by default

*SMS
FIX: dirac-stager-stage-files - changed the order of the arguments

[v6r9p29]

*TS
FIX: TaskManager(AgentBase) - fix for considering only submitted tasks 

[v6r9p28]

*TS
FIX: TransformationDB(ManagerHandler) - several portings from v6r10

[v6r9p27]

*SMS
FIX: StorageManagementDB - in removeUnlinkedReplicas() second look for CacheReplicas 
     for which there is no entry in StageRequests

[v6r9p26]

*Resources
CHANGE: CREAMComputigElement - Make sure that pilots submitted to CREAM get a 
        fresh proxy during their complete lifetime
*Framework
FIX: ProxyDB - process properly any SQLi with DNs/groups with 's in the name

[v6r9p25]

*TS
CHANGE: TransformationClient - changed default timeout values for service calls
FIX: TransformationClient - fixes for processing of derived transformations 

[v6r9p24]

*TS
FIX: TransformationClient - in moveFilesToDerivedTransformation() set file status
     to Moved-<prod>

[v6r9p23]

*Core
BUGFIX: InstallTools - improper configuration prevents a fresh new installation

*WMS
BUGFIX: PilotDirector - Operations Helper non-instantiated

[v6r9p22]

*WMS
FIX: PilotDirector - allow to properly define extensions to be installed by the 
     Pilot differently to those installed at the server
FIX: Watchdog - convert pid to string in ProcessMonitor

*TS
FIX: TransformationDB - splitting files in chunks

*DMS
NEW: dirac-dms-create-removal-request command
CHANGE: update dirac-dms-xxx commands to use the new RMS client,
        strip lines when reading LFNs from a file

[v6r9p21]

*TS
FIX: Transformation(Client,DB,Manager) - restored FileCatalog compliant interface
FIX: TransformationDB - fix in __insertIntoExistingTransformationFiles()

[v6r9p20]

*Core
BUGFIX: ProxyUpload - an on the fly upload does not require a proxy to exist

*DMS
CHANGE: TransferAgent - use compareAdler() for checking checksum
FIX: FailoverTransfer - recording the sourceSE in case of failover transfer request 

*WMS
FIX: ProcessMonitor - some fixes added, printout when <1 s of consumed CPU is found

*Transformation
BUGFIX: TransformationClient - fixed return value in moveFilesToDerivedTransformation()

*RMS
BUGFIX: CleanReqDBAgent - now() -> utcnow() in initialize()

*Resources
FIX: ARCComputingElement - fix the parsing of CE status if no jobs are available

[v6r9p19]

*DMS
FIX: FileCatalog/DirectoryMetadata - inherited metadata is used while selecting directories
     in findDirIDsByMetadata()

[v6r9p18]

*DMS
FIX: FTSSubmitAgent, FTSRequest - fixes the staging mechanism in the FTS transfer submission
NEW: TransferDBMonitoringHandler - added getFilesForChannel(), resetFileChannelStatus()

[v6r9p17]

*Accounting
FIX: DataStoreClient - send accounting records in batches of 1000 records instead of 100

*DMS:
FIX: FailoverTransfer - catalog name from list to string
FIX: FTSSubmitAgent, FTSRequest - handle FTS3 as new protocol and fix bad submission time
FIX: FTSSubmitAgent, FTSRequest - do not submit FTS transfers for staging files

*WMS
FIX: TaskQueueDB - do not check enabled when TQs are requested from Directors
FIX: TaskQueueDB - check for Enabled in the TaskQueues when inserting jobs to print an alert
NEW: TaskQueueDB - each TQ can have at most 5k jobs, if beyond the limit create a new TQ 
     to prevent long matching times when there are way too many jobs in a single TQ

[v6r9p16]

*TS
BUGFIX: typos in TransformationCleaningAgent.py

*DMS
CHANGE: DownloadInputData - check the available disk space in the right input data directory
FIX: DownloadInputData - try to download only Cached replicas 

[v6r9p15]

*Core
FIX: MySQL - do not decrease the retry counter after ping failure

*DMS
CHANGE: FC/DirectoryMetadata - Speed up findFilesByMetadataWeb when many files match
FIX: RemovalTask - fix error string when removing a non existing file (was incompatible 
     with the LHCb BK client). 

*WMS
FIX: JobReport - minor fix ( removed unused imports )
FIX: JobMonitoring(JobStateUpdate)Handler - jobID argument can be either string, int or long

*TS
CHANGE: TransformationClient - change status of Moved files to a deterministic value
FIX: FileReport - minor fix ( inherits object ) 

[v6r9p14]

*DMS
CHANGE: FTSDB - changed schema: removing FTSSite table. From now on FTS sites 
        would be read from CS Resources

[v6r9p13]

FIX: included fixes from v6r8p26 patch release

[v6r9p12]

FIX: included fixes from v6r8p25 patch release

[v6r9p11]

*DMS
BUGFIX: FTSRequest - in __resolveFTSServer() type "=" -> "=="

[v6r9p10]

FIX: included fixes from v6r8p24 patch release

*Core
NEW: StateMachine utility

*DMS
BUGFIX: in RegisterFile operation handler

*Interfaces
FIX: Dirac.py - in splitInputData() consider only Active replicas

[v6r9p9]

*RMS
FIX: RequestDB - added getRequestFileStatus(), getRequestName() methods

[v6r9p8]

*DMS
FIX: RequestDB - get correct digest ( short request description ) of a request

[v6r9p7]

FIX: included fixes from v6r8p23 patch release

*RSS
FIX: SpaceTokenOccupancyPolicy - SpaceToken Policy decision was based on 
     percentage by mistake
     
*RMS
NEW: new scripts dirac-dms-ftsdb-summary, dirac-dms-show-ftsjobs    
FIX: FTSAgent - setting space tokens for newly created FTSJobs 

[v6r9p6]

*DMS
BUGFIX: dirac-admin-add-ftssite - missing import

*RMS
NEW: RequestDB, ReqManagerHandler - added getRequestStatus() method

*TS
FIX: fixes when using new RequestClient with the TransformationCleaningAgent

*WMS
BUGFIX: typo in SandboxStoreHandler transfer_fromClient() method

[v6r9p5]

*DMS
BUGFIX: missing proxy in service env in the FTSManager service. By default service 
        will use DataManager proxy refreshed every 6 hours.

*Resources
NEW: StorageElement - new checkAccess policy: split the self.checkMethods in 
     self.okMethods. okMethods are the methods that do not use the physical SE. 
     The isValid returns S_OK for all those immediately

*RSS
FIX: SpaceTokenOccupancyPolicy - Policy that now takes into account absolute values 
     for the space left
     
*TS
FIX: TransformationCleaningAgent - will look for both old and new RMS     

[v6r9p4]

*Stager
NEW: Stager API: dirac-stager-monitor-file, dirac-stager-monitor-jobs, 
     dirac-stager-monitor-requests, dirac-stager-show-stats

[v6r9p3]

*Transformation
FIX: TransformationCleaning Agent status was set to 'Deleted' instead of 'Cleaned'

[v6r9p2]

*RSS
NEW: Added Component family tables and statuses
FIX: removed old & unused code 
NEW: allow RSS policies match wild cards on CS

*WMS
BUGFIX: FailoverTransfer,JobWrapper - proper propagation of file metadata

[v6r9p1]

*RMS
NEW: FTSAgent - update rwAccessValidStamp,
     update ftsGraphValidStamp,
     new option for staging files before submission,
     better log handling here and there
CHANGE: FTSJob - add staging flag in in submitFTS2
CHANGE: Changes in WMS (FailoverTransfer, JobReport, JobWrapper, SandboxStoreHandler) 
        and TS (FileReport) to follow the new RMS.
NEW: Full CRUD support in RMS.

*RSS
NEW: ResourceManagementDB - new table ErrorReportBuffer
NEW: new ResourceManagementClient methods - insertErrorReportBuffer, selectErrorReportBuffer,
     deleteErrorReportBuffer

[v6r9]

NEW: Refactored Request Management System, related DMS agents and FTS management
     components

[v6r8p28]

*Core
BUGFIX: RequestHandler - the lock Name includes ActionType/Action

*DMS
FIX: dirac-dms-filecatalog-cli - prevent exception in case of missing proxy

[v6r8p27]

*DMS
BUGFIX: dirac-dms-add-file - fixed typo item -> items

[v6r8p26]

*Core
NEW: RequestHandler - added getServiceOption() to properly resolve inherited options 
     in the global service handler initialize method
NEW: FileCatalogHandler, StorageElementHandler - use getServiceOption()

[v6r8p25]

FIX: included fixes from v6r7p40 patch release

*Resources
FIX: SRM2Storage - do not account gfal_ls operations

[v6r8p24]

FIX: included fixes from v6r7p39 patch release

*Core
FIX: SiteSEMapping was returning wrong info

*DMS
FIX: FTSRequest - choose explicitly target FTS point for RAL and CERN
BUGFIX: StrategyHandler - wrong return value in __getRWAccessForSE()

*Resources
CHANGE: SRM2Storage - do not account gfal_ls operations any more

[v6r8p23]

FIX: included fixes from v6r7p37 patch release

*TS
FIX: TransformationDB - allow tasks made with ProbInFC files
FIX: TransformationCleaingAgent,Client - correct setting of transformation 
     status while cleaning

[v6r8p22]

FIX: included fixes from v6r7p36 patch release

[v6r8p21]

*DMS
FIX: FileCatalog/DirectoryMetadata - even if there is no meta Selection 
     the path should be considered when getting Compatible Metadata
FIX: FileCatalog/DirectoryNodeTree - findDir will return S_OK( '' ) if dir not 
     found, always return the same error from DirectoryMetadata in this case.     

*RSS
FIX: DowntimeCommand - use UTC time stamps

*TS
FIX: TransformationAgent - in _getTransformationFiles() get also ProbInFC files in 
     addition to Used 

[v6r8p20]

*Stager
NEW: Stager API: dirac-stager-monitor-file, dirac-stager-monitor-jobs, 
     dirac-stager-monitor-requests, dirac-stager-show-stats

[v6r8p19]

*Transformation
FIX: TransformationCleaning Agent status was set to 'Deleted' instead of 'Cleaned'

[v6r8p18]

*TS
BUGFIX: TransformationAgent - regression in __cleanCache()

[v6r8p17]

FIX: included fixes from v6r7p32 patch release

*WMS
FIX: StalledJobAgent - for accidentally stopped jobs ExecTime can be not set, 
     set it to CPUTime for the accounting purposes in this case

[v6r8p16]

FIX: included fixes from v6r7p31 patch release

*WMS
BUGFIX: TaskQueueDB - fixed a bug in the negative matching conditions SQL construction

*RSS
NEW: improved doc strings of PEP, PDP modules ( part of PolicySystem )
FIX: Minor changes to ensure consistency if ElementInspectorAgent and 
     users interact simultaneously with the same element
CHANGE: removed DatabaseCleanerAgent ( to be uninstalled if already installed )
FIX: SummarizeLogsAgent - the logic of the agent was wrong, the agent has been re-written.
     
[v6r8p15]

*Core
FIX: X509Chain - fix invalid information when doing dirac-proxy-info without CS
     ( in getCredentials() )

*RSS
NEW: PDP, PEP - added support for option "doNotCombineResult" on PDP

[v6r8p14]

*Core
FIX: dirac-deploy-scripts - can now work with the system python

*WMS
NEW: dirac-wms-cpu-normalization - added -R option to modify a given configuration file
FIX: Executor/InputData - Add extra check for LFns in InputData optimizer, closes #1472

*Transformation
CHANGE: TransformationAgent - add possibility to kick a transformation (not skip it if no 
        unused files), by touching a file in workDirectory
BUGFIX: TransformationAgent - bug in __cleanCache() dict modified in a loop        

[v6r8p13]

*Transformation
BUGFIX: TransformationDB - restored import of StringType

[v6r8p12]

NEW: Applied patches from v6r7p29

*WMS
FIX: JobDB - check if SystemConfig is present in the job definition and convert it 
     into Platform

*DMS
FIX: ReplicaManager - do not get metadata of files when getting files in a directory 
     if not strictly necessary

*RSS
NEW: ported from LHCb PublisherHandler for RSS web views

[v6r8p11]

NEW: Applied patches from v6r7p27

*RSS
NEW: SpaceTokenOccupancyPolicy - ported from LHCbDIRAC 
NEW: db._checkTable done on service initialization ( removed dirac-rss-setup script doing it )

*Transformation
FIX: TaskManager - reset oJob for each task in prepareTransformationTasks()
BUGFIX: ValidateOutputDataAgent - typo fixed in getTransformationDirectories()
FIX: TransformationManagerHandler - use CS to get files statuses not to include in 
     processed file fraction calculation for the web monitoring pages

[v6r8p10]

NEW: Applied patches from v6r7p27

[v6r8p9]

*DMS
FIX: TransferAgent,dirac-dms-show-se-status, ResourceStatus,TaskManager - fixes
     needed for DMS components to use RSS status information
NEW: ReplicaManager - allow to get metadata for an LFN+SE as well as PFN+SE     

[v6r8p8]

*RSS
BUGFIX: dirac-rss-setup - added missing return of S_OK() result

[v6r8p7]

NEW: Applied patches from v6r7p24

*DMS
BUGFIX: LcgFileCatalogClient - bug in addFile()

*RSS
BUGFIX: fixed script dirac-rss-set-token, broken in the current release.
NEW: Statistics module - will be used in the future to provide detailed information 
     from the History of the elements 

[v6r8p6]

NEW: Applied patches from v6r7p23

*Transformation
FIX: TaskManager - allow prepareTransformationTasks to proceed if no OutputDataModule is defined
FIX: TransformationDB - remove INDEX(TaskID) from TransformationTasks. It produces a single counter 
     for the whole table instead of one per TransformationID
     
*WMS     
FIX: WMSUtilities - to allow support for EMI UI's for pilot submission we drop support for glite 3.1

[v6r8p5]

NEW: Applied patches from v6r7p22

*RSS
CHANGE: removed old tests and commented out files

*WMS
FIX: PoolXMLCatalog - proper addFile usage

*Transformation
CHANGE: TransformationAgent - clear replica cache when flushing or setting a file in the workdirectory

[v6r8p4]

*Transformation
FIX: The connection to the jobManager is done only at submission time
FIX: Jenkins complaints fixes

*WMS
BUGFIX: JobDB - CPUtime -> CPUTime
FIX: Jenkins complaints fixes

[v6r8p3]

*DMS
BUGFIX: LcgFileCatalogClient

[v6r8p2]

*DMS:
FIX: LcgFileCatalogClient - remove check for opening a session in __init__ as credentials are not yet set 

*Transformation
CHANGE: reuse RPC clients in Transformation System 

[v6r8p1]

*Core
FIX: dirac-deploy-scripts - restored regression w.r.t. support of scripts starting with "d"

*DMS
BUGFIX: LcgFileCatalogClient - two typos fixed

[v6r8]

CHANGE: Several fixes backported from the v7r0 integration branch

*Core
CHANGE: DictCache - uses global LockRing to avoid locks in multiprocessing
FIX: X509Chain - proxy-info showing an error when there's no CS

*DMS
FIX: TransferAgent - inside loop filter out waiting files dictionary
BUGFIX: dirac-admin-allow-se - there was a continue that was skipping the complete loop for 
        ARCHIVE elements
NEW: LcgFileCatalogClient - test return code in startsess lfc calls       

*WMS:
FIX: OptimizerExecutor, InputData, JobScheduling - check that site candidates have all the 
     replicas

*RSS: 
BUGFIX: ResourceStatus, RSSCacheNoThread - ensure that locks are always released

*Transformation
FIX: TaskManager - site in the job definition is taken into account when submitting
NEW: Transformation - get the allowed plugins from the CS /Operations/Transformations/AllowedPlugins
FIX: ValidateOutputDataAgent - self not needed for static methods

[v6r7p40]

*Resources
FIX: StorageElement class was not properly passing the lifetime argument for prestageFile method

[v6r7p39]

*Core
CHANGE: Grid - in executeGridCommand() allow environment script with arguments needed for ARC client

*DMS
FIX: DFC SEManager - DIP Storage can have a list of ports now

*Resources
FIX: ARCComputingElement - few fixes after debugging

[v6r7p38]

*Core
NEW: DISET FileHelper, TransferClient - possibility to switch off check sum

*Resources
NEW: ARCComputingElement - first version
NEW: StorageFactory - possibility to pass extra protocol parameters to storage object
NEW: DIPStorage - added CheckSum configuration option
BUGFIX: SSHComputingElement - use CE name in the pilot reference construction

*WMS
FIX: StalledJobAgent - if ExecTime < CPUTime make it equal to CPUTime

[v6r7p37]

*Framework
BUGFIX: NotificationDB - typos in SQL statement in purgeExpiredNotifications() 

*WMS
NEW: JobCleaningAgent - added scheduling sandbox LFN removal request 
     when deleting jobs
CHANGE: JobWrapper - report only error code as ApplicationError parameter 
        when payload finishes with errors    
NEW: SiteDirector - possibility to specify extensions to be installed in 
     pilots in /Operations/Pilots/Extensions option in order not to install
     all the server side extensions        

*DMS
CHANGE: FileCatalogFactory - use service path as default URL
CHANGE: FileCatalogFactory - use ObjectLoader to import catalog clients

*SMS
BUGFIX: StorageManagementDB, dirac-stager-monitor-jobs - small bug fixes ( sic, Daniela )

*Resources
CHANGE: DIPStorage - added possibility to specify a list of ports for multiple
        service end-points
CHANGE: InProcessComputingElement - demote log message when payload failure 
        to warning, the job will fail anyway
FIX: StalledJobAgent - if pilot reference is not registered, this is not an 
     error of the StalledJobAgent, no log.error() in  this case                
        
*RMS
CHANGE: RequestTask - ensure that tasks are executed with user credentials 
        even with respect to queries to DIRAC services ( useServerCertificate 
        flag set to false )        

[v6r7p36]

*WMS
FIX: CREAMCE, SiteDirector - make sure that the tmp executable is removed
CHANGE: JobWrapper - remove sending mails via Notification Service in case
        of job rescheduling
        
*SMS
FIX: StorageManagementDB - fix a race condition when old tasks are set failed 
     between stage submission and update.        

[v6r7p35]

*Stager
NEW: Stager API: dirac-stager-monitor-file, dirac-stager-monitor-jobs, 
     dirac-stager-monitor-requests, dirac-stager-show-stats

[v6r7p34]

*Transformation
FIX: TransformationCleaning Agent status was set to 'Deleted' instead of 'Cleaned'

[v6r7p33]

*Interfaces
FIX: Job.py - in setExecutable() - prevent changing the log file name string type

*StorageManagement
NEW: StorageManagementDB(Handler) - kill staging requests at the same time as 
     killing related jobs, closes #1510
FIX: StorageManagementDB - demote the level of several log messages       

[v6r7p32]

*DMS
FIX: StorageElementHandler - do not use getDiskSpace utility, use os.statvfs instead
CHANGE: StorageManagementDB - in getStageRequests() make MySQL do an UNIQUE selection 
        and use implicit loop to speed up queries for large results

*Resources
FIX: lsfce remote script - use re.search instead of re.match in submitJob() to cope with
     multipline output

[v6r7p31]

*WMS
FIX: SiteDirector - make possible more than one SiteDirector (with different pilot identity) attached 
     to a CE, ie sgm and pilot roles. Otherwise one is declaring Aborted the pilots from the other.

[v6r7p30]

*Core
CHANGE: X509Chain - added groupProperties field to the getCredentials() report
BUGFIX: InstallTools - in getSetupComponents() typo fixed: agent -> executor

[v6r7p29]

*DMS
CHANGE: FileCatalog - selection metadata is also returned as compatible metadata in the result
        of getCompatibleMetadata() call
NEW: FileCatalog - added path argument to getCompatibleMetadata() call
NEW: FileCatalogClient - added getFileUserMetadata()
BUGFIX: dirac-dms-fts-monitor - exit with code -1 in case of error

*Resources
FIX: CREAMComputingElement - check globus-url-copy result for errors when retrieving job output

[v6r7p28]

*DMS
BUGFIX: FileCatalog/DirectoryMetadata - wrong MySQL syntax 

[v6r7p27]

*Core
FIX: Mail.py - fix of the problem of colons in the mail's body

*Interfaces
NEW: Job API - added setSubmitPools(), setPlatform() sets ... "Platform"

*WMS
FIX: TaskQueueDB - use SystemConfig as Platform for matching ( if Platform is not set explicitly

*Resources
FIX: SSHComputingElement - use ssh host ( and not CE name ) in the pilot reference
BUGFIX: SSHGEComputingElement - forgotten return statement in _getJobOutputFiles()

*Framework
NEW: dirac-sys-sendmail - email's body can be taken from pipe. Command's argument 
     in this case will be interpreted as a destination address     

[v6r7p26]

*DMS
FIX: ReplicaManager - status names Read/Write -> ReadAccess/WriteAccess

[v6r7p25]

*Core
CHANGE: X509Chain - in getCredentials() failure to contact CS is not fatal, 
        can happen when calling dirac-proxy-init -x, for example

[v6r7p24]

*DMS
NEW: FileCatalog - added getFilesByMetadataWeb() to allow pagination in the Web 
     catalog browser
     
*WMS
CHANGE: WMSAdministrator, DiracAdmin - get banned sites list by specifying the status
        to the respective jobDB call     

[v6r7p23]

*Transformation
BUGFIX: TransformationDB - badly formatted error log message

*RMS
CHANGE: RequestDBMySQL - speedup the lookup of requests

*WMS
BUGFIX: dirac-dms-job-delete - in job selection by group

*DMS
FIX: LcgFileCatalogClient - getDirectorySize made compatible with DFC
BUGFIX: LcgFileCatalogClient - proper call of __getClientCertInfo()

[v6r7p22]

*Transformation
CHANGE: InputDataAgent - treats only suitable transformations, e.g. not the extendable ones. 
CHANGE: TransformationAgent - make some methods more public for easy overload

[v6r7p21]

*Core
FIX: Shifter - pass filePath argument when downloading proxy

[v6r7p20]

*DMS
CHANGE: StrategyHandler - move out SourceSE checking to TransferAgent
CHANGE: ReplicaManager, InputDataAgent - get active replicas
FIX: StorageElement, SRM2Storage - support for 'xxxAccess' statuses, checking results
     of return structures
     
*RSS
NEW: set configurable email address on the CS to send the RSS emails
NEW: RSSCache without thread in background
FIX: Synchronizer - moved to ResourceManager handler     

[v6r7p19]

*DMS
BUGFIX: ReplicaManager - in putAndRegister() SE.putFile() singleFile argument not used explicitly

[v6r7p18]

*WMS
FIX: StalledJobAgent - do not exit the loop over Completed jobs if accounting sending fails
NEW: dirac-wms-job-delete - allow to specify jobs to delete by job group and/or in a file
FIX: JobManifest - If CPUTime is not set, set it to MaxCPUTime value

[v6r7p17]

*Resources
FIX: SRM2Storage - treat properly "22 SRM_REQUEST_QUEUED" result code

[v6r7p16]

*DMS
FIX: StrategyHandler - do not proceed when the source SE is not valid for read 
BUGFIX: StorageElement - putFile can take an optional sourceSize argument
BUGFIX: ReplicaManager - in removeFile() proper loop on failed replicas

*RSS
FIX: SpaceTokenOccupancyCommand, CacheFeederAgent - add timeout when calling lcg_util commands

*WMS
FIX: JobManifest - take all the SubmitPools defined in the TaskQueueAgent 
NEW: StalledJobAgent - declare jobs stuck in Completed status as Failed

[v6r7p15]

*Core
BUGFIX: SocketInfo - in host identity evaluation

*DMS
BUGFIX: FileCatalogHandler - missing import os

*Transformation
CHANGE: JobManifest - getting allowed job types from operations() section 

[v6r7p14]

*DMS
CHANGE: StorageElementProxy - removed getParameters(), closes #1280
FIX: StorageElementProxy - free the getFile space before the next file
FIX: StorageElement - added getPFNBase() to comply with the interface

*Interfaces
CHANGE: Dirac API - allow lists of LFNs in removeFile() and removeReplica()

*WMS
CHANGE: JobSchedulingAgent(Executor) - allow both BannedSite and BannedSites JDL option

*RSS
FIX: ElementInspectorAgent - should only pick elements with rss token ( rs_svc ).
FIX: TokenAgent - using 4th element instead of the 5th. Added option to set admin email on the CS.

[v6r7p13]

*Core
FIX: Resources - in getStorageElementSiteMapping() return only sites with non-empty list of SEs

*DMS
FIX: StorageElement - restored the dropped logic of using proxy SEs
FIX: FileCatalog - fix the UseProxy /LocalSite/Catalog option

*Transformation
FIX: TransformationDB - use lower() string comparison in extendTransformation()

[v6r7p12]

*WMS
BUGFIX: JobManifest - get AllowedSubmitPools from the /Systems section, not from /Operations

*Core
NEW: Resources helper - added getSites(), getStorageElementSiteMapping()

*DMS
CHANGE: StrategyHandler - use getStorageElementSiteMapping helper function
BUGFIX: ReplicaManager - do not modify the loop dictionary inside the loop

[v6r7p11]

*Core
CHANGE: Subprocess - put the use of watchdog in flagging

[v6r7p10]

*Core
NEW: Logger - added getLevel() method, closes #1292
FIX: Subprocess - returns correct structure in case of timeout, closes #1295, #1294
CHANGE: TimeOutExec - dropped unused utility
FIX: Logger - cleaned unused imports

*RSS
CHANGE: ElementInspectorAgent - do not use mangled name and removed shifterProxy agentOption

[v6r7p9]

*Core
BUGFIX: InstallTools - MySQL Port should be an integer

[v6r7p8]

*Core
FIX: Subprocess - consistent timeout error message

*DMS
NEW: RemovalTask - added bulk removal
FIX: StrategyHandler - check file source CEs
CHANGE: DataIntegrityClient - code beautification
CHANGE: ReplicaManager - do not check file existence if replica information is queried anyway,
        do not fail if file to be removed does not exist already. 

[v6r7p7]

FIX: Several fixes to allow automatic code documentation

*Core
NEW: InstallTools - added mysqlPort and mysqlRootUser

*DMS
CHANGE: ReplicaManager - set possibility to force the deletion of non existing files
CHANGE: StrategyHandler - better handling of checksum check during scheduling 

[v6r7p6]

*Core
FIX: dirac-install - restore signal alarm if downloadable file is not found
FIX: Subprocess - using Manager proxy object to pass results from the working process

*DMS:
CHANGE: StorageElement - removed overwride mode
CHANGE: removed obsoleted dirac-dms-remove-lfn-replica, dirac-dms-remove-lfn
NEW: FTSMonitorAgent - filter out sources with checksum mismatch
FIX: FTSMonitorAgent, TransferAgent - fix the names of the RSS states

*RSS
NEW: ElementInspectorAgent runs with a variable number of threads which are automatically adjusted
NEW: Added policies to force a particular state, can be very convenient to keep something Banned for example.
NEW: policy system upgrade, added finer granularity when setting policies and actions

*WMS
NEW: SiteDirector- allow to define pilot DN/Group in the agent options
CHANGE: JobDescription, JobManifest - take values for job parameter verification from Operations CS section

[v6r7p5]

*Interfaces
BUGFIX: dirac-wms-job-get-output - properly treat the case when output directory is not specified 

[v6r7p4]

*Core
FIX: Subprocess - avoid that watchdog kills the executor process before it returns itself

*Framework
BUGFIX: ProxuManagerClient - wrong time for caching proxies

*RSS
FIX: removed obsoleted methods

*DMS
NEW: FileCatalog - added findFilesByMetadataDetailed - provides detailed metadata for 
     selected files

[v6r7p3]

*DMS
FIX: FTSMonitorAgent - logging less verbose

*Transformation
FIX: TransformationAgent - use the new CS defaults locations
FIX: Proper agent initialization
NEW: TransformationPlaugin - in Broadcast plugin added file groupings by number of files, 
     make the TargetSE always defined, even if the SourceSE list contains it 

*ResourceStatus
FIX: Added the shifter's proxy to several agents

*RMS
FIX: RequestContainer - the execution order was not properly set for the single files 

*Framework:
BUGFIX: ProxyManagerClient - proxy time can not be shorter than what was requested

[v6r7p2]

*Core
FIX: dirac-configure - switch to use CS before checking proxy info

*Framework
NEW: dirac-sys-sendmail new command
NEW: SystemAdmininistratorCLI - added show host, uninstall, revert commands
NEW: SystemAdmininistratorHandler - added more info in getHostInfo()
NEW: SystemAdmininistratorHandler - added revertSoftware() interface

*Transformation
FIX: TransformationCleaningAgent - check the status of returned results

[v6r7p1]

*Core
FIX: Subprocess - finalize the Watchdog closing internal connections after a command execution
CHANGE: add timeout for py(shell,system)Call calls where appropriate
CHANGE: Shifter - use gProxyManager in a way that allows proxy caching

*Framework
NEW: ProxyManagerClient - allow to specify validity and caching time separately
FIX: ProxyDB - replace instead of delete+insert proxy in __storeVOMSProxy

*DMS
NEW: FTSMonitorAgent - made multithreaded for better efficiency
FIX: dirac-dms-add-file - allow LFN: prefix for lfn argument

*WMS
NEW: dirac-wms-job-get-output, dirac-wms-job-status - allow to retrieve output for a job group
FIX: TaskQueueDB - fixed selection SQL in __generateTQMatchSQL()
CHANGE: OptimizerExecutor - reduce diversity of MinorStatuses for failed executors

*Resources
FIX: CREAMComputingElement - remove temporary JDL right after the submission 

[v6r6p21]

*DMS
BUGFIX: TransformationCleaningAgent - use the right signature of cleanMetadataCatalogFiles() call

[v6r6p20]

*DMS
FIX: RegistrationTask - properly escaped error messages
BUGFIX: DirectoryMetadata - use getFileMetadataFields from FileMetadata in addMetadataField()
NEW: When there is a missing source error spotted during FTS transfer, file should be reset 
     and rescheduled again until maxAttempt (set to 100) is reached

*WMS
FIX: JobScheduling - fix the site group logic in case of Tier0

[v6r6p19]

*DMS
BUGFIX: All DMS agents  - set up agent name in the initialization

*Core
NEW: Subprocess - timeout wrapper for subprocess calls
BUGFIX: Time - proper interpreting of 0's instead of None
CHANGE: DISET - use cStringIO for ANY read that's longer than 16k (speed improvement) 
        + Less mem when writing data to the net
FIX: Os.py - protection against failed "df" command execution       
NEW: dirac-info prints lcg bindings versions
CHANGE: PlotBase - made a new style class 
NEW: Subprocess - added debug level log message

*Framework
NEW: SystemAdministratorIntegrator client for collecting info from several hosts
NEW: SystemAdministrator - added getHostInfo()
FIX: dirac-proxy-init - always check for errors in S_OK/ERROR returned structures
CHANGE: Do not accept VOMS proxies when uploading a proxy to the proxy manager

*Configuration
FIX: CE2CSAgent - get a fresh copy of the cs data before attempting to modify it, closes #1151
FIX: Do not create useless backups due to slaves connecting and disconnecting
FIX: Refresher - prevent retrying with 'Insane environment'

*Accounting
NEW: Accounting/Job - added validation of reported values to cope with the weird Yandex case
FIX: DBUtils - take into account invalid values, closes #949

*DMS
FIX: FTSSubmitAgent - file for some reason rejected from submission should stay in 'Waiting' in 
     TransferDB.Channel table
FIX: FTSRequest - fix in the log printout     
CHANGE: dirac-dms-add-file removed, dirac-dms-add-files renamed to dirac-dms-add-file
FIX: FileCatalogCLI - check the result of removeFile call
FIX: LcgFileCatalogClient - get rid of LHCb specific VO evaluation
NEW: New FileCatalogProxy service - a generalization of a deprecated LcgFileCatalog service
FIX: Restored StorageElementProxy functionality
CHANGE: dirac-dms-add-file - added printout
NEW: FileCatalog(Factory), StorageElement(Factory) - UseProxy flag moved to /Operations and /LocalSite sections

*RSS
NEW:  general reimplementation: 
      New DB schema using python definition of tables, having three big blocks: Site, Resource and Node.
      MySQLMonkey functionality almost fully covered by DB module, eventually will disappear.
      Services updated to use new database.
      Clients updated to use new database.
      Synchronizer updated to fill the new database. When helpers will be ready, it will need an update.
      One ElementInspectorAgent, configurable now is hardcoded.
      New Generic StateMachine using OOP.
      Commands and Policies simplified.
      ResourceStatus using internal cache, needs to be tested with real load.
      Fixes for the state machine
      Replaced Bad with Degraded status ( outside RSS ).
      Added "Access" to Read|Write|Check|Remove SE statuses wherever it applies.
      ResourceStatus returns by default "Active" instead of "Allowed" for CS calls.
      Caching parameters are defined in the CS
FIX: dirac-admin-allow/ban-se - allow a SE on Degraded ( Degraded->Active ) and ban a SE on Probing 
     ( Probing -> Banned ). In practice, Active and Degraded are "usable" states anyway.            
      
*WMS
FIX: OptimizerExecutor - failed optimizations will still update the job     
NEW: JobWrapper - added LFNUserPrefix VO specific Operations option used for building user LFNs
CHANGE: JobDB - do not interpret SystemConfig in the WMS/JobDB
CHANGE: JobDB - Use CPUTime JDL only, keep MaxCPUTime for backward compatibility
CHANGE: JobWrapper - use CPUTime job parameter instead of MaxCPUTime
CHANGE: JobAgent - use CEType option instead of CEUniqueID
FIX: JobWrapper - do not attempt to untar directories before having checked if they are tarfiles 
NEW: dirac-wms-job-status - get job statuses for jobs in a given job group
 
*SMS
FIX: StorageManagementDB - when removing unlinked replicas, take into account the case where a
     staging request had been submitted, but failed
      
*Resources    
NEW: glexecCE - add new possible locations of the glexec binary: OSG specific stuff and in last resort 
     looking in the PATH    
NEW: LcgFileCatalogClient - in removeReplica() get the needed PFN inside instead of providing it as an argument     
      
*TS      
CHANGE: Transformation types definition are moved to the Operations CS section

*Interfaces
FIX: Dirac.py - CS option Scratchdir was in LocalSite/LocalSite
FIX: Dirac.py - do not define default catalog, use FileCatalog utility instead

[v6r6p19]

*DMS
BUGFIX: All DMS agents  - set up agent name in the initialization

[v6r6p18]

*Transformation
CHANGE: /DIRAC/VOPolicy/OutputDataModule option moved to <Operations>/Transformations/OutputDataModule

*Resources
FIX: ComputingElement - properly check if the pilot proxy has VOMS before adding it to the payload 
     when updating it

*WMS
BUGFIX: JobSanity - fixed misspelled method call SetParam -> SetParameter

[v6r6p17]

*Transformation
BUGFIX: TransformationAgent - corrected  __getDataReplicasRM()

[v6r6p16]

*DMS
FIX: Agents - proper __init__ implementation with arguments passing to the super class
FIX: LcgFileCatalogClient - in removeReplica() reload PFN in case it has changed

[v6r6p15]

*Framework
BUGFIX: ErrorMessageMonitor - corrected updateFields call 

*DMS:
NEW: FTSMonitorAgent completely rewritten in a multithreaded way

*Transformation
FIX: InputDataAgent - proper instantiation of TransformationClient
CHANGE: Transformation - several log message promoted from info to notice level

[v6r6p14]

*Transformation
FIX: Correct instantiation of agents inside several scripts
CHANGE: TransformationCleaningAgent - added verbosity to logs
CHANGE: TransformationAgent - missingLFC to MissingInFC as it could be the DFC as well
FIX: TransformationAgent - return an entry for all LFNs in __getDataReplicasRM

*DMS
FIX: TransferAgent - fix exception reason in registerFiles()

[v6r6p13]

*DMS
CHANGE: TransferAgent - change RM call from getCatalogueReplicas to getActiveReplicas. 
        Lowering log printouts here and there

[v6r6p12]

*DMS
BUGFIX: RemovalTask - Replacing "'" by "" in error str set as attribute for a subRequest file. 
        Without that request cannot be updated when some nasty error occurs.

[v6r6p11]

*RMS:
BUGFIX: RequestClient - log string formatting

*DMS
BUGFIX: RemovalTask - handling for files not existing in the catalogue

*Transformation
FIX: TransformationManager - ignore files in NotProcessed status to get the % of processed files

*Interfaces
FIX: Fixes due to the recent changes in PromptUser utility

[v6r6p10]

*RMS
FIX: RequestDBMySQL - better escaping of queries 

*WMS
FIX: SiteDirector - get compatible platforms before checking Task Queues for a site

[v6r6p9]

*Core
FIX: Utilities/PromptUser.py - better user prompt

*Accounting
NEW: Add some validation to the job records because of weird data coming from YANDEX.ru

*DMS
BUGFIX: ReplicaManager - typo errStr -> infoStr in __replicate()
FIX: FTSRequest - fixed log message

*WMS
FIX: SiteDirector - use CSGlobals.getVO() call instead of explicit CS option

[v6r6p8]

*Transformation
BUGFIX: TransformationDB - typo in getTransformationFiles(): iterValues -> itervalues

[v6r6p7]

*Resources
FIX: StorageFactory - uncommented line that was preventing the status to be returned 
BUGFIX: CE remote scripts - should return status and not call exit()
BUGFIX: SSHComputingElement - wrong pilot ID reference

[v6r6p6]

*WMS
FIX: TaskQueueDB - in findOrphanJobs() retrieve orphaned jobs as list of ints instead of list of tuples
FIX: OptimizerExecutor - added import of datetime to cope with the old style optimizer parameters

*Transformation
FIX: TransformationAgent - fix finalization entering in an infinite loop
NEW: TransformationCLI - added resetProcessedFile command
FIX: TransformationCleaningAgent - treating the archiving delay 
FIX: TransformationDB - fix in getTransformationFiles() in case of empty file list

[v6r6p5]

*Transformation
FIX: TransformationAgent - type( transClient -> transfClient )
FIX: TransformationAgent - self._logInfo -> self.log.info
FIX: TransformationAgent - skip if no Unused files
FIX: TransformationAgent - Use CS option for replica cache lifetime
CHANGE: TransformationAgent - accept No new Unused files every [6] hours

[v6r6p4]

*DMS
FIX: TransferAgent - protection for files that can not be scheduled
BUGFIX: TransferDB - typo (instIDList - > idList ) fixed

*Transformation
BUGFIX: TransformationAgent - typo ( loginfo -> logInfo )

[v6r6p3]

FIX: merged in patch v6r5p14

*Core
BUGFIX: X509Chain - return the right structure in getCredentials() in case of failure
FIX: dirac-deploy-scripts.py - allow short scripts starting from "d"
FIX: dirac-deploy-scripts.py - added DCOMMANDS_PPID env variable in the script wrapper
FIX: ExecutorReactor - reduced error message dropping redundant Task ID 

*Interfaces
BUGFIX: Dirac.py - allow to pass LFN list to replicateFile()

*DMS
FIX: FileManager - extra check if all files are available in _findFiles()
BUGFIX: FileCatalogClientCLI - bug in DirectoryListing

[v6r6p2]

FIX: merged in patch v6r5p13

*WMS
FIX: SiteDirector - if no community set, look for DIRAC/VirtualOrganization setting

*Framework
FIX: SystemLoggingDB - LogLevel made VARCHAR in the MessageRepository table
FIX: Logging - several log messages are split in fixed and variable parts
FIX: SystemLoggingDB - in insertMessage() do not insert new records in auxiliary tables if they 
     are already there

[v6r6p1]

*Core:
CHANGE: PromptUser - changed log level of the printout to NOTICE
NEW: Base Client constructor arguments are passed to the RPCClient constructor

*DMS:
NEW: FTSRequest - added a prestage mechanism for source files
NEW: FileCatalogClientCLI - added -f switch to the size command to use raw faile tables 
     instead of storage usage tables
NEW: FileCatalog - added orphan directory repair tool
NEW: FIleCatalog - more counters to control the catalog sanity     

*WMS:
FIX: SandboxStoreClient - no more kwargs tricks
FIX: SandboxStoreClient returns sandbox file name in case of upload failure to allow failover
FIX: dirac-pilot - fixed VO_%s_SW_DIR env variable in case of OSG

*TS:
FIX: TransformationManagerHandler - avoid multiple Operations() instantiation in 
     getTransformationSummaryWeb()

[v6r6]

*Core
CHANGE: getDNForUsername helper migrated from Core.Security.CS to Registry helper
NEW: SiteSEMapping - new utilities getSitesGroupedByTierLevel(), getTier1WithAttachedTier2(),
     getTier1WithTier2
CHANGE: The DIRAC.Core.Security.CS is replaced by the Registry helper     
BUGFIX: dirac-install - properly parse += in .cfg files
FIX: Graphs.Utilities - allow two lines input in makeDataFromCVS()
FIX: Graphs - allow Graphs package usage if even matplotlib is not installed
NEW: dirac-compile-externals will retrieve the Externals compilation scripts from it's new location 
     in github (DIRACGrid/Externals)
NEW: Possibility to define a thread-global credentials for DISET connections (for web framework)
NEW: Logger - color output ( configurable )
NEW: dirac-admin-sort-cs-sites - to sort sites in the CS
CHANGE: MessageClient(Factor) - added msgClient attribute to messages
NEW: Core.Security.Properties - added JOB_MONITOR and USER_MANAGER properties

*Configuration
NEW: Registry - added getAllGroups() method

*Framework
NEW: SystemAdministratorClientCLI - possibility to define roothPath and lcgVersion when updating software

*Accounting
NEW: JobPlotter - added Normalized CPU plots to Job accounting
FIX: DBUtils - plots going to greater granularity

*DMS
NEW: FileCatalog - storage usage info stored in all the directories, not only those with files
NEW: FileCatalog - added utility to rebuild storage usage info from scratch
FIX: FileCatalog - addMetadataField() allow generic types, e.g. string
FIX: FileCatalog - path argument is normalized before usage in multiple methods
FIX: FileCatalog - new metadata for files(directories) should not be there before for directories(files)
NEW: FileCatalog - added method for rebuilding DirectoryUsage data from scratch 
NEW: FileCatalog - Use DirectoryUsage mechanism for both logical and physical storage
CHANGE: FileCatalog - forbid removing non-empty directories
BUGFIX: FileCatalogClientCLI - in do_ls() check properly the path existence
FIX: FileCatalogClientCLI - protection against non-existing getCatalogCounters method in the LFC client
FIX: DMS Agents - properly call superclass constructor with loadName argument
FIX: ReplicaManager - in removeFile() non-existent file is marked as failed
FIX: Make several classes pylint compliant: DataIntegrityHandler, DataLoggingHandler,
     FileCatalogHandler, StorageElementHandler, StorageElementProxyHandler, TransferDBMonitoringHandler
FIX: LogUploadAgent - remove the OSError exception in __replicate()
FIX: FileCatalogClientCLI - multiple check of proper command inputs,
     automatic completion of several commands with subcommands,
     automatic completion of file names
CHANGE: FileCatalogClientCLI - reformat the output of size command 
FIX: dirac-admin-ban-se - allow to go over all options read/write/check for each SE      
NEW: StrategyHandler - new implementation to speed up file scheduling + better error reporting
NEW: LcgFileCatalogProxy - moved from from LHCbDirac to DIRAC
FIX: ReplicaManager - removed usage of obsolete "/Resources/StorageElements/BannedTarget" 
CHANGE: removed StorageUsageClient.py
CHANGE: removed obsoleted ProcessingDBAgent.py

*WMS
CHANGE: RunNumber job parameter was removed from all the relevant places ( JDL, JobDB, etc )
NEW: dirac-pilot - add environment setting for SSH and BOINC CEs
NEW: WMSAdministrator - get output for non-grid CEs if not yet in the DB
NEW: JobAgent - job publishes BOINC parameters if any
CHANGE: Get rid of LHCbPlatform everywhere except TaskQueueDB
FIX: SiteDirector - provide list of sites to the Matcher in the initial query
FIX: SiteDirector - present a list of all groups of a community to match TQs
CHANGE: dirac-boinc-pilot dropped
CHANGE: TaskQueueDirector does not depend on /LocalSite section any more
CHANGE: reduced default delays for JobCleaningAgent
CHANGE: limit the number of jobs received by JobCleaningAgent
CHANGE: JobDB - use insertFields instead of _insert
CHANGE: Matcher, TaskQueueDB - switch to use Platform rather than LHCbPlatform retaining LHCbPlatform compatibility
BUGFIX: Matcher - proper reporting pilot site and CE
CHANGE: JobManager - improved job Killing/Deleting logic
CHANGE: dirac-pilot - treat the OSG case when jobs on the same WN all run in the same directory
NEW: JobWrapper - added more status reports on different failures
FIX: PilotStatusAgent - use getPilotProxyFromDIRACGroup() instead of getPilotProxyFromVOMSGroup()
CHANGE: JobMonitoringHandler - add cutDate and condDict parameters to getJobGroup()
NEW: JobMonitoringHandler - check access rights with JobPolicy when accessing job info from the web
NEW: JobManager,JobWrapper - report to accounting jobs in Rescheduled final state if rescheduling is successful
FIX: WMSAdministrator, SiteDirector - store only non-empty pilot output to the PilotDB
NEW: added killPilot() to the WMSAdministrator interface, DiracAdmin and dirac-admin-kill-pilot command
NEW: TimeLeft - renormalize time left using DIRAC Normalization if available
FIX: JobManager - reconnect to the OptimizationMind in background if not yet connected
CHANGE: JobManifest - use Operations helper
NEW: JobCleaningAgent - delete logging records from JobLoggingDB when deleting jobs

*RMS
FIX: RequestDBFile - better exception handling in case no JobID supplied
FIX: RequestManagerHandler - make it pylint compliant
NEW: RequestProxyHandler - is forwarding requests from voboxes to central RequestManager. 
     If central RequestManager is down, requests are dumped into file cache and a separate thread 
     running in background is trying to push them into the central. 
CHANGE: Major revision of the code      
CHANGE: RequestDB - added index on SubRequestID in the Files table
CHANGE: RequestClient - readRequestForJobs updated to the new RequetsClient structure

*RSS
NEW: CS.py - Space Tokens were hardcoded, now are obtained after scanning the StorageElements.

*Resources
FIX: SSHComputingElement - enabled multiple hosts in one queue, more debugging
CHANGE: SSHXXX Computing Elements - define SSH class once in the SSHComputingElement
NEW: SSHComputingElement - added option to define private key location
CHANGE: Get rid of legacy methods in ComputingElement
NEW: enable definition of ChecksumType per SE
NEW: SSHBatch, SSHCondor Computing Elements
NEW: SSHxxx Computing Elements - using remote control scripts to better capture remote command errors
CHANGE: put common functionality into SSHComputingElement base class for all SSHxxx CEs
NEW: added killJob() method tp all the CEs
NEW: FileCatalog - take the catalog information info from /Operations CS section, if defined there, 
     to allow specifications per VO 

*Interfaces
CHANGE: Removed Script.initialize() from the API initialization
CHANGE: Some general API polishing
FIX: Dirac.py - when running in mode="local" any directory in the ISB would not get untarred, 
     contrary to what is done in the JobWrapper

*TS
BUGFIX: TaskManager - bug fixed in treating tasks with input data
FIX: TransformationCleaningAgent - properly call superclass constructor with loadName argument
NEW: TransformationCleaningAgent - added _addExtraDirectories() method to extend the list of
     directories to clean in a subclass if needed
CHANGE: TransformationCleaningAgent - removed usage of StorageUsageClient     
NEW: TransformationAgent is multithreaded now ( implementation moved from LHCbDIRAC )
NEW: added unit tests
NEW: InputDataAgent - possibility to refresh only data registered in the last predefined period of time 
NEW: TransformationAgent(Client) - management of derived transformations and more ported from LHCbDIRAC
BUGFIX: TransformationDB - wrong SQL statement generation in setFileStatusForTransformation()

[v6r5p14]

*Core
NEW: Utilities - added Backports utility

*WMS
FIX: Use /Operations/JobScheduling section consistently, drop /Operations/Matching section
NEW: Allow VO specific share correction plugins from extensions
FIX: Executors - several fixes

[v6r5p13]

*WMS
FIX: Executors - VOPlugin will properly send and receive the params
NEW: Correctors can be defined in an extension
FIX: Correctors - Properly retrieve info from the CS using the ops helper

[v6r5p12]

FIX: merged in patch v6r4p34

[v6r5p11]

FIX: merged in patch v6r4p33

*Core
FIX: MySQL - added offset argument to buildConditions()

[v6r5p10]

FIX: merged in patch v6r4p32

[v6r5p9]

FIX: merged in patch v6r4p30

[v6r5p8]

FIX: merged in patch v6r4p29

[v6r5p7]

FIX: merged in patch v6r4p28

[v6r5p6]

FIX: merged in patch v6r4p27

*Transformation
BUGFIX: TransformationDB - StringType must be imported before it can be used

*RSS
NEW: CS.py - Space Tokens were hardcoded, now are obtained after scanning the StorageElements.

[v6r5p5]

FIX: merged in patch v6r4p26

[v6r5p4]

FIX: merged in patch v6r4p25

[v6r5p3]

*Transformation
FIX: merged in patch v6r4p24

[v6r5p2]

*Web
NEW: includes DIRACWeb tag web2012092101

[v6r5p1]

*Core
BUGFIX: ExecutorMindHandler - return S_OK() in the initializeHandler
FIX: OptimizationMindHandler - if the manifest is not dirty it will not be updated by the Mind

*Configuration
NEW: Resources helper - added getCompatiblePlatform(), getDIRACPlatform() methods

*Resources
FIX: SSHComputingElement - add -q option to ssh command to avoid banners in the output
FIX: BOINCComputingElement - removed debugging printout
FIX: ComputingElement - use Platform CS option which will be converted to LHCbPlatform for legacy compatibility

*DMS
FIX: RequestAgentBase - lowering loglevel from ALWAYS to INFO to avoid flooding SystemLogging

*WMS:
FIX: SiteDirector - provide CE platform parameter when interrogating the TQ
FIX: GridPilotDirector - publish pilot OwnerGroup rather than VOMS role
FIX: WMSUtilities - add new error string into the parsing of the job output retrieval

[v6r5]

NEW: Executor framework

*Core
NEW: MySQL.py - added Test case for Time.dateTime time stamps
NEW: MySQL.py - insertFields and updateFields can get values via Lists or Dicts
NEW: DataIntegrityDB - use the new methods from MySQL and add test cases
NEW: DataIntegrityHandler - check connection to DB and create tables (or update their schema)
NEW: DataLoggingDB - use the new methods from MySQL and add test cases
NEW: DataLoggingHandler - check connection to DB and create tables (or update their schema)
FIX: ProcessPool - killing stuck workers after timeout
CHANGE: DB will throw a RuntimeException instead of a sys.exit in case it can't contact the DB
CHANGE: Several improvements on DISET
CHANGE: Fixed all DOS endings to UNIX
CHANGE: Agents, Services and Executors know how to react to CSSection/Module and react accordingly
NEW: install tools are updated to deal with executors
FIX: dirac-install - add -T/--Timeout option to define timeout for distribution downloads
NEW: dirac-install - added possibility of defining dirac-install's global defaults by command line switch
BUGFIX: avoid PathFinder.getServiceURL and use Client class ( DataLoggingClient,LfcFileCatalogProxyClient ) 
FIX: MySQL - added TIMESTAMPADD and TIMESTAMPDIFF to special values not to be scaped by MySQL
NEW: ObjectLoader utility
CHANGE: dirac-distribution - added global defaults flag and changed the flag to -M or --defaultsURL
FIX: Convert to string before trying to escape value in MySQL
NEW: DISET Services - added PacketTimeout option
NEW: SystemLoggingDB - updated to use the renewed MySQL interface and SQL schema
NEW: Added support for multiple entries in /Registry/DefaultGroup, for multi-VO installations
CHANGE: Component installation procedure updated to cope with components inheriting Modules
CHANGE: InstallTools - use dirac- command in runit run scripts
FIX: X509Chain - avoid a return of error when the group is not valid
FIX: MySQL - reduce verbosity of log messages when high level methods are used
CHANGE: Several DB classes have been updated to use the MySQL buildCondition method
NEW: MySQL - provide support for greater and smaller arguments to all MySQL high level methods
FIX: Service.py - check all return values from all initializers

*Configuration
CHANGE: By default return option and section lists ordered as in the CS
NEW: ConfigurationClient - added function to refresh remote configuration

*Framework
FIX: Registry.findDefaultGroup will never return False
CHANGE: ProxyManager does not accept proxies without explicit group
CHANGE: SystemAdministratorHandler - force refreshing the configuration after new component setup

*RSS
CHANGE: removed code execution from __init__
CHANGE: removed unused methods
NEW: Log all policy results 

*Resources
NEW: updated SSHComputingElement which allows multiple job submission
FIX: SGETimeLeft - better parsing of the batch system commands output
FIX: InProcessComputingElement - when starting a new job discard renewal of the previous proxy
NEW: BOINCComputingElement - new CE client to work with the BOINC desktop grid infrastructure 

*WMS
CHANGE: WMS Optimizers are now executors
CHANGE: SandboxStoreClient can directly access the DB if available
CHANGE: Moved JobDescription and improved into JobManifest
FIX: typo in JobLoggingDB
NEW: JobState/CachedJobState allow access to the Job via DB/JobStateSync Service automatically
BUGFIX: DownloadInputData - when not enough disk space, message was using "buffer" while it should be using "data"
FIX: the sandboxmetadataDB explosion when using the sandboxclient without direct access to the DB
NEW: Added support for reset/reschedule in the OptimizationMind
CHANGE: Whenever a DB is not properly initialized it will raise a catchable RuntimeError exception 
        instead of silently returning
FIX: InputDataResolution - just quick mod for easier extensibility, plus removed some LHCb specific stuff
NEW: allow jobids in a file in dirac-wms-job-get-output
NEW: JobManager - zfill in %n parameter substitution to allow alphabetical sorting
NEW: Directors - added checking of the TaskQueue limits when getting eligible queues
CHANGE: Natcher - refactor to simpify the logic, introduced Limiter class
CHANGE: Treat MaxCPUTime and CPUTime the same way in the JDL to avoid confusion
NEW: SiteDirector - added options PilotScript, MaxPilotsToSubmit, MaxJobsInFillMode
BUGFIX: StalledJobAgent - use cpuNormalization as float, not string 
FIX: Don't kill an executor if a task has been taken out from it
NEW: dirac-boinc-pilot - pilot script to be used on the BOINC volunteer nodes
FIX: SiteDirector - better handling of tokens and filling mode 
NEW: Generic pilot identities are automatically selected by the TQD and the SiteDirector 
     if not explicitly defined in /Pilot/GenericDN and GenericGroup
NEW: Generic pilot groups can have a VO that will be taken into account when selecting generic 
     credentials to submit pilots
NEW: Generic pilots that belong to a VO can only match jobs from that VO
NEW: StalledJobAgent - added rescheduling of jobs stuck in Matched or Rescheduled status
BUGFIX: StalledJobAgent - default startTime and endTime to "now", avoid None value
NEW: JobAgent - stop after N failed matching attempts (nothing to do), use StopAfterFailedMatches option
CHANGE: JobAgent - provide resource description as a dictionary to avoid extra JDL parsing by the Matcher
CHANGE: Matcher - report pilot info once instead of sending it several times from the job
CHANGE: Matcher - set the job site instead of making a separate call to JobStateUpdate
NEW: Matcher - added Matches done and matches OK statistics
NEW: TaskQueue - don't delete fresh task queues. Wait 5 minutes to do so.
CHANGE: Disabled TQs can also be matched, if no jobs are there, a retry will be triggered

*Transformation
FIX: TransformationAgent - a small improvement: now can pick the prods status to handle from the CS, 
     plus few minor corrections (e.g. logger messages)
FIX: TransformationCLI - take into accout possible failures in resetFile command     

*Accounting
NEW: AccountingDB - added retrieving RAW records for internal stuff
FIX: AccountingDB - fixed some logic for readonly cases
CHANGE: Added new simpler and faster bucket insertion mechanism
NEW: Added more info when rebucketing
FIX: Calculate the rebucket ETA using remaining records to be processed instead of the total records to be processed
FIX: Plots with no data still carry the plot name

*DMS
NEW: SRM2Storage - added retry in the gfal calls
NEW: added new FTSCleaningAgent cleaning up TransferDB tables
FIX: DataLoggingClient and DataLoggingDB - tests moved to separate files
CHANGE: request agents cleanup

*RMS
CHANGE: Stop using RequestAgentMixIn in the request agents

[v6r4p34]

*DMS
BUGFIX: FileCatalogCLI - fixed wrong indentation
CHANGE: RegistrationTask - removed some LHCb specific defaults

[v6r4p33]

*DMS
CHANGE: FTSRequest - be more verbose if something is wrong with file

[v6r4p32]

*WMS
FIX: StalledJobAgent - avoid exceptions in the stalled job accounting reporting

*DMS
NEW: FTSMonitorAgent - handling of expired FTS jobs 

*Interfaces
CHANGE: Dirac.py - attempt to retrieve output sandbox also for Completed jobs in retrieveRepositorySandboxes()

[v6r4p30]

*Core
BUGFIX: dirac-admin-bdii-ce-voview - proper check of the result structure

*Interfaces
FIX: Dirac.py, Job.py - allow to pass environment variables with special characters

*DMS
NEW: FileCatalogCLI - possibility to sort output in the ls command

*WMS:
FIX: JobWrapper - interpret environment variables with special characters 

[v6r4p29]

*RMS
BUGFIX: RequestDBMySQL - wrong indentation in __updateSubRequestFiles()

[v6r4p28]

*Interfaces
CHANGE: Dirac.py, DiracAdmin.py - remove explicit timeout on RPC client instantiation

*RSS
FIX: CS.py - fix for updated CS location (backward compatible)

*DMS
BUGFIX: StrategyHandler - bug fixed determineReplicationTree()
FIX: FTSRequest - add checksum string to SURLs file before submitting an FTS job

*WMS
FIX: JobWrapper - protection for double quotes in JobName
CHANGE: SiteDirector - switched some logging messages from verbose to info level

*RMS
NEW: Request(Client,DBMySQL,Manager) - added readRequestsForJobs() method

[v6r4p27]

*DMS
FIX: SRM2Storage - removed hack for EOS (fixed server-side)

*Transformation
CHANGE: TransformationClient - limit to 100 the number of transformations in getTransformations()
NEW: TransformationAgent - define the transformations type to use in the configuration

*Interfaces
FIX: Job.py -  fix for empty environmentDict (setExecutionEnv)

[v6r4p26]

*Transformation
BUGFIX: TransformationClient - fixed calling sequence in rpcClient.getTransformationTasks()
NEW: TransformationClient - added log messages in verbose level.

[v6r4p25]

*DMS
BUGFIX: StrategyHandler - sanity check for wrong replication tree 

[v6r4p24]

*Core
NEW: MySQL - add 'offset' argument to the buildCondition()

*Transformation
FIX: TransformationAgent - randomize the LFNs for removal/replication case when large number of those
CHANGE: TransformationClient(DB,Manager) - get transformation files in smaller chunks to
        improve performance
FIX: TransformationAgent(DB) - do not return redundant LFNs in getTransformationFiles()    

[v6r4p23]

*Web
NEW: includes DIRACWeb tag web2012092101

[v6r4p22]

*DMS
FIX: SRM2Storage - fix the problem with the CERN-EOS storage 

[v6r4p21]

*Core
BUGFIX: SGETimeLeft - take into account dd:hh:mm:ss format of the cpu consumed

[v6r4p20]

*WMS
BUGFIX: PilotDirector, GridPilotDirector - make sure that at least 1 pilot is to be submitted
BUGFIX: GridPilotDirector - bug on how pilots are counted when there is an error in the submit loop.
BUGFIX: dirac-pilot - proper install script installation on OSG sites

[v6r4p19]

*RMS
FIX: RequestDBMySQL - optimized request selection query 

[v6r4p18]

*Configuration
BUGFIX: CE2CSAgent.py - the default value must be set outside the loop

*DMS
NEW: dirac-dms-create-replication-request
BUGFIX: dirac-dms-fts-submit, dirac-dms-fts-monitor - print out error messages

*Resources
BUGFIX: TorqueComputingElement.py, plus add UserName for shared Queues

*WMS
BUGFIX: JobManagerHandler - default value for pStart (to avoid Exception)

[v6r4p17]

*Core
FIX: dirac-configure - setup was not updated in dirac.cfg even with -F option
FIX: RequestHandler - added fix for Missing ConnectionError

*DMS
FIX: dirac-dms-clean-directory - command fails with `KeyError: 'Replicas'`.

*WMS
FIX: SiteDirector - adapt to the new method in the Matcher getMatchingTaskQueue 
FIX: SiteDirector - added all SubmitPools to TQ requests

[v6r4p16]

*Core:
FIX: dirac-install - bashrc/cshrc were wrongly created when using versionsDir

*Accounting
CHANGE: Added new simpler and faster bucket insertion mechanism
NEW: Added more info when rebucketing

*WMS
CHANGE: Matcher - refactored to take into account job limits when providing info to directors
NEW: JoAgent - reports SubmitPool parameter if applicable
FIX: Matcher - bad codition if invalid result

[v6r4p15]

*WMS
FIX: gLitePilotDirector - fix the name of the MyProxy server to avoid crasehs of the gLite WMS

*Transformation
FIX: TaskManager - when the file is on many SEs, wrong results were generated

[v6r4p13]

*DMS
FIX: dirac-admin-allow-se - added missing interpreter line

[v6r4p12]

*DMS
CHANGE: RemovalTask - for DataManager shifter change creds after failure of removal with her/his proxy.

*RSS
NEW: Added RssConfiguration class
FIX: ResourceManagementClient  - Fixed wrong method name

[v6r4p11]

*Core
FIX: GGUSTicketsClient - GGUS SOAP URL updated

*DMS
BUGFIX: ReplicaManager - wrong for loop

*RequestManagement
BUGFIX: RequestClient - bug fix in finalizeRequest()

*Transformation
FIX: TaskManager - fix for correctly setting the sites (as list)

[v6r4p10]

*RequestManagement
BUGFIX: RequestContainer - in addSubrequest() function

*Resources
BUGFIX: SRM2Storage - in checksum type evaluation

*ResourceStatusSystem
BUGFIX: InfoGetter - wrong import statement

*WMS
BUGFIX: SandboxMetadataDB - __init__() can not return a value

[v6r4p9]

*DMS
CHANGE: FailoverTransfer - ensure the correct execution order of the subrequests

[v6r4p8]

Bring in fixes from v6r3p17

*Core:
FIX: Don't have the __init__ return True for all DBs
NEW: Added more protection for exceptions thrown in callbacks for the ProcessPool
FIX: Operations will now look in 'Defaults' instead of 'Default'

*DataManagement:
FIX: Put more protection in StrategyHandler for neither channels  not throughput read out of TransferDB
FIX: No JobIDs supplied in getRequestForJobs function for RequestDBMySQL taken into account
FIX: Fix on getRequestStatus
CHANGE: RequestClient proper use of getRequestStatus in finalizeRequest
CHANGE: Refactored RequestDBFile

[v6r4p7]

*WorkloadManagement
FIX: SandboxMetadataDB won't explode DIRAC when there's no access to the DB 
CHANGE: Whenever a DB fails to initialize it raises a catchable exception instead of just returning silently

*DataManagement
CHANGE: Added Lost and Unavailable to the file metadata

[v6r4p6]

Bring fixes from v6r4p6

[v6r4p5]

*Configuration
NEW: Added function to generate Operations CS paths

*Core
FIX: Added proper ProcessPool checks and finalisation

*DataManagement
FIX: don't set Files.Status to Failed for non-existign files, failover transfers won't go
FIX: remove classmethods here and there to unblock requestHolder
CHANGE: RAB, TA: change task timeout: 180 and 600 (was 600 and 900 respectively)
FIX: sorting replication tree by Ancestor, not hopAncestorgit add DataManagementSystem/Agent/TransferAgent.py
NEW: TA: add finalize
CHANGE: TransferAgent: add AcceptableFailedFiles to StrategyHandler to ban FTS channel from scheduling
FIX: if there is no failed files, put an empty dict


*RSS
FIX: RSS is setting Allowed but the StorageElement checks for Active

*Workflows
FIX: Part of WorfklowTask rewritten to fix some issues and allow 'ANY' as site

*Transformation
FIX: Wrong calls to TCA::cleanMetadataCatalogFiles

[v6r4p4]

*Core
FIX: Platform.py - check if Popen.terminate is available (only from 2.6)

[v6r4p3]

*Core
FIX: ProcessPool with watchdog and timeouts - applied in v6r3 first

[v6r4p2]

*StorageManagement
BUGFIX: StorageElement - staging is a Read operation and should be allowed as such

*WMS
BUGFIX: InProcessComputingElement, JobAgent - proper return status code from the job wrapper

*Core
FIX: Platform - manage properly the case of exception in the ldconfig execution

[v6r4p1]

*DMS
FIX: TransferDB.getChannelObservedThroughput - the channelDict was created in a wrong way

*RSS
FIX: ResourceStatus was not returning Allowed by default

[v6r4]

*Core
FIX: dirac-install-db.py: addDatabaseOptionsToCS has added a new keyed argument
NEW: SGETimeLeft.py: Support for SGE backend
FIX: If several extensions are installed, merge ConfigTemplate.cfg
NEW: Service framework - added monitoring of file descriptors open
NEW: Service framework - Reduced handshake timeout to prevent stuck threads
NEW: MySQL class with new high level methods - buildCondition,insertFields,updateFields
     deleteEntries, getFields, getCounters, getDistinctAttributeValues
FIX: ProcessPool - fixes in the locking mechanism with LockRing, stopping workers when the
     parent process is finished     
FIX: Added more locks to the LockRing
NEW: The installation tools are updated to install components by name with the components module specified as an option

*DMS
FIX: TransferDB.py - speed up the Throughput determination
NEW: dirac-dms-add-files: script similar to dirac-dms-remove-files, 
     allows for 1 file specification on the command line, using the usual dirac-dms-add-file options, 
     but also can take a text file in input to upload a bunch of files. Exit code is 0 only if all 
     was fine and is different for every error found. 
NEW: StorageElementProxy- support for data downloading with http protocol from arbitrary storage, 
     needed for the web data download
BUGFIX: FileCatalogCLI - replicate operation does a proper replica registration ( closes #5 )     
FIX: ReplicaManager - __cleanDirectory now working and thus dirac-dms-clean-directory

*WMS
NEW: CPU normalization script to run a quick test in the pilot, used by the JobWrapper
     to report the CPU consumption to the accounting
FIX: StalledJobAgent - StalledTimeHours and FailedTimeHours are read each cycle, refer to the 
     Watchdog heartBeat period (should be renamed); add NormCPUTime to Accounting record
NEW: SiteDirector - support for the operation per VO in multi-VO installations
FIX: StalledJobAgent - get ProcessingType from JDL if defined
BUGFIX: dirac-wms-job-peek - missing printout in the command
NEW: SiteDirector - take into account the number of already waiting pilots when evaluating the number of pilots to submit
FIX: properly report CPU usage when the Watchdog kill the payload.

*RSS
BUGFIX: Result in ClientCache table is a varchar, but the method was getting a datetime
NEW: CacheFeederAgent - VOBOX and SpaceTokenOccupancy commands added (ported from LHCbDIRAC)
CHANGE: RSS components get operational parameters from the Operations handler

*DataManagement
FIX: if there is no failed files, put an empty dict

*Transformation
FIX: Wrong calls to TCA::cleanMetadataCatalogFiles

[v6r3p19]

*WMS
FIX: gLitePilotDirector - fix the name of the MyProxy server to avoid crashes of the gLite WMS

[v6r3p18]

*Resources
BUGFIX: SRM2Storage - in checksum type evaluation

[v6r3p17]

*DataManagement
FIX: Fixes issues #783 and #781. Bugs in ReplicaManager removePhisicalReplica and getFilesFromDirectory
FIX: Return S_ERROR if missing jobid arguments
NEW: Checksum can be verified during FTS and SRM2Storage 

[v6r3p16]

*DataManagement
FIX: better monitoring of FTS channels 
FIX: Handle properly None value for channels and bandwidths

*Core
FIX: Properly calculate the release notes if there are newer releases in the release.notes file

[v6r3p15]

*DataManagement
FIX: if there is no failed files, put an empty dict

*Transformation
FIX: Wrong calls to TCA::cleanMetadataCatalogFiles


[v6r3p14]

* Core

BUGFIX: ProcessPool.py: clean processing and finalisation
BUGFIX: Pfn.py: don't check for 'FileName' in pfnDict

* DMS

NEW: dirac-dms-show-fts-status.py: script showing last hour history for FTS channels
NEW: TransferDBMonitoringHandler.py: new function exporting FST channel queues
BUGFIX: TransferAgent.py,RemovalAgent.py,RegistrationAgent.py - unlinking of temp proxy files, corection of values sent to gMonitor
BUGFIX: StrategyHandler - new config option 'AcceptableFailedFiles' to unblock scheduling for channels if problematic transfers occured for few files
NEW: TransferAgent,RemovalAgent,RegistrationAgent - new confing options for setting timeouts for tasks and ProcessPool finalisation
BUGFIX: ReplicaManager.py - reverse sort of LFNs when deleting files and directories to avoid blocks
NEW: moved StrategyHandler class def to separate file under DMS/private

* TMS

FIX: TransformationCleaningAgent.py: some refactoring, new way of disabling/enabline execution by 'EnableFlag' config option

[v6r3p13]

*Core
FIX: Added proper ProcessPool checks and finalisation

*DataManagement
FIX: don't set Files.Status to Failed for non-existign files, failover transfers won't go
FIX: remove classmethods here and there to unblock requestHolder
CHANGE: RAB, TA: change task timeout: 180 and 600 (was 600 and 900 respectively)
FIX: sorting replication tree by Ancestor, not hopAncestorgit add DataManagementSystem/Agent/TransferAgent.py
NEW: TA: add finalize
CHANGE: TransferAgent: add AcceptableFailedFiles to StrategyHandler to ban FTS channel from scheduling

[v6r3p12]

*Core
FIX: Platform.py - check if Popen.terminate is available (only from 2.6)

[v6r3p11]

*Core
FIX: ProcessPool with watchdog and timeouts

[v6r3p10]

*StorageManagement
BUGFIX: StorageElement - staging is a Read operation and should be allowed as such

*WMS
BUGFIX: InProcessComputingElement, JobAgent - proper return status code from the job wrapper

*Core
FIX: Platform - manage properly the case of exception in the ldconfig execution

[v6r3p9]

*DMS
FIX: TransferDB.getChannelObservedThroughput - the channelDict was created in a wrong way

[v6r3p8]

*Web
CHANGE: return back to the release web2012041601

[v6r3p7]

*Transformation
FIX: TransformationCleaningAgent - protection from deleting requests with jobID 0 

[v6r3p6]

*Core
FIX: dirac-install-db - proper key argument (follow change in InstallTools)
FIX: ProcessPool - release all locks every time WorkignProcess.run is executed, more fixes to come
FIX: dirac-configure - for Multi-Community installations, all vomsdir/vomses files are now created

*WMS
NEW: SiteDirector - add pilot option with CE name to allow matching of SAM jobs.
BUGFIX: dirac-pilot - SGE batch ID was overwriting the CREAM ID
FIX: PilotDirector - protect the CS master if there are at least 3 slaves
NEW: Watchdog - set LocalJobID in the SGE case

[v6r3p5]

*Core:
BUGFIX: ProcessPool - bug making TaskAgents hang after max cycles
BUGFIX: Graphs - proper handling plots with data containing empty string labels
FIX: GateWay - transfers were using an old API
FIX: GateWay - properly calculate the gateway URL
BUGFIX: Utilities/Pfn.py - bug in pfnunparse() when concatenating Path and FileName

*Accounting
NEW: ReportGenerator - make AccountingDB readonly
FIX: DataCache - set daemon the datacache thread
BUGFIX: BasePlotter - proper handling of the Petabyte scale data

*DMS:
BUGFIX: TransferAgent, RegistrationTask - typos 

[v6r3p4]

*DMS:
BUGFIX: TransferAgent - wrong value for failback in TA:execute

[v6r3p3]

*Configuration
BUGFIX: Operations helper - typo

*DMS:
FIX: TransferAgent - change the way of redirecting request to task

[v6r3p2]

*DMS
FIX: FTSRequest - updating metadata for accouting when finalizing FTS requests

*Core
FIX: DIRAC/__init__.py - default version is set to v6r3

[v6r3p1]

*WMS
CHANGE: Use ResourcesStatus and Resources helpers in the InputDataAgent logic

*Configuration
NEW: added getStorageElementOptions in Resources helper

*DMS
FIX: resourceStatus object created in TransferAgent instead of StrategyHandler

[v6r3]

*Core
NEW: Added protections due to the process pool usage in the locking logic

*Resources
FIX: LcgFileCatalogClient - reduce the number of retries: LFC_CONRETRY = 5 to 
     avoid combined catalog to be stuck on a faulty LFC server
     
*RSS
BUGFIX: ResourceStatus - reworked helper to keep DB connections     

*DMS
BUGFIX: ReplicaManager::CatalogBase::_callFileCatalogFcnSingleFile() - wrong argument

*RequestManagement
FIX: TaskAgents - set timeOut for task to 10 min (15 min)
NEW: TaskAgents - fill in Error fields in case of failing operations

*Interfaces
BUGFIX: dirac-wms-select-jobs - wrong use of the Dirac API

[v6r2p9]

*Core
FIX: dirac-configure - make use of getSEsForSite() method to determine LocalSEs

*WMS
NEW: DownloadInputData,InputDataByProtocol - check Files on Tape SEs are on Disk cache 
     before Download or getturl calls from Wrapper
CHANGE: Matcher - add Stalled to "Running" Jobs when JobLimits are applied   
CHANGE: JobDB - allow to specify required platform as Platform JDL parameter,
        the specified platform is taken into account even without /Resources/Computing/OSCompatibility section

*DMS
CHANGE: dirac-admin-allow(ban)-se - removed lhcb-grid email account by default, 
        and added switch to avoid sending email
FIX: TaskAgents - fix for non-existing files
FIX: change verbosity in failoverReplication 
FIX: FileCatalog - remove properly metadata indices 
BUGFIX: FileManagerBase - bugfix in the descendants evaluation logic  
FIX: TransferAgent and TransferTask - update Files.Status to Failed when ReplicaManager.replicateAndRegister 
     will fail completely; when no replica is available at all.

*Core
FIX: dirac-pilot - default lcg bindings version set to 2012-02-20

[v6r2p8]

*DMS:
CHANGE: TransferAgent - fallback to task execution if replication tree is not found

[v6r2p7]

*WMS
BUGFIX: SiteDirector - wrong CS option use: BundleProxy -> HttpProxy
FIX: SiteDirector - use short lines in compressed/encoded files in the executable
     python script

[v6r2p6]

*DataManagement
FIX: Bad logic in StrategyHandler:MinimiseTotalWait

*Core
CHANGE: updated GGUS web portal URL

*RSS
BUGFIX: meta key cannot be reused, it is popped from dictionary

*Framework
FIX: The Gateway service does not have a handler
NEW: ConfingTemplate entry for Gateway
FIX: distribution notes allow for word wrap

*WorkloadManagement
FIX: avoid unnecessary call if no LFN is left in one of the SEs
FIX: When Uploading job outputs, try first Local SEs, if any


[v6r2p5]

*RSS
BUGFIX: several minor bug fixes

*RequestManagement
BUGFIX: RequestDBMySQL - removed unnecessary request type check

*DMS
BUGFIX: FileCatalogClienctCLI - wrong evaluation of the operation in the find command
NEW: FileCatalog - added possibility to remove specified metadata for a given path 
BUGFIX: ReplicaManager - wrong operation order causing failure of UploadLogFile module

*Core
NEW: dirac-install - generate cshrc DIRAC environment setting file for the (t)csh 

*Interfaces
CHANGE: Job - added InputData to each element in the ParametricInputData

*WMS
CHANGE: dirac-jobexec - pass ParametericInputData to the workflow as a semicolon separated string

[v6r2p4]

*WMS
BUGFIX: StalledJobAgent - protection against jobs with no PilotReference in their parameters
BUGFIX: WMSAdministratorHandler - wrong argument type specification for getPilotInfo method

*StorageManagement
BUGFIX: RequestFinalizationAgent - no method existence check when calling RPC method

[v6r2p3]

*WMS
CHANGE: Matcher - fixed the credentials check in requestJob() to simplify it

*ConfigurationSystem
CHANGE: Operations helper - fix that allow no VO to be defined for components that do not need it

*Core
BUGFIX: InstallTools - when applying runsvctrl to a list of components make sure that the config server is treated first and the sysadmin service - last
        
[v6r2p2]

*WMS
BUGFIX: Matcher - restored logic for checking private pilot asking for a given DN for belonging to the same group with JOB_SHARING property.

[v6r2p1]

*RequestManagementSystem
BUGFIX: RequestCleaningAgent - missing import of the "second" interval definition 

[v6r2]

*General
FIX: replaced use of exec() python statement in favor of object method execution

*Accounting
CHANGE: Accounting 'byte' units are in powers of 1000 instead of powers of 1024 (closes #457)

*Core
CHANGE: Pfn.py - pfnparse function rewritten for speed up and mem usage, unit test case added
FIX: DISET Clients are now thread-safe. Same clients used twice in different threads was not 
closing the previous connection
NEW: reduce wait times in DISET protocol machinery to improve performance    
NEW: dirac-fix-mysql-script command to fix the mysql start-up script for the given installation
FIX: TransferClient closes connections properly
FIX: DISET Clients are now thread-safe. Same client used twice in different threads will not close the previous connection
CHANGE: Beautification and reduce wait times to improve performance
NEW: ProcessPool - added functionality to kill all children processes properly when destroying ProcessPool objects
NEW: CS Helper for LocalSite section, with gridEnv method
NEW: Grid module will use Local.gridEnv if nothing passed in the arguments
CHANGE: Add deprecated sections in the CS Operations helper to ease the transition
FIX: dirac-install - execute dirac-fix-mysql-script, if available, to fix the mysql.server startup script
FIX: dirac-distribution - Changed obsoleted tar.list file URL
FIX: typo in dirac-admin-add-host in case of error
CHANGE: dirac-admin-allow(ban)-se - use diracAdmin.sendMail() instead of NotificationClient.sendMail()

*Framework
BUGFIX: UserProfileDB - no more use of "type" variable as it is a reserved keyword 

*RequestManagement:
FIX: RequestDBFile - more consistent treatment of requestDB Path
FIX: RequestMySQL - Execution order is evaluated based on not Done state of subrequests
NEW: RequestCleaningAgent - resetting Assigned requests to Waiting after a configurable period of time

*RSS
CHANGE: RSS Action now inherits from a base class, and Actions are more homogeneous, they all take a uniform set of arguments. The name of modules has been changed from PolType to Action as well.
FIX: CacheFeederAgent - too verbose messages moved to debug instead of info level
BUGFIX: fixed a bug preventing RSS clients to connect to the services     
FIX: Proper services synchronization
FIX: Better handling of exceptions due to timeouts in GOCDBClient   
FIX: RSS.Notification emails are sent again
FIX: Commands have been modified to return S_OK, S_ERROR inside the Result dict. This way, policies get a S_ERROR / S_OK object. CacheFeederAgent has been updated accordingly.
FIX: allow clients, if db connection fails, to reconnect ( or at least try ) to the servers.
CHANGE: access control using CS Authentication options. Default is SiteManager, and get methods are all.
BUGFIX: MySQLMonkey - properly escaped all parameters of the SQL queries, other fixes.
NEW: CleanerAgent renamed to CacheCleanerAgent
NEW: Updated RSS scripts, to set element statuses and / or tokens.
NEW: Added a new script, dirac-rss-synch
BUGFIX: Minor bugfixes spotted on the Web development
FIX: Removed useless decorator from RSS handlers
CHANGE: ResourceStatus helper tool moved to RSS/Client directory, no RSS objects created if the system is InActive
CHANGE: Removed ClientFastDec decorator, using a more verbose alternative.
CHANGE: Removed useless usage of kwargs on helper functions.  
NEW: added getSESitesList method to RSSClient      
FIX: _checkFloat() checks INTEGERS, not datetimes

*DataManagement
CHANGE: refactoring of DMS agents executing requests, allow requests from arbitrary users
NEW: DFC - allow to specify multiple replicas, owner, mode when adding files
CHANGE: DFC - optimization of the directory size evaluation
NEW: Added CREATE TEMPORARY TABLES privilege to FileCatalogDB
CHANGE: DFC - getCatalogCounters() update to show numbers of directories
NEW: lfc_dfc_copy script to migrate data from LFC to DFC
FIX: dirac-dms-user-lfns - fixed the case when the baseDir is specified
FIX: FTS testing scripts were using sys.argv and getting confused if options are passed
NEW: DFC - use DirectoryUsage tables for the storage usage evaluations
NEW: DFC - search by metadata can be limited to a given directory subtree
NEW: DFC - search by both directory and file indexed metadata
BUGFIX: DFC - avoid crash if no directories or files found in metadata query
NEW: DFC FileCatalogHandler - define database location in the configuration
NEW: DFC - new FileCatalogFactory class, possibility to use named DFC services
FIX: FTSMonitor, FTSRequest - fixes in handling replica registration, setting registration requests in FileToCat table for later retry
FIX: Failover registration request in the FTS agents.      
FIX: FTSMonitor - enabled to register new replicas if even the corresponding request were removed from the RequestManagement 
FIX: StorageElement - check if SE has been properly initialized before executing any method     
CHANGE: LFC client getReplica() - make use of the new bulk method lfc.lfc_getreplicasl()
FIX: LFC client - protect against getting None in lfc.lfc_readdirxr( oDirectory, "" )  
FIX: add extra protection in dump method of StorageElement base class
CHANGE: FailoverTransfer - create subrequest per catalog if more than one catalog

*Interface
NEW: Job.py - added method to handle the parametric parameters in the workflow. They are made available to the workflow_commons via the key 'GenericParameters'.
FIX: Dirac.py - fix some type checking things
FIX: Dirac.py - the addFile() method can now register to more than 1 catalog.

*WMS
FIX: removed dependency of the JobSchedulingAgent on RSS. Move the getSiteTier functionality to a new CS Helper.
FIX: WMSAdministratorHandler - Replace StringType by StringTypes in the export methods argument type
FIX: JobAgent - Set explicitly UseServerCertificate to "no" for the job executable
NEW: dirac-pilot - change directory to $OSG_WN_TMP on OSG sites
FIX: SiteDirector passes jobExecDir to pilot, this defaults to "." for CREAM CEs. It can be set in the CS. It will not make use of $TMPDIR in this case.
FIX: Set proper project and release version to the SiteDirector     
NEW: Added "JobDelay" option for the matching, refactored and added CS options to the matcher
FIX: Added installation as an option to the pilots and random MyProxyServer
NEW: Support for parametric jobs with parameters that can be of List type

*Resources
NEW: Added SSH Grid Engine Computing Element
NEW: Added SSH Computing Element
FIX: make sure lfc client will not try to connect for several days

*Transformation
FIX: TransformationDB - in setFileStatusForTransformation() reset ErrorCount to zero if "force" flag and    the new status is "unused"
NEW: TransformationDB - added support for dictionary in metadata for the InputDataQuery mechanism     

[v6r1p13]

*WMS
FIX: JobSchedulingAgent - backported from v6r2 use of Resources helper

[v6r1p12]

*Accounting
FIX: Properly delete cached plots

*Core
FIX: dirac-install - run externals post install after generating the versions dir

[v6r1p11]

*Core
NEW: dirac-install - caches locally the externals and the grid bundle
FIX: dirac-distribution - properly generate releasehistory and releasenotes

[v6r1p10]

*WorloadManagement
FIX: JobAgent - set UseServerCertificate option "no" for the job executable

[v6r1p9]

*Core
FIX: dirac-configure - set the proper /DIRAC/Hostname when defining /LocalInstallation/Host

*DataManagement
FIX: dirac-dms-user-lfns - fixed the case when the baseDir is specified
BUGFIX: dirac-dms-remove-files - fixed crash in case of returned error report in a form of dictionary 

[v6r1p8]

*Web
FIX: restored Run panel in the production monitor

*Resources
FIX: FileCatalog - do not check existence of the catalog client module file

[v6r1p7]

*Web
BUGFIX: fixed scroll bar in the Monitoring plots view

[v6r1p6]

*Core
FIX: TransferClient closes connections properly

[v6r1p5]

*Core
FIX: DISET Clients are now thread-safe. Same clients used twice in different threads was not 
     closing the previous connection
NEW: reduce wait times in DISET protocol machinery to improve performance   

[v6r1p4]

*RequestManagement
BUGFIX: RequestContainer - in isSubRequestDone() treat special case for subrequests with files

*Transformation
BUGFIX: TransformationCleaningAgent - do not clear requests for tasks with no associated jobs

[v6r1p3]

*Framework
NEW: Pass the monitor down to the request RequestHandler
FIX: Define the service location for the monitor
FIX: Close some connections that DISET was leaving open

[v6r1p2]

*WorkloadManagement
BUGFIX: JobSchedulingAgent - use getSiteTiers() with returned direct value and not S_OK

*Transformation
BUGFIX: Uniform use of the TaskManager in the RequestTaskAgent and WorkflowTaskAgent

[v6r1p1]

*RSS
BUGFIX: Alarm_PolType now really send mails instead of crashing silently.

[v6r1]

*RSS
CHANGE: Major refactoring of the RSS system
CHANGE: DB.ResourceStatusDB has been refactored, making it a simple wrapper round ResourceStatusDB.sql with only four methods by table ( insert, update, get & delete )
CHANGE: DB.ResourceStatusDB.sql has been modified to support different statuses per granularity.
CHANGE: DB.ResourceManagementDB has been refactored, making it a simple wrapper round ResourceStatusDB.sql with only four methods by table ( insert, update, get & delete )
CHANGE: Service.ResourceStatusHandler has been refactored, removing all data processing, making it an intermediary between client and DB.
CHANGE: Service.ResourceManagementHandler has been refactored, removing all data processing, making it an intermediary between client and DB.
NEW: Utilities.ResourceStatusBooster makes use of the 'DB primitives' exposed on the client and does some useful data processing, exposing the new functions on the client.
NEW: Utilities.ResourceManagementBooster makes use of the 'DB primitives' exposed on the client and does some useful data processing, exposing the new functions on the client.
CHANGE: Client.ResourceStatusClient has been refactorerd. It connects automatically to DB or to the Service. Exposes DB and booster functions.
CHANGE: Client.ResourceManagementClient has been refactorerd. It connects automatically to DB or to the Service. Exposes DB and booster functions.
CHANGE: Agent.ClientsCacheFeederAgent renamed to CacheFeederAgent. The name was not accurate, as it also feeds Accouting Cache tables.
CHANGE: Agent.InspectorAgent, makes use of automatic API initialization.
CHANGE: Command. refactor and usage of automatic API initialization.
CHANGE: PolicySystem.PEP has reusable client connections, which increase significantly performance.
CHANGE: PolicySystem.PDP has reusable client connections, which increase significantly performance.
NEW: Utilities.Decorators are syntactic sugar for DB, Handler and Clients.
NEW: Utilities.MySQLMonkey is a mixture of laziness and refactoring, in order to generate the SQL statements automatically. Not anymore sqlStatemens hardcoded on the RSS.
NEW: Utilities.Validator are common checks done through RSS modules
CHANGE: Utilities.Synchronizer syncs users and DIRAC sites
CHANGE: cosmetic changes everywhere, added HeadURL and RCSID
CHANGE: Removed all the VOExtension logic on RSS
BUGFIX: ResourceStatusHandler - getStorageElementStatusWeb(), access mode by default is Read
FIX: RSS __init__.py will not crash anymore if no CS info provided
BUGFIX: CS.getSiteTier now behaves correctly when a site is passed as a string

*dirac-setup-site
BUGFIX: fixed typos in the Script class name

*Transformation
FIX: Missing logger in the TaskManager Client (was using agent's one)
NEW: Added UnitTest class for TaskManager Client

*DIRAC API
BUGFIX: Dirac.py. If /LocalSite/FileCatalog is not define the default Catalog was not properly set.
FIX: Dirac.py - fixed __printOutput to properly interpret the first argument: 0:stdout, 1:stderr
NEW: Dirac.py - added getConfigurationValue() method

*Framework
NEW: UsersAndGroups agent to synchronize users from VOMRS server.

*dirac-install
FIX: make Platform.py able to run with python2.3 to be used inside dirac-install
FIX: protection against the old or pro links pointing to non-existent directories
NEW: make use of the HTTP proxies if available
FIX: fixed the logic of creating links to /opt/dirac directories to take into account webRoot subdirs

*WorkloadManagement
FIX: SiteDirector - change getVO() function call to getVOForGroup()

*Core:
FIX: Pfn.py - check the sanity of the pfn and catch the erroneous case

*RequestManagement:
BUGFIX: RequestContainer.isSubrequestDone() - return 0 if Done check fails

*DataManagement
NEW: FileCatalog - possibility to configure multiple FileCatalog services of the same type

[v6r0p4]

*Framework
NEW: Pass the monitor down to the request RequestHandler
FIX: Define the service location for the monitor
FIX: Close some connections that DISET was leaving open

[v6r0p3]

*Framework
FIX: ProxyManager - Registry.groupHasProperties() wasn't returning a result 
CHANGE: Groups without AutoUploadProxy won't receive expiration notifications 
FIX: typo dirac-proxy-info -> dirac-proxy-init in the expiration mail contents
CHANGE: DISET - directly close the connection after a failed handshake

[v6r0p2]

*Framework
FIX: in services logs change ALWAYS log level for query messages to NOTICE

[v6r0p1]

*Core
BUGFIX: List.uniqueElements() preserves the other of the remaining elements

*Framework
CHANGE: By default set authorization rules to authenticated instead of all
FIX: Use all required arguments in read access data for UserProfileDB
FIX: NotificationClient - dropped LHCb-Production setup by default in the __getRPSClient()

[v6r0]

*Framework
NEW: DISET Framework modified client/server protocol, messaging mechanism to be used for optimizers
NEW: move functions in DIRAC.Core.Security.Misc to DIRAC.Core.Security.ProxyInfo
CHANGE: By default log level for agents and services is INFO
CHANGE: Disable the log headers by default before initializing
NEW: dirac-proxy-init modification according to issue #29: 
     -U flag will upload a long lived proxy to the ProxyManager
     If /Registry/DefaultGroup is defined, try to generate a proxy that has that group
     Replaced params.debugMessage by gLogger.verbose. Closes #65
     If AutoUploadProxy = true in the CS, the proxy will automatically be uploaded
CHANGE: Proxy upload by default is one month with dirac-proxy-upload
NEW: Added upload of pilot proxies automatically
NEW: Print info after creating a proxy
NEW: Added setting VOMS extensions automatically
NEW: dirac-proxy-info can also print the information of the uploaded proxies
NEW: dirac-proxy-init will check that the lifetime of the certificate is less than one month and advise to renew it
NEW: dirac-proxy-init will check that the certificate has at least one month of validity
FIX: Never use the host certificate if there is one for dirac-proxy-init
NEW: Proxy manager will send notifications when the uploaded proxies are about to expire (configurable via CS)
NEW: Now the proxyDB also has a knowledge of user names. Queries can use the user name as a query key
FIX: ProxyManager - calculate properly the dates for credentials about to expire
CHANGE: ProxyManager will autoexpire old proxies, also auto purge logs
CHANGE: Rename dirac-proxy-upload to dirac-admin-proxy-upload
NEW: dirac-proxy-init will complain if the user certificate has less than 30 days
CHANGE: SecurityLogging - security log level to verbose
NEW: OracleDB - added Array type 
NEW: MySQL - allow definition of the port number in the configuration
FIX: Utilities/Security - hash VOMS Attributes as string
FIX: Utilities/Security - Generate a chain hash to discover if two chains are equal
NEW: Use chain has to discover if it has already been dumped
FIX: SystemAdministrator - Do not set  a default lcg version
NEW: SystemAdministrator - added Project support for the sysadmin
CHANGE: SysAdmin CLI - will try to connect to the service when setting the host
NEW: SysAdmin CLI - colorization of errors in the cli
NEW: Logger - added showing the thread id in the logger if enabled
     
*Configuration
NEW: added getVOfromProxyGroup() utility
NEW: added getVoForGroup() utility, use it in the code as appropriate
NEW: added Registry and Operations Configuration helpers
NEW: dirac-configuration-shell - a configuration script for CS that behaves like an UNIX shellCHANGE: CSAPI - added more functionality required by updated configuration console
NEW: Added possibility to define LocalSE to any Site using the SiteLocalSEMapping 
     section on the Operations Section     
NEW: introduce Registry/VO section, associate groups to VOs, define SubmitPools per VO
FIX: CE2CSAgent - update the CEType only if there is a relevant info in the BDII  

*ReleaseManagement
NEW: release preparations and installation tools based on installation packages
NEW: dirac-compile-externals will try go get a DIRAC-free environment before compiling
NEW: dirac-disctribution - upload command can be defined via defaults file
NEW: dirac-disctribution - try to find if the version name is a branch or a tag in git and act accordingly
NEW: dirac-disctribution - added keyword substitution when creating a a distribution from git
FIX: Install tools won't write HostDN to the configuration if the Admin username is not set 
FIX: Properly set /DIRAC/Configuration/Servers when installing a CS Master
FIX: install_site.sh - missing option in wget for https download: --no-check-certificate
FIX: dirac-install-agent(service) - If the component being installed already has corresponding 
     CS section, it is not overwritten unless explicitly asked for
NEW: dirac-install functionality enhancement: start using the switches as defined in issue #26;
CHANGE: dirac-install - write the defaults if any under defaults-.cfg so dirac-configure can 
        pick it up
FIX: dirac-install - define DYLD_LIBRARY_PATH ( for Mac installations )     
NEW: dirac-install - put all the goodness under a function so scripts like lhcb-proxy-init can use it easily
FIX: dirac-install - Properly search for the LcgVer
NEW: dirac-install will write down the releases files in -d mode   
CHANGE: use new dirac_install from gothub/integration branch in install_site.sh
NEW: Extensions can request custom external dependencies to be installed via pip when 
     installing DIRAC.
NEW: LCG bundle version can be defined on a per release basis in the releases.cfg 
NEW: dirac-deploy-scripts - when setting the lib path in the deploy scripts. 
     Also search for subpaths of the libdir and include them
NEW: Install tools - plainly separate projects from installations

*Accounting
CHANGE: For the WMSHistory type, send as JobSplitType the JobType
CHANGE: Reduced the size of the max key length to workaround mysql max bytes for index problem
FIX: Modified buckets width of 1week to 1 week + 1 day to fix summer time end week (1 hour more )

*WorkloadManagement
CHANGE: SiteDirector - simplified executable generation
NEW: SiteDirector - few more checks of error conditions   
NEW: SiteDirector - limit the queue max length to the value of MaxQueueLengthOption 
     ( 3 days be default )
BUGFIX: SiteDirector - do not download pilot output if the flag getPilotOutput is not set     
NEW: JobDB will extract the VO when applying DIRAC/VOPolicy from the proper VO
FIX: SSHTorque - retrieve job status by chunks of 100 jobs to avoid too long
NEW: glexecComputingElement - allow glexecComputingElement to "Reschedule" jobs if the Test of
     the glexec fails, instead of defaulting to InProcess. Controlled by
     RescheduleOnError Option of the glexecComputingElement
NEW: SandboxStore - create a different SBPath with the group included     
FIX: JobDB - properly treat Site parameter in the job JDL while rescheduling jobs
NEW: JobSchedulingAgent - set the job Site attribute to the name of a group of sites corresponding 
     to a SE chosen by the data staging procedure 
CHANGE: TimeLeft - call batch system commands with the ( default ) timeout 120 sec
CHANGE: PBSTimeLeft - uses default CPU/WallClock if not present in the output  
FIX: PBSTimeLeft - proper handling of (p)cput parameter in the batch system output, recovery of the
     incomplete batch system output      
NEW: automatically add SubmitPools JDL option of the job owner's VO defines it     
NEW: JobManager - add MaxParametericJobs option to the service configuration
NEW: PilotDirector - each SubmitPool or Middleware can define TargetGrids
NEW: JobAgent - new StopOnApplicationFailure option to make the agent exiting the loop on application failure
NEW: PilotAgentsDB - on demand retrieval of the CREAM pilot output
NEW: Pilot - proper job ID evaluation for the OSG sites
FIX: ComputingElement - fixed proxy renewal logic for generic and private pilots
NEW: JDL - added %j placeholder in the JDL to be replaced by the JobID
BUGFIX: DownloadInputData - bug fixed in the naming of downloaded files
FIX: Matcher - set the group and DN when a request gets to the matcher if the request is not 
     coming from a pilot
FIX: Matcher = take into account JobSharing when checking the owner for the request
CHANGE: PilotDirector, dirac-pilot - interpret -V flag of the pilot as Installation name

*DataManagement
FIX: FileCatalog/DiractoryLevelTree - consistent application of the max directory level using global 
     MAX_LEVELS variable
FIX: FileCatalog - Directory metadata is deleted together with the directory deletion, issue #40    
CHANGE: FileCatalog - the logic of the files query by metadata revisited to increase efficiency 
FIX: LcgFileCatalog - use lfcthr and call lfcthr.init() to allow multithread
     try the import only once and just when LcgFileCatalogClient class is intantiated
NEW: LcgFileCatalogClient - new version of getPathPermissions relying on the lfc_access method to solve the problem
     of multiple user DNs in LFC.     
FIX: StorageElement - get service CS options with getCSOption() method ( closes #97 )
FIX: retrieve FileCatalogs as ordered list, to have a proper default.
CHANGE: FileCatalog - allow up to 15 levels of directories
BUGFIX: FileCatalog - bug fixes in the directory removal methods (closes #98)
BUGFIX: RemovalAgent - TypeError when getting JobID in RemovalAgent
BUGFIX: RemovalAgent - put a limit to be sure the execute method will end after a certain number of iterations
FIX: DownloadInputData - when files have been uploaded with lcg_util, the PFN filename
     might not match the LFN file name
FIX: putting FTSMonitor web page back
NEW: The default file catalog is now determined using /LocalSite/FileCatalog. The old behavior 
     is provided as a fallback solution
NEW: ReplicaManager - can now deal with multiple catalogs. Makes sure the surl used for removal is 
the same as the one used for registration.   
NEW: PoolXMLCatalog - added getTypeByPfn() function to get the type of the given PFN  
NEW: dirac-dms-ban(allow)-se - added possibility to use CheckAccess property of the SE

*StorageManagement
FIX: Stager - updateJobFromStager(): only return S_ERROR if the Status sent is not
recognized or if a state update fails. If the jobs has been removed or
has moved forward to another status, the Stager will get an S_OK and
should forget about the job.
NEW: new option in the StorageElement configuration "CheckAccess"
FIX: Requests older than 1 day, which haven't been staged are retried. Tasks older than "daysOld" 
     number of days are set to Failed. These tasks have already been retried "daysOld" times for staging.
FIX: CacheReplicas and StageRequests records are kept until the pin has expired. This way the 
     StageRequest agent will have proper accounting of the amount of staged data in cache.
NEW: FTSCleaningAgent will allow to fix transient errors in RequestDB. At the moment it's 
     only fixing Requests for which SourceTURL is equal to TargetSURL.
NEW: Stager - added new command dirac-stager-stage-files          
FIX: Update Stager code in v6 to the same point as v5r13p37
FIX: StorageManager - avoid race condition by ensuring that Links=0 in the query while removing replicas

*RequestManagement
FIX: RequestDBFile - get request in chronological order (closes issue #84)
BUGFIX: RequestDBFile - make getRequest return value for getRequest the same as for

*ResourceStatusSystem
NEW: Major code refacoring. First refactoring of RSS's PEP. Actions are now function 
     defined in modules residing in directory "Actions".
NEW: methods to store cached environment on a DB and ge them.
CHANGE: command caller looks on the extension for commands.
CHANGE: RSS use now the CS instead of getting info from Python modules.
BUGFIX: Cleaned RSS scripts, they are still prototypes
CHANGE: PEP actions now reside in separate modules outside PEP module.
NEW: RSS CS module add facilities to extract info from CS.
CHANGE: Updating various RSS tests to make them compatible with
changes in the system.
NEW: CS is used instead of ad-hoc configuration module in most places.
NEW: Adding various helper functions in RSS Utils module. These are
functions used by RSS developers, including mainly myself, and are
totally independant from the rest of DIRAC.
CHANGE: Mostly trivial changes, typos, etc in various files in RSS     
CHANGE: TokenAgent sends e-mails with current status   

*Transformation
CHANGE: allow Target SE specification for jobs, Site parameter is not set in this case
CHANGE: TransformationAgent  - add new file statuses in production monitoring display
CHANGE: TransformationAgent - limit the number of files to be treated in TransformationAgent 
        for replication and removal (default 5000)
BUGFIX: TransformationDB - not removing task when site is not set
BUGFIX: TransformationCleaningAgent - archiving instead of cleaning Removal and Replication 
        transformations 
FIX: TransformationCleaningAgent - kill jobs before deleting them        

*Workflow
NEW: allow modules to define Input and Output parameters that can be
     used instead of the step_commons/workflow_commons (Workflow.py, Step.py, Module.py)

*Various fixes
BUGFIX: Mail.py uses SMTP class rather than inheriting it
FIX: Platform utility will properly discover libc version even for the new Ubuntu
FIX: Removed old sandbox and other obsoleted components<|MERGE_RESOLUTION|>--- conflicted
+++ resolved
@@ -1,4 +1,3 @@
-<<<<<<< HEAD
 [v6r13-pre15]
 
 CHANGE: Separating fixed and variable parts of error log messages for multiple systems 
@@ -38,12 +37,11 @@
 
 *TS
 CHANGE: Task Manager plugins
-=======
+
 [v6r12p24]
 
 *DMS:
 FIX: DataManager - retry RSS call 5 times - to be reviewed
->>>>>>> d6bfcf39
 
 [v6r12p23]
 
