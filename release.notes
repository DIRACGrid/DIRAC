--- conflicted
+++ resolved
@@ -1,4 +1,3 @@
-<<<<<<< HEAD
 [v7r0p15]
 
 *Accounting
@@ -307,12 +306,11 @@
 NEW: (#4170) added Production system documentation
 CHANGE: (#4224) Pilot 3 is the default
 NEW: (#4244) Added a few notes on using the JobParameters on ElasticSearch database
-=======
+
 [v6r22p23]
 
 *DMS
 CHANGE: (#4472) DM.getFile only checks metadata of files with replicas
->>>>>>> ee1c5d4d
 
 [v6r22p22]
 
