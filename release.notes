--- conflicted
+++ resolved
@@ -1,4 +1,3 @@
-<<<<<<< HEAD
 [v6r13p8]
 
 *Framework
@@ -224,13 +223,12 @@
 
 *TS
 CHANGE: Task Manager plugins
-=======
+
 [v6r12p45]
 
 *Resources
 FIX: SRM2Storage - error 22 of exists call is intepreted as exisiting file
      ( backport from v6r13 )
->>>>>>> 9f914a07
 
 [v6r12p44]
 
