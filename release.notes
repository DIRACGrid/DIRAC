--- conflicted
+++ resolved
@@ -1,4 +1,7 @@
-<<<<<<< HEAD
+[v6r8p22]
+
+FIX: included fixes from v6r7p36 patch release
+
 [v6r8p21]
 
 *DMS
@@ -219,7 +222,7 @@
 FIX: TaskManager - site in the job definition is taken into account when submitting
 NEW: Transformation - get the allowed plugins from the CS /Operations/Transformations/AllowedPlugins
 FIX: ValidateOutputDataAgent - self not needed for static methods
-=======
+
 [v6r7p36]
 
 *WMS
@@ -230,7 +233,6 @@
 *SMS
 FIX: StorageManagementDB - fix a race condition when old tasks are set failed 
      between stage submission and update.        
->>>>>>> 14725279
 
 [v6r7p35]
 
