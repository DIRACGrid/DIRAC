<<<<<<< HEAD
[v6r13-pre5]

CHANGE: Separating fixed and variable parts of error log messages for multiple systems 
        to allow SystemLogging to work

*Core
NEW: Changes to make the DISET protocol IP V6 ready

*DMS
NEW: Native use of the FTS3 services
CHANGE: Removed the use of current DataLogging service

*RMS
CHANGE: Removed files from the previous generation RMS
CHANGE: RMS refactored based on SQLAlchemy 

*Resources
NEW: Computing - BatchSystem classes introduced to be used both in Local and SSH Computing Elements
CHANGE: Storage - reworked Storage Element/Plugins to encapsulate physical URLs  
=======
[v6r12p5]

*Core
FIX: VOMS.py - do not use obsoleted -dont-verify-ac flag with voms-proxy-info

*TS
FIX: TransformationManager - no status checked at level service
>>>>>>> 1514fff8

[v6r12p4]

FIX: fixes from v6r11p23 patch release

[v6r12p3]

*Configuration
CHANGE: dirac-admin-add-resources - define VOPath/ option when adding new SE 

*Resources
NEW: StorageFactory - modify protocol Path for VO specific value

*DMS
FIX: FileCatalog - check for empty input in checkArgumentFormat utility
FIX: DataManager - protect against FC queries with empty input

[v6r12p2]

*Core
FIX: dirac-install - svn.cern.ch rather than svnweb.cern.ch is now needed for direct 
     HTTP access to files in SVN

*WMS
FIX: dirac-wms-cpu-normalization - when re-configuring, do not try to dump in the 
     diracConfigFilePath

[v6r12p1]

*Configuration
FIX: Core.Utilities.Grid, dirac-admin-add-resources - fix to make a best effort to 
     guess the proper VO specific path of a new SE
*WMS
FIX: dirac-configure, pilotCommands, pilotTools - fixes to use server certificate

[v6r12]

*Core
CHANGE: ProcessPool - do not stop working processes by default
NEW: ReturnValue - added returnSingleResult() utility 
FIX: MySQL - correctly parse BooleanType
FIX: dirac-install - use python 2.7 by default
FIX: dirac-install-xxx commands - complement installation with the component setup
     in runit
NEW: dirac-configure - added --SkipVOMSDownload switch, added --Output switch
     to define output configuration file
CHANGE: ProcessPool - exit from the working process if a task execution timed out  
NEW: ProcessMonitor - added evaluation of the memory consumed by a process and its children   
NEW: InstallTools - added flag to require MySQL installation
FIX: InstallTools - correctly installing DBs extended (with sql to be sourced) 
FIX: InstallTools - run MySQL commands one by one when creating a new database
FIX: InstallTools - fixMySQLScripts() fixes the mysql start script to ognore /etc/my.cnf file
CHANGE: Os.py - the use of "which" is replaced by distutils.spawn.find_executable
NEW: Grid.py - ldapSA replaced by ldapSE, added getBdiiSE(CE)Info() methods
CHANGE: CFG.py - only lines starting with ^\s*# will be treated as comments
CHANGE: Shifter - Agents will now have longer proxies cached to prevent errors 
        for heavy duty agents, closes #2110
NEW: Bdii2CSAgent - reworked to apply also for SEs and use the same utilities for the
     corresponding command line tool
NEW: dirac-admin-add-resources - an interactive tool to add and update sites, CEs, SEs
     to the DIRAC CS   
CHANGE: dirac-proxy-init - added message in case of impossibility to add VOMS extension   
FIX: GOCDBClient - handle correctly the case of multiple elements in the same DT            


*Accounting
NEW: Allow to have more than one DB for accounting
CHANGE: Accounting - use TypeLoader to load plotters

*Framework
FIX: Logger - fix FileBackend implementation

*WMS
NEW: Refactored pilots ( dirac-pilot-2 ) to become modular following RFC #18, 
     added pilotCommands.py, SiteDirector modified accordingly 
CHANGE: InputData(Executor) - use VO specific catalogs      
NEW: JobWrapper, Watchdog - monitor memory consumption by the job ( in a Warning mode )
FIX: SandboxStoreHandler - treat the case of exception while cleaning sandboxes
CHANGE: JobCleaningAgent - the delays of job removals become CS parameters
BUGFIX: JobDB - %j placeholder not replaced after rescheduling
FIX: JobDB - in the SQL schema description reorder tables to allow foreign keys
BUGFIX: JobAgent, Matcher - logical bug in using PilotInfoReported flag
FIX: OptimizerExecutor - when a job fails the optimization chain set the minor status 
     to the optimiser name and the app status to the fail error

*Resources
NEW: StorageElement - added a cache of already created SE objects
CHANGE: SSHTorqueComputingElement - mv getCEStatus to remote script

*ResourceStatus
NEW: ResourceManagementClient/DB, DowntimeCommand - distinguish Disk and Tape storage 
FIX: GODDBClient  - downTimeXMLParsing() can now handle the "service type" parameter properly
CHANGE: dirac-rss-xxx commands use the printTable standard utility
FIX: dirac-dms-ftsdb-summary - bug fix for #2096

*DMS
NEW: DataManager - add masterCatalogOnly flag in the constructor
FIX: DataManager - fix to protect against non valid SE
CHANGE: FC.DirectoryLevelTree - use SELECT ... FOR UPDATE lock in makeDir()
FIX: FileCatalog - fixes in using file and replica status
CHANGE: DataManager - added a new argument to the constructor - vo
CHANGE: DataManager - removed removeCatalogFile() and dirac-dms-remove-catalog-file adjusted
CHANGE: Several components - field/parameter CheckSumType all changed to ChecksumType
CHANGE: PoolXMLCatalog - add the SE by default in the xml dump and use the XML library 
        for dumping the XML
FIX: XROOTStorageElement - fixes to comply with the interface formalism        

*SMS
FIX: StorageManagementDB - small bugfix to avoid SQL errors

*RMS
NEW: Added 'since' and 'until' parameters for getting requests
NEW: Request - added optimize() method to merge similar operations when
     first inserting the request
NEW: ReqClient, RequestDB - added getBulkRequest() interface. RequestExecutingAgent
     can use it controlled by a special flag     
FIX: Operation, Request - set LastUpdate time stamp when reaching final state
FIX: OperationHandlerBase - don't erase the original message when reaching the max attempts      
FIX: removed some deprecated codes
FIX: RequestTask - always set useServerCerificate flag to tru in case of executing inside
     an agent
CHANGE: gRequestValidator removed to avoid object instantiation at import   
NEW: dirac-rms-cancel-request command and related additions to the db and service classes  

*TMS
NEW: WorkflowTaskAgent is now multi-threaded
NEW: Better use of threads in Transformation Agents
CHANGE: TransformationDB - modified such that the body in a transformation can be updated
FIX: TransformationCleaningAgent - removed non-ASCII characters in a comment

[v6r11p25]

*Interfaces
FIX: Job.py - bring back different logfile names if they have not been specified by the user

[v6r11p24]

*DMS
BUGFIX: SEManagerDB - bug fixed in getting connection in __add/__removeSE

[v6r11p23]

*DMS
CHANGE: FTSRequest is left only to support dirac-dms-fts-XXX commands

[v6r11p22]

*DMS
FIX: FTSJob - fixes in the glite-transfer-status command outpu parsing
FIX: TransformationClient - allow single lfn in setFileStatusForTransformation()

*WMS
FIX: StatesMonitoringAgent - install pika on the fly as a temporary solution

[v6r11p21]

*DMS
BUGFIX: dirac-dms-remove-replicas - continue in case of single replica failure
FIX: dirac-rms-xxx scripts - use Script.getPositionalArgs() instead of sys.argv

*Workflow
FIX: Test_Modules.py - fix in mocking functions, less verbose logging

[v6r11p20]

*DMS
BUGFIX: DataManager - in __SEActive() use resolved SE name to deal with aliases
BUGFIX: FileMetadata - multiple bugs in __buildUserMetaQuery()

[v6r11p19]

*DMS
FIX: FTSJob - fix FTS job monitoring a la FTS2

*RMS
CHANGE: ReqClient - added setServer() method
FIX: File,Operation,Request - call the getters to fetch the up-to-date information 
     from the parent

[v6r11p18]

*DMS
FIX: FTSAgent(Job) - fixes for transfers requiring staging (bringOnline) and adaptation 
     to the FTS3 interface

*WMS
FIX: StatesMonitoringAgent - resend the records in case of failure

[v6r11p17]

*DMS
FIX: FileCatalog - in multi-VO case get common catalogs if even VO is not specified

*Resources
FIX: ComputintgElement - bugfix in available() method

*WMS
FIX: SiteDirector - if not pilots registered in the DB, pass empty list to the ce.available()

[v6r11p16]

*RMS
BUGFIX: Request,Operation,File - do not cast to str None values

[v6r11p15]

*DMS
FIX: ReplicateAndRegister - do not create FTSClient if no FTSMode requested
CHANGE: FTSAgent(Job,File) - allow to define the FTS2 submission command;
        added --copy-pin-lifetime only for a tape backend
        parse output of both commands (FTS2, FTS3)
        consider additional state for FTS retry (Canceled)
        
*RMS
FIX: Operation, Request - treat updates specially for Error fields        

*TMS
FIX: TransformationAgent - fixes in preparing json serialization of requests

*WMS
NEW: StateMonitoringAgent - sends WMS history data through MQ messages 

[v6r11p14]

*WMS
CHANGE: JobDB - removed unused tables and methods
CHANGE: removed obsoleted tests

*DMS
FIX: FTSAgent - recover case when a target is not in FTSDB
CHANGE: FTSAgent(Job) - give possibility to specify a pin life time in CS 

*RMS
FIX: Make RMS objects comply with Python Data Model by adding __nonzero__ methods 

[v6r11p13]

*DMS
BUGFIX: SEManager - in SEManagerDB.__addSE() bad _getConnection call, closes #2062

[v6r11p12]

*Resources
CHANGE: ARCComputingElement - accomodate changes in the ARC job reported states

*Configuration
CHANGE: Resources - define a default FTS server in the CS (only for v6r11 and v6r12)

*DMS
FIX: FTSStrategy - allow to use a given channel more than once in a tree 
FIX: FTSAgent - remove request from cache if not found
FIX: FTSAgent - recover deadlock situations when FTS Files had not been correctly 
     updated or were not in the DB

*RMS
FIX: RequestExecutingAgent - fix a race condition (cache was cleared after the request was put)
FIX: RequestValidator - check that the Operation handlers are defined when inserting a request

[v6r11p11]

*Core
FIX: TransportPool - fixed exception due to uninitialized variable
FIX: HTTPDISETSocket - readline() takes optional argument size ( = 0 )

*DMS
FIX: FTSAgent - check the type of the Operation object ( can be None ) and
     some other protections
FIX: FTSClient - avoid duplicates in the file list

*RMS
FIX: ReqClient - modified log message
CHANGE: dirac-dms-fts-monitor - allow multiple comma separated LFNs in the arguments

[v6r11p10]

*RSS
FIX: DowntimeCommand, Test_RSS_Command_GOCDBStatusCommand - correctly interpreting list of downtimes

*RMS
FIX: ReplicateAndRegister - Create a RegisterReplica (not RegisterFile) if ReplicateAndRegister 
     fails to register
FIX: OperationHandlerBase - handle correctly Attempt counters when SEs are banned
FIX: ReplicateAndRegister - use FC checksum in case of mismatch request/PFN
FIX: FTSAgent - in case a file is Submitted but the FTSJob is unknown, resubmit
FIX: FTSAgent - log exceptions and put request to DB in case of exception
FIX: FTSAgent - handle FTS error "Unknown transfer state NOT_USED", due to same file 
     registered twice (to be fixed in RMS, not clear origin)

*WMS
FIX: JobStateUpdateHandler - status not updated while jobLogging is, due to time skew between 
     WN and DB service
FIX: JobStateUpdateHandler - stager callback not getting the correct status Staging 
     (retry for 10 seconds)     

[v6r11p9]

*Core
NEW: AgentModule - set AGENT_WORKDIRECTORY env variable with the workDirectory
NEW: InstallTools - added methods for the new web portal installation

*DMS
FIX: ReplicateAndRegister - apply same error logic for DM replication as for FTS

*Resources:
FIX: SRM2Storage - fix log message level
FIX: SRM2Storage - avoid useless existence checks 

*RMS
FIX: ForwardDISET - a temporary fix for a special LHCb case, to be removed asap
FIX: ReqClient - prettyPrint is even prettier
FIX: RequestTask - always use server certificates when executed within an agent

[v6r11p8]

*TMS
FIX: TransformationDB - fix default value within ON DUPLICATE KEY UPDATE mysql statement

[v6r11p7]

*Framework
BUGFIX: ProxyDB.py - bug in a MySQL table definition

*DMS
FIX: ReplicateAndRegister.py - FTS client is not instantiated in the c'tor as it 
     might not be used, 

*WMS
FIX: JobWrapper - don't delete the sandbox tar file if upload fails
FIX: JobWrapper - fix in setting the failover request

*RMS
FIX: RequestDB - add protections when trying to get a non existing request

[v6r11p6]

*WMS
FIX: InpudDataResolution - fix the case when some files only have a local replica
FIX: DownloadInputData, InputDataByProtocol - fix the return structure of the
     execute() method
     
*Resources
NEW: LocalComputingElement, CondorComputingElement      

[v6r11p5]

FIX: Incorporated changes from v6r10p25 patch

*Framework
NEW: Added getUserProfileNames() interface

*WMS
NEW: WMSAdministrator - added getPilotStatistics() interface
BUGFIX: JobWrapperTemplate - use sendJobAccounting() instead of sendWMSAccounting()
FIX: JobCleaningAgent - skip if no jobs to remove

*DMS
BUGFIX: FileCatalogClientCLI - bug fix in the metaquery construction

*Resources
CHANGE: StorageElement - enable Storage Element proxy configuration by protocol name

*TMS
NEW: TransformationManager - add Scheduled to task state for monitoring

[v6r11p4]

*Framework
NEW: ProxyDB - added primary key to ProxyDB_Log table
CHANGE: ProxyManagerHandler - purge logs once in 6 hours

*DMS
FIX: DataManager - fix in the accounting report for deletion operation
CHANGE: FTSRequest - print FTS GUID when submitting request
FIX: dirac-dms-fts-monitor - fix for using the new FTS structure
FIX: DataLoggingDB - fix type of the StatusTimeOrder field
FIX: DataLoggingDB - take into account empty date argument in addFileRecord()
FIX: ReplicateAndRegister - use active replicas
FIX: FTS related modules - multiple fixes

*WMS
NEW: SiteDirector - pass the list of already registered pilots to the CE.available() query
FIX: JobCleaningAgent - do not attempt job removal if no eligible jobs

*Resources
FIX: LcgFileCatalogClient - if replica already exists while registration, reregister
NEW: CREAM, SSH, ComputingElement - consider only registered pilots to evaluate queue occupancy

[v6r11p3]

FIX: import gMonitor from it is original location

*Core
FIX: FC.Utilities - treat properly the LFN names starting with /grid ( /gridpp case )

*Configuration
FIX: LocalConfiguration - added exitCode optional argument to showHelp(), closes #1821

*WMS
FIX: StalledJobAgent - extra checks when failing Completed jobs, closes #1944
FIX: JobState - added protection against absent job in getStatus(), closes #1853

[v6r11p2]

*Core
FIX: dirac-install - skip expectedBytes check if Content-Length not returned by server
FIX: AgentModule - demote message "Cycle had an error:" to warning

*Accounting
FIX: BaseReporter - protect against division by zero

*DMS
CHANGE: FileCatalogClientCLI - quite "-q" option in find command
FIX: DataManager - bug fix in __initializeReplication()
FIX: DataManager - less verbose log message 
FIX: DataManager - report the size of removed files only for successfully removed ones
FIX: File, FTSFile, FTSJob - SQL tables schema change: Size filed INTEGER -> BIGINT

*RMS
FIX: dirac-rms-reset-request, dirac-rms-show-request - fixes
FIX: ForwardDISET - execute with trusted host certificate

*Resources
FIX: SSHComputingElement - SSHOptions are parsed at the wrong place
NEW: ComputingElement - evaluate the number of available cores if relevant

*WMS
NEW: JobMonitoringHander - added export_getOwnerGroup() interface

*TMS
CHANGE: TransformationCleaningAgent - instantiation of clients moved in the initialize()

[v6r11p1]

*RMS
FIX: ReqClient - failures due to banned sites are considered to be recoverable

*DMS
BUGFIX: dirac-dms-replicate-and-register-request - minor bug fixes

*Resources
FIX: InProcessComputingElement - stop proxy renewal thread for a finished payload

[v6r11]

*Core
FIX: Client - fix in __getattr__() to provide dir() functionality
CHANGE: dirac-configure - use Registry helper to get VOMS servers information
BUGFIX: ObjectLoader - extensions must be looked up first for plug-ins
CHANGE: Misc.py - removed obsoleted
NEW: added returnSingleResult() generic utility by moving it from Resources/Utils module 

*Configuration
CHANGE: Resources.getDIRACPlatform() returns a list of compatible DIRAC platforms
NEW: Resources.getDIRACPlatforms() used to access platforms from /Resources/Computing/OSCompatibility
     section
NEW: Registry - added getVOs() and getVOMSServerInfo()     
NEW: CE2CSAgent - added VO management

*Accounting
FIX: AccountingDB, Job - extra checks for invalid values

*WMS
NEW: WMS tags to allow jobs require special site/CE/queue properties  
CHANGES: DownloadInputData, InputDataByProtocol, InputDataResolution - allows to get multiple 
         PFNs for the protocol resolution
NEW: JobDB, JobMonitoringHandler - added traceJobParameters(s)() methods     
CHANGE: TaskQueueDirector - use ObjectLoader to load directors    
CHANGE: dirac-pilot - use Python 2.7 by default, 2014-04-09 LCG bundles

*DMS
NEW: DataManager to replace ReplicaManager class ( simplification, streamlining )
FIX: InputDataByProtocol - fix the case where file is only on tape
FIX: FTSAgent - multiple fixes
BUGFIX: ReplicateAndRegister - do not ask SE with explicit SRM2 protocol

*Interfaces
CHANGE: Dirac - instantiate SandboxStoreClient and WMSClient when needed, not in the constructor
CHANGE: Job - removed setSystemConfig() method
NEW: Job.py - added setTag() interface

*Resources
CHANGE: StorageElement - changes to avoid usage PFNs
FIX: XROOTStorage, SRM2Storage - changes in PFN construction 
NEW: PoolComputingElement - a CE allowing to manage multi-core slots
FIX: SSHTorqueComputingElement - specify the SSHUser user for querying running/waiting jobs 

*RSS
NEW: added commands dirac-rss-query-db and dirac-rss-query-dtcache

*RMS
CHANGE: ReqDB - added Foreign Keys to ReqDB tables
NEW: dirac-rms-reset-request command
FIX: RequestTask - always execute operations with owner proxy

*SMS
FIX: few minor fixes to avoid pylint warnings

[v6r10p25]

*DMS
CHANGE: FileCatalog - optimized file selection by metadata

[v6r10p24]

*DMS
FIX: FC.FileMetadata - optimized queries for list interception evaluation

[v6r10p23]

*Resoures
CHANGE: SSHComputingElement - allow SSH options to be passed from CS setup of SSH Computing Element
FIX: SSHComputingElement - use SharedArea path as $HOME by default

[v6r10p22]

*CS
CHANGE: Operations helper - if not given, determine the VO from the current proxy 

*Resources
FIX: glexecComputingElement - allows Application Failed with Errors results to show through, 
     rather than be masked by false "glexec CE submission" errors
     
*DMS     
CHANGE: ReplicaManager - in getReplicas() rebuild PFN if 
        <Operations>/DataManagement/UseCatalogPFN option is set to False ( True by default )

[v6r10p21]

*Configuration
FIX: CSGlobals - allow to specify extensions in xxxDIRAC form in the CS

*Interfaces
FIX: Job - removed self.reqParams
FIX: Job - setSubmitPools renamed to setSubmitPool, fixed parameter definition string

*WMS
FIX: JobMonitorigHandler, JobPolicy - allow JobMonitor property to access job information

[v6r10p20]

*DMS
FIX: FTSAgent/Client, ReplicateAndRegister - fixes to properly process failed
     FTS request scheduling

[v6r10p19]

*DMS
FIX: FTSAgent - putRequest when leaving processRequest
FIX: ReplicaManager - bug in getReplicas() in dictionary creation

[v6r10p18]

*DMS
FIX: ReplicateAndRegister - dictionary items incorrectly called in ftsTransfer()

[v6r10p17]

*RMS
FIX: RequestDB.py - typo in a table name
NEW: ReqManagerHandler - added getDistinctValues() to allow selectors in the web page

*DMS
CHANGE: ReplicaManager - bulk PFN lookup in getReplicas()

[v6r10p16]

*Framework
NEW: PlottingClient - added curveGraph() function

*Transformation
FIX: TaskManagerAgentBase - add the missing Scheduled state

*WMS
FIX: TaskQueueDB - reduced number of lines in the matching parameters printout

*DMS
FIX: dirac-dms-show-se-status - exit on error in the service call, closes #1840

*Interface
FIX: API.Job - removed special interpretation of obsoleted JDLreqt type parameters

*Resources
FIX: SSHComputingElement - increased timeout in getJobStatusOnHost() ssh call, closes #1830

[v6r10p15]

*DMS
FIX: FTSAgent - added missing monitoring activity
FIX: FileCatalog - do not check directory permissions when creating / directory

*Resources
FIX: SSHTorqueComputingElement - removed obsoleted stuff

[v6r10p14]

*SMS
FIX: RequestPreparationAgent - typo fixed

[v6r10p13]

*SMS
FIX: RequestPreparationAgent - use ReplicaManager to get active replicas

*DMS
FIX: ReplicaManager - getReplicas returns all replicas ( in all statuses ) by default
CHANGE: FC/SecurityManager - give full ACL access to the catalog to groups with admin rights

*WMS
CHANGE: SiteDirector - changes to reduce the load on computing elements
FIX: JobWrapper - do not set Completed status for the case with failed application thread

[v6r10p12]

*WMS
CHANGE: Replace consistently everywhere SAM JobType by Test JobType
FIX: JobWrapper - the outputSandbox should be always uploaded (outsized, in failed job)

*DMS
FIX: RemoveFile - bugfix
FIX: ReplicateAndRegister - fixes in the checksum check, retry failed FTS transfer 
     with RM transfer
NEW: RegisterReplica request operation     

*RMS
FIX: ReqClient - fix in the request state machine
FIX: Request - enhance digest string
NEW: dirac-dms-reset-request command
CHANGE: dirac-rms-show-request - allow selection of a request by job ID

*TS
FIX: TransformationDB - in getTransformationParameters() dropped "Submitted" counter 
     in the output

[v6r10p11]

*Core
FIX: X509Chain - cast life time to int before creating cert

*Accounting
FIX: DataStoreClient - self.__maxRecordsInABundle = 5000 instead of 1000
FIX: JobPolicy - allow access for JOB_MONITOR property

*RMS
FIX: ReqClient - fix the case when a job is Completed but in an unknown minor status

*Resources
BUGFIX: ProxyStorage - use checkArgumentFormat() instead of self.__checkArgumentFormatDict()

[v6r10p10]

*DMS
FIX: Several fixes to make FTS accounting working (FTSAgent/Job, ReplicaManager, File )

[v6r10p9]

*Core
BUGFIX: LineGraph - Ymin was set to a minimal plot value rather than 0.

*DMS
CHANGE: FTSJob(Agent) - get correct information for FTS accounting (registration)

[v6r10p8]

*Core
FIX: InstallTools - admin e-mail default location changed

*Framework
FIX: SystemAdministratorClientCLI - allow "set host localhost"
FIX: BundleDelivery - protect against empty bundle

*WMS
FIX: SiteDirector - Pass siteNames and ceList as None if any is accepted
FIX: WorkloadManagement.ConfigTemplate.SiteDorectory - set Site to Any by default 

*DMS
FIX: FileCatalogCLI - ignore Datasets in ls command for backward compatibility

*Resources
FIX: SSH - some platforms use Password instead of password prompt

[v6r10p7]

*Core
FIX: dirac-install - execute dirac-fix-mysql-script and dirac-external-requirements after sourcing the environment
FIX: InstallTools - set basedir variable in fixMySQLScript()
FIX: InstallTools - define user root@host.domain in installMySQL()

*Framework
BUGFIX: SystemAdministratorCLI - bug fixed in default() call signature

*DMS
FIX: FTSRequest - handle properly FTS server in the old system 
FIX: ReplicaManager - check if file is in FC before removing 
FIX: Request/RemovalTask - handle properly proxies for removing files 
BUGFIX: DatasetManager - in the table description

[v6r10p6]

*Core
FIX: X509Certificate - reenabled fix in getDIRACGroup()

*Configuration
FIX: CSAPI - Group should be taken from the X509 chain and not the certificate

*RMS
CHANGE: ReqClient - if the job does not exist, do not try further finalization

[v6r10p5]

*Core
FIX: X509Certificate - reverted fix in getDIRACGroup()

[v6r10p4]

*Core
NEW: dirac-info - extra printout
CHANGE: PrettyPrint - extra options in printTable()
FIX: X509Certificate - bug fixed in getDIRACGroup()

*Framework
NEW: SystemAdministratorCLI - new showall command to show components across hosts
NEW: ProxyDB - allow to upload proxies without DIRAC group

*RMS
CHANGE: ReqClient - requests from failed jobs update job status to Failed
CHANGE: RequestTask - retry in the request finalize()

[v6r10p3]

*Configuration
CHANGE: Registry - allow to define a default group per user

*WMS
BUGFIX: JobReport - typo in generateForwardDISET()

[v6r10p2]

*TMS
CHANGE: Backward compatibility fixes when setting the Transformation files status

*DMS
BUGFIX: ReplicateAndRegister - bugfix when replicating to multiple destination by ReplicaManager

*WMS
BUGFIX: JobManager - bug fix when deleting no-existing jobs

[v6r10p1]

*RMS
FIX: ReqDB.Operations - Arguments field changed type from BLOB to MEDIUMBLOB

*DMS
FIX: FileCatalog - check for non-exiting directories in removeDirectory()

*TMS
FIX: TransformationDB - removed constraint that was making impossible to derive a production

[v6r10]

*Core
FIX: Several fixes on DB classes(AccountingDB, SystemLoggingDB, UserProfileDB, TransformationDB, 
     JobDB, PilotAgentsDB) after the new movement to the new MySQL implementation with a persistent 
     connection per running thread
NEW: SystemAdministratorCLI - better support for executing remote commands 
FIX: DIRAC.__init__.py - avoid re-definition of platform variable    
NEW: Graphs - added CurveGraph class to draw non-stacked lines with markers
NEW: Graphs - allow graphs with negative Y values
NEW: Graphs - allow to provide errors with the data and display them in the CurveGraph
FIX: InstallTools - fix for creation of the root@'host' user in MySQL 
FIX: dirac-install - create links to permanent directories before module installation
CHANGE: InstallTools - use printTable() utility for table printing
CHANGE: move printTable() utility to Core.Utilities.PrettyPrint
NEW: added installation configuration examples
FIX: dirac-install - fixBuildPath() operates only on files in the directory
FIX: VOMSService - added X-VOMS-CSRF-GUARD to the html header to be compliant with EMI-3 servers

*CS
CHANGE: getVOMSVOForGroup() uses the VOMSName option of the VO definition 
NEW: CE2CSAgent - added ARC CE information lookup

*Framework
FIX: SystemAdministratorIntegrator - use Host option to get the host address in addition to the section name, closes #1628
FIX: dirac-proxy-init - uses getVOMSVOForGroup() when adding VOMS extensions

*DMS
CHANGE: DFC - optimization and bug fixes of the bulk file addition
FIX: TransferAgent - protection against badly defined LFNs in collectFiles()
NEW: DFC - added getDirectoryReplicas() service method support similar to the LFC
CHANGE: DFC - added new option VisibleReplicaStatus which is used in replica getting commands
CHANGE: FileCatalogClientCLI client shows number of replicas in the 2nd column rather than 
        unimplemented number of links
CHANGE: DFC - optimizations for the bulk replica look-up
CHANGE: DFC updated scalability testing tool FC_Scaling_test.py        
NEW: DFC - methods returning replicas provide also SE definitions instead of PFNs to construct PFNs on the client side
NEW: DFC - added getReplicasByMetadata() interface
CHANGE: DFC - optimized getDirectoryReplicas()
CHANGE: FileCatalogClient - treat the reduced output from various service queries restoring LFNs and PFNs on the fly
NEW: DFC - LFNPFNConvention flag can be None, Weak or Strong to facilitate compatibility with LFC data 
CHANGE: FileCatalog - do not return PFNs, construct them on the client side
CHANGE: FileCatalog - simplified FC_Scaling_test.py script
NEW: FileCatalog/DatasetManager class to define and manipulate datasets corresponding to meta queries
NEW: FileCatalogHandler - new interface methods to expose DatasetManager functionality
NEW: FileCatalogClientCLI - new dataset family of commands
FIX: StorageFactory, ReplicaManager - resolve SE alias name recursively
FIX: FTSRequest, ReplicaManager, SRM2Storage - use current proxy owner as user name in accounting reports, closes #1602
BUGFIX: FileCatalogClientCLI - bug fix in do_ls, missing argument to addFile() call, closes #1658
NEW: FileCatalog - added new setMetadataBulk() interface, closes #1358
FIX: FileCatalog - initial argument check strips off leading lfn:, LFN:, /grid, closes #448
NEW: FileCatalog - added new setFileStatus() interface, closes #170, valid and visible file and replica statuses can be defined in respective options.
CHANGE: multiple new FTS system fixes
CHANGE: uniform argument checking with checkArgumentFormat() in multiple modules
CHANGE: FileCatalog - add Trash to the default replica valid statuses
CHANGE: ReplicaManager,FTSRequest,StorageElement - no use of PFN as returned by the FC except for file removal,
        rather constructing it always on the fly
        
*SMS
CHANGE: PinRequestAgent, SENamespaceCatalogCheckAgent - removed
CHANGE: Use StorageManagerClient instead of StorageDB directly        

*WMS
CHANGE: JobPolicy - optimization for bulk job verification
NEW: JobPolicy - added getControlledUsers() to get users which jobs can be accessed for 
     a given operation
CHANGE: JobMonitoringHandler - Avoid doing a selection of all Jobs, first count matching jobs 
        and then use "limit" to select only the required JobIDs.
NEW: JobMonitoringHandler - use JobPolicy to filter jobs in getJobSummaryWeb()
NEW: new Operations option /Services/JobMonitoring/GlobalJobsInfo ( True by default ) to 
     allow or not job info lookup by anybody, used in JobMonitoringHandler       
BUGFIX: SiteDirector - take into account the target queue Platform
BUGFIX: JobDB - bug in __insertNewJDL()    
CHANGE: dirac-admin-show-task-queues - enhanced output  
CHANGE: JobLoggingDB.sql - use trigger to manage the new LoggingInfo structure  
CHANGE: JobWrapper - trying several times to upload a request before declaring the job failed
FIX: JobScheduling executor - fix race condition that causes a job to remain in Staging
NEW: SiteDirector - do not touch sites for which there is no work available
NEW: SiteDirector - allow sites not in mask to take jobs with JobType Test
NEW: SiteDirector - allow 1 hour grace period for pilots in Unknown state before aborting them
CHANGE: Allow usage of non-plural form of the job requirement options ( PilotType, GridCE, BannedSite, 
        SubmitPool ), keep backward compatibility with a plural form
        
*RSS
FIX: DowntimeCommand - take the latest Downtime that fits    
NEW: porting new Policies from integration  
NEW: RSS SpaceToken command querying endpoints/tokens that exist  
        
*Resources
NEW: added SSHOARComputingElement class 
NEW: added XROOTStorage class       
FIX: CREAMComputingElement - extra checks for validity of returned pilot references
        
*TS
CHANGE: TransformationClient(DB,Manager) - set file status for transformation as bulk operation 
CHANGE: TransformationClient - applying state machine when changing transformation status
BUGFIX: TransformationClient(Handler) - few minor fixes
NEW: TransformationDB - backported __deleteTransformationFileTask(s) methods
CHANGE: TransformationDB(Client) - fixes to reestablish the FileCatalog interface
FIX: TransformationAgent - added MissingInFC to consider for Removal transformations
BUGFIX: TransformationAgent - in _getTransformationFiles() variable 'now' was not defined
FIX: TransformationDB.sql - DataFiles primary key is changed to (FileID) from (FileID,LFN) 
CHANGE: TransformationDB(.sql) - schema changes suitable for InnoDB
FIX: TaskManager(AgentBase) - consider only submitted tasks for updating status
CHANGE: TransformationDB(.sql) - added index on LFN in DataFiles table

*RMS
NEW: Migrate to use the new Request Management by all the clients
CHANGE: RequestContainer - Retry failed transfers 10 times and avoid sub-requests to be set Done 
        when the files are failed
CHANGE: Use a unique name for storing the proxy as processes may use the same "random" name and 
        give conflicts
NEW: RequestClient(Handler) - add new method readRequest( requestname)                 

*Workflow
NEW: Porting the LHCb Workflow package to DIRAC to make the use of general purpose modules and
     simplify construction of workflows        

[v6r9p33]

*Accounting
BUGFIX: AccountingDB - wrong indentation

[v6r9p32]

*Accounting
FIX: AccountingDB - use old style grouping if the default grouping is altered, e.g. by Country

[v6r9p31]

*Accounting
CHANGE: AccountingDB - changes to speed up queries: use "values" in GROUP By clause;
        drop duplicate indexes; reorder fields in the UniqueConstraint index of the
        "bucket" tables  

[v6r9p30]

*DMS
CHANGE: FileCatalogFactory - construct CatalogURL from CatalogType by default

*SMS
FIX: dirac-stager-stage-files - changed the order of the arguments

[v6r9p29]

*TS
FIX: TaskManager(AgentBase) - fix for considering only submitted tasks 

[v6r9p28]

*TS
FIX: TransformationDB(ManagerHandler) - several portings from v6r10

[v6r9p27]

*SMS
FIX: StorageManagementDB - in removeUnlinkedReplicas() second look for CacheReplicas 
     for which there is no entry in StageRequests

[v6r9p26]

*Resources
CHANGE: CREAMComputigElement - Make sure that pilots submitted to CREAM get a 
        fresh proxy during their complete lifetime
*Framework
FIX: ProxyDB - process properly any SQLi with DNs/groups with 's in the name

[v6r9p25]

*TS
CHANGE: TransformationClient - changed default timeout values for service calls
FIX: TransformationClient - fixes for processing of derived transformations 

[v6r9p24]

*TS
FIX: TransformationClient - in moveFilesToDerivedTransformation() set file status
     to Moved-<prod>

[v6r9p23]

*Core
BUGFIX: InstallTools - improper configuration prevents a fresh new installation

*WMS
BUGFIX: PilotDirector - Operations Helper non-instantiated

[v6r9p22]

*WMS
FIX: PilotDirector - allow to properly define extensions to be installed by the 
     Pilot differently to those installed at the server
FIX: Watchdog - convert pid to string in ProcessMonitor

*TS
FIX: TransformationDB - splitting files in chunks

*DMS
NEW: dirac-dms-create-removal-request command
CHANGE: update dirac-dms-xxx commands to use the new RMS client,
        strip lines when reading LFNs from a file

[v6r9p21]

*TS
FIX: Transformation(Client,DB,Manager) - restored FileCatalog compliant interface
FIX: TransformationDB - fix in __insertIntoExistingTransformationFiles()

[v6r9p20]

*Core
BUGFIX: ProxyUpload - an on the fly upload does not require a proxy to exist

*DMS
CHANGE: TransferAgent - use compareAdler() for checking checksum
FIX: FailoverTransfer - recording the sourceSE in case of failover transfer request 

*WMS
FIX: ProcessMonitor - some fixes added, printout when <1 s of consumed CPU is found

*Transformation
BUGFIX: TransformationClient - fixed return value in moveFilesToDerivedTransformation()

*RMS
BUGFIX: CleanReqDBAgent - now() -> utcnow() in initialize()

*Resources
FIX: ARCComputingElement - fix the parsing of CE status if no jobs are available

[v6r9p19]

*DMS
FIX: FileCatalog/DirectoryMetadata - inherited metadata is used while selecting directories
     in findDirIDsByMetadata()

[v6r9p18]

*DMS
FIX: FTSSubmitAgent, FTSRequest - fixes the staging mechanism in the FTS transfer submission
NEW: TransferDBMonitoringHandler - added getFilesForChannel(), resetFileChannelStatus()

[v6r9p17]

*Accounting
FIX: DataStoreClient - send accounting records in batches of 1000 records instead of 100

*DMS:
FIX: FailoverTransfer - catalog name from list to string
FIX: FTSSubmitAgent, FTSRequest - handle FTS3 as new protocol and fix bad submission time
FIX: FTSSubmitAgent, FTSRequest - do not submit FTS transfers for staging files

*WMS
FIX: TaskQueueDB - do not check enabled when TQs are requested from Directors
FIX: TaskQueueDB - check for Enabled in the TaskQueues when inserting jobs to print an alert
NEW: TaskQueueDB - each TQ can have at most 5k jobs, if beyond the limit create a new TQ 
     to prevent long matching times when there are way too many jobs in a single TQ

[v6r9p16]

*TS
BUGFIX: typos in TransformationCleaningAgent.py

*DMS
CHANGE: DownloadInputData - check the available disk space in the right input data directory
FIX: DownloadInputData - try to download only Cached replicas 

[v6r9p15]

*Core
FIX: MySQL - do not decrease the retry counter after ping failure

*DMS
CHANGE: FC/DirectoryMetadata - Speed up findFilesByMetadataWeb when many files match
FIX: RemovalTask - fix error string when removing a non existing file (was incompatible 
     with the LHCb BK client). 

*WMS
FIX: JobReport - minor fix ( removed unused imports )
FIX: JobMonitoring(JobStateUpdate)Handler - jobID argument can be either string, int or long

*TS
CHANGE: TransformationClient - change status of Moved files to a deterministic value
FIX: FileReport - minor fix ( inherits object ) 

[v6r9p14]

*DMS
CHANGE: FTSDB - changed schema: removing FTSSite table. From now on FTS sites 
        would be read from CS Resources

[v6r9p13]

FIX: included fixes from v6r8p26 patch release

[v6r9p12]

FIX: included fixes from v6r8p25 patch release

[v6r9p11]

*DMS
BUGFIX: FTSRequest - in __resolveFTSServer() type "=" -> "=="

[v6r9p10]

FIX: included fixes from v6r8p24 patch release

*Core
NEW: StateMachine utility

*DMS
BUGFIX: in RegisterFile operation handler

*Interfaces
FIX: Dirac.py - in splitInputData() consider only Active replicas

[v6r9p9]

*RMS
FIX: RequestDB - added getRequestFileStatus(), getRequestName() methods

[v6r9p8]

*DMS
FIX: RequestDB - get correct digest ( short request description ) of a request

[v6r9p7]

FIX: included fixes from v6r8p23 patch release

*RSS
FIX: SpaceTokenOccupancyPolicy - SpaceToken Policy decision was based on 
     percentage by mistake
     
*RMS
NEW: new scripts dirac-dms-ftsdb-summary, dirac-dms-show-ftsjobs    
FIX: FTSAgent - setting space tokens for newly created FTSJobs 

[v6r9p6]

*DMS
BUGFIX: dirac-admin-add-ftssite - missing import

*RMS
NEW: RequestDB, ReqManagerHandler - added getRequestStatus() method

*TS
FIX: fixes when using new RequestClient with the TransformationCleaningAgent

*WMS
BUGFIX: typo in SandboxStoreHandler transfer_fromClient() method

[v6r9p5]

*DMS
BUGFIX: missing proxy in service env in the FTSManager service. By default service 
        will use DataManager proxy refreshed every 6 hours.

*Resources
NEW: StorageElement - new checkAccess policy: split the self.checkMethods in 
     self.okMethods. okMethods are the methods that do not use the physical SE. 
     The isValid returns S_OK for all those immediately

*RSS
FIX: SpaceTokenOccupancyPolicy - Policy that now takes into account absolute values 
     for the space left
     
*TS
FIX: TransformationCleaningAgent - will look for both old and new RMS     

[v6r9p4]

*Stager
NEW: Stager API: dirac-stager-monitor-file, dirac-stager-monitor-jobs, 
     dirac-stager-monitor-requests, dirac-stager-show-stats

[v6r9p3]

*Transformation
FIX: TransformationCleaning Agent status was set to 'Deleted' instead of 'Cleaned'

[v6r9p2]

*RSS
NEW: Added Component family tables and statuses
FIX: removed old & unused code 
NEW: allow RSS policies match wild cards on CS

*WMS
BUGFIX: FailoverTransfer,JobWrapper - proper propagation of file metadata

[v6r9p1]

*RMS
NEW: FTSAgent - update rwAccessValidStamp,
     update ftsGraphValidStamp,
     new option for staging files before submission,
     better log handling here and there
CHANGE: FTSJob - add staging flag in in submitFTS2
CHANGE: Changes in WMS (FailoverTransfer, JobReport, JobWrapper, SandboxStoreHandler) 
        and TS (FileReport) to follow the new RMS.
NEW: Full CRUD support in RMS.

*RSS
NEW: ResourceManagementDB - new table ErrorReportBuffer
NEW: new ResourceManagementClient methods - insertErrorReportBuffer, selectErrorReportBuffer,
     deleteErrorReportBuffer

[v6r9]

NEW: Refactored Request Management System, related DMS agents and FTS management
     components

[v6r8p28]

*Core
BUGFIX: RequestHandler - the lock Name includes ActionType/Action

*DMS
FIX: dirac-dms-filecatalog-cli - prevent exception in case of missing proxy

[v6r8p27]

*DMS
BUGFIX: dirac-dms-add-file - fixed typo item -> items

[v6r8p26]

*Core
NEW: RequestHandler - added getServiceOption() to properly resolve inherited options 
     in the global service handler initialize method
NEW: FileCatalogHandler, StorageElementHandler - use getServiceOption()

[v6r8p25]

FIX: included fixes from v6r7p40 patch release

*Resources
FIX: SRM2Storage - do not account gfal_ls operations

[v6r8p24]

FIX: included fixes from v6r7p39 patch release

*Core
FIX: SiteSEMapping was returning wrong info

*DMS
FIX: FTSRequest - choose explicitly target FTS point for RAL and CERN
BUGFIX: StrategyHandler - wrong return value in __getRWAccessForSE()

*Resources
CHANGE: SRM2Storage - do not account gfal_ls operations any more

[v6r8p23]

FIX: included fixes from v6r7p37 patch release

*TS
FIX: TransformationDB - allow tasks made with ProbInFC files
FIX: TransformationCleaingAgent,Client - correct setting of transformation 
     status while cleaning

[v6r8p22]

FIX: included fixes from v6r7p36 patch release

[v6r8p21]

*DMS
FIX: FileCatalog/DirectoryMetadata - even if there is no meta Selection 
     the path should be considered when getting Compatible Metadata
FIX: FileCatalog/DirectoryNodeTree - findDir will return S_OK( '' ) if dir not 
     found, always return the same error from DirectoryMetadata in this case.     

*RSS
FIX: DowntimeCommand - use UTC time stamps

*TS
FIX: TransformationAgent - in _getTransformationFiles() get also ProbInFC files in 
     addition to Used 

[v6r8p20]

*Stager
NEW: Stager API: dirac-stager-monitor-file, dirac-stager-monitor-jobs, 
     dirac-stager-monitor-requests, dirac-stager-show-stats

[v6r8p19]

*Transformation
FIX: TransformationCleaning Agent status was set to 'Deleted' instead of 'Cleaned'

[v6r8p18]

*TS
BUGFIX: TransformationAgent - regression in __cleanCache()

[v6r8p17]

FIX: included fixes from v6r7p32 patch release

*WMS
FIX: StalledJobAgent - for accidentally stopped jobs ExecTime can be not set, 
     set it to CPUTime for the accounting purposes in this case

[v6r8p16]

FIX: included fixes from v6r7p31 patch release

*WMS
BUGFIX: TaskQueueDB - fixed a bug in the negative matching conditions SQL construction

*RSS
NEW: improved doc strings of PEP, PDP modules ( part of PolicySystem )
FIX: Minor changes to ensure consistency if ElementInspectorAgent and 
     users interact simultaneously with the same element
CHANGE: removed DatabaseCleanerAgent ( to be uninstalled if already installed )
FIX: SummarizeLogsAgent - the logic of the agent was wrong, the agent has been re-written.
     
[v6r8p15]

*Core
FIX: X509Chain - fix invalid information when doing dirac-proxy-info without CS
     ( in getCredentials() )

*RSS
NEW: PDP, PEP - added support for option "doNotCombineResult" on PDP

[v6r8p14]

*Core
FIX: dirac-deploy-scripts - can now work with the system python

*WMS
NEW: dirac-wms-cpu-normalization - added -R option to modify a given configuration file
FIX: Executor/InputData - Add extra check for LFns in InputData optimizer, closes #1472

*Transformation
CHANGE: TransformationAgent - add possibility to kick a transformation (not skip it if no 
        unused files), by touching a file in workDirectory
BUGFIX: TransformationAgent - bug in __cleanCache() dict modified in a loop        

[v6r8p13]

*Transformation
BUGFIX: TransformationDB - restored import of StringType

[v6r8p12]

NEW: Applied patches from v6r7p29

*WMS
FIX: JobDB - check if SystemConfig is present in the job definition and convert it 
     into Platform

*DMS
FIX: ReplicaManager - do not get metadata of files when getting files in a directory 
     if not strictly necessary

*RSS
NEW: ported from LHCb PublisherHandler for RSS web views

[v6r8p11]

NEW: Applied patches from v6r7p27

*RSS
NEW: SpaceTokenOccupancyPolicy - ported from LHCbDIRAC 
NEW: db._checkTable done on service initialization ( removed dirac-rss-setup script doing it )

*Transformation
FIX: TaskManager - reset oJob for each task in prepareTransformationTasks()
BUGFIX: ValidateOutputDataAgent - typo fixed in getTransformationDirectories()
FIX: TransformationManagerHandler - use CS to get files statuses not to include in 
     processed file fraction calculation for the web monitoring pages

[v6r8p10]

NEW: Applied patches from v6r7p27

[v6r8p9]

*DMS
FIX: TransferAgent,dirac-dms-show-se-status, ResourceStatus,TaskManager - fixes
     needed for DMS components to use RSS status information
NEW: ReplicaManager - allow to get metadata for an LFN+SE as well as PFN+SE     

[v6r8p8]

*RSS
BUGFIX: dirac-rss-setup - added missing return of S_OK() result

[v6r8p7]

NEW: Applied patches from v6r7p24

*DMS
BUGFIX: LcgFileCatalogClient - bug in addFile()

*RSS
BUGFIX: fixed script dirac-rss-set-token, broken in the current release.
NEW: Statistics module - will be used in the future to provide detailed information 
     from the History of the elements 

[v6r8p6]

NEW: Applied patches from v6r7p23

*Transformation
FIX: TaskManager - allow prepareTransformationTasks to proceed if no OutputDataModule is defined
FIX: TransformationDB - remove INDEX(TaskID) from TransformationTasks. It produces a single counter 
     for the whole table instead of one per TransformationID
     
*WMS     
FIX: WMSUtilities - to allow support for EMI UI's for pilot submission we drop support for glite 3.1

[v6r8p5]

NEW: Applied patches from v6r7p22

*RSS
CHANGE: removed old tests and commented out files

*WMS
FIX: PoolXMLCatalog - proper addFile usage

*Transformation
CHANGE: TransformationAgent - clear replica cache when flushing or setting a file in the workdirectory

[v6r8p4]

*Transformation
FIX: The connection to the jobManager is done only at submission time
FIX: Jenkins complaints fixes

*WMS
BUGFIX: JobDB - CPUtime -> CPUTime
FIX: Jenkins complaints fixes

[v6r8p3]

*DMS
BUGFIX: LcgFileCatalogClient

[v6r8p2]

*DMS:
FIX: LcgFileCatalogClient - remove check for opening a session in __init__ as credentials are not yet set 

*Transformation
CHANGE: reuse RPC clients in Transformation System 

[v6r8p1]

*Core
FIX: dirac-deploy-scripts - restored regression w.r.t. support of scripts starting with "d"

*DMS
BUGFIX: LcgFileCatalogClient - two typos fixed

[v6r8]

CHANGE: Several fixes backported from the v7r0 integration branch

*Core
CHANGE: DictCache - uses global LockRing to avoid locks in multiprocessing
FIX: X509Chain - proxy-info showing an error when there's no CS

*DMS
FIX: TransferAgent - inside loop filter out waiting files dictionary
BUGFIX: dirac-admin-allow-se - there was a continue that was skipping the complete loop for 
        ARCHIVE elements
NEW: LcgFileCatalogClient - test return code in startsess lfc calls       

*WMS:
FIX: OptimizerExecutor, InputData, JobScheduling - check that site candidates have all the 
     replicas

*RSS: 
BUGFIX: ResourceStatus, RSSCacheNoThread - ensure that locks are always released

*Transformation
FIX: TaskManager - site in the job definition is taken into account when submitting
NEW: Transformation - get the allowed plugins from the CS /Operations/Transformations/AllowedPlugins
FIX: ValidateOutputDataAgent - self not needed for static methods

[v6r7p40]

*Resources
FIX: StorageElement class was not properly passing the lifetime argument for prestageFile method

[v6r7p39]

*Core
CHANGE: Grid - in executeGridCommand() allow environment script with arguments needed for ARC client

*DMS
FIX: DFC SEManager - DIP Storage can have a list of ports now

*Resources
FIX: ARCComputingElement - few fixes after debugging

[v6r7p38]

*Core
NEW: DISET FileHelper, TransferClient - possibility to switch off check sum

*Resources
NEW: ARCComputingElement - first version
NEW: StorageFactory - possibility to pass extra protocol parameters to storage object
NEW: DIPStorage - added CheckSum configuration option
BUGFIX: SSHComputingElement - use CE name in the pilot reference construction

*WMS
FIX: StalledJobAgent - if ExecTime < CPUTime make it equal to CPUTime

[v6r7p37]

*Framework
BUGFIX: NotificationDB - typos in SQL statement in purgeExpiredNotifications() 

*WMS
NEW: JobCleaningAgent - added scheduling sandbox LFN removal request 
     when deleting jobs
CHANGE: JobWrapper - report only error code as ApplicationError parameter 
        when payload finishes with errors    
NEW: SiteDirector - possibility to specify extensions to be installed in 
     pilots in /Operations/Pilots/Extensions option in order not to install
     all the server side extensions        

*DMS
CHANGE: FileCatalogFactory - use service path as default URL
CHANGE: FileCatalogFactory - use ObjectLoader to import catalog clients

*SMS
BUGFIX: StorageManagementDB, dirac-stager-monitor-jobs - small bug fixes ( sic, Daniela )

*Resources
CHANGE: DIPStorage - added possibility to specify a list of ports for multiple
        service end-points
CHANGE: InProcessComputingElement - demote log message when payload failure 
        to warning, the job will fail anyway
FIX: StalledJobAgent - if pilot reference is not registered, this is not an 
     error of the StalledJobAgent, no log.error() in  this case                
        
*RMS
CHANGE: RequestTask - ensure that tasks are executed with user credentials 
        even with respect to queries to DIRAC services ( useServerCertificate 
        flag set to false )        

[v6r7p36]

*WMS
FIX: CREAMCE, SiteDirector - make sure that the tmp executable is removed
CHANGE: JobWrapper - remove sending mails via Notification Service in case
        of job rescheduling
        
*SMS
FIX: StorageManagementDB - fix a race condition when old tasks are set failed 
     between stage submission and update.        

[v6r7p35]

*Stager
NEW: Stager API: dirac-stager-monitor-file, dirac-stager-monitor-jobs, 
     dirac-stager-monitor-requests, dirac-stager-show-stats

[v6r7p34]

*Transformation
FIX: TransformationCleaning Agent status was set to 'Deleted' instead of 'Cleaned'

[v6r7p33]

*Interfaces
FIX: Job.py - in setExecutable() - prevent changing the log file name string type

*StorageManagement
NEW: StorageManagementDB(Handler) - kill staging requests at the same time as 
     killing related jobs, closes #1510
FIX: StorageManagementDB - demote the level of several log messages       

[v6r7p32]

*DMS
FIX: StorageElementHandler - do not use getDiskSpace utility, use os.statvfs instead
CHANGE: StorageManagementDB - in getStageRequests() make MySQL do an UNIQUE selection 
        and use implicit loop to speed up queries for large results

*Resources
FIX: lsfce remote script - use re.search instead of re.match in submitJob() to cope with
     multipline output

[v6r7p31]

*WMS
FIX: SiteDirector - make possible more than one SiteDirector (with different pilot identity) attached 
     to a CE, ie sgm and pilot roles. Otherwise one is declaring Aborted the pilots from the other.

[v6r7p30]

*Core
CHANGE: X509Chain - added groupProperties field to the getCredentials() report
BUGFIX: InstallTools - in getSetupComponents() typo fixed: agent -> executor

[v6r7p29]

*DMS
CHANGE: FileCatalog - selection metadata is also returned as compatible metadata in the result
        of getCompatibleMetadata() call
NEW: FileCatalog - added path argument to getCompatibleMetadata() call
NEW: FileCatalogClient - added getFileUserMetadata()
BUGFIX: dirac-dms-fts-monitor - exit with code -1 in case of error

*Resources
FIX: CREAMComputingElement - check globus-url-copy result for errors when retrieving job output

[v6r7p28]

*DMS
BUGFIX: FileCatalog/DirectoryMetadata - wrong MySQL syntax 

[v6r7p27]

*Core
FIX: Mail.py - fix of the problem of colons in the mail's body

*Interfaces
NEW: Job API - added setSubmitPools(), setPlatform() sets ... "Platform"

*WMS
FIX: TaskQueueDB - use SystemConfig as Platform for matching ( if Platform is not set explicitly

*Resources
FIX: SSHComputingElement - use ssh host ( and not CE name ) in the pilot reference
BUGFIX: SSHGEComputingElement - forgotten return statement in _getJobOutputFiles()

*Framework
NEW: dirac-sys-sendmail - email's body can be taken from pipe. Command's argument 
     in this case will be interpreted as a destination address     

[v6r7p26]

*DMS
FIX: ReplicaManager - status names Read/Write -> ReadAccess/WriteAccess

[v6r7p25]

*Core
CHANGE: X509Chain - in getCredentials() failure to contact CS is not fatal, 
        can happen when calling dirac-proxy-init -x, for example

[v6r7p24]

*DMS
NEW: FileCatalog - added getFilesByMetadataWeb() to allow pagination in the Web 
     catalog browser
     
*WMS
CHANGE: WMSAdministrator, DiracAdmin - get banned sites list by specifying the status
        to the respective jobDB call     

[v6r7p23]

*Transformation
BUGFIX: TransformationDB - badly formatted error log message

*RMS
CHANGE: RequestDBMySQL - speedup the lookup of requests

*WMS
BUGFIX: dirac-dms-job-delete - in job selection by group

*DMS
FIX: LcgFileCatalogClient - getDirectorySize made compatible with DFC
BUGFIX: LcgFileCatalogClient - proper call of __getClientCertInfo()

[v6r7p22]

*Transformation
CHANGE: InputDataAgent - treats only suitable transformations, e.g. not the extendable ones. 
CHANGE: TransformationAgent - make some methods more public for easy overload

[v6r7p21]

*Core
FIX: Shifter - pass filePath argument when downloading proxy

[v6r7p20]

*DMS
CHANGE: StrategyHandler - move out SourceSE checking to TransferAgent
CHANGE: ReplicaManager, InputDataAgent - get active replicas
FIX: StorageElement, SRM2Storage - support for 'xxxAccess' statuses, checking results
     of return structures
     
*RSS
NEW: set configurable email address on the CS to send the RSS emails
NEW: RSSCache without thread in background
FIX: Synchronizer - moved to ResourceManager handler     

[v6r7p19]

*DMS
BUGFIX: ReplicaManager - in putAndRegister() SE.putFile() singleFile argument not used explicitly

[v6r7p18]

*WMS
FIX: StalledJobAgent - do not exit the loop over Completed jobs if accounting sending fails
NEW: dirac-wms-job-delete - allow to specify jobs to delete by job group and/or in a file
FIX: JobManifest - If CPUTime is not set, set it to MaxCPUTime value

[v6r7p17]

*Resources
FIX: SRM2Storage - treat properly "22 SRM_REQUEST_QUEUED" result code

[v6r7p16]

*DMS
FIX: StrategyHandler - do not proceed when the source SE is not valid for read 
BUGFIX: StorageElement - putFile can take an optional sourceSize argument
BUGFIX: ReplicaManager - in removeFile() proper loop on failed replicas

*RSS
FIX: SpaceTokenOccupancyCommand, CacheFeederAgent - add timeout when calling lcg_util commands

*WMS
FIX: JobManifest - take all the SubmitPools defined in the TaskQueueAgent 
NEW: StalledJobAgent - declare jobs stuck in Completed status as Failed

[v6r7p15]

*Core
BUGFIX: SocketInfo - in host identity evaluation

*DMS
BUGFIX: FileCatalogHandler - missing import os

*Transformation
CHANGE: JobManifest - getting allowed job types from operations() section 

[v6r7p14]

*DMS
CHANGE: StorageElementProxy - removed getParameters(), closes #1280
FIX: StorageElementProxy - free the getFile space before the next file
FIX: StorageElement - added getPFNBase() to comply with the interface

*Interfaces
CHANGE: Dirac API - allow lists of LFNs in removeFile() and removeReplica()

*WMS
CHANGE: JobSchedulingAgent(Executor) - allow both BannedSite and BannedSites JDL option

*RSS
FIX: ElementInspectorAgent - should only pick elements with rss token ( rs_svc ).
FIX: TokenAgent - using 4th element instead of the 5th. Added option to set admin email on the CS.

[v6r7p13]

*Core
FIX: Resources - in getStorageElementSiteMapping() return only sites with non-empty list of SEs

*DMS
FIX: StorageElement - restored the dropped logic of using proxy SEs
FIX: FileCatalog - fix the UseProxy /LocalSite/Catalog option

*Transformation
FIX: TransformationDB - use lower() string comparison in extendTransformation()

[v6r7p12]

*WMS
BUGFIX: JobManifest - get AllowedSubmitPools from the /Systems section, not from /Operations

*Core
NEW: Resources helper - added getSites(), getStorageElementSiteMapping()

*DMS
CHANGE: StrategyHandler - use getStorageElementSiteMapping helper function
BUGFIX: ReplicaManager - do not modify the loop dictionary inside the loop

[v6r7p11]

*Core
CHANGE: Subprocess - put the use of watchdog in flagging

[v6r7p10]

*Core
NEW: Logger - added getLevel() method, closes #1292
FIX: Subprocess - returns correct structure in case of timeout, closes #1295, #1294
CHANGE: TimeOutExec - dropped unused utility
FIX: Logger - cleaned unused imports

*RSS
CHANGE: ElementInspectorAgent - do not use mangled name and removed shifterProxy agentOption

[v6r7p9]

*Core
BUGFIX: InstallTools - MySQL Port should be an integer

[v6r7p8]

*Core
FIX: Subprocess - consistent timeout error message

*DMS
NEW: RemovalTask - added bulk removal
FIX: StrategyHandler - check file source CEs
CHANGE: DataIntegrityClient - code beautification
CHANGE: ReplicaManager - do not check file existence if replica information is queried anyway,
        do not fail if file to be removed does not exist already. 

[v6r7p7]

FIX: Several fixes to allow automatic code documentation

*Core
NEW: InstallTools - added mysqlPort and mysqlRootUser

*DMS
CHANGE: ReplicaManager - set possibility to force the deletion of non existing files
CHANGE: StrategyHandler - better handling of checksum check during scheduling 

[v6r7p6]

*Core
FIX: dirac-install - restore signal alarm if downloadable file is not found
FIX: Subprocess - using Manager proxy object to pass results from the working process

*DMS:
CHANGE: StorageElement - removed overwride mode
CHANGE: removed obsoleted dirac-dms-remove-lfn-replica, dirac-dms-remove-lfn
NEW: FTSMonitorAgent - filter out sources with checksum mismatch
FIX: FTSMonitorAgent, TransferAgent - fix the names of the RSS states

*RSS
NEW: ElementInspectorAgent runs with a variable number of threads which are automatically adjusted
NEW: Added policies to force a particular state, can be very convenient to keep something Banned for example.
NEW: policy system upgrade, added finer granularity when setting policies and actions

*WMS
NEW: SiteDirector- allow to define pilot DN/Group in the agent options
CHANGE: JobDescription, JobManifest - take values for job parameter verification from Operations CS section

[v6r7p5]

*Interfaces
BUGFIX: dirac-wms-job-get-output - properly treat the case when output directory is not specified 

[v6r7p4]

*Core
FIX: Subprocess - avoid that watchdog kills the executor process before it returns itself

*Framework
BUGFIX: ProxuManagerClient - wrong time for caching proxies

*RSS
FIX: removed obsoleted methods

*DMS
NEW: FileCatalog - added findFilesByMetadataDetailed - provides detailed metadata for 
     selected files

[v6r7p3]

*DMS
FIX: FTSMonitorAgent - logging less verbose

*Transformation
FIX: TransformationAgent - use the new CS defaults locations
FIX: Proper agent initialization
NEW: TransformationPlaugin - in Broadcast plugin added file groupings by number of files, 
     make the TargetSE always defined, even if the SourceSE list contains it 

*ResourceStatus
FIX: Added the shifter's proxy to several agents

*RMS
FIX: RequestContainer - the execution order was not properly set for the single files 

*Framework:
BUGFIX: ProxyManagerClient - proxy time can not be shorter than what was requested

[v6r7p2]

*Core
FIX: dirac-configure - switch to use CS before checking proxy info

*Framework
NEW: dirac-sys-sendmail new command
NEW: SystemAdmininistratorCLI - added show host, uninstall, revert commands
NEW: SystemAdmininistratorHandler - added more info in getHostInfo()
NEW: SystemAdmininistratorHandler - added revertSoftware() interface

*Transformation
FIX: TransformationCleaningAgent - check the status of returned results

[v6r7p1]

*Core
FIX: Subprocess - finalize the Watchdog closing internal connections after a command execution
CHANGE: add timeout for py(shell,system)Call calls where appropriate
CHANGE: Shifter - use gProxyManager in a way that allows proxy caching

*Framework
NEW: ProxyManagerClient - allow to specify validity and caching time separately
FIX: ProxyDB - replace instead of delete+insert proxy in __storeVOMSProxy

*DMS
NEW: FTSMonitorAgent - made multithreaded for better efficiency
FIX: dirac-dms-add-file - allow LFN: prefix for lfn argument

*WMS
NEW: dirac-wms-job-get-output, dirac-wms-job-status - allow to retrieve output for a job group
FIX: TaskQueueDB - fixed selection SQL in __generateTQMatchSQL()
CHANGE: OptimizerExecutor - reduce diversity of MinorStatuses for failed executors

*Resources
FIX: CREAMComputingElement - remove temporary JDL right after the submission 

[v6r6p21]

*DMS
BUGFIX: TransformationCleaningAgent - use the right signature of cleanMetadataCatalogFiles() call

[v6r6p20]

*DMS
FIX: RegistrationTask - properly escaped error messages
BUGFIX: DirectoryMetadata - use getFileMetadataFields from FileMetadata in addMetadataField()
NEW: When there is a missing source error spotted during FTS transfer, file should be reset 
     and rescheduled again until maxAttempt (set to 100) is reached

*WMS
FIX: JobScheduling - fix the site group logic in case of Tier0

[v6r6p19]

*DMS
BUGFIX: All DMS agents  - set up agent name in the initialization

*Core
NEW: Subprocess - timeout wrapper for subprocess calls
BUGFIX: Time - proper interpreting of 0's instead of None
CHANGE: DISET - use cStringIO for ANY read that's longer than 16k (speed improvement) 
        + Less mem when writing data to the net
FIX: Os.py - protection against failed "df" command execution       
NEW: dirac-info prints lcg bindings versions
CHANGE: PlotBase - made a new style class 
NEW: Subprocess - added debug level log message

*Framework
NEW: SystemAdministratorIntegrator client for collecting info from several hosts
NEW: SystemAdministrator - added getHostInfo()
FIX: dirac-proxy-init - always check for errors in S_OK/ERROR returned structures
CHANGE: Do not accept VOMS proxies when uploading a proxy to the proxy manager

*Configuration
FIX: CE2CSAgent - get a fresh copy of the cs data before attempting to modify it, closes #1151
FIX: Do not create useless backups due to slaves connecting and disconnecting
FIX: Refresher - prevent retrying with 'Insane environment'

*Accounting
NEW: Accounting/Job - added validation of reported values to cope with the weird Yandex case
FIX: DBUtils - take into account invalid values, closes #949

*DMS
FIX: FTSSubmitAgent - file for some reason rejected from submission should stay in 'Waiting' in 
     TransferDB.Channel table
FIX: FTSRequest - fix in the log printout     
CHANGE: dirac-dms-add-file removed, dirac-dms-add-files renamed to dirac-dms-add-file
FIX: FileCatalogCLI - check the result of removeFile call
FIX: LcgFileCatalogClient - get rid of LHCb specific VO evaluation
NEW: New FileCatalogProxy service - a generalization of a deprecated LcgFileCatalog service
FIX: Restored StorageElementProxy functionality
CHANGE: dirac-dms-add-file - added printout
NEW: FileCatalog(Factory), StorageElement(Factory) - UseProxy flag moved to /Operations and /LocalSite sections

*RSS
NEW:  general reimplementation: 
      New DB schema using python definition of tables, having three big blocks: Site, Resource and Node.
      MySQLMonkey functionality almost fully covered by DB module, eventually will disappear.
      Services updated to use new database.
      Clients updated to use new database.
      Synchronizer updated to fill the new database. When helpers will be ready, it will need an update.
      One ElementInspectorAgent, configurable now is hardcoded.
      New Generic StateMachine using OOP.
      Commands and Policies simplified.
      ResourceStatus using internal cache, needs to be tested with real load.
      Fixes for the state machine
      Replaced Bad with Degraded status ( outside RSS ).
      Added "Access" to Read|Write|Check|Remove SE statuses wherever it applies.
      ResourceStatus returns by default "Active" instead of "Allowed" for CS calls.
      Caching parameters are defined in the CS
FIX: dirac-admin-allow/ban-se - allow a SE on Degraded ( Degraded->Active ) and ban a SE on Probing 
     ( Probing -> Banned ). In practice, Active and Degraded are "usable" states anyway.            
      
*WMS
FIX: OptimizerExecutor - failed optimizations will still update the job     
NEW: JobWrapper - added LFNUserPrefix VO specific Operations option used for building user LFNs
CHANGE: JobDB - do not interpret SystemConfig in the WMS/JobDB
CHANGE: JobDB - Use CPUTime JDL only, keep MaxCPUTime for backward compatibility
CHANGE: JobWrapper - use CPUTime job parameter instead of MaxCPUTime
CHANGE: JobAgent - use CEType option instead of CEUniqueID
FIX: JobWrapper - do not attempt to untar directories before having checked if they are tarfiles 
NEW: dirac-wms-job-status - get job statuses for jobs in a given job group
 
*SMS
FIX: StorageManagementDB - when removing unlinked replicas, take into account the case where a
     staging request had been submitted, but failed
      
*Resources    
NEW: glexecCE - add new possible locations of the glexec binary: OSG specific stuff and in last resort 
     looking in the PATH    
NEW: LcgFileCatalogClient - in removeReplica() get the needed PFN inside instead of providing it as an argument     
      
*TS      
CHANGE: Transformation types definition are moved to the Operations CS section

*Interfaces
FIX: Dirac.py - CS option Scratchdir was in LocalSite/LocalSite
FIX: Dirac.py - do not define default catalog, use FileCatalog utility instead

[v6r6p19]

*DMS
BUGFIX: All DMS agents  - set up agent name in the initialization

[v6r6p18]

*Transformation
CHANGE: /DIRAC/VOPolicy/OutputDataModule option moved to <Operations>/Transformations/OutputDataModule

*Resources
FIX: ComputingElement - properly check if the pilot proxy has VOMS before adding it to the payload 
     when updating it

*WMS
BUGFIX: JobSanity - fixed misspelled method call SetParam -> SetParameter

[v6r6p17]

*Transformation
BUGFIX: TransformationAgent - corrected  __getDataReplicasRM()

[v6r6p16]

*DMS
FIX: Agents - proper __init__ implementation with arguments passing to the super class
FIX: LcgFileCatalogClient - in removeReplica() reload PFN in case it has changed

[v6r6p15]

*Framework
BUGFIX: ErrorMessageMonitor - corrected updateFields call 

*DMS:
NEW: FTSMonitorAgent completely rewritten in a multithreaded way

*Transformation
FIX: InputDataAgent - proper instantiation of TransformationClient
CHANGE: Transformation - several log message promoted from info to notice level

[v6r6p14]

*Transformation
FIX: Correct instantiation of agents inside several scripts
CHANGE: TransformationCleaningAgent - added verbosity to logs
CHANGE: TransformationAgent - missingLFC to MissingInFC as it could be the DFC as well
FIX: TransformationAgent - return an entry for all LFNs in __getDataReplicasRM

*DMS
FIX: TransferAgent - fix exception reason in registerFiles()

[v6r6p13]

*DMS
CHANGE: TransferAgent - change RM call from getCatalogueReplicas to getActiveReplicas. 
        Lowering log printouts here and there

[v6r6p12]

*DMS
BUGFIX: RemovalTask - Replacing "'" by "" in error str set as attribute for a subRequest file. 
        Without that request cannot be updated when some nasty error occurs.

[v6r6p11]

*RMS:
BUGFIX: RequestClient - log string formatting

*DMS
BUGFIX: RemovalTask - handling for files not existing in the catalogue

*Transformation
FIX: TransformationManager - ignore files in NotProcessed status to get the % of processed files

*Interfaces
FIX: Fixes due to the recent changes in PromptUser utility

[v6r6p10]

*RMS
FIX: RequestDBMySQL - better escaping of queries 

*WMS
FIX: SiteDirector - get compatible platforms before checking Task Queues for a site

[v6r6p9]

*Core
FIX: Utilities/PromptUser.py - better user prompt

*Accounting
NEW: Add some validation to the job records because of weird data coming from YANDEX.ru

*DMS
BUGFIX: ReplicaManager - typo errStr -> infoStr in __replicate()
FIX: FTSRequest - fixed log message

*WMS
FIX: SiteDirector - use CSGlobals.getVO() call instead of explicit CS option

[v6r6p8]

*Transformation
BUGFIX: TransformationDB - typo in getTransformationFiles(): iterValues -> itervalues

[v6r6p7]

*Resources
FIX: StorageFactory - uncommented line that was preventing the status to be returned 
BUGFIX: CE remote scripts - should return status and not call exit()
BUGFIX: SSHComputingElement - wrong pilot ID reference

[v6r6p6]

*WMS
FIX: TaskQueueDB - in findOrphanJobs() retrieve orphaned jobs as list of ints instead of list of tuples
FIX: OptimizerExecutor - added import of datetime to cope with the old style optimizer parameters

*Transformation
FIX: TransformationAgent - fix finalization entering in an infinite loop
NEW: TransformationCLI - added resetProcessedFile command
FIX: TransformationCleaningAgent - treating the archiving delay 
FIX: TransformationDB - fix in getTransformationFiles() in case of empty file list

[v6r6p5]

*Transformation
FIX: TransformationAgent - type( transClient -> transfClient )
FIX: TransformationAgent - self._logInfo -> self.log.info
FIX: TransformationAgent - skip if no Unused files
FIX: TransformationAgent - Use CS option for replica cache lifetime
CHANGE: TransformationAgent - accept No new Unused files every [6] hours

[v6r6p4]

*DMS
FIX: TransferAgent - protection for files that can not be scheduled
BUGFIX: TransferDB - typo (instIDList - > idList ) fixed

*Transformation
BUGFIX: TransformationAgent - typo ( loginfo -> logInfo )

[v6r6p3]

FIX: merged in patch v6r5p14

*Core
BUGFIX: X509Chain - return the right structure in getCredentials() in case of failure
FIX: dirac-deploy-scripts.py - allow short scripts starting from "d"
FIX: dirac-deploy-scripts.py - added DCOMMANDS_PPID env variable in the script wrapper
FIX: ExecutorReactor - reduced error message dropping redundant Task ID 

*Interfaces
BUGFIX: Dirac.py - allow to pass LFN list to replicateFile()

*DMS
FIX: FileManager - extra check if all files are available in _findFiles()
BUGFIX: FileCatalogClientCLI - bug in DirectoryListing

[v6r6p2]

FIX: merged in patch v6r5p13

*WMS
FIX: SiteDirector - if no community set, look for DIRAC/VirtualOrganization setting

*Framework
FIX: SystemLoggingDB - LogLevel made VARCHAR in the MessageRepository table
FIX: Logging - several log messages are split in fixed and variable parts
FIX: SystemLoggingDB - in insertMessage() do not insert new records in auxiliary tables if they 
     are already there

[v6r6p1]

*Core:
CHANGE: PromptUser - changed log level of the printout to NOTICE
NEW: Base Client constructor arguments are passed to the RPCClient constructor

*DMS:
NEW: FTSRequest - added a prestage mechanism for source files
NEW: FileCatalogClientCLI - added -f switch to the size command to use raw faile tables 
     instead of storage usage tables
NEW: FileCatalog - added orphan directory repair tool
NEW: FIleCatalog - more counters to control the catalog sanity     

*WMS:
FIX: SandboxStoreClient - no more kwargs tricks
FIX: SandboxStoreClient returns sandbox file name in case of upload failure to allow failover
FIX: dirac-pilot - fixed VO_%s_SW_DIR env variable in case of OSG

*TS:
FIX: TransformationManagerHandler - avoid multiple Operations() instantiation in 
     getTransformationSummaryWeb()

[v6r6]

*Core
CHANGE: getDNForUsername helper migrated from Core.Security.CS to Registry helper
NEW: SiteSEMapping - new utilities getSitesGroupedByTierLevel(), getTier1WithAttachedTier2(),
     getTier1WithTier2
CHANGE: The DIRAC.Core.Security.CS is replaced by the Registry helper     
BUGFIX: dirac-install - properly parse += in .cfg files
FIX: Graphs.Utilities - allow two lines input in makeDataFromCVS()
FIX: Graphs - allow Graphs package usage if even matplotlib is not installed
NEW: dirac-compile-externals will retrieve the Externals compilation scripts from it's new location 
     in github (DIRACGrid/Externals)
NEW: Possibility to define a thread-global credentials for DISET connections (for web framework)
NEW: Logger - color output ( configurable )
NEW: dirac-admin-sort-cs-sites - to sort sites in the CS
CHANGE: MessageClient(Factor) - added msgClient attribute to messages
NEW: Core.Security.Properties - added JOB_MONITOR and USER_MANAGER properties

*Configuration
NEW: Registry - added getAllGroups() method

*Framework
NEW: SystemAdministratorClientCLI - possibility to define roothPath and lcgVersion when updating software

*Accounting
NEW: JobPlotter - added Normalized CPU plots to Job accounting
FIX: DBUtils - plots going to greater granularity

*DMS
NEW: FileCatalog - storage usage info stored in all the directories, not only those with files
NEW: FileCatalog - added utility to rebuild storage usage info from scratch
FIX: FileCatalog - addMetadataField() allow generic types, e.g. string
FIX: FileCatalog - path argument is normalized before usage in multiple methods
FIX: FileCatalog - new metadata for files(directories) should not be there before for directories(files)
NEW: FileCatalog - added method for rebuilding DirectoryUsage data from scratch 
NEW: FileCatalog - Use DirectoryUsage mechanism for both logical and physical storage
CHANGE: FileCatalog - forbid removing non-empty directories
BUGFIX: FileCatalogClientCLI - in do_ls() check properly the path existence
FIX: FileCatalogClientCLI - protection against non-existing getCatalogCounters method in the LFC client
FIX: DMS Agents - properly call superclass constructor with loadName argument
FIX: ReplicaManager - in removeFile() non-existent file is marked as failed
FIX: Make several classes pylint compliant: DataIntegrityHandler, DataLoggingHandler,
     FileCatalogHandler, StorageElementHandler, StorageElementProxyHandler, TransferDBMonitoringHandler
FIX: LogUploadAgent - remove the OSError exception in __replicate()
FIX: FileCatalogClientCLI - multiple check of proper command inputs,
     automatic completion of several commands with subcommands,
     automatic completion of file names
CHANGE: FileCatalogClientCLI - reformat the output of size command 
FIX: dirac-admin-ban-se - allow to go over all options read/write/check for each SE      
NEW: StrategyHandler - new implementation to speed up file scheduling + better error reporting
NEW: LcgFileCatalogProxy - moved from from LHCbDirac to DIRAC
FIX: ReplicaManager - removed usage of obsolete "/Resources/StorageElements/BannedTarget" 
CHANGE: removed StorageUsageClient.py
CHANGE: removed obsoleted ProcessingDBAgent.py

*WMS
CHANGE: RunNumber job parameter was removed from all the relevant places ( JDL, JobDB, etc )
NEW: dirac-pilot - add environment setting for SSH and BOINC CEs
NEW: WMSAdministrator - get output for non-grid CEs if not yet in the DB
NEW: JobAgent - job publishes BOINC parameters if any
CHANGE: Get rid of LHCbPlatform everywhere except TaskQueueDB
FIX: SiteDirector - provide list of sites to the Matcher in the initial query
FIX: SiteDirector - present a list of all groups of a community to match TQs
CHANGE: dirac-boinc-pilot dropped
CHANGE: TaskQueueDirector does not depend on /LocalSite section any more
CHANGE: reduced default delays for JobCleaningAgent
CHANGE: limit the number of jobs received by JobCleaningAgent
CHANGE: JobDB - use insertFields instead of _insert
CHANGE: Matcher, TaskQueueDB - switch to use Platform rather than LHCbPlatform retaining LHCbPlatform compatibility
BUGFIX: Matcher - proper reporting pilot site and CE
CHANGE: JobManager - improved job Killing/Deleting logic
CHANGE: dirac-pilot - treat the OSG case when jobs on the same WN all run in the same directory
NEW: JobWrapper - added more status reports on different failures
FIX: PilotStatusAgent - use getPilotProxyFromDIRACGroup() instead of getPilotProxyFromVOMSGroup()
CHANGE: JobMonitoringHandler - add cutDate and condDict parameters to getJobGroup()
NEW: JobMonitoringHandler - check access rights with JobPolicy when accessing job info from the web
NEW: JobManager,JobWrapper - report to accounting jobs in Rescheduled final state if rescheduling is successful
FIX: WMSAdministrator, SiteDirector - store only non-empty pilot output to the PilotDB
NEW: added killPilot() to the WMSAdministrator interface, DiracAdmin and dirac-admin-kill-pilot command
NEW: TimeLeft - renormalize time left using DIRAC Normalization if available
FIX: JobManager - reconnect to the OptimizationMind in background if not yet connected
CHANGE: JobManifest - use Operations helper
NEW: JobCleaningAgent - delete logging records from JobLoggingDB when deleting jobs

*RMS
FIX: RequestDBFile - better exception handling in case no JobID supplied
FIX: RequestManagerHandler - make it pylint compliant
NEW: RequestProxyHandler - is forwarding requests from voboxes to central RequestManager. 
     If central RequestManager is down, requests are dumped into file cache and a separate thread 
     running in background is trying to push them into the central. 
CHANGE: Major revision of the code      
CHANGE: RequestDB - added index on SubRequestID in the Files table
CHANGE: RequestClient - readRequestForJobs updated to the new RequetsClient structure

*RSS
NEW: CS.py - Space Tokens were hardcoded, now are obtained after scanning the StorageElements.

*Resources
FIX: SSHComputingElement - enabled multiple hosts in one queue, more debugging
CHANGE: SSHXXX Computing Elements - define SSH class once in the SSHComputingElement
NEW: SSHComputingElement - added option to define private key location
CHANGE: Get rid of legacy methods in ComputingElement
NEW: enable definition of ChecksumType per SE
NEW: SSHBatch, SSHCondor Computing Elements
NEW: SSHxxx Computing Elements - using remote control scripts to better capture remote command errors
CHANGE: put common functionality into SSHComputingElement base class for all SSHxxx CEs
NEW: added killJob() method tp all the CEs
NEW: FileCatalog - take the catalog information info from /Operations CS section, if defined there, 
     to allow specifications per VO 

*Interfaces
CHANGE: Removed Script.initialize() from the API initialization
CHANGE: Some general API polishing
FIX: Dirac.py - when running in mode="local" any directory in the ISB would not get untarred, 
     contrary to what is done in the JobWrapper

*TS
BUGFIX: TaskManager - bug fixed in treating tasks with input data
FIX: TransformationCleaningAgent - properly call superclass constructor with loadName argument
NEW: TransformationCleaningAgent - added _addExtraDirectories() method to extend the list of
     directories to clean in a subclass if needed
CHANGE: TransformationCleaningAgent - removed usage of StorageUsageClient     
NEW: TransformationAgent is multithreaded now ( implementation moved from LHCbDIRAC )
NEW: added unit tests
NEW: InputDataAgent - possibility to refresh only data registered in the last predefined period of time 
NEW: TransformationAgent(Client) - management of derived transformations and more ported from LHCbDIRAC
BUGFIX: TransformationDB - wrong SQL statement generation in setFileStatusForTransformation()

[v6r5p14]

*Core
NEW: Utilities - added Backports utility

*WMS
FIX: Use /Operations/JobScheduling section consistently, drop /Operations/Matching section
NEW: Allow VO specific share correction plugins from extensions
FIX: Executors - several fixes

[v6r5p13]

*WMS
FIX: Executors - VOPlugin will properly send and receive the params
NEW: Correctors can be defined in an extension
FIX: Correctors - Properly retrieve info from the CS using the ops helper

[v6r5p12]

FIX: merged in patch v6r4p34

[v6r5p11]

FIX: merged in patch v6r4p33

*Core
FIX: MySQL - added offset argument to buildConditions()

[v6r5p10]

FIX: merged in patch v6r4p32

[v6r5p9]

FIX: merged in patch v6r4p30

[v6r5p8]

FIX: merged in patch v6r4p29

[v6r5p7]

FIX: merged in patch v6r4p28

[v6r5p6]

FIX: merged in patch v6r4p27

*Transformation
BUGFIX: TransformationDB - StringType must be imported before it can be used

*RSS
NEW: CS.py - Space Tokens were hardcoded, now are obtained after scanning the StorageElements.

[v6r5p5]

FIX: merged in patch v6r4p26

[v6r5p4]

FIX: merged in patch v6r4p25

[v6r5p3]

*Transformation
FIX: merged in patch v6r4p24

[v6r5p2]

*Web
NEW: includes DIRACWeb tag web2012092101

[v6r5p1]

*Core
BUGFIX: ExecutorMindHandler - return S_OK() in the initializeHandler
FIX: OptimizationMindHandler - if the manifest is not dirty it will not be updated by the Mind

*Configuration
NEW: Resources helper - added getCompatiblePlatform(), getDIRACPlatform() methods

*Resources
FIX: SSHComputingElement - add -q option to ssh command to avoid banners in the output
FIX: BOINCComputingElement - removed debugging printout
FIX: ComputingElement - use Platform CS option which will be converted to LHCbPlatform for legacy compatibility

*DMS
FIX: RequestAgentBase - lowering loglevel from ALWAYS to INFO to avoid flooding SystemLogging

*WMS:
FIX: SiteDirector - provide CE platform parameter when interrogating the TQ
FIX: GridPilotDirector - publish pilot OwnerGroup rather than VOMS role
FIX: WMSUtilities - add new error string into the parsing of the job output retrieval

[v6r5]

NEW: Executor framework

*Core
NEW: MySQL.py - added Test case for Time.dateTime time stamps
NEW: MySQL.py - insertFields and updateFields can get values via Lists or Dicts
NEW: DataIntegrityDB - use the new methods from MySQL and add test cases
NEW: DataIntegrityHandler - check connection to DB and create tables (or update their schema)
NEW: DataLoggingDB - use the new methods from MySQL and add test cases
NEW: DataLoggingHandler - check connection to DB and create tables (or update their schema)
FIX: ProcessPool - killing stuck workers after timeout
CHANGE: DB will throw a RuntimeException instead of a sys.exit in case it can't contact the DB
CHANGE: Several improvements on DISET
CHANGE: Fixed all DOS endings to UNIX
CHANGE: Agents, Services and Executors know how to react to CSSection/Module and react accordingly
NEW: install tools are updated to deal with executors
FIX: dirac-install - add -T/--Timeout option to define timeout for distribution downloads
NEW: dirac-install - added possibility of defining dirac-install's global defaults by command line switch
BUGFIX: avoid PathFinder.getServiceURL and use Client class ( DataLoggingClient,LfcFileCatalogProxyClient ) 
FIX: MySQL - added TIMESTAMPADD and TIMESTAMPDIFF to special values not to be scaped by MySQL
NEW: ObjectLoader utility
CHANGE: dirac-distribution - added global defaults flag and changed the flag to -M or --defaultsURL
FIX: Convert to string before trying to escape value in MySQL
NEW: DISET Services - added PacketTimeout option
NEW: SystemLoggingDB - updated to use the renewed MySQL interface and SQL schema
NEW: Added support for multiple entries in /Registry/DefaultGroup, for multi-VO installations
CHANGE: Component installation procedure updated to cope with components inheriting Modules
CHANGE: InstallTools - use dirac- command in runit run scripts
FIX: X509Chain - avoid a return of error when the group is not valid
FIX: MySQL - reduce verbosity of log messages when high level methods are used
CHANGE: Several DB classes have been updated to use the MySQL buildCondition method
NEW: MySQL - provide support for greater and smaller arguments to all MySQL high level methods
FIX: Service.py - check all return values from all initializers

*Configuration
CHANGE: By default return option and section lists ordered as in the CS
NEW: ConfigurationClient - added function to refresh remote configuration

*Framework
FIX: Registry.findDefaultGroup will never return False
CHANGE: ProxyManager does not accept proxies without explicit group
CHANGE: SystemAdministratorHandler - force refreshing the configuration after new component setup

*RSS
CHANGE: removed code execution from __init__
CHANGE: removed unused methods
NEW: Log all policy results 

*Resources
NEW: updated SSHComputingElement which allows multiple job submission
FIX: SGETimeLeft - better parsing of the batch system commands output
FIX: InProcessComputingElement - when starting a new job discard renewal of the previous proxy
NEW: BOINCComputingElement - new CE client to work with the BOINC desktop grid infrastructure 

*WMS
CHANGE: WMS Optimizers are now executors
CHANGE: SandboxStoreClient can directly access the DB if available
CHANGE: Moved JobDescription and improved into JobManifest
FIX: typo in JobLoggingDB
NEW: JobState/CachedJobState allow access to the Job via DB/JobStateSync Service automatically
BUGFIX: DownloadInputData - when not enough disk space, message was using "buffer" while it should be using "data"
FIX: the sandboxmetadataDB explosion when using the sandboxclient without direct access to the DB
NEW: Added support for reset/reschedule in the OptimizationMind
CHANGE: Whenever a DB is not properly initialized it will raise a catchable RuntimeError exception 
        instead of silently returning
FIX: InputDataResolution - just quick mod for easier extensibility, plus removed some LHCb specific stuff
NEW: allow jobids in a file in dirac-wms-job-get-output
NEW: JobManager - zfill in %n parameter substitution to allow alphabetical sorting
NEW: Directors - added checking of the TaskQueue limits when getting eligible queues
CHANGE: Natcher - refactor to simpify the logic, introduced Limiter class
CHANGE: Treat MaxCPUTime and CPUTime the same way in the JDL to avoid confusion
NEW: SiteDirector - added options PilotScript, MaxPilotsToSubmit, MaxJobsInFillMode
BUGFIX: StalledJobAgent - use cpuNormalization as float, not string 
FIX: Don't kill an executor if a task has been taken out from it
NEW: dirac-boinc-pilot - pilot script to be used on the BOINC volunteer nodes
FIX: SiteDirector - better handling of tokens and filling mode 
NEW: Generic pilot identities are automatically selected by the TQD and the SiteDirector 
     if not explicitly defined in /Pilot/GenericDN and GenericGroup
NEW: Generic pilot groups can have a VO that will be taken into account when selecting generic 
     credentials to submit pilots
NEW: Generic pilots that belong to a VO can only match jobs from that VO
NEW: StalledJobAgent - added rescheduling of jobs stuck in Matched or Rescheduled status
BUGFIX: StalledJobAgent - default startTime and endTime to "now", avoid None value
NEW: JobAgent - stop after N failed matching attempts (nothing to do), use StopAfterFailedMatches option
CHANGE: JobAgent - provide resource description as a dictionary to avoid extra JDL parsing by the Matcher
CHANGE: Matcher - report pilot info once instead of sending it several times from the job
CHANGE: Matcher - set the job site instead of making a separate call to JobStateUpdate
NEW: Matcher - added Matches done and matches OK statistics
NEW: TaskQueue - don't delete fresh task queues. Wait 5 minutes to do so.
CHANGE: Disabled TQs can also be matched, if no jobs are there, a retry will be triggered

*Transformation
FIX: TransformationAgent - a small improvement: now can pick the prods status to handle from the CS, 
     plus few minor corrections (e.g. logger messages)
FIX: TransformationCLI - take into accout possible failures in resetFile command     

*Accounting
NEW: AccountingDB - added retrieving RAW records for internal stuff
FIX: AccountingDB - fixed some logic for readonly cases
CHANGE: Added new simpler and faster bucket insertion mechanism
NEW: Added more info when rebucketing
FIX: Calculate the rebucket ETA using remaining records to be processed instead of the total records to be processed
FIX: Plots with no data still carry the plot name

*DMS
NEW: SRM2Storage - added retry in the gfal calls
NEW: added new FTSCleaningAgent cleaning up TransferDB tables
FIX: DataLoggingClient and DataLoggingDB - tests moved to separate files
CHANGE: request agents cleanup

*RMS
CHANGE: Stop using RequestAgentMixIn in the request agents

[v6r4p34]

*DMS
BUGFIX: FileCatalogCLI - fixed wrong indentation
CHANGE: RegistrationTask - removed some LHCb specific defaults

[v6r4p33]

*DMS
CHANGE: FTSRequest - be more verbose if something is wrong with file

[v6r4p32]

*WMS
FIX: StalledJobAgent - avoid exceptions in the stalled job accounting reporting

*DMS
NEW: FTSMonitorAgent - handling of expired FTS jobs 

*Interfaces
CHANGE: Dirac.py - attempt to retrieve output sandbox also for Completed jobs in retrieveRepositorySandboxes()

[v6r4p30]

*Core
BUGFIX: dirac-admin-bdii-ce-voview - proper check of the result structure

*Interfaces
FIX: Dirac.py, Job.py - allow to pass environment variables with special characters

*DMS
NEW: FileCatalogCLI - possibility to sort output in the ls command

*WMS:
FIX: JobWrapper - interpret environment variables with special characters 

[v6r4p29]

*RMS
BUGFIX: RequestDBMySQL - wrong indentation in __updateSubRequestFiles()

[v6r4p28]

*Interfaces
CHANGE: Dirac.py, DiracAdmin.py - remove explicit timeout on RPC client instantiation

*RSS
FIX: CS.py - fix for updated CS location (backward compatible)

*DMS
BUGFIX: StrategyHandler - bug fixed determineReplicationTree()
FIX: FTSRequest - add checksum string to SURLs file before submitting an FTS job

*WMS
FIX: JobWrapper - protection for double quotes in JobName
CHANGE: SiteDirector - switched some logging messages from verbose to info level

*RMS
NEW: Request(Client,DBMySQL,Manager) - added readRequestsForJobs() method

[v6r4p27]

*DMS
FIX: SRM2Storage - removed hack for EOS (fixed server-side)

*Transformation
CHANGE: TransformationClient - limit to 100 the number of transformations in getTransformations()
NEW: TransformationAgent - define the transformations type to use in the configuration

*Interfaces
FIX: Job.py -  fix for empty environmentDict (setExecutionEnv)

[v6r4p26]

*Transformation
BUGFIX: TransformationClient - fixed calling sequence in rpcClient.getTransformationTasks()
NEW: TransformationClient - added log messages in verbose level.

[v6r4p25]

*DMS
BUGFIX: StrategyHandler - sanity check for wrong replication tree 

[v6r4p24]

*Core
NEW: MySQL - add 'offset' argument to the buildCondition()

*Transformation
FIX: TransformationAgent - randomize the LFNs for removal/replication case when large number of those
CHANGE: TransformationClient(DB,Manager) - get transformation files in smaller chunks to
        improve performance
FIX: TransformationAgent(DB) - do not return redundant LFNs in getTransformationFiles()    

[v6r4p23]

*Web
NEW: includes DIRACWeb tag web2012092101

[v6r4p22]

*DMS
FIX: SRM2Storage - fix the problem with the CERN-EOS storage 

[v6r4p21]

*Core
BUGFIX: SGETimeLeft - take into account dd:hh:mm:ss format of the cpu consumed

[v6r4p20]

*WMS
BUGFIX: PilotDirector, GridPilotDirector - make sure that at least 1 pilot is to be submitted
BUGFIX: GridPilotDirector - bug on how pilots are counted when there is an error in the submit loop.
BUGFIX: dirac-pilot - proper install script installation on OSG sites

[v6r4p19]

*RMS
FIX: RequestDBMySQL - optimized request selection query 

[v6r4p18]

*Configuration
BUGFIX: CE2CSAgent.py - the default value must be set outside the loop

*DMS
NEW: dirac-dms-create-replication-request
BUGFIX: dirac-dms-fts-submit, dirac-dms-fts-monitor - print out error messages

*Resources
BUGFIX: TorqueComputingElement.py, plus add UserName for shared Queues

*WMS
BUGFIX: JobManagerHandler - default value for pStart (to avoid Exception)

[v6r4p17]

*Core
FIX: dirac-configure - setup was not updated in dirac.cfg even with -F option
FIX: RequestHandler - added fix for Missing ConnectionError

*DMS
FIX: dirac-dms-clean-directory - command fails with `KeyError: 'Replicas'`.

*WMS
FIX: SiteDirector - adapt to the new method in the Matcher getMatchingTaskQueue 
FIX: SiteDirector - added all SubmitPools to TQ requests

[v6r4p16]

*Core:
FIX: dirac-install - bashrc/cshrc were wrongly created when using versionsDir

*Accounting
CHANGE: Added new simpler and faster bucket insertion mechanism
NEW: Added more info when rebucketing

*WMS
CHANGE: Matcher - refactored to take into account job limits when providing info to directors
NEW: JoAgent - reports SubmitPool parameter if applicable
FIX: Matcher - bad codition if invalid result

[v6r4p15]

*WMS
FIX: gLitePilotDirector - fix the name of the MyProxy server to avoid crasehs of the gLite WMS

*Transformation
FIX: TaskManager - when the file is on many SEs, wrong results were generated

[v6r4p13]

*DMS
FIX: dirac-admin-allow-se - added missing interpreter line

[v6r4p12]

*DMS
CHANGE: RemovalTask - for DataManager shifter change creds after failure of removal with her/his proxy.

*RSS
NEW: Added RssConfiguration class
FIX: ResourceManagementClient  - Fixed wrong method name

[v6r4p11]

*Core
FIX: GGUSTicketsClient - GGUS SOAP URL updated

*DMS
BUGFIX: ReplicaManager - wrong for loop

*RequestManagement
BUGFIX: RequestClient - bug fix in finalizeRequest()

*Transformation
FIX: TaskManager - fix for correctly setting the sites (as list)

[v6r4p10]

*RequestManagement
BUGFIX: RequestContainer - in addSubrequest() function

*Resources
BUGFIX: SRM2Storage - in checksum type evaluation

*ResourceStatusSystem
BUGFIX: InfoGetter - wrong import statement

*WMS
BUGFIX: SandboxMetadataDB - __init__() can not return a value

[v6r4p9]

*DMS
CHANGE: FailoverTransfer - ensure the correct execution order of the subrequests

[v6r4p8]

Bring in fixes from v6r3p17

*Core:
FIX: Don't have the __init__ return True for all DBs
NEW: Added more protection for exceptions thrown in callbacks for the ProcessPool
FIX: Operations will now look in 'Defaults' instead of 'Default'

*DataManagement:
FIX: Put more protection in StrategyHandler for neither channels  not throughput read out of TransferDB
FIX: No JobIDs supplied in getRequestForJobs function for RequestDBMySQL taken into account
FIX: Fix on getRequestStatus
CHANGE: RequestClient proper use of getRequestStatus in finalizeRequest
CHANGE: Refactored RequestDBFile

[v6r4p7]

*WorkloadManagement
FIX: SandboxMetadataDB won't explode DIRAC when there's no access to the DB 
CHANGE: Whenever a DB fails to initialize it raises a catchable exception instead of just returning silently

*DataManagement
CHANGE: Added Lost and Unavailable to the file metadata

[v6r4p6]

Bring fixes from v6r4p6

[v6r4p5]

*Configuration
NEW: Added function to generate Operations CS paths

*Core
FIX: Added proper ProcessPool checks and finalisation

*DataManagement
FIX: don't set Files.Status to Failed for non-existign files, failover transfers won't go
FIX: remove classmethods here and there to unblock requestHolder
CHANGE: RAB, TA: change task timeout: 180 and 600 (was 600 and 900 respectively)
FIX: sorting replication tree by Ancestor, not hopAncestorgit add DataManagementSystem/Agent/TransferAgent.py
NEW: TA: add finalize
CHANGE: TransferAgent: add AcceptableFailedFiles to StrategyHandler to ban FTS channel from scheduling
FIX: if there is no failed files, put an empty dict


*RSS
FIX: RSS is setting Allowed but the StorageElement checks for Active

*Workflows
FIX: Part of WorfklowTask rewritten to fix some issues and allow 'ANY' as site

*Transformation
FIX: Wrong calls to TCA::cleanMetadataCatalogFiles

[v6r4p4]

*Core
FIX: Platform.py - check if Popen.terminate is available (only from 2.6)

[v6r4p3]

*Core
FIX: ProcessPool with watchdog and timeouts - applied in v6r3 first

[v6r4p2]

*StorageManagement
BUGFIX: StorageElement - staging is a Read operation and should be allowed as such

*WMS
BUGFIX: InProcessComputingElement, JobAgent - proper return status code from the job wrapper

*Core
FIX: Platform - manage properly the case of exception in the ldconfig execution

[v6r4p1]

*DMS
FIX: TransferDB.getChannelObservedThroughput - the channelDict was created in a wrong way

*RSS
FIX: ResourceStatus was not returning Allowed by default

[v6r4]

*Core
FIX: dirac-install-db.py: addDatabaseOptionsToCS has added a new keyed argument
NEW: SGETimeLeft.py: Support for SGE backend
FIX: If several extensions are installed, merge ConfigTemplate.cfg
NEW: Service framework - added monitoring of file descriptors open
NEW: Service framework - Reduced handshake timeout to prevent stuck threads
NEW: MySQL class with new high level methods - buildCondition,insertFields,updateFields
     deleteEntries, getFields, getCounters, getDistinctAttributeValues
FIX: ProcessPool - fixes in the locking mechanism with LockRing, stopping workers when the
     parent process is finished     
FIX: Added more locks to the LockRing
NEW: The installation tools are updated to install components by name with the components module specified as an option

*DMS
FIX: TransferDB.py - speed up the Throughput determination
NEW: dirac-dms-add-files: script similar to dirac-dms-remove-files, 
     allows for 1 file specification on the command line, using the usual dirac-dms-add-file options, 
     but also can take a text file in input to upload a bunch of files. Exit code is 0 only if all 
     was fine and is different for every error found. 
NEW: StorageElementProxy- support for data downloading with http protocol from arbitrary storage, 
     needed for the web data download
BUGFIX: FileCatalogCLI - replicate operation does a proper replica registration ( closes #5 )     
FIX: ReplicaManager - __cleanDirectory now working and thus dirac-dms-clean-directory

*WMS
NEW: CPU normalization script to run a quick test in the pilot, used by the JobWrapper
     to report the CPU consumption to the accounting
FIX: StalledJobAgent - StalledTimeHours and FailedTimeHours are read each cycle, refer to the 
     Watchdog heartBeat period (should be renamed); add NormCPUTime to Accounting record
NEW: SiteDirector - support for the operation per VO in multi-VO installations
FIX: StalledJobAgent - get ProcessingType from JDL if defined
BUGFIX: dirac-wms-job-peek - missing printout in the command
NEW: SiteDirector - take into account the number of already waiting pilots when evaluating the number of pilots to submit
FIX: properly report CPU usage when the Watchdog kill the payload.

*RSS
BUGFIX: Result in ClientCache table is a varchar, but the method was getting a datetime
NEW: CacheFeederAgent - VOBOX and SpaceTokenOccupancy commands added (ported from LHCbDIRAC)
CHANGE: RSS components get operational parameters from the Operations handler

*DataManagement
FIX: if there is no failed files, put an empty dict

*Transformation
FIX: Wrong calls to TCA::cleanMetadataCatalogFiles

[v6r3p19]

*WMS
FIX: gLitePilotDirector - fix the name of the MyProxy server to avoid crashes of the gLite WMS

[v6r3p18]

*Resources
BUGFIX: SRM2Storage - in checksum type evaluation

[v6r3p17]

*DataManagement
FIX: Fixes issues #783 and #781. Bugs in ReplicaManager removePhisicalReplica and getFilesFromDirectory
FIX: Return S_ERROR if missing jobid arguments
NEW: Checksum can be verified during FTS and SRM2Storage 

[v6r3p16]

*DataManagement
FIX: better monitoring of FTS channels 
FIX: Handle properly None value for channels and bandwidths

*Core
FIX: Properly calculate the release notes if there are newer releases in the release.notes file

[v6r3p15]

*DataManagement
FIX: if there is no failed files, put an empty dict

*Transformation
FIX: Wrong calls to TCA::cleanMetadataCatalogFiles


[v6r3p14]

* Core

BUGFIX: ProcessPool.py: clean processing and finalisation
BUGFIX: Pfn.py: don't check for 'FileName' in pfnDict

* DMS

NEW: dirac-dms-show-fts-status.py: script showing last hour history for FTS channels
NEW: TransferDBMonitoringHandler.py: new function exporting FST channel queues
BUGFIX: TransferAgent.py,RemovalAgent.py,RegistrationAgent.py - unlinking of temp proxy files, corection of values sent to gMonitor
BUGFIX: StrategyHandler - new config option 'AcceptableFailedFiles' to unblock scheduling for channels if problematic transfers occured for few files
NEW: TransferAgent,RemovalAgent,RegistrationAgent - new confing options for setting timeouts for tasks and ProcessPool finalisation
BUGFIX: ReplicaManager.py - reverse sort of LFNs when deleting files and directories to avoid blocks
NEW: moved StrategyHandler class def to separate file under DMS/private

* TMS

FIX: TransformationCleaningAgent.py: some refactoring, new way of disabling/enabline execution by 'EnableFlag' config option

[v6r3p13]

*Core
FIX: Added proper ProcessPool checks and finalisation

*DataManagement
FIX: don't set Files.Status to Failed for non-existign files, failover transfers won't go
FIX: remove classmethods here and there to unblock requestHolder
CHANGE: RAB, TA: change task timeout: 180 and 600 (was 600 and 900 respectively)
FIX: sorting replication tree by Ancestor, not hopAncestorgit add DataManagementSystem/Agent/TransferAgent.py
NEW: TA: add finalize
CHANGE: TransferAgent: add AcceptableFailedFiles to StrategyHandler to ban FTS channel from scheduling

[v6r3p12]

*Core
FIX: Platform.py - check if Popen.terminate is available (only from 2.6)

[v6r3p11]

*Core
FIX: ProcessPool with watchdog and timeouts

[v6r3p10]

*StorageManagement
BUGFIX: StorageElement - staging is a Read operation and should be allowed as such

*WMS
BUGFIX: InProcessComputingElement, JobAgent - proper return status code from the job wrapper

*Core
FIX: Platform - manage properly the case of exception in the ldconfig execution

[v6r3p9]

*DMS
FIX: TransferDB.getChannelObservedThroughput - the channelDict was created in a wrong way

[v6r3p8]

*Web
CHANGE: return back to the release web2012041601

[v6r3p7]

*Transformation
FIX: TransformationCleaningAgent - protection from deleting requests with jobID 0 

[v6r3p6]

*Core
FIX: dirac-install-db - proper key argument (follow change in InstallTools)
FIX: ProcessPool - release all locks every time WorkignProcess.run is executed, more fixes to come
FIX: dirac-configure - for Multi-Community installations, all vomsdir/vomses files are now created

*WMS
NEW: SiteDirector - add pilot option with CE name to allow matching of SAM jobs.
BUGFIX: dirac-pilot - SGE batch ID was overwriting the CREAM ID
FIX: PilotDirector - protect the CS master if there are at least 3 slaves
NEW: Watchdog - set LocalJobID in the SGE case

[v6r3p5]

*Core:
BUGFIX: ProcessPool - bug making TaskAgents hang after max cycles
BUGFIX: Graphs - proper handling plots with data containing empty string labels
FIX: GateWay - transfers were using an old API
FIX: GateWay - properly calculate the gateway URL
BUGFIX: Utilities/Pfn.py - bug in pfnunparse() when concatenating Path and FileName

*Accounting
NEW: ReportGenerator - make AccountingDB readonly
FIX: DataCache - set daemon the datacache thread
BUGFIX: BasePlotter - proper handling of the Petabyte scale data

*DMS:
BUGFIX: TransferAgent, RegistrationTask - typos 

[v6r3p4]

*DMS:
BUGFIX: TransferAgent - wrong value for failback in TA:execute

[v6r3p3]

*Configuration
BUGFIX: Operations helper - typo

*DMS:
FIX: TransferAgent - change the way of redirecting request to task

[v6r3p2]

*DMS
FIX: FTSRequest - updating metadata for accouting when finalizing FTS requests

*Core
FIX: DIRAC/__init__.py - default version is set to v6r3

[v6r3p1]

*WMS
CHANGE: Use ResourcesStatus and Resources helpers in the InputDataAgent logic

*Configuration
NEW: added getStorageElementOptions in Resources helper

*DMS
FIX: resourceStatus object created in TransferAgent instead of StrategyHandler

[v6r3]

*Core
NEW: Added protections due to the process pool usage in the locking logic

*Resources
FIX: LcgFileCatalogClient - reduce the number of retries: LFC_CONRETRY = 5 to 
     avoid combined catalog to be stuck on a faulty LFC server
     
*RSS
BUGFIX: ResourceStatus - reworked helper to keep DB connections     

*DMS
BUGFIX: ReplicaManager::CatalogBase::_callFileCatalogFcnSingleFile() - wrong argument

*RequestManagement
FIX: TaskAgents - set timeOut for task to 10 min (15 min)
NEW: TaskAgents - fill in Error fields in case of failing operations

*Interfaces
BUGFIX: dirac-wms-select-jobs - wrong use of the Dirac API

[v6r2p9]

*Core
FIX: dirac-configure - make use of getSEsForSite() method to determine LocalSEs

*WMS
NEW: DownloadInputData,InputDataByProtocol - check Files on Tape SEs are on Disk cache 
     before Download or getturl calls from Wrapper
CHANGE: Matcher - add Stalled to "Running" Jobs when JobLimits are applied   
CHANGE: JobDB - allow to specify required platform as Platform JDL parameter,
        the specified platform is taken into account even without /Resources/Computing/OSCompatibility section

*DMS
CHANGE: dirac-admin-allow(ban)-se - removed lhcb-grid email account by default, 
        and added switch to avoid sending email
FIX: TaskAgents - fix for non-existing files
FIX: change verbosity in failoverReplication 
FIX: FileCatalog - remove properly metadata indices 
BUGFIX: FileManagerBase - bugfix in the descendants evaluation logic  
FIX: TransferAgent and TransferTask - update Files.Status to Failed when ReplicaManager.replicateAndRegister 
     will fail completely; when no replica is available at all.

*Core
FIX: dirac-pilot - default lcg bindings version set to 2012-02-20

[v6r2p8]

*DMS:
CHANGE: TransferAgent - fallback to task execution if replication tree is not found

[v6r2p7]

*WMS
BUGFIX: SiteDirector - wrong CS option use: BundleProxy -> HttpProxy
FIX: SiteDirector - use short lines in compressed/encoded files in the executable
     python script

[v6r2p6]

*DataManagement
FIX: Bad logic in StrategyHandler:MinimiseTotalWait

*Core
CHANGE: updated GGUS web portal URL

*RSS
BUGFIX: meta key cannot be reused, it is popped from dictionary

*Framework
FIX: The Gateway service does not have a handler
NEW: ConfingTemplate entry for Gateway
FIX: distribution notes allow for word wrap

*WorkloadManagement
FIX: avoid unnecessary call if no LFN is left in one of the SEs
FIX: When Uploading job outputs, try first Local SEs, if any


[v6r2p5]

*RSS
BUGFIX: several minor bug fixes

*RequestManagement
BUGFIX: RequestDBMySQL - removed unnecessary request type check

*DMS
BUGFIX: FileCatalogClienctCLI - wrong evaluation of the operation in the find command
NEW: FileCatalog - added possibility to remove specified metadata for a given path 
BUGFIX: ReplicaManager - wrong operation order causing failure of UploadLogFile module

*Core
NEW: dirac-install - generate cshrc DIRAC environment setting file for the (t)csh 

*Interfaces
CHANGE: Job - added InputData to each element in the ParametricInputData

*WMS
CHANGE: dirac-jobexec - pass ParametericInputData to the workflow as a semicolon separated string

[v6r2p4]

*WMS
BUGFIX: StalledJobAgent - protection against jobs with no PilotReference in their parameters
BUGFIX: WMSAdministratorHandler - wrong argument type specification for getPilotInfo method

*StorageManagement
BUGFIX: RequestFinalizationAgent - no method existence check when calling RPC method

[v6r2p3]

*WMS
CHANGE: Matcher - fixed the credentials check in requestJob() to simplify it

*ConfigurationSystem
CHANGE: Operations helper - fix that allow no VO to be defined for components that do not need it

*Core
BUGFIX: InstallTools - when applying runsvctrl to a list of components make sure that the config server is treated first and the sysadmin service - last
        
[v6r2p2]

*WMS
BUGFIX: Matcher - restored logic for checking private pilot asking for a given DN for belonging to the same group with JOB_SHARING property.

[v6r2p1]

*RequestManagementSystem
BUGFIX: RequestCleaningAgent - missing import of the "second" interval definition 

[v6r2]

*General
FIX: replaced use of exec() python statement in favor of object method execution

*Accounting
CHANGE: Accounting 'byte' units are in powers of 1000 instead of powers of 1024 (closes #457)

*Core
CHANGE: Pfn.py - pfnparse function rewritten for speed up and mem usage, unit test case added
FIX: DISET Clients are now thread-safe. Same clients used twice in different threads was not 
closing the previous connection
NEW: reduce wait times in DISET protocol machinery to improve performance    
NEW: dirac-fix-mysql-script command to fix the mysql start-up script for the given installation
FIX: TransferClient closes connections properly
FIX: DISET Clients are now thread-safe. Same client used twice in different threads will not close the previous connection
CHANGE: Beautification and reduce wait times to improve performance
NEW: ProcessPool - added functionality to kill all children processes properly when destroying ProcessPool objects
NEW: CS Helper for LocalSite section, with gridEnv method
NEW: Grid module will use Local.gridEnv if nothing passed in the arguments
CHANGE: Add deprecated sections in the CS Operations helper to ease the transition
FIX: dirac-install - execute dirac-fix-mysql-script, if available, to fix the mysql.server startup script
FIX: dirac-distribution - Changed obsoleted tar.list file URL
FIX: typo in dirac-admin-add-host in case of error
CHANGE: dirac-admin-allow(ban)-se - use diracAdmin.sendMail() instead of NotificationClient.sendMail()

*Framework
BUGFIX: UserProfileDB - no more use of "type" variable as it is a reserved keyword 

*RequestManagement:
FIX: RequestDBFile - more consistent treatment of requestDB Path
FIX: RequestMySQL - Execution order is evaluated based on not Done state of subrequests
NEW: RequestCleaningAgent - resetting Assigned requests to Waiting after a configurable period of time

*RSS
CHANGE: RSS Action now inherits from a base class, and Actions are more homogeneous, they all take a uniform set of arguments. The name of modules has been changed from PolType to Action as well.
FIX: CacheFeederAgent - too verbose messages moved to debug instead of info level
BUGFIX: fixed a bug preventing RSS clients to connect to the services     
FIX: Proper services synchronization
FIX: Better handling of exceptions due to timeouts in GOCDBClient   
FIX: RSS.Notification emails are sent again
FIX: Commands have been modified to return S_OK, S_ERROR inside the Result dict. This way, policies get a S_ERROR / S_OK object. CacheFeederAgent has been updated accordingly.
FIX: allow clients, if db connection fails, to reconnect ( or at least try ) to the servers.
CHANGE: access control using CS Authentication options. Default is SiteManager, and get methods are all.
BUGFIX: MySQLMonkey - properly escaped all parameters of the SQL queries, other fixes.
NEW: CleanerAgent renamed to CacheCleanerAgent
NEW: Updated RSS scripts, to set element statuses and / or tokens.
NEW: Added a new script, dirac-rss-synch
BUGFIX: Minor bugfixes spotted on the Web development
FIX: Removed useless decorator from RSS handlers
CHANGE: ResourceStatus helper tool moved to RSS/Client directory, no RSS objects created if the system is InActive
CHANGE: Removed ClientFastDec decorator, using a more verbose alternative.
CHANGE: Removed useless usage of kwargs on helper functions.  
NEW: added getSESitesList method to RSSClient      
FIX: _checkFloat() checks INTEGERS, not datetimes

*DataManagement
CHANGE: refactoring of DMS agents executing requests, allow requests from arbitrary users
NEW: DFC - allow to specify multiple replicas, owner, mode when adding files
CHANGE: DFC - optimization of the directory size evaluation
NEW: Added CREATE TEMPORARY TABLES privilege to FileCatalogDB
CHANGE: DFC - getCatalogCounters() update to show numbers of directories
NEW: lfc_dfc_copy script to migrate data from LFC to DFC
FIX: dirac-dms-user-lfns - fixed the case when the baseDir is specified
FIX: FTS testing scripts were using sys.argv and getting confused if options are passed
NEW: DFC - use DirectoryUsage tables for the storage usage evaluations
NEW: DFC - search by metadata can be limited to a given directory subtree
NEW: DFC - search by both directory and file indexed metadata
BUGFIX: DFC - avoid crash if no directories or files found in metadata query
NEW: DFC FileCatalogHandler - define database location in the configuration
NEW: DFC - new FileCatalogFactory class, possibility to use named DFC services
FIX: FTSMonitor, FTSRequest - fixes in handling replica registration, setting registration requests in FileToCat table for later retry
FIX: Failover registration request in the FTS agents.      
FIX: FTSMonitor - enabled to register new replicas if even the corresponding request were removed from the RequestManagement 
FIX: StorageElement - check if SE has been properly initialized before executing any method     
CHANGE: LFC client getReplica() - make use of the new bulk method lfc.lfc_getreplicasl()
FIX: LFC client - protect against getting None in lfc.lfc_readdirxr( oDirectory, "" )  
FIX: add extra protection in dump method of StorageElement base class
CHANGE: FailoverTransfer - create subrequest per catalog if more than one catalog

*Interface
NEW: Job.py - added method to handle the parametric parameters in the workflow. They are made available to the workflow_commons via the key 'GenericParameters'.
FIX: Dirac.py - fix some type checking things
FIX: Dirac.py - the addFile() method can now register to more than 1 catalog.

*WMS
FIX: removed dependency of the JobSchedulingAgent on RSS. Move the getSiteTier functionality to a new CS Helper.
FIX: WMSAdministratorHandler - Replace StringType by StringTypes in the export methods argument type
FIX: JobAgent - Set explicitly UseServerCertificate to "no" for the job executable
NEW: dirac-pilot - change directory to $OSG_WN_TMP on OSG sites
FIX: SiteDirector passes jobExecDir to pilot, this defaults to "." for CREAM CEs. It can be set in the CS. It will not make use of $TMPDIR in this case.
FIX: Set proper project and release version to the SiteDirector     
NEW: Added "JobDelay" option for the matching, refactored and added CS options to the matcher
FIX: Added installation as an option to the pilots and random MyProxyServer
NEW: Support for parametric jobs with parameters that can be of List type

*Resources
NEW: Added SSH Grid Engine Computing Element
NEW: Added SSH Computing Element
FIX: make sure lfc client will not try to connect for several days

*Transformation
FIX: TransformationDB - in setFileStatusForTransformation() reset ErrorCount to zero if "force" flag and    the new status is "unused"
NEW: TransformationDB - added support for dictionary in metadata for the InputDataQuery mechanism     

[v6r1p13]

*WMS
FIX: JobSchedulingAgent - backported from v6r2 use of Resources helper

[v6r1p12]

*Accounting
FIX: Properly delete cached plots

*Core
FIX: dirac-install - run externals post install after generating the versions dir

[v6r1p11]

*Core
NEW: dirac-install - caches locally the externals and the grid bundle
FIX: dirac-distribution - properly generate releasehistory and releasenotes

[v6r1p10]

*WorloadManagement
FIX: JobAgent - set UseServerCertificate option "no" for the job executable

[v6r1p9]

*Core
FIX: dirac-configure - set the proper /DIRAC/Hostname when defining /LocalInstallation/Host

*DataManagement
FIX: dirac-dms-user-lfns - fixed the case when the baseDir is specified
BUGFIX: dirac-dms-remove-files - fixed crash in case of returned error report in a form of dictionary 

[v6r1p8]

*Web
FIX: restored Run panel in the production monitor

*Resources
FIX: FileCatalog - do not check existence of the catalog client module file

[v6r1p7]

*Web
BUGFIX: fixed scroll bar in the Monitoring plots view

[v6r1p6]

*Core
FIX: TransferClient closes connections properly

[v6r1p5]

*Core
FIX: DISET Clients are now thread-safe. Same clients used twice in different threads was not 
     closing the previous connection
NEW: reduce wait times in DISET protocol machinery to improve performance   

[v6r1p4]

*RequestManagement
BUGFIX: RequestContainer - in isSubRequestDone() treat special case for subrequests with files

*Transformation
BUGFIX: TransformationCleaningAgent - do not clear requests for tasks with no associated jobs

[v6r1p3]

*Framework
NEW: Pass the monitor down to the request RequestHandler
FIX: Define the service location for the monitor
FIX: Close some connections that DISET was leaving open

[v6r1p2]

*WorkloadManagement
BUGFIX: JobSchedulingAgent - use getSiteTiers() with returned direct value and not S_OK

*Transformation
BUGFIX: Uniform use of the TaskManager in the RequestTaskAgent and WorkflowTaskAgent

[v6r1p1]

*RSS
BUGFIX: Alarm_PolType now really send mails instead of crashing silently.

[v6r1]

*RSS
CHANGE: Major refactoring of the RSS system
CHANGE: DB.ResourceStatusDB has been refactored, making it a simple wrapper round ResourceStatusDB.sql with only four methods by table ( insert, update, get & delete )
CHANGE: DB.ResourceStatusDB.sql has been modified to support different statuses per granularity.
CHANGE: DB.ResourceManagementDB has been refactored, making it a simple wrapper round ResourceStatusDB.sql with only four methods by table ( insert, update, get & delete )
CHANGE: Service.ResourceStatusHandler has been refactored, removing all data processing, making it an intermediary between client and DB.
CHANGE: Service.ResourceManagementHandler has been refactored, removing all data processing, making it an intermediary between client and DB.
NEW: Utilities.ResourceStatusBooster makes use of the 'DB primitives' exposed on the client and does some useful data processing, exposing the new functions on the client.
NEW: Utilities.ResourceManagementBooster makes use of the 'DB primitives' exposed on the client and does some useful data processing, exposing the new functions on the client.
CHANGE: Client.ResourceStatusClient has been refactorerd. It connects automatically to DB or to the Service. Exposes DB and booster functions.
CHANGE: Client.ResourceManagementClient has been refactorerd. It connects automatically to DB or to the Service. Exposes DB and booster functions.
CHANGE: Agent.ClientsCacheFeederAgent renamed to CacheFeederAgent. The name was not accurate, as it also feeds Accouting Cache tables.
CHANGE: Agent.InspectorAgent, makes use of automatic API initialization.
CHANGE: Command. refactor and usage of automatic API initialization.
CHANGE: PolicySystem.PEP has reusable client connections, which increase significantly performance.
CHANGE: PolicySystem.PDP has reusable client connections, which increase significantly performance.
NEW: Utilities.Decorators are syntactic sugar for DB, Handler and Clients.
NEW: Utilities.MySQLMonkey is a mixture of laziness and refactoring, in order to generate the SQL statements automatically. Not anymore sqlStatemens hardcoded on the RSS.
NEW: Utilities.Validator are common checks done through RSS modules
CHANGE: Utilities.Synchronizer syncs users and DIRAC sites
CHANGE: cosmetic changes everywhere, added HeadURL and RCSID
CHANGE: Removed all the VOExtension logic on RSS
BUGFIX: ResourceStatusHandler - getStorageElementStatusWeb(), access mode by default is Read
FIX: RSS __init__.py will not crash anymore if no CS info provided
BUGFIX: CS.getSiteTier now behaves correctly when a site is passed as a string

*dirac-setup-site
BUGFIX: fixed typos in the Script class name

*Transformation
FIX: Missing logger in the TaskManager Client (was using agent's one)
NEW: Added UnitTest class for TaskManager Client

*DIRAC API
BUGFIX: Dirac.py. If /LocalSite/FileCatalog is not define the default Catalog was not properly set.
FIX: Dirac.py - fixed __printOutput to properly interpret the first argument: 0:stdout, 1:stderr
NEW: Dirac.py - added getConfigurationValue() method

*Framework
NEW: UsersAndGroups agent to synchronize users from VOMRS server.

*dirac-install
FIX: make Platform.py able to run with python2.3 to be used inside dirac-install
FIX: protection against the old or pro links pointing to non-existent directories
NEW: make use of the HTTP proxies if available
FIX: fixed the logic of creating links to /opt/dirac directories to take into account webRoot subdirs

*WorkloadManagement
FIX: SiteDirector - change getVO() function call to getVOForGroup()

*Core:
FIX: Pfn.py - check the sanity of the pfn and catch the erroneous case

*RequestManagement:
BUGFIX: RequestContainer.isSubrequestDone() - return 0 if Done check fails

*DataManagement
NEW: FileCatalog - possibility to configure multiple FileCatalog services of the same type

[v6r0p4]

*Framework
NEW: Pass the monitor down to the request RequestHandler
FIX: Define the service location for the monitor
FIX: Close some connections that DISET was leaving open

[v6r0p3]

*Framework
FIX: ProxyManager - Registry.groupHasProperties() wasn't returning a result 
CHANGE: Groups without AutoUploadProxy won't receive expiration notifications 
FIX: typo dirac-proxy-info -> dirac-proxy-init in the expiration mail contents
CHANGE: DISET - directly close the connection after a failed handshake

[v6r0p2]

*Framework
FIX: in services logs change ALWAYS log level for query messages to NOTICE

[v6r0p1]

*Core
BUGFIX: List.uniqueElements() preserves the other of the remaining elements

*Framework
CHANGE: By default set authorization rules to authenticated instead of all
FIX: Use all required arguments in read access data for UserProfileDB
FIX: NotificationClient - dropped LHCb-Production setup by default in the __getRPSClient()

[v6r0]

*Framework
NEW: DISET Framework modified client/server protocol, messaging mechanism to be used for optimizers
NEW: move functions in DIRAC.Core.Security.Misc to DIRAC.Core.Security.ProxyInfo
CHANGE: By default log level for agents and services is INFO
CHANGE: Disable the log headers by default before initializing
NEW: dirac-proxy-init modification according to issue #29: 
     -U flag will upload a long lived proxy to the ProxyManager
     If /Registry/DefaultGroup is defined, try to generate a proxy that has that group
     Replaced params.debugMessage by gLogger.verbose. Closes #65
     If AutoUploadProxy = true in the CS, the proxy will automatically be uploaded
CHANGE: Proxy upload by default is one month with dirac-proxy-upload
NEW: Added upload of pilot proxies automatically
NEW: Print info after creating a proxy
NEW: Added setting VOMS extensions automatically
NEW: dirac-proxy-info can also print the information of the uploaded proxies
NEW: dirac-proxy-init will check that the lifetime of the certificate is less than one month and advise to renew it
NEW: dirac-proxy-init will check that the certificate has at least one month of validity
FIX: Never use the host certificate if there is one for dirac-proxy-init
NEW: Proxy manager will send notifications when the uploaded proxies are about to expire (configurable via CS)
NEW: Now the proxyDB also has a knowledge of user names. Queries can use the user name as a query key
FIX: ProxyManager - calculate properly the dates for credentials about to expire
CHANGE: ProxyManager will autoexpire old proxies, also auto purge logs
CHANGE: Rename dirac-proxy-upload to dirac-admin-proxy-upload
NEW: dirac-proxy-init will complain if the user certificate has less than 30 days
CHANGE: SecurityLogging - security log level to verbose
NEW: OracleDB - added Array type 
NEW: MySQL - allow definition of the port number in the configuration
FIX: Utilities/Security - hash VOMS Attributes as string
FIX: Utilities/Security - Generate a chain hash to discover if two chains are equal
NEW: Use chain has to discover if it has already been dumped
FIX: SystemAdministrator - Do not set  a default lcg version
NEW: SystemAdministrator - added Project support for the sysadmin
CHANGE: SysAdmin CLI - will try to connect to the service when setting the host
NEW: SysAdmin CLI - colorization of errors in the cli
NEW: Logger - added showing the thread id in the logger if enabled
     
*Configuration
NEW: added getVOfromProxyGroup() utility
NEW: added getVoForGroup() utility, use it in the code as appropriate
NEW: added Registry and Operations Configuration helpers
NEW: dirac-configuration-shell - a configuration script for CS that behaves like an UNIX shellCHANGE: CSAPI - added more functionality required by updated configuration console
NEW: Added possibility to define LocalSE to any Site using the SiteLocalSEMapping 
     section on the Operations Section     
NEW: introduce Registry/VO section, associate groups to VOs, define SubmitPools per VO
FIX: CE2CSAgent - update the CEType only if there is a relevant info in the BDII  

*ReleaseManagement
NEW: release preparations and installation tools based on installation packages
NEW: dirac-compile-externals will try go get a DIRAC-free environment before compiling
NEW: dirac-disctribution - upload command can be defined via defaults file
NEW: dirac-disctribution - try to find if the version name is a branch or a tag in git and act accordingly
NEW: dirac-disctribution - added keyword substitution when creating a a distribution from git
FIX: Install tools won't write HostDN to the configuration if the Admin username is not set 
FIX: Properly set /DIRAC/Configuration/Servers when installing a CS Master
FIX: install_site.sh - missing option in wget for https download: --no-check-certificate
FIX: dirac-install-agent(service) - If the component being installed already has corresponding 
     CS section, it is not overwritten unless explicitly asked for
NEW: dirac-install functionality enhancement: start using the switches as defined in issue #26;
CHANGE: dirac-install - write the defaults if any under defaults-.cfg so dirac-configure can 
        pick it up
FIX: dirac-install - define DYLD_LIBRARY_PATH ( for Mac installations )     
NEW: dirac-install - put all the goodness under a function so scripts like lhcb-proxy-init can use it easily
FIX: dirac-install - Properly search for the LcgVer
NEW: dirac-install will write down the releases files in -d mode   
CHANGE: use new dirac_install from gothub/integration branch in install_site.sh
NEW: Extensions can request custom external dependencies to be installed via pip when 
     installing DIRAC.
NEW: LCG bundle version can be defined on a per release basis in the releases.cfg 
NEW: dirac-deploy-scripts - when setting the lib path in the deploy scripts. 
     Also search for subpaths of the libdir and include them
NEW: Install tools - plainly separate projects from installations

*Accounting
CHANGE: For the WMSHistory type, send as JobSplitType the JobType
CHANGE: Reduced the size of the max key length to workaround mysql max bytes for index problem
FIX: Modified buckets width of 1week to 1 week + 1 day to fix summer time end week (1 hour more )

*WorkloadManagement
CHANGE: SiteDirector - simplified executable generation
NEW: SiteDirector - few more checks of error conditions   
NEW: SiteDirector - limit the queue max length to the value of MaxQueueLengthOption 
     ( 3 days be default )
BUGFIX: SiteDirector - do not download pilot output if the flag getPilotOutput is not set     
NEW: JobDB will extract the VO when applying DIRAC/VOPolicy from the proper VO
FIX: SSHTorque - retrieve job status by chunks of 100 jobs to avoid too long
NEW: glexecComputingElement - allow glexecComputingElement to "Reschedule" jobs if the Test of
     the glexec fails, instead of defaulting to InProcess. Controlled by
     RescheduleOnError Option of the glexecComputingElement
NEW: SandboxStore - create a different SBPath with the group included     
FIX: JobDB - properly treat Site parameter in the job JDL while rescheduling jobs
NEW: JobSchedulingAgent - set the job Site attribute to the name of a group of sites corresponding 
     to a SE chosen by the data staging procedure 
CHANGE: TimeLeft - call batch system commands with the ( default ) timeout 120 sec
CHANGE: PBSTimeLeft - uses default CPU/WallClock if not present in the output  
FIX: PBSTimeLeft - proper handling of (p)cput parameter in the batch system output, recovery of the
     incomplete batch system output      
NEW: automatically add SubmitPools JDL option of the job owner's VO defines it     
NEW: JobManager - add MaxParametericJobs option to the service configuration
NEW: PilotDirector - each SubmitPool or Middleware can define TargetGrids
NEW: JobAgent - new StopOnApplicationFailure option to make the agent exiting the loop on application failure
NEW: PilotAgentsDB - on demand retrieval of the CREAM pilot output
NEW: Pilot - proper job ID evaluation for the OSG sites
FIX: ComputingElement - fixed proxy renewal logic for generic and private pilots
NEW: JDL - added %j placeholder in the JDL to be replaced by the JobID
BUGFIX: DownloadInputData - bug fixed in the naming of downloaded files
FIX: Matcher - set the group and DN when a request gets to the matcher if the request is not 
     coming from a pilot
FIX: Matcher = take into account JobSharing when checking the owner for the request
CHANGE: PilotDirector, dirac-pilot - interpret -V flag of the pilot as Installation name

*DataManagement
FIX: FileCatalog/DiractoryLevelTree - consistent application of the max directory level using global 
     MAX_LEVELS variable
FIX: FileCatalog - Directory metadata is deleted together with the directory deletion, issue #40    
CHANGE: FileCatalog - the logic of the files query by metadata revisited to increase efficiency 
FIX: LcgFileCatalog - use lfcthr and call lfcthr.init() to allow multithread
     try the import only once and just when LcgFileCatalogClient class is intantiated
NEW: LcgFileCatalogClient - new version of getPathPermissions relying on the lfc_access method to solve the problem
     of multiple user DNs in LFC.     
FIX: StorageElement - get service CS options with getCSOption() method ( closes #97 )
FIX: retrieve FileCatalogs as ordered list, to have a proper default.
CHANGE: FileCatalog - allow up to 15 levels of directories
BUGFIX: FileCatalog - bug fixes in the directory removal methods (closes #98)
BUGFIX: RemovalAgent - TypeError when getting JobID in RemovalAgent
BUGFIX: RemovalAgent - put a limit to be sure the execute method will end after a certain number of iterations
FIX: DownloadInputData - when files have been uploaded with lcg_util, the PFN filename
     might not match the LFN file name
FIX: putting FTSMonitor web page back
NEW: The default file catalog is now determined using /LocalSite/FileCatalog. The old behavior 
     is provided as a fallback solution
NEW: ReplicaManager - can now deal with multiple catalogs. Makes sure the surl used for removal is 
the same as the one used for registration.   
NEW: PoolXMLCatalog - added getTypeByPfn() function to get the type of the given PFN  
NEW: dirac-dms-ban(allow)-se - added possibility to use CheckAccess property of the SE

*StorageManagement
FIX: Stager - updateJobFromStager(): only return S_ERROR if the Status sent is not
recognized or if a state update fails. If the jobs has been removed or
has moved forward to another status, the Stager will get an S_OK and
should forget about the job.
NEW: new option in the StorageElement configuration "CheckAccess"
FIX: Requests older than 1 day, which haven't been staged are retried. Tasks older than "daysOld" 
     number of days are set to Failed. These tasks have already been retried "daysOld" times for staging.
FIX: CacheReplicas and StageRequests records are kept until the pin has expired. This way the 
     StageRequest agent will have proper accounting of the amount of staged data in cache.
NEW: FTSCleaningAgent will allow to fix transient errors in RequestDB. At the moment it's 
     only fixing Requests for which SourceTURL is equal to TargetSURL.
NEW: Stager - added new command dirac-stager-stage-files          
FIX: Update Stager code in v6 to the same point as v5r13p37
FIX: StorageManager - avoid race condition by ensuring that Links=0 in the query while removing replicas

*RequestManagement
FIX: RequestDBFile - get request in chronological order (closes issue #84)
BUGFIX: RequestDBFile - make getRequest return value for getRequest the same as for

*ResourceStatusSystem
NEW: Major code refacoring. First refactoring of RSS's PEP. Actions are now function 
     defined in modules residing in directory "Actions".
NEW: methods to store cached environment on a DB and ge them.
CHANGE: command caller looks on the extension for commands.
CHANGE: RSS use now the CS instead of getting info from Python modules.
BUGFIX: Cleaned RSS scripts, they are still prototypes
CHANGE: PEP actions now reside in separate modules outside PEP module.
NEW: RSS CS module add facilities to extract info from CS.
CHANGE: Updating various RSS tests to make them compatible with
changes in the system.
NEW: CS is used instead of ad-hoc configuration module in most places.
NEW: Adding various helper functions in RSS Utils module. These are
functions used by RSS developers, including mainly myself, and are
totally independant from the rest of DIRAC.
CHANGE: Mostly trivial changes, typos, etc in various files in RSS     
CHANGE: TokenAgent sends e-mails with current status   

*Transformation
CHANGE: allow Target SE specification for jobs, Site parameter is not set in this case
CHANGE: TransformationAgent  - add new file statuses in production monitoring display
CHANGE: TransformationAgent - limit the number of files to be treated in TransformationAgent 
        for replication and removal (default 5000)
BUGFIX: TransformationDB - not removing task when site is not set
BUGFIX: TransformationCleaningAgent - archiving instead of cleaning Removal and Replication 
        transformations 
FIX: TransformationCleaningAgent - kill jobs before deleting them        

*Workflow
NEW: allow modules to define Input and Output parameters that can be
     used instead of the step_commons/workflow_commons (Workflow.py, Step.py, Module.py)

*Various fixes
BUGFIX: Mail.py uses SMTP class rather than inheriting it
FIX: Platform utility will properly discover libc version even for the new Ubuntu
FIX: Removed old sandbox and other obsoleted components<|MERGE_RESOLUTION|>--- conflicted
+++ resolved
@@ -1,4 +1,3 @@
-<<<<<<< HEAD
 [v6r13-pre5]
 
 CHANGE: Separating fixed and variable parts of error log messages for multiple systems 
@@ -18,7 +17,7 @@
 *Resources
 NEW: Computing - BatchSystem classes introduced to be used both in Local and SSH Computing Elements
 CHANGE: Storage - reworked Storage Element/Plugins to encapsulate physical URLs  
-=======
+
 [v6r12p5]
 
 *Core
@@ -26,7 +25,6 @@
 
 *TS
 FIX: TransformationManager - no status checked at level service
->>>>>>> 1514fff8
 
 [v6r12p4]
 
