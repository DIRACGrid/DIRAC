--- conflicted
+++ resolved
@@ -1,4 +1,3 @@
-<<<<<<< HEAD
 [v7r2-pre1]
 
 *Core
@@ -10,12 +9,9 @@
 *tests
 NEW: (#4179) Set up Gitlab CI pipeline using Docker containers
 
-[v7r1-pre9]
-=======
 [v7r1-pre10]
 
 NEW: Add environment.yml file for preparing an environment with conda
->>>>>>> 3bae39db
 
 *Core
 NEW: initial support for mysql8
