--- conflicted
+++ resolved
@@ -1,4 +1,3 @@
-<<<<<<< HEAD
 [v6r16-pre1]
 
 *Core
@@ -8,7 +7,7 @@
 *Resources
 NEW: MessageQueue resources to manage MQ connections complemented with
      MQListener and MQPublisher helper classes
-=======
+
 [v6r15p12]
 
 *Core
@@ -34,7 +33,6 @@
 *Resources
 CHANGE: HTCondorCE - added new configurable options - ExtraSubmitString, WorkingDirectory
         DaysToKeepLogs
->>>>>>> 232f3781
 
 [v6r15p11]
 
