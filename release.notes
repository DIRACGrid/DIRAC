--- conflicted
+++ resolved
@@ -1,4 +1,3 @@
-<<<<<<< HEAD
 [v6r15p1]
 
 Included patches for v6r14p32
@@ -136,7 +135,7 @@
 
 *tests
 NEW: The contents of the TestDIRAC package is moved into the tests directory here
-=======
+
 [v6r14p33]
 
 *WMS
@@ -144,7 +143,6 @@
      creates /var/lib/dirac_drain
 FIX: CPUNormalization - fixed a typo in getPowerFromMJF() in the name of the
      exception log message           
->>>>>>> c1cba635
 
 [v6r14p32]
 
