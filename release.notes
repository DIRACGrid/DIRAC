--- conflicted
+++ resolved
@@ -1,5 +1,4 @@
-<<<<<<< HEAD
-[v7r2-pre2]
+[v7r2-pre3]
 
 *Core
 FIX: (#4283) Added protection against empty certificates directory in dirac-install
@@ -10,10 +9,7 @@
 *tests
 NEW: (#4179) Set up Gitlab CI pipeline using Docker containers
 
-[v7r1-pre12]
-=======
 [v7r1-pre13]
->>>>>>> 98d445e0
 
 NEW: Add environment.yml file for preparing an environment with conda
 
