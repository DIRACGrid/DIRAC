<<<<<<< HEAD
[v7r0-pre6]

*Accounting
CHANGE: (Multi)AccountingDB - Grouping Type and Object loader together with the MonitoringSystem ones.

*WorkloadManagementSystem

NEW: Add JobElasticDB.py with getJobParameters and setJobParameter methods to work with ElasticSearch (ES) backend.
NEW: Add gJobElasticDB variable and indicates the activation of ES backend.
CHANGE: Modify export_getJobParameter(s) to report values from ES if available.
CHANGE: (#3748) Reduced (removed, in fact) interactions of Optimizers with JobParameters, using only OptimizerParameters
NEW: (#3760) Add Client/JobStateUpdateClient.py
NEW: (#3760) Add Client/JobManagerClient.py
CHANGE: (#3760) Use the above Client classes instead of invoking RPCClient()
NEW: Added ES backend to WMSAdministratorHandler to get JobParameters.
NEW: Added separate MySQL table for JobsStatus in JobDB, and modified code accordingly.
CHANGE: ElasticJobDB.py: Modify setJobParameter method to register JobAttributes like Owner, Proxy, JobGroup etc.
CHANGE: ElasticJobDB.py: added getJobParametersAndAttributes method to retrieve both parameters and attributes for a given JobID.
CHANGE: Pilot Watchdog - using python UNIX services for some watchdog calls

*Core
NEW: (#3744) Add update method to the ElasticSearchDB.py to update or if not available create the values 
     sent from the setJobParameter function. Uses update_by_query and index ES APIs.
CHANGE: (#3744) generateFullIndexName() method made static under the ElasticSearchDB class.
CHANGE: (#3744) removed unused/outdated stuff from Distribution module
FIX: check for empty /etc/grid-security/certificates dir

*tests

NEW: Add ChangeESFlag.py script to modify useES flag in dirac.cfg. To be integrated with Jenkins code.
CHANGE: (#3760) Use the above Client classes instead of invoking RPCClient()
NEW: (#3744) Added performance tests for ES and MySQL for WMS DB backends
NEW: (#3744) Added miniInstallDIRAC function for Jenkins jobs

*Docs
FIX: Better dirac.cfg example configuration for web
NEW: (#3744) Add WMS documentation in DeveloperGuide/Systems
=======
[v6r20p19]

*Core
CHANGE: (#3885) Script.parseCommandLine: the called script is not necessarily the first in sys.argv

*ConfigurationSystem
CHANGE: (#3887) /Client/Helpers/Registry.py: Added search dirac user for ID and CA

*MonitoringSystem
FIX: (#3888) mqProducer field in MonitoringReporter can be set to None, and the comparison was broken. 
     It is fixed. Also some additional checks are added.

*WorkloadManagementSystem
CHANGE: (#3889) removed confusing Job parameter LocalBatchID
CHANGE: (#3854) TQ matching (TaskQueueDB.py): when "ANY" is specified, don't exclude task queues 
        (fix with "Platforms" matching in mind)
CHANGE: (#3854) SiteDirector: split method getPlatforms, for extension purposes

*DataManagementSystem
FIX: (#3884) restore correct default value for the SEPrefix in the FileCatalogClient
FIX: (#3886) FTS3: remove the hardcoded srm protocol for registration
FIX: (#3886) FTS3: return an empty spacetoken if SRM is not available

*TransformationSystem
CHANGE: (#3891) ReplicationTransformation.createDataTransformation: returns S_OK with the 
        transformation object when it was successfully added, instead of S_OK(None)

*Resources
NEW: (#3886) SE - return a standard error in case the requested protocol is not available
>>>>>>> 86e03b8d

[v6r20p18]

*DataManagementSystem
CHANGE: (#3882) script for allow/ban SEs now accepting -a/--All switch, for allo status types

*Core
FIX: (#3882) ClassAdLight - fix to avoid returning a list with empty string

*Resources
FIX: (#3882) Add site name configuration for the dirac installation inside singularity CE

*test
FIX: (#3882) fully activating RSS in Jenkins tests

[v6r20p17]

*Core
CHANGE: (#3874) dirac-create-distribution-tarball - add tests directory to the tar file and fix pylint warnings.
FIX: (#3876) Add function "discoverInterfaces" again which is still needed for VMDIRAC

*ConfigurationSystem
CHANGE: (#3875) Resources - allow to pass a list of platforms to getDIRACPlatform()

*WorkloadManagement
CHANGE: (#3867) SandboxStoreClient - Returning file location in output of getOutputSandbox
CHANGE: (#3875) JobDB - allow to define a list of Platforms in a job description JDL

*ResourceStatusSystem
CHANGE: (#3863) deprecated CSHelpers.getSites() function

*Interfaces
NEW: (#3872) Add protocol option to dirac-dms-lfn-accessURL
CHANGE: (#3864) marked deprecated some API functions (perfect replace exists already, as specified)

*Resources
FIX: (#3868) GFAL2_SRM2Storage: only set SPACETOKENDESC when SpaceToken is not an empty string

*Test
CHANGE: (#3863) Enable RSS in Jenkins

*DataManagementSystem
FIX: (#3859) FTS3: resubmit files in status Canceled on the FTS server
NEW: (#3871) FTS submissions can use any third party protocol
NEW: (#3871) Storage plugin for Echo (gsiftp+root)
FIX: (#3871) replace deprecated calls to the gfal2 API
NEW: (#3871) Generic implementation for retrieving space occupancy on storage

*TransformationSystem
FIX: (#3865) fixed submission of parametric jobs with InputData from WorkflowTask
FIX: (#3865) better logging for parametric jobs submission

*StorageManagamentSystem
FIX: (#3868) Fix StageRequestAgent failures for SEs without a SpaceToken

*RequestManagementSystem
FIX: (#3861) tests do not re-use File objects

[v6r20p16]

*WorkloadManagementSystem
CHANGE: (#3850) the platform discovery can be VO-specific.

*Interfaces
CHANGE: (#3856) setParameterSequence always return S_OK/S_ERROR

*TransformationSystem
FIX: (#3856) check for return value on Job interface and handle it

*ResourceStatusSystem
FIX: (#3852) site may not have any SE

[v6r20p15]

*Interface
FIX: (#3843) Fix the sandbox download, returning the inMemory default.

*WorkloadManagementSystem
FIX: (#3845) late creation on RPC in JobMonitoringClient and PilotsLoggingClient

*DataManagementSystem
FIX: (#3839) Update obsolete dirac-rms-show-request command in user message displayed when running dirac-dms-replicate-and-register-request

*FrameworkSystem
FIX: (#3845) added setServer for NotificationClient

*Docs
NEW: (#3847) Added some info on parametric jobs

[v6r20p14]

CHANGE: (#3826) emacs backup file pattern added to .gitignore

*MonitoringSystem
CHANGE: (#3827) The default name of the Message Queue can be changed

*Core
FIX: (#3832) VOMSService.py: better logging and error prevention

*ConfigurationSystem
FIX: (#3837) Corrected configuration location for Pilot 3 files synchronization

*FrameworkSystem
FIX: (#3830) InstalledComponentDB.__filterFields: fix error in "Component History Web App" when filter values are unicode

*Interface
CHANGE: (#3836) Dirac.py API - make the unpacking of downloaded sandboxes optional

*Accounting
CHANGE: (#3831) ReportGenerator: Authenticated users without JOB_SHARING will now only get plots showing their own jobs, solves #3776

*ResourceStatusSystem
FIX: (#3833) Documentation update
CHANGE: (#3838) For some info, use DMSHelper instead of CSHelper for better precision

*RequestManagementSystem
FIX: (#3829) catch more exception in the ReqClient when trying to display the associated FTS jobs

[v6r20p13]

*FrameworkSystem

FIX: (#3822) obsolete parameter maxQueueSize in UserProfileDB initialization removed

*WorkloadManagementSystem

FIX: (#3824) Added Parameter "Queue" to methods invoked on batch systems by LocalComputingElement
FIX: (#3818) Testing parametric jobs locally now should also work for parametric input data
NEW: (#3818) Parameters from Parametric jobs are also replaced for ModuleParameters, 
             and not only for common workflow parameters

*DataManagementSystem

FIX: (#3825) FileCatalogCLI: print error message when removeReplica encounters weird return value
FIX: (#3819) ReplicateAndRegister: fix a problem when transferring files to multiple storage 
             elements, if more than one attempt was needed the transfer to all SEs was not always 
             happening.
CHANGE: (#3821) FTS3Agent: set pool_size of the FTS3DB

*TransformationSystem

FIX: (#3820) Fix exception in TransformationCleaningAgent: "'str' object not callable"

*ConfigurationSystem

FIX: (#3816) The VOMS2CSAgent was not sending notification emails when the DetailedReport 
             option was set to False, it will now send emails again when things change for a VO.
CHANGE: (#3816) VOMS2CSAgent: Users to be checked for deletion are now printed sorted and line 
                by line
NEW: (#3817) dirac-admin-check-config-options script to compare options and values between 
             the current Configuration and the ConfigTemplates. Allows one to find wrong or 
             missing option names or just see the difference between the current settings and 
             the default values.

[v6r20p12]

*Core
FIX: (#3807) Glue2 will return a constant 2500 for the SI00 queue parameter, 
     any value is needed so that the SiteDirector does not ignore the queue, fixes #3790

*ConfigurationSystem
FIX: (#3797) VOMS2CSAgent: return error when VO is not set (instead of exception)
FIX: (#3797) BDII2CSAgent: Fix for GLUE2URLs option in ConfigTemplate (Lower case S at the end)

*DataManagementSystem
FIX: (#3814) SEManager - adapt to the new meaning of the SE plugin section name
FIX: (#3814) SEManager - return also VO specific prefixes for the getReplicas() and similar calls
FIX: (#3814) FileCatalogClient - take into account VO specific prefixes when constructing PFNs on the fly

*TransformationSystem
FIX: (#3812) checking return value of jobManagerClient.getMaxParametricJobs() call

[v6r20p11]

*Core
FIX: (#3805) ElasticSearchDB - fix a typo (itertems -> iteritems())

[v6r20p10]

*Core
NEW: (#3801) ElasticSearchDB - add method which allows for deletion by query
NEW: (#3792) added breakDictionaryIntoChunks utility

*WorkloadManagementSystem
FIX: (#3796) Removed legacy "SystemConfig" and "LHCbPlatform" checks
FIX: (#3803) bug fix: missing loop on pRef in SiteDirector
NEW: (#3792) JobManager exposes a call to get the maxParametricJobs

*TransformationSystem
NEW: (#3804) new option for dirac-transformation-replication scrip `--GroupName/-R`
FIX: (#3804) The TransformationGroup is now properly set for transformation created with dirac-transformation-replication, previously a transformation parameter Group was created instead.
FIX: (#3792) Adding JobType as parameter to parametric jobs
FIX: (#3792) WorkflowTaskAgent is submitting a chunk of tasks not exceeding the MaxParametricJobs accepted by JobManager

[v6r20p9]

*Core
FIX: (#3794) Fix executeWithUserProxy when called with proxyUserDN, 
     fixes exception in WMSAdministrator getPilotLoggingInfo and TransformationCleaningAgent

*DataManagementSystem
CHANGE: (#3793) reuse of the ThreadPool in the FTS3Agent in order to optimize the Context use

*WorkloadManagementSystem
FIX: (#3787) Better and simpler code and test for SiteDirector 
FIX: (#3791) Fix exception in TaskQueueDB.getActiveTaskQueues, triggered 
             by dirac-admin-show-task-queues

[v6r20p8]

*ResourceStatusSystem
FIX: (#3782) try/except for OperationalError for sqlite (EmailAction)

*Core
FIX: (#3785) Adjust voms-proxy-init timeouts
NEW: (#3773) New Core.Utilities.Proxy.UserProxy class to be used as a contextManager
FIX: (#3773) Fix race condition in Core.Utilities.Proxy.executeWithUserProxy, 
     the $X509_USER_PROXY environment variable from one thread could leak to another, fixes #3764


*ConfigurationSystem
NEW: (#3784) Bdii2CSAgent: New option **SelectedSites**, if any sites are set, only those will 
     be updated
NEW: (#3788) for CS/Registry section: added possibility to define a QuarantineGroup per VO

*WorkloadManagementSystem

FIX: (#3786) StalledJobAgent: fix "Proxy not found" error when sending kill command to stalled job, 
     fixes #3783
FIX: (#3773) The solution for bug #3764 fixes a problem with the JobScheduling executor, where 
     files could end up in the checking state with the error "Couldn't get storage metadata 
     of some files"
FIX: (#3779) Add setting of X509_USER_PROXY in pilot wrapper script, 
which is needed to establish pilot env in work nodes of Cluster sites.

*DataManagementSystem
FIX: (#3778) Added template for RegisterReplica
FIX: (#3772) add a protection against race condition between RMS and FTS3
FIX: (#3774) Fix FTS3 multi-VO support by setting VO name in SE constructor.

*TransformationSystem
FIX: (#3789) better tests for TS agents

*StorageManagamentSystem
FIX: (#3773) Fix setting of the user proxy for StorageElement.getFileMetadata calls, fixes #3764

[v6r20p7]

*Core
FIX: (#3768) The Glue2 parsing handles some common issues more gracefully:
     handle cases where the execution environment just does not exist, use sensible;
     dummy values in this case (many sites);
     handle multiple execution environments at a single computing share (i.e., CERN);
     handle multiple execution environments with the same ID (e.g., SARA)
     
CHANGE: (#3768) some print outs are prefixed with "SCHEMA PROBLEM", which seem to point to problems in the published information, i.e. keys pointing to non-existent entries, or non-unique IDs

*Tests
NEW: (#3769) allow to install DIRACOS if DIRACOSVER env variable is specified

*ResourceStatusSystem
CHANGE: (#3767) Added a post-processing function in InfoGetter, for handling special case of FreeDisk policies

*WorkloadManagementSystem
FIX: (#3767) corrected inconsistent option name for pilotFileServer CS option

*TransformationSystem
CHANGE: (#3766) TransformationCleaningAgent can now run without a shifterProxy, it uses 
        the author of the transformation for the cleanup actions instead.
CHANGE: (#3766) TransformationCleaningAgent: the default value for shifterProxy was removed
FIX: (#3766) TaskManagerAgent: RequestTasks/WorkflowTasks: value for useCertficates to `False` 
     instead of `None`. Fixes the broken submission when using a shifterProxy for the TaskManagerAgents

[v6r20p6]

*Tests
CHANGE: (#3757) generate self signed certificate TLS compliant

*Interfaces
FIX: (#3754) classmethods should not have self! (Dirac.py)

*WorkloadManagementSystem
FIX: (#3755) JobManager - bug fix in __deleteJob resulting in exceptions

*DataManagementSystem
NEW: (#3736) FTS3 add kicking of stuck jobs
FIX: (#3736) FTS3 update files in sequence to avoid mysql deadlock
CHANGE: (#3736) Canceled is not a final state for FTS3 Files
CHANGE: (#3736) FTS3Operations are finalized if the Request is in a final state (instead of Scheduled)
FIX: (#3724) change the ps_delete_files and ps_delete_replicas_from_file_ids to not lock on MySQL 5.7

*TransformationSystem
CHANGE: (#3758) re-written a large test as pytest (much less verbosity, plan to extend it)
FIX: (#3758) added BulkSubmission option in documentation for WorkflowTaskAgent

*RequestManagementSystem
FIX: (#3759) dirac-rms-request: silence a warning, when not using the old FTS Services

*ResourceStatusSystem
FIX: (#3753) - style changes

[v6r20p5]

*Docs

FIX: (#3747) fix many warnings
FIX: (#3735) GetReleaseNotes.py no longer depends on curl, but the python requests packe
FIX: (#3740) Fix fake environments for sqlalchemy.ext import, some code documentation pages were not build, e.g. FTS3Agent
NEW: (#3762) Add --repo option, e.g. --repo DiracGrid/DiracOS, or just --repo DiracOS, fixes DIRACGrid/DIRACOS#30

*TransformationSystem

FIX: (#3726) If the result can not be evaluated, it can be converted to list
FIX: (#3723) TaskManagerAgentBase - add option ShifterCredentials to set the credentials to 
     use for all submissions, this is single VO only
FIX: (#3723) WorkflowTasks/RequestTasks: pass ownerDN and ownerGroup parameter to all the submission 
     clients if using shifterProxy ownerDN and ownerGroup are None thus reproducing the original behaviour
FIX: (#3723) TaskManagerAgentBase - refactor adding operations for transformation to separate function to 
     ensure presence of Owner/DN/Group in dict entries RequestTaskAgent no longer sets shifterProxy by default.

*Resources

CHANGE: (#3745) Add the deprecated decorator to native XROOT plugin

[v6r20p4]

*DMS
FIX: (#3727) use proxy location in the SECache

*RMS
FIX: (#3727) use downloadVOMSProxyToFile in RequestTask

*TS
FIX: (#3720) TaskManager - pass output data arguments as lists rather 
     than strings to the parametric job description

Docs:
FIX: (#3725) AdministratorGuide TransformationSystem spell check and added a few 
     phrases, notably for bulk submission working in v6r20p3

[v6r20p3]

*Framework
FIX: SystemAdministrator - Get the correct cpu usage data for each component

*TS
NEW: new command dirac-transformation-replication to create replication transformation to copy files from some SEs to other SEs, resolves #3700

*RMS
FIX: fix integration tests to work with privileged and non privileged proxies

*RSS
FIX: Fix for downtime publisher: wrong column names. Avoiding dates (not reflected in web app)

[v6r20p2]

*Core

CHANGE: (#3713) Fixes the infamous "invalid action proposal" by speeding up the handshake and not looking up the user/group in the baseStub

*RequestManagementSystem
CHANGE: (#3713) FowardDISET uses the owner/group of Request to execute the stub
CHANGE: (#3713) owner/group of the Requests are evaluated/authorized on the server side
CHANGE: (#3713) LimitedDelegation or FullDelegation are required to set requests on behalf of others -> pilot user and hosts should must them (which should already be the case)

*docs

NEW: (#3699) documentation on Workflow
CHANGE: (#3699) update on documentation for integration tests

*ConfigurationSystem

CHANGE: (#3699) for pilotCS2JSONSynchronizer: if pilotFileServer is not set, still print out the content

*WorkloadManagementSystem

CHANGE: (#3693) introduce options for sites to choose usage of Singularity

*TransformationSystem

FIX: (#3706) TaskManger with bulksubmission might have occasional exception, depending on order of entries in a dictionary
FIX: (#3709) TaskManager - fix the generated JobName to be of the form ProdID_TaskID
FIX: (#3709) TaskManager - check the JOB_ID and PRODUCTION_ID parameters are defined in the workflow

*Interfaces

FIX: (#3709) Job API - do not merge workflow non-JDL parameters with the sequence parameters of the same name

[v6r20p1]

*WorkloadManagementSystem

FIX: (#3697) Ensure retrieveTaskQueues doesn't return anything when given an empty list of TQ IDs.
FIX: (#3698) Call optimizer fast-path for non-bulk jobs

[v6r20]

*Core
NEW: MJF utility added, providing a general interface to Machine/Job Features values.
NEW: DEncode - added unit tests
NEW: JEncode for json based serialization
NEW: Add conditional printout of the traceback when serializing/deserializing non json compatible
     object in DEncode (enabled with DIRAC_DEBUG_DENCODE_CALLSTACK environment variable)
NEW: File.py - utility to convert file sizes between different unit
NEW: new flag in dirac-install script to install DIRAC-OS on demand
CHANGE: Removed deprecated option "ExtraModules" (dirac-configure, dirac-install scripts)
CHANGE: dirac-deploy-scripts, dirac-install - allow command modules with underscores in 
        their names in order for better support for the code checking tools
CHANGE: dirac-distribution and related scripts - compile web code while release
        generation
CHANGE: dirac-external-requirements - reimplemented to use preinstalled pip command rather than
the pip python API
FIX: dirac-distribution - fixed wrong indentation  
NEW: new command name for voms proxy
FIX: dirac-install default behaviour preserved even with diracos options
New: Add additional check in MJF utility to look for a shutdown file located at '/var/run/shutdown_time'
FIX: The hardcoded rule was not taken into account when the query was coming from the web server
CHANGE: VOMSService - reimplemented using VOMS REST interface
FIX: MJF utility won't throw exceptions when MJF is not fully deployed at a site

*Framework
NEW: WebAppCompiler methods is implemented, which is used to compile the web framework
NEW: add JsonFormatter for logs
NEW: add default configuration to CS: only TrustedHost can upload file
CHANGE: ComponentInstaller - remove the old web portal configuration data
	used during the installation
CHANGE: MessageQueue log handler uses JsonFormatter

*Monitoring
CHANGE: fixes for testing in Jenkins with locally-deployed ElasticSearch
FIX: fixes in the query results interpretation

*Configuration
FIX: ConfigurationHandler, PilotCStoJSONSynchronizer - fixes for enabling pilotCStoJSONSynchronizer, and doc
NEW: dirac-admin-voms-sync - command line for VOMS to CS synchronization
NEW: VOMS2CSSynchronizer - new class encapsulating VOMS to CS synchronization
CHANGE: VOMS2CSAgent - reimplemented to use VOMS2CSSynchronizer

*WorkloadManagementSystem
NEW: StopSigRegex, StopSigStartSeconds, StopSigFinishSeconds, StopSigNumber added to JDL, which cause Watchdog to send a signal StopSigNumber to payload processes matching StopSigRegex when there are less than StopSigFinishSeconds of wall clock remaining according to MJF.
NEW: PilotLoggingDB, Service and Client for handling extended pilot logging
NEW: added a new synchronizer for Pilot3: sync of subset of CS info to JSON file, 
     and sync of pilot3 files
NEW: dirac-admin-get-pilotslogging script for viewing PilotsLogging
NEW: Bulk job submission with protection of the operation transaction
NEW: WMSHistoryCorrector and MonitoringHistoryCorrector classes inheriting from a common BaseHistoryCorrector class
CHANGE: SiteDirector - refactored Site Director for better extensibility
CHANGE: dirac-wms-cpu-normalization uses the abstracted DB12 benchmark script used by the HEPiX Benchmarking Working Group, and the new MJF utility to obtain values from the system and to save them into the DIRAC LocalSite configuration.
CHANGE: Removed TaskQueueDirector and the other old style (WMS) *PilotDirector
CHANGE: TaskQueueDB - removed PilotsRequirements table
CHANGE: TaskQueueDB - added FOREIGN KEYS 
CHANGE: Removed gLite pilot related WMS code
FIX: always initialize gPilotAgentsDB object
FIX: JobManager - Added some debug message when deleting jobs
FIX: Job.py - fixing finding XML file
NEW: SiteDirector - added flag for sending pilot3 files
CHANGE: SiteDirector - changed the way we create the pilotWrapper (better extensibility)
NEW: SiteDirector - added possibility for deploying environment variables in the pilot wrapper

*Workflow
CHANGE: Script.py: created _exitWithError method for extension possibilities

*TS
FIX: TranformationCleaningAgent - just few simplifications 

*DMS
NEW: FTS3Agent working only with the FTS3 service to replace the existing one
NEW: FTS3Utilities - use correct FTS Server Selection Policy
NEW: StorageElement service - getFreeDiskSpace() and getTotalDiskSpace() take into account 
     MAX_STORAGE_SIZE parameter value
CHANGE: Adding vo name argument for StorageElement   
CHANGE: Fixing rss to fetch fts3 server status
NEW: Add a feature to the DFC LHCbManager to dump the content of an SE as a CSV file
FIX: FTS3DB: sqlalchemy filter statements with "is None" do not work and result in no lines being selected
NEW: FTS3Agent and FTS3DB: add functionality to kick stuck requests and delete old requests
NEW: FTS3Agent - add accounting report

*RMS
FIX: Really exit the RequestExecutingAgent when the result queue is buggy

*RSS
CHANGE: Using StorageElement.getOccupancy()
FIX: Initialize RPC to WMSAdministrator only once
FIX: Using MB as default for the size
FIX: flagged some commands that for the moment are unusable
FIX: fixed documentation of how to develop commands

*Resources
NEW: New SingularityComputingElement to submit jobs to a Singularity container
NEW: Added StorageElement.getOccupancy() method for DIP and GFAL2_SMR2 SE types
CHANGE: enable Stomp logging only if DIRAC_DEBUG_STOMP environment variable is set to any value

*Interfaces
CHANGE: Dirac.py - saving output of jobs run with 'runLocal' when they fail (for DEBUG purposes)

*Docs
CHANGE: WebApp release procedure
FIX: Update of the FTS3 docs

*Tests
FIX: add MonitoringDB to the configuration
FIX: Installing elasticSeach locally in Jenkins, with ComponentInstaller support.

[v6r19p25]

*TransformationSystem
FIX: (#3742) TransformationDB - when adding files to transformations with a multi-threaded agent, 
     it might happen that 2 threads are adding the same file at the same time. The LFN was not 
     unique in the DataFiles table, which was a mistake... This fix assumes the LFN is unique, 
     i.e. if not the table had been cleaned and the table updated to be unique.

[v6r19p24]

*WMS
FIX: (#3739) pilotTools - added --tag and --requiredTag options
FIX: (#3739) pilotCommands - make NumberOfProcessors = 1 if nowhere defined (default)

*Resources
FIX: (#3739) CREAMComputingElement - possibility to defined CEQueueName to be used in the pilot submission command

[v6r19p23]

*TS
FIX: (#3734) catch correct exception for ast.literal_eval

[v6r19p22]

*Core
CHANGE: Backport from v6r20 - fixes the infamous "invalid action proposal" by speeding up 
        the handshake and not looking up the user/group in the baseStub

RMS:
CHANGE: Backport from v6r20 - FowardDISET uses the owner/group of Request to execute the stub
CHANGE: Backport from v6r20 - owner/group of the Requests are evaluated/authorized on the server side
CHANGE: Backport from v6r20 - LimitedDelegation or FullDelegation are required to set requests on behalf 
        of others -> pilot user and hosts should must them (which should already be the case)

*API
NEW: Dirac.py - running jobs locally now also works for parametric jobs. Only the first sequence will be run
FIX: Dirac.py - running jobs locally will now properly work with LFNs in the inputSanbdox

*DMS
FIX: DMSHelpers - in getLocalSiteForSE() return None as LocalSite if an SE is at no site

[v6r19p21]

*Configuration
FIX: Bdii2CSAgent - make the GLUE2 information gathering less verbose; Silently ignore StorageShares

*Test
CHANGE: backported some of the CI tools from the integration branch 

[v6r19p20]

*StorageManagement
FIX: StorageManagementDB - fixed buggy group by with MySQL 5.7

[v6r19p19]

*Configuration

NEW: BDII2CSAgent - new options: GLUE2URLs, if set this is queried in addition to the other BDII;
    GLUE2Only to turn off looking on the old schema, if true only the main BDII URL is queried;
    Host to set the BDII host to search

NEW: dirac-admin-add-resources new option G/glue2 , enable looking at GLUE2 Schema, 
     H/host to set the host URL to something else

[v6r19p18]

*Configuration
CHANGE: Better logging of the Configuration file write exception

*RSS
FIX: SummarizeLogsAgent - fix the case when no previous history

[v6r19p17]

*Framework
FIX: ProxyManager - if an extension has a ProxyDB, use it

*RSS
FIX: CSHelpers.py minor fixes

[v6r19p16]

*WMS
FIX: pilotCommands - cast maxNumOfProcs to an int.
CHANGE: pilotTools - change maxNumOfProcs short option from -P to -m.

[v6r19p15]

*Framework
NEW: ProxyDB - allow FROM address to be set for proxy expiry e-mails

*DMS
CHANGE: FTSJob - FailedSize is now BIGINT in FTSJob
CHANGE: FTSJob - increase the bringonline time

*WMS
FIX: SiteDirector won't set CPUTime of the pilot
FIX: convert MaxRAM inside the pilots to int

*RSS
FIX: SummarizeLogsAgent: comparison bug fix
FIX: Fixed sites synchronizer

[v6r19p14]

*WMS
NEW: pilotCommands/Tools - added possibility to specify a maxNumberOfProcessors parameter for pilots
CHANGE: MultiProcessorSiteDirector - allow kwargs to SiteDirector getExecutable & _getPilotOptions functions

*RMS
FIX: Fix a bug in ReplicateAndRegister Operation preventing files having failed once to be retried

*DMS
FIX: FileCatalogWithFkAndPsDB.sql - Fixes for the DFC to be compatible with strict group by mode 
     (https://dev.mysql.com/doc/refman/5.7/en/sql-mode.html#sqlmode_only_full_group_by)

*docs
CHANGE: added little documentation for lcgBundles

[v6r19p13]

*WMS
FIX: JobWrapper - added a debug message
FIX: Allow non-processor related tags to match TQ in MultiProcessorSiteDirector.

*Test
CHANGE: improve Gfal2 integration tests by checking the metadata

[v6r19p12]

*Core
CHANGE: QualityMapGraph - change the color map of the Quality plots

*Framework
FIX: Logging - remove the space after log messages if no variable message is printed, fixes #3587

*MonitoringSystem
CHANGE: ElasticSearch 6 does not support multiple types, only one type is created instead.

*RSS
FIX: GOCDBClient - encode in utf-8, update goc db web api URL
FIX: fixed bug in creation of history of status (avoid repetition of entries)

*DMS
FIX: fixed bug in FTSAgent initialization

*WMS
FIX: fix bug in dirac-wms-job-select: treating the case of jobGroup(s) not requested

[v6r19p11]

*Framework:
CHANGE: moved column "Instance" of InstalledComponentsDB.InstalledComponent 
        table from 64 to 32 characters

*WMS
FIX: JobWrapperTemplate - fix exception handling
CHANGE: dirac-wms-select-jobs - new option to limit the number of selected jobs
CHANGE: returning an error when sandboxes can't be unassigned from jobs (JobCleaningAgent)

*RMS
FIX: RequestDB - add missing JOIN in the web summary query
NEW: dirac-rms-request - add option to allow resetting the NotBefore member even 
     for non-failed requests

*DMS
FIX: FTSAgent - change data member names from uppercase to lower case

*Interfaces
CHANGE: autopep8 on the API/Dirac module

*docs:
NEW: added some doc about shifterProxy

[v6r19p10]

*Core
FIX: MySQL - catch exception when closing closed connection

*TS
CHANGE: add possibility to get extension-specific tasks and files statuses in TransformationMonitor web application

*RMS
NEW: dirac-rms-request - add option --ListJobs to list the jobs for a set of requests

*Resources
FIX: Use parameters given at construction for SRM2 protocols List

*StorageManagement
FIX: use StorageElement object to get disk cache size

*DMS
FIX: DMSHelpers - fix case when no site is found for an SE
FIX: ReplicateAndRegister - don't try and get SE metadata is replica is inactive

[v6r19p9]

*WMS
CHANGE: DownloadInputData was instantiating all local SEs which is not necessary... Only instantiate those that are needed
CHANGE: JobWrapper - use resolveSEGroup in order to allow defining SE groups including other SE groups
FIX: JobDB - fixed typo in getSiteMaskStatus() method
FIX: Fix getSiteMaskStatus in SiteDirector and MultiProcessSiteDirector
CHANGE: WatchdogLinux - using python modules in  instead of shell calls

*DMS
FIX: in DMSHelpers don't complain if an SE is at 0 sites

*Interfaces
CHANGE: Job.py - using the deprecated decorator for 2 deprecated methods

*RSS
FIX: EmailAction considers also CEs, not only SEs

*Resources
FIX: removed a useless/broken method in Resources helper
FIX: marked as obsoleted two methods in Resources helper (FTS2 related)

[v6r19p8]

*Configuration
FIX; Resources - don't overwrite queue tags if requiredtags are set.

*Framework
CHANGE: dirac-proxy-init - increase dirac-proxy-init CRL update frequency

*Accounting
CHANGE: AccountingDB - if the bucket length is part of the selected conditions, 
        add to the grouping

*WorkloadManagement
FIX: ConfigTemplate.cfg - allow user access to getSiteMaskStatus

*DataManagementSystem
FIX: DMSHelpers - recursive resolution of SEGroup was keeping the SEGroup in the list

*RSS
FIX: CSHelper - getting FTS from the correct location
CHANGE: use the SiteStatus object wherever possible

*Resources
FIX: CREAMComputingElement - added CS option for extra JDL parameters

*Documentation
CHANGE: point README to master and add badges for integration

[v6r19p7]

*WorkloadManagement
FIX: SiteDirector - correct escaping in pilot template
FIX: dirac-wms-get-wn-parameters - added some printouts to dirac-wms-get-wn-parameters

[v6r19p6]

*Core
FIX: SocketInfo - log proper message on CA's init failure.

*Accounting
CHANGE: NetworkAgent - remove support of perfSONAR summaries and add support of raw metrics.

*WMS
FIX: JobDB - don't trigger exception in webSummary if a site with a single dot is in the system
CHANGE: SiteDirector - added logging format and UTC timestamp to pilot wrapper
FIX: JobMonitoring - fix in getJobPageSummaryWeb() for showing correct sign of life for stalled jobs

*TS
FIX: TransformationManager - fix for wrong method called by the Manager

*RSS
NEW: SiteStatus object uses the RSS Cache
FIX: expiration time is a date (dirac-rss-query-db)

[v6r19p5]

*WMS
CHANGE: ParametricJob - added getParameterVectorLength() to replace getNumberOfParameters with a more detailed check of the job JDL validity
FIX: JobManagerHandler - restored the use of MaxParametricJobs configuration option

*Interfaces
FIX: Always use a list of LFNs for input data resolution (local run, mostly)

*tests
FIX: use rootPath instead of environment variable


[v6r19p4]

NEW: Added dummy setup.py in anticipation for standard installation procedure

*Core
CHANGE: SocketInfoFactory - version check of GSI at run time is removed

*Configuration 
FIX: Resources - fix RequiredTags in getQueue() function

*Interfaces
FIX: fix exception when using Dirac.Job.getJobJDL

*WMS
FIX: SiteDirector - fix proxy validity check in updatePilotStatus, a new proxy was 
     never created because isProxyValid returns non-empty dictionary
FIX: JobMonitoring - web table was not considering correctly Failed jobs because 
     stalled for setting the LastSignOfLife     

*DMS
FIX: StorageFactory - avoid complaining if Access option is not in SE section
CHANGE: dirac-dms-user-lfns - the wildcard flag will always assume leading "*" to match files, 
       unless the full path was specified in the wildcard no files were previously matched

*RSS
FIX: CacheFeederAgent resilient to command exceptions

*Resources
FIX: ARCComputingElement - the proxy environment variable was assumed before the 
     return value of the prepareProxy function was checked, which could lead to exceptions

[v6r19p3]

CHANGE: .pylintrc - disable redefined-variable-type
CHANGE: .pylintrc - max-nested-blocks=10 due to the many tests of result['OK']
CHANGE: use autopep8 for auto-formatting with following exceptions:
        tabs = 2 spaces and not 4
        line length check disabled (i.e. 120 characters instead of 80)
        Option for autopep8 are: --ignore E111,E101,E501

*Configuration
FIX: retrigger the initialization of the logger and the ObjectLoader after 
     all the CS has been loaded

*WMS
FIX: pilot commands will add /DIRAC/Extensions=extensions if requested
FIX: SiteDirector, pilotCommands - fix support for multiple values in the 
     RequiredTag CE parameter
FIX: MultiProcessorSiteDirector - fix dictionary changed size exception 

*Workflow
FIX: application log name can also come from step_commons.get['logFile']

*Resources
CHANGE: Condor, SLURM, SSHComputingElement - added parameters to force allocation
        of multi-core job slots

[v6r19p2]

*DMS
FIX: dirac-admin-allow-se: fix crash because of usage of old RSS function

*RSS
FIX: ResourceStatusDB - microseconds should always be 0 
FIX: Multiple fixes for the RSS tests

[v6r19p1]

*Core
FIX: ElasticSearchDB - certifi package was miscalled
FIX: ElasticSearchDB - added debug messages for DB connection

*Framework
FIX: ComponentInstaller - handling correctly extensions of DBs found in sql files

*WMS
FIX: SudoComputingElement - prevent message overwriting application errors
FIX: JobDB.getInputData now returns list of cleaned LFNs strings, possible "LFN:" 
     prefix is removed

*Interfaces
FIX: Dirac.py - bring back treatment of files in working local submission directory

[v6r19]

FIX: In multiple places - use systemCall() rather than shellCall() to avoid
     potential shell injection problems

FIX: All Databases are granting also REFERENCES grant to Dirac user to comply with
     more strict policies of MySQL version >= 5.7

*Accounting
NEW: new functionality to plot the data gathered by perfSONARs. It allows to 
     present jitter, one-way delay, packet-loss rate and some derived functions.
FIX: compatibility of AccountingDB with MySQL 5.7

*ConfigurationSystem
NEW: Allow to define FailoverURLs and to reference MainServers in the URLs

*FrameworkSystem
NEW: gLogger is replaced by the new logging system based on the python logging module
NEW: Added ElasticSearch backend for the logging
NEW: Central Backends configuration to customize their use by multiple components 
NEW: BundleDelivery - serves also CA's and CRL's all-in-one files
NEW: added shell scripts for generating CAs and CRLs with the possibility to specify the Input and/or output directories
CHANGE: can now send mails to multiple recipients using the NotificationClient
CHANGE: Make the new logging system thread-safe
FIX: Adapting query to MySLQ 5.7 "GROUP BY" clause
FIX: TopErrorMessagesReporter - more precise selection to please stricter versions of MySQL
CHANGE: ProxyGeneration - make RFC proxies by default, added -L/--legacy flag to dirac-proxy-init
        to force generation of no-RFC proxies

*Core
FIX: dirac-install - allow to use local md5 files
CHANGE: X509Chain - fixes to allow robot proxies with embedded DIRAC group extension
        ( allow DIRAC group extension not in the first certificate chain step )
CHANGE: BaseClient - recheck the useServerCertificate while establishing connection
        and take it into account even if it has changed after the client object creation    
FIX: PlainTransport - fixed socket creation in initAsClient()         
NEW: Technology preview of new logging system, based on standard python logging module
CHANGE: Added graphviz extension to sphinx builds
FIX: Added documentation of low level RPC/DISET classes
FIX: Gateway service - multiple fixes to resurrect the service and to correctly instantiate it
NEW: dirac-install will change the shebang of the python scripts to use the environment 
     python instead of the system one
NEW: Security.Utilities - methods to generate all-in-one CA certificates and CRLs files     
NEW: ElasticSearchDB - gets CA's all-in-one file from the BundleDelivery service if needed
NEW: genAllCAs.sh, genRevokedCerts.sh - DIRAC-free commands to generate all-in-one CA 
     certificates and CRLs files     
CHANGE: dirac-create-distribution-tarball - removing docs and tests directories when 
        creating release tarballs     

*DMS
CHANGE: FTSJob - use Request wrapper for the fts3 REST interface instead of pycurl based
        client
CHANGE: FTSHistoryView - drop FTSServer field from the view description   
CHANGE: FTSFile DB table: increased length of fields LFN(955), SourceSURL(1024), TargetSURL(1024)
CHANGE: Uniform length of LFN to 255 across DIRAC dbs
FIX: FTSJob - fix the serialization of 0 values
FIX: FTSFile, FTSJob - fix SQL statement generation for stricter versions of MySQL

*Resources
NEW: New method in the StorageElement to generate pair of URLs for third party copy.
     Implement the logic to generate pair of URLs to do third party copy. 
     This will be used mostly by FTS, but is not enabled as of now
FIX: StorageElement - fix different weird behaviors in Storage Element, in particular, 
     the inheritance of the protocol sections     
FIX: GFAL2 storage element: update for compatibility with GFAL2 2.13.3 APIs
NEW: Introduced Resources/StorageElementBases configuration section for definitions
     of abstract SEs to be used in real SEs definition by inheritance     

*RMS
NEW: dirac-rms-request - command including functionality of several other commands:
     dirac-rms-cancel|reset|show-request which are dropped. The required functionality
     is selected by the appropriate switches   

*RSS
NEW: Put Sites, ComputingElements, FTS and Catalogs under the status control of the
     RSS system 
NEW: Rewrote RsourceStatus/ResourceManagementDB tables with sqlAlchemy (RM DB with declarative base style)
NEW: SiteStatus client to interrogate site status with respect to RSS
CHANGE: introduced backward compatibility of RSS services with DIRAC v6r17 clients
CHANGE: moved some integration tests from pytest to unittest
CHANGE: Moved ResourceStatusDB to sqlAlchemy declarative_base
FIX: Automated setting of lastCheckTime and Dateffective in ResourceStatusDB and ResourceManagementDB
FIX: fixes for tables inheritance and extensions
FIX: fixes for Web return structure ("meta" column)
FIX: ResourceStatus, RSSCacheNoThread - fixed RSS cache generation 
FIX: ResourceStatus - fixes for getting status from the CS information
FIX: ResourceManagement/StatusDB - fixed bugs in meta parameter check
FIX: fixed incompatibility between Active/InActive RSS clients return format
FIX: SiteStatus - bug fixed in getSites() method - siteState argument not propagated to
     the service call
FIX: ResourceStatus - return the same structure for status lookup in both RSS and CS cases     
FIX: Bug fixes in scripts getting data out of DB


*Monitoring
CHANGE: DBUtils - change the bucket sizes for the monitoring plots as function of the time span

*WMS
NEW: SiteDirector - checks the status of CEs and Sites with respect to RSS  
NEW: pilotCommands - new ReplaceDIRACCode command mostly for testing purposes
NEW: JobAgent, JobWrapper - several fixes to allow the work with PoolComputingElement
     to support multiprocessor jobs    
NEW: JobScheduling - interpret WholeNode and NumberOfProcessors job JDL parameters and
     convert then to corresponding tags
NEW: SiteDirector - CEs can define QueryCEFlag in the Configuration Service which can be
     used to disallow querying the CE status and use information from PiltAgentsDB instead     
NEW: The application error codes, when returned, are passed to the JobWrapper, and maybe interpreted.
NEW: The JobWrapperTemplate can reschedule a job if the payload exits with status DErrno.EWMSRESC & 255 (222)
FIX: SiteDirector - unlink is also to be skipped for Local Condor batch system
FIX: JobDB - fixes necessary to suite MySQL 5.7
FIX: dirac-pilot, pilotTools - PYTHONPATH is cleared on pilot start, pilot option keepPP
     can override this
FIX: WMSAdministratorHandler - make methods static appropriately
FIX: Bug fix for correctly excluding WebApp extensions
CHANGE: JobScheduling - more precise site name while the job is Waiting, using the set of 
        sites at which the input files are online rather than checking Tier1s in eligible sites      
FIX: SiteDirector - aggregate tags for the general job availability test         
FIX: JobScheduling - bug fix in __sendToTQ()
FIX: pilotTools,pilotCommands - pick up all the necessary settings from the site/queue configuration
     related to Tags and multi-processor
NEW: SiteDirector - added option to force lcgBundle version in the pilot
FIX: SiteDirector - if MaxWaitingJobs or MaxTotalJobs not defined for a queue, assume a default value of 10
FIX: MatcherHandler - preprocess resource description in getMatchingTaskQueues()
FIX: JobDB - set CPUTime to a default value if not defined when rescheduling jobs

*TS
FIX: TransformationClient - fix issue #3446 for wrong file error counting in TS
FIX: TransformationDB - set ExternalID before ExternalStatus in tasks
BUGFIX: TransformationClient - fix a bug in the TS files state machine (comparing old status.lower() 
        with new status)

*Interfaces
CHANGE: Dirac API - expose the protocol parameter of getAccessURL()
CHANGE: Dirac API - added runLocal as an API method

*Docs
NEW: Documentation for developing with a container (includes Dockerfile)
NEW: Add script to collate release notes from Pull Request comments  
NEW: Chapter on scaling and limitations
CHANGE: Added documentation about runsv installation outside of DIRAC

*tests
NEW: Added client (scripts) system test
CHANGE: Add to the TS system test, the test for transformations with meta-filters
FIX: Minor fixes in the TS system test
FIX: correctly update the DFC DB configuration in jenkins' tests

[v6r17p35]

*Core
FIX: GOCDBClient - add EXTENSIONS & SCOPE tag support to GOCDB service queries.

[v6r17p34]

*SMS
FIX: StorageManagerClient - fix logic for JobScheduling executor when CheckOnlyTapeSEs is 
     its default true and the lfn is only on a tapeSE

[v6r17p33]

*WMS
FIX: StalledJobAgent - if no PilotReference found in jobs parameters, do as if there would be 
     no pilot information, i.e. set Stalled job Failed immediately
CHANGE: DownloadInputData - job parameters report not only successful downloads but also failed ones
FIX: JobDB - back port - set CPUTime to 0 if not defined at all for the given job 
FIX: JobDB - back port - use default CPUTime in the job description when rescheduling jobs

*Resources
FIX: ARCComputingElement - fix job submission issue due to timeout for newer lcg-bundles

[v6r17p32]

Resources:
CHANGE: /Computing/BatchSystems/Condor.py: do not copy SiteDirector's shell environment variables into the job environment

*WMS
CHANGE: Add option to clear PYTHONPATH on pilot start

[v6r17p31]

*RMS
FIX: ReqClient - avoid INFO message in client
*WMS
CHANGE: JobWrapper - allow SE-USER to be defined as another SE group (e.g. Tier1-USER)
*DMS
CHANGE: DMSHelpers - make resolveSEGroup recursive in order to be able to define SE groups in terms of SE groups

[v6r17p30]

*DMS
CHANGE: StorageElement - added status(), storageElementName(), checksumType() methods returning
        values directly without the S_OK structure. Remove the checks of OK everywhere
NEW: dirac-dms-add-file, DataManager - added option (-f) to force an overwrite of an existing file

*TS:
FIX: TransformationDB.py - set the ExternalID before the ExternalStatus in order to avoid inconsistent 
     tasks if setting the ExternalID fails

*StorageManagementSystem
FIX: StorageManagementClient.py - return the full list of onlineSites while it was previously happy 
     with only one

*Resources
FIX: HTCondorCEComputingElement.py - transfer output files(only log and err) for remote scheduler

[v6r17p29]

*WMS
CHANGE: split time left margins in cpuMargin and wallClockMargin. Also simplified check.


[v6r17p28]

*WMS
BUGFIX: JobScheduling - fix a bug introduced in 6r17p27 changes

*Monitoring
BUGFIX: MonitoringReporter - do not try to close the MQ connection if MD is not used

[v6r17p27]

*Configuration
FIX: ConfigurationClient - allow default value to be a tuple, a dict or a set

*Monitoring
CHANGE: DBUtils - change bucket sizes and simplify settings

*DMS
FIX: DMSRequestOperationsBase, RemoveFile - allow request to not fail if an SE is temporarily banned
FIX: dirac-admin-allow-se - first call of gLogger after its import

*RMS
CHANGE: remove scripts dirac-rms-show-request, dirac-rms-cancel-request and dirac-rms-reset-request 
        and replace with a single script dirac-rms-request with option (default is "show")
CHANGE: allow script to finalize a request if needed and set the job status appropriately

*Resources
FIX: LocalComputingElement - pilot jobIDs start with ssh to be compatible with pilotCommands. 
     Still original jobIDs are passed to getJobStatus. To be reviewed

*WMS
CHANGE: JobScheduling - assign a job to Group.<site>.<country>, if input files are at <site>.<country>.
        If several input replicas, assign Waiting to "MultipleInput"

[v6r17p26]

*Core
FIX: dirac-install.py to fail when installation of lcgBundle has failed
FIX: ClassAdLight - getAttributeInt() and getAttributeFloat() return None 
     if the corresponding JDL attribute is not defined

*MonitoringSystem
CHANGE: The Consumer and Producer use separate connections to the MQ; 
        If the db is not accessible, the messaged will not be consumed.

*WMS
FIX: JobDB - fix the case where parametric job placeholder %j is used in the JobName attribute
FIX: JobDB - take into account that ClassAdLight methods return None if numerical attribute is not defined
FIX: ParametricJob utility - fixed bug in evaluation of the ParameterStart|Step|Factor.X job numerical attribute

[v6r17p25]

*Monitoring
NEW: Implemented the support of monthly indexes and the unit tests are fixed

*RMS
FIX: RequestExecutingAgent - fix infinite loop for duplicate requests

*WMS 
NEW: ARCComputingElement - add support for multiprocessor jobs

[v6r17p24]

*WMS
FIX: SiteDirector - unlink is also to be skipped for Local Condor batch system

[v6r17p23]

*WMS
FIX: get job output for remote scheduler in the case of HTCondorCE

[v6r17p22]

*Framework
FIX: NotificationClient - added avoidSpam flag to sendMail() method which is propagated to
     the corresponding service call
     
*Integration
FIX: several fixes in integration testing scripts     

[v6r17p21]

*Core
NEW: Mail.py - added mechanism to compare mail objects
FIX: Grid.py - take into account the case sometimes happening to ARC CEs 
     where ARC-CE BDII definitions have SubClusters where the name isn't set to 
     the hostname of the machine

*Framework
FIX: Notification service - avoid duplicate emails mechanism 

[v6r17p20]

*Core
NEW: API.py - added __getstate__, __setstate__ to allow pickling objects inheriting
     API class by special treatment of internal Logger objects, fixes #3334

*Framework
FIX: SystemAdministrator - sort software version directories by explicit versions in the
     old software cleaning logic
FIX: MonitoringUtilities - sets a suitable "unknown" username when installing DIRAC from scratch, 
     and the CS isn't initialized fully when running dirac-setup-site     
CHANGE: Logger - added getter methods to access internal protected variables, use these methods
        in various places instead of access Logger protected variables     

*WMS
CHANGE: JobDB - removed unused CPUTime field in the Jobs table
CHANGE: JobScheduling - make check for requested Platform among otherwise eligible sites
        for a given job, fail jobs if no site with requested Platform are available

*RSS
FIX: Commands - improved logging messages

*SMS
FIX: StorageManagerClient - instantiate StorageElement object with an explicit vo argument,
     fixes #3335

*Interfaces
NEW: dirac-framework-self-ping command for a server to self ping using it's own certificate

[v6r17p19]

*Core
FIX: Adler - fix checksum with less than 8 characters to be 8 chars long

*Configuration
FIX: VOMS2CSAgent - fix to accomodate some weird new user DNs (containing only CN field)

*DMS
FIX: FileCatalog - fix for the doc strings usage in file catalog CLI, fixes #3306
FIX: FileCatalog - modified recursive file parameter setting to enable usage of the index

*SMS
CHANGE: StorageManagerClient - try to get sites with data online if possible in getFilesToStage

*RMS
FIX: RequestExecutingAgent - tuning of the request caching while execution

*WMS
FIX: DownloadInputData - do not mistakenly use other metadata from the replica info than SEs
FIX: JobScheduling - put sites holding data before others in the list of available sites
FIX: JobScheduling - try and select replicas for staging at the same site as online files
FIX: SiteDirector - keep the old pilot status if the new one can not be obtained in updatePilotStatus()

*Resources
FIX: CREAMComputingElement - return error when pilot output is missing in getJobOutput()

*Monitoring
FIX: DBUtils - change the buckets in order to support queries which require more than one year 
     data. The maximum buckets size is 7 weeks

[v6r17p18]

*Framework
NEW: SystemAdministrator - added possibility to remove old software installations keeping
     only a predefined number of the most recent ones.

*DMS
FIX: RemoveReplica - removing replica of a non-existing file is considered successful

*SMS
CHANGE: StorageManagerClient - restrict usage of executeWithUserProxy decorator 
        to calling the SE.getFileMetadata only; added flag to check only replicas 
        at tape SEs
        
*WMS
FIX: JobScheduling - added CS option to flag checking only replicas at tape SEs;
     fail jobs with input data not available in the File Catalog        

[v6r17p17]

*DMS
NEW: FTSAgent has a new CS parameter ProcessJobRequests to be able to process job
     requests only. This allows to run 2 FTS agents in parallel
     
*Resources
FIX: GFAL2_StorageBase - only set the space token if there is one to avoid problems
     with some SEs     

[v6r17p16]

*Configuration
FIX: VOMS2CSAgent - create user home directory in the catalog without
     recursion in the chown command
     
*RMS
FIX: RequestExecutingAgent - catch error of the cacheRequest() call
FIX: ReqClient - enhanced log error message

*SMS
FIX: StorageManagerClient - treat the case of absent and offline files on an SE 
     while staging
     
*TS
FIX: TaskManagerBase - process tasks in chunks of 100 in order to 
     update faster the TS (tasks and files)          

*WMS
FIX: JobScheduling - do not assume that all non-online files required staging

[v6r17p15]

*WMS
CHANGE: StalledJobAgent - ignore or prolong the Stalled state period for jobs 
        at particular sites which can be suspended, e.g. Boinc sites

[v6r17p14]

*Core
FIX: PrettyPrint.printTable utility enhanced to allow multi-row fields and
     justification specification for each field value  

*Accounting
NEW: DataStore - allow to run several instances of the service with only one which
     is enabled to do the bucketing

*RMS
NEW: new dirac-rms-list-req-cache command to list the requests in the ReqProxies services

*Interfaces
CHANGE: Dirac API - make several private methods visible to derived class

[v6r17p13]

*Core
NEW: Proxy - added executeWithoutServerCertificate() decorator function 

*Resources
FIX: CREAMComputingElement - split CREAM proxy renewal operation into smaller chunks for 
     improved reliability

[v6r17p12]

*Framework
FIX: SecurityFileLog  - when the security logs are rotated, the buffer size is reduced
     to 1 MB to avoid gzip failures ( was 2 GBs )

*WMS
FIX: pilotCommands - fix for interpreting DNs when saving the installation environment
FIX: SandboxStoreClient - do not check/make destination directory if requested sandbox 
     is returned InMemory

*TS
FIX: TransformationAgent CS option MaxFiles split in MaxFilesToProcess and MaxFilesPerTask,
     MaxFiles option is interpreted as MaxFilesPerTask for backward compatibility

*Resources
NEW: Added plug-ins for GSIFTP and HTTPS Storage protocols 

[v6r17p11]

*Core
FIX: ElasticSearchDB - set a very high number (10K) for the size of the ElasticSearch result

*Monitoring
FIX: MonitoringDB - et a very high number (10K) for the size of the ElasticSearch result

*WMS
FIX: pilotCommands - get the pilot environment from the contents of the bashrc script

*DMS
FIX: RemoveReplica - fix for the problem that if an error was set it was never reset
FIX: SE metadata usage in several components: ConsistencyInspector, DataIntwgrityClient,
     FTSRequest, dirac-dms-replica-metadata, StageMonitorAgent, StageRequestAgent,
     StorageManagerClient, DownloadInputData, InputDataByProtocol

[v6r17p10]

*Core
NEW: Logger - printing methods return True/False if the message was printed or not
FIX: ElastocSearchDB - error messages demoted to warnings

*Monitoring
FIX: MonitoringReporter - create producers if the CS definitions are properly in place

*TS
CHANGE: TaskManagerPlugin - allow to redefine the AutoAddedSites for each job type

[v6r17p9]

*WMS
BUGFIX: JobScheduling - bug fixed introduced in the previous patch 
NEW: pilotTools - introduced -o swicth for a generic CS option

*SMS
FIX: StorageManagerClient - fixes in the unit test

*DMS
FIX: FileManagerPs - in _getFileLFNs() - break a long list of LFNs into smaller chunks

[v6r17p8]

*Core
NEW: DErrno.ENOGROUP error to denote proxies without DIRAC group extension embedded
CHANGE: X509Chain - use DErrno.ENOGROUP error
FIX: dirac-install, dirac-deploy-scripts - fixes to allow DIRAC client installation on
     recent MacOS versions with System Integrity Protection feature
CHANGE: Proxy - added executionLock optional argument to executeWithUserProxy() decorator
        to lock while executing the function with user proxy 
FIX: Proxy - fix indentation in getProxy() preventing looping on the DNs  

*Framework
FIX: ProxyDB - fix of error message check in completeDelegation()

*WMS
FIX: TaskQueueDB - when an empty TaskQueue is marked for deletion, it can still get matches 
     which result in no selected jobs that produced unnecessary error messages 
FIX: JobScheduling executor - calls getFilesToStage() with a flag to lock while file lookup
     with user proxy; same for InputData executor for calling _resolveInputData()      

*TS
FIX: FileReport - fix in setFileStatus() for setting status for multiple LFNs at once

*SMS
FIX: StorageManagerClient - in getFilesToStage() avoid using proxy if no files to check
     on a storage element

*Resources
FIX: GFAL2_XROOTStorage - fix to allow interactive use of xroot plugin
FIX: GFAL2_StorageBase - enable IPV6 for gsiftp

[v6r17p7]

*DMS
FIX: dirac-dms-user-lfns - do not print out empty directories

*WMS
FIX: InputData Executor, JobWrapper - use DataManager.getReplicasForJobs() for
     getting input data replicas

*TS
FIX: TransformationAgent - use DataManager.getReplicasForJobs() for transformations
     creating jobs  

[v6r17p6]

*DMS
NEW: DataManager - add key argument forJobs (default False) in getReplicas() in order 
     to get only replicas that can be used for jobs (as defined in the CS); added
     getReplicasForJobs(), also used in the Dirac API

*SMS
FIX: Stager agents - monitor files even when there is no requestID, e.g. dCache returns None 
     when staging a file that is already staged    

*Resources
FIX: StorageFactory - bug fixes when interpreting SEs inheriting other SE parameters
NEW: Test_StorageFactory unit test and corresponding docs
FIX: Torque - some sites put advertising in the command answer that can not be parsed:
     redirect stderr to /dev/null

[v6r17p5]

*Resources
FIX: LcgFileCatalogClient - do not evaluate GUID if it is not a string

[v6r17p4]

*Configuration
FIX: Utilities - fixed interpretation of weird values of GlueCEPolicyMaxWallClockTime
     BDII parameter; newMaxCPUTime should is made integer

*Framework
FIX: Logger - make subloggers processing messages with the same level
     as the parent logger

*Docs
NEW: Updated documentation in several sections

*DMS
FIX: RemoveReplica operation - don't set file Done in RemoveReplicas if there is an error

[v6r17p3]

*RSS
FIX: Synchronizer - the sync method removes the resources that are no longer 
     in the CS from the DowntimeCache table

*DMS
CHANGE: dirac-dms-find-lfns - added SE switch to look for files only having
        replicas on a given SE (list)

*TS
FIX: TaskManager - optimization of the site checking while preparing job; optimized
     creation of the job template

*Resources
CHANGE: GFAL2_SRM2Storage, SRM2Storage - added gsiftp to the list of OUTPUT protocols 

[v6r17p2]

*Monitoring
FIX: ElasticSearchDB - fixes required to use host certificate for connection;
     fixes required to pass to version 5.0.1 of the elasticsearch.py binding

[v6r17p1]

*RSS
FIX: GOCDBSync - make commmand more verbose and added some minor fixes

[v6r17]

*Core
FIX: Adler - check explicitly if the checksum value is "False"
FIX: install_site.sh - added command line option to choose DIRAC version to install
NEW: ComponentInstaller - added configuration parameters to setup NoSQL database

*Framework
CHANGE: Logger - test level before processing string (i.e. mostly converting objects to strings)  
CHANGE: dirac-proxy-init - check and attempt to update local CRLs at the same time as
        generating user proxy
CHANGE: ProxyManager service - always store the uploaded proxy even if the already stored
        one is of the same validity length to allow replacement in case of proxy type
        changes, e.g. RFC type proxies           

*DMS
NEW: Next in implementation multi-protocol support for storage elements. When performing 
     an action on the StorageElement, instead of looping over all the protocol plugins, 
     we loop over a filtered list. This list is built taking into account which action 
     is taken (read vs write), and is also sorted according to lists defined in the CS.
     The negotiation for third party transfer is also improved: it takes into account all 
     possible protocols the source SE is able to produce, and all protocols the target is 
     able to receive as input.
NEW: StorageElement - added methods for monitoring used disk space
FIX: ReplicateAndRegister - fix the case when checksum is False in the FC
NEW: DMSHelpers - get list of sites from CS via methods; allow to add automatically sites 
     with storage

*RSS
NEW: FreeDiskSpace - added new command which is used to get the total and the remaining 
     disk space of all dirac storage elements that are found in the CS and inserts the 
     results in the SpaceTokenOccupancyCache table of ResourceManagementDB database.  
NEW: GOCDBSync command to ensure that all the downtime dates in the DowntimeCache 
     table are up to date       

Resources*
NEW: Updated Message Queue interface: MQ service connection management, support for
     SSL connections, better code arrangement

*Workflow
FIX: Modulebase, Script - avoid too many unnecessarily different application states

*WMS
FIX: JobStateUpdate service - in setJobStatusBulk() avoid adding false information when adding 
     an application status
     
*TS
FIX: TaskManager, TaskManagerAgentBase - standardize the logging information; removed unnecessary 
     code; use iterators wherever possible     
NEW: Introduced metadata-based filters when registering new data in the TS as catalog       

[v6r16p6]

*WMS
NEW: Added MultiProcessorSiteDirector section to the ConfigTemplate.cfg

*DMS
FIX: FileCatalogClient - added missing read methods to the interface description
     getDirectoryUserMetadata(), getFileUserMetadata()

[v6r16p5]

FIX: included patches from v6r15p27

[v6r16p4]

FIX: applied fixes from v6r15p26

[v6r16p3]

FIX: incorporated fixes from v6r15p25

[v6r16p2]

*Configuration
CHANGE: VOMS2CSAgent - remove user DNs which are no more in VOMS. Fixes #3130

*Monitoring
CHANGE: WMSHistory - added user, jobgroup and usergroup selection keys

*DMS
FIX: DataManager - retry checksum calculation on putAndRegister, pass checksum to the DataManager
     object in the FailoverTransfer object.
FIX: DatasetManager, FileCatalogClientCLI - bug fixes in the dataset management and commands      
     
*WMS
CHANGE: JobManager - added 'Killed' to list of jobs status that can be deleted     

[v6r16p1]

*Monitoring
CHANGE: MonitorinDB - allow to use more than one filter condition

*WMS
CHANGE: StalledJobAgent - send a kill signal to the job before setting it Failed. This should 
        prevent jobs to continue running after they have been found Stalled and then Failed.

[v6r16]

*Core
CHANGE: dirac-install, dirac-configure - use Extensions options consistently, drop
        ExtraModule option
CHANGE: dirac-install - use insecure ssl context for downloading files with urllib2.urlopen    
CHANGE: GOCDBClient - replaced urllib2 with requests module
        FIX: dirac-setup-site - added switch to exitOnError, do not exit on error by default
CHANGE: Added environment variables to rc files to enable certificates verification (necessary for python 2.7.9+)
FIX: ComponentInstaller - always update CS when a database is installed, even if it is
     already existing in the db server 
FIX: SSLSocketFactory - in __checkKWArgs() use correct host address composed of 2 parts      

*Framework
FIX: SystemAdministrator service - do not install WebAppDIRAC by default, only for the host
     really running the web portal

*Accounting
FIX: JobPolicy - remove User field from the policy conditions to fix a problem that 
     non-authenticated user gets more privileges on the Accounting info.

*Monitoring
NEW: New Monitoring system is introduced to collect, analyze and display various
     monitoring information on DIRAC components status and behavior using ElasticSearch
     database. The initial implementation is to collect WMSHistory counters.

*DMS
NEW: MoveReplica operation for the RMS system and a corresponding dirac-dms-move-replica-request
     comand line tool

*Resources
NEW: MessageQueue resources to manage MQ connections complemented with
     MQListener and MQPublisher helper classes
NEW: SudoComputingElement - computing element to execute payload with a sudo to a dedicated
     UNIX account     

[v6r15p27]

*Configuration
FIX: CSAPI - changed so that empty but existing options in the CS can be still
     modified

[v6r15p26]

*WMS
FIX: SandboxStoreClient - ensure that the latest sandbox is returned in the Web
     portal in the case the job was reset.

[v6r15p25]

*Resources
FIX: HTCondorCEComputingElement - cast useLocalSchedd to bool value even if it
     is defined as srting

[v6r15p24]

*Resources
CHANGE: HTCondorCE - added option to use remote scheduler daemon

[v6r15p23]

*DMS
FIX: dirac-dms-find-lfns - fixed bug causing generl script failure

[v6r15p22]

*Interfaces
CHANGE: Dirac API - add possibility to define the VO in the API
CHANGE: Dirac API - add checkSEAccess() method for checking SE status

[v6r15p21]

*WMS
FIX: removed default LCG version from the pilot (dirac-install will use the one of the requested release)

*RMS
FIX: reject bad checksum

[v6r15p20]

*Framework
FIX: SystemAdministratorHandler - in updateSoftware() put explicitly the project
     name into the command
FIX: ComponentInstaller - added baseDir option to the mysql_install_db call
     while a fresh new database server installation     

[v6r15p19]

*Core
FIX: dirac-install - lcg-binding version specified in the command switch
     overrides the configuration option value
     
*DMS
FIX: RemoveFile operation - Remove all files that are not at banned SEs

*TMS
FIX: FileReport - after successful update of input files status, clear the 
     cache dictionary to avoid double update      

[v6r15p18]

*Configuration
FIX: Utilities - take into account WallClock time limit while the MaxCPUTime
     evaluation in the Bdii@CSAgent 

*DMS
FIX: FTSJob - specify checksum type at FTS request submission

*StorageManagement
FIX: StorageManagerClient - in getFilesToStage() avoid exception in case
     of no active replicas

*Resources
FIX: StorageBase - in getParameters() added baseURL in the list of parameters returned 

*WMS
FIX: CPUNormalization - minor code rearrangement

[v6r15p17]

*Core
CHANGE: GOCDBClient - catch all downtimes, independently of their scope
FIX: LSFTimeLeft - accept 2 "word" output from bqueues command
CHANGE: dirac-install - create bashrc/cshrc with the possibility to define
        installation path in the $DIRAC env variable, this is needed for
        the cvmfs DIRAC client installation

[v6r15p16]

*Core
CHANGE: AgentModule - added a SIGALARM handler to set a hard timeout for each Agent
        cycle to avoid agents stuck forever due to some faults in the execution code

*DMS
FIX: DataManager - cache SE status information in filterTapeReplicas() to speed up execution
     
*WMS
BUGFIX: InputDataByProtocol - the failed resolution for local SEs was not considered correctly:
        if there were other SEs that were ignored (e.g. because on tape)     
     
*TS
FIX: TransformationAgent - in getDataReplicasDM() no need to get replica PFNs     

[v6r15p15]

*Configuration
CHANGE: VOMS2CSAgent - added new features: deleting users no more registered in VOMS;
        automatic creation of home directories in the File Catalog for new users

*WMS
CHANGE: JobScheduling - correct handling of user specified sites in the executor,
        including non-existent (misspelled) site names
FIX: CPUNormalization - accept if the JOBFEATURES information is zero or absent        

[v6r15p14]

*Core
FIX: BaseClient - proper error propagation to avoid excessive output in the logger

*Configuration
CHANGE: Resources helper - in getStorageElementOptions() dereference SEs containing
        BaseSE and Alias references

*Accounting
FIX: AccountingDB - changes to use DB index to speed-up removal query

*DMS
CHANGE: DMSHelpers - define SE groups SEsUsedForFailover, SEsNotToBeUsedForJobs, 
        SEsUsedForArchive in the Operations/DataManagement and use them in the
        corresponding helper functions
FIX: FTSJob - temporary fix for the FTS rest interface Request object until it is
     fixed in the FTS REST server         

*Resources
FIX: HTCondorCEComputingElement - check that some path was found in findFile(), return with error otherwise
CHANGE: ARCComputingElement - consider jobs in Hold state as Failed as they never come back
CHANGE: ARCComputingElement - do not use JobSupervisor tool for bulk job cancellation as
        it does not seem to work, cancel jobs one by one
FIX: ARCComputingElement - ensure that pilot jobs that are queued also get their proxies renewed on ARC-CE        

*WMS
FIX: SiteDirector - ensure that a proxy of at least 3 hours is available to the updatePilotStatus 
     function so that if it renews any proxies, it's not renewing them with a very short proxy

[v6r15p13]

*Resources
FIX: HTCondorCEComputingElement - fixed location of log/output files 
  
*TS
FIX: ValidateOutputDataAgent - works now with the DataManager shifter proxy

[v6r15p12]

*Core
FIX: Graphs - make sure matplotlib package is always using Agg backend
FIX: cshrc - added protection for cases with undefined environment variables
NEW: AuthManager - added possibility to define authorization rules by VO
     and by user group

*Configuration
NEW: Resources, ComputingElement(Factory) - added possibility to define site-wide
     CE parameters; added possibility to define common parameters for a given
     CE type.

*Framework
FIX: SystemAdministrator service - avoid using its own client to connect
     to itself for storing host information
FIX: SystemAdministratorClientCLI, dirac-populate-component-db - fix insertion
     of wrongly configured component to the ComponentMonitorDB     

*DMS
FIX: FileCatalog service - fix the argument type for getAncestor(), getDescendents()

*WMS
NEW: JobCleaningAgent - add an option (disabled by default) to remove Jobs from the 
     dirac server irrespective of their state

*Resources
CHANGE: HTCondorCE - added new configurable options - ExtraSubmitString, WorkingDirectory
        DaysToKeepLogs

[v6r15p11]

*Framework
NEW: dirac-proxy-destroy command to destroy proxy locally and in the ProxyManager
     service
CHANGE: ProxyManagerClient - reduce the proxy caching time to be more suitable
        for cases with short VOMS extensions     

*Configuration
FIX: VOMS2CSAgent - fixed typo bug in execute()

*RMS
FIX: RequestTask - fix if the problem when the processing of an operation times out, 
     there was no increment of the attempts done.

*DMS
FIX: FTSAgent - avoid FTS to fetch a request that was canceled

*Resources
FIX: HTCondorCE - protect against non-standard line in 'job status' list in the getJobStatus()
CHANGE: ComputingElement - reduce the default time length of the payload proxy to accomodate
        the case with short VOMS extensions

[v6r15p10]

*Core
FIX: MySQL - do not print database access password explicitly in the logs

*Configuration
CHANGE: VOMS2CSAgent - show in the log if there are changes ready to be committed
CHANGE: Bdii2CSAgent - get information from alternative BDII's for sites not 
        existing in central BDII

*Framework
FIX: ComponentInstaller - fixed location of stop_agent file in the content of t file
     of the runsv tool 

*RMS
FIX: Changed default port of ReqProxy service to 9161 from 9198

*Resources
FIX: BatchSystem/Condor, HYCondroCEComputingElement - more resilient parsing 
     of the status lookup command
FIX: CREAMComputingElement - in case of glite-ce-job-submit error print our both 
     std.err and std.out for completeness and better understanding    

*DMS
FIX: FileCatalogClient - bug fix in getDirectoryUserMetadata()

*Interfaces
FIX: Dirac - in replicateFile() in case of copying via the local cache check if 
     there is another copy for the same file name is happening at the same time

[v6r15p9]

*Configuration
FIX: fixed CS agents initialization bug

*DMS
FIX: fixed inconsistency between DataIntegrity and ConsistencyInspector modules

*Interfaces
FIX: Fix download of LFNs in InputSandbox when running job locally

[v6r15p8]

*Configuration
NEW: Added DryRun option for CS agents (false by default, True for new installations)

[v6r15p7]

*Core
CHANGE: Enabled attachments in the emails

*TS
*CHANGE: Added possibility for multiple operations in Data Operation Transformations

[v6r15p6]

*Resources
FIX: FCConditionParser: ProxyPlugin handles the case of having no proxy

*WMS
FIX: MJF messages correctly parsed from the pilot
NEW: Added integration test for TimeLeft utility and script calling it

[v6r15p5]

Included fixes from v6r14p36 patch release

*Framework
FIX: added GOCDB2CSAgent in template
FIX: Fixed permissions for HostLogging

*DMS
FIX: Introduced hopefully temporary fix to circumvent globus bug in gfal2

*WMS:
FIX: added test for MJF and made code more robust

*RSS
NEW: HTML notification Emails


[v6r15p4]

Included fixes from v6r14p35 patch release

*Core
NEW: Added a new way of doing pfnparse and pfnunparse using the standard python library. 
     The two methods now contains a flag to know which method to use. By default, the old 
     hand made one is used. The new one works perfectly for all standard protocols, except SRM

*RSS
FIX: dirac-rss-sync - command fixed to work with calling services rather than 
     databases directly
     
*Resources     
CHANGE: In multiple Storage classes use pfnparse and pfnunparse methods to manipulate
        url strings instead of using just string operations
NEW: A new attribute is added to the storage plugins: DYNAMIC_OPTIONS. This allows to construct 
     URLs with attributes going at the end of the URL, in the form ?key1=value1&key2=value2 
     This is useful for xroot and http.         

[v6r15p3]

Included changes from v6r14p34 patch release

*Accounting
FIX: DataStoreClient - catch all exceptions in sending failover accounting 
     requests as it could disrupt the logic of the caller 

*DMS
CHANGE: dirac-dms-show-se-status - added switches to show SEs only accessible by
        a given VO and SEs not assigned to any VO
FIX: dirac-dms-replicate-and-register-request - prints out the new request IDs
     to allow their monitoring by ID rather than possibly ambiguous request name      

[v6r15p2]

*WMS
FIX: pilotCommands - protect calls to external commands in case of empty
     or erroneous output
FIX: Matcher - fixed bug in the tag matching logic: if a site presented an empty
     Tag list instead of no Tag field at all, it was interpreted as site accepts
     all the tags
FIX: Matcher - matching parameters are printed out in the Matcher rather than
     in the TaskQueueDB, MaxRAM and Processors are not expanded into tags           

[v6r15p1]

Included patches for v6r14p32

*Configuration
CHANGE: Resources helper - remove "dips" protocol from the default list of third party
        protocols

*Resources
FIX: XROOTStorage - bug fixed in __createSingleDirectory() - proper interpretation
     of the xrootClient.mkdir return status
FIX: XROOTStorage unit test reenabled by mocking the xrootd import      

[v6r15]

Removed general "from DIRAC.Core.Utilities import *" in the top-level __init__.py

Made service handlers systematically working with unicode string arguments
Added requirements.txt and Makefile in the root of the project to support pip style installation

DIRAC documentation moved to the "docs" directory if the DIRAC project from the
DIRACDocs separate project.

*Accounting
CHANGE: INTEGER -> BIGINT for "id" in "in" accountingDB tables

*Core
NEW: The S_ERROR has an enhanced structure containing also the error code and the call
     stack from where the structure was created
NEW: DErrno module to contain definitions of the DIRAC error numbers and standard
     descriptions to be used from now on in any error code check      
CHANGE: gMonitor instantiation removed from DIRAC.__init__.py to avoid problems in
        documentation generation
CHANGE: removed Core.Utilities.List.sortList (sorted does the job)
CHANGE: removed unused module Core.Utilities.TimeSeries
NEW: dirac-install - makes us of the DIRAC tar files in CVMFS if available
NEW: dirac-install-client - a guiding script to install the DIRAC client from A to Z        
CHANGE: dirac-install - when generating bashrc and cshrc scripts prepend DIRAC paths
        to the ones existing in the environment already
NEW: MJFTimeLeft - using Machine JOb features in the TimeLeft utility
FIX: BaseClient - only give warning log message "URL banned" when one of the
     service URLs is really banned
CHANGE: DISET components - improved logic of service URL retries to speedup queries
        in case of problematic services     
NEW: dirac-rss-policy-manager - allows to interactively modify and test only the 
     policy section of Dirac.cfg     
FIX: XXXTimeLeft - do not mix CPU and WallTime values     
FIX: ComponentInstaller - longer timeout for checking components PID (after restart)
CHANGE: Proxy - in executeWithUserProxy() when multiple DNs are present, try all of them
CHANGE: List utility - change uniqueElements() to be much faster
NEW: Platform - added getPlatform() and getPlatformTuple() utilities to evaluate lazily the
     DIRAC platform only when it is needed, this accelerates DIRAC commands not needing
     the platform information. 

*Configuration
NEW: GOCDB2CSAgent agent to synchronize GOCDB and CS data about perfSONAR services
NEW: VOMS2CSAgent to synchronize VOMS user data with the DIRAC Registry
CHANGE: ConfigurationData - lazy config data compression in getCompressedData()

*Framework
CHANGE: SystemAdministratorIntegrator - make initial pinging of the hosts in parallel
        to speed up the operation
CHANGE: InstalledComponentsDB - table to cache host status information populated
        by a periodic task    
NEW: ComponentInstaller Client class to encapsulate all the installation utilities
     from InstallTools module    
NEW: SystemAdministratorClientCLI - added uninstall host command
NEW: SystemAdministratorClientCLI - added show ports command
NEW: SystemAdministratorHandler - added getUsedPorts() interface
NEW: SystemAdministratorHandler - show host command shows also versions of the Extensions
NEW: InstalledComponentsDB - added Extension field to the HostLogging table 
FIX: SystemLoggingDB - fixed double creation of db tables

*Accounting
FIX: DataStoreClient - Synchronizer based decorators have been replaced with a simple 
     lock as they were blocking addRegister() during every commit(); 

*RSS
NEW: CE Availability policy, closing #2373
CHANGE: Ported setStatus and setToken rpc calls to PublisherHandler from LHCb implementation
NEW: E-mails generated while RSS actions are now aggregated to avoid avalanches of mails
NEW: dirac-rss-sync is also synchronizing Sites now

*DMS
CHANGE: FileCatalogClient - make explicit methods for all service calls
CHANGE: DataManager, StorageElement - move physical accounting the StorageElement
CHANGE: FileCatalog - added recursive changePathXXX operations
CHANGE: FileCatalog contained objects have Master attribute defined in the CS. Extra check of eligibility of the catalogs specified explicitely. No-LFN write methods return just the Master result to be compatible with the current use in the clients.
CHANGE: Removed LcgFileCatalogXXX obsoleted classes
NEW: ConsistencyInspector class to perform data consistency checks between 
     different databases
CHANGE: FileCatalog(Client) - refactored to allow clients declare which interface
        they implement     
NEW: FileCatalog - conditional FileCatalog instantiation based on the configured
     Operations criteria        

*TS
CHANGE: TransformationDB table TaskInputs: InputVector column from BLOB to MEDIUMTEXT
FIX: TaskManager - fix bug in case there is no InputData for a task, the Request created 
     for the previous task was reassigned
NEW: TaskManager - possibility to submit one bulk job for a series of tasks     

*WMS
NEW: TaskQueueDB - possibility to present requirements in a form of tags from the 
     site( pilot ) to the jobs to select ones with required properties
FIX: JobWrapper - the InputData optimizer parameters are now DEncoded     
CHANGE: JobAgent - add Processors and WholeNode tags to the resources description
CHANGE: SiteDirector - flag to always download pilot output is set to False by default
FIX: SiteDirector - using PilotRunDirectory as WorkingDirectory, if available at the CE 
     level in the CS. Featire requested in issue #2746
NEW: MultiProcessorSiteDirector - new director to experiment with the multiprocessor/
     wholeNode queues
CHANGE: JobMemory utility renamed to JobParameters
CHANGE: CheckWNCapabilities pilot command changed to get WN parameters from the
        Machine Job Features (MJF) - NumberOfProcessors, MaxRAM    
NEW: JobManager, ParametricJob - utilities and support for parametric jobs with multiple
     parameter sequences      
NEW: SiteDirector - added logic to send pilots to sites with no waiting pilots even if
     the number of already sent pilots exceeds the number of waiting jobs. The functionality
     is switched on/off by the AddPilotsToEmptySites option.        

*RMS
FIX: Request - fix for the case when one of the request is malformed, the rest of 
     the requests could not be swiped
FIX: ReqProxyHandler - don't block the ReqProxy sweeping if one of the request is buggy     
CHANGE: ReqProxyHandler - added monitoring counters
NEW: ReqProxyHandler - added interface methods to list and show requests in a ReqProxy

*Resources
FIX: SRM2Storage - do not add accounting to the output structure as it is done in 
     the container StorageElement class
CHANGE: Add standard metadata in the output of all the Storage plugins     

*Interfaces
NEW: Job API - added setParameterSequence() to add an arbitrary number of parameter
     sequences for parametric jobs, generate the corresponding JDL

*tests
NEW: The contents of the TestDIRAC package is moved into the tests directory here

[v6r14p39]

Patch to include WebApp version v1r6p32

[v6r14p38]

*Core
CHANGE: Unhashable objects as DAG graph nodes

*RMS
CHANGE: Added possibility of constant delay for RMS operations

[v6r14p37]

*Core
NEW: Added soft implementation of a Direct Acyclic Graph

*Configuration
FIX: Bdii2CSAgent finds all CEs of a site (was finding only one)

*Resources
FIX: Make sure transferClient connects to the same ProxyStorage instance

[v6r14p36]

*Core
FIX: Sending mails to multiple recipients was not working

*WMS
FIX: Allow staging from SEs accessible by protocol


[v6r14p35]

*Core
FIX: SOAPFactory - fixes for import statements of suds module to work with the
     suds-jurko package that replaces the suds package

*Resources
FIX: BatchSystems.Torque - take into account that in some cases jobID includes
     a host name that should be stripped off
FIX: SSHComputingElement - in _getJobOutputFiles() fixed bug where the output
     of scpCall() call was wrongly interpreted    
FIX: ProxyStorage - evaluate the service url as simple /DataManagement/StorageElementProxy
     to solve the problem with redundant StorageElementProxy services with multiple
     possible urls       
     
*RSS
CHANGE: Configurations.py - Added DTScheduled3 policy (3 hours before downtime)     
     
*WMS
FIX: pilotCommands - take into account that in the case of Torque batch system
     jobID includes a host name that should be stripped off   
       
[v6r14p34]

*Configuration
FIX: Bdii2CSAgent - reinitilize the BDII info cache at each cycle in order not to 
     carry on obsoleted stuff. Fixes #2959

*Resources
FIX: Slurm.py - use --partition rather --cluster for passing the DIRAC queue name
FIX: DIPStorage - fixed bug in putFile preventing third party-like transfer from
     another DIPS Storage Element. Fixes #2413

*WMS
CHANGE: JobWrapper - added BOINC user ID to the job parameters
FIX: pilotCommands - interpret SLURM_JOBID environment if present
FIX: WMSClient - strip of comments in the job JDL before any processing.
     Passing jdl with comments to the WMS could provoke errors in the
     job checking.

[v6r14p33]

*WMS
FIX: JobAgent - included a mechanism to stop JobAgent if the host operator
     creates /var/lib/dirac_drain
FIX: CPUNormalization - fixed a typo in getPowerFromMJF() in the name of the
     exception log message           

[v6r14p32]

*Core
FIX: InstallTools - getStartupComponentStatus() uses "ps -p <pid>" variant of the
     system call to be independent of the OS differences

*DMS
FIX: RemoveReplica - bulkRemoval() was modifying its input dict argument and returning it,
     which was useless, only modify argument

*WMS
CHANGE: CPUNormalization - get HS'06 worker node value from JOBFEATURES if available

*RMS
FIX: ReqClient - bug fixed preventing the client to contact multiple instances of ReqManager
     service

[v6r14p31]

*DMS
FIX: FTSAgent - if a file was not Scheduled, the FTSAgent was setting it Done even if it had 
     not been replicated.

*Workflow
FIX: FailoverRequest - forcing setting the input file Unused if it was already set Processed

[v6r14p30]

*Framework
BUGFIX: MonitoringHandler - in deleteActivities() use retVal['Message'] if result is not OK

*Resources
FIX: XROOTStorage - in getFile() evaluate file URL without URL parameters
                    in __putSingleFile() use result['Message'] in case of error
                    
*RMS
FIX: dirac-rms-cancel-request - fixed crash because of gLogger object was not imported

*TS
FIX: TransformationCLI - in resetProcessedFile() added check that the Failed dictionary
     is present in the result of a call                    

[v6r14p29]

*Core
FIX: Time - skip the effect of timeThis decorator if not running interractively

*DMS
FIX: DataManager - in getFile(), select preferentially local disk replicas, if none disk replicas, 
     if none tape replicas
FIX: DataManager - avoid changing argument of public method checkActiveReplicas()
FIX: FTSAgent - wait 3 times longer for monitoring FTS jobs if Staging

*Accounting
CHANGE: Jobs per pilot plot is presented as Quality plot rather than a histogram

*WMS
CHANGE: dirac-wms-cpu-normalization - reduce memory usage by using xrange() instead of range()
        in the large test loop

[v6r14p28]

*TS
FIX: TaskManager - protection against am empty task dictionary in 
     prepareTransformationTasks()
FIX: Test_Client_TransformationSystem - fixes ti run in the Travis CI 
     environment
     
*WMS
FIX: JobMemory - use urllib instead of requests Python module as the latter
     can be unavailable in pilots.           

[v6r14p27]

*Core
FIX: PlainTransport,SocketInfoFactory - fix for the IPv6 "Address family not supported 
     by protocol" problems

*Interfaces
NEW: Dirac.py - in ping()/pingService() allow to ping a specific URL

*Resources
FIX: LcgFileCatalogClient - convert LFN into str in __fullLfn to allow LFNs
     in a unicode encoding

*WMS
FIX: JobWrapper - set the job minor status to 'Failover Request Failed' 
     if the failover request fails sending

*TS
FIX: TransformationDB - in getTransformationTasks(),getTaskInputVector 
     forward error result to the callers
FIX: TaskManager - in case there is no InputData for a task, the Request created 
     for the previous task was reassigned. This fixes this bug.      

*tests
FIX: several fixes to satisfy on-the-fly unit tests with teh Travis CI service 

[v6r14p26]

NEW: Enabled on-the-fly tests using the Travis-CI service

*Core
FIX: Subprocess - fix two potential infinite loops which can result in indefinite
     output buffer overflow

*WMS
FIX: JobScheduling executor - check properly if staging is allowed, it was always True before

[v6r14p25]

*Core
FIX: Subprocess - more detailed error log message in case ov output buffer
     overflow

*DMS
FIX: DataManager - fix for getActiveReplicas(): first check Active replicas before 
     selecting disk SEs

*Resources
FIX: StorageElementCache - fixes to make this class thread safe
FIX: StorageFactory - fix in getConfigStorageProtocols() to properly get options
     for inheriting SE definitions

[v6r14p24]

*Accounting
FIX: Plots, JobPlotter - fix sorting by plot labels in case the enddata != "now"

*DMS
FIX: dirac-dms-user-lfns - add error message when proxy is expired 

[v6r14p23]

*Interfaces
FIX: Job.py - setCPUTime() method sets both CPUTime and MaxCPUTime JDL parameters
     for backward compatibility. Otherwise this setting was ignored by scheduling

*TS
BUGFIX: TaskManager - bug fixed in submitTransformationTasks in getting the TransformationID 

[v6r14p22]

CHANGE: Multiple commands - permissions bits changed from 644 to 755  

*Framework
FIX: UserProfileDB - in case of desktop name belonging to two different users we have 
     to use both desktop name and user id to identify the desktop

*WMS
BUGFIX: JobWrapperTemplate - bug fixed in evaluation of the job arguments

*TMS
CHANGE: TaskManager - added TransformationID to the log messages

[v6r14p21]

*DMS
CHANGE: dirac-admin-allow(ban)-se - allow an SE group to be banned/allowed

*SMS
FIX: RequestPreparationAgent - fix crash in execute() in case no replica information
     available

*WMS
FIX: TaskQueueDB, PilotAgentsDB - escape DN strings to avoid potential SQL injection
FIX: JobWrapperTemplate - pass JobArguments through a json file to fix the case
     of having apostrophes in the values

*TMS
FIX: TransformationAgent - in processTransformation() fix reduction of number of files

[v6r14p20]

*WMS
FIX: SandboxMetadataDB - escape values in SandboxMetadataDB SQL queries to accommodate
     DNs containing apostrophe 

[v6r14p19]

*Core
NEW: CLI base class for all the DIRAC CLI consoles, common methods moved to the new class,
     XXXCLI classes updated to inherit the base class
FIX: Network - fix crash when path is empty string, fixes partly #2413     
     
*Configuration
FIX: Utilities.addToChangeSet() - fix the case when comma is in the BDII Site description 
     followed by a white space, the description string was constantly updated in the CS

*Interfaces
FIX: Dirac.py - in retrieveRepositorySandboxes/Data - "Retrieved" and "OutputData" key values
     are strings '0' in the jobDict when a repository file is read, need to cast it to int

*DMS
FIX: RegisterReplica - if operation fails on a file that no longer exists and has no 
     replica at that SE, consider the operation as Done.

*Resources
FIX: ARCComputingElement - bug fix in getJobOutput in using the S_ERROR()

[v6r14p18]

*Core
FIX: VOMSService - attGetUserNickname() can only return string type values
FIX: dirac-deploy-scripts - install DIRAC scripts first so that they can be 
     overwritten by versions from extensions

*Framework
FIX: dirac-populate-component-db - bug fixed to avoid duplicate entries in the
     database

*TS
FIX: TaskManager - do not use ReqProxy when submitting Request for Tasks, otherwise
     no RequestID can be obtained

*Interfaces
CHANGE: Dirac.py - increase verbosity of a error log message in selectJobs

*Resources
FIX: XROOTStorage - fixed KeyError exception while checking file existence
FIX: ARCComputingElement - in getJobOutput test for existence of an already 
     downloaded pilot log

[v6r14p17]

*Core
FIX: Service.py - use the service name as defined in the corresponding section in the CS
     and not the name defined in service Module option. This fixes the problem with the
     StorageElement service not interpreting properly the PFN name and using a wrong local
     data path. 

*Resources
CHANGE: ARCComputingElement - if the VO is not discoverable from the environment, use ARC API
        call in the getCEStatus, use ldapsearch otherwise

[v6r14p16]

*Resources
CHANGE: ARC Computing Element automatically renew proxies of jobs when needed

[v6r14p15]

*Core
FIX: VOMS.py - Fixed bug that generates proxies which are a mix between legacy and rfc proxies.

*DMS
CHANGE: Allow selecting disk replicas in getActiveReplicas() and getReplicas()

*WMS
CHANGE: Use the preferDisk option in the InputData optimizer, the TransformationAgent and in the Interface splitter


[v6r14p14]

*Core
FIX: VOMS.py - return RFC proxy if necessary after adding the VOMS extension

*Configuration
FIX: Validate maxCPUTime and Site description value

*Resources
FIX: XROOTStorage - changes to allow third party transfers between XROOT storages
CHANGE: HTCondorCEComputingElement - the Condor logging can now be obtained in the webinterface;
        SIGTERM (instead of SIGKILL) is send to the application in case jobs are killed by the host site;
        when pilots are put in held status we kill them in condor and mark them as aborted.

*WMS
FIX: pilotCommands - fixes for intrepreting tags in the pilot

[v6r14p13]

*WMS
FIX: pilot commands CheckCECapabilities and CheckWNCapabilities were not considering the case of missing proxy

[v6r14p12]

*Core
FIX: allow a renormalization of the estimated CPU power
FIX: dirac-install: Make hashlib optional again (for previous versions of python, since the pilot may end up on old machines)

*Framework
FIX: allow to install agents with non-standard names (different from the module name)

*DMS
CHANGE: Consider files to reschedule and submit when they are Failed in FTS

*WMS
CHANGE: Move getCEStatus function back to using the ARC API

[v6r14p11]

*Core
FIX: XXXTimeLeft - set limit to CPU lower than wall clock if unknown
FIX: Logger - fix exception printing in gLogger.exception()
CHANGE: InstallTools - added more info about the process in getStartupComponentStatus()
CHANGE: Time - better report from timeThis() decorator

*DMS
CHANGE: FTSAgent - wait some time between 2 monitorings of each job

*WMS
NEW: pilotCommands - added CheckCECapabilities, CheckWNCapabilities commands
NEW: Added dirac-wms-get-wn-parameters command

*TS
NEW: Added dirac-production-runjoblocal command
FIX: TransformationAgent(Plugin) - clean getNextSite() and normalizeShares()
FIX: TransformationPlugin - added setParameters() method

*RSS
FIX: dirac-rss-sync - move imports to after the Script.getPositionalArguments()

*Resources
NEW: Added dirac-resource-get-parameters command

[v6r14p10]
*Configuration
FIX: Resources - getQueue() is fixed to get properly Tag parameters

*Framework
FIX: SecurityFileLog - fix for zipping very large files

*Resources
NEW: added dirac-resource-get-parameters command

*WMS
NEW: JobMonitoringHandler - add getJobsParameters() method
NEW: pilotCommands - added CheckCECapabilities, CheckWNCapabilities
NEW: Added dirac-wms-get-wn-parameters command
NEW: Matcher - generate internal tags for MaxRAM and NumberOfProcessors parameters
CHANGE: SiteDirector does not pass Tags to the Pilot
FIX: Matcher(Handler) - do not send error log message if No match found,
     fixed Matcher return value not correctly interpreted

[v6r14p9]

*Core
FIX: BaseClient - enhance retry connection logic to minimize the overall delay
FIX: MessageBroker - fix of calling private __remove() method from outside
     of the class

*Framework
BUGFIX: dirac-(un)install-component - bug in importing InstallTools module

*WMS:
FIX: JobWrapper - fix in getting the OutputPath defined in the job

*Resources
FIX: ARCComputingElement - add queue to the XRSL string

[v6r14p8]

*Core
FIX: XXXTimeLeft - minor fixes plus added the corresponding Test case
FIX: ReturnValues - fixes in the doc strings to comply with the sphinx syntax
FIX: SocketInfoFactory - in __sockConnect() catch exception when creating a
     socket

*Interfaces
FIX: Job.py - fixes in the doc strings to comply with the sphinx syntax

*RSS
NEW: Configurations.py - new possible configuration options for Downtime Policies

*WMS
CHANGE: StatesAccountingAgent - retry once and empty the local messages cache
        in case of failure to avoid large backlog of messages
CHANGE: SiteDirector - do not send SharedArea and ClientPlatform as pilot
        invocation arguments  
CHANGE: Matcher - allow matching by hosts in multi-VO installations              

[v6r14p7]

*Core
CHANGE: XXXTimeLeft utilities revisited - all return real seconds,
        code refactoring - use consistently always the same CPU power 

*WMS
FIX: JobAgent - code refactoring for the timeLeft logic part

*Resources
BUGFIX: ComputingElement - get rid of legacy getResourcesDict() call

[v6r14p6]

*Configuration
FIX: Bdii2CSAgent - refresh configuration from Master before updating
FIX: Bdii2CSAgent - distinguish the CE and the Cluster in the Glue 1.0 schema

*DMS
CHANGE: FTSAgent - make the amount of scheduled requests fetched by the 
        FTSAgent a parameter in the CS 
CHANGE: RMS Operations - check whether the always banned policy is applied for SEs
        to a given access type

*RMS
FIX: RequestClient(DB,Manager) - fix bulk requests, lock the lines when selecting 
     the requests to be assigned, update the LastUpdate time, and expose the 
     assigned flag to the client

*WMS
FIX: JobAgent - when the application finishes with errors but the agent continues 
     to take jobs, the timeLeft was not evaluated
FIX: JobAgent - the initial timeLeft value was always set to 0.0     

[v6r14p5]

*Core
FIX: X509Certificate - protect from VOMS attributes that are not decodable


*Resources
FIX: GFAL2_StorageBase - fixed indentation and a debug log typo

*WMS
BUGFIX: Matcher - only the first job was associated with the given pilot
FIX: pilotTools - 0o22 is only a valid int for recent python interpreters, 
     replaced by 18

[v6r14p4]

*Core
FIX: DictCache - fix the exception in the destructor preventing the final
     cache cleaning

*Framework
FIX: SystemAdministratorClientCLI - corrected info line inviting to update
     the pilot version after the software update

*DMS
FIX: FTSAgent - Add recovery of FTS files that can be left in weird statuses 
     when the agent dies
CHANGE: DataManager - allow to not get URLs of the replicas
CHANGE: FTSJob - keep and reuse the FTS3 Context object

*Storage
CHANGE: StorageManagerClient - don't fail getting metadata for staging if at 
        least one staged replica found

*WMS
FIX: CPUNormalization - protect MJF from 0 logical cores
FIX: JobScheduling - fix printout that was saying "single site" and "multiple sites" 
     in two consecutive lines
NEW: pilotTools,Commands - added CEType argument, e.g. to specify Pool CE usage 
FIX: WatchDog - added checks of function return status, added hmsCPU initialization to 0,
     removed extra printout     
     
*Resources
FIX: GFAL2 plugins - multiple bug fixes     

[v6r14p3]

*Core
BUGFIX: small bug fixed in dirac-install-component, dirac-uninstall-component
BUGFIX: VOMS - remove the temporary file created when issuing getVOMSProxyInfo
FIX: FileHelper - support unicode file names
FIX: DictCache - purges all the entry of the DictCache when deleting the DictCache object 

*Framework
BUGFIX: dirac-populate-component-db - avoid return statement out of scope

*Interfaces
BUGFIX: Dirac - in submitJob() faulty use of os.open

*WMS
FIX: JobWrapper - avoid evaluation of OutputData to ['']
FIX: Matcher - the Matcher object uses a VO dependent Operations helper
CHANGE: JobAgent - stop agent if time left is too small (default 1000 HS06.s)
FIX: CPUNormalization - use correct denominator to get power in MJF

*Resources
FIX: ARCComputingElement - changed implementation of ldap query for getCEStatus

[v6r14p2]

*Core
FIX: Use GSI version 0.6.3 by default
CHANGE: Time - print out the caller information in the timed decorator
CHANGE: dirac-install - set up ARC_PLUGIN_PATH environment variable

*Framework
FIX: dirac-proxy-info - use actimeleft VOMS attribute

*Accounting
CHANGE: Removed SRMSpaceTokenDeployment Accounting type

*RSS
CHANGE: ResourceStatus - re-try few times to update the RSS SE cache before giving up
FIX: XXXCommand, XXXAction - use self.lof instead of gLogger
CHANGE: Added support for all protocols for SEs managed by RSS

*RMS
FIX: Request - produce enhanced digest string
FIX: RequestDB - fix in getDigest() in case of errors while getting request

*Resources
CHANGE: Propagate hideExceptions flag to the ObjectLoader when creating StorageElements
FIX: ARCComputingElement - multiple fixes after experience in production

*WMS
FIX: Pilot commands - fixed an important bug, when using the 
     dirac-wms-cpu-normalization script

[v6r14p1]

The version is buggy when used in pilots

*Core
NEW: dirac-install-component command replacing dirac-install-agent/service/executor
     commands
     
*Resources
NEW: FileStorage - plugin for "file" protocol
FIX: ARCComputingElement - evaluate as int the job exit code

*RSS
FIX: CSHelpers - several fixes and beautifications     

[v6r14]

*Core
NEW: CSGlobals - includes Extensions class to consistently check the returned
     list of extensions with proper names 
NEW: ProxyManagerXXX, ProxyGeneration, X509XXX - support for RFC proxies
NEW: ProxyInfo - VOMS proxy information without using voms commands
NEW: LocalConfiguration - option to print out license information    
FIX: SocketInfo.py - check the CRL lists while handshaking  

Configuration
NEW: ConfigurationClient - added getSectionTree() method

*Framework
NEW: InstalledComponentsDB will now store information about the user who did the 
     installation/uninstallation of components.

*Resources
NEW: ARCComputingElement based on the ARC python API

*RSS
FIX: Improved logging all over the place 

*DMS
NEW: New FileCatalog SecurityManager with access control based on policies,
     VOMSPolicy as one of the policy implementations.
NEW: lfc_dfc_db_copy - script used by LHCb to migrate from the LFC to the DFC with 
     Foreign Keys and Stored Procedures by accessing the databases directly     
NEW: FileManagerPs.py - added _getFileLFNs() to serve info for the Web Portal     
CHANGE: Moving several tests to TestDIRAC

*Interfaces
CHANGE: use jobDescription.xml as a StringIO object to avoid multiple disk
        write operations while massive job submission

*WMS
FIX: Watchdog - review for style and pylint
CHANGE: Review of the Matcher code, extracting Limiter and Matcher as standalone 
        utilities
        

*Transformation
NEW: New ported plugins from LHCb, added unit tests


[v6r13p21]

*TS
FIX: Registering TargetSE for Standard TransformationAgent plugin

[v6r13p20]

*DMS
FIX: DMSHelpers - allow for more than one Site defined to be local per SE

*Resources
FIX: XRootStorage - fix in getURLBase()

[v6r13p19]

FIX: changes incorporated from v6r12p53 patch

[v6r13p18]

*WMS
FIX: JobWrapper - ported back from v6r14p9 the fix for getting OutputPath

[v6r13p17]

FIX: changes incorporated from v6r12p52 patch

[v6r13p16]

FIX: changes incorporated from v6r12p51 patch

[v6r13p15]

Included patches from v6r12p50 release 

[v6r13p14]

*DMS
FIX: ReplicateAndRegister - fix a problem when a file is set Problematic 
     in the FC but indeed doesn't exist at all 

*Resources
CHANGE: StorageFactory - enhance the logic of BaseSE inheritance in the
        SE definition in the CS
        
*WMS
CHANGE: CPUNormalization, dirac-wms-cpu-normalization - reading CPU power 
        from MJF for comparison with the DIRAC evaluation
FIX: SiteDirector - create pilot working directory in the batch system working
     directory and not in "/tmp"                

[v6r13p13]

*DMS
BUGFIX: FileCatalogClient - bug fixed in getDirectoryMetadata()

[v6r13p12]

*Resources
FIX: StorageElement - bug fixed in inValid()
CHANGE: StorageFactory - do not interpret VO parameter as mandatory

[v6r13p11]

*DMS
BUGFIX: RemoveReplica - fix in singleRemoval()
FIX: dirac-dms-user-lfns - increased timeout

[v6r13p10]

CHANGE: Use sublogger to better identify log source in multiple places

*Core
CHANGE: Review / beautify code in TimeLeft and LSFTimeLeft
FIX: LSFTimeLeft - is setting shell variables, not environment variables, 
     therefore added an "export" command to get the relevant variable 
     and extract then the correct normalization

*Accounting
FIX: DataOperationPlotter - add better names to the data operations

*DMS:
FIX: DataManager - add mandatory vo parameter in __SEActive()
CHANGE: dirac-dms-replicate-and-register-request - submit multiple requests
        to avoid too many files in a single FTS request
FIX: FileCatalog - typo in getDirectoryMetadata()
FIX: FileCatalog - pass directory name to getDirectoryMetadata and not file name 
FIX: DataManager - in __SEActive() break LFN list in smaller chunks when
     getting replicas from a catalog        

*WMS
FIX: WMSAdministratorHandler - fix in reporting pilot statistics
FIX: JobScheduling - fix in __getSitesRequired() when calling self.jobLog.info 
CHANGE: pilotCommands - when exiting with error, print out current processes info

[v6r13p9]

*Framework
FIX: SystemLoggingDB - schema change for ClientIPs table to store IPv6 addresses

*DMS
BUGFIX: DMSRequestOperationsBase - bug fix in checkSEsRSS()
FIX: RemoveFile - in __call__(): bug fix; fix in the BannedSE treatment logic

*RMS
BUGFIX: Operation - in catalogList()
BUGFIX: ReqClient - in printOperation()

*Resources
FIX: GFAL2_StorageBase - added Lost, Cached, Unavailable in getSingleFileMetadata() output
BUGFIX: GFAL2_StorageBase - fixed URL construction in put(get)SingleFile() methods

*WMS
FIX: InputDataByProtocol - removed StorageElement object caching

[v6r13p8]

*Framework
FIX: MonitoringUtilities - minor bug fix

*DMS
FIX: DataManager - remove local file when doing two hops transfer

*WMS
FIX: SandboxStoreClient - get the VO info from the delegatedGroup argument to 
     use for the StorageElement instantiation

*TMS
CHANGE: Transformation(Client,DB,Manager) - multiple code clean-up without
        changing the logic

[v6r13p7]

*Core
NEW: X509CRL - class to handle certificate revocation lists

*DMS
FIX: RequestOperations/RemoveFile.py - check target SEs to be online before
     performing the removal operation. 
FIX: SecurityManager, VOMSPolicy - make the vomspolicy compatible with the old client 
     by calling in case of need the old SecurityManager     

*Resources
BUGFIX: Torque, GE - methods must return Message field in case of non-zero return status
FIX: SRM2Storage - when used internaly, listDirectory should return urls and not lfns

*WMS
FIX: ConfigureCPURequirements pilot command - add queue CPU length to the extra local
     configuration
FIX: JobWrapper - load extra local configuration of any     

*RMS
FIX: RequestDB - fix in getRequestSummaryWeb() to suit the Web Portal requirements

*Transformation
FIX: TransformationManagerHandler - fix in getTransformationSummaryWeb() to suit 
     the Web Portal requirements

[v6r13p6]

*Core
FIX: X509Chain - use SHA1 signature encryption in all tha cases

*Resources
FIX: ComputingElement - take CPUTime from its configuration defined in the 
     pilot parameters

*WMS
FIX: SiteDirector - correctly configure jobExecDir and httpProxy Queue parameters

[v6r13p5]

*Resources
BUGFIX: Torque - getCEStatus() must return integer job numbers
FIX: StorageBase - removed checking the VO name inside the LFN 

*WMS
FIX: InputData, JobScheduling - StorageElement needs to know its VO

*DMS
FIX: ReplicateAndRegister - Add checksumType to RMS files when adding 
     checksum value
FIX: DataManager - remove unnecessary access to RSS and use SE.getStatus()     
FIX: DMHelpers - take into account Alias and BaseSE in site-SE relation

*RMS
FIX: Request - bug fixed in optimize() in File reassignment from one
     Operation to another  

*Transformation
FIX: TransformationDB - set derived transformation to Automatic

[v6r13p4]

*Core
FIX: VOMSService - treat properly the case when the VOMS service returns no result
     in attGetUserNickname()

*DMS
FIX: FTSAgent, ReplicateAndRegister - make sure we use source replicas with correct 
     checksum 

*RMS
FIX: Request - minor fix in setting the Request properties, suppressing pylint
     warnings
CHANGE: File, Reques, Operation, RequestDB - remove the use of sqlalchemy on 
        the client side     
     
*Resources
FIX: StorageElement - import FileCatalog class rather than the corresponding module     
FIX: SLURM - proper formatting commands using %j, %T placeholders
FIX: SSHComputingElement - return full job references from getJobStatus() 

*RSS
FIX: DowntimeCommand - checking for downtimes including the time to start in hours

*Workflow
CHANGE: FailoverRequest - assign to properties rather than using setters

*Transformation
FIX: TransformationClient(DB,Utilities) - fixes to make derived transformations work

[v6r13p3]

*DMS
FIX: DataManager - in putAndRegister() specify explicitly registration protocol
     to ensure the file URL available right after the transfer
     
*Resources
FIX: SRM2Storage - use the proper se.getStatus() interface ( not the one of the RSS )     

[v6r13p2]

*Framework
FIX: SystemAdministratorHandler - install WebAppDIRAC extension only in case
     of Web Portal installation
CHANGE: dirac-populate-component-db - check the setup of the hosts to register 
        into the DB only installations from the same setup; check the MySQL installation
        before retrieving the database information      

*DMS
FIX: FTSAgent - fix in parsing the server result
FIX: FTSFile - added Waiting status
FIX: FTSJob - updated regexps for the "missing source" reports from the server;
     more logging message 

*Resources
FIX: SRM2Storage - fix in treating the checksum type 
FIX: StorageElement - removed getTransportURL from read methods

*RMS
FIX: Request - typo in the optimize() method

[v6r13p1]

*Framework
CHANGE: SystemAdminstratorIntegrator - can take a list of hosts to exclude from contacting

*DMS
FIX: DataManager - fix in __getFile() in resolving local SEs
FIX: dirac-dms-user-lfns - sort result, simplify logic

*RMS
FIX: Request - Use DMSHelper to resolve the Failovers SEs
FIX: Operation - treat the case where the SourceSE is None

*WMS
FIX: WMSAdministratorHandler - return per DN dictionary from getPilotStatistics 

[v6r13]

CHANGE: Separating fixed and variable parts of error log messages for multiple systems 
        to allow SystemLogging to work

*Core
FIX: MySQL.py - treat in detailed way datetime functions in __escapeString()
FIX: DictCache.get() returns now None instead of False if no or expired value
NEW: InstallTools - allow to define environment variables to be added to the component
     runit run script
NEW: Changes to make the DISET protocol IP V6 ready
CHANGE: BaseClient - retry service call on another instance in case of failure
CHANGE: InnerRPCClient - retry 3 times in case of exception in the transport layer
CHANGE: SocketInfo - retry 3 times in case of handshaking error
CHANGE: MySQL - possibility to specify charset in the table definition
FIX: dirac-install, dirac-distribution - removed obsoleted defaults     
NEW: Proxy utility module with executeWithUserProxy decorator function

*Configuration
NEW: CSAPI,dirac-admin-add-shifter - function, and script, for adding or modifying a 
     shifter in the CS

*Framework
FIX: NotificationDB - escape fields for sorting in getNotifications()
NEW: Database, Service, Client, commands for tracking the installed DIRAC components

*Interfaces
CHANGE: Dirac - changed method names, keeping backward compatibility
CHANGE: multiple commands updated to use the new Dirac API method names

*DMS
NEW: Native use of the FTS3 services
CHANGE: Removed the use of current DataLogging service
CHANGE: DataManager - changes to manage URLs inside StorageElement objects only
FIX: DataManager - define SEGroup as accessible at a site
CHANGE: DirectoryListing - extracted from FileCatalogClientCLI as an independent utility
CHANGE: MetaQuery - extracted from FileCatalogClientCLI as an independent utility
CHANGE: FileCatalogClientCLI uses external DirectoryListing, MetaQuery utilities
CHANGE: FileCatalog - replace getDirectoryMetadata by getDirectoryUserMetadata
NEW: FileCatalog - added new getDirectoryMetadata() interface to get standard directory metadata
NEW: FileCatalog - possibility to find files by standard metadata
NEW: FileCatalog - possibility to use wildcards in the metadata values for queries
NEW: DMSHelpers class
NEW: dirac-dms-find-lfns command

*WMS
NEW: SiteDirector - support for the MaxRAM queue description parameter
CHANGE: JobScheduling executor uses the job owner proxy to evaluate which files to stage
FIX: DownloadInputData - localFile was not defined properly
FIX: DownloadInputData - could not find cached files (missing [lfn])

*RMS
CHANGE: Removed files from the previous generation RMS
CHANGE: RMS refactored based on SQLAlchemy 
NEW: ReqClient - added options to putRequest(): useFailoverProxy and retryMainServer
CHANGE: DMSRequestOperationsBase - delay execution or cancel request based on SE statuses 
        from RSS/CS
FIX: Fixes to make use of RequestID as a unique identifier. RequestName can be used in
     commands in case of its uniqueness        

*Resources
NEW: Computing - BatchSystem classes introduced to be used both in Local and SSH Computing Elements
CHANGE: Storage - reworked Storage Element/Plugins to encapsulate physical URLs 
NEW: GFAL2_StorageBase.py, GFAL2_SRM2Storage.py, GFAL2_XROOTStorage.py 

*RSS:
NEW: dirac-admin-allow(ban)-se - added RemoveAccess status
CHANGE: TokenAgent - added more info to the mail

*TS
CHANGE: Task Manager plugins

[v6r12p53]

*DMS
CHANGE: FileCatalogClientCLI - ls order by size, human readable size value
FIX: DirectoryMetadata - enhanced error message in getDirectoryMetadata

*WMS
BUGFIX: JobAgent - bug when rescheduling job due to glexec failure

*TS
NEW: TransformationCLI - added getOutputFiles, getAllByUser commands
NEW: Transformation - added getAuthorDNfromProxy, getTransformationsByUser methods

*Resources
CHANGE: GlobusComputingElement - simplify creating of pilotStamp

[v6r12p52]

*DMS
NEW: dirac-dms-directory-sync - new command to synchronize the contents of a
     local and remote directories
FIX: DataManager - in removeFile() return successfully if empty input file list     

*TS
NEW: TransformationCLI - getInputDataQuery command returning inputDataQuery 
     of a given transformation

[v6r12p51]

*Core
FIX: dirac-install - fix to work with python version prior to 2.5

*DMS
CHANGE: FileCatalogClientCLI - possibility to set multiple metadata with one command

*Resources
FIX: HTCondorComputingElement - multiple improvements

[v6r12p50]

*Core
FIX: dirac-install - define TERMINFO variable to include local sources as well

*Framework
FIX: SystemAdministratorHandler - show also executors in the log overview

*DMS
FIX: FileCatalogClientCLI - use getPath utility systematically to normalize the
     paths passed by users

*WMS
FIX: PilotStatusAgent - split dynamic and static parts in the log error message

*Resources
NEW: HTCondorCEComputingElement class

[v6r12p49]

*Resources
FIX: GlobusComputingElement - in killJob added -f switch to globus-job-clean command
FIX: ARCComputingElement - create working directory if it does not exist

*DMS
CHANGE: DataManager - added XROOTD to registration protocols

*TMS
FIX: TransformationCLI - doc string

[v6r12p48]

*DMS
FIX: DirectoryTreeBase - fix in changeDirectoryXXX methods to properly interpret input

[v6r12p47]

*DMS
BUGFIX: FileCatalogClientCLI - wrong signature in the removeMetadata() service call

[v6r12p46]

*Core
FIX: GraphData - check for missing keys in parsed_data in initialize()

*WMS
CHANGE: PilotStatusAgent - kill pilots being deleted; do not delete pilots still
        running jobs
  
*RSS
CHANGE: Instantiate RequestManagementDB/Client taking into account possible extensions        

*Resources
FIX: GlobusComputingElement - evaluate WaitingJobs in getCEStatus()
FIX: SRM2Storage - error 16 of exists call is interpreted as existing file
FIX: XROOTStorage - added Lost, Cached, Unavailable in the output of getSingleMetadata()

*WMS
FIX: pilotCommands - removed unnecessary doOSG() function

[v6r12p45]

*Resources
FIX: SRM2Storage - error 22 of exists call is interpreted as existing file
     ( backport from v6r13 )

[v6r12p44]

*WMS
FIX: SiteDirector - consider also pilots in Waiting status when evaluating
     queue slots available

*Resources
NEW: SRM2Storage - makes use of /Resources/StorageElements/SRMBusyFilesExist option
     to set up the mode of interpreting the 22 error code as existing file

[v6r12p43]

*DMS:
FIX: DirectoryTreeBase - avoid double definition of FC_DirectoryUsage table
     in _rebuildDirectoryUsage()

[v6r12p42]

FIX: added fixes from v6r11p34 patch release

[v6r12p41]

*WMS
CHANGE: dirac-wms-job-submit - "-r" switch to enable job repo

[v6r12p40]

*DMS
FIX: DirectoryTreeBase.py - set database engine to InnoDB 

[v6r12p39]

FIX: imported fixes from rel-v6r11

[v6r12p38]

*DMS
CHANGE: DataManager - enhanced real SE name resolution

*RMS
FIX: Request - fixed bug in the optimization of requests with failover operations

*Resources
CHANGE: StorageFactory - allow for BaseSE option in the SE definition

[v6r12p37]

*Core
FIX: InstallTools - force $HOME/.my.cnf to be the only defaults file

[v6r12p36]

*Configuration
FIX: Utilities.py - bug fix getSiteUpdates()

[v6r12p35]

*Core
CHANGE: VOMSService - add URL for the method to get certificates

*DMS
FIX: DataManager - in __replicate() set do not pass file size to the SE if no
     third party transfer
FIX: RemoveFile, ReplicateAndRegister - regular expression for "no replicas"
     common for both DFC and LFC     
     
*WMS
FIX: WMSHistoryCorrector - make explicit error if no data returned from WMSHistory
     accounting query     

[v6r12p34]

*DMS
BUGFIX: FileCatalogWithFkAndPsDB - fix storage usage calculation

[v6r12p33]

*Core
NEW: VOMSService - added method admListCertificates()

*DMS
BUGFIX: dirac-dms-put-and-register-request - missing Operation in the request

*Resources
FIX: sshce - better interpretation of the "ps" command output

[v6r12p32]

*RMS
FIX: ReqManager - in getRequest() possibility to accept None type
     argument for any request 

[v6r12p31]

*WMS
FIX: pilotCommands - import json module only in case it is needed

[v6r12p30]

*Core
FIX: InstallTools - 't' file is deployed for agents installation only
FIX: GOCDBClient - creates unique DowntimeID using the ENDPOINT

*Framework
FIX: SystemAdministratorHandler - use WebAppDIRAC extension, not just WebApp

*DMS:
FIX: FileCatalogComponents.Utilities - do not allow empty LFN names in
     checkArgumentDict()

[v6r12p29]

*CS
CHANGE: CSCLI - use readline to store and resurrect command history

*WMS
FIX: JobWrapper - bug fixed in the failoverTransfer() call
CHANGE: dirac-wms-job-submit - added -f flag to store ids

*DMS
FIX: DataManager - make successful removeReplica if missing replica 
     in one catalog

*RMS
FIX: Operation, Request - limit the length of the error message

[v6r12p28]

*RMS
FIX: Request - do not optimize requests already in the DB 

[v6r12p27]

*Core
CHANGE: InstallTools - install "t" script to gracefully stop agents

*DMS
FIX: FileCatalog - return GUID in DirectoryParameters

*Resource
CHANGE: DFC/LFC clients - added setReplicaProblematic()

[v6r12p26]

*DMS
BUGFIX: FileCatalog - getDirectoryMetadata was wrongly in ro_meta_methods list 

*RMS
FIX: Operation - temporary fix in catalog names evaluation to smooth
     LFC->DFC migration - not to forget to remove afterwards !

*WMS
CHANGE: JobWrapper - added MasterCatalogOnlyFlag configuration option

[v6r12p25]

*DMS
BUGFIX: PutAndRegister, RegitserFile, RegisterReplica, ReplicateAndRegister - do not
        evaluate the catalog list if None

[v6r12p24]

*DMS:
FIX: DataManager - retry RSS call 5 times - to be reviewed

[v6r12p23]

*DMS
FIX: pass a catalog list to the DataManager methods
FIX: FileCatalog - bug fixed in the catalog list evaluation

[v6r12p22]

*DMS
FIX: RegisterFile, PutAndRegister - pass a list of catalogs to the DataManager instead of a comma separated string
FIX: FTSJob - log when a job is not found in FTS
CHANGE: dropped commands dirac-admin-allow(ban)-catalog

*Interfaces
CHANGE: Dirac, JobMonitoringHandler,dirac-wms-job-get-jdl - possibility to retrieve original JDL

*WMS
CHANGE: JobManifest - make MaxInputData a configurable option

[v6r12p21]

*RMS
BUGFIX: File,Operation,RequestDB - bug making that the request would always show 
        the current time for LastUpdate
  
*WMS
FIX: JobAgent - storing on disk retrieved job JDL as required by VMDIRAC
     ( to be reviewed )        

[v6r12p20]

*DMS
FIX: DataManager - more informative log messages, checking return structure
FIX: FileCatalog - make exists() behave like LFC file catalog client by checking
     the unicity of supplied GUID if any
FIX: StorageElementProxyHandler - do not remove the cache directory

*Framework
FIX: SystemAdministratorClient - increase the timeout to 300 for the software update     

*RMS
FIX: Operation.py - set Operation Scheduled if one file is Scheduled
CHANGE: Request - group ReplicateAndRegister operations together for failover 
        requests: it allows to launch all FTS jobs at once

*Resources
FIX: LcgFileCatalogClient - fix longstanding problem in LFC when several files 
     were not available (only one was returned) 

*TS
BUGFIX: TransformationCleaning,ValidateOutputDataAgent - interpret correctly
        the result of getTransformationParameters() call
FIX: TaskManager - fix exception in RequestTaskAgent        

[v6r12p19]

*Core
FIX: Core.py - check return value of getRecursive() call

*DMS
FIX: FileCatalog - directory removal is successful if does not exist
     special treatment of Delete operation

*WMS
FIX: InputDataByProtocol - fix interpretation of return values

[v6r12p18]

*DMS
FIX: FTSStrategy - config option name
FIX: DataManager - removing dirac_directory flag file only of it is there
     in __cleanDirectory()

*RMS
FIX: Operation - MAX_FILES limit set to 10000
FIX: ReqClient - enhanced log messages

*TMS
FIX: TaskManager - enhanced log messages

*RSS
FIX: DowntimeCommand - fixed mix of SRM.NEARLINE and SRM

*WMS
FIX: InputDataByProtocol - fixed return structure

[v6r12p16]

*DMS
FIX: IRODSStorageElement more complete implementation
FIX: FileCatalogHandler(DB) - make removeMetadata bulk method

*Resources
FIX: FileCatalog - make a special option CatalogList (Operations) to specify catalogs used by a given VO

[v6r12p15]

*Core
FIX: ProcessPool - kill the working process in case of the task timeout
FIX: FileHelper - count transfered bytes in DataSourceToNetwork()

*DMS
BUGFIX: FileCatalogCLI - changed interface in changePathXXX() methods
NEW: IRODSStorageElementHandler class
CHANGE: FileCatalog - separate metadata and file catalog methods, 
        apply metadata methods only to Metadata Catalogs 

*Resources
FIX: SSHTorqueComputingElement - check the status of the ssh call for qstat 

*WMS
FIX: WatchdogLinux - fixed typo

[v6r12p14]

*TS
FIX: TaskManagerAgentBase: avoid race conditions when submitting to WMS

*DMS
NEW: FileCatalog - added new components ( directory tree, file manager ) 
     making use of foreign keys and stored procedures
FIX: DataManager returns properly the FileCatalog errors     

[v6r12p13]

*TS
BUGFIX: TransformationAgent - data member not defined

*WMS
FIX: InputData(Resolution,ByProtocol) - possibility to define RemoteProtocol

[v6r12p12]

*WMS
BUGFIX: pilotTools - missing comma

[v6r12p11]

*WMS
FIX: CPUNormalization - dealing with the case when the maxCPUTime is not set in the queue
     definition
FIX: pilotTools - added option pilotCFGFile

[v6r12p10]

*DMS
FIX: StorageElementProxy - BASE_PATH should be a full path

*Resources
FIX: SRM2Storage - return specific error in putFile

*TS
FIX: TransformationAgent - fix to avoid an exception in finalize and double printing 
     when terminating the agent
BUGFIX: TransformationDB - fix return value in setTransformationParameter()

[v6r12p9]

*Core
CHANGE: SiteCEMapping - getSiteForCE can take site argu

ment to avoid confusion

*Interfaces
FIX: Job - provide optional site name in setDestinationCE()

*WMS
FIX: pilotCommands - check properly the presence of extra cfg files
     when starting job agent
FIX: JobAgent - can pick up local cfg file if extraOptions are specified     

[v6r12p8]

*Core
FIX: dirac-configure - correctly deleting useServerCertificate flag
BUGFIX: InstallTools - in fixMySQLScript()

*DMS
BUGFIX: DatasetManager - bug fixes
CHANGE: StorageElementProxy - internal SE object created with the VO of the requester

*TS
FIX: dirac-transformation-xxx commands - do not check the transformation status
CHANGE: Agents - do not use shifter proxy 
FIX: TransformationAgent - correct handling of replica cache for transformations 
     when there were more files in the transformation than accepted to be executed
FIX: TransformationAgent - do not get replicas for the Removal transformations     

*RMS
NEW: new SetFileStatus Operation

[v6r12p7]

*Core
FIX: dirac-configure - always removing the UseServerCertificate flag before leaving
FIX: ProcessPool - one more check for the executing task ending properly 

*Interfaces 
FIX: Dirac.py - use printTable in loggingInfo()

[v6r12p6]

FIX: fixes from v6r11p26 patch release

[v6r12p5]

*Core
FIX: VOMS.py - do not use obsoleted -dont-verify-ac flag with voms-proxy-info

*TS
FIX: TransformationManager - no status checked at level service

[v6r12p4]

FIX: fixes from v6r11p23 patch release

[v6r12p3]

*Configuration
CHANGE: dirac-admin-add-resources - define VOPath/ option when adding new SE 

*Resources
NEW: StorageFactory - modify protocol Path for VO specific value

*DMS
FIX: FileCatalog - check for empty input in checkArgumentFormat utility
FIX: DataManager - protect against FC queries with empty input

[v6r12p2]

*Core
FIX: dirac-install - svn.cern.ch rather than svnweb.cern.ch is now needed for direct 
     HTTP access to files in SVN

*WMS
FIX: dirac-wms-cpu-normalization - when re-configuring, do not try to dump in the 
     diracConfigFilePath

[v6r12p1]

*Configuration
FIX: Core.Utilities.Grid, dirac-admin-add-resources - fix to make a best effort to 
     guess the proper VO specific path of a new SE
*WMS
FIX: dirac-configure, pilotCommands, pilotTools - fixes to use server certificate

[v6r12]

*Core
CHANGE: ProcessPool - do not stop working processes by default
NEW: ReturnValue - added returnSingleResult() utility 
FIX: MySQL - correctly parse BooleanType
FIX: dirac-install - use python 2.7 by default
FIX: dirac-install-xxx commands - complement installation with the component setup
     in runit
NEW: dirac-configure - added --SkipVOMSDownload switch, added --Output switch
     to define output configuration file
CHANGE: ProcessPool - exit from the working process if a task execution timed out  
NEW: ProcessMonitor - added evaluation of the memory consumed by a process and its children   
NEW: InstallTools - added flag to require MySQL installation
FIX: InstallTools - correctly installing DBs extended (with sql to be sourced) 
FIX: InstallTools - run MySQL commands one by one when creating a new database
FIX: InstallTools - fixMySQLScripts() fixes the mysql start script to ognore /etc/my.cnf file
CHANGE: Os.py - the use of "which" is replaced by distutils.spawn.find_executable
NEW: Grid.py - ldapSA replaced by ldapSE, added getBdiiSE(CE)Info() methods
CHANGE: CFG.py - only lines starting with ^\s*# will be treated as comments
CHANGE: Shifter - Agents will now have longer proxies cached to prevent errors 
        for heavy duty agents, closes #2110
NEW: Bdii2CSAgent - reworked to apply also for SEs and use the same utilities for the
     corresponding command line tool
NEW: dirac-admin-add-resources - an interactive tool to add and update sites, CEs, SEs
     to the DIRAC CS   
CHANGE: dirac-proxy-init - added message in case of impossibility to add VOMS extension   
FIX: GOCDBClient - handle correctly the case of multiple elements in the same DT            


*Accounting
NEW: Allow to have more than one DB for accounting
CHANGE: Accounting - use TypeLoader to load plotters

*Framework
FIX: Logger - fix FileBackend implementation

*WMS
NEW: Refactored pilots ( dirac-pilot-2 ) to become modular following RFC #18, 
     added pilotCommands.py, SiteDirector modified accordingly 
CHANGE: InputData(Executor) - use VO specific catalogs      
NEW: JobWrapper, Watchdog - monitor memory consumption by the job ( in a Warning mode )
FIX: SandboxStoreHandler - treat the case of exception while cleaning sandboxes
CHANGE: JobCleaningAgent - the delays of job removals become CS parameters
BUGFIX: JobDB - %j placeholder not replaced after rescheduling
FIX: JobDB - in the SQL schema description reorder tables to allow foreign keys
BUGFIX: JobAgent, Matcher - logical bug in using PilotInfoReported flag
FIX: OptimizerExecutor - when a job fails the optimization chain set the minor status 
     to the optimiser name and the app status to the fail error

*Resources
NEW: StorageElement - added a cache of already created SE objects
CHANGE: SSHTorqueComputingElement - mv getCEStatus to remote script

*ResourceStatus
NEW: ResourceManagementClient/DB, DowntimeCommand - distinguish Disk and Tape storage 
FIX: GODDBClient  - downTimeXMLParsing() can now handle the "service type" parameter properly
CHANGE: dirac-rss-xxx commands use the printTable standard utility
FIX: dirac-dms-ftsdb-summary - bug fix for #2096

*DMS
NEW: DataManager - add masterCatalogOnly flag in the constructor
FIX: DataManager - fix to protect against non valid SE
CHANGE: FC.DirectoryLevelTree - use SELECT ... FOR UPDATE lock in makeDir()
FIX: FileCatalog - fixes in using file and replica status
CHANGE: DataManager - added a new argument to the constructor - vo
CHANGE: DataManager - removed removeCatalogFile() and dirac-dms-remove-catalog-file adjusted
CHANGE: Several components - field/parameter CheckSumType all changed to ChecksumType
CHANGE: PoolXMLCatalog - add the SE by default in the xml dump and use the XML library 
        for dumping the XML
FIX: XROOTStorageElement - fixes to comply with the interface formalism        

*SMS
FIX: StorageManagementDB - small bugfix to avoid SQL errors

*RMS
NEW: Added 'since' and 'until' parameters for getting requests
NEW: Request - added optimize() method to merge similar operations when
     first inserting the request
NEW: ReqClient, RequestDB - added getBulkRequest() interface. RequestExecutingAgent
     can use it controlled by a special flag     
FIX: Operation, Request - set LastUpdate time stamp when reaching final state
FIX: OperationHandlerBase - don't erase the original message when reaching the max attempts      
FIX: removed some deprecated codes
FIX: RequestTask - always set useServerCerificate flag to tru in case of executing inside
     an agent
CHANGE: gRequestValidator removed to avoid object instantiation at import   
NEW: dirac-rms-cancel-request command and related additions to the db and service classes  

*TMS
NEW: WorkflowTaskAgent is now multi-threaded
NEW: Better use of threads in Transformation Agents
CHANGE: TransformationDB - modified such that the body in a transformation can be updated
FIX: TransformationCleaningAgent - removed non-ASCII characters in a comment

[v6r11p34]

*Resources
NEW: GlobusComputingElement class

[v6r11p33]

*Configuration
FIX: Resources - avoid white spaces in OSCompatibility

[v6r11p32]

*Core
CHANGE: BaseClient, SSLSocketFactory, SocketInfo - enable TLSv1 for outgoing 
        connections via suds, possibility to configure SSL connection details
        per host/IP 

[v6r11p31]

*Core
FIX: CFG - bug fixed in loadFromBuffer() resulting in a loss of comments

*Resources
FIX: SSHTorqueComputingElement - check the status of ssh call for qstat

*DMS
FIX: FileCatalog - return LFN name instead of True from exists() call if LFN
     already in the catalog

[v6r11p30]

*DMS
CHANGE: FileCatalogCLI - add new -D flag for find to print only directories

[v6r11p29]

*DMS
FIX: FTS(Agent,Startegy,Gragh) - make use of MaxActiveJobs parameter, bug fixes

*TMS
FIX: Transformation(Agent,Client) - Operations CS parameters can be defined for each plugin: MaxFiles, SortedBy, NoUnusedDelay. Fixes to facilitate work with large numbers of files.

[v6r11p28]

*Core
FIX: InstallTools - check properly the module availability before installation

*WMS
FIX: JobScheduling - protection against missing dict field RescheduleCounter

*TMS
FIX: TransformationCleaningAgent - execute DM operations with the shifter proxy

[v6r11p27]

*Core
BUGFIX: InstallTools - bug fix in installNewPortal()

*WMS
FIX: Watchdog - disallow cputime and wallclock to be negative

*TS
FIX: TransformationAgent - correct handling of replica caches when more than 5000 files


BUGFIX: ModuleBase - bug fix in execute()
BUGFIX: Workflow - bug fix in createStepInstance()

*DMS
BUGFIX: DiractoryTreeBase - bug fix in getDirectoryPhysicalSizeFromUsage()

*Resources
FIX: XROOTStorage - back ported fixes from #2126: putFile would place file in 
     the wrong location on eos

[v6r11p26]

*Framework
FIX: UserProfileDB.py - add PublishAccess field to the UserProfileDB

*RSS
FIX: Synchronizer.py - fix deletion of old resources

*DMS
FIX: DataManager - allow that permissions are OK for part of a list of LFNs ( __verifyWritePermission() )
     (when testing write access to parent directory). Allows removal of replicas 
     even if one cannot be removed
FIX: DataManager - test SE validity before removing replica     
     
*RMS
FIX: RequestTask - fail requests for users who are no longer in the system
FIX: RequestExecutingAgent - fix request timeout computation

[v6r11p25]

*Interfaces
FIX: Job.py - bring back different logfile names if they have not been specified by the user

[v6r11p24]

*DMS
BUGFIX: SEManagerDB - bug fixed in getting connection in __add/__removeSE

[v6r11p23]

*DMS
CHANGE: FTSRequest is left only to support dirac-dms-fts-XXX commands

[v6r11p22]

*DMS
FIX: FTSJob - fixes in the glite-transfer-status command outpu parsing
FIX: TransformationClient - allow single lfn in setFileStatusForTransformation()

*WMS
FIX: StatesMonitoringAgent - install pika on the fly as a temporary solution

[v6r11p21]

*DMS
BUGFIX: dirac-dms-remove-replicas - continue in case of single replica failure
FIX: dirac-rms-xxx scripts - use Script.getPositionalArgs() instead of sys.argv

*Workflow
FIX: Test_Modules.py - fix in mocking functions, less verbose logging

[v6r11p20]

*DMS
BUGFIX: DataManager - in __SEActive() use resolved SE name to deal with aliases
BUGFIX: FileMetadata - multiple bugs in __buildUserMetaQuery()

[v6r11p19]

*DMS
FIX: FTSJob - fix FTS job monitoring a la FTS2

*RMS
CHANGE: ReqClient - added setServer() method
FIX: File,Operation,Request - call the getters to fetch the up-to-date information 
     from the parent

[v6r11p18]

*DMS
FIX: FTSAgent(Job) - fixes for transfers requiring staging (bringOnline) and adaptation 
     to the FTS3 interface

*WMS
FIX: StatesMonitoringAgent - resend the records in case of failure

[v6r11p17]

*DMS
FIX: FileCatalog - in multi-VO case get common catalogs if even VO is not specified

*Resources
FIX: ComputintgElement - bugfix in available() method

*WMS
FIX: SiteDirector - if not pilots registered in the DB, pass empty list to the ce.available()

[v6r11p16]

*RMS
BUGFIX: Request,Operation,File - do not cast to str None values

[v6r11p15]

*DMS
FIX: ReplicateAndRegister - do not create FTSClient if no FTSMode requested
CHANGE: FTSAgent(Job,File) - allow to define the FTS2 submission command;
        added --copy-pin-lifetime only for a tape backend
        parse output of both commands (FTS2, FTS3)
        consider additional state for FTS retry (Canceled)
        
*RMS
FIX: Operation, Request - treat updates specially for Error fields        

*TMS
FIX: TransformationAgent - fixes in preparing json serialization of requests

*WMS
NEW: StateMonitoringAgent - sends WMS history data through MQ messages 

[v6r11p14]

*WMS
CHANGE: JobDB - removed unused tables and methods
CHANGE: removed obsoleted tests

*DMS
FIX: FTSAgent - recover case when a target is not in FTSDB
CHANGE: FTSAgent(Job) - give possibility to specify a pin life time in CS 

*RMS
FIX: Make RMS objects comply with Python Data Model by adding __nonzero__ methods 

[v6r11p13]

*DMS
BUGFIX: SEManager - in SEManagerDB.__addSE() bad _getConnection call, closes #2062

[v6r11p12]

*Resources
CHANGE: ARCComputingElement - accomodate changes in the ARC job reported states

*Configuration
CHANGE: Resources - define a default FTS server in the CS (only for v6r11 and v6r12)

*DMS
FIX: FTSStrategy - allow to use a given channel more than once in a tree 
FIX: FTSAgent - remove request from cache if not found
FIX: FTSAgent - recover deadlock situations when FTS Files had not been correctly 
     updated or were not in the DB

*RMS
FIX: RequestExecutingAgent - fix a race condition (cache was cleared after the request was put)
FIX: RequestValidator - check that the Operation handlers are defined when inserting a request

[v6r11p11]

*Core
FIX: TransportPool - fixed exception due to uninitialized variable
FIX: HTTPDISETSocket - readline() takes optional argument size ( = 0 )

*DMS
FIX: FTSAgent - check the type of the Operation object ( can be None ) and
     some other protections
FIX: FTSClient - avoid duplicates in the file list

*RMS
FIX: ReqClient - modified log message
CHANGE: dirac-dms-fts-monitor - allow multiple comma separated LFNs in the arguments

[v6r11p10]

*RSS
FIX: DowntimeCommand, Test_RSS_Command_GOCDBStatusCommand - correctly interpreting list of downtimes

*RMS
FIX: ReplicateAndRegister - Create a RegisterReplica (not RegisterFile) if ReplicateAndRegister 
     fails to register
FIX: OperationHandlerBase - handle correctly Attempt counters when SEs are banned
FIX: ReplicateAndRegister - use FC checksum in case of mismatch request/PFN
FIX: FTSAgent - in case a file is Submitted but the FTSJob is unknown, resubmit
FIX: FTSAgent - log exceptions and put request to DB in case of exception
FIX: FTSAgent - handle FTS error "Unknown transfer state NOT_USED", due to same file 
     registered twice (to be fixed in RMS, not clear origin)

*WMS
FIX: JobStateUpdateHandler - status not updated while jobLogging is, due to time skew between 
     WN and DB service
FIX: JobStateUpdateHandler - stager callback not getting the correct status Staging 
     (retry for 10 seconds)     

[v6r11p9]

*Core
NEW: AgentModule - set AGENT_WORKDIRECTORY env variable with the workDirectory
NEW: InstallTools - added methods for the new web portal installation

*DMS
FIX: ReplicateAndRegister - apply same error logic for DM replication as for FTS

*Resources:
FIX: SRM2Storage - fix log message level
FIX: SRM2Storage - avoid useless existence checks 

*RMS
FIX: ForwardDISET - a temporary fix for a special LHCb case, to be removed asap
FIX: ReqClient - prettyPrint is even prettier
FIX: RequestTask - always use server certificates when executed within an agent

[v6r11p8]

*TMS
FIX: TransformationDB - fix default value within ON DUPLICATE KEY UPDATE mysql statement

[v6r11p7]

*Framework
BUGFIX: ProxyDB.py - bug in a MySQL table definition

*DMS
FIX: ReplicateAndRegister.py - FTS client is not instantiated in the c'tor as it 
     might not be used, 

*WMS
FIX: JobWrapper - don't delete the sandbox tar file if upload fails
FIX: JobWrapper - fix in setting the failover request

*RMS
FIX: RequestDB - add protections when trying to get a non existing request

[v6r11p6]

*WMS
FIX: InpudDataResolution - fix the case when some files only have a local replica
FIX: DownloadInputData, InputDataByProtocol - fix the return structure of the
     execute() method
     
*Resources
NEW: LocalComputingElement, CondorComputingElement      

[v6r11p5]

FIX: Incorporated changes from v6r10p25 patch

*Framework
NEW: Added getUserProfileNames() interface

*WMS
NEW: WMSAdministrator - added getPilotStatistics() interface
BUGFIX: JobWrapperTemplate - use sendJobAccounting() instead of sendWMSAccounting()
FIX: JobCleaningAgent - skip if no jobs to remove

*DMS
BUGFIX: FileCatalogClientCLI - bug fix in the metaquery construction

*Resources
CHANGE: StorageElement - enable Storage Element proxy configuration by protocol name

*TMS
NEW: TransformationManager - add Scheduled to task state for monitoring

[v6r11p4]

*Framework
NEW: ProxyDB - added primary key to ProxyDB_Log table
CHANGE: ProxyManagerHandler - purge logs once in 6 hours

*DMS
FIX: DataManager - fix in the accounting report for deletion operation
CHANGE: FTSRequest - print FTS GUID when submitting request
FIX: dirac-dms-fts-monitor - fix for using the new FTS structure
FIX: DataLoggingDB - fix type of the StatusTimeOrder field
FIX: DataLoggingDB - take into account empty date argument in addFileRecord()
FIX: ReplicateAndRegister - use active replicas
FIX: FTS related modules - multiple fixes

*WMS
NEW: SiteDirector - pass the list of already registered pilots to the CE.available() query
FIX: JobCleaningAgent - do not attempt job removal if no eligible jobs

*Resources
FIX: LcgFileCatalogClient - if replica already exists while registration, reregister
NEW: CREAM, SSH, ComputingElement - consider only registered pilots to evaluate queue occupancy

[v6r11p3]

FIX: import gMonitor from it is original location

*Core
FIX: FC.Utilities - treat properly the LFN names starting with /grid ( /gridpp case )

*Configuration
FIX: LocalConfiguration - added exitCode optional argument to showHelp(), closes #1821

*WMS
FIX: StalledJobAgent - extra checks when failing Completed jobs, closes #1944
FIX: JobState - added protection against absent job in getStatus(), closes #1853

[v6r11p2]

*Core
FIX: dirac-install - skip expectedBytes check if Content-Length not returned by server
FIX: AgentModule - demote message "Cycle had an error:" to warning

*Accounting
FIX: BaseReporter - protect against division by zero

*DMS
CHANGE: FileCatalogClientCLI - quite "-q" option in find command
FIX: DataManager - bug fix in __initializeReplication()
FIX: DataManager - less verbose log message 
FIX: DataManager - report the size of removed files only for successfully removed ones
FIX: File, FTSFile, FTSJob - SQL tables schema change: Size filed INTEGER -> BIGINT

*RMS
FIX: dirac-rms-reset-request, dirac-rms-show-request - fixes
FIX: ForwardDISET - execute with trusted host certificate

*Resources
FIX: SSHComputingElement - SSHOptions are parsed at the wrong place
NEW: ComputingElement - evaluate the number of available cores if relevant

*WMS
NEW: JobMonitoringHander - added export_getOwnerGroup() interface

*TMS
CHANGE: TransformationCleaningAgent - instantiation of clients moved in the initialize()

[v6r11p1]

*RMS
FIX: ReqClient - failures due to banned sites are considered to be recoverable

*DMS
BUGFIX: dirac-dms-replicate-and-register-request - minor bug fixes

*Resources
FIX: InProcessComputingElement - stop proxy renewal thread for a finished payload

[v6r11]

*Core
FIX: Client - fix in __getattr__() to provide dir() functionality
CHANGE: dirac-configure - use Registry helper to get VOMS servers information
BUGFIX: ObjectLoader - extensions must be looked up first for plug-ins
CHANGE: Misc.py - removed obsoleted
NEW: added returnSingleResult() generic utility by moving it from Resources/Utils module 

*Configuration
CHANGE: Resources.getDIRACPlatform() returns a list of compatible DIRAC platforms
NEW: Resources.getDIRACPlatforms() used to access platforms from /Resources/Computing/OSCompatibility
     section
NEW: Registry - added getVOs() and getVOMSServerInfo()     
NEW: CE2CSAgent - added VO management

*Accounting
FIX: AccountingDB, Job - extra checks for invalid values

*WMS
NEW: WMS tags to allow jobs require special site/CE/queue properties  
CHANGES: DownloadInputData, InputDataByProtocol, InputDataResolution - allows to get multiple 
         PFNs for the protocol resolution
NEW: JobDB, JobMonitoringHandler - added traceJobParameters(s)() methods     
CHANGE: TaskQueueDirector - use ObjectLoader to load directors    
CHANGE: dirac-pilot - use Python 2.7 by default, 2014-04-09 LCG bundles

*DMS
NEW: DataManager to replace ReplicaManager class ( simplification, streamlining )
FIX: InputDataByProtocol - fix the case where file is only on tape
FIX: FTSAgent - multiple fixes
BUGFIX: ReplicateAndRegister - do not ask SE with explicit SRM2 protocol

*Interfaces
CHANGE: Dirac - instantiate SandboxStoreClient and WMSClient when needed, not in the constructor
CHANGE: Job - removed setSystemConfig() method
NEW: Job.py - added setTag() interface

*Resources
CHANGE: StorageElement - changes to avoid usage PFNs
FIX: XROOTStorage, SRM2Storage - changes in PFN construction 
NEW: PoolComputingElement - a CE allowing to manage multi-core slots
FIX: SSHTorqueComputingElement - specify the SSHUser user for querying running/waiting jobs 

*RSS
NEW: added commands dirac-rss-query-db and dirac-rss-query-dtcache

*RMS
CHANGE: ReqDB - added Foreign Keys to ReqDB tables
NEW: dirac-rms-reset-request command
FIX: RequestTask - always execute operations with owner proxy

*SMS
FIX: few minor fixes to avoid pylint warnings

[v6r10p25]

*DMS
CHANGE: FileCatalog - optimized file selection by metadata

[v6r10p24]

*DMS
FIX: FC.FileMetadata - optimized queries for list interception evaluation

[v6r10p23]

*Resoures
CHANGE: SSHComputingElement - allow SSH options to be passed from CS setup of SSH Computing Element
FIX: SSHComputingElement - use SharedArea path as $HOME by default

[v6r10p22]

*CS
CHANGE: Operations helper - if not given, determine the VO from the current proxy 

*Resources
FIX: glexecComputingElement - allows Application Failed with Errors results to show through, 
     rather than be masked by false "glexec CE submission" errors
     
*DMS     
CHANGE: ReplicaManager - in getReplicas() rebuild PFN if 
        <Operations>/DataManagement/UseCatalogPFN option is set to False ( True by default )

[v6r10p21]

*Configuration
FIX: CSGlobals - allow to specify extensions in xxxDIRAC form in the CS

*Interfaces
FIX: Job - removed self.reqParams
FIX: Job - setSubmitPools renamed to setSubmitPool, fixed parameter definition string

*WMS
FIX: JobMonitorigHandler, JobPolicy - allow JobMonitor property to access job information

[v6r10p20]

*DMS
FIX: FTSAgent/Client, ReplicateAndRegister - fixes to properly process failed
     FTS request scheduling

[v6r10p19]

*DMS
FIX: FTSAgent - putRequest when leaving processRequest
FIX: ReplicaManager - bug in getReplicas() in dictionary creation

[v6r10p18]

*DMS
FIX: ReplicateAndRegister - dictionary items incorrectly called in ftsTransfer()

[v6r10p17]

*RMS
FIX: RequestDB.py - typo in a table name
NEW: ReqManagerHandler - added getDistinctValues() to allow selectors in the web page

*DMS
CHANGE: ReplicaManager - bulk PFN lookup in getReplicas()

[v6r10p16]

*Framework
NEW: PlottingClient - added curveGraph() function

*Transformation
FIX: TaskManagerAgentBase - add the missing Scheduled state

*WMS
FIX: TaskQueueDB - reduced number of lines in the matching parameters printout

*DMS
FIX: dirac-dms-show-se-status - exit on error in the service call, closes #1840

*Interface
FIX: API.Job - removed special interpretation of obsoleted JDLreqt type parameters

*Resources
FIX: SSHComputingElement - increased timeout in getJobStatusOnHost() ssh call, closes #1830

[v6r10p15]

*DMS
FIX: FTSAgent - added missing monitoring activity
FIX: FileCatalog - do not check directory permissions when creating / directory

*Resources
FIX: SSHTorqueComputingElement - removed obsoleted stuff

[v6r10p14]

*SMS
FIX: RequestPreparationAgent - typo fixed

[v6r10p13]

*SMS
FIX: RequestPreparationAgent - use ReplicaManager to get active replicas

*DMS
FIX: ReplicaManager - getReplicas returns all replicas ( in all statuses ) by default
CHANGE: FC/SecurityManager - give full ACL access to the catalog to groups with admin rights

*WMS
CHANGE: SiteDirector - changes to reduce the load on computing elements
FIX: JobWrapper - do not set Completed status for the case with failed application thread

[v6r10p12]

*WMS
CHANGE: Replace consistently everywhere SAM JobType by Test JobType
FIX: JobWrapper - the outputSandbox should be always uploaded (outsized, in failed job)

*DMS
FIX: RemoveFile - bugfix
FIX: ReplicateAndRegister - fixes in the checksum check, retry failed FTS transfer 
     with RM transfer
NEW: RegisterReplica request operation     

*RMS
FIX: ReqClient - fix in the request state machine
FIX: Request - enhance digest string
NEW: dirac-dms-reset-request command
CHANGE: dirac-rms-show-request - allow selection of a request by job ID

*TS
FIX: TransformationDB - in getTransformationParameters() dropped "Submitted" counter 
     in the output

[v6r10p11]

*Core
FIX: X509Chain - cast life time to int before creating cert

*Accounting
FIX: DataStoreClient - self.__maxRecordsInABundle = 5000 instead of 1000
FIX: JobPolicy - allow access for JOB_MONITOR property

*RMS
FIX: ReqClient - fix the case when a job is Completed but in an unknown minor status

*Resources
BUGFIX: ProxyStorage - use checkArgumentFormat() instead of self.__checkArgumentFormatDict()

[v6r10p10]

*DMS
FIX: Several fixes to make FTS accounting working (FTSAgent/Job, ReplicaManager, File )

[v6r10p9]

*Core
BUGFIX: LineGraph - Ymin was set to a minimal plot value rather than 0.

*DMS
CHANGE: FTSJob(Agent) - get correct information for FTS accounting (registration)

[v6r10p8]

*Core
FIX: InstallTools - admin e-mail default location changed

*Framework
FIX: SystemAdministratorClientCLI - allow "set host localhost"
FIX: BundleDelivery - protect against empty bundle

*WMS
FIX: SiteDirector - Pass siteNames and ceList as None if any is accepted
FIX: WorkloadManagement.ConfigTemplate.SiteDorectory - set Site to Any by default 

*DMS
FIX: FileCatalogCLI - ignore Datasets in ls command for backward compatibility

*Resources
FIX: SSH - some platforms use Password instead of password prompt

[v6r10p7]

*Core
FIX: dirac-install - execute dirac-fix-mysql-script and dirac-external-requirements after sourcing the environment
FIX: InstallTools - set basedir variable in fixMySQLScript()
FIX: InstallTools - define user root@host.domain in installMySQL()

*Framework
BUGFIX: SystemAdministratorCLI - bug fixed in default() call signature

*DMS
FIX: FTSRequest - handle properly FTS server in the old system 
FIX: ReplicaManager - check if file is in FC before removing 
FIX: Request/RemovalTask - handle properly proxies for removing files 
BUGFIX: DatasetManager - in the table description

[v6r10p6]

*Core
FIX: X509Certificate - reenabled fix in getDIRACGroup()

*Configuration
FIX: CSAPI - Group should be taken from the X509 chain and not the certificate

*RMS
CHANGE: ReqClient - if the job does not exist, do not try further finalization

[v6r10p5]

*Core
FIX: X509Certificate - reverted fix in getDIRACGroup()

[v6r10p4]

*Core
NEW: dirac-info - extra printout
CHANGE: PrettyPrint - extra options in printTable()
FIX: X509Certificate - bug fixed in getDIRACGroup()

*Framework
NEW: SystemAdministratorCLI - new showall command to show components across hosts
NEW: ProxyDB - allow to upload proxies without DIRAC group

*RMS
CHANGE: ReqClient - requests from failed jobs update job status to Failed
CHANGE: RequestTask - retry in the request finalize()

[v6r10p3]

*Configuration
CHANGE: Registry - allow to define a default group per user

*WMS
BUGFIX: JobReport - typo in generateForwardDISET()

[v6r10p2]

*TMS
CHANGE: Backward compatibility fixes when setting the Transformation files status

*DMS
BUGFIX: ReplicateAndRegister - bugfix when replicating to multiple destination by ReplicaManager

*WMS
BUGFIX: JobManager - bug fix when deleting no-existing jobs

[v6r10p1]

*RMS
FIX: ReqDB.Operations - Arguments field changed type from BLOB to MEDIUMBLOB

*DMS
FIX: FileCatalog - check for non-exiting directories in removeDirectory()

*TMS
FIX: TransformationDB - removed constraint that was making impossible to derive a production

[v6r10]

*Core
FIX: Several fixes on DB classes(AccountingDB, SystemLoggingDB, UserProfileDB, TransformationDB, 
     JobDB, PilotAgentsDB) after the new movement to the new MySQL implementation with a persistent 
     connection per running thread
NEW: SystemAdministratorCLI - better support for executing remote commands 
FIX: DIRAC.__init__.py - avoid re-definition of platform variable    
NEW: Graphs - added CurveGraph class to draw non-stacked lines with markers
NEW: Graphs - allow graphs with negative Y values
NEW: Graphs - allow to provide errors with the data and display them in the CurveGraph
FIX: InstallTools - fix for creation of the root@'host' user in MySQL 
FIX: dirac-install - create links to permanent directories before module installation
CHANGE: InstallTools - use printTable() utility for table printing
CHANGE: move printTable() utility to Core.Utilities.PrettyPrint
NEW: added installation configuration examples
FIX: dirac-install - fixBuildPath() operates only on files in the directory
FIX: VOMSService - added X-VOMS-CSRF-GUARD to the html header to be compliant with EMI-3 servers

*CS
CHANGE: getVOMSVOForGroup() uses the VOMSName option of the VO definition 
NEW: CE2CSAgent - added ARC CE information lookup

*Framework
FIX: SystemAdministratorIntegrator - use Host option to get the host address in addition to the section name, closes #1628
FIX: dirac-proxy-init - uses getVOMSVOForGroup() when adding VOMS extensions

*DMS
CHANGE: DFC - optimization and bug fixes of the bulk file addition
FIX: TransferAgent - protection against badly defined LFNs in collectFiles()
NEW: DFC - added getDirectoryReplicas() service method support similar to the LFC
CHANGE: DFC - added new option VisibleReplicaStatus which is used in replica getting commands
CHANGE: FileCatalogClientCLI client shows number of replicas in the 2nd column rather than 
        unimplemented number of links
CHANGE: DFC - optimizations for the bulk replica look-up
CHANGE: DFC updated scalability testing tool FC_Scaling_test.py        
NEW: DFC - methods returning replicas provide also SE definitions instead of PFNs to construct PFNs on the client side
NEW: DFC - added getReplicasByMetadata() interface
CHANGE: DFC - optimized getDirectoryReplicas()
CHANGE: FileCatalogClient - treat the reduced output from various service queries restoring LFNs and PFNs on the fly
NEW: DFC - LFNPFNConvention flag can be None, Weak or Strong to facilitate compatibility with LFC data 
CHANGE: FileCatalog - do not return PFNs, construct them on the client side
CHANGE: FileCatalog - simplified FC_Scaling_test.py script
NEW: FileCatalog/DatasetManager class to define and manipulate datasets corresponding to meta queries
NEW: FileCatalogHandler - new interface methods to expose DatasetManager functionality
NEW: FileCatalogClientCLI - new dataset family of commands
FIX: StorageFactory, ReplicaManager - resolve SE alias name recursively
FIX: FTSRequest, ReplicaManager, SRM2Storage - use current proxy owner as user name in accounting reports, closes #1602
BUGFIX: FileCatalogClientCLI - bug fix in do_ls, missing argument to addFile() call, closes #1658
NEW: FileCatalog - added new setMetadataBulk() interface, closes #1358
FIX: FileCatalog - initial argument check strips off leading lfn:, LFN:, /grid, closes #448
NEW: FileCatalog - added new setFileStatus() interface, closes #170, valid and visible file and replica statuses can be defined in respective options.
CHANGE: multiple new FTS system fixes
CHANGE: uniform argument checking with checkArgumentFormat() in multiple modules
CHANGE: FileCatalog - add Trash to the default replica valid statuses
CHANGE: ReplicaManager,FTSRequest,StorageElement - no use of PFN as returned by the FC except for file removal,
        rather constructing it always on the fly
        
*SMS
CHANGE: PinRequestAgent, SENamespaceCatalogCheckAgent - removed
CHANGE: Use StorageManagerClient instead of StorageDB directly        

*WMS
CHANGE: JobPolicy - optimization for bulk job verification
NEW: JobPolicy - added getControlledUsers() to get users which jobs can be accessed for 
     a given operation
CHANGE: JobMonitoringHandler - Avoid doing a selection of all Jobs, first count matching jobs 
        and then use "limit" to select only the required JobIDs.
NEW: JobMonitoringHandler - use JobPolicy to filter jobs in getJobSummaryWeb()
NEW: new Operations option /Services/JobMonitoring/GlobalJobsInfo ( True by default ) to 
     allow or not job info lookup by anybody, used in JobMonitoringHandler       
BUGFIX: SiteDirector - take into account the target queue Platform
BUGFIX: JobDB - bug in __insertNewJDL()    
CHANGE: dirac-admin-show-task-queues - enhanced output  
CHANGE: JobLoggingDB.sql - use trigger to manage the new LoggingInfo structure  
CHANGE: JobWrapper - trying several times to upload a request before declaring the job failed
FIX: JobScheduling executor - fix race condition that causes a job to remain in Staging
NEW: SiteDirector - do not touch sites for which there is no work available
NEW: SiteDirector - allow sites not in mask to take jobs with JobType Test
NEW: SiteDirector - allow 1 hour grace period for pilots in Unknown state before aborting them
CHANGE: Allow usage of non-plural form of the job requirement options ( PilotType, GridCE, BannedSite, 
        SubmitPool ), keep backward compatibility with a plural form
        
*RSS
FIX: DowntimeCommand - take the latest Downtime that fits    
NEW: porting new Policies from integration  
NEW: RSS SpaceToken command querying endpoints/tokens that exist  
        
*Resources
NEW: added SSHOARComputingElement class 
NEW: added XROOTStorage class       
FIX: CREAMComputingElement - extra checks for validity of returned pilot references
        
*TS
CHANGE: TransformationClient(DB,Manager) - set file status for transformation as bulk operation 
CHANGE: TransformationClient - applying state machine when changing transformation status
BUGFIX: TransformationClient(Handler) - few minor fixes
NEW: TransformationDB - backported __deleteTransformationFileTask(s) methods
CHANGE: TransformationDB(Client) - fixes to reestablish the FileCatalog interface
FIX: TransformationAgent - added MissingInFC to consider for Removal transformations
BUGFIX: TransformationAgent - in _getTransformationFiles() variable 'now' was not defined
FIX: TransformationDB.sql - DataFiles primary key is changed to (FileID) from (FileID,LFN) 
CHANGE: TransformationDB(.sql) - schema changes suitable for InnoDB
FIX: TaskManager(AgentBase) - consider only submitted tasks for updating status
CHANGE: TransformationDB(.sql) - added index on LFN in DataFiles table

*RMS
NEW: Migrate to use the new Request Management by all the clients
CHANGE: RequestContainer - Retry failed transfers 10 times and avoid sub-requests to be set Done 
        when the files are failed
CHANGE: Use a unique name for storing the proxy as processes may use the same "random" name and 
        give conflicts
NEW: RequestClient(Handler) - add new method readRequest( requestname)                 

*Workflow
NEW: Porting the LHCb Workflow package to DIRAC to make the use of general purpose modules and
     simplify construction of workflows        

[v6r9p33]

*Accounting
BUGFIX: AccountingDB - wrong indentation

[v6r9p32]

*Accounting
FIX: AccountingDB - use old style grouping if the default grouping is altered, e.g. by Country

[v6r9p31]

*Accounting
CHANGE: AccountingDB - changes to speed up queries: use "values" in GROUP By clause;
        drop duplicate indexes; reorder fields in the UniqueConstraint index of the
        "bucket" tables  

[v6r9p30]

*DMS
CHANGE: FileCatalogFactory - construct CatalogURL from CatalogType by default

*SMS
FIX: dirac-stager-stage-files - changed the order of the arguments

[v6r9p29]

*TS
FIX: TaskManager(AgentBase) - fix for considering only submitted tasks 

[v6r9p28]

*TS
FIX: TransformationDB(ManagerHandler) - several portings from v6r10

[v6r9p27]

*SMS
FIX: StorageManagementDB - in removeUnlinkedReplicas() second look for CacheReplicas 
     for which there is no entry in StageRequests

[v6r9p26]

*Resources
CHANGE: CREAMComputigElement - Make sure that pilots submitted to CREAM get a 
        fresh proxy during their complete lifetime
*Framework
FIX: ProxyDB - process properly any SQLi with DNs/groups with 's in the name

[v6r9p25]

*TS
CHANGE: TransformationClient - changed default timeout values for service calls
FIX: TransformationClient - fixes for processing of derived transformations 

[v6r9p24]

*TS
FIX: TransformationClient - in moveFilesToDerivedTransformation() set file status
     to Moved-<prod>

[v6r9p23]

*Core
BUGFIX: InstallTools - improper configuration prevents a fresh new installation

*WMS
BUGFIX: PilotDirector - Operations Helper non-instantiated

[v6r9p22]

*WMS
FIX: PilotDirector - allow to properly define extensions to be installed by the 
     Pilot differently to those installed at the server
FIX: Watchdog - convert pid to string in ProcessMonitor

*TS
FIX: TransformationDB - splitting files in chunks

*DMS
NEW: dirac-dms-create-removal-request command
CHANGE: update dirac-dms-xxx commands to use the new RMS client,
        strip lines when reading LFNs from a file

[v6r9p21]

*TS
FIX: Transformation(Client,DB,Manager) - restored FileCatalog compliant interface
FIX: TransformationDB - fix in __insertIntoExistingTransformationFiles()

[v6r9p20]

*Core
BUGFIX: ProxyUpload - an on the fly upload does not require a proxy to exist

*DMS
CHANGE: TransferAgent - use compareAdler() for checking checksum
FIX: FailoverTransfer - recording the sourceSE in case of failover transfer request 

*WMS
FIX: ProcessMonitor - some fixes added, printout when <1 s of consumed CPU is found

*Transformation
BUGFIX: TransformationClient - fixed return value in moveFilesToDerivedTransformation()

*RMS
BUGFIX: CleanReqDBAgent - now() -> utcnow() in initialize()

*Resources
FIX: ARCComputingElement - fix the parsing of CE status if no jobs are available

[v6r9p19]

*DMS
FIX: FileCatalog/DirectoryMetadata - inherited metadata is used while selecting directories
     in findDirIDsByMetadata()

[v6r9p18]

*DMS
FIX: FTSSubmitAgent, FTSRequest - fixes the staging mechanism in the FTS transfer submission
NEW: TransferDBMonitoringHandler - added getFilesForChannel(), resetFileChannelStatus()

[v6r9p17]

*Accounting
FIX: DataStoreClient - send accounting records in batches of 1000 records instead of 100

*DMS:
FIX: FailoverTransfer - catalog name from list to string
FIX: FTSSubmitAgent, FTSRequest - handle FTS3 as new protocol and fix bad submission time
FIX: FTSSubmitAgent, FTSRequest - do not submit FTS transfers for staging files

*WMS
FIX: TaskQueueDB - do not check enabled when TQs are requested from Directors
FIX: TaskQueueDB - check for Enabled in the TaskQueues when inserting jobs to print an alert
NEW: TaskQueueDB - each TQ can have at most 5k jobs, if beyond the limit create a new TQ 
     to prevent long matching times when there are way too many jobs in a single TQ

[v6r9p16]

*TS
BUGFIX: typos in TransformationCleaningAgent.py

*DMS
CHANGE: DownloadInputData - check the available disk space in the right input data directory
FIX: DownloadInputData - try to download only Cached replicas 

[v6r9p15]

*Core
FIX: MySQL - do not decrease the retry counter after ping failure

*DMS
CHANGE: FC/DirectoryMetadata - Speed up findFilesByMetadataWeb when many files match
FIX: RemovalTask - fix error string when removing a non existing file (was incompatible 
     with the LHCb BK client). 

*WMS
FIX: JobReport - minor fix ( removed unused imports )
FIX: JobMonitoring(JobStateUpdate)Handler - jobID argument can be either string, int or long

*TS
CHANGE: TransformationClient - change status of Moved files to a deterministic value
FIX: FileReport - minor fix ( inherits object ) 

[v6r9p14]

*DMS
CHANGE: FTSDB - changed schema: removing FTSSite table. From now on FTS sites 
        would be read from CS Resources

[v6r9p13]

FIX: included fixes from v6r8p26 patch release

[v6r9p12]

FIX: included fixes from v6r8p25 patch release

[v6r9p11]

*DMS
BUGFIX: FTSRequest - in __resolveFTSServer() type "=" -> "=="

[v6r9p10]

FIX: included fixes from v6r8p24 patch release

*Core
NEW: StateMachine utility

*DMS
BUGFIX: in RegisterFile operation handler

*Interfaces
FIX: Dirac.py - in splitInputData() consider only Active replicas

[v6r9p9]

*RMS
FIX: RequestDB - added getRequestFileStatus(), getRequestName() methods

[v6r9p8]

*DMS
FIX: RequestDB - get correct digest ( short request description ) of a request

[v6r9p7]

FIX: included fixes from v6r8p23 patch release

*RSS
FIX: SpaceTokenOccupancyPolicy - SpaceToken Policy decision was based on 
     percentage by mistake
     
*RMS
NEW: new scripts dirac-dms-ftsdb-summary, dirac-dms-show-ftsjobs    
FIX: FTSAgent - setting space tokens for newly created FTSJobs 

[v6r9p6]

*DMS
BUGFIX: dirac-admin-add-ftssite - missing import

*RMS
NEW: RequestDB, ReqManagerHandler - added getRequestStatus() method

*TS
FIX: fixes when using new RequestClient with the TransformationCleaningAgent

*WMS
BUGFIX: typo in SandboxStoreHandler transfer_fromClient() method

[v6r9p5]

*DMS
BUGFIX: missing proxy in service env in the FTSManager service. By default service 
        will use DataManager proxy refreshed every 6 hours.

*Resources
NEW: StorageElement - new checkAccess policy: split the self.checkMethods in 
     self.okMethods. okMethods are the methods that do not use the physical SE. 
     The isValid returns S_OK for all those immediately

*RSS
FIX: SpaceTokenOccupancyPolicy - Policy that now takes into account absolute values 
     for the space left
     
*TS
FIX: TransformationCleaningAgent - will look for both old and new RMS     

[v6r9p4]

*Stager
NEW: Stager API: dirac-stager-monitor-file, dirac-stager-monitor-jobs, 
     dirac-stager-monitor-requests, dirac-stager-show-stats

[v6r9p3]

*Transformation
FIX: TransformationCleaning Agent status was set to 'Deleted' instead of 'Cleaned'

[v6r9p2]

*RSS
NEW: Added Component family tables and statuses
FIX: removed old & unused code 
NEW: allow RSS policies match wild cards on CS

*WMS
BUGFIX: FailoverTransfer,JobWrapper - proper propagation of file metadata

[v6r9p1]

*RMS
NEW: FTSAgent - update rwAccessValidStamp,
     update ftsGraphValidStamp,
     new option for staging files before submission,
     better log handling here and there
CHANGE: FTSJob - add staging flag in in submitFTS2
CHANGE: Changes in WMS (FailoverTransfer, JobReport, JobWrapper, SandboxStoreHandler) 
        and TS (FileReport) to follow the new RMS.
NEW: Full CRUD support in RMS.

*RSS
NEW: ResourceManagementDB - new table ErrorReportBuffer
NEW: new ResourceManagementClient methods - insertErrorReportBuffer, selectErrorReportBuffer,
     deleteErrorReportBuffer

[v6r9]

NEW: Refactored Request Management System, related DMS agents and FTS management
     components

[v6r8p28]

*Core
BUGFIX: RequestHandler - the lock Name includes ActionType/Action

*DMS
FIX: dirac-dms-filecatalog-cli - prevent exception in case of missing proxy

[v6r8p27]

*DMS
BUGFIX: dirac-dms-add-file - fixed typo item -> items

[v6r8p26]

*Core
NEW: RequestHandler - added getServiceOption() to properly resolve inherited options 
     in the global service handler initialize method
NEW: FileCatalogHandler, StorageElementHandler - use getServiceOption()

[v6r8p25]

FIX: included fixes from v6r7p40 patch release

*Resources
FIX: SRM2Storage - do not account gfal_ls operations

[v6r8p24]

FIX: included fixes from v6r7p39 patch release

*Core
FIX: SiteSEMapping was returning wrong info

*DMS
FIX: FTSRequest - choose explicitly target FTS point for RAL and CERN
BUGFIX: StrategyHandler - wrong return value in __getRWAccessForSE()

*Resources
CHANGE: SRM2Storage - do not account gfal_ls operations any more

[v6r8p23]

FIX: included fixes from v6r7p37 patch release

*TS
FIX: TransformationDB - allow tasks made with ProbInFC files
FIX: TransformationCleaingAgent,Client - correct setting of transformation 
     status while cleaning

[v6r8p22]

FIX: included fixes from v6r7p36 patch release

[v6r8p21]

*DMS
FIX: FileCatalog/DirectoryMetadata - even if there is no meta Selection 
     the path should be considered when getting Compatible Metadata
FIX: FileCatalog/DirectoryNodeTree - findDir will return S_OK( '' ) if dir not 
     found, always return the same error from DirectoryMetadata in this case.     

*RSS
FIX: DowntimeCommand - use UTC time stamps

*TS
FIX: TransformationAgent - in _getTransformationFiles() get also ProbInFC files in 
     addition to Used 

[v6r8p20]

*Stager
NEW: Stager API: dirac-stager-monitor-file, dirac-stager-monitor-jobs, 
     dirac-stager-monitor-requests, dirac-stager-show-stats

[v6r8p19]

*Transformation
FIX: TransformationCleaning Agent status was set to 'Deleted' instead of 'Cleaned'

[v6r8p18]

*TS
BUGFIX: TransformationAgent - regression in __cleanCache()

[v6r8p17]

FIX: included fixes from v6r7p32 patch release

*WMS
FIX: StalledJobAgent - for accidentally stopped jobs ExecTime can be not set, 
     set it to CPUTime for the accounting purposes in this case

[v6r8p16]

FIX: included fixes from v6r7p31 patch release

*WMS
BUGFIX: TaskQueueDB - fixed a bug in the negative matching conditions SQL construction

*RSS
NEW: improved doc strings of PEP, PDP modules ( part of PolicySystem )
FIX: Minor changes to ensure consistency if ElementInspectorAgent and 
     users interact simultaneously with the same element
CHANGE: removed DatabaseCleanerAgent ( to be uninstalled if already installed )
FIX: SummarizeLogsAgent - the logic of the agent was wrong, the agent has been re-written.
     
[v6r8p15]

*Core
FIX: X509Chain - fix invalid information when doing dirac-proxy-info without CS
     ( in getCredentials() )

*RSS
NEW: PDP, PEP - added support for option "doNotCombineResult" on PDP

[v6r8p14]

*Core
FIX: dirac-deploy-scripts - can now work with the system python

*WMS
NEW: dirac-wms-cpu-normalization - added -R option to modify a given configuration file
FIX: Executor/InputData - Add extra check for LFns in InputData optimizer, closes #1472

*Transformation
CHANGE: TransformationAgent - add possibility to kick a transformation (not skip it if no 
        unused files), by touching a file in workDirectory
BUGFIX: TransformationAgent - bug in __cleanCache() dict modified in a loop        

[v6r8p13]

*Transformation
BUGFIX: TransformationDB - restored import of StringType

[v6r8p12]

NEW: Applied patches from v6r7p29

*WMS
FIX: JobDB - check if SystemConfig is present in the job definition and convert it 
     into Platform

*DMS
FIX: ReplicaManager - do not get metadata of files when getting files in a directory 
     if not strictly necessary

*RSS
NEW: ported from LHCb PublisherHandler for RSS web views

[v6r8p11]

NEW: Applied patches from v6r7p27

*RSS
NEW: SpaceTokenOccupancyPolicy - ported from LHCbDIRAC 
NEW: db._checkTable done on service initialization ( removed dirac-rss-setup script doing it )

*Transformation
FIX: TaskManager - reset oJob for each task in prepareTransformationTasks()
BUGFIX: ValidateOutputDataAgent - typo fixed in getTransformationDirectories()
FIX: TransformationManagerHandler - use CS to get files statuses not to include in 
     processed file fraction calculation for the web monitoring pages

[v6r8p10]

NEW: Applied patches from v6r7p27

[v6r8p9]

*DMS
FIX: TransferAgent,dirac-dms-show-se-status, ResourceStatus,TaskManager - fixes
     needed for DMS components to use RSS status information
NEW: ReplicaManager - allow to get metadata for an LFN+SE as well as PFN+SE     

[v6r8p8]

*RSS
BUGFIX: dirac-rss-setup - added missing return of S_OK() result

[v6r8p7]

NEW: Applied patches from v6r7p24

*DMS
BUGFIX: LcgFileCatalogClient - bug in addFile()

*RSS
BUGFIX: fixed script dirac-rss-set-token, broken in the current release.
NEW: Statistics module - will be used in the future to provide detailed information 
     from the History of the elements 

[v6r8p6]

NEW: Applied patches from v6r7p23

*Transformation
FIX: TaskManager - allow prepareTransformationTasks to proceed if no OutputDataModule is defined
FIX: TransformationDB - remove INDEX(TaskID) from TransformationTasks. It produces a single counter 
     for the whole table instead of one per TransformationID
     
*WMS     
FIX: WMSUtilities - to allow support for EMI UI's for pilot submission we drop support for glite 3.1

[v6r8p5]

NEW: Applied patches from v6r7p22

*RSS
CHANGE: removed old tests and commented out files

*WMS
FIX: PoolXMLCatalog - proper addFile usage

*Transformation
CHANGE: TransformationAgent - clear replica cache when flushing or setting a file in the workdirectory

[v6r8p4]

*Transformation
FIX: The connection to the jobManager is done only at submission time
FIX: Jenkins complaints fixes

*WMS
BUGFIX: JobDB - CPUtime -> CPUTime
FIX: Jenkins complaints fixes

[v6r8p3]

*DMS
BUGFIX: LcgFileCatalogClient

[v6r8p2]

*DMS:
FIX: LcgFileCatalogClient - remove check for opening a session in __init__ as credentials are not yet set 

*Transformation
CHANGE: reuse RPC clients in Transformation System 

[v6r8p1]

*Core
FIX: dirac-deploy-scripts - restored regression w.r.t. support of scripts starting with "d"

*DMS
BUGFIX: LcgFileCatalogClient - two typos fixed

[v6r8]

CHANGE: Several fixes backported from the v7r0 integration branch

*Core
CHANGE: DictCache - uses global LockRing to avoid locks in multiprocessing
FIX: X509Chain - proxy-info showing an error when there's no CS

*DMS
FIX: TransferAgent - inside loop filter out waiting files dictionary
BUGFIX: dirac-admin-allow-se - there was a continue that was skipping the complete loop for 
        ARCHIVE elements
NEW: LcgFileCatalogClient - test return code in startsess lfc calls       

*WMS:
FIX: OptimizerExecutor, InputData, JobScheduling - check that site candidates have all the 
     replicas

*RSS: 
BUGFIX: ResourceStatus, RSSCacheNoThread - ensure that locks are always released

*Transformation
FIX: TaskManager - site in the job definition is taken into account when submitting
NEW: Transformation - get the allowed plugins from the CS /Operations/Transformations/AllowedPlugins
FIX: ValidateOutputDataAgent - self not needed for static methods

[v6r7p40]

*Resources
FIX: StorageElement class was not properly passing the lifetime argument for prestageFile method

[v6r7p39]

*Core
CHANGE: Grid - in executeGridCommand() allow environment script with arguments needed for ARC client

*DMS
FIX: DFC SEManager - DIP Storage can have a list of ports now

*Resources
FIX: ARCComputingElement - few fixes after debugging

[v6r7p38]

*Core
NEW: DISET FileHelper, TransferClient - possibility to switch off check sum

*Resources
NEW: ARCComputingElement - first version
NEW: StorageFactory - possibility to pass extra protocol parameters to storage object
NEW: DIPStorage - added CheckSum configuration option
BUGFIX: SSHComputingElement - use CE name in the pilot reference construction

*WMS
FIX: StalledJobAgent - if ExecTime < CPUTime make it equal to CPUTime

[v6r7p37]

*Framework
BUGFIX: NotificationDB - typos in SQL statement in purgeExpiredNotifications() 

*WMS
NEW: JobCleaningAgent - added scheduling sandbox LFN removal request 
     when deleting jobs
CHANGE: JobWrapper - report only error code as ApplicationError parameter 
        when payload finishes with errors    
NEW: SiteDirector - possibility to specify extensions to be installed in 
     pilots in /Operations/Pilots/Extensions option in order not to install
     all the server side extensions        

*DMS
CHANGE: FileCatalogFactory - use service path as default URL
CHANGE: FileCatalogFactory - use ObjectLoader to import catalog clients

*SMS
BUGFIX: StorageManagementDB, dirac-stager-monitor-jobs - small bug fixes ( sic, Daniela )

*Resources
CHANGE: DIPStorage - added possibility to specify a list of ports for multiple
        service end-points
CHANGE: InProcessComputingElement - demote log message when payload failure 
        to warning, the job will fail anyway
FIX: StalledJobAgent - if pilot reference is not registered, this is not an 
     error of the StalledJobAgent, no log.error() in  this case                
        
*RMS
CHANGE: RequestTask - ensure that tasks are executed with user credentials 
        even with respect to queries to DIRAC services ( useServerCertificate 
        flag set to false )        

[v6r7p36]

*WMS
FIX: CREAMCE, SiteDirector - make sure that the tmp executable is removed
CHANGE: JobWrapper - remove sending mails via Notification Service in case
        of job rescheduling
        
*SMS
FIX: StorageManagementDB - fix a race condition when old tasks are set failed 
     between stage submission and update.        

[v6r7p35]

*Stager
NEW: Stager API: dirac-stager-monitor-file, dirac-stager-monitor-jobs, 
     dirac-stager-monitor-requests, dirac-stager-show-stats

[v6r7p34]

*Transformation
FIX: TransformationCleaning Agent status was set to 'Deleted' instead of 'Cleaned'

[v6r7p33]

*Interfaces
FIX: Job.py - in setExecutable() - prevent changing the log file name string type

*StorageManagement
NEW: StorageManagementDB(Handler) - kill staging requests at the same time as 
     killing related jobs, closes #1510
FIX: StorageManagementDB - demote the level of several log messages       

[v6r7p32]

*DMS
FIX: StorageElementHandler - do not use getDiskSpace utility, use os.statvfs instead
CHANGE: StorageManagementDB - in getStageRequests() make MySQL do an UNIQUE selection 
        and use implicit loop to speed up queries for large results

*Resources
FIX: lsfce remote script - use re.search instead of re.match in submitJob() to cope with
     multipline output

[v6r7p31]

*WMS
FIX: SiteDirector - make possible more than one SiteDirector (with different pilot identity) attached 
     to a CE, ie sgm and pilot roles. Otherwise one is declaring Aborted the pilots from the other.

[v6r7p30]

*Core
CHANGE: X509Chain - added groupProperties field to the getCredentials() report
BUGFIX: InstallTools - in getSetupComponents() typo fixed: agent -> executor

[v6r7p29]

*DMS
CHANGE: FileCatalog - selection metadata is also returned as compatible metadata in the result
        of getCompatibleMetadata() call
NEW: FileCatalog - added path argument to getCompatibleMetadata() call
NEW: FileCatalogClient - added getFileUserMetadata()
BUGFIX: dirac-dms-fts-monitor - exit with code -1 in case of error

*Resources
FIX: CREAMComputingElement - check globus-url-copy result for errors when retrieving job output

[v6r7p28]

*DMS
BUGFIX: FileCatalog/DirectoryMetadata - wrong MySQL syntax 

[v6r7p27]

*Core
FIX: Mail.py - fix of the problem of colons in the mail's body

*Interfaces
NEW: Job API - added setSubmitPools(), setPlatform() sets ... "Platform"

*WMS
FIX: TaskQueueDB - use SystemConfig as Platform for matching ( if Platform is not set explicitly

*Resources
FIX: SSHComputingElement - use ssh host ( and not CE name ) in the pilot reference
BUGFIX: SSHGEComputingElement - forgotten return statement in _getJobOutputFiles()

*Framework
NEW: dirac-sys-sendmail - email's body can be taken from pipe. Command's argument 
     in this case will be interpreted as a destination address     

[v6r7p26]

*DMS
FIX: ReplicaManager - status names Read/Write -> ReadAccess/WriteAccess

[v6r7p25]

*Core
CHANGE: X509Chain - in getCredentials() failure to contact CS is not fatal, 
        can happen when calling dirac-proxy-init -x, for example

[v6r7p24]

*DMS
NEW: FileCatalog - added getFilesByMetadataWeb() to allow pagination in the Web 
     catalog browser
     
*WMS
CHANGE: WMSAdministrator, DiracAdmin - get banned sites list by specifying the status
        to the respective jobDB call     

[v6r7p23]

*Transformation
BUGFIX: TransformationDB - badly formatted error log message

*RMS
CHANGE: RequestDBMySQL - speedup the lookup of requests

*WMS
BUGFIX: dirac-dms-job-delete - in job selection by group

*DMS
FIX: LcgFileCatalogClient - getDirectorySize made compatible with DFC
BUGFIX: LcgFileCatalogClient - proper call of __getClientCertInfo()

[v6r7p22]

*Transformation
CHANGE: InputDataAgent - treats only suitable transformations, e.g. not the extendable ones. 
CHANGE: TransformationAgent - make some methods more public for easy overload

[v6r7p21]

*Core
FIX: Shifter - pass filePath argument when downloading proxy

[v6r7p20]

*DMS
CHANGE: StrategyHandler - move out SourceSE checking to TransferAgent
CHANGE: ReplicaManager, InputDataAgent - get active replicas
FIX: StorageElement, SRM2Storage - support for 'xxxAccess' statuses, checking results
     of return structures
     
*RSS
NEW: set configurable email address on the CS to send the RSS emails
NEW: RSSCache without thread in background
FIX: Synchronizer - moved to ResourceManager handler     

[v6r7p19]

*DMS
BUGFIX: ReplicaManager - in putAndRegister() SE.putFile() singleFile argument not used explicitly

[v6r7p18]

*WMS
FIX: StalledJobAgent - do not exit the loop over Completed jobs if accounting sending fails
NEW: dirac-wms-job-delete - allow to specify jobs to delete by job group and/or in a file
FIX: JobManifest - If CPUTime is not set, set it to MaxCPUTime value

[v6r7p17]

*Resources
FIX: SRM2Storage - treat properly "22 SRM_REQUEST_QUEUED" result code

[v6r7p16]

*DMS
FIX: StrategyHandler - do not proceed when the source SE is not valid for read 
BUGFIX: StorageElement - putFile can take an optional sourceSize argument
BUGFIX: ReplicaManager - in removeFile() proper loop on failed replicas

*RSS
FIX: SpaceTokenOccupancyCommand, CacheFeederAgent - add timeout when calling lcg_util commands

*WMS
FIX: JobManifest - take all the SubmitPools defined in the TaskQueueAgent 
NEW: StalledJobAgent - declare jobs stuck in Completed status as Failed

[v6r7p15]

*Core
BUGFIX: SocketInfo - in host identity evaluation

*DMS
BUGFIX: FileCatalogHandler - missing import os

*Transformation
CHANGE: JobManifest - getting allowed job types from operations() section 

[v6r7p14]

*DMS
CHANGE: StorageElementProxy - removed getParameters(), closes #1280
FIX: StorageElementProxy - free the getFile space before the next file
FIX: StorageElement - added getPFNBase() to comply with the interface

*Interfaces
CHANGE: Dirac API - allow lists of LFNs in removeFile() and removeReplica()

*WMS
CHANGE: JobSchedulingAgent(Executor) - allow both BannedSite and BannedSites JDL option

*RSS
FIX: ElementInspectorAgent - should only pick elements with rss token ( rs_svc ).
FIX: TokenAgent - using 4th element instead of the 5th. Added option to set admin email on the CS.

[v6r7p13]

*Core
FIX: Resources - in getStorageElementSiteMapping() return only sites with non-empty list of SEs

*DMS
FIX: StorageElement - restored the dropped logic of using proxy SEs
FIX: FileCatalog - fix the UseProxy /LocalSite/Catalog option

*Transformation
FIX: TransformationDB - use lower() string comparison in extendTransformation()

[v6r7p12]

*WMS
BUGFIX: JobManifest - get AllowedSubmitPools from the /Systems section, not from /Operations

*Core
NEW: Resources helper - added getSites(), getStorageElementSiteMapping()

*DMS
CHANGE: StrategyHandler - use getStorageElementSiteMapping helper function
BUGFIX: ReplicaManager - do not modify the loop dictionary inside the loop

[v6r7p11]

*Core
CHANGE: Subprocess - put the use of watchdog in flagging

[v6r7p10]

*Core
NEW: Logger - added getLevel() method, closes #1292
FIX: Subprocess - returns correct structure in case of timeout, closes #1295, #1294
CHANGE: TimeOutExec - dropped unused utility
FIX: Logger - cleaned unused imports

*RSS
CHANGE: ElementInspectorAgent - do not use mangled name and removed shifterProxy agentOption

[v6r7p9]

*Core
BUGFIX: InstallTools - MySQL Port should be an integer

[v6r7p8]

*Core
FIX: Subprocess - consistent timeout error message

*DMS
NEW: RemovalTask - added bulk removal
FIX: StrategyHandler - check file source CEs
CHANGE: DataIntegrityClient - code beautification
CHANGE: ReplicaManager - do not check file existence if replica information is queried anyway,
        do not fail if file to be removed does not exist already. 

[v6r7p7]

FIX: Several fixes to allow automatic code documentation

*Core
NEW: InstallTools - added mysqlPort and mysqlRootUser

*DMS
CHANGE: ReplicaManager - set possibility to force the deletion of non existing files
CHANGE: StrategyHandler - better handling of checksum check during scheduling 

[v6r7p6]

*Core
FIX: dirac-install - restore signal alarm if downloadable file is not found
FIX: Subprocess - using Manager proxy object to pass results from the working process

*DMS:
CHANGE: StorageElement - removed overwride mode
CHANGE: removed obsoleted dirac-dms-remove-lfn-replica, dirac-dms-remove-lfn
NEW: FTSMonitorAgent - filter out sources with checksum mismatch
FIX: FTSMonitorAgent, TransferAgent - fix the names of the RSS states

*RSS
NEW: ElementInspectorAgent runs with a variable number of threads which are automatically adjusted
NEW: Added policies to force a particular state, can be very convenient to keep something Banned for example.
NEW: policy system upgrade, added finer granularity when setting policies and actions

*WMS
NEW: SiteDirector- allow to define pilot DN/Group in the agent options
CHANGE: JobDescription, JobManifest - take values for job parameter verification from Operations CS section

[v6r7p5]

*Interfaces
BUGFIX: dirac-wms-job-get-output - properly treat the case when output directory is not specified 

[v6r7p4]

*Core
FIX: Subprocess - avoid that watchdog kills the executor process before it returns itself

*Framework
BUGFIX: ProxuManagerClient - wrong time for caching proxies

*RSS
FIX: removed obsoleted methods

*DMS
NEW: FileCatalog - added findFilesByMetadataDetailed - provides detailed metadata for 
     selected files

[v6r7p3]

*DMS
FIX: FTSMonitorAgent - logging less verbose

*Transformation
FIX: TransformationAgent - use the new CS defaults locations
FIX: Proper agent initialization
NEW: TransformationPlaugin - in Broadcast plugin added file groupings by number of files, 
     make the TargetSE always defined, even if the SourceSE list contains it 

*ResourceStatus
FIX: Added the shifter's proxy to several agents

*RMS
FIX: RequestContainer - the execution order was not properly set for the single files 

*Framework:
BUGFIX: ProxyManagerClient - proxy time can not be shorter than what was requested

[v6r7p2]

*Core
FIX: dirac-configure - switch to use CS before checking proxy info

*Framework
NEW: dirac-sys-sendmail new command
NEW: SystemAdmininistratorCLI - added show host, uninstall, revert commands
NEW: SystemAdmininistratorHandler - added more info in getHostInfo()
NEW: SystemAdmininistratorHandler - added revertSoftware() interface

*Transformation
FIX: TransformationCleaningAgent - check the status of returned results

[v6r7p1]

*Core
FIX: Subprocess - finalize the Watchdog closing internal connections after a command execution
CHANGE: add timeout for py(shell,system)Call calls where appropriate
CHANGE: Shifter - use gProxyManager in a way that allows proxy caching

*Framework
NEW: ProxyManagerClient - allow to specify validity and caching time separately
FIX: ProxyDB - replace instead of delete+insert proxy in __storeVOMSProxy

*DMS
NEW: FTSMonitorAgent - made multithreaded for better efficiency
FIX: dirac-dms-add-file - allow LFN: prefix for lfn argument

*WMS
NEW: dirac-wms-job-get-output, dirac-wms-job-status - allow to retrieve output for a job group
FIX: TaskQueueDB - fixed selection SQL in __generateTQMatchSQL()
CHANGE: OptimizerExecutor - reduce diversity of MinorStatuses for failed executors

*Resources
FIX: CREAMComputingElement - remove temporary JDL right after the submission 

[v6r6p21]

*DMS
BUGFIX: TransformationCleaningAgent - use the right signature of cleanMetadataCatalogFiles() call

[v6r6p20]

*DMS
FIX: RegistrationTask - properly escaped error messages
BUGFIX: DirectoryMetadata - use getFileMetadataFields from FileMetadata in addMetadataField()
NEW: When there is a missing source error spotted during FTS transfer, file should be reset 
     and rescheduled again until maxAttempt (set to 100) is reached

*WMS
FIX: JobScheduling - fix the site group logic in case of Tier0

[v6r6p19]

*DMS
BUGFIX: All DMS agents  - set up agent name in the initialization

*Core
NEW: Subprocess - timeout wrapper for subprocess calls
BUGFIX: Time - proper interpreting of 0's instead of None
CHANGE: DISET - use cStringIO for ANY read that's longer than 16k (speed improvement) 
        + Less mem when writing data to the net
FIX: Os.py - protection against failed "df" command execution       
NEW: dirac-info prints lcg bindings versions
CHANGE: PlotBase - made a new style class 
NEW: Subprocess - added debug level log message

*Framework
NEW: SystemAdministratorIntegrator client for collecting info from several hosts
NEW: SystemAdministrator - added getHostInfo()
FIX: dirac-proxy-init - always check for errors in S_OK/ERROR returned structures
CHANGE: Do not accept VOMS proxies when uploading a proxy to the proxy manager

*Configuration
FIX: CE2CSAgent - get a fresh copy of the cs data before attempting to modify it, closes #1151
FIX: Do not create useless backups due to slaves connecting and disconnecting
FIX: Refresher - prevent retrying with 'Insane environment'

*Accounting
NEW: Accounting/Job - added validation of reported values to cope with the weird Yandex case
FIX: DBUtils - take into account invalid values, closes #949

*DMS
FIX: FTSSubmitAgent - file for some reason rejected from submission should stay in 'Waiting' in 
     TransferDB.Channel table
FIX: FTSRequest - fix in the log printout     
CHANGE: dirac-dms-add-file removed, dirac-dms-add-files renamed to dirac-dms-add-file
FIX: FileCatalogCLI - check the result of removeFile call
FIX: LcgFileCatalogClient - get rid of LHCb specific VO evaluation
NEW: New FileCatalogProxy service - a generalization of a deprecated LcgFileCatalog service
FIX: Restored StorageElementProxy functionality
CHANGE: dirac-dms-add-file - added printout
NEW: FileCatalog(Factory), StorageElement(Factory) - UseProxy flag moved to /Operations and /LocalSite sections

*RSS
NEW:  general reimplementation: 
      New DB schema using python definition of tables, having three big blocks: Site, Resource and Node.
      MySQLMonkey functionality almost fully covered by DB module, eventually will disappear.
      Services updated to use new database.
      Clients updated to use new database.
      Synchronizer updated to fill the new database. When helpers will be ready, it will need an update.
      One ElementInspectorAgent, configurable now is hardcoded.
      New Generic StateMachine using OOP.
      Commands and Policies simplified.
      ResourceStatus using internal cache, needs to be tested with real load.
      Fixes for the state machine
      Replaced Bad with Degraded status ( outside RSS ).
      Added "Access" to Read|Write|Check|Remove SE statuses wherever it applies.
      ResourceStatus returns by default "Active" instead of "Allowed" for CS calls.
      Caching parameters are defined in the CS
FIX: dirac-admin-allow/ban-se - allow a SE on Degraded ( Degraded->Active ) and ban a SE on Probing 
     ( Probing -> Banned ). In practice, Active and Degraded are "usable" states anyway.            
      
*WMS
FIX: OptimizerExecutor - failed optimizations will still update the job     
NEW: JobWrapper - added LFNUserPrefix VO specific Operations option used for building user LFNs
CHANGE: JobDB - do not interpret SystemConfig in the WMS/JobDB
CHANGE: JobDB - Use CPUTime JDL only, keep MaxCPUTime for backward compatibility
CHANGE: JobWrapper - use CPUTime job parameter instead of MaxCPUTime
CHANGE: JobAgent - use CEType option instead of CEUniqueID
FIX: JobWrapper - do not attempt to untar directories before having checked if they are tarfiles 
NEW: dirac-wms-job-status - get job statuses for jobs in a given job group
 
*SMS
FIX: StorageManagementDB - when removing unlinked replicas, take into account the case where a
     staging request had been submitted, but failed
      
*Resources    
NEW: glexecCE - add new possible locations of the glexec binary: OSG specific stuff and in last resort 
     looking in the PATH    
NEW: LcgFileCatalogClient - in removeReplica() get the needed PFN inside instead of providing it as an argument     
      
*TS      
CHANGE: Transformation types definition are moved to the Operations CS section

*Interfaces
FIX: Dirac.py - CS option Scratchdir was in LocalSite/LocalSite
FIX: Dirac.py - do not define default catalog, use FileCatalog utility instead

[v6r6p19]

*DMS
BUGFIX: All DMS agents  - set up agent name in the initialization

[v6r6p18]

*Transformation
CHANGE: /DIRAC/VOPolicy/OutputDataModule option moved to <Operations>/Transformations/OutputDataModule

*Resources
FIX: ComputingElement - properly check if the pilot proxy has VOMS before adding it to the payload 
     when updating it

*WMS
BUGFIX: JobSanity - fixed misspelled method call SetParam -> SetParameter

[v6r6p17]

*Transformation
BUGFIX: TransformationAgent - corrected  __getDataReplicasRM()

[v6r6p16]

*DMS
FIX: Agents - proper __init__ implementation with arguments passing to the super class
FIX: LcgFileCatalogClient - in removeReplica() reload PFN in case it has changed

[v6r6p15]

*Framework
BUGFIX: ErrorMessageMonitor - corrected updateFields call 

*DMS:
NEW: FTSMonitorAgent completely rewritten in a multithreaded way

*Transformation
FIX: InputDataAgent - proper instantiation of TransformationClient
CHANGE: Transformation - several log message promoted from info to notice level

[v6r6p14]

*Transformation
FIX: Correct instantiation of agents inside several scripts
CHANGE: TransformationCleaningAgent - added verbosity to logs
CHANGE: TransformationAgent - missingLFC to MissingInFC as it could be the DFC as well
FIX: TransformationAgent - return an entry for all LFNs in __getDataReplicasRM

*DMS
FIX: TransferAgent - fix exception reason in registerFiles()

[v6r6p13]

*DMS
CHANGE: TransferAgent - change RM call from getCatalogueReplicas to getActiveReplicas. 
        Lowering log printouts here and there

[v6r6p12]

*DMS
BUGFIX: RemovalTask - Replacing "'" by "" in error str set as attribute for a subRequest file. 
        Without that request cannot be updated when some nasty error occurs.

[v6r6p11]

*RMS:
BUGFIX: RequestClient - log string formatting

*DMS
BUGFIX: RemovalTask - handling for files not existing in the catalogue

*Transformation
FIX: TransformationManager - ignore files in NotProcessed status to get the % of processed files

*Interfaces
FIX: Fixes due to the recent changes in PromptUser utility

[v6r6p10]

*RMS
FIX: RequestDBMySQL - better escaping of queries 

*WMS
FIX: SiteDirector - get compatible platforms before checking Task Queues for a site

[v6r6p9]

*Core
FIX: Utilities/PromptUser.py - better user prompt

*Accounting
NEW: Add some validation to the job records because of weird data coming from YANDEX.ru

*DMS
BUGFIX: ReplicaManager - typo errStr -> infoStr in __replicate()
FIX: FTSRequest - fixed log message

*WMS
FIX: SiteDirector - use CSGlobals.getVO() call instead of explicit CS option

[v6r6p8]

*Transformation
BUGFIX: TransformationDB - typo in getTransformationFiles(): iterValues -> itervalues

[v6r6p7]

*Resources
FIX: StorageFactory - uncommented line that was preventing the status to be returned 
BUGFIX: CE remote scripts - should return status and not call exit()
BUGFIX: SSHComputingElement - wrong pilot ID reference

[v6r6p6]

*WMS
FIX: TaskQueueDB - in findOrphanJobs() retrieve orphaned jobs as list of ints instead of list of tuples
FIX: OptimizerExecutor - added import of datetime to cope with the old style optimizer parameters

*Transformation
FIX: TransformationAgent - fix finalization entering in an infinite loop
NEW: TransformationCLI - added resetProcessedFile command
FIX: TransformationCleaningAgent - treating the archiving delay 
FIX: TransformationDB - fix in getTransformationFiles() in case of empty file list

[v6r6p5]

*Transformation
FIX: TransformationAgent - type( transClient -> transfClient )
FIX: TransformationAgent - self._logInfo -> self.log.info
FIX: TransformationAgent - skip if no Unused files
FIX: TransformationAgent - Use CS option for replica cache lifetime
CHANGE: TransformationAgent - accept No new Unused files every [6] hours

[v6r6p4]

*DMS
FIX: TransferAgent - protection for files that can not be scheduled
BUGFIX: TransferDB - typo (instIDList - > idList ) fixed

*Transformation
BUGFIX: TransformationAgent - typo ( loginfo -> logInfo )

[v6r6p3]

FIX: merged in patch v6r5p14

*Core
BUGFIX: X509Chain - return the right structure in getCredentials() in case of failure
FIX: dirac-deploy-scripts.py - allow short scripts starting from "d"
FIX: dirac-deploy-scripts.py - added DCOMMANDS_PPID env variable in the script wrapper
FIX: ExecutorReactor - reduced error message dropping redundant Task ID 

*Interfaces
BUGFIX: Dirac.py - allow to pass LFN list to replicateFile()

*DMS
FIX: FileManager - extra check if all files are available in _findFiles()
BUGFIX: FileCatalogClientCLI - bug in DirectoryListing

[v6r6p2]

FIX: merged in patch v6r5p13

*WMS
FIX: SiteDirector - if no community set, look for DIRAC/VirtualOrganization setting

*Framework
FIX: SystemLoggingDB - LogLevel made VARCHAR in the MessageRepository table
FIX: Logging - several log messages are split in fixed and variable parts
FIX: SystemLoggingDB - in insertMessage() do not insert new records in auxiliary tables if they 
     are already there

[v6r6p1]

*Core:
CHANGE: PromptUser - changed log level of the printout to NOTICE
NEW: Base Client constructor arguments are passed to the RPCClient constructor

*DMS:
NEW: FTSRequest - added a prestage mechanism for source files
NEW: FileCatalogClientCLI - added -f switch to the size command to use raw faile tables 
     instead of storage usage tables
NEW: FileCatalog - added orphan directory repair tool
NEW: FIleCatalog - more counters to control the catalog sanity     

*WMS:
FIX: SandboxStoreClient - no more kwargs tricks
FIX: SandboxStoreClient returns sandbox file name in case of upload failure to allow failover
FIX: dirac-pilot - fixed VO_%s_SW_DIR env variable in case of OSG

*TS:
FIX: TransformationManagerHandler - avoid multiple Operations() instantiation in 
     getTransformationSummaryWeb()

[v6r6]

*Core
CHANGE: getDNForUsername helper migrated from Core.Security.CS to Registry helper
NEW: SiteSEMapping - new utilities getSitesGroupedByTierLevel(), getTier1WithAttachedTier2(),
     getTier1WithTier2
CHANGE: The DIRAC.Core.Security.CS is replaced by the Registry helper     
BUGFIX: dirac-install - properly parse += in .cfg files
FIX: Graphs.Utilities - allow two lines input in makeDataFromCVS()
FIX: Graphs - allow Graphs package usage if even matplotlib is not installed
NEW: dirac-compile-externals will retrieve the Externals compilation scripts from it's new location 
     in github (DIRACGrid/Externals)
NEW: Possibility to define a thread-global credentials for DISET connections (for web framework)
NEW: Logger - color output ( configurable )
NEW: dirac-admin-sort-cs-sites - to sort sites in the CS
CHANGE: MessageClient(Factor) - added msgClient attribute to messages
NEW: Core.Security.Properties - added JOB_MONITOR and USER_MANAGER properties

*Configuration
NEW: Registry - added getAllGroups() method

*Framework
NEW: SystemAdministratorClientCLI - possibility to define roothPath and lcgVersion when updating software

*Accounting
NEW: JobPlotter - added Normalized CPU plots to Job accounting
FIX: DBUtils - plots going to greater granularity

*DMS
NEW: FileCatalog - storage usage info stored in all the directories, not only those with files
NEW: FileCatalog - added utility to rebuild storage usage info from scratch
FIX: FileCatalog - addMetadataField() allow generic types, e.g. string
FIX: FileCatalog - path argument is normalized before usage in multiple methods
FIX: FileCatalog - new metadata for files(directories) should not be there before for directories(files)
NEW: FileCatalog - added method for rebuilding DirectoryUsage data from scratch 
NEW: FileCatalog - Use DirectoryUsage mechanism for both logical and physical storage
CHANGE: FileCatalog - forbid removing non-empty directories
BUGFIX: FileCatalogClientCLI - in do_ls() check properly the path existence
FIX: FileCatalogClientCLI - protection against non-existing getCatalogCounters method in the LFC client
FIX: DMS Agents - properly call superclass constructor with loadName argument
FIX: ReplicaManager - in removeFile() non-existent file is marked as failed
FIX: Make several classes pylint compliant: DataIntegrityHandler, DataLoggingHandler,
     FileCatalogHandler, StorageElementHandler, StorageElementProxyHandler, TransferDBMonitoringHandler
FIX: LogUploadAgent - remove the OSError exception in __replicate()
FIX: FileCatalogClientCLI - multiple check of proper command inputs,
     automatic completion of several commands with subcommands,
     automatic completion of file names
CHANGE: FileCatalogClientCLI - reformat the output of size command 
FIX: dirac-admin-ban-se - allow to go over all options read/write/check for each SE      
NEW: StrategyHandler - new implementation to speed up file scheduling + better error reporting
NEW: LcgFileCatalogProxy - moved from from LHCbDirac to DIRAC
FIX: ReplicaManager - removed usage of obsolete "/Resources/StorageElements/BannedTarget" 
CHANGE: removed StorageUsageClient.py
CHANGE: removed obsoleted ProcessingDBAgent.py

*WMS
CHANGE: RunNumber job parameter was removed from all the relevant places ( JDL, JobDB, etc )
NEW: dirac-pilot - add environment setting for SSH and BOINC CEs
NEW: WMSAdministrator - get output for non-grid CEs if not yet in the DB
NEW: JobAgent - job publishes BOINC parameters if any
CHANGE: Get rid of LHCbPlatform everywhere except TaskQueueDB
FIX: SiteDirector - provide list of sites to the Matcher in the initial query
FIX: SiteDirector - present a list of all groups of a community to match TQs
CHANGE: dirac-boinc-pilot dropped
CHANGE: TaskQueueDirector does not depend on /LocalSite section any more
CHANGE: reduced default delays for JobCleaningAgent
CHANGE: limit the number of jobs received by JobCleaningAgent
CHANGE: JobDB - use insertFields instead of _insert
CHANGE: Matcher, TaskQueueDB - switch to use Platform rather than LHCbPlatform retaining LHCbPlatform compatibility
BUGFIX: Matcher - proper reporting pilot site and CE
CHANGE: JobManager - improved job Killing/Deleting logic
CHANGE: dirac-pilot - treat the OSG case when jobs on the same WN all run in the same directory
NEW: JobWrapper - added more status reports on different failures
FIX: PilotStatusAgent - use getPilotProxyFromDIRACGroup() instead of getPilotProxyFromVOMSGroup()
CHANGE: JobMonitoringHandler - add cutDate and condDict parameters to getJobGroup()
NEW: JobMonitoringHandler - check access rights with JobPolicy when accessing job info from the web
NEW: JobManager,JobWrapper - report to accounting jobs in Rescheduled final state if rescheduling is successful
FIX: WMSAdministrator, SiteDirector - store only non-empty pilot output to the PilotDB
NEW: added killPilot() to the WMSAdministrator interface, DiracAdmin and dirac-admin-kill-pilot command
NEW: TimeLeft - renormalize time left using DIRAC Normalization if available
FIX: JobManager - reconnect to the OptimizationMind in background if not yet connected
CHANGE: JobManifest - use Operations helper
NEW: JobCleaningAgent - delete logging records from JobLoggingDB when deleting jobs

*RMS
FIX: RequestDBFile - better exception handling in case no JobID supplied
FIX: RequestManagerHandler - make it pylint compliant
NEW: RequestProxyHandler - is forwarding requests from voboxes to central RequestManager. 
     If central RequestManager is down, requests are dumped into file cache and a separate thread 
     running in background is trying to push them into the central. 
CHANGE: Major revision of the code      
CHANGE: RequestDB - added index on SubRequestID in the Files table
CHANGE: RequestClient - readRequestForJobs updated to the new RequetsClient structure

*RSS
NEW: CS.py - Space Tokens were hardcoded, now are obtained after scanning the StorageElements.

*Resources
FIX: SSHComputingElement - enabled multiple hosts in one queue, more debugging
CHANGE: SSHXXX Computing Elements - define SSH class once in the SSHComputingElement
NEW: SSHComputingElement - added option to define private key location
CHANGE: Get rid of legacy methods in ComputingElement
NEW: enable definition of ChecksumType per SE
NEW: SSHBatch, SSHCondor Computing Elements
NEW: SSHxxx Computing Elements - using remote control scripts to better capture remote command errors
CHANGE: put common functionality into SSHComputingElement base class for all SSHxxx CEs
NEW: added killJob() method tp all the CEs
NEW: FileCatalog - take the catalog information info from /Operations CS section, if defined there, 
     to allow specifications per VO 

*Interfaces
CHANGE: Removed Script.initialize() from the API initialization
CHANGE: Some general API polishing
FIX: Dirac.py - when running in mode="local" any directory in the ISB would not get untarred, 
     contrary to what is done in the JobWrapper

*TS
BUGFIX: TaskManager - bug fixed in treating tasks with input data
FIX: TransformationCleaningAgent - properly call superclass constructor with loadName argument
NEW: TransformationCleaningAgent - added _addExtraDirectories() method to extend the list of
     directories to clean in a subclass if needed
CHANGE: TransformationCleaningAgent - removed usage of StorageUsageClient     
NEW: TransformationAgent is multithreaded now ( implementation moved from LHCbDIRAC )
NEW: added unit tests
NEW: InputDataAgent - possibility to refresh only data registered in the last predefined period of time 
NEW: TransformationAgent(Client) - management of derived transformations and more ported from LHCbDIRAC
BUGFIX: TransformationDB - wrong SQL statement generation in setFileStatusForTransformation()

[v6r5p14]

*Core
NEW: Utilities - added Backports utility

*WMS
FIX: Use /Operations/JobScheduling section consistently, drop /Operations/Matching section
NEW: Allow VO specific share correction plugins from extensions
FIX: Executors - several fixes

[v6r5p13]

*WMS
FIX: Executors - VOPlugin will properly send and receive the params
NEW: Correctors can be defined in an extension
FIX: Correctors - Properly retrieve info from the CS using the ops helper

[v6r5p12]

FIX: merged in patch v6r4p34

[v6r5p11]

FIX: merged in patch v6r4p33

*Core
FIX: MySQL - added offset argument to buildConditions()

[v6r5p10]

FIX: merged in patch v6r4p32

[v6r5p9]

FIX: merged in patch v6r4p30

[v6r5p8]

FIX: merged in patch v6r4p29

[v6r5p7]

FIX: merged in patch v6r4p28

[v6r5p6]

FIX: merged in patch v6r4p27

*Transformation
BUGFIX: TransformationDB - StringType must be imported before it can be used

*RSS
NEW: CS.py - Space Tokens were hardcoded, now are obtained after scanning the StorageElements.

[v6r5p5]

FIX: merged in patch v6r4p26

[v6r5p4]

FIX: merged in patch v6r4p25

[v6r5p3]

*Transformation
FIX: merged in patch v6r4p24

[v6r5p2]

*Web
NEW: includes DIRACWeb tag web2012092101

[v6r5p1]

*Core
BUGFIX: ExecutorMindHandler - return S_OK() in the initializeHandler
FIX: OptimizationMindHandler - if the manifest is not dirty it will not be updated by the Mind

*Configuration
NEW: Resources helper - added getCompatiblePlatform(), getDIRACPlatform() methods

*Resources
FIX: SSHComputingElement - add -q option to ssh command to avoid banners in the output
FIX: BOINCComputingElement - removed debugging printout
FIX: ComputingElement - use Platform CS option which will be converted to LHCbPlatform for legacy compatibility

*DMS
FIX: RequestAgentBase - lowering loglevel from ALWAYS to INFO to avoid flooding SystemLogging

*WMS:
FIX: SiteDirector - provide CE platform parameter when interrogating the TQ
FIX: GridPilotDirector - publish pilot OwnerGroup rather than VOMS role
FIX: WMSUtilities - add new error string into the parsing of the job output retrieval

[v6r5]

NEW: Executor framework

*Core
NEW: MySQL.py - added Test case for Time.dateTime time stamps
NEW: MySQL.py - insertFields and updateFields can get values via Lists or Dicts
NEW: DataIntegrityDB - use the new methods from MySQL and add test cases
NEW: DataIntegrityHandler - check connection to DB and create tables (or update their schema)
NEW: DataLoggingDB - use the new methods from MySQL and add test cases
NEW: DataLoggingHandler - check connection to DB and create tables (or update their schema)
FIX: ProcessPool - killing stuck workers after timeout
CHANGE: DB will throw a RuntimeException instead of a sys.exit in case it can't contact the DB
CHANGE: Several improvements on DISET
CHANGE: Fixed all DOS endings to UNIX
CHANGE: Agents, Services and Executors know how to react to CSSection/Module and react accordingly
NEW: install tools are updated to deal with executors
FIX: dirac-install - add -T/--Timeout option to define timeout for distribution downloads
NEW: dirac-install - added possibility of defining dirac-install's global defaults by command line switch
BUGFIX: avoid PathFinder.getServiceURL and use Client class ( DataLoggingClient,LfcFileCatalogProxyClient ) 
FIX: MySQL - added TIMESTAMPADD and TIMESTAMPDIFF to special values not to be scaped by MySQL
NEW: ObjectLoader utility
CHANGE: dirac-distribution - added global defaults flag and changed the flag to -M or --defaultsURL
FIX: Convert to string before trying to escape value in MySQL
NEW: DISET Services - added PacketTimeout option
NEW: SystemLoggingDB - updated to use the renewed MySQL interface and SQL schema
NEW: Added support for multiple entries in /Registry/DefaultGroup, for multi-VO installations
CHANGE: Component installation procedure updated to cope with components inheriting Modules
CHANGE: InstallTools - use dirac- command in runit run scripts
FIX: X509Chain - avoid a return of error when the group is not valid
FIX: MySQL - reduce verbosity of log messages when high level methods are used
CHANGE: Several DB classes have been updated to use the MySQL buildCondition method
NEW: MySQL - provide support for greater and smaller arguments to all MySQL high level methods
FIX: Service.py - check all return values from all initializers

*Configuration
CHANGE: By default return option and section lists ordered as in the CS
NEW: ConfigurationClient - added function to refresh remote configuration

*Framework
FIX: Registry.findDefaultGroup will never return False
CHANGE: ProxyManager does not accept proxies without explicit group
CHANGE: SystemAdministratorHandler - force refreshing the configuration after new component setup

*RSS
CHANGE: removed code execution from __init__
CHANGE: removed unused methods
NEW: Log all policy results 

*Resources
NEW: updated SSHComputingElement which allows multiple job submission
FIX: SGETimeLeft - better parsing of the batch system commands output
FIX: InProcessComputingElement - when starting a new job discard renewal of the previous proxy
NEW: BOINCComputingElement - new CE client to work with the BOINC desktop grid infrastructure 

*WMS
CHANGE: WMS Optimizers are now executors
CHANGE: SandboxStoreClient can directly access the DB if available
CHANGE: Moved JobDescription and improved into JobManifest
FIX: typo in JobLoggingDB
NEW: JobState/CachedJobState allow access to the Job via DB/JobStateSync Service automatically
BUGFIX: DownloadInputData - when not enough disk space, message was using "buffer" while it should be using "data"
FIX: the sandboxmetadataDB explosion when using the sandboxclient without direct access to the DB
NEW: Added support for reset/reschedule in the OptimizationMind
CHANGE: Whenever a DB is not properly initialized it will raise a catchable RuntimeError exception 
        instead of silently returning
FIX: InputDataResolution - just quick mod for easier extensibility, plus removed some LHCb specific stuff
NEW: allow jobids in a file in dirac-wms-job-get-output
NEW: JobManager - zfill in %n parameter substitution to allow alphabetical sorting
NEW: Directors - added checking of the TaskQueue limits when getting eligible queues
CHANGE: Natcher - refactor to simpify the logic, introduced Limiter class
CHANGE: Treat MaxCPUTime and CPUTime the same way in the JDL to avoid confusion
NEW: SiteDirector - added options PilotScript, MaxPilotsToSubmit, MaxJobsInFillMode
BUGFIX: StalledJobAgent - use cpuNormalization as float, not string 
FIX: Don't kill an executor if a task has been taken out from it
NEW: dirac-boinc-pilot - pilot script to be used on the BOINC volunteer nodes
FIX: SiteDirector - better handling of tokens and filling mode 
NEW: Generic pilot identities are automatically selected by the TQD and the SiteDirector 
     if not explicitly defined in /Pilot/GenericDN and GenericGroup
NEW: Generic pilot groups can have a VO that will be taken into account when selecting generic 
     credentials to submit pilots
NEW: Generic pilots that belong to a VO can only match jobs from that VO
NEW: StalledJobAgent - added rescheduling of jobs stuck in Matched or Rescheduled status
BUGFIX: StalledJobAgent - default startTime and endTime to "now", avoid None value
NEW: JobAgent - stop after N failed matching attempts (nothing to do), use StopAfterFailedMatches option
CHANGE: JobAgent - provide resource description as a dictionary to avoid extra JDL parsing by the Matcher
CHANGE: Matcher - report pilot info once instead of sending it several times from the job
CHANGE: Matcher - set the job site instead of making a separate call to JobStateUpdate
NEW: Matcher - added Matches done and matches OK statistics
NEW: TaskQueue - don't delete fresh task queues. Wait 5 minutes to do so.
CHANGE: Disabled TQs can also be matched, if no jobs are there, a retry will be triggered

*Transformation
FIX: TransformationAgent - a small improvement: now can pick the prods status to handle from the CS, 
     plus few minor corrections (e.g. logger messages)
FIX: TransformationCLI - take into accout possible failures in resetFile command     

*Accounting
NEW: AccountingDB - added retrieving RAW records for internal stuff
FIX: AccountingDB - fixed some logic for readonly cases
CHANGE: Added new simpler and faster bucket insertion mechanism
NEW: Added more info when rebucketing
FIX: Calculate the rebucket ETA using remaining records to be processed instead of the total records to be processed
FIX: Plots with no data still carry the plot name

*DMS
NEW: SRM2Storage - added retry in the gfal calls
NEW: added new FTSCleaningAgent cleaning up TransferDB tables
FIX: DataLoggingClient and DataLoggingDB - tests moved to separate files
CHANGE: request agents cleanup

*RMS
CHANGE: Stop using RequestAgentMixIn in the request agents

[v6r4p34]

*DMS
BUGFIX: FileCatalogCLI - fixed wrong indentation
CHANGE: RegistrationTask - removed some LHCb specific defaults

[v6r4p33]

*DMS
CHANGE: FTSRequest - be more verbose if something is wrong with file

[v6r4p32]

*WMS
FIX: StalledJobAgent - avoid exceptions in the stalled job accounting reporting

*DMS
NEW: FTSMonitorAgent - handling of expired FTS jobs 

*Interfaces
CHANGE: Dirac.py - attempt to retrieve output sandbox also for Completed jobs in retrieveRepositorySandboxes()

[v6r4p30]

*Core
BUGFIX: dirac-admin-bdii-ce-voview - proper check of the result structure

*Interfaces
FIX: Dirac.py, Job.py - allow to pass environment variables with special characters

*DMS
NEW: FileCatalogCLI - possibility to sort output in the ls command

*WMS:
FIX: JobWrapper - interpret environment variables with special characters 

[v6r4p29]

*RMS
BUGFIX: RequestDBMySQL - wrong indentation in __updateSubRequestFiles()

[v6r4p28]

*Interfaces
CHANGE: Dirac.py, DiracAdmin.py - remove explicit timeout on RPC client instantiation

*RSS
FIX: CS.py - fix for updated CS location (backward compatible)

*DMS
BUGFIX: StrategyHandler - bug fixed determineReplicationTree()
FIX: FTSRequest - add checksum string to SURLs file before submitting an FTS job

*WMS
FIX: JobWrapper - protection for double quotes in JobName
CHANGE: SiteDirector - switched some logging messages from verbose to info level

*RMS
NEW: Request(Client,DBMySQL,Manager) - added readRequestsForJobs() method

[v6r4p27]

*DMS
FIX: SRM2Storage - removed hack for EOS (fixed server-side)

*Transformation
CHANGE: TransformationClient - limit to 100 the number of transformations in getTransformations()
NEW: TransformationAgent - define the transformations type to use in the configuration

*Interfaces
FIX: Job.py -  fix for empty environmentDict (setExecutionEnv)

[v6r4p26]

*Transformation
BUGFIX: TransformationClient - fixed calling sequence in rpcClient.getTransformationTasks()
NEW: TransformationClient - added log messages in verbose level.

[v6r4p25]

*DMS
BUGFIX: StrategyHandler - sanity check for wrong replication tree 

[v6r4p24]

*Core
NEW: MySQL - add 'offset' argument to the buildCondition()

*Transformation
FIX: TransformationAgent - randomize the LFNs for removal/replication case when large number of those
CHANGE: TransformationClient(DB,Manager) - get transformation files in smaller chunks to
        improve performance
FIX: TransformationAgent(DB) - do not return redundant LFNs in getTransformationFiles()    

[v6r4p23]

*Web
NEW: includes DIRACWeb tag web2012092101

[v6r4p22]

*DMS
FIX: SRM2Storage - fix the problem with the CERN-EOS storage 

[v6r4p21]

*Core
BUGFIX: SGETimeLeft - take into account dd:hh:mm:ss format of the cpu consumed

[v6r4p20]

*WMS
BUGFIX: PilotDirector, GridPilotDirector - make sure that at least 1 pilot is to be submitted
BUGFIX: GridPilotDirector - bug on how pilots are counted when there is an error in the submit loop.
BUGFIX: dirac-pilot - proper install script installation on OSG sites

[v6r4p19]

*RMS
FIX: RequestDBMySQL - optimized request selection query 

[v6r4p18]

*Configuration
BUGFIX: CE2CSAgent.py - the default value must be set outside the loop

*DMS
NEW: dirac-dms-create-replication-request
BUGFIX: dirac-dms-fts-submit, dirac-dms-fts-monitor - print out error messages

*Resources
BUGFIX: TorqueComputingElement.py, plus add UserName for shared Queues

*WMS
BUGFIX: JobManagerHandler - default value for pStart (to avoid Exception)

[v6r4p17]

*Core
FIX: dirac-configure - setup was not updated in dirac.cfg even with -F option
FIX: RequestHandler - added fix for Missing ConnectionError

*DMS
FIX: dirac-dms-clean-directory - command fails with `KeyError: 'Replicas'`.

*WMS
FIX: SiteDirector - adapt to the new method in the Matcher getMatchingTaskQueue 
FIX: SiteDirector - added all SubmitPools to TQ requests

[v6r4p16]

*Core:
FIX: dirac-install - bashrc/cshrc were wrongly created when using versionsDir

*Accounting
CHANGE: Added new simpler and faster bucket insertion mechanism
NEW: Added more info when rebucketing

*WMS
CHANGE: Matcher - refactored to take into account job limits when providing info to directors
NEW: JoAgent - reports SubmitPool parameter if applicable
FIX: Matcher - bad codition if invalid result

[v6r4p15]

*WMS
FIX: gLitePilotDirector - fix the name of the MyProxy server to avoid crasehs of the gLite WMS

*Transformation
FIX: TaskManager - when the file is on many SEs, wrong results were generated

[v6r4p13]

*DMS
FIX: dirac-admin-allow-se - added missing interpreter line

[v6r4p12]

*DMS
CHANGE: RemovalTask - for DataManager shifter change creds after failure of removal with her/his proxy.

*RSS
NEW: Added RssConfiguration class
FIX: ResourceManagementClient  - Fixed wrong method name

[v6r4p11]

*Core
FIX: GGUSTicketsClient - GGUS SOAP URL updated

*DMS
BUGFIX: ReplicaManager - wrong for loop

*RequestManagement
BUGFIX: RequestClient - bug fix in finalizeRequest()

*Transformation
FIX: TaskManager - fix for correctly setting the sites (as list)

[v6r4p10]

*RequestManagement
BUGFIX: RequestContainer - in addSubrequest() function

*Resources
BUGFIX: SRM2Storage - in checksum type evaluation

*ResourceStatusSystem
BUGFIX: InfoGetter - wrong import statement

*WMS
BUGFIX: SandboxMetadataDB - __init__() can not return a value

[v6r4p9]

*DMS
CHANGE: FailoverTransfer - ensure the correct execution order of the subrequests

[v6r4p8]

Bring in fixes from v6r3p17

*Core:
FIX: Don't have the __init__ return True for all DBs
NEW: Added more protection for exceptions thrown in callbacks for the ProcessPool
FIX: Operations will now look in 'Defaults' instead of 'Default'

*DataManagement:
FIX: Put more protection in StrategyHandler for neither channels  not throughput read out of TransferDB
FIX: No JobIDs supplied in getRequestForJobs function for RequestDBMySQL taken into account
FIX: Fix on getRequestStatus
CHANGE: RequestClient proper use of getRequestStatus in finalizeRequest
CHANGE: Refactored RequestDBFile

[v6r4p7]

*WorkloadManagement
FIX: SandboxMetadataDB won't explode DIRAC when there's no access to the DB 
CHANGE: Whenever a DB fails to initialize it raises a catchable exception instead of just returning silently

*DataManagement
CHANGE: Added Lost and Unavailable to the file metadata

[v6r4p6]

Bring fixes from v6r4p6

[v6r4p5]

*Configuration
NEW: Added function to generate Operations CS paths

*Core
FIX: Added proper ProcessPool checks and finalisation

*DataManagement
FIX: don't set Files.Status to Failed for non-existign files, failover transfers won't go
FIX: remove classmethods here and there to unblock requestHolder
CHANGE: RAB, TA: change task timeout: 180 and 600 (was 600 and 900 respectively)
FIX: sorting replication tree by Ancestor, not hopAncestorgit add DataManagementSystem/Agent/TransferAgent.py
NEW: TA: add finalize
CHANGE: TransferAgent: add AcceptableFailedFiles to StrategyHandler to ban FTS channel from scheduling
FIX: if there is no failed files, put an empty dict


*RSS
FIX: RSS is setting Allowed but the StorageElement checks for Active

*Workflows
FIX: Part of WorfklowTask rewritten to fix some issues and allow 'ANY' as site

*Transformation
FIX: Wrong calls to TCA::cleanMetadataCatalogFiles

[v6r4p4]

*Core
FIX: Platform.py - check if Popen.terminate is available (only from 2.6)

[v6r4p3]

*Core
FIX: ProcessPool with watchdog and timeouts - applied in v6r3 first

[v6r4p2]

*StorageManagement
BUGFIX: StorageElement - staging is a Read operation and should be allowed as such

*WMS
BUGFIX: InProcessComputingElement, JobAgent - proper return status code from the job wrapper

*Core
FIX: Platform - manage properly the case of exception in the ldconfig execution

[v6r4p1]

*DMS
FIX: TransferDB.getChannelObservedThroughput - the channelDict was created in a wrong way

*RSS
FIX: ResourceStatus was not returning Allowed by default

[v6r4]

*Core
FIX: dirac-install-db.py: addDatabaseOptionsToCS has added a new keyed argument
NEW: SGETimeLeft.py: Support for SGE backend
FIX: If several extensions are installed, merge ConfigTemplate.cfg
NEW: Service framework - added monitoring of file descriptors open
NEW: Service framework - Reduced handshake timeout to prevent stuck threads
NEW: MySQL class with new high level methods - buildCondition,insertFields,updateFields
     deleteEntries, getFields, getCounters, getDistinctAttributeValues
FIX: ProcessPool - fixes in the locking mechanism with LockRing, stopping workers when the
     parent process is finished     
FIX: Added more locks to the LockRing
NEW: The installation tools are updated to install components by name with the components module specified as an option

*DMS
FIX: TransferDB.py - speed up the Throughput determination
NEW: dirac-dms-add-files: script similar to dirac-dms-remove-files, 
     allows for 1 file specification on the command line, using the usual dirac-dms-add-file options, 
     but also can take a text file in input to upload a bunch of files. Exit code is 0 only if all 
     was fine and is different for every error found. 
NEW: StorageElementProxy- support for data downloading with http protocol from arbitrary storage, 
     needed for the web data download
BUGFIX: FileCatalogCLI - replicate operation does a proper replica registration ( closes #5 )     
FIX: ReplicaManager - __cleanDirectory now working and thus dirac-dms-clean-directory

*WMS
NEW: CPU normalization script to run a quick test in the pilot, used by the JobWrapper
     to report the CPU consumption to the accounting
FIX: StalledJobAgent - StalledTimeHours and FailedTimeHours are read each cycle, refer to the 
     Watchdog heartBeat period (should be renamed); add NormCPUTime to Accounting record
NEW: SiteDirector - support for the operation per VO in multi-VO installations
FIX: StalledJobAgent - get ProcessingType from JDL if defined
BUGFIX: dirac-wms-job-peek - missing printout in the command
NEW: SiteDirector - take into account the number of already waiting pilots when evaluating the number of pilots to submit
FIX: properly report CPU usage when the Watchdog kill the payload.

*RSS
BUGFIX: Result in ClientCache table is a varchar, but the method was getting a datetime
NEW: CacheFeederAgent - VOBOX and SpaceTokenOccupancy commands added (ported from LHCbDIRAC)
CHANGE: RSS components get operational parameters from the Operations handler

*DataManagement
FIX: if there is no failed files, put an empty dict

*Transformation
FIX: Wrong calls to TCA::cleanMetadataCatalogFiles

[v6r3p19]

*WMS
FIX: gLitePilotDirector - fix the name of the MyProxy server to avoid crashes of the gLite WMS

[v6r3p18]

*Resources
BUGFIX: SRM2Storage - in checksum type evaluation

[v6r3p17]

*DataManagement
FIX: Fixes issues #783 and #781. Bugs in ReplicaManager removePhisicalReplica and getFilesFromDirectory
FIX: Return S_ERROR if missing jobid arguments
NEW: Checksum can be verified during FTS and SRM2Storage 

[v6r3p16]

*DataManagement
FIX: better monitoring of FTS channels 
FIX: Handle properly None value for channels and bandwidths

*Core
FIX: Properly calculate the release notes if there are newer releases in the release.notes file

[v6r3p15]

*DataManagement
FIX: if there is no failed files, put an empty dict

*Transformation
FIX: Wrong calls to TCA::cleanMetadataCatalogFiles


[v6r3p14]

* Core

BUGFIX: ProcessPool.py: clean processing and finalisation
BUGFIX: Pfn.py: don't check for 'FileName' in pfnDict

* DMS

NEW: dirac-dms-show-fts-status.py: script showing last hour history for FTS channels
NEW: TransferDBMonitoringHandler.py: new function exporting FST channel queues
BUGFIX: TransferAgent.py,RemovalAgent.py,RegistrationAgent.py - unlinking of temp proxy files, corection of values sent to gMonitor
BUGFIX: StrategyHandler - new config option 'AcceptableFailedFiles' to unblock scheduling for channels if problematic transfers occured for few files
NEW: TransferAgent,RemovalAgent,RegistrationAgent - new confing options for setting timeouts for tasks and ProcessPool finalisation
BUGFIX: ReplicaManager.py - reverse sort of LFNs when deleting files and directories to avoid blocks
NEW: moved StrategyHandler class def to separate file under DMS/private

* TMS

FIX: TransformationCleaningAgent.py: some refactoring, new way of disabling/enabline execution by 'EnableFlag' config option

[v6r3p13]

*Core
FIX: Added proper ProcessPool checks and finalisation

*DataManagement
FIX: don't set Files.Status to Failed for non-existign files, failover transfers won't go
FIX: remove classmethods here and there to unblock requestHolder
CHANGE: RAB, TA: change task timeout: 180 and 600 (was 600 and 900 respectively)
FIX: sorting replication tree by Ancestor, not hopAncestorgit add DataManagementSystem/Agent/TransferAgent.py
NEW: TA: add finalize
CHANGE: TransferAgent: add AcceptableFailedFiles to StrategyHandler to ban FTS channel from scheduling

[v6r3p12]

*Core
FIX: Platform.py - check if Popen.terminate is available (only from 2.6)

[v6r3p11]

*Core
FIX: ProcessPool with watchdog and timeouts

[v6r3p10]

*StorageManagement
BUGFIX: StorageElement - staging is a Read operation and should be allowed as such

*WMS
BUGFIX: InProcessComputingElement, JobAgent - proper return status code from the job wrapper

*Core
FIX: Platform - manage properly the case of exception in the ldconfig execution

[v6r3p9]

*DMS
FIX: TransferDB.getChannelObservedThroughput - the channelDict was created in a wrong way

[v6r3p8]

*Web
CHANGE: return back to the release web2012041601

[v6r3p7]

*Transformation
FIX: TransformationCleaningAgent - protection from deleting requests with jobID 0 

[v6r3p6]

*Core
FIX: dirac-install-db - proper key argument (follow change in InstallTools)
FIX: ProcessPool - release all locks every time WorkignProcess.run is executed, more fixes to come
FIX: dirac-configure - for Multi-Community installations, all vomsdir/vomses files are now created

*WMS
NEW: SiteDirector - add pilot option with CE name to allow matching of SAM jobs.
BUGFIX: dirac-pilot - SGE batch ID was overwriting the CREAM ID
FIX: PilotDirector - protect the CS master if there are at least 3 slaves
NEW: Watchdog - set LocalJobID in the SGE case

[v6r3p5]

*Core:
BUGFIX: ProcessPool - bug making TaskAgents hang after max cycles
BUGFIX: Graphs - proper handling plots with data containing empty string labels
FIX: GateWay - transfers were using an old API
FIX: GateWay - properly calculate the gateway URL
BUGFIX: Utilities/Pfn.py - bug in pfnunparse() when concatenating Path and FileName

*Accounting
NEW: ReportGenerator - make AccountingDB readonly
FIX: DataCache - set daemon the datacache thread
BUGFIX: BasePlotter - proper handling of the Petabyte scale data

*DMS:
BUGFIX: TransferAgent, RegistrationTask - typos 

[v6r3p4]

*DMS:
BUGFIX: TransferAgent - wrong value for failback in TA:execute

[v6r3p3]

*Configuration
BUGFIX: Operations helper - typo

*DMS:
FIX: TransferAgent - change the way of redirecting request to task

[v6r3p2]

*DMS
FIX: FTSRequest - updating metadata for accouting when finalizing FTS requests

*Core
FIX: DIRAC/__init__.py - default version is set to v6r3

[v6r3p1]

*WMS
CHANGE: Use ResourcesStatus and Resources helpers in the InputDataAgent logic

*Configuration
NEW: added getStorageElementOptions in Resources helper

*DMS
FIX: resourceStatus object created in TransferAgent instead of StrategyHandler

[v6r3]

*Core
NEW: Added protections due to the process pool usage in the locking logic

*Resources
FIX: LcgFileCatalogClient - reduce the number of retries: LFC_CONRETRY = 5 to 
     avoid combined catalog to be stuck on a faulty LFC server
     
*RSS
BUGFIX: ResourceStatus - reworked helper to keep DB connections     

*DMS
BUGFIX: ReplicaManager::CatalogBase::_callFileCatalogFcnSingleFile() - wrong argument

*RequestManagement
FIX: TaskAgents - set timeOut for task to 10 min (15 min)
NEW: TaskAgents - fill in Error fields in case of failing operations

*Interfaces
BUGFIX: dirac-wms-select-jobs - wrong use of the Dirac API

[v6r2p9]

*Core
FIX: dirac-configure - make use of getSEsForSite() method to determine LocalSEs

*WMS
NEW: DownloadInputData,InputDataByProtocol - check Files on Tape SEs are on Disk cache 
     before Download or getturl calls from Wrapper
CHANGE: Matcher - add Stalled to "Running" Jobs when JobLimits are applied   
CHANGE: JobDB - allow to specify required platform as Platform JDL parameter,
        the specified platform is taken into account even without /Resources/Computing/OSCompatibility section

*DMS
CHANGE: dirac-admin-allow(ban)-se - removed lhcb-grid email account by default, 
        and added switch to avoid sending email
FIX: TaskAgents - fix for non-existing files
FIX: change verbosity in failoverReplication 
FIX: FileCatalog - remove properly metadata indices 
BUGFIX: FileManagerBase - bugfix in the descendants evaluation logic  
FIX: TransferAgent and TransferTask - update Files.Status to Failed when ReplicaManager.replicateAndRegister 
     will fail completely; when no replica is available at all.

*Core
FIX: dirac-pilot - default lcg bindings version set to 2012-02-20

[v6r2p8]

*DMS:
CHANGE: TransferAgent - fallback to task execution if replication tree is not found

[v6r2p7]

*WMS
BUGFIX: SiteDirector - wrong CS option use: BundleProxy -> HttpProxy
FIX: SiteDirector - use short lines in compressed/encoded files in the executable
     python script

[v6r2p6]

*DataManagement
FIX: Bad logic in StrategyHandler:MinimiseTotalWait

*Core
CHANGE: updated GGUS web portal URL

*RSS
BUGFIX: meta key cannot be reused, it is popped from dictionary

*Framework
FIX: The Gateway service does not have a handler
NEW: ConfingTemplate entry for Gateway
FIX: distribution notes allow for word wrap

*WorkloadManagement
FIX: avoid unnecessary call if no LFN is left in one of the SEs
FIX: When Uploading job outputs, try first Local SEs, if any


[v6r2p5]

*RSS
BUGFIX: several minor bug fixes

*RequestManagement
BUGFIX: RequestDBMySQL - removed unnecessary request type check

*DMS
BUGFIX: FileCatalogClienctCLI - wrong evaluation of the operation in the find command
NEW: FileCatalog - added possibility to remove specified metadata for a given path 
BUGFIX: ReplicaManager - wrong operation order causing failure of UploadLogFile module

*Core
NEW: dirac-install - generate cshrc DIRAC environment setting file for the (t)csh 

*Interfaces
CHANGE: Job - added InputData to each element in the ParametricInputData

*WMS
CHANGE: dirac-jobexec - pass ParametericInputData to the workflow as a semicolon separated string

[v6r2p4]

*WMS
BUGFIX: StalledJobAgent - protection against jobs with no PilotReference in their parameters
BUGFIX: WMSAdministratorHandler - wrong argument type specification for getPilotInfo method

*StorageManagement
BUGFIX: RequestFinalizationAgent - no method existence check when calling RPC method

[v6r2p3]

*WMS
CHANGE: Matcher - fixed the credentials check in requestJob() to simplify it

*ConfigurationSystem
CHANGE: Operations helper - fix that allow no VO to be defined for components that do not need it

*Core
BUGFIX: InstallTools - when applying runsvctrl to a list of components make sure that the config server is treated first and the sysadmin service - last
        
[v6r2p2]

*WMS
BUGFIX: Matcher - restored logic for checking private pilot asking for a given DN for belonging to the same group with JOB_SHARING property.

[v6r2p1]

*RequestManagementSystem
BUGFIX: RequestCleaningAgent - missing import of the "second" interval definition 

[v6r2]

*General
FIX: replaced use of exec() python statement in favor of object method execution

*Accounting
CHANGE: Accounting 'byte' units are in powers of 1000 instead of powers of 1024 (closes #457)

*Core
CHANGE: Pfn.py - pfnparse function rewritten for speed up and mem usage, unit test case added
FIX: DISET Clients are now thread-safe. Same clients used twice in different threads was not 
closing the previous connection
NEW: reduce wait times in DISET protocol machinery to improve performance    
NEW: dirac-fix-mysql-script command to fix the mysql start-up script for the given installation
FIX: TransferClient closes connections properly
FIX: DISET Clients are now thread-safe. Same client used twice in different threads will not close the previous connection
CHANGE: Beautification and reduce wait times to improve performance
NEW: ProcessPool - added functionality to kill all children processes properly when destroying ProcessPool objects
NEW: CS Helper for LocalSite section, with gridEnv method
NEW: Grid module will use Local.gridEnv if nothing passed in the arguments
CHANGE: Add deprecated sections in the CS Operations helper to ease the transition
FIX: dirac-install - execute dirac-fix-mysql-script, if available, to fix the mysql.server startup script
FIX: dirac-distribution - Changed obsoleted tar.list file URL
FIX: typo in dirac-admin-add-host in case of error
CHANGE: dirac-admin-allow(ban)-se - use diracAdmin.sendMail() instead of NotificationClient.sendMail()

*Framework
BUGFIX: UserProfileDB - no more use of "type" variable as it is a reserved keyword 

*RequestManagement:
FIX: RequestDBFile - more consistent treatment of requestDB Path
FIX: RequestMySQL - Execution order is evaluated based on not Done state of subrequests
NEW: RequestCleaningAgent - resetting Assigned requests to Waiting after a configurable period of time

*RSS
CHANGE: RSS Action now inherits from a base class, and Actions are more homogeneous, they all take a uniform set of arguments. The name of modules has been changed from PolType to Action as well.
FIX: CacheFeederAgent - too verbose messages moved to debug instead of info level
BUGFIX: fixed a bug preventing RSS clients to connect to the services     
FIX: Proper services synchronization
FIX: Better handling of exceptions due to timeouts in GOCDBClient   
FIX: RSS.Notification emails are sent again
FIX: Commands have been modified to return S_OK, S_ERROR inside the Result dict. This way, policies get a S_ERROR / S_OK object. CacheFeederAgent has been updated accordingly.
FIX: allow clients, if db connection fails, to reconnect ( or at least try ) to the servers.
CHANGE: access control using CS Authentication options. Default is SiteManager, and get methods are all.
BUGFIX: MySQLMonkey - properly escaped all parameters of the SQL queries, other fixes.
NEW: CleanerAgent renamed to CacheCleanerAgent
NEW: Updated RSS scripts, to set element statuses and / or tokens.
NEW: Added a new script, dirac-rss-synch
BUGFIX: Minor bugfixes spotted on the Web development
FIX: Removed useless decorator from RSS handlers
CHANGE: ResourceStatus helper tool moved to RSS/Client directory, no RSS objects created if the system is InActive
CHANGE: Removed ClientFastDec decorator, using a more verbose alternative.
CHANGE: Removed useless usage of kwargs on helper functions.  
NEW: added getSESitesList method to RSSClient      
FIX: _checkFloat() checks INTEGERS, not datetimes

*DataManagement
CHANGE: refactoring of DMS agents executing requests, allow requests from arbitrary users
NEW: DFC - allow to specify multiple replicas, owner, mode when adding files
CHANGE: DFC - optimization of the directory size evaluation
NEW: Added CREATE TEMPORARY TABLES privilege to FileCatalogDB
CHANGE: DFC - getCatalogCounters() update to show numbers of directories
NEW: lfc_dfc_copy script to migrate data from LFC to DFC
FIX: dirac-dms-user-lfns - fixed the case when the baseDir is specified
FIX: FTS testing scripts were using sys.argv and getting confused if options are passed
NEW: DFC - use DirectoryUsage tables for the storage usage evaluations
NEW: DFC - search by metadata can be limited to a given directory subtree
NEW: DFC - search by both directory and file indexed metadata
BUGFIX: DFC - avoid crash if no directories or files found in metadata query
NEW: DFC FileCatalogHandler - define database location in the configuration
NEW: DFC - new FileCatalogFactory class, possibility to use named DFC services
FIX: FTSMonitor, FTSRequest - fixes in handling replica registration, setting registration requests in FileToCat table for later retry
FIX: Failover registration request in the FTS agents.      
FIX: FTSMonitor - enabled to register new replicas if even the corresponding request were removed from the RequestManagement 
FIX: StorageElement - check if SE has been properly initialized before executing any method     
CHANGE: LFC client getReplica() - make use of the new bulk method lfc.lfc_getreplicasl()
FIX: LFC client - protect against getting None in lfc.lfc_readdirxr( oDirectory, "" )  
FIX: add extra protection in dump method of StorageElement base class
CHANGE: FailoverTransfer - create subrequest per catalog if more than one catalog

*Interface
NEW: Job.py - added method to handle the parametric parameters in the workflow. They are made available to the workflow_commons via the key 'GenericParameters'.
FIX: Dirac.py - fix some type checking things
FIX: Dirac.py - the addFile() method can now register to more than 1 catalog.

*WMS
FIX: removed dependency of the JobSchedulingAgent on RSS. Move the getSiteTier functionality to a new CS Helper.
FIX: WMSAdministratorHandler - Replace StringType by StringTypes in the export methods argument type
FIX: JobAgent - Set explicitly UseServerCertificate to "no" for the job executable
NEW: dirac-pilot - change directory to $OSG_WN_TMP on OSG sites
FIX: SiteDirector passes jobExecDir to pilot, this defaults to "." for CREAM CEs. It can be set in the CS. It will not make use of $TMPDIR in this case.
FIX: Set proper project and release version to the SiteDirector     
NEW: Added "JobDelay" option for the matching, refactored and added CS options to the matcher
FIX: Added installation as an option to the pilots and random MyProxyServer
NEW: Support for parametric jobs with parameters that can be of List type

*Resources
NEW: Added SSH Grid Engine Computing Element
NEW: Added SSH Computing Element
FIX: make sure lfc client will not try to connect for several days

*Transformation
FIX: TransformationDB - in setFileStatusForTransformation() reset ErrorCount to zero if "force" flag and    the new status is "unused"
NEW: TransformationDB - added support for dictionary in metadata for the InputDataQuery mechanism     

[v6r1p13]

*WMS
FIX: JobSchedulingAgent - backported from v6r2 use of Resources helper

[v6r1p12]

*Accounting
FIX: Properly delete cached plots

*Core
FIX: dirac-install - run externals post install after generating the versions dir

[v6r1p11]

*Core
NEW: dirac-install - caches locally the externals and the grid bundle
FIX: dirac-distribution - properly generate releasehistory and releasenotes

[v6r1p10]

*WorloadManagement
FIX: JobAgent - set UseServerCertificate option "no" for the job executable

[v6r1p9]

*Core
FIX: dirac-configure - set the proper /DIRAC/Hostname when defining /LocalInstallation/Host

*DataManagement
FIX: dirac-dms-user-lfns - fixed the case when the baseDir is specified
BUGFIX: dirac-dms-remove-files - fixed crash in case of returned error report in a form of dictionary 

[v6r1p8]

*Web
FIX: restored Run panel in the production monitor

*Resources
FIX: FileCatalog - do not check existence of the catalog client module file

[v6r1p7]

*Web
BUGFIX: fixed scroll bar in the Monitoring plots view

[v6r1p6]

*Core
FIX: TransferClient closes connections properly

[v6r1p5]

*Core
FIX: DISET Clients are now thread-safe. Same clients used twice in different threads was not 
     closing the previous connection
NEW: reduce wait times in DISET protocol machinery to improve performance   

[v6r1p4]

*RequestManagement
BUGFIX: RequestContainer - in isSubRequestDone() treat special case for subrequests with files

*Transformation
BUGFIX: TransformationCleaningAgent - do not clear requests for tasks with no associated jobs

[v6r1p3]

*Framework
NEW: Pass the monitor down to the request RequestHandler
FIX: Define the service location for the monitor
FIX: Close some connections that DISET was leaving open

[v6r1p2]

*WorkloadManagement
BUGFIX: JobSchedulingAgent - use getSiteTiers() with returned direct value and not S_OK

*Transformation
BUGFIX: Uniform use of the TaskManager in the RequestTaskAgent and WorkflowTaskAgent

[v6r1p1]

*RSS
BUGFIX: Alarm_PolType now really send mails instead of crashing silently.

[v6r1]

*RSS
CHANGE: Major refactoring of the RSS system
CHANGE: DB.ResourceStatusDB has been refactored, making it a simple wrapper round ResourceStatusDB.sql with only four methods by table ( insert, update, get & delete )
CHANGE: DB.ResourceStatusDB.sql has been modified to support different statuses per granularity.
CHANGE: DB.ResourceManagementDB has been refactored, making it a simple wrapper round ResourceStatusDB.sql with only four methods by table ( insert, update, get & delete )
CHANGE: Service.ResourceStatusHandler has been refactored, removing all data processing, making it an intermediary between client and DB.
CHANGE: Service.ResourceManagementHandler has been refactored, removing all data processing, making it an intermediary between client and DB.
NEW: Utilities.ResourceStatusBooster makes use of the 'DB primitives' exposed on the client and does some useful data processing, exposing the new functions on the client.
NEW: Utilities.ResourceManagementBooster makes use of the 'DB primitives' exposed on the client and does some useful data processing, exposing the new functions on the client.
CHANGE: Client.ResourceStatusClient has been refactorerd. It connects automatically to DB or to the Service. Exposes DB and booster functions.
CHANGE: Client.ResourceManagementClient has been refactorerd. It connects automatically to DB or to the Service. Exposes DB and booster functions.
CHANGE: Agent.ClientsCacheFeederAgent renamed to CacheFeederAgent. The name was not accurate, as it also feeds Accouting Cache tables.
CHANGE: Agent.InspectorAgent, makes use of automatic API initialization.
CHANGE: Command. refactor and usage of automatic API initialization.
CHANGE: PolicySystem.PEP has reusable client connections, which increase significantly performance.
CHANGE: PolicySystem.PDP has reusable client connections, which increase significantly performance.
NEW: Utilities.Decorators are syntactic sugar for DB, Handler and Clients.
NEW: Utilities.MySQLMonkey is a mixture of laziness and refactoring, in order to generate the SQL statements automatically. Not anymore sqlStatemens hardcoded on the RSS.
NEW: Utilities.Validator are common checks done through RSS modules
CHANGE: Utilities.Synchronizer syncs users and DIRAC sites
CHANGE: cosmetic changes everywhere, added HeadURL and RCSID
CHANGE: Removed all the VOExtension logic on RSS
BUGFIX: ResourceStatusHandler - getStorageElementStatusWeb(), access mode by default is Read
FIX: RSS __init__.py will not crash anymore if no CS info provided
BUGFIX: CS.getSiteTier now behaves correctly when a site is passed as a string

*dirac-setup-site
BUGFIX: fixed typos in the Script class name

*Transformation
FIX: Missing logger in the TaskManager Client (was using agent's one)
NEW: Added UnitTest class for TaskManager Client

*DIRAC API
BUGFIX: Dirac.py. If /LocalSite/FileCatalog is not define the default Catalog was not properly set.
FIX: Dirac.py - fixed __printOutput to properly interpret the first argument: 0:stdout, 1:stderr
NEW: Dirac.py - added getConfigurationValue() method

*Framework
NEW: UsersAndGroups agent to synchronize users from VOMRS server.

*dirac-install
FIX: make Platform.py able to run with python2.3 to be used inside dirac-install
FIX: protection against the old or pro links pointing to non-existent directories
NEW: make use of the HTTP proxies if available
FIX: fixed the logic of creating links to /opt/dirac directories to take into account webRoot subdirs

*WorkloadManagement
FIX: SiteDirector - change getVO() function call to getVOForGroup()

*Core:
FIX: Pfn.py - check the sanity of the pfn and catch the erroneous case

*RequestManagement:
BUGFIX: RequestContainer.isSubrequestDone() - return 0 if Done check fails

*DataManagement
NEW: FileCatalog - possibility to configure multiple FileCatalog services of the same type

[v6r0p4]

*Framework
NEW: Pass the monitor down to the request RequestHandler
FIX: Define the service location for the monitor
FIX: Close some connections that DISET was leaving open

[v6r0p3]

*Framework
FIX: ProxyManager - Registry.groupHasProperties() wasn't returning a result 
CHANGE: Groups without AutoUploadProxy won't receive expiration notifications 
FIX: typo dirac-proxy-info -> dirac-proxy-init in the expiration mail contents
CHANGE: DISET - directly close the connection after a failed handshake

[v6r0p2]

*Framework
FIX: in services logs change ALWAYS log level for query messages to NOTICE

[v6r0p1]

*Core
BUGFIX: List.uniqueElements() preserves the other of the remaining elements

*Framework
CHANGE: By default set authorization rules to authenticated instead of all
FIX: Use all required arguments in read access data for UserProfileDB
FIX: NotificationClient - dropped LHCb-Production setup by default in the __getRPSClient()

[v6r0]

*Framework
NEW: DISET Framework modified client/server protocol, messaging mechanism to be used for optimizers
NEW: move functions in DIRAC.Core.Security.Misc to DIRAC.Core.Security.ProxyInfo
CHANGE: By default log level for agents and services is INFO
CHANGE: Disable the log headers by default before initializing
NEW: dirac-proxy-init modification according to issue #29: 
     -U flag will upload a long lived proxy to the ProxyManager
     If /Registry/DefaultGroup is defined, try to generate a proxy that has that group
     Replaced params.debugMessage by gLogger.verbose. Closes #65
     If AutoUploadProxy = true in the CS, the proxy will automatically be uploaded
CHANGE: Proxy upload by default is one month with dirac-proxy-upload
NEW: Added upload of pilot proxies automatically
NEW: Print info after creating a proxy
NEW: Added setting VOMS extensions automatically
NEW: dirac-proxy-info can also print the information of the uploaded proxies
NEW: dirac-proxy-init will check that the lifetime of the certificate is less than one month and advise to renew it
NEW: dirac-proxy-init will check that the certificate has at least one month of validity
FIX: Never use the host certificate if there is one for dirac-proxy-init
NEW: Proxy manager will send notifications when the uploaded proxies are about to expire (configurable via CS)
NEW: Now the proxyDB also has a knowledge of user names. Queries can use the user name as a query key
FIX: ProxyManager - calculate properly the dates for credentials about to expire
CHANGE: ProxyManager will autoexpire old proxies, also auto purge logs
CHANGE: Rename dirac-proxy-upload to dirac-admin-proxy-upload
NEW: dirac-proxy-init will complain if the user certificate has less than 30 days
CHANGE: SecurityLogging - security log level to verbose
NEW: OracleDB - added Array type 
NEW: MySQL - allow definition of the port number in the configuration
FIX: Utilities/Security - hash VOMS Attributes as string
FIX: Utilities/Security - Generate a chain hash to discover if two chains are equal
NEW: Use chain has to discover if it has already been dumped
FIX: SystemAdministrator - Do not set  a default lcg version
NEW: SystemAdministrator - added Project support for the sysadmin
CHANGE: SysAdmin CLI - will try to connect to the service when setting the host
NEW: SysAdmin CLI - colorization of errors in the cli
NEW: Logger - added showing the thread id in the logger if enabled
     
*Configuration
NEW: added getVOfromProxyGroup() utility
NEW: added getVoForGroup() utility, use it in the code as appropriate
NEW: added Registry and Operations Configuration helpers
NEW: dirac-configuration-shell - a configuration script for CS that behaves like an UNIX shellCHANGE: CSAPI - added more functionality required by updated configuration console
NEW: Added possibility to define LocalSE to any Site using the SiteLocalSEMapping 
     section on the Operations Section     
NEW: introduce Registry/VO section, associate groups to VOs, define SubmitPools per VO
FIX: CE2CSAgent - update the CEType only if there is a relevant info in the BDII  

*ReleaseManagement
NEW: release preparations and installation tools based on installation packages
NEW: dirac-compile-externals will try go get a DIRAC-free environment before compiling
NEW: dirac-disctribution - upload command can be defined via defaults file
NEW: dirac-disctribution - try to find if the version name is a branch or a tag in git and act accordingly
NEW: dirac-disctribution - added keyword substitution when creating a a distribution from git
FIX: Install tools won't write HostDN to the configuration if the Admin username is not set 
FIX: Properly set /DIRAC/Configuration/Servers when installing a CS Master
FIX: install_site.sh - missing option in wget for https download: --no-check-certificate
FIX: dirac-install-agent(service) - If the component being installed already has corresponding 
     CS section, it is not overwritten unless explicitly asked for
NEW: dirac-install functionality enhancement: start using the switches as defined in issue #26;
CHANGE: dirac-install - write the defaults if any under defaults-.cfg so dirac-configure can 
        pick it up
FIX: dirac-install - define DYLD_LIBRARY_PATH ( for Mac installations )     
NEW: dirac-install - put all the goodness under a function so scripts like lhcb-proxy-init can use it easily
FIX: dirac-install - Properly search for the LcgVer
NEW: dirac-install will write down the releases files in -d mode   
CHANGE: use new dirac_install from gothub/integration branch in install_site.sh
NEW: Extensions can request custom external dependencies to be installed via pip when 
     installing DIRAC.
NEW: LCG bundle version can be defined on a per release basis in the releases.cfg 
NEW: dirac-deploy-scripts - when setting the lib path in the deploy scripts. 
     Also search for subpaths of the libdir and include them
NEW: Install tools - plainly separate projects from installations

*Accounting
CHANGE: For the WMSHistory type, send as JobSplitType the JobType
CHANGE: Reduced the size of the max key length to workaround mysql max bytes for index problem
FIX: Modified buckets width of 1week to 1 week + 1 day to fix summer time end week (1 hour more )

*WorkloadManagement
CHANGE: SiteDirector - simplified executable generation
NEW: SiteDirector - few more checks of error conditions   
NEW: SiteDirector - limit the queue max length to the value of MaxQueueLengthOption 
     ( 3 days be default )
BUGFIX: SiteDirector - do not download pilot output if the flag getPilotOutput is not set     
NEW: JobDB will extract the VO when applying DIRAC/VOPolicy from the proper VO
FIX: SSHTorque - retrieve job status by chunks of 100 jobs to avoid too long
NEW: glexecComputingElement - allow glexecComputingElement to "Reschedule" jobs if the Test of
     the glexec fails, instead of defaulting to InProcess. Controlled by
     RescheduleOnError Option of the glexecComputingElement
NEW: SandboxStore - create a different SBPath with the group included     
FIX: JobDB - properly treat Site parameter in the job JDL while rescheduling jobs
NEW: JobSchedulingAgent - set the job Site attribute to the name of a group of sites corresponding 
     to a SE chosen by the data staging procedure 
CHANGE: TimeLeft - call batch system commands with the ( default ) timeout 120 sec
CHANGE: PBSTimeLeft - uses default CPU/WallClock if not present in the output  
FIX: PBSTimeLeft - proper handling of (p)cput parameter in the batch system output, recovery of the
     incomplete batch system output      
NEW: automatically add SubmitPools JDL option of the job owner's VO defines it     
NEW: JobManager - add MaxParametericJobs option to the service configuration
NEW: PilotDirector - each SubmitPool or Middleware can define TargetGrids
NEW: JobAgent - new StopOnApplicationFailure option to make the agent exiting the loop on application failure
NEW: PilotAgentsDB - on demand retrieval of the CREAM pilot output
NEW: Pilot - proper job ID evaluation for the OSG sites
FIX: ComputingElement - fixed proxy renewal logic for generic and private pilots
NEW: JDL - added %j placeholder in the JDL to be replaced by the JobID
BUGFIX: DownloadInputData - bug fixed in the naming of downloaded files
FIX: Matcher - set the group and DN when a request gets to the matcher if the request is not 
     coming from a pilot
FIX: Matcher = take into account JobSharing when checking the owner for the request
CHANGE: PilotDirector, dirac-pilot - interpret -V flag of the pilot as Installation name

*DataManagement
FIX: FileCatalog/DiractoryLevelTree - consistent application of the max directory level using global 
     MAX_LEVELS variable
FIX: FileCatalog - Directory metadata is deleted together with the directory deletion, issue #40    
CHANGE: FileCatalog - the logic of the files query by metadata revisited to increase efficiency 
FIX: LcgFileCatalog - use lfcthr and call lfcthr.init() to allow multithread
     try the import only once and just when LcgFileCatalogClient class is intantiated
NEW: LcgFileCatalogClient - new version of getPathPermissions relying on the lfc_access method to solve the problem
     of multiple user DNs in LFC.     
FIX: StorageElement - get service CS options with getCSOption() method ( closes #97 )
FIX: retrieve FileCatalogs as ordered list, to have a proper default.
CHANGE: FileCatalog - allow up to 15 levels of directories
BUGFIX: FileCatalog - bug fixes in the directory removal methods (closes #98)
BUGFIX: RemovalAgent - TypeError when getting JobID in RemovalAgent
BUGFIX: RemovalAgent - put a limit to be sure the execute method will end after a certain number of iterations
FIX: DownloadInputData - when files have been uploaded with lcg_util, the PFN filename
     might not match the LFN file name
FIX: putting FTSMonitor web page back
NEW: The default file catalog is now determined using /LocalSite/FileCatalog. The old behavior 
     is provided as a fallback solution
NEW: ReplicaManager - can now deal with multiple catalogs. Makes sure the surl used for removal is 
the same as the one used for registration.   
NEW: PoolXMLCatalog - added getTypeByPfn() function to get the type of the given PFN  
NEW: dirac-dms-ban(allow)-se - added possibility to use CheckAccess property of the SE

*StorageManagement
FIX: Stager - updateJobFromStager(): only return S_ERROR if the Status sent is not
recognized or if a state update fails. If the jobs has been removed or
has moved forward to another status, the Stager will get an S_OK and
should forget about the job.
NEW: new option in the StorageElement configuration "CheckAccess"
FIX: Requests older than 1 day, which haven't been staged are retried. Tasks older than "daysOld" 
     number of days are set to Failed. These tasks have already been retried "daysOld" times for staging.
FIX: CacheReplicas and StageRequests records are kept until the pin has expired. This way the 
     StageRequest agent will have proper accounting of the amount of staged data in cache.
NEW: FTSCleaningAgent will allow to fix transient errors in RequestDB. At the moment it's 
     only fixing Requests for which SourceTURL is equal to TargetSURL.
NEW: Stager - added new command dirac-stager-stage-files          
FIX: Update Stager code in v6 to the same point as v5r13p37
FIX: StorageManager - avoid race condition by ensuring that Links=0 in the query while removing replicas

*RequestManagement
FIX: RequestDBFile - get request in chronological order (closes issue #84)
BUGFIX: RequestDBFile - make getRequest return value for getRequest the same as for

*ResourceStatusSystem
NEW: Major code refacoring. First refactoring of RSS's PEP. Actions are now function 
     defined in modules residing in directory "Actions".
NEW: methods to store cached environment on a DB and ge them.
CHANGE: command caller looks on the extension for commands.
CHANGE: RSS use now the CS instead of getting info from Python modules.
BUGFIX: Cleaned RSS scripts, they are still prototypes
CHANGE: PEP actions now reside in separate modules outside PEP module.
NEW: RSS CS module add facilities to extract info from CS.
CHANGE: Updating various RSS tests to make them compatible with
changes in the system.
NEW: CS is used instead of ad-hoc configuration module in most places.
NEW: Adding various helper functions in RSS Utils module. These are
functions used by RSS developers, including mainly myself, and are
totally independant from the rest of DIRAC.
CHANGE: Mostly trivial changes, typos, etc in various files in RSS     
CHANGE: TokenAgent sends e-mails with current status   

*Transformation
CHANGE: allow Target SE specification for jobs, Site parameter is not set in this case
CHANGE: TransformationAgent  - add new file statuses in production monitoring display
CHANGE: TransformationAgent - limit the number of files to be treated in TransformationAgent 
        for replication and removal (default 5000)
BUGFIX: TransformationDB - not removing task when site is not set
BUGFIX: TransformationCleaningAgent - archiving instead of cleaning Removal and Replication 
        transformations 
FIX: TransformationCleaningAgent - kill jobs before deleting them        

*Workflow
NEW: allow modules to define Input and Output parameters that can be
     used instead of the step_commons/workflow_commons (Workflow.py, Step.py, Module.py)

*Various fixes
BUGFIX: Mail.py uses SMTP class rather than inheriting it
FIX: Platform utility will properly discover libc version even for the new Ubuntu
FIX: Removed old sandbox and other obsoleted components<|MERGE_RESOLUTION|>--- conflicted
+++ resolved
@@ -1,4 +1,3 @@
-<<<<<<< HEAD
 [v7r0-pre6]
 
 *Accounting
@@ -36,7 +35,7 @@
 *Docs
 FIX: Better dirac.cfg example configuration for web
 NEW: (#3744) Add WMS documentation in DeveloperGuide/Systems
-=======
+
 [v6r20p19]
 
 *Core
@@ -66,7 +65,6 @@
 
 *Resources
 NEW: (#3886) SE - return a standard error in case the requested protocol is not available
->>>>>>> 86e03b8d
 
 [v6r20p18]
 
