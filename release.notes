<<<<<<< HEAD
[v6r15-pre14]

Removed general "from DIRAC.Core.Utilities import *" in the top-level __init__.py
Made service handlers systematically working with unicode string arguments

*Accounting
CHANGE: INTEGER -> BIGINT for "id" in "in" accountingDB tables

*Core
NEW: The S_ERROR has an enhanced structure containing also the error code and the call
     stack from where the structure was created
NEW: DErrno module to contain definitions of the DIRAC error numbers and standard
     descriptions to be used from now on in any error code check      
CHANGE: gMonitor instantiation removed from DIRAC.__init__.py to avoid problems in
        documentation generation
CHANGE: removed Core.Utilities.List.sortList (sorted does the job)
CHANGE: removed unused module Core.Utilities.TimeSeries
NEW: dirac-install - makes us of the DIRAC tar files in CVMFS if available
NEW: dirac-install-client - a guiding script to install the DIRAC client from A to Z        
CHANGE: dirac-install - when generating bashrc and cshrc scripts prepend DIRAC paths
        to the ones existing in the environment already
NEW: MJFTimeLeft - using Machine JOb features in the TimeLeft utility
FIX: BaseClient - only give warning log message "URL banned" when one of the
     service URLs is really banned
CHANGE: DISET components - improved logic of service URL retries to speedup queries
        in case of problematic services     
NEW: dirac-rss-policy-manager - allows to interactively modify and test only the 
     policy section of Dirac.cfg     
FIX: XXXTimeLeft - do not mix CPU and WallTime values     
FIX: InstallTools, ComponentInstaller - longer timeout for checking components PID (after restart)
CHANGE: Proxy - in executeWithUserProxy() when multiple DNs are present, try all of them

*Configuration
NEW: GOCDB2CSAgent agent to synchronize GOCDB and CS data about perfSONAR services
NEW: VOMS2CSAgent to synchronize VOMS user data with the DIRAC Registry

*Framework
CHANGE: SystemAdministratorIntegrator - make initial pinging of the hosts in parallel
        to speed up the operation
CHANGE: InstalledComponentsDB - table to cache host status information populated
        by a periodic task    
NEW: ComponentInstaller Client class to encapsulate all the installation utilities
     from InstallTools module    
NEW: SystemAdministratorClientCLI - added uninstall host command
NEW: SystemAdministratorClientCLI - added show ports command
NEW: SystemAdministratorHandler - added getUsedPorts() interface
NEW: SystemAdministratorHandler - show host command shows also versions of the Extensions
NEW: InstalledComponentsDB - added Extension field to the HostLogging table 

*Accounting
FIX: DataStoreClient - Synchronizer based decorators have been replaced with a simple 
     lock as they were blocking addRegister() during every commit(); 

*RSS
NEW: CE Availability policy, closing #2373
CHANGE: Ported setStatus and setToken rpc calls to PublisherHandler from LHCb implementation

*DMS
CHANGE: FileCatalogClient - make explicit methods for all service calls
CHANGE: DataManager, StorageElement - move physical accounting the StorageElement
CHANGE: FileCatalog - added recursive changePathXXX operations
CHANGE: FileCatalog contained objects have Master attribute defined in the CS. Extra check of eligibility of the catalogs specified explicitely. No-LFN write methods return just the Master result to be compatible with the current use in the clients.
CHANGE: Removed LcgFileCatalogXXX obsoleted classes
NEW: ConsistencyInspector class to perform data consistency checks between 
     different databases
CHANGE: FileCatalog(Client) - refactored to allow clients declare which interface
        they implement     
NEW: FileCatalog - conditional FileCatalog instantiation based on the configured
     Operations criteria        

*TS
CHANGE: TransformationDB table TaskInputs: InputVector column from BLOB to MEDIUMTEXT
FIX: TaskManager - fix bug in case there is no InputData for a task, the Request created 
     for the previous task was reassigned

*WMS
NEW: TaskQueueDB - possibility to present requirements in a form of tags from the 
     site( pilot ) to the jobs to select ones with required properties
FIX: JobWrapper - the InputData optimizer parameters are now DEncoded     
CHANGE: JobAgent - add Processors and WholeNode tags to the resources description
CHANGE: SiteDirector - flag to always download pilot output is set to False by default

*RMS
FIX: Request - fix for the case when one of the request is malformed, the rest of 
     the requests could not be swiped
FIX: ReqProxyHandler - don't block the ReqProxy sweeping if one of the request is buggy     

*Resources
FIX: SRM2Storage - do not add accounting to the output structure as it is done in 
     the container StorageElement class
CHANGE: Add standard metadata in the output of all the Storage plugins     

*tests
NEW: The contents of the TestDIRAC package is moved into the tests directory here
=======
[v6r14p20]

*WMS
FIX: SandboxMetadataDB - escape values in SandboxMetadataDB SQL queries to accommodate
     DNs containing apostrophe 
>>>>>>> 89a13755

[v6r14p19]

*Core
NEW: CLI base class for all the DIRAC CLI consoles, common methods moved to the new class,
     XXXCLI classes updated to inherit the base class
FIX: Network - fix crash when path is empty string, fixes partly #2413     
     
*Configuration
FIX: Utilities.addToChangeSet() - fix the case when comma is in the BDII Site description 
     followed by a white space, the description string was constantly updated in the CS

*Interfaces
FIX: Dirac.py - in retrieveRepositorySandboxes/Data - "Retrieved" and "OutputData" key values
     are strings '0' in the jobDict when a repository file is read, need to cast it to int

*DMS
FIX: RegisterReplica - if operation fails on a file that no longer exists and has no 
     replica at that SE, consider the operation as Done.

*Resources
FIX: ARCComputingElement - bug fix in getJobOutput in using the S_ERROR()

[v6r14p18]

*Core
FIX: VOMSService - attGetUserNickname() can only return string type values
FIX: dirac-deploy-scripts - install DIRAC scripts first so that they can be 
     overwritten by versions from extensions

*Framework
FIX: dirac-populate-component-db - bug fixed to avoid duplicate entries in the
     database

*TS
FIX: TaskManager - do not use ReqProxy when submitting Request for Tasks, otherwise
     no RequestID can be obtained

*Interfaces
CHANGE: Dirac.py - increase verbosity of a error log message in selectJobs

*Resources
FIX: XROOTStorage - fixed KeyError exception while checking file existence
FIX: ARCComputingElement - in getJobOutput test for existence of an already 
     downloaded pilot log

[v6r14p17]

*Core
FIX: Service.py - use the service name as defined in the corresponding section in the CS
     and not the name defined in service Module option. This fixes the problem with the
     StorageElement service not interpreting properly the PFN name and using a wrong local
     data path. 

*Resources
CHANGE: ARCComputingElement - if the VO is not discoverable from the environment, use ARC API
        call in the getCEStatus, use ldapsearch otherwise

[v6r14p16]

*Resources
CHANGE: ARC Computing Element automatically renew proxies of jobs when needed

[v6r14p15]

*Core
FIX: VOMS.py - Fixed bug that generates proxies which are a mix between legacy and rfc proxies.

*DMS
CHANGE: Allow selecting disk replicas in getActiveReplicas() and getReplicas()

*WMS
CHANGE: Use the preferDisk option in the InputData optimizer, the TransformationAgent and in the Interface splitter


[v6r14p14]

*Core
FIX: VOMS.py - return RFC proxy if necessary after adding the VOMS extension

*Configuration
FIX: Validate maxCPUTime and Site description value

*Resources
FIX: XROOTStorage - changes to allow third party transfers between XROOT storages
CHANGE: HTCondorCEComputingElement - the Condor logging can now be obtained in the webinterface;
        SIGTERM (instead of SIGKILL) is send to the application in case jobs are killed by the host site;
        when pilots are put in held status we kill them in condor and mark them as aborted.

*WMS
FIX: pilotCommands - fixes for intrepreting tags in the pilot

[v6r14p13]

*WMS
FIX: pilot commands CheckCECapabilities and CheckWNCapabilities were not considering the case of missing proxy

[v6r14p12]

*Core
FIX: allow a renormalization of the estimated CPU power
FIX: dirac-install: Make hashlib optional again (for previous versions of python, since the pilot may end up on old machines)

*Framework
FIX: allow to install agents with non-standard names (different from the module name)

*DMS
CHANGE: Consider files to reschedule and submit when they are Failed in FTS

*WMS
CHANGE: Move getCEStatus function back to using the ARC API

[v6r14p11]

*Core
FIX: XXXTimeLeft - set limit to CPU lower than wall clock if unknown
FIX: Logger - fix exception printing in gLogger.exception()
CHANGE: InstallTools - added more info about the process in getStartupComponentStatus()
CHANGE: Time - better report from timeThis() decorator

*DMS
CHANGE: FTSAgent - wait some time between 2 monitorings of each job

*WMS
NEW: pilotCommands - added CheckCECapabilities, CheckWNCapabilities commands
NEW: Added dirac-wms-get-wn-parameters command

*TS
NEW: Added dirac-production-runjoblocal command
FIX: TransformationAgent(Plugin) - clean getNextSite() and normalizeShares()
FIX: TransformationPlugin - added setParameters() method

*RSS
FIX: dirac-rss-sync - move imports to after the Script.getPositionalArguments()

*Resources
NEW: Added dirac-resource-get-parameters command

[v6r14p10]
*Configuration
FIX: Resources - getQueue() is fixed to get properly Tag parameters

*Framework
FIX: SecurityFileLog - fix for zipping very large files

*Resources
NEW: added dirac-resource-get-parameters command

*WMS
NEW: JobMonitoringHandler - add getJobsParameters() method
NEW: pilotCommands - added CheckCECapabilities, CheckWNCapabilities
NEW: Added dirac-wms-get-wn-parameters command
NEW: Matcher - generate internal tags for MaxRAM and NumberOfProcessors parameters
CHANGE: SiteDirector does not pass Tags to the Pilot
FIX: Matcher(Handler) - do not send error log message if No match found,
     fixed Matcher return value not correctly interpreted

[v6r14p9]

*Core
FIX: BaseClient - enhance retry connection logic to minimize the overall delay
FIX: MessageBroker - fix of calling private __remove() method from outside
     of the class

*Framework
BUGFIX: dirac-(un)install-component - bug in importing InstallTools module

*WMS:
FIX: JobWrapper - fix in getting the OutputPath defined in the job

*Resources
FIX: ARCComputingElement - add queue to the XRSL string

[v6r14p8]

*Core
FIX: XXXTimeLeft - minor fixes plus added the corresponding Test case
FIX: ReturnValues - fixes in the doc strings to comply with the sphinx syntax
FIX: SocketInfoFactory - in __sockConnect() catch exception when creating a
     socket

*Interfaces
FIX: Job.py - fixes in the doc strings to comply with the sphinx syntax

*RSS
NEW: Configurations.py - new possible configuration options for Downtime Policies

*WMS
CHANGE: StatesAccountingAgent - retry once and empty the local messages cache
        in case of failure to avoid large backlog of messages
CHANGE: SiteDirector - do not send SharedArea and ClientPlatform as pilot
        invocation arguments  
CHANGE: Matcher - allow matching by hosts in multi-VO installations              

[v6r14p7]

*Core
CHANGE: XXXTimeLeft utilities revisited - all return real seconds,
        code refactoring - use consistently always the same CPU power 

*WMS
FIX: JobAgent - code refactoring for the timeLeft logic part

*Resources
BUGFIX: ComputingElement - get rid of legacy getResourcesDict() call

[v6r14p6]

*Configuration
FIX: Bdii2CSAgent - refresh configuration from Master before updating
FIX: Bdii2CSAgent - distinguish the CE and the Cluster in the Glue 1.0 schema

*DMS
CHANGE: FTSAgent - make the amount of scheduled requests fetched by the 
        FTSAgent a parameter in the CS 
CHANGE: RMS Operations - check whether the always banned policy is applied for SEs
        to a given access type

*RMS
FIX: RequestClient(DB,Manager) - fix bulk requests, lock the lines when selecting 
     the requests to be assigned, update the LastUpdate time, and expose the 
     assigned flag to the client

*WMS
FIX: JobAgent - when the application finishes with errors but the agent continues 
     to take jobs, the timeLeft was not evaluated
FIX: JobAgent - the initial timeLeft value was always set to 0.0     

[v6r14p5]

*Core
FIX: X509Certificate - protect from VOMS attributes that are not decodable


*Resources
FIX: GFAL2_StorageBase - fixed indentation and a debug log typo

*WMS
BUGFIX: Matcher - only the first job was associated with the given pilot
FIX: pilotTools - 0o22 is only a valid int for recent python interpreters, 
     replaced by 18

[v6r14p4]

*Core
FIX: DictCache - fix the exception in the destructor preventing the final
     cache cleaning

*Framework
FIX: SystemAdministratorClientCLI - corrected info line inviting to update
     the pilot version after the software update

*DMS
FIX: FTSAgent - Add recovery of FTS files that can be left in weird statuses 
     when the agent dies
CHANGE: DataManager - allow to not get URLs of the replicas
CHANGE: FTSJob - keep and reuse the FTS3 Context object

*Storage
CHANGE: StorageManagerClient - don't fail getting metadata for staging if at 
        least one staged replica found

*WMS
FIX: CPUNormalization - protect MJF from 0 logical cores
FIX: JobScheduling - fix printout that was saying "single site" and "multiple sites" 
     in two consecutive lines
NEW: pilotTools,Commands - added CEType argument, e.g. to specify Pool CE usage 
FIX: WatchDog - added checks of function return status, added hmsCPU initialization to 0,
     removed extra printout     
     
*Resources
FIX: GFAL2 plugins - multiple bug fixes     

[v6r14p3]

*Core
BUGFIX: small bug fixed in dirac-install-component, dirac-uninstall-component
BUGFIX: VOMS - remove the temporary file created when issuing getVOMSProxyInfo
FIX: FileHelper - support unicode file names
FIX: DictCache - purges all the entry of the DictCache when deleting the DictCache object 

*Framework
BUGFIX: dirac-populate-component-db - avoid return statement out of scope

*Interfaces
BUGFIX: Dirac - in submitJob() faulty use of os.open

*WMS
FIX: JobWrapper - avoid evaluation of OutputData to ['']
FIX: Matcher - the Matcher object uses a VO dependent Operations helper
CHANGE: JobAgent - stop agent if time left is too small (default 1000 HS06.s)
FIX: CPUNormalization - use correct denominator to get power in MJF

*Resources
FIX: ARCComputingElement - changed implementation of ldap query for getCEStatus

[v6r14p2]

*Core
FIX: Use GSI version 0.6.3 by default
CHANGE: Time - print out the caller information in the timed decorator
CHANGE: dirac-install - set up ARC_PLUGIN_PATH environment variable

*Framework
FIX: dirac-proxy-info - use actimeleft VOMS attribute

*Accounting
CHANGE: Removed SRMSpaceTokenDeployment Accounting type

*RSS
CHANGE: ResourceStatus - re-try few times to update the RSS SE cache before giving up
FIX: XXXCommand, XXXAction - use self.lof instead of gLogger
CHANGE: Added support for all protocols for SEs managed by RSS

*RMS
FIX: Request - produce enhanced digest string
FIX: RequestDB - fix in getDigest() in case of errors while getting request

*Resources
CHANGE: Propagate hideExceptions flag to the ObjectLoader when creating StorageElements
FIX: ARCComputingElement - multiple fixes after experience in production

*WMS
FIX: Pilot commands - fixed an important bug, when using the 
     dirac-wms-cpu-normalization script

[v6r14p1]

The version is buggy when used in pilots

*Core
NEW: dirac-install-component command replacing dirac-install-agent/service/executor
     commands
     
*Resources
NEW: FileStorage - plugin for "file" protocol
FIX: ARCComputingElement - evaluate as int the job exit code

*RSS
FIX: CSHelpers - several fixes and beautifications     

[v6r14]

*Core
NEW: CSGlobals - includes Extensions class to consistently check the returned
     list of extensions with proper names 
NEW: ProxyManagerXXX, ProxyGeneration, X509XXX - support for RFC proxies
NEW: ProxyInfo - VOMS proxy information without using voms commands
NEW: LocalConfiguration - option to print out license information    
FIX: SocketInfo.py - check the CRL lists while handshaking  

Configuration
NEW: ConfigurationClient - added getSectionTree() method

*Framework
NEW: InstalledComponentsDB will now store information about the user who did the 
     installation/uninstallation of components.

*Resources
NEW: ARCComputingElement based on the ARC python API

*RSS
FIX: Improved logging all over the place 

*DMS
NEW: New FileCatalog SecurityManager with access control based on policies,
     VOMSPolicy as one of the policy implementations.
NEW: lfc_dfc_db_copy - script used by LHCb to migrate from the LFC to the DFC with 
     Foreign Keys and Stored Procedures by accessing the databases directly     
NEW: FileManagerPs.py - added _getFileLFNs() to serve info for the Web Portal     
CHANGE: Moving several tests to TestDIRAC

*Interfaces
CHANGE: use jobDescription.xml as a StringIO object to avoid multiple disk
        write operations while massive job submission

*WMS
FIX: Watchdog - review for style and pylint
CHANGE: Review of the Matcher code, extracting Limiter and Matcher as standalone 
        utilities
        

*Transformation
NEW: New ported plugins from LHCb, added unit tests


[v6r13p21]

*TS
FIX: Registering TargetSE for Standard TransformationAgent plugin

[v6r13p20]

*DMS
FIX: DMSHelpers - allow for more than one Site defined to be local per SE

*Resources
FIX: XRootStorage - fix in getURLBase()

[v6r13p19]

FIX: changes incorporated from v6r12p53 patch

[v6r13p18]

*WMS
FIX: JobWrapper - ported back from v6r14p9 the fix for getting OutputPath

[v6r13p17]

FIX: changes incorporated from v6r12p52 patch

[v6r13p16]

FIX: changes incorporated from v6r12p51 patch

[v6r13p15]

Included patches from v6r12p50 release 

[v6r13p14]

*DMS
FIX: ReplicateAndRegister - fix a problem when a file is set Problematic 
     in the FC but indeed doesn't exist at all 

*Resources
CHANGE: StorageFactory - enhance the logic of BaseSE inheritance in the
        SE definition in the CS
        
*WMS
CHANGE: CPUNormalization, dirac-wms-cpu-normalization - reading CPU power 
        from MJF for comparison with the DIRAC evaluation
FIX: SiteDirector - create pilot working directory in the batch system working
     directory and not in "/tmp"                

[v6r13p13]

*DMS
BUGFIX: FileCatalogClient - bug fixed in getDirectoryMetadata()

[v6r13p12]

*Resources
FIX: StorageElement - bug fixed in inValid()
CHANGE: StorageFactory - do not interpret VO parameter as mandatory

[v6r13p11]

*DMS
BUGFIX: RemoveReplica - fix in singleRemoval()
FIX: dirac-dms-user-lfns - increased timeout

[v6r13p10]

CHANGE: Use sublogger to better identify log source in multiple places

*Core
CHANGE: Review / beautify code in TimeLeft and LSFTimeLeft
FIX: LSFTimeLeft - is setting shell variables, not environment variables, 
     therefore added an "export" command to get the relevant variable 
     and extract then the correct normalization

*Accounting
FIX: DataOperationPlotter - add better names to the data operations

*DMS:
FIX: DataManager - add mandatory vo parameter in __SEActive()
CHANGE: dirac-dms-replicate-and-register-request - submit multiple requests
        to avoid too many files in a single FTS request
FIX: FileCatalog - typo in getDirectoryMetadata()
FIX: FileCatalog - pass directory name to getDirectoryMetadata and not file name 
FIX: DataManager - in __SEActive() break LFN list in smaller chunks when
     getting replicas from a catalog        

*WMS
FIX: WMSAdministratorHandler - fix in reporting pilot statistics
FIX: JobScheduling - fix in __getSitesRequired() when calling self.jobLog.info 
CHANGE: pilotCommands - when exiting with error, print out current processes info

[v6r13p9]

*Framework
FIX: SystemLoggingDB - schema change for ClientIPs table to store IPv6 addresses

*DMS
BUGFIX: DMSRequestOperationsBase - bug fix in checkSEsRSS()
FIX: RemoveFile - in __call__(): bug fix; fix in the BannedSE treatment logic

*RMS
BUGFIX: Operation - in catalogList()
BUGFIX: ReqClient - in printOperation()

*Resources
FIX: GFAL2_StorageBase - added Lost, Cached, Unavailable in getSingleFileMetadata() output
BUGFIX: GFAL2_StorageBase - fixed URL construction in put(get)SingleFile() methods

*WMS
FIX: InputDataByProtocol - removed StorageElement object caching

[v6r13p8]

*Framework
FIX: MonitoringUtilities - minor bug fix

*DMS
FIX: DataManager - remove local file when doing two hops transfer

*WMS
FIX: SandboxStoreClient - get the VO info from the delegatedGroup argument to 
     use for the StorageElement instantiation

*TMS
CHANGE: Transformation(Client,DB,Manager) - multiple code clean-up without
        changing the logic

[v6r13p7]

*Core
NEW: X509CRL - class to handle certificate revocation lists

*DMS
FIX: RequestOperations/RemoveFile.py - check target SEs to be online before
     performing the removal operation. 
FIX: SecurityManager, VOMSPolicy - make the vomspolicy compatible with the old client 
     by calling in case of need the old SecurityManager     

*Resources
BUGFIX: Torque, GE - methods must return Message field in case of non-zero return status
FIX: SRM2Storage - when used internaly, listDirectory should return urls and not lfns

*WMS
FIX: ConfigureCPURequirements pilot command - add queue CPU length to the extra local
     configuration
FIX: JobWrapper - load extra local configuration of any     

*RMS
FIX: RequestDB - fix in getRequestSummaryWeb() to suit the Web Portal requirements

*Transformation
FIX: TransformationManagerHandler - fix in getTransformationSummaryWeb() to suit 
     the Web Portal requirements

[v6r13p6]

*Core
FIX: X509Chain - use SHA1 signature encryption in all tha cases

*Resources
FIX: ComputingElement - take CPUTime from its configuration defined in the 
     pilot parameters

*WMS
FIX: SiteDirector - correctly configure jobExecDir and httpProxy Queue parameters

[v6r13p5]

*Resources
BUGFIX: Torque - getCEStatus() must return integer job numbers
FIX: StorageBase - removed checking the VO name inside the LFN 

*WMS
FIX: InputData, JobScheduling - StorageElement needs to know its VO

*DMS
FIX: ReplicateAndRegister - Add checksumType to RMS files when adding 
     checksum value
FIX: DataManager - remove unnecessary access to RSS and use SE.getStatus()     
FIX: DMHelpers - take into account Alias and BaseSE in site-SE relation

*RMS
FIX: Request - bug fixed in optimize() in File reassignment from one
     Operation to another  

*Transformation
FIX: TransformationDB - set derived transformation to Automatic

[v6r13p4]

*Core
FIX: VOMSService - treat properly the case when the VOMS service returns no result
     in attGetUserNickname()

*DMS
FIX: FTSAgent, ReplicateAndRegister - make sure we use source replicas with correct 
     checksum 

*RMS
FIX: Request - minor fix in setting the Request properties, suppressing pylint
     warnings
CHANGE: File, Reques, Operation, RequestDB - remove the use of sqlalchemy on 
        the client side     
     
*Resources
FIX: StorageElement - import FileCatalog class rather than the corresponding module     
FIX: SLURM - proper formatting commands using %j, %T placeholders
FIX: SSHComputingElement - return full job references from getJobStatus() 

*RSS
FIX: DowntimeCommand - checking for downtimes including the time to start in hours

*Workflow
CHANGE: FailoverRequest - assign to properties rather than using setters

*Transformation
FIX: TransformationClient(DB,Utilities) - fixes to make derived transformations work

[v6r13p3]

*DMS
FIX: DataManager - in putAndRegister() specify explicitly registration protocol
     to ensure the file URL available right after the transfer
     
*Resources
FIX: SRM2Storage - use the proper se.getStatus() interface ( not the one of the RSS )     

[v6r13p2]

*Framework
FIX: SystemAdministratorHandler - install WebAppDIRAC extension only in case
     of Web Portal installation
CHANGE: dirac-populate-component-db - check the setup of the hosts to register 
        into the DB only installations from the same setup; check the MySQL installation
        before retrieving the database information      

*DMS
FIX: FTSAgent - fix in parsing the server result
FIX: FTSFile - added Waiting status
FIX: FTSJob - updated regexps for the "missing source" reports from the server;
     more logging message 

*Resources
FIX: SRM2Storage - fix in treating the checksum type 
FIX: StorageElement - removed getTransportURL from read methods

*RMS
FIX: Request - typo in the optimize() method

[v6r13p1]

*Framework
CHANGE: SystemAdminstratorIntegrator - can take a list of hosts to exclude from contacting

*DMS
FIX: DataManager - fix in __getFile() in resolving local SEs
FIX: dirac-dms-user-lfns - sort result, simplify logic

*RMS
FIX: Request - Use DMSHelper to resolve the Failovers SEs
FIX: Operation - treat the case where the SourceSE is None

*WMS
FIX: WMSAdministratorHandler - return per DN dictionary from getPilotStatistics 

[v6r13]

CHANGE: Separating fixed and variable parts of error log messages for multiple systems 
        to allow SystemLogging to work

*Core
FIX: MySQL.py - treat in detailed way datetime functions in __escapeString()
FIX: DictCache.get() returns now None instead of False if no or expired value
NEW: InstallTools - allow to define environment variables to be added to the component
     runit run script
NEW: Changes to make the DISET protocol IP V6 ready
CHANGE: BaseClient - retry service call on another instance in case of failure
CHANGE: InnerRPCClient - retry 3 times in case of exception in the transport layer
CHANGE: SocketInfo - retry 3 times in case of handshaking error
CHANGE: MySQL - possibility to specify charset in the table definition
FIX: dirac-install, dirac-distribution - removed obsoleted defaults     
NEW: Proxy utility module with executeWithUserProxy decorator function

*Configuration
NEW: CSAPI,dirac-admin-add-shifter - function, and script, for adding or modifying a 
     shifter in the CS

*Framework
FIX: NotificationDB - escape fields for sorting in getNotifications()
NEW: Database, Service, Client, commands for tracking the installed DIRAC components

*Interfaces
CHANGE: Dirac - changed method names, keeping backward compatibility
CHANGE: multiple commands updated to use the new Dirac API method names

*DMS
NEW: Native use of the FTS3 services
CHANGE: Removed the use of current DataLogging service
CHANGE: DataManager - changes to manage URLs inside StorageElement objects only
FIX: DataManager - define SEGroup as accessible at a site
CHANGE: DirectoryListing - extracted from FileCatalogClientCLI as an independent utility
CHANGE: MetaQuery - extracted from FileCatalogClientCLI as an independent utility
CHANGE: FileCatalogClientCLI uses external DirectoryListing, MetaQuery utilities
CHANGE: FileCatalog - replace getDirectoryMetadata by getDirectoryUserMetadata
NEW: FileCatalog - added new getDirectoryMetadata() interface to get standard directory metadata
NEW: FileCatalog - possibility to find files by standard metadata
NEW: FileCatalog - possibility to use wildcards in the metadata values for queries
NEW: DMSHelpers class
NEW: dirac-dms-find-lfns command

*WMS
NEW: SiteDirector - support for the MaxRAM queue description parameter
CHANGE: JobScheduling executor uses the job owner proxy to evaluate which files to stage
FIX: DownloadInputData - localFile was not defined properly
FIX: DownloadInputData - could not find cached files (missing [lfn])

*RMS
CHANGE: Removed files from the previous generation RMS
CHANGE: RMS refactored based on SQLAlchemy 
NEW: ReqClient - added options to putRequest(): useFailoverProxy and retryMainServer
CHANGE: DMSRequestOperationsBase - delay execution or cancel request based on SE statuses 
        from RSS/CS
FIX: Fixes to make use of RequestID as a unique identifier. RequestName can be used in
     commands in case of its uniqueness        

*Resources
NEW: Computing - BatchSystem classes introduced to be used both in Local and SSH Computing Elements
CHANGE: Storage - reworked Storage Element/Plugins to encapsulate physical URLs 
NEW: GFAL2_StorageBase.py, GFAL2_SRM2Storage.py, GFAL2_XROOTStorage.py 

*RSS:
NEW: dirac-admin-allow(ban)-se - added RemoveAccess status
CHANGE: TokenAgent - added more info to the mail

*TS
CHANGE: Task Manager plugins

[v6r12p53]

*DMS
CHANGE: FileCatalogClientCLI - ls order by size, human readable size value
FIX: DirectoryMetadata - enhanced error message in getDirectoryMetadata

*WMS
BUGFIX: JobAgent - bug when rescheduling job due to glexec failure

*TS
NEW: TransformationCLI - added getOutputFiles, getAllByUser commands
NEW: Transformation - added getAuthorDNfromProxy, getTransformationsByUser methods

*Resources
CHANGE: GlobusComputingElement - simplify creating of pilotStamp

[v6r12p52]

*DMS
NEW: dirac-dms-directory-sync - new command to synchronize the contents of a
     local and remote directories
FIX: DataManager - in removeFile() return successfully if empty input file list     

*TS
NEW: TransformationCLI - getInputDataQuery command returning inputDataQuery 
     of a given transformation

[v6r12p51]

*Core
FIX: dirac-install - fix to work with python version prior to 2.5

*DMS
CHANGE: FileCatalogClientCLI - possibility to set multiple metadata with one command

*Resources
FIX: HTCondorComputingElement - multiple improvements

[v6r12p50]

*Core
FIX: dirac-install - define TERMINFO variable to include local sources as well

*Framework
FIX: SystemAdministratorHandler - show also executors in the log overview

*DMS
FIX: FileCatalogClientCLI - use getPath utility systematically to normalize the
     paths passed by users

*WMS
FIX: PilotStatusAgent - split dynamic and static parts in the log error message

*Resources
NEW: HTCondorCEComputingElement class

[v6r12p49]

*Resources
FIX: GlobusComputingElement - in killJob added -f switch to globus-job-clean command
FIX: ARCComputingElement - create working directory if it does not exist

*DMS
CHANGE: DataManager - added XROOTD to registration protocols

*TMS
FIX: TransformationCLI - doc string

[v6r12p48]

*DMS
FIX: DirectoryTreeBase - fix in changeDirectoryXXX methods to properly interpret input

[v6r12p47]

*DMS
BUGFIX: FileCatalogClientCLI - wrong signature in the removeMetadata() service call

[v6r12p46]

*Core
FIX: GraphData - check for missing keys in parsed_data in initialize()

*WMS
CHANGE: PilotStatusAgent - kill pilots being deleted; do not delete pilots still
        running jobs
  
*RSS
CHANGE: Instantiate RequestManagementDB/Client taking into account possible extensions        

*Resources
FIX: GlobusComputingElement - evaluate WaitingJobs in getCEStatus()
FIX: SRM2Storage - error 16 of exists call is interpreted as existing file
FIX: XROOTStorage - added Lost, Cached, Unavailable in the output of getSingleMetadata()

*WMS
FIX: pilotCommands - removed unnecessary doOSG() function

[v6r12p45]

*Resources
FIX: SRM2Storage - error 22 of exists call is interpreted as existing file
     ( backport from v6r13 )

[v6r12p44]

*WMS
FIX: SiteDirector - consider also pilots in Waiting status when evaluating
     queue slots available

*Resources
NEW: SRM2Storage - makes use of /Resources/StorageElements/SRMBusyFilesExist option
     to set up the mode of interpreting the 22 error code as existing file

[v6r12p43]

*DMS:
FIX: DirectoryTreeBase - avoid double definition of FC_DirectoryUsage table
     in _rebuildDirectoryUsage()

[v6r12p42]

FIX: added fixes from v6r11p34 patch release

[v6r12p41]

*WMS
CHANGE: dirac-wms-job-submit - "-r" switch to enable job repo

[v6r12p40]

*DMS
FIX: DirectoryTreeBase.py - set database engine to InnoDB 

[v6r12p39]

FIX: imported fixes from rel-v6r11

[v6r12p38]

*DMS
CHANGE: DataManager - enhanced real SE name resolution

*RMS
FIX: Request - fixed bug in the optimization of requests with failover operations

*Resources
CHANGE: StorageFactory - allow for BaseSE option in the SE definition

[v6r12p37]

*Core
FIX: InstallTools - force $HOME/.my.cnf to be the only defaults file

[v6r12p36]

*Configuration
FIX: Utilities.py - bug fix getSiteUpdates()

[v6r12p35]

*Core
CHANGE: VOMSService - add URL for the method to get certificates

*DMS
FIX: DataManager - in __replicate() set do not pass file size to the SE if no
     third party transfer
FIX: RemoveFile, ReplicateAndRegister - regular expression for "no replicas"
     common for both DFC and LFC     
     
*WMS
FIX: WMSHistoryCorrector - make explicit error if no data returned from WMSHistory
     accounting query     

[v6r12p34]

*DMS
BUGFIX: FileCatalogWithFkAndPsDB - fix storage usage calculation

[v6r12p33]

*Core
NEW: VOMSService - added method admListCertificates()

*DMS
BUGFIX: dirac-dms-put-and-register-request - missing Operation in the request

*Resources
FIX: sshce - better interpretation of the "ps" command output

[v6r12p32]

*RMS
FIX: ReqManager - in getRequest() possibility to accept None type
     argument for any request 

[v6r12p31]

*WMS
FIX: pilotCommands - import json module only in case it is needed

[v6r12p30]

*Core
FIX: InstallTools - 't' file is deployed for agents installation only
FIX: GOCDBClient - creates unique DowntimeID using the ENDPOINT

*Framework
FIX: SystemAdministratorHandler - use WebAppDIRAC extension, not just WebApp

*DMS:
FIX: FileCatalogComponents.Utilities - do not allow empty LFN names in
     checkArgumentDict()

[v6r12p29]

*CS
CHANGE: CSCLI - use readline to store and resurrect command history

*WMS
FIX: JobWrapper - bug fixed in the failoverTransfer() call
CHANGE: dirac-wms-job-submit - added -f flag to store ids

*DMS
FIX: DataManager - make successful removeReplica if missing replica 
     in one catalog

*RMS
FIX: Operation, Request - limit the length of the error message

[v6r12p28]

*RMS
FIX: Request - do not optimize requests already in the DB 

[v6r12p27]

*Core
CHANGE: InstallTools - install "t" script to gracefully stop agents

*DMS
FIX: FileCatalog - return GUID in DirectoryParameters

*Resource
CHANGE: DFC/LFC clients - added setReplicaProblematic()

[v6r12p26]

*DMS
BUGFIX: FileCatalog - getDirectoryMetadata was wrongly in ro_meta_methods list 

*RMS
FIX: Operation - temporary fix in catalog names evaluation to smooth
     LFC->DFC migration - not to forget to remove afterwards !

*WMS
CHANGE: JobWrapper - added MasterCatalogOnlyFlag configuration option

[v6r12p25]

*DMS
BUGFIX: PutAndRegister, RegitserFile, RegisterReplica, ReplicateAndRegister - do not
        evaluate the catalog list if None

[v6r12p24]

*DMS:
FIX: DataManager - retry RSS call 5 times - to be reviewed

[v6r12p23]

*DMS
FIX: pass a catalog list to the DataManager methods
FIX: FileCatalog - bug fixed in the catalog list evaluation

[v6r12p22]

*DMS
FIX: RegisterFile, PutAndRegister - pass a list of catalogs to the DataManager instead of a comma separated string
FIX: FTSJob - log when a job is not found in FTS
CHANGE: dropped commands dirac-admin-allow(ban)-catalog

*Interfaces
CHANGE: Dirac, JobMonitoringHandler,dirac-wms-job-get-jdl - possibility to retrieve original JDL

*WMS
CHANGE: JobManifest - make MaxInputData a configurable option

[v6r12p21]

*RMS
BUGFIX: File,Operation,RequestDB - bug making that the request would always show 
        the current time for LastUpdate
  
*WMS
FIX: JobAgent - storing on disk retrieved job JDL as required by VMDIRAC
     ( to be reviewed )        

[v6r12p20]

*DMS
FIX: DataManager - more informative log messages, checking return structure
FIX: FileCatalog - make exists() behave like LFC file catalog client by checking
     the unicity of supplied GUID if any
FIX: StorageElementProxyHandler - do not remove the cache directory

*Framework
FIX: SystemAdministratorClient - increase the timeout to 300 for the software update     

*RMS
FIX: Operation.py - set Operation Scheduled if one file is Scheduled
CHANGE: Request - group ReplicateAndRegister operations together for failover 
        requests: it allows to launch all FTS jobs at once

*Resources
FIX: LcgFileCatalogClient - fix longstanding problem in LFC when several files 
     were not available (only one was returned) 

*TS
BUGFIX: TransformationCleaning,ValidateOutputDataAgent - interpret correctly
        the result of getTransformationParameters() call
FIX: TaskManager - fix exception in RequestTaskAgent        

[v6r12p19]

*Core
FIX: Core.py - check return value of getRecursive() call

*DMS
FIX: FileCatalog - directory removal is successful if does not exist
     special treatment of Delete operation

*WMS
FIX: InputDataByProtocol - fix interpretation of return values

[v6r12p18]

*DMS
FIX: FTSStrategy - config option name
FIX: DataManager - removing dirac_directory flag file only of it is there
     in __cleanDirectory()

*RMS
FIX: Operation - MAX_FILES limit set to 10000
FIX: ReqClient - enhanced log messages

*TMS
FIX: TaskManager - enhanced log messages

*RSS
FIX: DowntimeCommand - fixed mix of SRM.NEARLINE and SRM

*WMS
FIX: InputDataByProtocol - fixed return structure

[v6r12p16]

*DMS
FIX: IRODSStorageElement more complete implementation
FIX: FileCatalogHandler(DB) - make removeMetadata bulk method

*Resources
FIX: FileCatalog - make a special option CatalogList (Operations) to specify catalogs used by a given VO

[v6r12p15]

*Core
FIX: ProcessPool - kill the working process in case of the task timeout
FIX: FileHelper - count transfered bytes in DataSourceToNetwork()

*DMS
BUGFIX: FileCatalogCLI - changed interface in changePathXXX() methods
NEW: IRODSStorageElementHandler class
CHANGE: FileCatalog - separate metadata and file catalog methods, 
        apply metadata methods only to Metadata Catalogs 

*Resources
FIX: SSHTorqueComputingElement - check the status of the ssh call for qstat 

*WMS
FIX: WatchdogLinux - fixed typo

[v6r12p14]

*TS
FIX: TaskManagerAgentBase: avoid race conditions when submitting to WMS

*DMS
NEW: FileCatalog - added new components ( directory tree, file manager ) 
     making use of foreign keys and stored procedures
FIX: DataManager returns properly the FileCatalog errors     

[v6r12p13]

*TS
BUGFIX: TransformationAgent - data member not defined

*WMS
FIX: InputData(Resolution,ByProtocol) - possibility to define RemoteProtocol

[v6r12p12]

*WMS
BUGFIX: pilotTools - missing comma

[v6r12p11]

*WMS
FIX: CPUNormalization - dealing with the case when the maxCPUTime is not set in the queue
     definition
FIX: pilotTools - added option pilotCFGFile

[v6r12p10]

*DMS
FIX: StorageElementProxy - BASE_PATH should be a full path

*Resources
FIX: SRM2Storage - return specific error in putFile

*TS
FIX: TransformationAgent - fix to avoid an exception in finalize and double printing 
     when terminating the agent
BUGFIX: TransformationDB - fix return value in setTransformationParameter()

[v6r12p9]

*Core
CHANGE: SiteCEMapping - getSiteForCE can take site argu

ment to avoid confusion

*Interfaces
FIX: Job - provide optional site name in setDestinationCE()

*WMS
FIX: pilotCommands - check properly the presence of extra cfg files
     when starting job agent
FIX: JobAgent - can pick up local cfg file if extraOptions are specified     

[v6r12p8]

*Core
FIX: dirac-configure - correctly deleting useServerCertificate flag
BUGFIX: InstallTools - in fixMySQLScript()

*DMS
BUGFIX: DatasetManager - bug fixes
CHANGE: StorageElementProxy - internal SE object created with the VO of the requester

*TS
FIX: dirac-transformation-xxx commands - do not check the transformation status
CHANGE: Agents - do not use shifter proxy 
FIX: TransformationAgent - correct handling of replica cache for transformations 
     when there were more files in the transformation than accepted to be executed
FIX: TransformationAgent - do not get replicas for the Removal transformations     

*RMS
NEW: new SetFileStatus Operation

[v6r12p7]

*Core
FIX: dirac-configure - always removing the UseServerCertificate flag before leaving
FIX: ProcessPool - one more check for the executing task ending properly 

*Interfaces 
FIX: Dirac.py - use printTable in loggingInfo()

[v6r12p6]

FIX: fixes from v6r11p26 patch release

[v6r12p5]

*Core
FIX: VOMS.py - do not use obsoleted -dont-verify-ac flag with voms-proxy-info

*TS
FIX: TransformationManager - no status checked at level service

[v6r12p4]

FIX: fixes from v6r11p23 patch release

[v6r12p3]

*Configuration
CHANGE: dirac-admin-add-resources - define VOPath/ option when adding new SE 

*Resources
NEW: StorageFactory - modify protocol Path for VO specific value

*DMS
FIX: FileCatalog - check for empty input in checkArgumentFormat utility
FIX: DataManager - protect against FC queries with empty input

[v6r12p2]

*Core
FIX: dirac-install - svn.cern.ch rather than svnweb.cern.ch is now needed for direct 
     HTTP access to files in SVN

*WMS
FIX: dirac-wms-cpu-normalization - when re-configuring, do not try to dump in the 
     diracConfigFilePath

[v6r12p1]

*Configuration
FIX: Core.Utilities.Grid, dirac-admin-add-resources - fix to make a best effort to 
     guess the proper VO specific path of a new SE
*WMS
FIX: dirac-configure, pilotCommands, pilotTools - fixes to use server certificate

[v6r12]

*Core
CHANGE: ProcessPool - do not stop working processes by default
NEW: ReturnValue - added returnSingleResult() utility 
FIX: MySQL - correctly parse BooleanType
FIX: dirac-install - use python 2.7 by default
FIX: dirac-install-xxx commands - complement installation with the component setup
     in runit
NEW: dirac-configure - added --SkipVOMSDownload switch, added --Output switch
     to define output configuration file
CHANGE: ProcessPool - exit from the working process if a task execution timed out  
NEW: ProcessMonitor - added evaluation of the memory consumed by a process and its children   
NEW: InstallTools - added flag to require MySQL installation
FIX: InstallTools - correctly installing DBs extended (with sql to be sourced) 
FIX: InstallTools - run MySQL commands one by one when creating a new database
FIX: InstallTools - fixMySQLScripts() fixes the mysql start script to ognore /etc/my.cnf file
CHANGE: Os.py - the use of "which" is replaced by distutils.spawn.find_executable
NEW: Grid.py - ldapSA replaced by ldapSE, added getBdiiSE(CE)Info() methods
CHANGE: CFG.py - only lines starting with ^\s*# will be treated as comments
CHANGE: Shifter - Agents will now have longer proxies cached to prevent errors 
        for heavy duty agents, closes #2110
NEW: Bdii2CSAgent - reworked to apply also for SEs and use the same utilities for the
     corresponding command line tool
NEW: dirac-admin-add-resources - an interactive tool to add and update sites, CEs, SEs
     to the DIRAC CS   
CHANGE: dirac-proxy-init - added message in case of impossibility to add VOMS extension   
FIX: GOCDBClient - handle correctly the case of multiple elements in the same DT            


*Accounting
NEW: Allow to have more than one DB for accounting
CHANGE: Accounting - use TypeLoader to load plotters

*Framework
FIX: Logger - fix FileBackend implementation

*WMS
NEW: Refactored pilots ( dirac-pilot-2 ) to become modular following RFC #18, 
     added pilotCommands.py, SiteDirector modified accordingly 
CHANGE: InputData(Executor) - use VO specific catalogs      
NEW: JobWrapper, Watchdog - monitor memory consumption by the job ( in a Warning mode )
FIX: SandboxStoreHandler - treat the case of exception while cleaning sandboxes
CHANGE: JobCleaningAgent - the delays of job removals become CS parameters
BUGFIX: JobDB - %j placeholder not replaced after rescheduling
FIX: JobDB - in the SQL schema description reorder tables to allow foreign keys
BUGFIX: JobAgent, Matcher - logical bug in using PilotInfoReported flag
FIX: OptimizerExecutor - when a job fails the optimization chain set the minor status 
     to the optimiser name and the app status to the fail error

*Resources
NEW: StorageElement - added a cache of already created SE objects
CHANGE: SSHTorqueComputingElement - mv getCEStatus to remote script

*ResourceStatus
NEW: ResourceManagementClient/DB, DowntimeCommand - distinguish Disk and Tape storage 
FIX: GODDBClient  - downTimeXMLParsing() can now handle the "service type" parameter properly
CHANGE: dirac-rss-xxx commands use the printTable standard utility
FIX: dirac-dms-ftsdb-summary - bug fix for #2096

*DMS
NEW: DataManager - add masterCatalogOnly flag in the constructor
FIX: DataManager - fix to protect against non valid SE
CHANGE: FC.DirectoryLevelTree - use SELECT ... FOR UPDATE lock in makeDir()
FIX: FileCatalog - fixes in using file and replica status
CHANGE: DataManager - added a new argument to the constructor - vo
CHANGE: DataManager - removed removeCatalogFile() and dirac-dms-remove-catalog-file adjusted
CHANGE: Several components - field/parameter CheckSumType all changed to ChecksumType
CHANGE: PoolXMLCatalog - add the SE by default in the xml dump and use the XML library 
        for dumping the XML
FIX: XROOTStorageElement - fixes to comply with the interface formalism        

*SMS
FIX: StorageManagementDB - small bugfix to avoid SQL errors

*RMS
NEW: Added 'since' and 'until' parameters for getting requests
NEW: Request - added optimize() method to merge similar operations when
     first inserting the request
NEW: ReqClient, RequestDB - added getBulkRequest() interface. RequestExecutingAgent
     can use it controlled by a special flag     
FIX: Operation, Request - set LastUpdate time stamp when reaching final state
FIX: OperationHandlerBase - don't erase the original message when reaching the max attempts      
FIX: removed some deprecated codes
FIX: RequestTask - always set useServerCerificate flag to tru in case of executing inside
     an agent
CHANGE: gRequestValidator removed to avoid object instantiation at import   
NEW: dirac-rms-cancel-request command and related additions to the db and service classes  

*TMS
NEW: WorkflowTaskAgent is now multi-threaded
NEW: Better use of threads in Transformation Agents
CHANGE: TransformationDB - modified such that the body in a transformation can be updated
FIX: TransformationCleaningAgent - removed non-ASCII characters in a comment

[v6r11p34]

*Resources
NEW: GlobusComputingElement class

[v6r11p33]

*Configuration
FIX: Resources - avoid white spaces in OSCompatibility

[v6r11p32]

*Core
CHANGE: BaseClient, SSLSocketFactory, SocketInfo - enable TLSv1 for outgoing 
        connections via suds, possibility to configure SSL connection details
        per host/IP 

[v6r11p31]

*Core
FIX: CFG - bug fixed in loadFromBuffer() resulting in a loss of comments

*Resources
FIX: SSHTorqueComputingElement - check the status of ssh call for qstat

*DMS
FIX: FileCatalog - return LFN name instead of True from exists() call if LFN
     already in the catalog

[v6r11p30]

*DMS
CHANGE: FileCatalogCLI - add new -D flag for find to print only directories

[v6r11p29]

*DMS
FIX: FTS(Agent,Startegy,Gragh) - make use of MaxActiveJobs parameter, bug fixes

*TMS
FIX: Transformation(Agent,Client) - Operations CS parameters can be defined for each plugin: MaxFiles, SortedBy, NoUnusedDelay. Fixes to facilitate work with large numbers of files.

[v6r11p28]

*Core
FIX: InstallTools - check properly the module availability before installation

*WMS
FIX: JobScheduling - protection against missing dict field RescheduleCounter

*TMS
FIX: TransformationCleaningAgent - execute DM operations with the shifter proxy

[v6r11p27]

*Core
BUGFIX: InstallTools - bug fix in installNewPortal()

*WMS
FIX: Watchdog - disallow cputime and wallclock to be negative

*TS
FIX: TransformationAgent - correct handling of replica caches when more than 5000 files


BUGFIX: ModuleBase - bug fix in execute()
BUGFIX: Workflow - bug fix in createStepInstance()

*DMS
BUGFIX: DiractoryTreeBase - bug fix in getDirectoryPhysicalSizeFromUsage()

*Resources
FIX: XROOTStorage - back ported fixes from #2126: putFile would place file in 
     the wrong location on eos

[v6r11p26]

*Framework
FIX: UserProfileDB.py - add PublishAccess field to the UserProfileDB

*RSS
FIX: Synchronizer.py - fix deletion of old resources

*DMS
FIX: DataManager - allow that permissions are OK for part of a list of LFNs ( __verifyWritePermission() )
     (when testing write access to parent directory). Allows removal of replicas 
     even if one cannot be removed
FIX: DataManager - test SE validity before removing replica     
     
*RMS
FIX: RequestTask - fail requests for users who are no longer in the system
FIX: RequestExecutingAgent - fix request timeout computation

[v6r11p25]

*Interfaces
FIX: Job.py - bring back different logfile names if they have not been specified by the user

[v6r11p24]

*DMS
BUGFIX: SEManagerDB - bug fixed in getting connection in __add/__removeSE

[v6r11p23]

*DMS
CHANGE: FTSRequest is left only to support dirac-dms-fts-XXX commands

[v6r11p22]

*DMS
FIX: FTSJob - fixes in the glite-transfer-status command outpu parsing
FIX: TransformationClient - allow single lfn in setFileStatusForTransformation()

*WMS
FIX: StatesMonitoringAgent - install pika on the fly as a temporary solution

[v6r11p21]

*DMS
BUGFIX: dirac-dms-remove-replicas - continue in case of single replica failure
FIX: dirac-rms-xxx scripts - use Script.getPositionalArgs() instead of sys.argv

*Workflow
FIX: Test_Modules.py - fix in mocking functions, less verbose logging

[v6r11p20]

*DMS
BUGFIX: DataManager - in __SEActive() use resolved SE name to deal with aliases
BUGFIX: FileMetadata - multiple bugs in __buildUserMetaQuery()

[v6r11p19]

*DMS
FIX: FTSJob - fix FTS job monitoring a la FTS2

*RMS
CHANGE: ReqClient - added setServer() method
FIX: File,Operation,Request - call the getters to fetch the up-to-date information 
     from the parent

[v6r11p18]

*DMS
FIX: FTSAgent(Job) - fixes for transfers requiring staging (bringOnline) and adaptation 
     to the FTS3 interface

*WMS
FIX: StatesMonitoringAgent - resend the records in case of failure

[v6r11p17]

*DMS
FIX: FileCatalog - in multi-VO case get common catalogs if even VO is not specified

*Resources
FIX: ComputintgElement - bugfix in available() method

*WMS
FIX: SiteDirector - if not pilots registered in the DB, pass empty list to the ce.available()

[v6r11p16]

*RMS
BUGFIX: Request,Operation,File - do not cast to str None values

[v6r11p15]

*DMS
FIX: ReplicateAndRegister - do not create FTSClient if no FTSMode requested
CHANGE: FTSAgent(Job,File) - allow to define the FTS2 submission command;
        added --copy-pin-lifetime only for a tape backend
        parse output of both commands (FTS2, FTS3)
        consider additional state for FTS retry (Canceled)
        
*RMS
FIX: Operation, Request - treat updates specially for Error fields        

*TMS
FIX: TransformationAgent - fixes in preparing json serialization of requests

*WMS
NEW: StateMonitoringAgent - sends WMS history data through MQ messages 

[v6r11p14]

*WMS
CHANGE: JobDB - removed unused tables and methods
CHANGE: removed obsoleted tests

*DMS
FIX: FTSAgent - recover case when a target is not in FTSDB
CHANGE: FTSAgent(Job) - give possibility to specify a pin life time in CS 

*RMS
FIX: Make RMS objects comply with Python Data Model by adding __nonzero__ methods 

[v6r11p13]

*DMS
BUGFIX: SEManager - in SEManagerDB.__addSE() bad _getConnection call, closes #2062

[v6r11p12]

*Resources
CHANGE: ARCComputingElement - accomodate changes in the ARC job reported states

*Configuration
CHANGE: Resources - define a default FTS server in the CS (only for v6r11 and v6r12)

*DMS
FIX: FTSStrategy - allow to use a given channel more than once in a tree 
FIX: FTSAgent - remove request from cache if not found
FIX: FTSAgent - recover deadlock situations when FTS Files had not been correctly 
     updated or were not in the DB

*RMS
FIX: RequestExecutingAgent - fix a race condition (cache was cleared after the request was put)
FIX: RequestValidator - check that the Operation handlers are defined when inserting a request

[v6r11p11]

*Core
FIX: TransportPool - fixed exception due to uninitialized variable
FIX: HTTPDISETSocket - readline() takes optional argument size ( = 0 )

*DMS
FIX: FTSAgent - check the type of the Operation object ( can be None ) and
     some other protections
FIX: FTSClient - avoid duplicates in the file list

*RMS
FIX: ReqClient - modified log message
CHANGE: dirac-dms-fts-monitor - allow multiple comma separated LFNs in the arguments

[v6r11p10]

*RSS
FIX: DowntimeCommand, Test_RSS_Command_GOCDBStatusCommand - correctly interpreting list of downtimes

*RMS
FIX: ReplicateAndRegister - Create a RegisterReplica (not RegisterFile) if ReplicateAndRegister 
     fails to register
FIX: OperationHandlerBase - handle correctly Attempt counters when SEs are banned
FIX: ReplicateAndRegister - use FC checksum in case of mismatch request/PFN
FIX: FTSAgent - in case a file is Submitted but the FTSJob is unknown, resubmit
FIX: FTSAgent - log exceptions and put request to DB in case of exception
FIX: FTSAgent - handle FTS error "Unknown transfer state NOT_USED", due to same file 
     registered twice (to be fixed in RMS, not clear origin)

*WMS
FIX: JobStateUpdateHandler - status not updated while jobLogging is, due to time skew between 
     WN and DB service
FIX: JobStateUpdateHandler - stager callback not getting the correct status Staging 
     (retry for 10 seconds)     

[v6r11p9]

*Core
NEW: AgentModule - set AGENT_WORKDIRECTORY env variable with the workDirectory
NEW: InstallTools - added methods for the new web portal installation

*DMS
FIX: ReplicateAndRegister - apply same error logic for DM replication as for FTS

*Resources:
FIX: SRM2Storage - fix log message level
FIX: SRM2Storage - avoid useless existence checks 

*RMS
FIX: ForwardDISET - a temporary fix for a special LHCb case, to be removed asap
FIX: ReqClient - prettyPrint is even prettier
FIX: RequestTask - always use server certificates when executed within an agent

[v6r11p8]

*TMS
FIX: TransformationDB - fix default value within ON DUPLICATE KEY UPDATE mysql statement

[v6r11p7]

*Framework
BUGFIX: ProxyDB.py - bug in a MySQL table definition

*DMS
FIX: ReplicateAndRegister.py - FTS client is not instantiated in the c'tor as it 
     might not be used, 

*WMS
FIX: JobWrapper - don't delete the sandbox tar file if upload fails
FIX: JobWrapper - fix in setting the failover request

*RMS
FIX: RequestDB - add protections when trying to get a non existing request

[v6r11p6]

*WMS
FIX: InpudDataResolution - fix the case when some files only have a local replica
FIX: DownloadInputData, InputDataByProtocol - fix the return structure of the
     execute() method
     
*Resources
NEW: LocalComputingElement, CondorComputingElement      

[v6r11p5]

FIX: Incorporated changes from v6r10p25 patch

*Framework
NEW: Added getUserProfileNames() interface

*WMS
NEW: WMSAdministrator - added getPilotStatistics() interface
BUGFIX: JobWrapperTemplate - use sendJobAccounting() instead of sendWMSAccounting()
FIX: JobCleaningAgent - skip if no jobs to remove

*DMS
BUGFIX: FileCatalogClientCLI - bug fix in the metaquery construction

*Resources
CHANGE: StorageElement - enable Storage Element proxy configuration by protocol name

*TMS
NEW: TransformationManager - add Scheduled to task state for monitoring

[v6r11p4]

*Framework
NEW: ProxyDB - added primary key to ProxyDB_Log table
CHANGE: ProxyManagerHandler - purge logs once in 6 hours

*DMS
FIX: DataManager - fix in the accounting report for deletion operation
CHANGE: FTSRequest - print FTS GUID when submitting request
FIX: dirac-dms-fts-monitor - fix for using the new FTS structure
FIX: DataLoggingDB - fix type of the StatusTimeOrder field
FIX: DataLoggingDB - take into account empty date argument in addFileRecord()
FIX: ReplicateAndRegister - use active replicas
FIX: FTS related modules - multiple fixes

*WMS
NEW: SiteDirector - pass the list of already registered pilots to the CE.available() query
FIX: JobCleaningAgent - do not attempt job removal if no eligible jobs

*Resources
FIX: LcgFileCatalogClient - if replica already exists while registration, reregister
NEW: CREAM, SSH, ComputingElement - consider only registered pilots to evaluate queue occupancy

[v6r11p3]

FIX: import gMonitor from it is original location

*Core
FIX: FC.Utilities - treat properly the LFN names starting with /grid ( /gridpp case )

*Configuration
FIX: LocalConfiguration - added exitCode optional argument to showHelp(), closes #1821

*WMS
FIX: StalledJobAgent - extra checks when failing Completed jobs, closes #1944
FIX: JobState - added protection against absent job in getStatus(), closes #1853

[v6r11p2]

*Core
FIX: dirac-install - skip expectedBytes check if Content-Length not returned by server
FIX: AgentModule - demote message "Cycle had an error:" to warning

*Accounting
FIX: BaseReporter - protect against division by zero

*DMS
CHANGE: FileCatalogClientCLI - quite "-q" option in find command
FIX: DataManager - bug fix in __initializeReplication()
FIX: DataManager - less verbose log message 
FIX: DataManager - report the size of removed files only for successfully removed ones
FIX: File, FTSFile, FTSJob - SQL tables schema change: Size filed INTEGER -> BIGINT

*RMS
FIX: dirac-rms-reset-request, dirac-rms-show-request - fixes
FIX: ForwardDISET - execute with trusted host certificate

*Resources
FIX: SSHComputingElement - SSHOptions are parsed at the wrong place
NEW: ComputingElement - evaluate the number of available cores if relevant

*WMS
NEW: JobMonitoringHander - added export_getOwnerGroup() interface

*TMS
CHANGE: TransformationCleaningAgent - instantiation of clients moved in the initialize()

[v6r11p1]

*RMS
FIX: ReqClient - failures due to banned sites are considered to be recoverable

*DMS
BUGFIX: dirac-dms-replicate-and-register-request - minor bug fixes

*Resources
FIX: InProcessComputingElement - stop proxy renewal thread for a finished payload

[v6r11]

*Core
FIX: Client - fix in __getattr__() to provide dir() functionality
CHANGE: dirac-configure - use Registry helper to get VOMS servers information
BUGFIX: ObjectLoader - extensions must be looked up first for plug-ins
CHANGE: Misc.py - removed obsoleted
NEW: added returnSingleResult() generic utility by moving it from Resources/Utils module 

*Configuration
CHANGE: Resources.getDIRACPlatform() returns a list of compatible DIRAC platforms
NEW: Resources.getDIRACPlatforms() used to access platforms from /Resources/Computing/OSCompatibility
     section
NEW: Registry - added getVOs() and getVOMSServerInfo()     
NEW: CE2CSAgent - added VO management

*Accounting
FIX: AccountingDB, Job - extra checks for invalid values

*WMS
NEW: WMS tags to allow jobs require special site/CE/queue properties  
CHANGES: DownloadInputData, InputDataByProtocol, InputDataResolution - allows to get multiple 
         PFNs for the protocol resolution
NEW: JobDB, JobMonitoringHandler - added traceJobParameters(s)() methods     
CHANGE: TaskQueueDirector - use ObjectLoader to load directors    
CHANGE: dirac-pilot - use Python 2.7 by default, 2014-04-09 LCG bundles

*DMS
NEW: DataManager to replace ReplicaManager class ( simplification, streamlining )
FIX: InputDataByProtocol - fix the case where file is only on tape
FIX: FTSAgent - multiple fixes
BUGFIX: ReplicateAndRegister - do not ask SE with explicit SRM2 protocol

*Interfaces
CHANGE: Dirac - instantiate SandboxStoreClient and WMSClient when needed, not in the constructor
CHANGE: Job - removed setSystemConfig() method
NEW: Job.py - added setTag() interface

*Resources
CHANGE: StorageElement - changes to avoid usage PFNs
FIX: XROOTStorage, SRM2Storage - changes in PFN construction 
NEW: PoolComputingElement - a CE allowing to manage multi-core slots
FIX: SSHTorqueComputingElement - specify the SSHUser user for querying running/waiting jobs 

*RSS
NEW: added commands dirac-rss-query-db and dirac-rss-query-dtcache

*RMS
CHANGE: ReqDB - added Foreign Keys to ReqDB tables
NEW: dirac-rms-reset-request command
FIX: RequestTask - always execute operations with owner proxy

*SMS
FIX: few minor fixes to avoid pylint warnings

[v6r10p25]

*DMS
CHANGE: FileCatalog - optimized file selection by metadata

[v6r10p24]

*DMS
FIX: FC.FileMetadata - optimized queries for list interception evaluation

[v6r10p23]

*Resoures
CHANGE: SSHComputingElement - allow SSH options to be passed from CS setup of SSH Computing Element
FIX: SSHComputingElement - use SharedArea path as $HOME by default

[v6r10p22]

*CS
CHANGE: Operations helper - if not given, determine the VO from the current proxy 

*Resources
FIX: glexecComputingElement - allows Application Failed with Errors results to show through, 
     rather than be masked by false "glexec CE submission" errors
     
*DMS     
CHANGE: ReplicaManager - in getReplicas() rebuild PFN if 
        <Operations>/DataManagement/UseCatalogPFN option is set to False ( True by default )

[v6r10p21]

*Configuration
FIX: CSGlobals - allow to specify extensions in xxxDIRAC form in the CS

*Interfaces
FIX: Job - removed self.reqParams
FIX: Job - setSubmitPools renamed to setSubmitPool, fixed parameter definition string

*WMS
FIX: JobMonitorigHandler, JobPolicy - allow JobMonitor property to access job information

[v6r10p20]

*DMS
FIX: FTSAgent/Client, ReplicateAndRegister - fixes to properly process failed
     FTS request scheduling

[v6r10p19]

*DMS
FIX: FTSAgent - putRequest when leaving processRequest
FIX: ReplicaManager - bug in getReplicas() in dictionary creation

[v6r10p18]

*DMS
FIX: ReplicateAndRegister - dictionary items incorrectly called in ftsTransfer()

[v6r10p17]

*RMS
FIX: RequestDB.py - typo in a table name
NEW: ReqManagerHandler - added getDistinctValues() to allow selectors in the web page

*DMS
CHANGE: ReplicaManager - bulk PFN lookup in getReplicas()

[v6r10p16]

*Framework
NEW: PlottingClient - added curveGraph() function

*Transformation
FIX: TaskManagerAgentBase - add the missing Scheduled state

*WMS
FIX: TaskQueueDB - reduced number of lines in the matching parameters printout

*DMS
FIX: dirac-dms-show-se-status - exit on error in the service call, closes #1840

*Interface
FIX: API.Job - removed special interpretation of obsoleted JDLreqt type parameters

*Resources
FIX: SSHComputingElement - increased timeout in getJobStatusOnHost() ssh call, closes #1830

[v6r10p15]

*DMS
FIX: FTSAgent - added missing monitoring activity
FIX: FileCatalog - do not check directory permissions when creating / directory

*Resources
FIX: SSHTorqueComputingElement - removed obsoleted stuff

[v6r10p14]

*SMS
FIX: RequestPreparationAgent - typo fixed

[v6r10p13]

*SMS
FIX: RequestPreparationAgent - use ReplicaManager to get active replicas

*DMS
FIX: ReplicaManager - getReplicas returns all replicas ( in all statuses ) by default
CHANGE: FC/SecurityManager - give full ACL access to the catalog to groups with admin rights

*WMS
CHANGE: SiteDirector - changes to reduce the load on computing elements
FIX: JobWrapper - do not set Completed status for the case with failed application thread

[v6r10p12]

*WMS
CHANGE: Replace consistently everywhere SAM JobType by Test JobType
FIX: JobWrapper - the outputSandbox should be always uploaded (outsized, in failed job)

*DMS
FIX: RemoveFile - bugfix
FIX: ReplicateAndRegister - fixes in the checksum check, retry failed FTS transfer 
     with RM transfer
NEW: RegisterReplica request operation     

*RMS
FIX: ReqClient - fix in the request state machine
FIX: Request - enhance digest string
NEW: dirac-dms-reset-request command
CHANGE: dirac-rms-show-request - allow selection of a request by job ID

*TS
FIX: TransformationDB - in getTransformationParameters() dropped "Submitted" counter 
     in the output

[v6r10p11]

*Core
FIX: X509Chain - cast life time to int before creating cert

*Accounting
FIX: DataStoreClient - self.__maxRecordsInABundle = 5000 instead of 1000
FIX: JobPolicy - allow access for JOB_MONITOR property

*RMS
FIX: ReqClient - fix the case when a job is Completed but in an unknown minor status

*Resources
BUGFIX: ProxyStorage - use checkArgumentFormat() instead of self.__checkArgumentFormatDict()

[v6r10p10]

*DMS
FIX: Several fixes to make FTS accounting working (FTSAgent/Job, ReplicaManager, File )

[v6r10p9]

*Core
BUGFIX: LineGraph - Ymin was set to a minimal plot value rather than 0.

*DMS
CHANGE: FTSJob(Agent) - get correct information for FTS accounting (registration)

[v6r10p8]

*Core
FIX: InstallTools - admin e-mail default location changed

*Framework
FIX: SystemAdministratorClientCLI - allow "set host localhost"
FIX: BundleDelivery - protect against empty bundle

*WMS
FIX: SiteDirector - Pass siteNames and ceList as None if any is accepted
FIX: WorkloadManagement.ConfigTemplate.SiteDorectory - set Site to Any by default 

*DMS
FIX: FileCatalogCLI - ignore Datasets in ls command for backward compatibility

*Resources
FIX: SSH - some platforms use Password instead of password prompt

[v6r10p7]

*Core
FIX: dirac-install - execute dirac-fix-mysql-script and dirac-external-requirements after sourcing the environment
FIX: InstallTools - set basedir variable in fixMySQLScript()
FIX: InstallTools - define user root@host.domain in installMySQL()

*Framework
BUGFIX: SystemAdministratorCLI - bug fixed in default() call signature

*DMS
FIX: FTSRequest - handle properly FTS server in the old system 
FIX: ReplicaManager - check if file is in FC before removing 
FIX: Request/RemovalTask - handle properly proxies for removing files 
BUGFIX: DatasetManager - in the table description

[v6r10p6]

*Core
FIX: X509Certificate - reenabled fix in getDIRACGroup()

*Configuration
FIX: CSAPI - Group should be taken from the X509 chain and not the certificate

*RMS
CHANGE: ReqClient - if the job does not exist, do not try further finalization

[v6r10p5]

*Core
FIX: X509Certificate - reverted fix in getDIRACGroup()

[v6r10p4]

*Core
NEW: dirac-info - extra printout
CHANGE: PrettyPrint - extra options in printTable()
FIX: X509Certificate - bug fixed in getDIRACGroup()

*Framework
NEW: SystemAdministratorCLI - new showall command to show components across hosts
NEW: ProxyDB - allow to upload proxies without DIRAC group

*RMS
CHANGE: ReqClient - requests from failed jobs update job status to Failed
CHANGE: RequestTask - retry in the request finalize()

[v6r10p3]

*Configuration
CHANGE: Registry - allow to define a default group per user

*WMS
BUGFIX: JobReport - typo in generateForwardDISET()

[v6r10p2]

*TMS
CHANGE: Backward compatibility fixes when setting the Transformation files status

*DMS
BUGFIX: ReplicateAndRegister - bugfix when replicating to multiple destination by ReplicaManager

*WMS
BUGFIX: JobManager - bug fix when deleting no-existing jobs

[v6r10p1]

*RMS
FIX: ReqDB.Operations - Arguments field changed type from BLOB to MEDIUMBLOB

*DMS
FIX: FileCatalog - check for non-exiting directories in removeDirectory()

*TMS
FIX: TransformationDB - removed constraint that was making impossible to derive a production

[v6r10]

*Core
FIX: Several fixes on DB classes(AccountingDB, SystemLoggingDB, UserProfileDB, TransformationDB, 
     JobDB, PilotAgentsDB) after the new movement to the new MySQL implementation with a persistent 
     connection per running thread
NEW: SystemAdministratorCLI - better support for executing remote commands 
FIX: DIRAC.__init__.py - avoid re-definition of platform variable    
NEW: Graphs - added CurveGraph class to draw non-stacked lines with markers
NEW: Graphs - allow graphs with negative Y values
NEW: Graphs - allow to provide errors with the data and display them in the CurveGraph
FIX: InstallTools - fix for creation of the root@'host' user in MySQL 
FIX: dirac-install - create links to permanent directories before module installation
CHANGE: InstallTools - use printTable() utility for table printing
CHANGE: move printTable() utility to Core.Utilities.PrettyPrint
NEW: added installation configuration examples
FIX: dirac-install - fixBuildPath() operates only on files in the directory
FIX: VOMSService - added X-VOMS-CSRF-GUARD to the html header to be compliant with EMI-3 servers

*CS
CHANGE: getVOMSVOForGroup() uses the VOMSName option of the VO definition 
NEW: CE2CSAgent - added ARC CE information lookup

*Framework
FIX: SystemAdministratorIntegrator - use Host option to get the host address in addition to the section name, closes #1628
FIX: dirac-proxy-init - uses getVOMSVOForGroup() when adding VOMS extensions

*DMS
CHANGE: DFC - optimization and bug fixes of the bulk file addition
FIX: TransferAgent - protection against badly defined LFNs in collectFiles()
NEW: DFC - added getDirectoryReplicas() service method support similar to the LFC
CHANGE: DFC - added new option VisibleReplicaStatus which is used in replica getting commands
CHANGE: FileCatalogClientCLI client shows number of replicas in the 2nd column rather than 
        unimplemented number of links
CHANGE: DFC - optimizations for the bulk replica look-up
CHANGE: DFC updated scalability testing tool FC_Scaling_test.py        
NEW: DFC - methods returning replicas provide also SE definitions instead of PFNs to construct PFNs on the client side
NEW: DFC - added getReplicasByMetadata() interface
CHANGE: DFC - optimized getDirectoryReplicas()
CHANGE: FileCatalogClient - treat the reduced output from various service queries restoring LFNs and PFNs on the fly
NEW: DFC - LFNPFNConvention flag can be None, Weak or Strong to facilitate compatibility with LFC data 
CHANGE: FileCatalog - do not return PFNs, construct them on the client side
CHANGE: FileCatalog - simplified FC_Scaling_test.py script
NEW: FileCatalog/DatasetManager class to define and manipulate datasets corresponding to meta queries
NEW: FileCatalogHandler - new interface methods to expose DatasetManager functionality
NEW: FileCatalogClientCLI - new dataset family of commands
FIX: StorageFactory, ReplicaManager - resolve SE alias name recursively
FIX: FTSRequest, ReplicaManager, SRM2Storage - use current proxy owner as user name in accounting reports, closes #1602
BUGFIX: FileCatalogClientCLI - bug fix in do_ls, missing argument to addFile() call, closes #1658
NEW: FileCatalog - added new setMetadataBulk() interface, closes #1358
FIX: FileCatalog - initial argument check strips off leading lfn:, LFN:, /grid, closes #448
NEW: FileCatalog - added new setFileStatus() interface, closes #170, valid and visible file and replica statuses can be defined in respective options.
CHANGE: multiple new FTS system fixes
CHANGE: uniform argument checking with checkArgumentFormat() in multiple modules
CHANGE: FileCatalog - add Trash to the default replica valid statuses
CHANGE: ReplicaManager,FTSRequest,StorageElement - no use of PFN as returned by the FC except for file removal,
        rather constructing it always on the fly
        
*SMS
CHANGE: PinRequestAgent, SENamespaceCatalogCheckAgent - removed
CHANGE: Use StorageManagerClient instead of StorageDB directly        

*WMS
CHANGE: JobPolicy - optimization for bulk job verification
NEW: JobPolicy - added getControlledUsers() to get users which jobs can be accessed for 
     a given operation
CHANGE: JobMonitoringHandler - Avoid doing a selection of all Jobs, first count matching jobs 
        and then use "limit" to select only the required JobIDs.
NEW: JobMonitoringHandler - use JobPolicy to filter jobs in getJobSummaryWeb()
NEW: new Operations option /Services/JobMonitoring/GlobalJobsInfo ( True by default ) to 
     allow or not job info lookup by anybody, used in JobMonitoringHandler       
BUGFIX: SiteDirector - take into account the target queue Platform
BUGFIX: JobDB - bug in __insertNewJDL()    
CHANGE: dirac-admin-show-task-queues - enhanced output  
CHANGE: JobLoggingDB.sql - use trigger to manage the new LoggingInfo structure  
CHANGE: JobWrapper - trying several times to upload a request before declaring the job failed
FIX: JobScheduling executor - fix race condition that causes a job to remain in Staging
NEW: SiteDirector - do not touch sites for which there is no work available
NEW: SiteDirector - allow sites not in mask to take jobs with JobType Test
NEW: SiteDirector - allow 1 hour grace period for pilots in Unknown state before aborting them
CHANGE: Allow usage of non-plural form of the job requirement options ( PilotType, GridCE, BannedSite, 
        SubmitPool ), keep backward compatibility with a plural form
        
*RSS
FIX: DowntimeCommand - take the latest Downtime that fits    
NEW: porting new Policies from integration  
NEW: RSS SpaceToken command querying endpoints/tokens that exist  
        
*Resources
NEW: added SSHOARComputingElement class 
NEW: added XROOTStorage class       
FIX: CREAMComputingElement - extra checks for validity of returned pilot references
        
*TS
CHANGE: TransformationClient(DB,Manager) - set file status for transformation as bulk operation 
CHANGE: TransformationClient - applying state machine when changing transformation status
BUGFIX: TransformationClient(Handler) - few minor fixes
NEW: TransformationDB - backported __deleteTransformationFileTask(s) methods
CHANGE: TransformationDB(Client) - fixes to reestablish the FileCatalog interface
FIX: TransformationAgent - added MissingInFC to consider for Removal transformations
BUGFIX: TransformationAgent - in _getTransformationFiles() variable 'now' was not defined
FIX: TransformationDB.sql - DataFiles primary key is changed to (FileID) from (FileID,LFN) 
CHANGE: TransformationDB(.sql) - schema changes suitable for InnoDB
FIX: TaskManager(AgentBase) - consider only submitted tasks for updating status
CHANGE: TransformationDB(.sql) - added index on LFN in DataFiles table

*RMS
NEW: Migrate to use the new Request Management by all the clients
CHANGE: RequestContainer - Retry failed transfers 10 times and avoid sub-requests to be set Done 
        when the files are failed
CHANGE: Use a unique name for storing the proxy as processes may use the same "random" name and 
        give conflicts
NEW: RequestClient(Handler) - add new method readRequest( requestname)                 

*Workflow
NEW: Porting the LHCb Workflow package to DIRAC to make the use of general purpose modules and
     simplify construction of workflows        

[v6r9p33]

*Accounting
BUGFIX: AccountingDB - wrong indentation

[v6r9p32]

*Accounting
FIX: AccountingDB - use old style grouping if the default grouping is altered, e.g. by Country

[v6r9p31]

*Accounting
CHANGE: AccountingDB - changes to speed up queries: use "values" in GROUP By clause;
        drop duplicate indexes; reorder fields in the UniqueConstraint index of the
        "bucket" tables  

[v6r9p30]

*DMS
CHANGE: FileCatalogFactory - construct CatalogURL from CatalogType by default

*SMS
FIX: dirac-stager-stage-files - changed the order of the arguments

[v6r9p29]

*TS
FIX: TaskManager(AgentBase) - fix for considering only submitted tasks 

[v6r9p28]

*TS
FIX: TransformationDB(ManagerHandler) - several portings from v6r10

[v6r9p27]

*SMS
FIX: StorageManagementDB - in removeUnlinkedReplicas() second look for CacheReplicas 
     for which there is no entry in StageRequests

[v6r9p26]

*Resources
CHANGE: CREAMComputigElement - Make sure that pilots submitted to CREAM get a 
        fresh proxy during their complete lifetime
*Framework
FIX: ProxyDB - process properly any SQLi with DNs/groups with 's in the name

[v6r9p25]

*TS
CHANGE: TransformationClient - changed default timeout values for service calls
FIX: TransformationClient - fixes for processing of derived transformations 

[v6r9p24]

*TS
FIX: TransformationClient - in moveFilesToDerivedTransformation() set file status
     to Moved-<prod>

[v6r9p23]

*Core
BUGFIX: InstallTools - improper configuration prevents a fresh new installation

*WMS
BUGFIX: PilotDirector - Operations Helper non-instantiated

[v6r9p22]

*WMS
FIX: PilotDirector - allow to properly define extensions to be installed by the 
     Pilot differently to those installed at the server
FIX: Watchdog - convert pid to string in ProcessMonitor

*TS
FIX: TransformationDB - splitting files in chunks

*DMS
NEW: dirac-dms-create-removal-request command
CHANGE: update dirac-dms-xxx commands to use the new RMS client,
        strip lines when reading LFNs from a file

[v6r9p21]

*TS
FIX: Transformation(Client,DB,Manager) - restored FileCatalog compliant interface
FIX: TransformationDB - fix in __insertIntoExistingTransformationFiles()

[v6r9p20]

*Core
BUGFIX: ProxyUpload - an on the fly upload does not require a proxy to exist

*DMS
CHANGE: TransferAgent - use compareAdler() for checking checksum
FIX: FailoverTransfer - recording the sourceSE in case of failover transfer request 

*WMS
FIX: ProcessMonitor - some fixes added, printout when <1 s of consumed CPU is found

*Transformation
BUGFIX: TransformationClient - fixed return value in moveFilesToDerivedTransformation()

*RMS
BUGFIX: CleanReqDBAgent - now() -> utcnow() in initialize()

*Resources
FIX: ARCComputingElement - fix the parsing of CE status if no jobs are available

[v6r9p19]

*DMS
FIX: FileCatalog/DirectoryMetadata - inherited metadata is used while selecting directories
     in findDirIDsByMetadata()

[v6r9p18]

*DMS
FIX: FTSSubmitAgent, FTSRequest - fixes the staging mechanism in the FTS transfer submission
NEW: TransferDBMonitoringHandler - added getFilesForChannel(), resetFileChannelStatus()

[v6r9p17]

*Accounting
FIX: DataStoreClient - send accounting records in batches of 1000 records instead of 100

*DMS:
FIX: FailoverTransfer - catalog name from list to string
FIX: FTSSubmitAgent, FTSRequest - handle FTS3 as new protocol and fix bad submission time
FIX: FTSSubmitAgent, FTSRequest - do not submit FTS transfers for staging files

*WMS
FIX: TaskQueueDB - do not check enabled when TQs are requested from Directors
FIX: TaskQueueDB - check for Enabled in the TaskQueues when inserting jobs to print an alert
NEW: TaskQueueDB - each TQ can have at most 5k jobs, if beyond the limit create a new TQ 
     to prevent long matching times when there are way too many jobs in a single TQ

[v6r9p16]

*TS
BUGFIX: typos in TransformationCleaningAgent.py

*DMS
CHANGE: DownloadInputData - check the available disk space in the right input data directory
FIX: DownloadInputData - try to download only Cached replicas 

[v6r9p15]

*Core
FIX: MySQL - do not decrease the retry counter after ping failure

*DMS
CHANGE: FC/DirectoryMetadata - Speed up findFilesByMetadataWeb when many files match
FIX: RemovalTask - fix error string when removing a non existing file (was incompatible 
     with the LHCb BK client). 

*WMS
FIX: JobReport - minor fix ( removed unused imports )
FIX: JobMonitoring(JobStateUpdate)Handler - jobID argument can be either string, int or long

*TS
CHANGE: TransformationClient - change status of Moved files to a deterministic value
FIX: FileReport - minor fix ( inherits object ) 

[v6r9p14]

*DMS
CHANGE: FTSDB - changed schema: removing FTSSite table. From now on FTS sites 
        would be read from CS Resources

[v6r9p13]

FIX: included fixes from v6r8p26 patch release

[v6r9p12]

FIX: included fixes from v6r8p25 patch release

[v6r9p11]

*DMS
BUGFIX: FTSRequest - in __resolveFTSServer() type "=" -> "=="

[v6r9p10]

FIX: included fixes from v6r8p24 patch release

*Core
NEW: StateMachine utility

*DMS
BUGFIX: in RegisterFile operation handler

*Interfaces
FIX: Dirac.py - in splitInputData() consider only Active replicas

[v6r9p9]

*RMS
FIX: RequestDB - added getRequestFileStatus(), getRequestName() methods

[v6r9p8]

*DMS
FIX: RequestDB - get correct digest ( short request description ) of a request

[v6r9p7]

FIX: included fixes from v6r8p23 patch release

*RSS
FIX: SpaceTokenOccupancyPolicy - SpaceToken Policy decision was based on 
     percentage by mistake
     
*RMS
NEW: new scripts dirac-dms-ftsdb-summary, dirac-dms-show-ftsjobs    
FIX: FTSAgent - setting space tokens for newly created FTSJobs 

[v6r9p6]

*DMS
BUGFIX: dirac-admin-add-ftssite - missing import

*RMS
NEW: RequestDB, ReqManagerHandler - added getRequestStatus() method

*TS
FIX: fixes when using new RequestClient with the TransformationCleaningAgent

*WMS
BUGFIX: typo in SandboxStoreHandler transfer_fromClient() method

[v6r9p5]

*DMS
BUGFIX: missing proxy in service env in the FTSManager service. By default service 
        will use DataManager proxy refreshed every 6 hours.

*Resources
NEW: StorageElement - new checkAccess policy: split the self.checkMethods in 
     self.okMethods. okMethods are the methods that do not use the physical SE. 
     The isValid returns S_OK for all those immediately

*RSS
FIX: SpaceTokenOccupancyPolicy - Policy that now takes into account absolute values 
     for the space left
     
*TS
FIX: TransformationCleaningAgent - will look for both old and new RMS     

[v6r9p4]

*Stager
NEW: Stager API: dirac-stager-monitor-file, dirac-stager-monitor-jobs, 
     dirac-stager-monitor-requests, dirac-stager-show-stats

[v6r9p3]

*Transformation
FIX: TransformationCleaning Agent status was set to 'Deleted' instead of 'Cleaned'

[v6r9p2]

*RSS
NEW: Added Component family tables and statuses
FIX: removed old & unused code 
NEW: allow RSS policies match wild cards on CS

*WMS
BUGFIX: FailoverTransfer,JobWrapper - proper propagation of file metadata

[v6r9p1]

*RMS
NEW: FTSAgent - update rwAccessValidStamp,
     update ftsGraphValidStamp,
     new option for staging files before submission,
     better log handling here and there
CHANGE: FTSJob - add staging flag in in submitFTS2
CHANGE: Changes in WMS (FailoverTransfer, JobReport, JobWrapper, SandboxStoreHandler) 
        and TS (FileReport) to follow the new RMS.
NEW: Full CRUD support in RMS.

*RSS
NEW: ResourceManagementDB - new table ErrorReportBuffer
NEW: new ResourceManagementClient methods - insertErrorReportBuffer, selectErrorReportBuffer,
     deleteErrorReportBuffer

[v6r9]

NEW: Refactored Request Management System, related DMS agents and FTS management
     components

[v6r8p28]

*Core
BUGFIX: RequestHandler - the lock Name includes ActionType/Action

*DMS
FIX: dirac-dms-filecatalog-cli - prevent exception in case of missing proxy

[v6r8p27]

*DMS
BUGFIX: dirac-dms-add-file - fixed typo item -> items

[v6r8p26]

*Core
NEW: RequestHandler - added getServiceOption() to properly resolve inherited options 
     in the global service handler initialize method
NEW: FileCatalogHandler, StorageElementHandler - use getServiceOption()

[v6r8p25]

FIX: included fixes from v6r7p40 patch release

*Resources
FIX: SRM2Storage - do not account gfal_ls operations

[v6r8p24]

FIX: included fixes from v6r7p39 patch release

*Core
FIX: SiteSEMapping was returning wrong info

*DMS
FIX: FTSRequest - choose explicitly target FTS point for RAL and CERN
BUGFIX: StrategyHandler - wrong return value in __getRWAccessForSE()

*Resources
CHANGE: SRM2Storage - do not account gfal_ls operations any more

[v6r8p23]

FIX: included fixes from v6r7p37 patch release

*TS
FIX: TransformationDB - allow tasks made with ProbInFC files
FIX: TransformationCleaingAgent,Client - correct setting of transformation 
     status while cleaning

[v6r8p22]

FIX: included fixes from v6r7p36 patch release

[v6r8p21]

*DMS
FIX: FileCatalog/DirectoryMetadata - even if there is no meta Selection 
     the path should be considered when getting Compatible Metadata
FIX: FileCatalog/DirectoryNodeTree - findDir will return S_OK( '' ) if dir not 
     found, always return the same error from DirectoryMetadata in this case.     

*RSS
FIX: DowntimeCommand - use UTC time stamps

*TS
FIX: TransformationAgent - in _getTransformationFiles() get also ProbInFC files in 
     addition to Used 

[v6r8p20]

*Stager
NEW: Stager API: dirac-stager-monitor-file, dirac-stager-monitor-jobs, 
     dirac-stager-monitor-requests, dirac-stager-show-stats

[v6r8p19]

*Transformation
FIX: TransformationCleaning Agent status was set to 'Deleted' instead of 'Cleaned'

[v6r8p18]

*TS
BUGFIX: TransformationAgent - regression in __cleanCache()

[v6r8p17]

FIX: included fixes from v6r7p32 patch release

*WMS
FIX: StalledJobAgent - for accidentally stopped jobs ExecTime can be not set, 
     set it to CPUTime for the accounting purposes in this case

[v6r8p16]

FIX: included fixes from v6r7p31 patch release

*WMS
BUGFIX: TaskQueueDB - fixed a bug in the negative matching conditions SQL construction

*RSS
NEW: improved doc strings of PEP, PDP modules ( part of PolicySystem )
FIX: Minor changes to ensure consistency if ElementInspectorAgent and 
     users interact simultaneously with the same element
CHANGE: removed DatabaseCleanerAgent ( to be uninstalled if already installed )
FIX: SummarizeLogsAgent - the logic of the agent was wrong, the agent has been re-written.
     
[v6r8p15]

*Core
FIX: X509Chain - fix invalid information when doing dirac-proxy-info without CS
     ( in getCredentials() )

*RSS
NEW: PDP, PEP - added support for option "doNotCombineResult" on PDP

[v6r8p14]

*Core
FIX: dirac-deploy-scripts - can now work with the system python

*WMS
NEW: dirac-wms-cpu-normalization - added -R option to modify a given configuration file
FIX: Executor/InputData - Add extra check for LFns in InputData optimizer, closes #1472

*Transformation
CHANGE: TransformationAgent - add possibility to kick a transformation (not skip it if no 
        unused files), by touching a file in workDirectory
BUGFIX: TransformationAgent - bug in __cleanCache() dict modified in a loop        

[v6r8p13]

*Transformation
BUGFIX: TransformationDB - restored import of StringType

[v6r8p12]

NEW: Applied patches from v6r7p29

*WMS
FIX: JobDB - check if SystemConfig is present in the job definition and convert it 
     into Platform

*DMS
FIX: ReplicaManager - do not get metadata of files when getting files in a directory 
     if not strictly necessary

*RSS
NEW: ported from LHCb PublisherHandler for RSS web views

[v6r8p11]

NEW: Applied patches from v6r7p27

*RSS
NEW: SpaceTokenOccupancyPolicy - ported from LHCbDIRAC 
NEW: db._checkTable done on service initialization ( removed dirac-rss-setup script doing it )

*Transformation
FIX: TaskManager - reset oJob for each task in prepareTransformationTasks()
BUGFIX: ValidateOutputDataAgent - typo fixed in getTransformationDirectories()
FIX: TransformationManagerHandler - use CS to get files statuses not to include in 
     processed file fraction calculation for the web monitoring pages

[v6r8p10]

NEW: Applied patches from v6r7p27

[v6r8p9]

*DMS
FIX: TransferAgent,dirac-dms-show-se-status, ResourceStatus,TaskManager - fixes
     needed for DMS components to use RSS status information
NEW: ReplicaManager - allow to get metadata for an LFN+SE as well as PFN+SE     

[v6r8p8]

*RSS
BUGFIX: dirac-rss-setup - added missing return of S_OK() result

[v6r8p7]

NEW: Applied patches from v6r7p24

*DMS
BUGFIX: LcgFileCatalogClient - bug in addFile()

*RSS
BUGFIX: fixed script dirac-rss-set-token, broken in the current release.
NEW: Statistics module - will be used in the future to provide detailed information 
     from the History of the elements 

[v6r8p6]

NEW: Applied patches from v6r7p23

*Transformation
FIX: TaskManager - allow prepareTransformationTasks to proceed if no OutputDataModule is defined
FIX: TransformationDB - remove INDEX(TaskID) from TransformationTasks. It produces a single counter 
     for the whole table instead of one per TransformationID
     
*WMS     
FIX: WMSUtilities - to allow support for EMI UI's for pilot submission we drop support for glite 3.1

[v6r8p5]

NEW: Applied patches from v6r7p22

*RSS
CHANGE: removed old tests and commented out files

*WMS
FIX: PoolXMLCatalog - proper addFile usage

*Transformation
CHANGE: TransformationAgent - clear replica cache when flushing or setting a file in the workdirectory

[v6r8p4]

*Transformation
FIX: The connection to the jobManager is done only at submission time
FIX: Jenkins complaints fixes

*WMS
BUGFIX: JobDB - CPUtime -> CPUTime
FIX: Jenkins complaints fixes

[v6r8p3]

*DMS
BUGFIX: LcgFileCatalogClient

[v6r8p2]

*DMS:
FIX: LcgFileCatalogClient - remove check for opening a session in __init__ as credentials are not yet set 

*Transformation
CHANGE: reuse RPC clients in Transformation System 

[v6r8p1]

*Core
FIX: dirac-deploy-scripts - restored regression w.r.t. support of scripts starting with "d"

*DMS
BUGFIX: LcgFileCatalogClient - two typos fixed

[v6r8]

CHANGE: Several fixes backported from the v7r0 integration branch

*Core
CHANGE: DictCache - uses global LockRing to avoid locks in multiprocessing
FIX: X509Chain - proxy-info showing an error when there's no CS

*DMS
FIX: TransferAgent - inside loop filter out waiting files dictionary
BUGFIX: dirac-admin-allow-se - there was a continue that was skipping the complete loop for 
        ARCHIVE elements
NEW: LcgFileCatalogClient - test return code in startsess lfc calls       

*WMS:
FIX: OptimizerExecutor, InputData, JobScheduling - check that site candidates have all the 
     replicas

*RSS: 
BUGFIX: ResourceStatus, RSSCacheNoThread - ensure that locks are always released

*Transformation
FIX: TaskManager - site in the job definition is taken into account when submitting
NEW: Transformation - get the allowed plugins from the CS /Operations/Transformations/AllowedPlugins
FIX: ValidateOutputDataAgent - self not needed for static methods

[v6r7p40]

*Resources
FIX: StorageElement class was not properly passing the lifetime argument for prestageFile method

[v6r7p39]

*Core
CHANGE: Grid - in executeGridCommand() allow environment script with arguments needed for ARC client

*DMS
FIX: DFC SEManager - DIP Storage can have a list of ports now

*Resources
FIX: ARCComputingElement - few fixes after debugging

[v6r7p38]

*Core
NEW: DISET FileHelper, TransferClient - possibility to switch off check sum

*Resources
NEW: ARCComputingElement - first version
NEW: StorageFactory - possibility to pass extra protocol parameters to storage object
NEW: DIPStorage - added CheckSum configuration option
BUGFIX: SSHComputingElement - use CE name in the pilot reference construction

*WMS
FIX: StalledJobAgent - if ExecTime < CPUTime make it equal to CPUTime

[v6r7p37]

*Framework
BUGFIX: NotificationDB - typos in SQL statement in purgeExpiredNotifications() 

*WMS
NEW: JobCleaningAgent - added scheduling sandbox LFN removal request 
     when deleting jobs
CHANGE: JobWrapper - report only error code as ApplicationError parameter 
        when payload finishes with errors    
NEW: SiteDirector - possibility to specify extensions to be installed in 
     pilots in /Operations/Pilots/Extensions option in order not to install
     all the server side extensions        

*DMS
CHANGE: FileCatalogFactory - use service path as default URL
CHANGE: FileCatalogFactory - use ObjectLoader to import catalog clients

*SMS
BUGFIX: StorageManagementDB, dirac-stager-monitor-jobs - small bug fixes ( sic, Daniela )

*Resources
CHANGE: DIPStorage - added possibility to specify a list of ports for multiple
        service end-points
CHANGE: InProcessComputingElement - demote log message when payload failure 
        to warning, the job will fail anyway
FIX: StalledJobAgent - if pilot reference is not registered, this is not an 
     error of the StalledJobAgent, no log.error() in  this case                
        
*RMS
CHANGE: RequestTask - ensure that tasks are executed with user credentials 
        even with respect to queries to DIRAC services ( useServerCertificate 
        flag set to false )        

[v6r7p36]

*WMS
FIX: CREAMCE, SiteDirector - make sure that the tmp executable is removed
CHANGE: JobWrapper - remove sending mails via Notification Service in case
        of job rescheduling
        
*SMS
FIX: StorageManagementDB - fix a race condition when old tasks are set failed 
     between stage submission and update.        

[v6r7p35]

*Stager
NEW: Stager API: dirac-stager-monitor-file, dirac-stager-monitor-jobs, 
     dirac-stager-monitor-requests, dirac-stager-show-stats

[v6r7p34]

*Transformation
FIX: TransformationCleaning Agent status was set to 'Deleted' instead of 'Cleaned'

[v6r7p33]

*Interfaces
FIX: Job.py - in setExecutable() - prevent changing the log file name string type

*StorageManagement
NEW: StorageManagementDB(Handler) - kill staging requests at the same time as 
     killing related jobs, closes #1510
FIX: StorageManagementDB - demote the level of several log messages       

[v6r7p32]

*DMS
FIX: StorageElementHandler - do not use getDiskSpace utility, use os.statvfs instead
CHANGE: StorageManagementDB - in getStageRequests() make MySQL do an UNIQUE selection 
        and use implicit loop to speed up queries for large results

*Resources
FIX: lsfce remote script - use re.search instead of re.match in submitJob() to cope with
     multipline output

[v6r7p31]

*WMS
FIX: SiteDirector - make possible more than one SiteDirector (with different pilot identity) attached 
     to a CE, ie sgm and pilot roles. Otherwise one is declaring Aborted the pilots from the other.

[v6r7p30]

*Core
CHANGE: X509Chain - added groupProperties field to the getCredentials() report
BUGFIX: InstallTools - in getSetupComponents() typo fixed: agent -> executor

[v6r7p29]

*DMS
CHANGE: FileCatalog - selection metadata is also returned as compatible metadata in the result
        of getCompatibleMetadata() call
NEW: FileCatalog - added path argument to getCompatibleMetadata() call
NEW: FileCatalogClient - added getFileUserMetadata()
BUGFIX: dirac-dms-fts-monitor - exit with code -1 in case of error

*Resources
FIX: CREAMComputingElement - check globus-url-copy result for errors when retrieving job output

[v6r7p28]

*DMS
BUGFIX: FileCatalog/DirectoryMetadata - wrong MySQL syntax 

[v6r7p27]

*Core
FIX: Mail.py - fix of the problem of colons in the mail's body

*Interfaces
NEW: Job API - added setSubmitPools(), setPlatform() sets ... "Platform"

*WMS
FIX: TaskQueueDB - use SystemConfig as Platform for matching ( if Platform is not set explicitly

*Resources
FIX: SSHComputingElement - use ssh host ( and not CE name ) in the pilot reference
BUGFIX: SSHGEComputingElement - forgotten return statement in _getJobOutputFiles()

*Framework
NEW: dirac-sys-sendmail - email's body can be taken from pipe. Command's argument 
     in this case will be interpreted as a destination address     

[v6r7p26]

*DMS
FIX: ReplicaManager - status names Read/Write -> ReadAccess/WriteAccess

[v6r7p25]

*Core
CHANGE: X509Chain - in getCredentials() failure to contact CS is not fatal, 
        can happen when calling dirac-proxy-init -x, for example

[v6r7p24]

*DMS
NEW: FileCatalog - added getFilesByMetadataWeb() to allow pagination in the Web 
     catalog browser
     
*WMS
CHANGE: WMSAdministrator, DiracAdmin - get banned sites list by specifying the status
        to the respective jobDB call     

[v6r7p23]

*Transformation
BUGFIX: TransformationDB - badly formatted error log message

*RMS
CHANGE: RequestDBMySQL - speedup the lookup of requests

*WMS
BUGFIX: dirac-dms-job-delete - in job selection by group

*DMS
FIX: LcgFileCatalogClient - getDirectorySize made compatible with DFC
BUGFIX: LcgFileCatalogClient - proper call of __getClientCertInfo()

[v6r7p22]

*Transformation
CHANGE: InputDataAgent - treats only suitable transformations, e.g. not the extendable ones. 
CHANGE: TransformationAgent - make some methods more public for easy overload

[v6r7p21]

*Core
FIX: Shifter - pass filePath argument when downloading proxy

[v6r7p20]

*DMS
CHANGE: StrategyHandler - move out SourceSE checking to TransferAgent
CHANGE: ReplicaManager, InputDataAgent - get active replicas
FIX: StorageElement, SRM2Storage - support for 'xxxAccess' statuses, checking results
     of return structures
     
*RSS
NEW: set configurable email address on the CS to send the RSS emails
NEW: RSSCache without thread in background
FIX: Synchronizer - moved to ResourceManager handler     

[v6r7p19]

*DMS
BUGFIX: ReplicaManager - in putAndRegister() SE.putFile() singleFile argument not used explicitly

[v6r7p18]

*WMS
FIX: StalledJobAgent - do not exit the loop over Completed jobs if accounting sending fails
NEW: dirac-wms-job-delete - allow to specify jobs to delete by job group and/or in a file
FIX: JobManifest - If CPUTime is not set, set it to MaxCPUTime value

[v6r7p17]

*Resources
FIX: SRM2Storage - treat properly "22 SRM_REQUEST_QUEUED" result code

[v6r7p16]

*DMS
FIX: StrategyHandler - do not proceed when the source SE is not valid for read 
BUGFIX: StorageElement - putFile can take an optional sourceSize argument
BUGFIX: ReplicaManager - in removeFile() proper loop on failed replicas

*RSS
FIX: SpaceTokenOccupancyCommand, CacheFeederAgent - add timeout when calling lcg_util commands

*WMS
FIX: JobManifest - take all the SubmitPools defined in the TaskQueueAgent 
NEW: StalledJobAgent - declare jobs stuck in Completed status as Failed

[v6r7p15]

*Core
BUGFIX: SocketInfo - in host identity evaluation

*DMS
BUGFIX: FileCatalogHandler - missing import os

*Transformation
CHANGE: JobManifest - getting allowed job types from operations() section 

[v6r7p14]

*DMS
CHANGE: StorageElementProxy - removed getParameters(), closes #1280
FIX: StorageElementProxy - free the getFile space before the next file
FIX: StorageElement - added getPFNBase() to comply with the interface

*Interfaces
CHANGE: Dirac API - allow lists of LFNs in removeFile() and removeReplica()

*WMS
CHANGE: JobSchedulingAgent(Executor) - allow both BannedSite and BannedSites JDL option

*RSS
FIX: ElementInspectorAgent - should only pick elements with rss token ( rs_svc ).
FIX: TokenAgent - using 4th element instead of the 5th. Added option to set admin email on the CS.

[v6r7p13]

*Core
FIX: Resources - in getStorageElementSiteMapping() return only sites with non-empty list of SEs

*DMS
FIX: StorageElement - restored the dropped logic of using proxy SEs
FIX: FileCatalog - fix the UseProxy /LocalSite/Catalog option

*Transformation
FIX: TransformationDB - use lower() string comparison in extendTransformation()

[v6r7p12]

*WMS
BUGFIX: JobManifest - get AllowedSubmitPools from the /Systems section, not from /Operations

*Core
NEW: Resources helper - added getSites(), getStorageElementSiteMapping()

*DMS
CHANGE: StrategyHandler - use getStorageElementSiteMapping helper function
BUGFIX: ReplicaManager - do not modify the loop dictionary inside the loop

[v6r7p11]

*Core
CHANGE: Subprocess - put the use of watchdog in flagging

[v6r7p10]

*Core
NEW: Logger - added getLevel() method, closes #1292
FIX: Subprocess - returns correct structure in case of timeout, closes #1295, #1294
CHANGE: TimeOutExec - dropped unused utility
FIX: Logger - cleaned unused imports

*RSS
CHANGE: ElementInspectorAgent - do not use mangled name and removed shifterProxy agentOption

[v6r7p9]

*Core
BUGFIX: InstallTools - MySQL Port should be an integer

[v6r7p8]

*Core
FIX: Subprocess - consistent timeout error message

*DMS
NEW: RemovalTask - added bulk removal
FIX: StrategyHandler - check file source CEs
CHANGE: DataIntegrityClient - code beautification
CHANGE: ReplicaManager - do not check file existence if replica information is queried anyway,
        do not fail if file to be removed does not exist already. 

[v6r7p7]

FIX: Several fixes to allow automatic code documentation

*Core
NEW: InstallTools - added mysqlPort and mysqlRootUser

*DMS
CHANGE: ReplicaManager - set possibility to force the deletion of non existing files
CHANGE: StrategyHandler - better handling of checksum check during scheduling 

[v6r7p6]

*Core
FIX: dirac-install - restore signal alarm if downloadable file is not found
FIX: Subprocess - using Manager proxy object to pass results from the working process

*DMS:
CHANGE: StorageElement - removed overwride mode
CHANGE: removed obsoleted dirac-dms-remove-lfn-replica, dirac-dms-remove-lfn
NEW: FTSMonitorAgent - filter out sources with checksum mismatch
FIX: FTSMonitorAgent, TransferAgent - fix the names of the RSS states

*RSS
NEW: ElementInspectorAgent runs with a variable number of threads which are automatically adjusted
NEW: Added policies to force a particular state, can be very convenient to keep something Banned for example.
NEW: policy system upgrade, added finer granularity when setting policies and actions

*WMS
NEW: SiteDirector- allow to define pilot DN/Group in the agent options
CHANGE: JobDescription, JobManifest - take values for job parameter verification from Operations CS section

[v6r7p5]

*Interfaces
BUGFIX: dirac-wms-job-get-output - properly treat the case when output directory is not specified 

[v6r7p4]

*Core
FIX: Subprocess - avoid that watchdog kills the executor process before it returns itself

*Framework
BUGFIX: ProxuManagerClient - wrong time for caching proxies

*RSS
FIX: removed obsoleted methods

*DMS
NEW: FileCatalog - added findFilesByMetadataDetailed - provides detailed metadata for 
     selected files

[v6r7p3]

*DMS
FIX: FTSMonitorAgent - logging less verbose

*Transformation
FIX: TransformationAgent - use the new CS defaults locations
FIX: Proper agent initialization
NEW: TransformationPlaugin - in Broadcast plugin added file groupings by number of files, 
     make the TargetSE always defined, even if the SourceSE list contains it 

*ResourceStatus
FIX: Added the shifter's proxy to several agents

*RMS
FIX: RequestContainer - the execution order was not properly set for the single files 

*Framework:
BUGFIX: ProxyManagerClient - proxy time can not be shorter than what was requested

[v6r7p2]

*Core
FIX: dirac-configure - switch to use CS before checking proxy info

*Framework
NEW: dirac-sys-sendmail new command
NEW: SystemAdmininistratorCLI - added show host, uninstall, revert commands
NEW: SystemAdmininistratorHandler - added more info in getHostInfo()
NEW: SystemAdmininistratorHandler - added revertSoftware() interface

*Transformation
FIX: TransformationCleaningAgent - check the status of returned results

[v6r7p1]

*Core
FIX: Subprocess - finalize the Watchdog closing internal connections after a command execution
CHANGE: add timeout for py(shell,system)Call calls where appropriate
CHANGE: Shifter - use gProxyManager in a way that allows proxy caching

*Framework
NEW: ProxyManagerClient - allow to specify validity and caching time separately
FIX: ProxyDB - replace instead of delete+insert proxy in __storeVOMSProxy

*DMS
NEW: FTSMonitorAgent - made multithreaded for better efficiency
FIX: dirac-dms-add-file - allow LFN: prefix for lfn argument

*WMS
NEW: dirac-wms-job-get-output, dirac-wms-job-status - allow to retrieve output for a job group
FIX: TaskQueueDB - fixed selection SQL in __generateTQMatchSQL()
CHANGE: OptimizerExecutor - reduce diversity of MinorStatuses for failed executors

*Resources
FIX: CREAMComputingElement - remove temporary JDL right after the submission 

[v6r6p21]

*DMS
BUGFIX: TransformationCleaningAgent - use the right signature of cleanMetadataCatalogFiles() call

[v6r6p20]

*DMS
FIX: RegistrationTask - properly escaped error messages
BUGFIX: DirectoryMetadata - use getFileMetadataFields from FileMetadata in addMetadataField()
NEW: When there is a missing source error spotted during FTS transfer, file should be reset 
     and rescheduled again until maxAttempt (set to 100) is reached

*WMS
FIX: JobScheduling - fix the site group logic in case of Tier0

[v6r6p19]

*DMS
BUGFIX: All DMS agents  - set up agent name in the initialization

*Core
NEW: Subprocess - timeout wrapper for subprocess calls
BUGFIX: Time - proper interpreting of 0's instead of None
CHANGE: DISET - use cStringIO for ANY read that's longer than 16k (speed improvement) 
        + Less mem when writing data to the net
FIX: Os.py - protection against failed "df" command execution       
NEW: dirac-info prints lcg bindings versions
CHANGE: PlotBase - made a new style class 
NEW: Subprocess - added debug level log message

*Framework
NEW: SystemAdministratorIntegrator client for collecting info from several hosts
NEW: SystemAdministrator - added getHostInfo()
FIX: dirac-proxy-init - always check for errors in S_OK/ERROR returned structures
CHANGE: Do not accept VOMS proxies when uploading a proxy to the proxy manager

*Configuration
FIX: CE2CSAgent - get a fresh copy of the cs data before attempting to modify it, closes #1151
FIX: Do not create useless backups due to slaves connecting and disconnecting
FIX: Refresher - prevent retrying with 'Insane environment'

*Accounting
NEW: Accounting/Job - added validation of reported values to cope with the weird Yandex case
FIX: DBUtils - take into account invalid values, closes #949

*DMS
FIX: FTSSubmitAgent - file for some reason rejected from submission should stay in 'Waiting' in 
     TransferDB.Channel table
FIX: FTSRequest - fix in the log printout     
CHANGE: dirac-dms-add-file removed, dirac-dms-add-files renamed to dirac-dms-add-file
FIX: FileCatalogCLI - check the result of removeFile call
FIX: LcgFileCatalogClient - get rid of LHCb specific VO evaluation
NEW: New FileCatalogProxy service - a generalization of a deprecated LcgFileCatalog service
FIX: Restored StorageElementProxy functionality
CHANGE: dirac-dms-add-file - added printout
NEW: FileCatalog(Factory), StorageElement(Factory) - UseProxy flag moved to /Operations and /LocalSite sections

*RSS
NEW:  general reimplementation: 
      New DB schema using python definition of tables, having three big blocks: Site, Resource and Node.
      MySQLMonkey functionality almost fully covered by DB module, eventually will disappear.
      Services updated to use new database.
      Clients updated to use new database.
      Synchronizer updated to fill the new database. When helpers will be ready, it will need an update.
      One ElementInspectorAgent, configurable now is hardcoded.
      New Generic StateMachine using OOP.
      Commands and Policies simplified.
      ResourceStatus using internal cache, needs to be tested with real load.
      Fixes for the state machine
      Replaced Bad with Degraded status ( outside RSS ).
      Added "Access" to Read|Write|Check|Remove SE statuses wherever it applies.
      ResourceStatus returns by default "Active" instead of "Allowed" for CS calls.
      Caching parameters are defined in the CS
FIX: dirac-admin-allow/ban-se - allow a SE on Degraded ( Degraded->Active ) and ban a SE on Probing 
     ( Probing -> Banned ). In practice, Active and Degraded are "usable" states anyway.            
      
*WMS
FIX: OptimizerExecutor - failed optimizations will still update the job     
NEW: JobWrapper - added LFNUserPrefix VO specific Operations option used for building user LFNs
CHANGE: JobDB - do not interpret SystemConfig in the WMS/JobDB
CHANGE: JobDB - Use CPUTime JDL only, keep MaxCPUTime for backward compatibility
CHANGE: JobWrapper - use CPUTime job parameter instead of MaxCPUTime
CHANGE: JobAgent - use CEType option instead of CEUniqueID
FIX: JobWrapper - do not attempt to untar directories before having checked if they are tarfiles 
NEW: dirac-wms-job-status - get job statuses for jobs in a given job group
 
*SMS
FIX: StorageManagementDB - when removing unlinked replicas, take into account the case where a
     staging request had been submitted, but failed
      
*Resources    
NEW: glexecCE - add new possible locations of the glexec binary: OSG specific stuff and in last resort 
     looking in the PATH    
NEW: LcgFileCatalogClient - in removeReplica() get the needed PFN inside instead of providing it as an argument     
      
*TS      
CHANGE: Transformation types definition are moved to the Operations CS section

*Interfaces
FIX: Dirac.py - CS option Scratchdir was in LocalSite/LocalSite
FIX: Dirac.py - do not define default catalog, use FileCatalog utility instead

[v6r6p19]

*DMS
BUGFIX: All DMS agents  - set up agent name in the initialization

[v6r6p18]

*Transformation
CHANGE: /DIRAC/VOPolicy/OutputDataModule option moved to <Operations>/Transformations/OutputDataModule

*Resources
FIX: ComputingElement - properly check if the pilot proxy has VOMS before adding it to the payload 
     when updating it

*WMS
BUGFIX: JobSanity - fixed misspelled method call SetParam -> SetParameter

[v6r6p17]

*Transformation
BUGFIX: TransformationAgent - corrected  __getDataReplicasRM()

[v6r6p16]

*DMS
FIX: Agents - proper __init__ implementation with arguments passing to the super class
FIX: LcgFileCatalogClient - in removeReplica() reload PFN in case it has changed

[v6r6p15]

*Framework
BUGFIX: ErrorMessageMonitor - corrected updateFields call 

*DMS:
NEW: FTSMonitorAgent completely rewritten in a multithreaded way

*Transformation
FIX: InputDataAgent - proper instantiation of TransformationClient
CHANGE: Transformation - several log message promoted from info to notice level

[v6r6p14]

*Transformation
FIX: Correct instantiation of agents inside several scripts
CHANGE: TransformationCleaningAgent - added verbosity to logs
CHANGE: TransformationAgent - missingLFC to MissingInFC as it could be the DFC as well
FIX: TransformationAgent - return an entry for all LFNs in __getDataReplicasRM

*DMS
FIX: TransferAgent - fix exception reason in registerFiles()

[v6r6p13]

*DMS
CHANGE: TransferAgent - change RM call from getCatalogueReplicas to getActiveReplicas. 
        Lowering log printouts here and there

[v6r6p12]

*DMS
BUGFIX: RemovalTask - Replacing "'" by "" in error str set as attribute for a subRequest file. 
        Without that request cannot be updated when some nasty error occurs.

[v6r6p11]

*RMS:
BUGFIX: RequestClient - log string formatting

*DMS
BUGFIX: RemovalTask - handling for files not existing in the catalogue

*Transformation
FIX: TransformationManager - ignore files in NotProcessed status to get the % of processed files

*Interfaces
FIX: Fixes due to the recent changes in PromptUser utility

[v6r6p10]

*RMS
FIX: RequestDBMySQL - better escaping of queries 

*WMS
FIX: SiteDirector - get compatible platforms before checking Task Queues for a site

[v6r6p9]

*Core
FIX: Utilities/PromptUser.py - better user prompt

*Accounting
NEW: Add some validation to the job records because of weird data coming from YANDEX.ru

*DMS
BUGFIX: ReplicaManager - typo errStr -> infoStr in __replicate()
FIX: FTSRequest - fixed log message

*WMS
FIX: SiteDirector - use CSGlobals.getVO() call instead of explicit CS option

[v6r6p8]

*Transformation
BUGFIX: TransformationDB - typo in getTransformationFiles(): iterValues -> itervalues

[v6r6p7]

*Resources
FIX: StorageFactory - uncommented line that was preventing the status to be returned 
BUGFIX: CE remote scripts - should return status and not call exit()
BUGFIX: SSHComputingElement - wrong pilot ID reference

[v6r6p6]

*WMS
FIX: TaskQueueDB - in findOrphanJobs() retrieve orphaned jobs as list of ints instead of list of tuples
FIX: OptimizerExecutor - added import of datetime to cope with the old style optimizer parameters

*Transformation
FIX: TransformationAgent - fix finalization entering in an infinite loop
NEW: TransformationCLI - added resetProcessedFile command
FIX: TransformationCleaningAgent - treating the archiving delay 
FIX: TransformationDB - fix in getTransformationFiles() in case of empty file list

[v6r6p5]

*Transformation
FIX: TransformationAgent - type( transClient -> transfClient )
FIX: TransformationAgent - self._logInfo -> self.log.info
FIX: TransformationAgent - skip if no Unused files
FIX: TransformationAgent - Use CS option for replica cache lifetime
CHANGE: TransformationAgent - accept No new Unused files every [6] hours

[v6r6p4]

*DMS
FIX: TransferAgent - protection for files that can not be scheduled
BUGFIX: TransferDB - typo (instIDList - > idList ) fixed

*Transformation
BUGFIX: TransformationAgent - typo ( loginfo -> logInfo )

[v6r6p3]

FIX: merged in patch v6r5p14

*Core
BUGFIX: X509Chain - return the right structure in getCredentials() in case of failure
FIX: dirac-deploy-scripts.py - allow short scripts starting from "d"
FIX: dirac-deploy-scripts.py - added DCOMMANDS_PPID env variable in the script wrapper
FIX: ExecutorReactor - reduced error message dropping redundant Task ID 

*Interfaces
BUGFIX: Dirac.py - allow to pass LFN list to replicateFile()

*DMS
FIX: FileManager - extra check if all files are available in _findFiles()
BUGFIX: FileCatalogClientCLI - bug in DirectoryListing

[v6r6p2]

FIX: merged in patch v6r5p13

*WMS
FIX: SiteDirector - if no community set, look for DIRAC/VirtualOrganization setting

*Framework
FIX: SystemLoggingDB - LogLevel made VARCHAR in the MessageRepository table
FIX: Logging - several log messages are split in fixed and variable parts
FIX: SystemLoggingDB - in insertMessage() do not insert new records in auxiliary tables if they 
     are already there

[v6r6p1]

*Core:
CHANGE: PromptUser - changed log level of the printout to NOTICE
NEW: Base Client constructor arguments are passed to the RPCClient constructor

*DMS:
NEW: FTSRequest - added a prestage mechanism for source files
NEW: FileCatalogClientCLI - added -f switch to the size command to use raw faile tables 
     instead of storage usage tables
NEW: FileCatalog - added orphan directory repair tool
NEW: FIleCatalog - more counters to control the catalog sanity     

*WMS:
FIX: SandboxStoreClient - no more kwargs tricks
FIX: SandboxStoreClient returns sandbox file name in case of upload failure to allow failover
FIX: dirac-pilot - fixed VO_%s_SW_DIR env variable in case of OSG

*TS:
FIX: TransformationManagerHandler - avoid multiple Operations() instantiation in 
     getTransformationSummaryWeb()

[v6r6]

*Core
CHANGE: getDNForUsername helper migrated from Core.Security.CS to Registry helper
NEW: SiteSEMapping - new utilities getSitesGroupedByTierLevel(), getTier1WithAttachedTier2(),
     getTier1WithTier2
CHANGE: The DIRAC.Core.Security.CS is replaced by the Registry helper     
BUGFIX: dirac-install - properly parse += in .cfg files
FIX: Graphs.Utilities - allow two lines input in makeDataFromCVS()
FIX: Graphs - allow Graphs package usage if even matplotlib is not installed
NEW: dirac-compile-externals will retrieve the Externals compilation scripts from it's new location 
     in github (DIRACGrid/Externals)
NEW: Possibility to define a thread-global credentials for DISET connections (for web framework)
NEW: Logger - color output ( configurable )
NEW: dirac-admin-sort-cs-sites - to sort sites in the CS
CHANGE: MessageClient(Factor) - added msgClient attribute to messages
NEW: Core.Security.Properties - added JOB_MONITOR and USER_MANAGER properties

*Configuration
NEW: Registry - added getAllGroups() method

*Framework
NEW: SystemAdministratorClientCLI - possibility to define roothPath and lcgVersion when updating software

*Accounting
NEW: JobPlotter - added Normalized CPU plots to Job accounting
FIX: DBUtils - plots going to greater granularity

*DMS
NEW: FileCatalog - storage usage info stored in all the directories, not only those with files
NEW: FileCatalog - added utility to rebuild storage usage info from scratch
FIX: FileCatalog - addMetadataField() allow generic types, e.g. string
FIX: FileCatalog - path argument is normalized before usage in multiple methods
FIX: FileCatalog - new metadata for files(directories) should not be there before for directories(files)
NEW: FileCatalog - added method for rebuilding DirectoryUsage data from scratch 
NEW: FileCatalog - Use DirectoryUsage mechanism for both logical and physical storage
CHANGE: FileCatalog - forbid removing non-empty directories
BUGFIX: FileCatalogClientCLI - in do_ls() check properly the path existence
FIX: FileCatalogClientCLI - protection against non-existing getCatalogCounters method in the LFC client
FIX: DMS Agents - properly call superclass constructor with loadName argument
FIX: ReplicaManager - in removeFile() non-existent file is marked as failed
FIX: Make several classes pylint compliant: DataIntegrityHandler, DataLoggingHandler,
     FileCatalogHandler, StorageElementHandler, StorageElementProxyHandler, TransferDBMonitoringHandler
FIX: LogUploadAgent - remove the OSError exception in __replicate()
FIX: FileCatalogClientCLI - multiple check of proper command inputs,
     automatic completion of several commands with subcommands,
     automatic completion of file names
CHANGE: FileCatalogClientCLI - reformat the output of size command 
FIX: dirac-admin-ban-se - allow to go over all options read/write/check for each SE      
NEW: StrategyHandler - new implementation to speed up file scheduling + better error reporting
NEW: LcgFileCatalogProxy - moved from from LHCbDirac to DIRAC
FIX: ReplicaManager - removed usage of obsolete "/Resources/StorageElements/BannedTarget" 
CHANGE: removed StorageUsageClient.py
CHANGE: removed obsoleted ProcessingDBAgent.py

*WMS
CHANGE: RunNumber job parameter was removed from all the relevant places ( JDL, JobDB, etc )
NEW: dirac-pilot - add environment setting for SSH and BOINC CEs
NEW: WMSAdministrator - get output for non-grid CEs if not yet in the DB
NEW: JobAgent - job publishes BOINC parameters if any
CHANGE: Get rid of LHCbPlatform everywhere except TaskQueueDB
FIX: SiteDirector - provide list of sites to the Matcher in the initial query
FIX: SiteDirector - present a list of all groups of a community to match TQs
CHANGE: dirac-boinc-pilot dropped
CHANGE: TaskQueueDirector does not depend on /LocalSite section any more
CHANGE: reduced default delays for JobCleaningAgent
CHANGE: limit the number of jobs received by JobCleaningAgent
CHANGE: JobDB - use insertFields instead of _insert
CHANGE: Matcher, TaskQueueDB - switch to use Platform rather than LHCbPlatform retaining LHCbPlatform compatibility
BUGFIX: Matcher - proper reporting pilot site and CE
CHANGE: JobManager - improved job Killing/Deleting logic
CHANGE: dirac-pilot - treat the OSG case when jobs on the same WN all run in the same directory
NEW: JobWrapper - added more status reports on different failures
FIX: PilotStatusAgent - use getPilotProxyFromDIRACGroup() instead of getPilotProxyFromVOMSGroup()
CHANGE: JobMonitoringHandler - add cutDate and condDict parameters to getJobGroup()
NEW: JobMonitoringHandler - check access rights with JobPolicy when accessing job info from the web
NEW: JobManager,JobWrapper - report to accounting jobs in Rescheduled final state if rescheduling is successful
FIX: WMSAdministrator, SiteDirector - store only non-empty pilot output to the PilotDB
NEW: added killPilot() to the WMSAdministrator interface, DiracAdmin and dirac-admin-kill-pilot command
NEW: TimeLeft - renormalize time left using DIRAC Normalization if available
FIX: JobManager - reconnect to the OptimizationMind in background if not yet connected
CHANGE: JobManifest - use Operations helper
NEW: JobCleaningAgent - delete logging records from JobLoggingDB when deleting jobs

*RMS
FIX: RequestDBFile - better exception handling in case no JobID supplied
FIX: RequestManagerHandler - make it pylint compliant
NEW: RequestProxyHandler - is forwarding requests from voboxes to central RequestManager. 
     If central RequestManager is down, requests are dumped into file cache and a separate thread 
     running in background is trying to push them into the central. 
CHANGE: Major revision of the code      
CHANGE: RequestDB - added index on SubRequestID in the Files table
CHANGE: RequestClient - readRequestForJobs updated to the new RequetsClient structure

*RSS
NEW: CS.py - Space Tokens were hardcoded, now are obtained after scanning the StorageElements.

*Resources
FIX: SSHComputingElement - enabled multiple hosts in one queue, more debugging
CHANGE: SSHXXX Computing Elements - define SSH class once in the SSHComputingElement
NEW: SSHComputingElement - added option to define private key location
CHANGE: Get rid of legacy methods in ComputingElement
NEW: enable definition of ChecksumType per SE
NEW: SSHBatch, SSHCondor Computing Elements
NEW: SSHxxx Computing Elements - using remote control scripts to better capture remote command errors
CHANGE: put common functionality into SSHComputingElement base class for all SSHxxx CEs
NEW: added killJob() method tp all the CEs
NEW: FileCatalog - take the catalog information info from /Operations CS section, if defined there, 
     to allow specifications per VO 

*Interfaces
CHANGE: Removed Script.initialize() from the API initialization
CHANGE: Some general API polishing
FIX: Dirac.py - when running in mode="local" any directory in the ISB would not get untarred, 
     contrary to what is done in the JobWrapper

*TS
BUGFIX: TaskManager - bug fixed in treating tasks with input data
FIX: TransformationCleaningAgent - properly call superclass constructor with loadName argument
NEW: TransformationCleaningAgent - added _addExtraDirectories() method to extend the list of
     directories to clean in a subclass if needed
CHANGE: TransformationCleaningAgent - removed usage of StorageUsageClient     
NEW: TransformationAgent is multithreaded now ( implementation moved from LHCbDIRAC )
NEW: added unit tests
NEW: InputDataAgent - possibility to refresh only data registered in the last predefined period of time 
NEW: TransformationAgent(Client) - management of derived transformations and more ported from LHCbDIRAC
BUGFIX: TransformationDB - wrong SQL statement generation in setFileStatusForTransformation()

[v6r5p14]

*Core
NEW: Utilities - added Backports utility

*WMS
FIX: Use /Operations/JobScheduling section consistently, drop /Operations/Matching section
NEW: Allow VO specific share correction plugins from extensions
FIX: Executors - several fixes

[v6r5p13]

*WMS
FIX: Executors - VOPlugin will properly send and receive the params
NEW: Correctors can be defined in an extension
FIX: Correctors - Properly retrieve info from the CS using the ops helper

[v6r5p12]

FIX: merged in patch v6r4p34

[v6r5p11]

FIX: merged in patch v6r4p33

*Core
FIX: MySQL - added offset argument to buildConditions()

[v6r5p10]

FIX: merged in patch v6r4p32

[v6r5p9]

FIX: merged in patch v6r4p30

[v6r5p8]

FIX: merged in patch v6r4p29

[v6r5p7]

FIX: merged in patch v6r4p28

[v6r5p6]

FIX: merged in patch v6r4p27

*Transformation
BUGFIX: TransformationDB - StringType must be imported before it can be used

*RSS
NEW: CS.py - Space Tokens were hardcoded, now are obtained after scanning the StorageElements.

[v6r5p5]

FIX: merged in patch v6r4p26

[v6r5p4]

FIX: merged in patch v6r4p25

[v6r5p3]

*Transformation
FIX: merged in patch v6r4p24

[v6r5p2]

*Web
NEW: includes DIRACWeb tag web2012092101

[v6r5p1]

*Core
BUGFIX: ExecutorMindHandler - return S_OK() in the initializeHandler
FIX: OptimizationMindHandler - if the manifest is not dirty it will not be updated by the Mind

*Configuration
NEW: Resources helper - added getCompatiblePlatform(), getDIRACPlatform() methods

*Resources
FIX: SSHComputingElement - add -q option to ssh command to avoid banners in the output
FIX: BOINCComputingElement - removed debugging printout
FIX: ComputingElement - use Platform CS option which will be converted to LHCbPlatform for legacy compatibility

*DMS
FIX: RequestAgentBase - lowering loglevel from ALWAYS to INFO to avoid flooding SystemLogging

*WMS:
FIX: SiteDirector - provide CE platform parameter when interrogating the TQ
FIX: GridPilotDirector - publish pilot OwnerGroup rather than VOMS role
FIX: WMSUtilities - add new error string into the parsing of the job output retrieval

[v6r5]

NEW: Executor framework

*Core
NEW: MySQL.py - added Test case for Time.dateTime time stamps
NEW: MySQL.py - insertFields and updateFields can get values via Lists or Dicts
NEW: DataIntegrityDB - use the new methods from MySQL and add test cases
NEW: DataIntegrityHandler - check connection to DB and create tables (or update their schema)
NEW: DataLoggingDB - use the new methods from MySQL and add test cases
NEW: DataLoggingHandler - check connection to DB and create tables (or update their schema)
FIX: ProcessPool - killing stuck workers after timeout
CHANGE: DB will throw a RuntimeException instead of a sys.exit in case it can't contact the DB
CHANGE: Several improvements on DISET
CHANGE: Fixed all DOS endings to UNIX
CHANGE: Agents, Services and Executors know how to react to CSSection/Module and react accordingly
NEW: install tools are updated to deal with executors
FIX: dirac-install - add -T/--Timeout option to define timeout for distribution downloads
NEW: dirac-install - added possibility of defining dirac-install's global defaults by command line switch
BUGFIX: avoid PathFinder.getServiceURL and use Client class ( DataLoggingClient,LfcFileCatalogProxyClient ) 
FIX: MySQL - added TIMESTAMPADD and TIMESTAMPDIFF to special values not to be scaped by MySQL
NEW: ObjectLoader utility
CHANGE: dirac-distribution - added global defaults flag and changed the flag to -M or --defaultsURL
FIX: Convert to string before trying to escape value in MySQL
NEW: DISET Services - added PacketTimeout option
NEW: SystemLoggingDB - updated to use the renewed MySQL interface and SQL schema
NEW: Added support for multiple entries in /Registry/DefaultGroup, for multi-VO installations
CHANGE: Component installation procedure updated to cope with components inheriting Modules
CHANGE: InstallTools - use dirac- command in runit run scripts
FIX: X509Chain - avoid a return of error when the group is not valid
FIX: MySQL - reduce verbosity of log messages when high level methods are used
CHANGE: Several DB classes have been updated to use the MySQL buildCondition method
NEW: MySQL - provide support for greater and smaller arguments to all MySQL high level methods
FIX: Service.py - check all return values from all initializers

*Configuration
CHANGE: By default return option and section lists ordered as in the CS
NEW: ConfigurationClient - added function to refresh remote configuration

*Framework
FIX: Registry.findDefaultGroup will never return False
CHANGE: ProxyManager does not accept proxies without explicit group
CHANGE: SystemAdministratorHandler - force refreshing the configuration after new component setup

*RSS
CHANGE: removed code execution from __init__
CHANGE: removed unused methods
NEW: Log all policy results 

*Resources
NEW: updated SSHComputingElement which allows multiple job submission
FIX: SGETimeLeft - better parsing of the batch system commands output
FIX: InProcessComputingElement - when starting a new job discard renewal of the previous proxy
NEW: BOINCComputingElement - new CE client to work with the BOINC desktop grid infrastructure 

*WMS
CHANGE: WMS Optimizers are now executors
CHANGE: SandboxStoreClient can directly access the DB if available
CHANGE: Moved JobDescription and improved into JobManifest
FIX: typo in JobLoggingDB
NEW: JobState/CachedJobState allow access to the Job via DB/JobStateSync Service automatically
BUGFIX: DownloadInputData - when not enough disk space, message was using "buffer" while it should be using "data"
FIX: the sandboxmetadataDB explosion when using the sandboxclient without direct access to the DB
NEW: Added support for reset/reschedule in the OptimizationMind
CHANGE: Whenever a DB is not properly initialized it will raise a catchable RuntimeError exception 
        instead of silently returning
FIX: InputDataResolution - just quick mod for easier extensibility, plus removed some LHCb specific stuff
NEW: allow jobids in a file in dirac-wms-job-get-output
NEW: JobManager - zfill in %n parameter substitution to allow alphabetical sorting
NEW: Directors - added checking of the TaskQueue limits when getting eligible queues
CHANGE: Natcher - refactor to simpify the logic, introduced Limiter class
CHANGE: Treat MaxCPUTime and CPUTime the same way in the JDL to avoid confusion
NEW: SiteDirector - added options PilotScript, MaxPilotsToSubmit, MaxJobsInFillMode
BUGFIX: StalledJobAgent - use cpuNormalization as float, not string 
FIX: Don't kill an executor if a task has been taken out from it
NEW: dirac-boinc-pilot - pilot script to be used on the BOINC volunteer nodes
FIX: SiteDirector - better handling of tokens and filling mode 
NEW: Generic pilot identities are automatically selected by the TQD and the SiteDirector 
     if not explicitly defined in /Pilot/GenericDN and GenericGroup
NEW: Generic pilot groups can have a VO that will be taken into account when selecting generic 
     credentials to submit pilots
NEW: Generic pilots that belong to a VO can only match jobs from that VO
NEW: StalledJobAgent - added rescheduling of jobs stuck in Matched or Rescheduled status
BUGFIX: StalledJobAgent - default startTime and endTime to "now", avoid None value
NEW: JobAgent - stop after N failed matching attempts (nothing to do), use StopAfterFailedMatches option
CHANGE: JobAgent - provide resource description as a dictionary to avoid extra JDL parsing by the Matcher
CHANGE: Matcher - report pilot info once instead of sending it several times from the job
CHANGE: Matcher - set the job site instead of making a separate call to JobStateUpdate
NEW: Matcher - added Matches done and matches OK statistics
NEW: TaskQueue - don't delete fresh task queues. Wait 5 minutes to do so.
CHANGE: Disabled TQs can also be matched, if no jobs are there, a retry will be triggered

*Transformation
FIX: TransformationAgent - a small improvement: now can pick the prods status to handle from the CS, 
     plus few minor corrections (e.g. logger messages)
FIX: TransformationCLI - take into accout possible failures in resetFile command     

*Accounting
NEW: AccountingDB - added retrieving RAW records for internal stuff
FIX: AccountingDB - fixed some logic for readonly cases
CHANGE: Added new simpler and faster bucket insertion mechanism
NEW: Added more info when rebucketing
FIX: Calculate the rebucket ETA using remaining records to be processed instead of the total records to be processed
FIX: Plots with no data still carry the plot name

*DMS
NEW: SRM2Storage - added retry in the gfal calls
NEW: added new FTSCleaningAgent cleaning up TransferDB tables
FIX: DataLoggingClient and DataLoggingDB - tests moved to separate files
CHANGE: request agents cleanup

*RMS
CHANGE: Stop using RequestAgentMixIn in the request agents

[v6r4p34]

*DMS
BUGFIX: FileCatalogCLI - fixed wrong indentation
CHANGE: RegistrationTask - removed some LHCb specific defaults

[v6r4p33]

*DMS
CHANGE: FTSRequest - be more verbose if something is wrong with file

[v6r4p32]

*WMS
FIX: StalledJobAgent - avoid exceptions in the stalled job accounting reporting

*DMS
NEW: FTSMonitorAgent - handling of expired FTS jobs 

*Interfaces
CHANGE: Dirac.py - attempt to retrieve output sandbox also for Completed jobs in retrieveRepositorySandboxes()

[v6r4p30]

*Core
BUGFIX: dirac-admin-bdii-ce-voview - proper check of the result structure

*Interfaces
FIX: Dirac.py, Job.py - allow to pass environment variables with special characters

*DMS
NEW: FileCatalogCLI - possibility to sort output in the ls command

*WMS:
FIX: JobWrapper - interpret environment variables with special characters 

[v6r4p29]

*RMS
BUGFIX: RequestDBMySQL - wrong indentation in __updateSubRequestFiles()

[v6r4p28]

*Interfaces
CHANGE: Dirac.py, DiracAdmin.py - remove explicit timeout on RPC client instantiation

*RSS
FIX: CS.py - fix for updated CS location (backward compatible)

*DMS
BUGFIX: StrategyHandler - bug fixed determineReplicationTree()
FIX: FTSRequest - add checksum string to SURLs file before submitting an FTS job

*WMS
FIX: JobWrapper - protection for double quotes in JobName
CHANGE: SiteDirector - switched some logging messages from verbose to info level

*RMS
NEW: Request(Client,DBMySQL,Manager) - added readRequestsForJobs() method

[v6r4p27]

*DMS
FIX: SRM2Storage - removed hack for EOS (fixed server-side)

*Transformation
CHANGE: TransformationClient - limit to 100 the number of transformations in getTransformations()
NEW: TransformationAgent - define the transformations type to use in the configuration

*Interfaces
FIX: Job.py -  fix for empty environmentDict (setExecutionEnv)

[v6r4p26]

*Transformation
BUGFIX: TransformationClient - fixed calling sequence in rpcClient.getTransformationTasks()
NEW: TransformationClient - added log messages in verbose level.

[v6r4p25]

*DMS
BUGFIX: StrategyHandler - sanity check for wrong replication tree 

[v6r4p24]

*Core
NEW: MySQL - add 'offset' argument to the buildCondition()

*Transformation
FIX: TransformationAgent - randomize the LFNs for removal/replication case when large number of those
CHANGE: TransformationClient(DB,Manager) - get transformation files in smaller chunks to
        improve performance
FIX: TransformationAgent(DB) - do not return redundant LFNs in getTransformationFiles()    

[v6r4p23]

*Web
NEW: includes DIRACWeb tag web2012092101

[v6r4p22]

*DMS
FIX: SRM2Storage - fix the problem with the CERN-EOS storage 

[v6r4p21]

*Core
BUGFIX: SGETimeLeft - take into account dd:hh:mm:ss format of the cpu consumed

[v6r4p20]

*WMS
BUGFIX: PilotDirector, GridPilotDirector - make sure that at least 1 pilot is to be submitted
BUGFIX: GridPilotDirector - bug on how pilots are counted when there is an error in the submit loop.
BUGFIX: dirac-pilot - proper install script installation on OSG sites

[v6r4p19]

*RMS
FIX: RequestDBMySQL - optimized request selection query 

[v6r4p18]

*Configuration
BUGFIX: CE2CSAgent.py - the default value must be set outside the loop

*DMS
NEW: dirac-dms-create-replication-request
BUGFIX: dirac-dms-fts-submit, dirac-dms-fts-monitor - print out error messages

*Resources
BUGFIX: TorqueComputingElement.py, plus add UserName for shared Queues

*WMS
BUGFIX: JobManagerHandler - default value for pStart (to avoid Exception)

[v6r4p17]

*Core
FIX: dirac-configure - setup was not updated in dirac.cfg even with -F option
FIX: RequestHandler - added fix for Missing ConnectionError

*DMS
FIX: dirac-dms-clean-directory - command fails with `KeyError: 'Replicas'`.

*WMS
FIX: SiteDirector - adapt to the new method in the Matcher getMatchingTaskQueue 
FIX: SiteDirector - added all SubmitPools to TQ requests

[v6r4p16]

*Core:
FIX: dirac-install - bashrc/cshrc were wrongly created when using versionsDir

*Accounting
CHANGE: Added new simpler and faster bucket insertion mechanism
NEW: Added more info when rebucketing

*WMS
CHANGE: Matcher - refactored to take into account job limits when providing info to directors
NEW: JoAgent - reports SubmitPool parameter if applicable
FIX: Matcher - bad codition if invalid result

[v6r4p15]

*WMS
FIX: gLitePilotDirector - fix the name of the MyProxy server to avoid crasehs of the gLite WMS

*Transformation
FIX: TaskManager - when the file is on many SEs, wrong results were generated

[v6r4p13]

*DMS
FIX: dirac-admin-allow-se - added missing interpreter line

[v6r4p12]

*DMS
CHANGE: RemovalTask - for DataManager shifter change creds after failure of removal with her/his proxy.

*RSS
NEW: Added RssConfiguration class
FIX: ResourceManagementClient  - Fixed wrong method name

[v6r4p11]

*Core
FIX: GGUSTicketsClient - GGUS SOAP URL updated

*DMS
BUGFIX: ReplicaManager - wrong for loop

*RequestManagement
BUGFIX: RequestClient - bug fix in finalizeRequest()

*Transformation
FIX: TaskManager - fix for correctly setting the sites (as list)

[v6r4p10]

*RequestManagement
BUGFIX: RequestContainer - in addSubrequest() function

*Resources
BUGFIX: SRM2Storage - in checksum type evaluation

*ResourceStatusSystem
BUGFIX: InfoGetter - wrong import statement

*WMS
BUGFIX: SandboxMetadataDB - __init__() can not return a value

[v6r4p9]

*DMS
CHANGE: FailoverTransfer - ensure the correct execution order of the subrequests

[v6r4p8]

Bring in fixes from v6r3p17

*Core:
FIX: Don't have the __init__ return True for all DBs
NEW: Added more protection for exceptions thrown in callbacks for the ProcessPool
FIX: Operations will now look in 'Defaults' instead of 'Default'

*DataManagement:
FIX: Put more protection in StrategyHandler for neither channels  not throughput read out of TransferDB
FIX: No JobIDs supplied in getRequestForJobs function for RequestDBMySQL taken into account
FIX: Fix on getRequestStatus
CHANGE: RequestClient proper use of getRequestStatus in finalizeRequest
CHANGE: Refactored RequestDBFile

[v6r4p7]

*WorkloadManagement
FIX: SandboxMetadataDB won't explode DIRAC when there's no access to the DB 
CHANGE: Whenever a DB fails to initialize it raises a catchable exception instead of just returning silently

*DataManagement
CHANGE: Added Lost and Unavailable to the file metadata

[v6r4p6]

Bring fixes from v6r4p6

[v6r4p5]

*Configuration
NEW: Added function to generate Operations CS paths

*Core
FIX: Added proper ProcessPool checks and finalisation

*DataManagement
FIX: don't set Files.Status to Failed for non-existign files, failover transfers won't go
FIX: remove classmethods here and there to unblock requestHolder
CHANGE: RAB, TA: change task timeout: 180 and 600 (was 600 and 900 respectively)
FIX: sorting replication tree by Ancestor, not hopAncestorgit add DataManagementSystem/Agent/TransferAgent.py
NEW: TA: add finalize
CHANGE: TransferAgent: add AcceptableFailedFiles to StrategyHandler to ban FTS channel from scheduling
FIX: if there is no failed files, put an empty dict


*RSS
FIX: RSS is setting Allowed but the StorageElement checks for Active

*Workflows
FIX: Part of WorfklowTask rewritten to fix some issues and allow 'ANY' as site

*Transformation
FIX: Wrong calls to TCA::cleanMetadataCatalogFiles

[v6r4p4]

*Core
FIX: Platform.py - check if Popen.terminate is available (only from 2.6)

[v6r4p3]

*Core
FIX: ProcessPool with watchdog and timeouts - applied in v6r3 first

[v6r4p2]

*StorageManagement
BUGFIX: StorageElement - staging is a Read operation and should be allowed as such

*WMS
BUGFIX: InProcessComputingElement, JobAgent - proper return status code from the job wrapper

*Core
FIX: Platform - manage properly the case of exception in the ldconfig execution

[v6r4p1]

*DMS
FIX: TransferDB.getChannelObservedThroughput - the channelDict was created in a wrong way

*RSS
FIX: ResourceStatus was not returning Allowed by default

[v6r4]

*Core
FIX: dirac-install-db.py: addDatabaseOptionsToCS has added a new keyed argument
NEW: SGETimeLeft.py: Support for SGE backend
FIX: If several extensions are installed, merge ConfigTemplate.cfg
NEW: Service framework - added monitoring of file descriptors open
NEW: Service framework - Reduced handshake timeout to prevent stuck threads
NEW: MySQL class with new high level methods - buildCondition,insertFields,updateFields
     deleteEntries, getFields, getCounters, getDistinctAttributeValues
FIX: ProcessPool - fixes in the locking mechanism with LockRing, stopping workers when the
     parent process is finished     
FIX: Added more locks to the LockRing
NEW: The installation tools are updated to install components by name with the components module specified as an option

*DMS
FIX: TransferDB.py - speed up the Throughput determination
NEW: dirac-dms-add-files: script similar to dirac-dms-remove-files, 
     allows for 1 file specification on the command line, using the usual dirac-dms-add-file options, 
     but also can take a text file in input to upload a bunch of files. Exit code is 0 only if all 
     was fine and is different for every error found. 
NEW: StorageElementProxy- support for data downloading with http protocol from arbitrary storage, 
     needed for the web data download
BUGFIX: FileCatalogCLI - replicate operation does a proper replica registration ( closes #5 )     
FIX: ReplicaManager - __cleanDirectory now working and thus dirac-dms-clean-directory

*WMS
NEW: CPU normalization script to run a quick test in the pilot, used by the JobWrapper
     to report the CPU consumption to the accounting
FIX: StalledJobAgent - StalledTimeHours and FailedTimeHours are read each cycle, refer to the 
     Watchdog heartBeat period (should be renamed); add NormCPUTime to Accounting record
NEW: SiteDirector - support for the operation per VO in multi-VO installations
FIX: StalledJobAgent - get ProcessingType from JDL if defined
BUGFIX: dirac-wms-job-peek - missing printout in the command
NEW: SiteDirector - take into account the number of already waiting pilots when evaluating the number of pilots to submit
FIX: properly report CPU usage when the Watchdog kill the payload.

*RSS
BUGFIX: Result in ClientCache table is a varchar, but the method was getting a datetime
NEW: CacheFeederAgent - VOBOX and SpaceTokenOccupancy commands added (ported from LHCbDIRAC)
CHANGE: RSS components get operational parameters from the Operations handler

*DataManagement
FIX: if there is no failed files, put an empty dict

*Transformation
FIX: Wrong calls to TCA::cleanMetadataCatalogFiles

[v6r3p19]

*WMS
FIX: gLitePilotDirector - fix the name of the MyProxy server to avoid crashes of the gLite WMS

[v6r3p18]

*Resources
BUGFIX: SRM2Storage - in checksum type evaluation

[v6r3p17]

*DataManagement
FIX: Fixes issues #783 and #781. Bugs in ReplicaManager removePhisicalReplica and getFilesFromDirectory
FIX: Return S_ERROR if missing jobid arguments
NEW: Checksum can be verified during FTS and SRM2Storage 

[v6r3p16]

*DataManagement
FIX: better monitoring of FTS channels 
FIX: Handle properly None value for channels and bandwidths

*Core
FIX: Properly calculate the release notes if there are newer releases in the release.notes file

[v6r3p15]

*DataManagement
FIX: if there is no failed files, put an empty dict

*Transformation
FIX: Wrong calls to TCA::cleanMetadataCatalogFiles


[v6r3p14]

* Core

BUGFIX: ProcessPool.py: clean processing and finalisation
BUGFIX: Pfn.py: don't check for 'FileName' in pfnDict

* DMS

NEW: dirac-dms-show-fts-status.py: script showing last hour history for FTS channels
NEW: TransferDBMonitoringHandler.py: new function exporting FST channel queues
BUGFIX: TransferAgent.py,RemovalAgent.py,RegistrationAgent.py - unlinking of temp proxy files, corection of values sent to gMonitor
BUGFIX: StrategyHandler - new config option 'AcceptableFailedFiles' to unblock scheduling for channels if problematic transfers occured for few files
NEW: TransferAgent,RemovalAgent,RegistrationAgent - new confing options for setting timeouts for tasks and ProcessPool finalisation
BUGFIX: ReplicaManager.py - reverse sort of LFNs when deleting files and directories to avoid blocks
NEW: moved StrategyHandler class def to separate file under DMS/private

* TMS

FIX: TransformationCleaningAgent.py: some refactoring, new way of disabling/enabline execution by 'EnableFlag' config option

[v6r3p13]

*Core
FIX: Added proper ProcessPool checks and finalisation

*DataManagement
FIX: don't set Files.Status to Failed for non-existign files, failover transfers won't go
FIX: remove classmethods here and there to unblock requestHolder
CHANGE: RAB, TA: change task timeout: 180 and 600 (was 600 and 900 respectively)
FIX: sorting replication tree by Ancestor, not hopAncestorgit add DataManagementSystem/Agent/TransferAgent.py
NEW: TA: add finalize
CHANGE: TransferAgent: add AcceptableFailedFiles to StrategyHandler to ban FTS channel from scheduling

[v6r3p12]

*Core
FIX: Platform.py - check if Popen.terminate is available (only from 2.6)

[v6r3p11]

*Core
FIX: ProcessPool with watchdog and timeouts

[v6r3p10]

*StorageManagement
BUGFIX: StorageElement - staging is a Read operation and should be allowed as such

*WMS
BUGFIX: InProcessComputingElement, JobAgent - proper return status code from the job wrapper

*Core
FIX: Platform - manage properly the case of exception in the ldconfig execution

[v6r3p9]

*DMS
FIX: TransferDB.getChannelObservedThroughput - the channelDict was created in a wrong way

[v6r3p8]

*Web
CHANGE: return back to the release web2012041601

[v6r3p7]

*Transformation
FIX: TransformationCleaningAgent - protection from deleting requests with jobID 0 

[v6r3p6]

*Core
FIX: dirac-install-db - proper key argument (follow change in InstallTools)
FIX: ProcessPool - release all locks every time WorkignProcess.run is executed, more fixes to come
FIX: dirac-configure - for Multi-Community installations, all vomsdir/vomses files are now created

*WMS
NEW: SiteDirector - add pilot option with CE name to allow matching of SAM jobs.
BUGFIX: dirac-pilot - SGE batch ID was overwriting the CREAM ID
FIX: PilotDirector - protect the CS master if there are at least 3 slaves
NEW: Watchdog - set LocalJobID in the SGE case

[v6r3p5]

*Core:
BUGFIX: ProcessPool - bug making TaskAgents hang after max cycles
BUGFIX: Graphs - proper handling plots with data containing empty string labels
FIX: GateWay - transfers were using an old API
FIX: GateWay - properly calculate the gateway URL
BUGFIX: Utilities/Pfn.py - bug in pfnunparse() when concatenating Path and FileName

*Accounting
NEW: ReportGenerator - make AccountingDB readonly
FIX: DataCache - set daemon the datacache thread
BUGFIX: BasePlotter - proper handling of the Petabyte scale data

*DMS:
BUGFIX: TransferAgent, RegistrationTask - typos 

[v6r3p4]

*DMS:
BUGFIX: TransferAgent - wrong value for failback in TA:execute

[v6r3p3]

*Configuration
BUGFIX: Operations helper - typo

*DMS:
FIX: TransferAgent - change the way of redirecting request to task

[v6r3p2]

*DMS
FIX: FTSRequest - updating metadata for accouting when finalizing FTS requests

*Core
FIX: DIRAC/__init__.py - default version is set to v6r3

[v6r3p1]

*WMS
CHANGE: Use ResourcesStatus and Resources helpers in the InputDataAgent logic

*Configuration
NEW: added getStorageElementOptions in Resources helper

*DMS
FIX: resourceStatus object created in TransferAgent instead of StrategyHandler

[v6r3]

*Core
NEW: Added protections due to the process pool usage in the locking logic

*Resources
FIX: LcgFileCatalogClient - reduce the number of retries: LFC_CONRETRY = 5 to 
     avoid combined catalog to be stuck on a faulty LFC server
     
*RSS
BUGFIX: ResourceStatus - reworked helper to keep DB connections     

*DMS
BUGFIX: ReplicaManager::CatalogBase::_callFileCatalogFcnSingleFile() - wrong argument

*RequestManagement
FIX: TaskAgents - set timeOut for task to 10 min (15 min)
NEW: TaskAgents - fill in Error fields in case of failing operations

*Interfaces
BUGFIX: dirac-wms-select-jobs - wrong use of the Dirac API

[v6r2p9]

*Core
FIX: dirac-configure - make use of getSEsForSite() method to determine LocalSEs

*WMS
NEW: DownloadInputData,InputDataByProtocol - check Files on Tape SEs are on Disk cache 
     before Download or getturl calls from Wrapper
CHANGE: Matcher - add Stalled to "Running" Jobs when JobLimits are applied   
CHANGE: JobDB - allow to specify required platform as Platform JDL parameter,
        the specified platform is taken into account even without /Resources/Computing/OSCompatibility section

*DMS
CHANGE: dirac-admin-allow(ban)-se - removed lhcb-grid email account by default, 
        and added switch to avoid sending email
FIX: TaskAgents - fix for non-existing files
FIX: change verbosity in failoverReplication 
FIX: FileCatalog - remove properly metadata indices 
BUGFIX: FileManagerBase - bugfix in the descendants evaluation logic  
FIX: TransferAgent and TransferTask - update Files.Status to Failed when ReplicaManager.replicateAndRegister 
     will fail completely; when no replica is available at all.

*Core
FIX: dirac-pilot - default lcg bindings version set to 2012-02-20

[v6r2p8]

*DMS:
CHANGE: TransferAgent - fallback to task execution if replication tree is not found

[v6r2p7]

*WMS
BUGFIX: SiteDirector - wrong CS option use: BundleProxy -> HttpProxy
FIX: SiteDirector - use short lines in compressed/encoded files in the executable
     python script

[v6r2p6]

*DataManagement
FIX: Bad logic in StrategyHandler:MinimiseTotalWait

*Core
CHANGE: updated GGUS web portal URL

*RSS
BUGFIX: meta key cannot be reused, it is popped from dictionary

*Framework
FIX: The Gateway service does not have a handler
NEW: ConfingTemplate entry for Gateway
FIX: distribution notes allow for word wrap

*WorkloadManagement
FIX: avoid unnecessary call if no LFN is left in one of the SEs
FIX: When Uploading job outputs, try first Local SEs, if any


[v6r2p5]

*RSS
BUGFIX: several minor bug fixes

*RequestManagement
BUGFIX: RequestDBMySQL - removed unnecessary request type check

*DMS
BUGFIX: FileCatalogClienctCLI - wrong evaluation of the operation in the find command
NEW: FileCatalog - added possibility to remove specified metadata for a given path 
BUGFIX: ReplicaManager - wrong operation order causing failure of UploadLogFile module

*Core
NEW: dirac-install - generate cshrc DIRAC environment setting file for the (t)csh 

*Interfaces
CHANGE: Job - added InputData to each element in the ParametricInputData

*WMS
CHANGE: dirac-jobexec - pass ParametericInputData to the workflow as a semicolon separated string

[v6r2p4]

*WMS
BUGFIX: StalledJobAgent - protection against jobs with no PilotReference in their parameters
BUGFIX: WMSAdministratorHandler - wrong argument type specification for getPilotInfo method

*StorageManagement
BUGFIX: RequestFinalizationAgent - no method existence check when calling RPC method

[v6r2p3]

*WMS
CHANGE: Matcher - fixed the credentials check in requestJob() to simplify it

*ConfigurationSystem
CHANGE: Operations helper - fix that allow no VO to be defined for components that do not need it

*Core
BUGFIX: InstallTools - when applying runsvctrl to a list of components make sure that the config server is treated first and the sysadmin service - last
        
[v6r2p2]

*WMS
BUGFIX: Matcher - restored logic for checking private pilot asking for a given DN for belonging to the same group with JOB_SHARING property.

[v6r2p1]

*RequestManagementSystem
BUGFIX: RequestCleaningAgent - missing import of the "second" interval definition 

[v6r2]

*General
FIX: replaced use of exec() python statement in favor of object method execution

*Accounting
CHANGE: Accounting 'byte' units are in powers of 1000 instead of powers of 1024 (closes #457)

*Core
CHANGE: Pfn.py - pfnparse function rewritten for speed up and mem usage, unit test case added
FIX: DISET Clients are now thread-safe. Same clients used twice in different threads was not 
closing the previous connection
NEW: reduce wait times in DISET protocol machinery to improve performance    
NEW: dirac-fix-mysql-script command to fix the mysql start-up script for the given installation
FIX: TransferClient closes connections properly
FIX: DISET Clients are now thread-safe. Same client used twice in different threads will not close the previous connection
CHANGE: Beautification and reduce wait times to improve performance
NEW: ProcessPool - added functionality to kill all children processes properly when destroying ProcessPool objects
NEW: CS Helper for LocalSite section, with gridEnv method
NEW: Grid module will use Local.gridEnv if nothing passed in the arguments
CHANGE: Add deprecated sections in the CS Operations helper to ease the transition
FIX: dirac-install - execute dirac-fix-mysql-script, if available, to fix the mysql.server startup script
FIX: dirac-distribution - Changed obsoleted tar.list file URL
FIX: typo in dirac-admin-add-host in case of error
CHANGE: dirac-admin-allow(ban)-se - use diracAdmin.sendMail() instead of NotificationClient.sendMail()

*Framework
BUGFIX: UserProfileDB - no more use of "type" variable as it is a reserved keyword 

*RequestManagement:
FIX: RequestDBFile - more consistent treatment of requestDB Path
FIX: RequestMySQL - Execution order is evaluated based on not Done state of subrequests
NEW: RequestCleaningAgent - resetting Assigned requests to Waiting after a configurable period of time

*RSS
CHANGE: RSS Action now inherits from a base class, and Actions are more homogeneous, they all take a uniform set of arguments. The name of modules has been changed from PolType to Action as well.
FIX: CacheFeederAgent - too verbose messages moved to debug instead of info level
BUGFIX: fixed a bug preventing RSS clients to connect to the services     
FIX: Proper services synchronization
FIX: Better handling of exceptions due to timeouts in GOCDBClient   
FIX: RSS.Notification emails are sent again
FIX: Commands have been modified to return S_OK, S_ERROR inside the Result dict. This way, policies get a S_ERROR / S_OK object. CacheFeederAgent has been updated accordingly.
FIX: allow clients, if db connection fails, to reconnect ( or at least try ) to the servers.
CHANGE: access control using CS Authentication options. Default is SiteManager, and get methods are all.
BUGFIX: MySQLMonkey - properly escaped all parameters of the SQL queries, other fixes.
NEW: CleanerAgent renamed to CacheCleanerAgent
NEW: Updated RSS scripts, to set element statuses and / or tokens.
NEW: Added a new script, dirac-rss-synch
BUGFIX: Minor bugfixes spotted on the Web development
FIX: Removed useless decorator from RSS handlers
CHANGE: ResourceStatus helper tool moved to RSS/Client directory, no RSS objects created if the system is InActive
CHANGE: Removed ClientFastDec decorator, using a more verbose alternative.
CHANGE: Removed useless usage of kwargs on helper functions.  
NEW: added getSESitesList method to RSSClient      
FIX: _checkFloat() checks INTEGERS, not datetimes

*DataManagement
CHANGE: refactoring of DMS agents executing requests, allow requests from arbitrary users
NEW: DFC - allow to specify multiple replicas, owner, mode when adding files
CHANGE: DFC - optimization of the directory size evaluation
NEW: Added CREATE TEMPORARY TABLES privilege to FileCatalogDB
CHANGE: DFC - getCatalogCounters() update to show numbers of directories
NEW: lfc_dfc_copy script to migrate data from LFC to DFC
FIX: dirac-dms-user-lfns - fixed the case when the baseDir is specified
FIX: FTS testing scripts were using sys.argv and getting confused if options are passed
NEW: DFC - use DirectoryUsage tables for the storage usage evaluations
NEW: DFC - search by metadata can be limited to a given directory subtree
NEW: DFC - search by both directory and file indexed metadata
BUGFIX: DFC - avoid crash if no directories or files found in metadata query
NEW: DFC FileCatalogHandler - define database location in the configuration
NEW: DFC - new FileCatalogFactory class, possibility to use named DFC services
FIX: FTSMonitor, FTSRequest - fixes in handling replica registration, setting registration requests in FileToCat table for later retry
FIX: Failover registration request in the FTS agents.      
FIX: FTSMonitor - enabled to register new replicas if even the corresponding request were removed from the RequestManagement 
FIX: StorageElement - check if SE has been properly initialized before executing any method     
CHANGE: LFC client getReplica() - make use of the new bulk method lfc.lfc_getreplicasl()
FIX: LFC client - protect against getting None in lfc.lfc_readdirxr( oDirectory, "" )  
FIX: add extra protection in dump method of StorageElement base class
CHANGE: FailoverTransfer - create subrequest per catalog if more than one catalog

*Interface
NEW: Job.py - added method to handle the parametric parameters in the workflow. They are made available to the workflow_commons via the key 'GenericParameters'.
FIX: Dirac.py - fix some type checking things
FIX: Dirac.py - the addFile() method can now register to more than 1 catalog.

*WMS
FIX: removed dependency of the JobSchedulingAgent on RSS. Move the getSiteTier functionality to a new CS Helper.
FIX: WMSAdministratorHandler - Replace StringType by StringTypes in the export methods argument type
FIX: JobAgent - Set explicitly UseServerCertificate to "no" for the job executable
NEW: dirac-pilot - change directory to $OSG_WN_TMP on OSG sites
FIX: SiteDirector passes jobExecDir to pilot, this defaults to "." for CREAM CEs. It can be set in the CS. It will not make use of $TMPDIR in this case.
FIX: Set proper project and release version to the SiteDirector     
NEW: Added "JobDelay" option for the matching, refactored and added CS options to the matcher
FIX: Added installation as an option to the pilots and random MyProxyServer
NEW: Support for parametric jobs with parameters that can be of List type

*Resources
NEW: Added SSH Grid Engine Computing Element
NEW: Added SSH Computing Element
FIX: make sure lfc client will not try to connect for several days

*Transformation
FIX: TransformationDB - in setFileStatusForTransformation() reset ErrorCount to zero if "force" flag and    the new status is "unused"
NEW: TransformationDB - added support for dictionary in metadata for the InputDataQuery mechanism     

[v6r1p13]

*WMS
FIX: JobSchedulingAgent - backported from v6r2 use of Resources helper

[v6r1p12]

*Accounting
FIX: Properly delete cached plots

*Core
FIX: dirac-install - run externals post install after generating the versions dir

[v6r1p11]

*Core
NEW: dirac-install - caches locally the externals and the grid bundle
FIX: dirac-distribution - properly generate releasehistory and releasenotes

[v6r1p10]

*WorloadManagement
FIX: JobAgent - set UseServerCertificate option "no" for the job executable

[v6r1p9]

*Core
FIX: dirac-configure - set the proper /DIRAC/Hostname when defining /LocalInstallation/Host

*DataManagement
FIX: dirac-dms-user-lfns - fixed the case when the baseDir is specified
BUGFIX: dirac-dms-remove-files - fixed crash in case of returned error report in a form of dictionary 

[v6r1p8]

*Web
FIX: restored Run panel in the production monitor

*Resources
FIX: FileCatalog - do not check existence of the catalog client module file

[v6r1p7]

*Web
BUGFIX: fixed scroll bar in the Monitoring plots view

[v6r1p6]

*Core
FIX: TransferClient closes connections properly

[v6r1p5]

*Core
FIX: DISET Clients are now thread-safe. Same clients used twice in different threads was not 
     closing the previous connection
NEW: reduce wait times in DISET protocol machinery to improve performance   

[v6r1p4]

*RequestManagement
BUGFIX: RequestContainer - in isSubRequestDone() treat special case for subrequests with files

*Transformation
BUGFIX: TransformationCleaningAgent - do not clear requests for tasks with no associated jobs

[v6r1p3]

*Framework
NEW: Pass the monitor down to the request RequestHandler
FIX: Define the service location for the monitor
FIX: Close some connections that DISET was leaving open

[v6r1p2]

*WorkloadManagement
BUGFIX: JobSchedulingAgent - use getSiteTiers() with returned direct value and not S_OK

*Transformation
BUGFIX: Uniform use of the TaskManager in the RequestTaskAgent and WorkflowTaskAgent

[v6r1p1]

*RSS
BUGFIX: Alarm_PolType now really send mails instead of crashing silently.

[v6r1]

*RSS
CHANGE: Major refactoring of the RSS system
CHANGE: DB.ResourceStatusDB has been refactored, making it a simple wrapper round ResourceStatusDB.sql with only four methods by table ( insert, update, get & delete )
CHANGE: DB.ResourceStatusDB.sql has been modified to support different statuses per granularity.
CHANGE: DB.ResourceManagementDB has been refactored, making it a simple wrapper round ResourceStatusDB.sql with only four methods by table ( insert, update, get & delete )
CHANGE: Service.ResourceStatusHandler has been refactored, removing all data processing, making it an intermediary between client and DB.
CHANGE: Service.ResourceManagementHandler has been refactored, removing all data processing, making it an intermediary between client and DB.
NEW: Utilities.ResourceStatusBooster makes use of the 'DB primitives' exposed on the client and does some useful data processing, exposing the new functions on the client.
NEW: Utilities.ResourceManagementBooster makes use of the 'DB primitives' exposed on the client and does some useful data processing, exposing the new functions on the client.
CHANGE: Client.ResourceStatusClient has been refactorerd. It connects automatically to DB or to the Service. Exposes DB and booster functions.
CHANGE: Client.ResourceManagementClient has been refactorerd. It connects automatically to DB or to the Service. Exposes DB and booster functions.
CHANGE: Agent.ClientsCacheFeederAgent renamed to CacheFeederAgent. The name was not accurate, as it also feeds Accouting Cache tables.
CHANGE: Agent.InspectorAgent, makes use of automatic API initialization.
CHANGE: Command. refactor and usage of automatic API initialization.
CHANGE: PolicySystem.PEP has reusable client connections, which increase significantly performance.
CHANGE: PolicySystem.PDP has reusable client connections, which increase significantly performance.
NEW: Utilities.Decorators are syntactic sugar for DB, Handler and Clients.
NEW: Utilities.MySQLMonkey is a mixture of laziness and refactoring, in order to generate the SQL statements automatically. Not anymore sqlStatemens hardcoded on the RSS.
NEW: Utilities.Validator are common checks done through RSS modules
CHANGE: Utilities.Synchronizer syncs users and DIRAC sites
CHANGE: cosmetic changes everywhere, added HeadURL and RCSID
CHANGE: Removed all the VOExtension logic on RSS
BUGFIX: ResourceStatusHandler - getStorageElementStatusWeb(), access mode by default is Read
FIX: RSS __init__.py will not crash anymore if no CS info provided
BUGFIX: CS.getSiteTier now behaves correctly when a site is passed as a string

*dirac-setup-site
BUGFIX: fixed typos in the Script class name

*Transformation
FIX: Missing logger in the TaskManager Client (was using agent's one)
NEW: Added UnitTest class for TaskManager Client

*DIRAC API
BUGFIX: Dirac.py. If /LocalSite/FileCatalog is not define the default Catalog was not properly set.
FIX: Dirac.py - fixed __printOutput to properly interpret the first argument: 0:stdout, 1:stderr
NEW: Dirac.py - added getConfigurationValue() method

*Framework
NEW: UsersAndGroups agent to synchronize users from VOMRS server.

*dirac-install
FIX: make Platform.py able to run with python2.3 to be used inside dirac-install
FIX: protection against the old or pro links pointing to non-existent directories
NEW: make use of the HTTP proxies if available
FIX: fixed the logic of creating links to /opt/dirac directories to take into account webRoot subdirs

*WorkloadManagement
FIX: SiteDirector - change getVO() function call to getVOForGroup()

*Core:
FIX: Pfn.py - check the sanity of the pfn and catch the erroneous case

*RequestManagement:
BUGFIX: RequestContainer.isSubrequestDone() - return 0 if Done check fails

*DataManagement
NEW: FileCatalog - possibility to configure multiple FileCatalog services of the same type

[v6r0p4]

*Framework
NEW: Pass the monitor down to the request RequestHandler
FIX: Define the service location for the monitor
FIX: Close some connections that DISET was leaving open

[v6r0p3]

*Framework
FIX: ProxyManager - Registry.groupHasProperties() wasn't returning a result 
CHANGE: Groups without AutoUploadProxy won't receive expiration notifications 
FIX: typo dirac-proxy-info -> dirac-proxy-init in the expiration mail contents
CHANGE: DISET - directly close the connection after a failed handshake

[v6r0p2]

*Framework
FIX: in services logs change ALWAYS log level for query messages to NOTICE

[v6r0p1]

*Core
BUGFIX: List.uniqueElements() preserves the other of the remaining elements

*Framework
CHANGE: By default set authorization rules to authenticated instead of all
FIX: Use all required arguments in read access data for UserProfileDB
FIX: NotificationClient - dropped LHCb-Production setup by default in the __getRPSClient()

[v6r0]

*Framework
NEW: DISET Framework modified client/server protocol, messaging mechanism to be used for optimizers
NEW: move functions in DIRAC.Core.Security.Misc to DIRAC.Core.Security.ProxyInfo
CHANGE: By default log level for agents and services is INFO
CHANGE: Disable the log headers by default before initializing
NEW: dirac-proxy-init modification according to issue #29: 
     -U flag will upload a long lived proxy to the ProxyManager
     If /Registry/DefaultGroup is defined, try to generate a proxy that has that group
     Replaced params.debugMessage by gLogger.verbose. Closes #65
     If AutoUploadProxy = true in the CS, the proxy will automatically be uploaded
CHANGE: Proxy upload by default is one month with dirac-proxy-upload
NEW: Added upload of pilot proxies automatically
NEW: Print info after creating a proxy
NEW: Added setting VOMS extensions automatically
NEW: dirac-proxy-info can also print the information of the uploaded proxies
NEW: dirac-proxy-init will check that the lifetime of the certificate is less than one month and advise to renew it
NEW: dirac-proxy-init will check that the certificate has at least one month of validity
FIX: Never use the host certificate if there is one for dirac-proxy-init
NEW: Proxy manager will send notifications when the uploaded proxies are about to expire (configurable via CS)
NEW: Now the proxyDB also has a knowledge of user names. Queries can use the user name as a query key
FIX: ProxyManager - calculate properly the dates for credentials about to expire
CHANGE: ProxyManager will autoexpire old proxies, also auto purge logs
CHANGE: Rename dirac-proxy-upload to dirac-admin-proxy-upload
NEW: dirac-proxy-init will complain if the user certificate has less than 30 days
CHANGE: SecurityLogging - security log level to verbose
NEW: OracleDB - added Array type 
NEW: MySQL - allow definition of the port number in the configuration
FIX: Utilities/Security - hash VOMS Attributes as string
FIX: Utilities/Security - Generate a chain hash to discover if two chains are equal
NEW: Use chain has to discover if it has already been dumped
FIX: SystemAdministrator - Do not set  a default lcg version
NEW: SystemAdministrator - added Project support for the sysadmin
CHANGE: SysAdmin CLI - will try to connect to the service when setting the host
NEW: SysAdmin CLI - colorization of errors in the cli
NEW: Logger - added showing the thread id in the logger if enabled
     
*Configuration
NEW: added getVOfromProxyGroup() utility
NEW: added getVoForGroup() utility, use it in the code as appropriate
NEW: added Registry and Operations Configuration helpers
NEW: dirac-configuration-shell - a configuration script for CS that behaves like an UNIX shellCHANGE: CSAPI - added more functionality required by updated configuration console
NEW: Added possibility to define LocalSE to any Site using the SiteLocalSEMapping 
     section on the Operations Section     
NEW: introduce Registry/VO section, associate groups to VOs, define SubmitPools per VO
FIX: CE2CSAgent - update the CEType only if there is a relevant info in the BDII  

*ReleaseManagement
NEW: release preparations and installation tools based on installation packages
NEW: dirac-compile-externals will try go get a DIRAC-free environment before compiling
NEW: dirac-disctribution - upload command can be defined via defaults file
NEW: dirac-disctribution - try to find if the version name is a branch or a tag in git and act accordingly
NEW: dirac-disctribution - added keyword substitution when creating a a distribution from git
FIX: Install tools won't write HostDN to the configuration if the Admin username is not set 
FIX: Properly set /DIRAC/Configuration/Servers when installing a CS Master
FIX: install_site.sh - missing option in wget for https download: --no-check-certificate
FIX: dirac-install-agent(service) - If the component being installed already has corresponding 
     CS section, it is not overwritten unless explicitly asked for
NEW: dirac-install functionality enhancement: start using the switches as defined in issue #26;
CHANGE: dirac-install - write the defaults if any under defaults-.cfg so dirac-configure can 
        pick it up
FIX: dirac-install - define DYLD_LIBRARY_PATH ( for Mac installations )     
NEW: dirac-install - put all the goodness under a function so scripts like lhcb-proxy-init can use it easily
FIX: dirac-install - Properly search for the LcgVer
NEW: dirac-install will write down the releases files in -d mode   
CHANGE: use new dirac_install from gothub/integration branch in install_site.sh
NEW: Extensions can request custom external dependencies to be installed via pip when 
     installing DIRAC.
NEW: LCG bundle version can be defined on a per release basis in the releases.cfg 
NEW: dirac-deploy-scripts - when setting the lib path in the deploy scripts. 
     Also search for subpaths of the libdir and include them
NEW: Install tools - plainly separate projects from installations

*Accounting
CHANGE: For the WMSHistory type, send as JobSplitType the JobType
CHANGE: Reduced the size of the max key length to workaround mysql max bytes for index problem
FIX: Modified buckets width of 1week to 1 week + 1 day to fix summer time end week (1 hour more )

*WorkloadManagement
CHANGE: SiteDirector - simplified executable generation
NEW: SiteDirector - few more checks of error conditions   
NEW: SiteDirector - limit the queue max length to the value of MaxQueueLengthOption 
     ( 3 days be default )
BUGFIX: SiteDirector - do not download pilot output if the flag getPilotOutput is not set     
NEW: JobDB will extract the VO when applying DIRAC/VOPolicy from the proper VO
FIX: SSHTorque - retrieve job status by chunks of 100 jobs to avoid too long
NEW: glexecComputingElement - allow glexecComputingElement to "Reschedule" jobs if the Test of
     the glexec fails, instead of defaulting to InProcess. Controlled by
     RescheduleOnError Option of the glexecComputingElement
NEW: SandboxStore - create a different SBPath with the group included     
FIX: JobDB - properly treat Site parameter in the job JDL while rescheduling jobs
NEW: JobSchedulingAgent - set the job Site attribute to the name of a group of sites corresponding 
     to a SE chosen by the data staging procedure 
CHANGE: TimeLeft - call batch system commands with the ( default ) timeout 120 sec
CHANGE: PBSTimeLeft - uses default CPU/WallClock if not present in the output  
FIX: PBSTimeLeft - proper handling of (p)cput parameter in the batch system output, recovery of the
     incomplete batch system output      
NEW: automatically add SubmitPools JDL option of the job owner's VO defines it     
NEW: JobManager - add MaxParametericJobs option to the service configuration
NEW: PilotDirector - each SubmitPool or Middleware can define TargetGrids
NEW: JobAgent - new StopOnApplicationFailure option to make the agent exiting the loop on application failure
NEW: PilotAgentsDB - on demand retrieval of the CREAM pilot output
NEW: Pilot - proper job ID evaluation for the OSG sites
FIX: ComputingElement - fixed proxy renewal logic for generic and private pilots
NEW: JDL - added %j placeholder in the JDL to be replaced by the JobID
BUGFIX: DownloadInputData - bug fixed in the naming of downloaded files
FIX: Matcher - set the group and DN when a request gets to the matcher if the request is not 
     coming from a pilot
FIX: Matcher = take into account JobSharing when checking the owner for the request
CHANGE: PilotDirector, dirac-pilot - interpret -V flag of the pilot as Installation name

*DataManagement
FIX: FileCatalog/DiractoryLevelTree - consistent application of the max directory level using global 
     MAX_LEVELS variable
FIX: FileCatalog - Directory metadata is deleted together with the directory deletion, issue #40    
CHANGE: FileCatalog - the logic of the files query by metadata revisited to increase efficiency 
FIX: LcgFileCatalog - use lfcthr and call lfcthr.init() to allow multithread
     try the import only once and just when LcgFileCatalogClient class is intantiated
NEW: LcgFileCatalogClient - new version of getPathPermissions relying on the lfc_access method to solve the problem
     of multiple user DNs in LFC.     
FIX: StorageElement - get service CS options with getCSOption() method ( closes #97 )
FIX: retrieve FileCatalogs as ordered list, to have a proper default.
CHANGE: FileCatalog - allow up to 15 levels of directories
BUGFIX: FileCatalog - bug fixes in the directory removal methods (closes #98)
BUGFIX: RemovalAgent - TypeError when getting JobID in RemovalAgent
BUGFIX: RemovalAgent - put a limit to be sure the execute method will end after a certain number of iterations
FIX: DownloadInputData - when files have been uploaded with lcg_util, the PFN filename
     might not match the LFN file name
FIX: putting FTSMonitor web page back
NEW: The default file catalog is now determined using /LocalSite/FileCatalog. The old behavior 
     is provided as a fallback solution
NEW: ReplicaManager - can now deal with multiple catalogs. Makes sure the surl used for removal is 
the same as the one used for registration.   
NEW: PoolXMLCatalog - added getTypeByPfn() function to get the type of the given PFN  
NEW: dirac-dms-ban(allow)-se - added possibility to use CheckAccess property of the SE

*StorageManagement
FIX: Stager - updateJobFromStager(): only return S_ERROR if the Status sent is not
recognized or if a state update fails. If the jobs has been removed or
has moved forward to another status, the Stager will get an S_OK and
should forget about the job.
NEW: new option in the StorageElement configuration "CheckAccess"
FIX: Requests older than 1 day, which haven't been staged are retried. Tasks older than "daysOld" 
     number of days are set to Failed. These tasks have already been retried "daysOld" times for staging.
FIX: CacheReplicas and StageRequests records are kept until the pin has expired. This way the 
     StageRequest agent will have proper accounting of the amount of staged data in cache.
NEW: FTSCleaningAgent will allow to fix transient errors in RequestDB. At the moment it's 
     only fixing Requests for which SourceTURL is equal to TargetSURL.
NEW: Stager - added new command dirac-stager-stage-files          
FIX: Update Stager code in v6 to the same point as v5r13p37
FIX: StorageManager - avoid race condition by ensuring that Links=0 in the query while removing replicas

*RequestManagement
FIX: RequestDBFile - get request in chronological order (closes issue #84)
BUGFIX: RequestDBFile - make getRequest return value for getRequest the same as for

*ResourceStatusSystem
NEW: Major code refacoring. First refactoring of RSS's PEP. Actions are now function 
     defined in modules residing in directory "Actions".
NEW: methods to store cached environment on a DB and ge them.
CHANGE: command caller looks on the extension for commands.
CHANGE: RSS use now the CS instead of getting info from Python modules.
BUGFIX: Cleaned RSS scripts, they are still prototypes
CHANGE: PEP actions now reside in separate modules outside PEP module.
NEW: RSS CS module add facilities to extract info from CS.
CHANGE: Updating various RSS tests to make them compatible with
changes in the system.
NEW: CS is used instead of ad-hoc configuration module in most places.
NEW: Adding various helper functions in RSS Utils module. These are
functions used by RSS developers, including mainly myself, and are
totally independant from the rest of DIRAC.
CHANGE: Mostly trivial changes, typos, etc in various files in RSS     
CHANGE: TokenAgent sends e-mails with current status   

*Transformation
CHANGE: allow Target SE specification for jobs, Site parameter is not set in this case
CHANGE: TransformationAgent  - add new file statuses in production monitoring display
CHANGE: TransformationAgent - limit the number of files to be treated in TransformationAgent 
        for replication and removal (default 5000)
BUGFIX: TransformationDB - not removing task when site is not set
BUGFIX: TransformationCleaningAgent - archiving instead of cleaning Removal and Replication 
        transformations 
FIX: TransformationCleaningAgent - kill jobs before deleting them        

*Workflow
NEW: allow modules to define Input and Output parameters that can be
     used instead of the step_commons/workflow_commons (Workflow.py, Step.py, Module.py)

*Various fixes
BUGFIX: Mail.py uses SMTP class rather than inheriting it
FIX: Platform utility will properly discover libc version even for the new Ubuntu
FIX: Removed old sandbox and other obsoleted components<|MERGE_RESOLUTION|>--- conflicted
+++ resolved
@@ -1,5 +1,4 @@
-<<<<<<< HEAD
-[v6r15-pre14]
+[v6r15-pre15]
 
 Removed general "from DIRAC.Core.Utilities import *" in the top-level __init__.py
 Made service handlers systematically working with unicode string arguments
@@ -93,13 +92,12 @@
 
 *tests
 NEW: The contents of the TestDIRAC package is moved into the tests directory here
-=======
+
 [v6r14p20]
 
 *WMS
 FIX: SandboxMetadataDB - escape values in SandboxMetadataDB SQL queries to accommodate
      DNs containing apostrophe 
->>>>>>> 89a13755
 
 [v6r14p19]
 
