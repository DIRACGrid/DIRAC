--- conflicted
+++ resolved
@@ -1,4 +1,3 @@
-<<<<<<< HEAD
 [v7r1p35]
 
 FIX: Fixes from v7r0p52
@@ -601,12 +600,11 @@
 *docs
 NEW: (#4289) Document how to run integration tests in docker
 NEW: (#4551) add DNProperties description to Registry/Users subsection
-=======
+
 [v7r0p52]
 
 *Core
 FIX: (#5058) (M2Crypto) fixes in proxy serial parsing
->>>>>>> 8cdab05d
 
 [v7r0p51]
 
