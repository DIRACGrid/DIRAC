--- conflicted
+++ resolved
@@ -1,4 +1,3 @@
-<<<<<<< HEAD
 [v6r8-pre6]
 
 FIX: removed __init__ files from test directories to avoid importing
@@ -37,7 +36,7 @@
 *Resources
 FIX: ComputingElement - properly check if the pilot proxy has VOMS before adding it to the 
      payload when updating it
-=======
+
 [v6r7p15]
 
 *Core
@@ -48,7 +47,6 @@
 
 *Transformation
 CHANGE: JobManifest - getting allowed job types from operations() section 
->>>>>>> 2541a788
 
 [v6r7p14]
 
