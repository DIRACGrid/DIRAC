--- conflicted
+++ resolved
@@ -1,4 +1,3 @@
-<<<<<<< HEAD
 [v6r19-pre9]
 
 FIX: In multiple places - use systemCall() rather than shellCall() to avoid
@@ -134,8 +133,6 @@
 FIX: Minor fixes in the TS system test
 FIX: correctly update the DFC DB configuration in jenkins' tests
 
-
-=======
 [v6r17p30]
 
 *DMS
@@ -153,7 +150,6 @@
 
 *Resources
 FIX: HTCondorCEComputingElement.py - transfer output files(only log and err) for remote scheduler
->>>>>>> f54390c4
 
 [v6r17p29]
 
