--- conflicted
+++ resolved
@@ -1,4 +1,3 @@
-<<<<<<< HEAD
 [v6r13p4]
 
 *Core
@@ -147,13 +146,12 @@
 
 *TS
 CHANGE: Task Manager plugins
-=======
+
 [v6r12p43]
 
 *DMS:
 FIX: DirectoryTreeBase - avoid double definition of FC_DirectoryUsage table
      in _rebuildDirectoryUsage()
->>>>>>> ea015540
 
 [v6r12p42]
 
