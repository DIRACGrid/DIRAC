<<<<<<< HEAD
[v6r15-pre6]

Removed general "from DIRAC.Core.Utilities import *" in the top-level __init__.py

*Core
NEW: New class DError for reporting errors in output results of DIRAC functions 
CHANGE: gMonitor instantiation removed from DIRAC.__init__.py to avoid problems in
        documentation generation
NEW: dirac-install - makes us of the DIRAC tar files in CVMFS if available
NEW: dirac-install-client - a guiding script to install the DIRAC client from A to Z        
NEW: MJFTimeLeft - using Machine JOb features in the TimeLeft utility
FIX: BaseClient - only give warning log message "URL banned" when one of the
     service URLs is really banned
NEW: dirac-rss-policy-manager - allows to interactively modify and test only the 
     policy section of Dirac.cfg     

*Framework
CHANGE: SystemAdministratorIntegrator - make initial pinging of the hosts in parallel
        to speed up the operation

*RSS
NEW: CE Availability policy, closing #2373

*DMS
CHANGE: FileCatalogClient - make explicit methods for all service calls
CHANGE: DataManager, StorageElement - move physical accounting the StorageElement
CHANGE: FileCatalog - added recursive changePathXXX operations

*WMS
NEW: TaskQueueDB - possibility to present requirements in a form of tags from the 
     site( pilot ) to the jobs to select ones with required properties
FIX: JobWrapper - the InputData optimizer parameters are now DEncoded     
=======
[v6r14p7]

*Core
CHANGE: XXXTimeLeft utilities revisited - all return real seconds,
        code refactoring - use consistently always the same CPU power 

*WMS
FIX: JobAgent - code refactoring for the timeLeft logic part

*Resources
BUGFIX: ComputingElement - get rid of legacy getResourcesDict() call
>>>>>>> ee5af1cd

[v6r14p6]

*Configuration
FIX: Bdii2CSAgent - refresh configuration from Master before updating
FIX: Bdii2CSAgent - distinguish the CE and the Cluster in the Glue 1.0 schema

*DMS
CHANGE: FTSAgent - make the amount of scheduled requests fetched by the 
        FTSAgent a parameter in the CS 
CHANGE: RMS Operations - check whether the always banned policy is applied for SEs
        to a given access type

*RMS
FIX: RequestClient(DB,Manager) - fix bulk requests, lock the lines when selecting 
     the requests to be assigned, update the LastUpdate time, and expose the 
     assigned flag to the client

*WMS
FIX: JobAgent - when the application finishes with errors but the agent continues 
     to take jobs, the timeLeft was not evaluated
FIX: JobAgent - the initial timeLeft value was always set to 0.0     

[v6r14p5]

*Core
FIX: X509Certificate - protect from VOMS attributes that are not decodable


*Resources
FIX: GFAL2_StorageBase - fixed indentation and a debug log typo

*WMS
BUGFIX: Matcher - only the first job was associated with the given pilot
FIX: pilotTools - 0o22 is only a valid int for recent python interpreters, 
     replaced by 18

[v6r14p4]

*Core
FIX: DictCache - fix the exception in the destructor preventing the final
     cache cleaning

*Framework
FIX: SystemAdministratorClientCLI - corrected info line inviting to update
     the pilot version after the software update

*DMS
FIX: FTSAgent - Add recovery of FTS files that can be left in weird statuses 
     when the agent dies
CHANGE: DataManager - allow to not get URLs of the replicas
CHANGE: FTSJob - keep and reuse the FTS3 Context object

*Storage
CHANGE: StorageManagerClient - don't fail getting metadata for staging if at 
        least one staged replica found

*WMS
FIX: CPUNormalization - protect MJF from 0 logical cores
FIX: JobScheduling - fix printout that was saying "single site" and "multiple sites" 
     in two consecutive lines
NEW: pilotTools,Commands - added CEType argument, e.g. to specify Pool CE usage 
FIX: WatchDog - added checks of function return status, added hmsCPU initialization to 0,
     removed extra printout     
     
*Resources
FIX: GFAL2 plugins - multiple bug fixes     

[v6r14p3]

*Core
BUGFIX: small bug fixed in dirac-install-component, dirac-uninstall-component
BUGFIX: VOMS - remove the temporary file created when issuing getVOMSProxyInfo
FIX: FileHelper - support unicode file names
FIX: DictCache - purges all the entry of the DictCache when deleting the DictCache object 

*Framework
BUGFIX: dirac-populate-component-db - avoid return statement out of scope

*Interfaces
BUGFIX: Dirac - in submitJob() faulty use of os.open

*WMS
FIX: JobWrapper - avoid evaluation of OutputData to ['']
FIX: Matcher - the Matcher object uses a VO dependent Operations helper
CHANGE: JobAgent - stop agent if time left is too small (default 1000 HS06.s)
FIX: CPUNormalization - use correct denominator to get power in MJF

*Resources
FIX: ARCComputingElement - changed implementation of ldap query for getCEStatus

[v6r14p2]

*Core
FIX: Use GSI version 0.6.3 by default
CHANGE: Time - print out the caller information in the timed decorator
CHANGE: dirac-install - set up ARC_PLUGIN_PATH environment variable

*Framework
FIX: dirac-proxy-info - use actimeleft VOMS attribute

*Accounting
CHANGE: Removed SRMSpaceTokenDeployment Accounting type

*RSS
CHANGE: ResourceStatus - re-try few times to update the RSS SE cache before giving up
FIX: XXXCommand, XXXAction - use self.lof instead of gLogger
CHANGE: Added support for all protocols for SEs managed by RSS

*RMS
FIX: Request - produce enhanced digest string
FIX: RequestDB - fix in getDigest() in case of errors while getting request

*Resources
CHANGE: Propagate hideExceptions flag to the ObjectLoader when creating StorageElements
FIX: ARCComputingElement - multiple fixes after experience in production

*WMS
FIX: Pilot commands - fixed an important bug, when using the 
     dirac-wms-cpu-normalization script

[v6r14p1]

The version is buggy when used in pilots

*Core
NEW: dirac-install-component command replacing dirac-install-agent/service/executor
     commands
     
*Resources
NEW: FileStorage - plugin for "file" protocol
FIX: ARCComputingElement - evaluate as int the job exit code

*RSS
FIX: CSHelpers - several fixes and beautifications     

[v6r14]

*Core
NEW: CSGlobals - includes Extensions class to consistently check the returned
     list of extensions with proper names 
NEW: ProxyManagerXXX, ProxyGeneration, X509XXX - support for RFC proxies
NEW: ProxyInfo - VOMS proxy information without using voms commands
NEW: LocalConfiguration - option to print out license information    
FIX: SocketInfo.py - check the CRL lists while handshaking  

Configuration
NEW: ConfigurationClient - added getSectionTree() method

*Framework
NEW: InstalledComponentsDB will now store information about the user who did the 
     installation/uninstallation of components.

*Resources
NEW: ARCComputingElement based on the ARC python API

*RSS
FIX: Improved logging all over the place 

*DMS
NEW: New FileCatalog SecurityManager with access control based on policies,
     VOMSPolicy as one of the policy implementations.
NEW: lfc_dfc_db_copy - script used by LHCb to migrate from the LFC to the DFC with 
     Foreign Keys and Stored Procedures by accessing the databases directly     
NEW: FileManagerPs.py - added _getFileLFNs() to serve info for the Web Portal     
CHANGE: Moving several tests to TestDIRAC

*Interfaces
CHANGE: use jobDescription.xml as a StringIO object to avoid multiple disk
        write operations while massive job submission

*WMS
FIX: Watchdog - review for style and pylint
CHANGE: Review of the Matcher code, extracting Limiter and Matcher as standalone 
        utilities
        

*Transformation
NEW: New ported plugins from LHCb, added unit tests

[v6r13p16]

FIX: changes incorporated from v6r12p51 patch

[v6r13p15]

Included patches from v6r12p50 release 

[v6r13p14]

*DMS
FIX: ReplicateAndRegister - fix a problem when a file is set Problematic 
     in the FC but indeed doesn't exist at all 

*Resources
CHANGE: StorageFactory - enhance the logic of BaseSE inheritance in the
        SE definition in the CS
        
*WMS
CHANGE: CPUNormalization, dirac-wms-cpu-normalization - reading CPU power 
        from MJF for comparison with the DIRAC evaluation
FIX: SiteDirector - create pilot working directory in the batch system working
     directory and not in "/tmp"                

[v6r13p13]

*DMS
BUGFIX: FileCatalogClient - bug fixed in getDirectoryMetadata()

[v6r13p12]

*Resources
FIX: StorageElement - bug fixed in inValid()
CHANGE: StorageFactory - do not interpret VO parameter as mandatory

[v6r13p11]

*DMS
BUGFIX: RemoveReplica - fix in singleRemoval()
FIX: dirac-dms-user-lfns - increased timeout

[v6r13p10]

CHANGE: Use sublogger to better identify log source in multiple places

*Core
CHANGE: Review / beautify code in TimeLeft and LSFTimeLeft
FIX: LSFTimeLeft - is setting shell variables, not environment variables, 
     therefore added an "export" command to get the relevant variable 
     and extract then the correct normalization

*Accounting
FIX: DataOperationPlotter - add better names to the data operations

*DMS:
FIX: DataManager - add mandatory vo parameter in __SEActive()
CHANGE: dirac-dms-replicate-and-register-request - submit multiple requests
        to avoid too many files in a single FTS request
FIX: FileCatalog - typo in getDirectoryMetadata()
FIX: FileCatalog - pass directory name to getDirectoryMetadata and not file name 
FIX: DataManager - in __SEActive() break LFN list in smaller chunks when
     getting replicas from a catalog        

*WMS
FIX: WMSAdministratorHandler - fix in reporting pilot statistics
FIX: JobScheduling - fix in __getSitesRequired() when calling self.jobLog.info 
CHANGE: pilotCommands - when exiting with error, print out current processes info

[v6r13p9]

*Framework
FIX: SystemLoggingDB - schema change for ClientIPs table to store IPv6 addresses

*DMS
BUGFIX: DMSRequestOperationsBase - bug fix in checkSEsRSS()
FIX: RemoveFile - in __call__(): bug fix; fix in the BannedSE treatment logic

*RMS
BUGFIX: Operation - in catalogList()
BUGFIX: ReqClient - in printOperation()

*Resources
FIX: GFAL2_StorageBase - added Lost, Cached, Unavailable in getSingleFileMetadata() output
BUGFIX: GFAL2_StorageBase - fixed URL construction in put(get)SingleFile() methods

*WMS
FIX: InputDataByProtocol - removed StorageElement object caching

[v6r13p8]

*Framework
FIX: MonitoringUtilities - minor bug fix

*DMS
FIX: DataManager - remove local file when doing two hops transfer

*WMS
FIX: SandboxStoreClient - get the VO info from the delegatedGroup argument to 
     use for the StorageElement instantiation

*TMS
CHANGE: Transformation(Client,DB,Manager) - multiple code clean-up without
        changing the logic

[v6r13p7]

*Core
NEW: X509CRL - class to handle certificate revocation lists

*DMS
FIX: RequestOperations/RemoveFile.py - check target SEs to be online before
     performing the removal operation. 
FIX: SecurityManager, VOMSPolicy - make the vomspolicy compatible with the old client 
     by calling in case of need the old SecurityManager     

*Resources
BUGFIX: Torque, GE - methods must return Message field in case of non-zero return status
FIX: SRM2Storage - when used internaly, listDirectory should return urls and not lfns

*WMS
FIX: ConfigureCPURequirements pilot command - add queue CPU length to the extra local
     configuration
FIX: JobWrapper - load extra local configuration of any     

*RMS
FIX: RequestDB - fix in getRequestSummaryWeb() to suit the Web Portal requirements

*Transformation
FIX: TransformationManagerHandler - fix in getTransformationSummaryWeb() to suit 
     the Web Portal requirements

[v6r13p6]

*Core
FIX: X509Chain - use SHA1 signature encryption in all tha cases

*Resources
FIX: ComputingElement - take CPUTime from its configuration defined in the 
     pilot parameters

*WMS
FIX: SiteDirector - correctly configure jobExecDir and httpProxy Queue parameters

[v6r13p5]

*Resources
BUGFIX: Torque - getCEStatus() must return integer job numbers
FIX: StorageBase - removed checking the VO name inside the LFN 

*WMS
FIX: InputData, JobScheduling - StorageElement needs to know its VO

*DMS
FIX: ReplicateAndRegister - Add checksumType to RMS files when adding 
     checksum value
FIX: DataManager - remove unnecessary access to RSS and use SE.getStatus()     
FIX: DMHelpers - take into account Alias and BaseSE in site-SE relation

*RMS
FIX: Request - bug fixed in optimize() in File reassignment from one
     Operation to another  

*Transformation
FIX: TransformationDB - set derived transformation to Automatic

[v6r13p4]

*Core
FIX: VOMSService - treat properly the case when the VOMS service returns no result
     in attGetUserNickname()

*DMS
FIX: FTSAgent, ReplicateAndRegister - make sure we use source replicas with correct 
     checksum 

*RMS
FIX: Request - minor fix in setting the Request properties, suppressing pylint
     warnings
CHANGE: File, Reques, Operation, RequestDB - remove the use of sqlalchemy on 
        the client side     
     
*Resources
FIX: StorageElement - import FileCatalog class rather than the corresponding module     
FIX: SLURM - proper formatting commands using %j, %T placeholders
FIX: SSHComputingElement - return full job references from getJobStatus() 

*RSS
FIX: DowntimeCommand - checking for downtimes including the time to start in hours

*Workflow
CHANGE: FailoverRequest - assign to properties rather than using setters

*Transformation
FIX: TransformationClient(DB,Utilities) - fixes to make derived transformations work

[v6r13p3]

*DMS
FIX: DataManager - in putAndRegister() specify explicitly registration protocol
     to ensure the file URL available right after the transfer
     
*Resources
FIX: SRM2Storage - use the proper se.getStatus() interface ( not the one of the RSS )     

[v6r13p2]

*Framework
FIX: SystemAdministratorHandler - install WebAppDIRAC extension only in case
     of Web Portal installation
CHANGE: dirac-populate-component-db - check the setup of the hosts to register 
        into the DB only installations from the same setup; check the MySQL installation
        before retrieving the database information      

*DMS
FIX: FTSAgent - fix in parsing the server result
FIX: FTSFile - added Waiting status
FIX: FTSJob - updated regexps for the "missing source" reports from the server;
     more logging message 

*Resources
FIX: SRM2Storage - fix in treating the checksum type 
FIX: StorageElement - removed getTransportURL from read methods

*RMS
FIX: Request - typo in the optimize() method

[v6r13p1]

*Framework
CHANGE: SystemAdminstratorIntegrator - can take a list of hosts to exclude from contacting

*DMS
FIX: DataManager - fix in __getFile() in resolving local SEs
FIX: dirac-dms-user-lfns - sort result, simplify logic

*RMS
FIX: Request - Use DMSHelper to resolve the Failovers SEs
FIX: Operation - treat the case where the SourceSE is None

*WMS
FIX: WMSAdministratorHandler - return per DN dictionary from getPilotStatistics 

[v6r13]

CHANGE: Separating fixed and variable parts of error log messages for multiple systems 
        to allow SystemLogging to work

*Core
FIX: MySQL.py - treat in detailed way datetime functions in __escapeString()
FIX: DictCache.get() returns now None instead of False if no or expired value
NEW: InstallTools - allow to define environment variables to be added to the component
     runit run script
NEW: Changes to make the DISET protocol IP V6 ready
CHANGE: BaseClient - retry service call on another instance in case of failure
CHANGE: InnerRPCClient - retry 3 times in case of exception in the transport layer
CHANGE: SocketInfo - retry 3 times in case of handshaking error
CHANGE: MySQL - possibility to specify charset in the table definition
FIX: dirac-install, dirac-distribution - removed obsoleted defaults     
NEW: Proxy utility module with executeWithUserProxy decorator function

*Configuration
NEW: CSAPI,dirac-admin-add-shifter - function, and script, for adding or modifying a 
     shifter in the CS

*Framework
FIX: NotificationDB - escape fields for sorting in getNotifications()
NEW: Database, Service, Client, commands for tracking the installed DIRAC components

*Interfaces
CHANGE: Dirac - changed method names, keeping backward compatibility
CHANGE: multiple commands updated to use the new Dirac API method names

*DMS
NEW: Native use of the FTS3 services
CHANGE: Removed the use of current DataLogging service
CHANGE: DataManager - changes to manage URLs inside StorageElement objects only
FIX: DataManager - define SEGroup as accessible at a site
CHANGE: DirectoryListing - extracted from FileCatalogClientCLI as an independent utility
CHANGE: MetaQuery - extracted from FileCatalogClientCLI as an independent utility
CHANGE: FileCatalogClientCLI uses external DirectoryListing, MetaQuery utilities
CHANGE: FileCatalog - replace getDirectoryMetadata by getDirectoryUserMetadata
NEW: FileCatalog - added new getDirectoryMetadata() interface to get standard directory metadata
NEW: FileCatalog - possibility to find files by standard metadata
NEW: FileCatalog - possibility to use wildcards in the metadata values for queries
NEW: DMSHelpers class
NEW: dirac-dms-find-lfns command

*WMS
NEW: SiteDirector - support for the MaxRAM queue description parameter
CHANGE: JobScheduling executor uses the job owner proxy to evaluate which files to stage
FIX: DownloadInputData - localFile was not defined properly
FIX: DownloadInputData - could not find cached files (missing [lfn])

*RMS
CHANGE: Removed files from the previous generation RMS
CHANGE: RMS refactored based on SQLAlchemy 
NEW: ReqClient - added options to putRequest(): useFailoverProxy and retryMainServer
CHANGE: DMSRequestOperationsBase - delay execution or cancel request based on SE statuses 
        from RSS/CS
FIX: Fixes to make use of RequestID as a unique identifier. RequestName can be used in
     commands in case of its uniqueness        

*Resources
NEW: Computing - BatchSystem classes introduced to be used both in Local and SSH Computing Elements
CHANGE: Storage - reworked Storage Element/Plugins to encapsulate physical URLs 
NEW: GFAL2_StorageBase.py, GFAL2_SRM2Storage.py, GFAL2_XROOTStorage.py 

*RSS:
NEW: dirac-admin-allow(ban)-se - added RemoveAccess status
CHANGE: TokenAgent - added more info to the mail

*TS
CHANGE: Task Manager plugins

[v6r12p51]

*Core
FIX: dirac-install - fix to work with python version prior to 2.5

*DMS
CHANGE: FileCatalogClientCLI - possibility to set multiple metadata with one command

*Resources
FIX: HTCondorComputingElement - multiple improvements

[v6r12p50]

*Core
FIX: dirac-install - define TERMINFO variable to include local sources as well

*Framework
FIX: SystemAdministratorHandler - show also executors in the log overview

*DMS
FIX: FileCatalogClientCLI - use getPath utility systematically to normalize the
     paths passed by users

*WMS
FIX: PilotStatusAgent - split dynamic and static parts in the log error message

*Resources
NEW: HTCondorCEComputingElement class

[v6r12p49]

*Resources
FIX: GlobusComputingElement - in killJob added -f switch to globus-job-clean command
FIX: ARCComputingElement - create working directory if it does not exist

*DMS
CHANGE: DataManager - added XROOTD to registration protocols

*TMS
FIX: TransformationCLI - doc string

[v6r12p48]

*DMS
FIX: DirectoryTreeBase - fix in changeDirectoryXXX methods to properly interpret input

[v6r12p47]

*DMS
BUGFIX: FileCatalogClientCLI - wrong signature in the removeMetadata() service call

[v6r12p46]

*Core
FIX: GraphData - check for missing keys in parsed_data in initialize()

*WMS
CHANGE: PilotStatusAgent - kill pilots being deleted; do not delete pilots still
        running jobs
  
*RSS
CHANGE: Instantiate RequestManagementDB/Client taking into account possible extensions        

*Resources
FIX: GlobusComputingElement - evaluate WaitingJobs in getCEStatus()
FIX: SRM2Storage - error 16 of exists call is interpreted as existing file
FIX: XROOTStorage - added Lost, Cached, Unavailable in the output of getSingleMetadata()

*WMS
FIX: pilotCommands - removed unnecessary doOSG() function

[v6r12p45]

*Resources
FIX: SRM2Storage - error 22 of exists call is interpreted as existing file
     ( backport from v6r13 )

[v6r12p44]

*WMS
FIX: SiteDirector - consider also pilots in Waiting status when evaluating
     queue slots available

*Resources
NEW: SRM2Storage - makes use of /Resources/StorageElements/SRMBusyFilesExist option
     to set up the mode of interpreting the 22 error code as existing file

[v6r12p43]

*DMS:
FIX: DirectoryTreeBase - avoid double definition of FC_DirectoryUsage table
     in _rebuildDirectoryUsage()

[v6r12p42]

FIX: added fixes from v6r11p34 patch release

[v6r12p41]

*WMS
CHANGE: dirac-wms-job-submit - "-r" switch to enable job repo

[v6r12p40]

*DMS
FIX: DirectoryTreeBase.py - set database engine to InnoDB 

[v6r12p39]

FIX: imported fixes from rel-v6r11

[v6r12p38]

*DMS
CHANGE: DataManager - enhanced real SE name resolution

*RMS
FIX: Request - fixed bug in the optimization of requests with failover operations

*Resources
CHANGE: StorageFactory - allow for BaseSE option in the SE definition

[v6r12p37]

*Core
FIX: InstallTools - force $HOME/.my.cnf to be the only defaults file

[v6r12p36]

*Configuration
FIX: Utilities.py - bug fix getSiteUpdates()

[v6r12p35]

*Core
CHANGE: VOMSService - add URL for the method to get certificates

*DMS
FIX: DataManager - in __replicate() set do not pass file size to the SE if no
     third party transfer
FIX: RemoveFile, ReplicateAndRegister - regular expression for "no replicas"
     common for both DFC and LFC     
     
*WMS
FIX: WMSHistoryCorrector - make explicit error if no data returned from WMSHistory
     accounting query     

[v6r12p34]

*DMS
BUGFIX: FileCatalogWithFkAndPsDB - fix storage usage calculation

[v6r12p33]

*Core
NEW: VOMSService - added method admListCertificates()

*DMS
BUGFIX: dirac-dms-put-and-register-request - missing Operation in the request

*Resources
FIX: sshce - better interpretation of the "ps" command output

[v6r12p32]

*RMS
FIX: ReqManager - in getRequest() possibility to accept None type
     argument for any request 

[v6r12p31]

*WMS
FIX: pilotCommands - import json module only in case it is needed

[v6r12p30]

*Core
FIX: InstallTools - 't' file is deployed for agents installation only
FIX: GOCDBClient - creates unique DowntimeID using the ENDPOINT

*Framework
FIX: SystemAdministratorHandler - use WebAppDIRAC extension, not just WebApp

*DMS:
FIX: FileCatalogComponents.Utilities - do not allow empty LFN names in
     checkArgumentDict()

[v6r12p29]

*CS
CHANGE: CSCLI - use readline to store and resurrect command history

*WMS
FIX: JobWrapper - bug fixed in the failoverTransfer() call
CHANGE: dirac-wms-job-submit - added -f flag to store ids

*DMS
FIX: DataManager - make successful removeReplica if missing replica 
     in one catalog

*RMS
FIX: Operation, Request - limit the length of the error message

[v6r12p28]

*RMS
FIX: Request - do not optimize requests already in the DB 

[v6r12p27]

*Core
CHANGE: InstallTools - install "t" script to gracefully stop agents

*DMS
FIX: FileCatalog - return GUID in DirectoryParameters

*Resource
CHANGE: DFC/LFC clients - added setReplicaProblematic()

[v6r12p26]

*DMS
BUGFIX: FileCatalog - getDirectoryMetadata was wrongly in ro_meta_methods list 

*RMS
FIX: Operation - temporary fix in catalog names evaluation to smooth
     LFC->DFC migration - not to forget to remove afterwards !

*WMS
CHANGE: JobWrapper - added MasterCatalogOnlyFlag configuration option

[v6r12p25]

*DMS
BUGFIX: PutAndRegister, RegitserFile, RegisterReplica, ReplicateAndRegister - do not
        evaluate the catalog list if None

[v6r12p24]

*DMS:
FIX: DataManager - retry RSS call 5 times - to be reviewed

[v6r12p23]

*DMS
FIX: pass a catalog list to the DataManager methods
FIX: FileCatalog - bug fixed in the catalog list evaluation

[v6r12p22]

*DMS
FIX: RegisterFile, PutAndRegister - pass a list of catalogs to the DataManager instead of a comma separated string
FIX: FTSJob - log when a job is not found in FTS
CHANGE: dropped commands dirac-admin-allow(ban)-catalog

*Interfaces
CHANGE: Dirac, JobMonitoringHandler,dirac-wms-job-get-jdl - possibility to retrieve original JDL

*WMS
CHANGE: JobManifest - make MaxInputData a configurable option

[v6r12p21]

*RMS
BUGFIX: File,Operation,RequestDB - bug making that the request would always show 
        the current time for LastUpdate
  
*WMS
FIX: JobAgent - storing on disk retrieved job JDL as required by VMDIRAC
     ( to be reviewed )        

[v6r12p20]

*DMS
FIX: DataManager - more informative log messages, checking return structure
FIX: FileCatalog - make exists() behave like LFC file catalog client by checking
     the unicity of supplied GUID if any
FIX: StorageElementProxyHandler - do not remove the cache directory

*Framework
FIX: SystemAdministratorClient - increase the timeout to 300 for the software update     

*RMS
FIX: Operation.py - set Operation Scheduled if one file is Scheduled
CHANGE: Request - group ReplicateAndRegister operations together for failover 
        requests: it allows to launch all FTS jobs at once

*Resources
FIX: LcgFileCatalogClient - fix longstanding problem in LFC when several files 
     were not available (only one was returned) 

*TS
BUGFIX: TransformationCleaning,ValidateOutputDataAgent - interpret correctly
        the result of getTransformationParameters() call
FIX: TaskManager - fix exception in RequestTaskAgent        

[v6r12p19]

*Core
FIX: Core.py - check return value of getRecursive() call

*DMS
FIX: FileCatalog - directory removal is successful if does not exist
     special treatment of Delete operation

*WMS
FIX: InputDataByProtocol - fix interpretation of return values

[v6r12p18]

*DMS
FIX: FTSStrategy - config option name
FIX: DataManager - removing dirac_directory flag file only of it is there
     in __cleanDirectory()

*RMS
FIX: Operation - MAX_FILES limit set to 10000
FIX: ReqClient - enhanced log messages

*TMS
FIX: TaskManager - enhanced log messages

*RSS
FIX: DowntimeCommand - fixed mix of SRM.NEARLINE and SRM

*WMS
FIX: InputDataByProtocol - fixed return structure

[v6r12p16]

*DMS
FIX: IRODSStorageElement more complete implementation
FIX: FileCatalogHandler(DB) - make removeMetadata bulk method

*Resources
FIX: FileCatalog - make a special option CatalogList (Operations) to specify catalogs used by a given VO

[v6r12p15]

*Core
FIX: ProcessPool - kill the working process in case of the task timeout
FIX: FileHelper - count transfered bytes in DataSourceToNetwork()

*DMS
BUGFIX: FileCatalogCLI - changed interface in changePathXXX() methods
NEW: IRODSStorageElementHandler class
CHANGE: FileCatalog - separate metadata and file catalog methods, 
        apply metadata methods only to Metadata Catalogs 

*Resources
FIX: SSHTorqueComputingElement - check the status of the ssh call for qstat 

*WMS
FIX: WatchdogLinux - fixed typo

[v6r12p14]

*TS
FIX: TaskManagerAgentBase: avoid race conditions when submitting to WMS

*DMS
NEW: FileCatalog - added new components ( directory tree, file manager ) 
     making use of foreign keys and stored procedures
FIX: DataManager returns properly the FileCatalog errors     

[v6r12p13]

*TS
BUGFIX: TransformationAgent - data member not defined

*WMS
FIX: InputData(Resolution,ByProtocol) - possibility to define RemoteProtocol

[v6r12p12]

*WMS
BUGFIX: pilotTools - missing comma

[v6r12p11]

*WMS
FIX: CPUNormalization - dealing with the case when the maxCPUTime is not set in the queue
     definition
FIX: pilotTools - added option pilotCFGFile

[v6r12p10]

*DMS
FIX: StorageElementProxy - BASE_PATH should be a full path

*Resources
FIX: SRM2Storage - return specific error in putFile

*TS
FIX: TransformationAgent - fix to avoid an exception in finalize and double printing 
     when terminating the agent
BUGFIX: TransformationDB - fix return value in setTransformationParameter()

[v6r12p9]

*Core
CHANGE: SiteCEMapping - getSiteForCE can take site argu

ment to avoid confusion

*Interfaces
FIX: Job - provide optional site name in setDestinationCE()

*WMS
FIX: pilotCommands - check properly the presence of extra cfg files
     when starting job agent
FIX: JobAgent - can pick up local cfg file if extraOptions are specified     

[v6r12p8]

*Core
FIX: dirac-configure - correctly deleting useServerCertificate flag
BUGFIX: InstallTools - in fixMySQLScript()

*DMS
BUGFIX: DatasetManager - bug fixes
CHANGE: StorageElementProxy - internal SE object created with the VO of the requester

*TS
FIX: dirac-transformation-xxx commands - do not check the transformation status
CHANGE: Agents - do not use shifter proxy 
FIX: TransformationAgent - correct handling of replica cache for transformations 
     when there were more files in the transformation than accepted to be executed
FIX: TransformationAgent - do not get replicas for the Removal transformations     

*RMS
NEW: new SetFileStatus Operation

[v6r12p7]

*Core
FIX: dirac-configure - always removing the UseServerCertificate flag before leaving
FIX: ProcessPool - one more check for the executing task ending properly 

*Interfaces 
FIX: Dirac.py - use printTable in loggingInfo()

[v6r12p6]

FIX: fixes from v6r11p26 patch release

[v6r12p5]

*Core
FIX: VOMS.py - do not use obsoleted -dont-verify-ac flag with voms-proxy-info

*TS
FIX: TransformationManager - no status checked at level service

[v6r12p4]

FIX: fixes from v6r11p23 patch release

[v6r12p3]

*Configuration
CHANGE: dirac-admin-add-resources - define VOPath/ option when adding new SE 

*Resources
NEW: StorageFactory - modify protocol Path for VO specific value

*DMS
FIX: FileCatalog - check for empty input in checkArgumentFormat utility
FIX: DataManager - protect against FC queries with empty input

[v6r12p2]

*Core
FIX: dirac-install - svn.cern.ch rather than svnweb.cern.ch is now needed for direct 
     HTTP access to files in SVN

*WMS
FIX: dirac-wms-cpu-normalization - when re-configuring, do not try to dump in the 
     diracConfigFilePath

[v6r12p1]

*Configuration
FIX: Core.Utilities.Grid, dirac-admin-add-resources - fix to make a best effort to 
     guess the proper VO specific path of a new SE
*WMS
FIX: dirac-configure, pilotCommands, pilotTools - fixes to use server certificate

[v6r12]

*Core
CHANGE: ProcessPool - do not stop working processes by default
NEW: ReturnValue - added returnSingleResult() utility 
FIX: MySQL - correctly parse BooleanType
FIX: dirac-install - use python 2.7 by default
FIX: dirac-install-xxx commands - complement installation with the component setup
     in runit
NEW: dirac-configure - added --SkipVOMSDownload switch, added --Output switch
     to define output configuration file
CHANGE: ProcessPool - exit from the working process if a task execution timed out  
NEW: ProcessMonitor - added evaluation of the memory consumed by a process and its children   
NEW: InstallTools - added flag to require MySQL installation
FIX: InstallTools - correctly installing DBs extended (with sql to be sourced) 
FIX: InstallTools - run MySQL commands one by one when creating a new database
FIX: InstallTools - fixMySQLScripts() fixes the mysql start script to ognore /etc/my.cnf file
CHANGE: Os.py - the use of "which" is replaced by distutils.spawn.find_executable
NEW: Grid.py - ldapSA replaced by ldapSE, added getBdiiSE(CE)Info() methods
CHANGE: CFG.py - only lines starting with ^\s*# will be treated as comments
CHANGE: Shifter - Agents will now have longer proxies cached to prevent errors 
        for heavy duty agents, closes #2110
NEW: Bdii2CSAgent - reworked to apply also for SEs and use the same utilities for the
     corresponding command line tool
NEW: dirac-admin-add-resources - an interactive tool to add and update sites, CEs, SEs
     to the DIRAC CS   
CHANGE: dirac-proxy-init - added message in case of impossibility to add VOMS extension   
FIX: GOCDBClient - handle correctly the case of multiple elements in the same DT            


*Accounting
NEW: Allow to have more than one DB for accounting
CHANGE: Accounting - use TypeLoader to load plotters

*Framework
FIX: Logger - fix FileBackend implementation

*WMS
NEW: Refactored pilots ( dirac-pilot-2 ) to become modular following RFC #18, 
     added pilotCommands.py, SiteDirector modified accordingly 
CHANGE: InputData(Executor) - use VO specific catalogs      
NEW: JobWrapper, Watchdog - monitor memory consumption by the job ( in a Warning mode )
FIX: SandboxStoreHandler - treat the case of exception while cleaning sandboxes
CHANGE: JobCleaningAgent - the delays of job removals become CS parameters
BUGFIX: JobDB - %j placeholder not replaced after rescheduling
FIX: JobDB - in the SQL schema description reorder tables to allow foreign keys
BUGFIX: JobAgent, Matcher - logical bug in using PilotInfoReported flag
FIX: OptimizerExecutor - when a job fails the optimization chain set the minor status 
     to the optimiser name and the app status to the fail error

*Resources
NEW: StorageElement - added a cache of already created SE objects
CHANGE: SSHTorqueComputingElement - mv getCEStatus to remote script

*ResourceStatus
NEW: ResourceManagementClient/DB, DowntimeCommand - distinguish Disk and Tape storage 
FIX: GODDBClient  - downTimeXMLParsing() can now handle the "service type" parameter properly
CHANGE: dirac-rss-xxx commands use the printTable standard utility
FIX: dirac-dms-ftsdb-summary - bug fix for #2096

*DMS
NEW: DataManager - add masterCatalogOnly flag in the constructor
FIX: DataManager - fix to protect against non valid SE
CHANGE: FC.DirectoryLevelTree - use SELECT ... FOR UPDATE lock in makeDir()
FIX: FileCatalog - fixes in using file and replica status
CHANGE: DataManager - added a new argument to the constructor - vo
CHANGE: DataManager - removed removeCatalogFile() and dirac-dms-remove-catalog-file adjusted
CHANGE: Several components - field/parameter CheckSumType all changed to ChecksumType
CHANGE: PoolXMLCatalog - add the SE by default in the xml dump and use the XML library 
        for dumping the XML
FIX: XROOTStorageElement - fixes to comply with the interface formalism        

*SMS
FIX: StorageManagementDB - small bugfix to avoid SQL errors

*RMS
NEW: Added 'since' and 'until' parameters for getting requests
NEW: Request - added optimize() method to merge similar operations when
     first inserting the request
NEW: ReqClient, RequestDB - added getBulkRequest() interface. RequestExecutingAgent
     can use it controlled by a special flag     
FIX: Operation, Request - set LastUpdate time stamp when reaching final state
FIX: OperationHandlerBase - don't erase the original message when reaching the max attempts      
FIX: removed some deprecated codes
FIX: RequestTask - always set useServerCerificate flag to tru in case of executing inside
     an agent
CHANGE: gRequestValidator removed to avoid object instantiation at import   
NEW: dirac-rms-cancel-request command and related additions to the db and service classes  

*TMS
NEW: WorkflowTaskAgent is now multi-threaded
NEW: Better use of threads in Transformation Agents
CHANGE: TransformationDB - modified such that the body in a transformation can be updated
FIX: TransformationCleaningAgent - removed non-ASCII characters in a comment

[v6r11p34]

*Resources
NEW: GlobusComputingElement class

[v6r11p33]

*Configuration
FIX: Resources - avoid white spaces in OSCompatibility

[v6r11p32]

*Core
CHANGE: BaseClient, SSLSocketFactory, SocketInfo - enable TLSv1 for outgoing 
        connections via suds, possibility to configure SSL connection details
        per host/IP 

[v6r11p31]

*Core
FIX: CFG - bug fixed in loadFromBuffer() resulting in a loss of comments

*Resources
FIX: SSHTorqueComputingElement - check the status of ssh call for qstat

*DMS
FIX: FileCatalog - return LFN name instead of True from exists() call if LFN
     already in the catalog

[v6r11p30]

*DMS
CHANGE: FileCatalogCLI - add new -D flag for find to print only directories

[v6r11p29]

*DMS
FIX: FTS(Agent,Startegy,Gragh) - make use of MaxActiveJobs parameter, bug fixes

*TMS
FIX: Transformation(Agent,Client) - Operations CS parameters can be defined for each plugin: MaxFiles, SortedBy, NoUnusedDelay. Fixes to facilitate work with large numbers of files.

[v6r11p28]

*Core
FIX: InstallTools - check properly the module availability before installation

*WMS
FIX: JobScheduling - protection against missing dict field RescheduleCounter

*TMS
FIX: TransformationCleaningAgent - execute DM operations with the shifter proxy

[v6r11p27]

*Core
BUGFIX: InstallTools - bug fix in installNewPortal()

*WMS
FIX: Watchdog - disallow cputime and wallclock to be negative

*TS
FIX: TransformationAgent - correct handling of replica caches when more than 5000 files


BUGFIX: ModuleBase - bug fix in execute()
BUGFIX: Workflow - bug fix in createStepInstance()

*DMS
BUGFIX: DiractoryTreeBase - bug fix in getDirectoryPhysicalSizeFromUsage()

*Resources
FIX: XROOTStorage - back ported fixes from #2126: putFile would place file in 
     the wrong location on eos

[v6r11p26]

*Framework
FIX: UserProfileDB.py - add PublishAccess field to the UserProfileDB

*RSS
FIX: Synchronizer.py - fix deletion of old resources

*DMS
FIX: DataManager - allow that permissions are OK for part of a list of LFNs ( __verifyWritePermission() )
     (when testing write access to parent directory). Allows removal of replicas 
     even if one cannot be removed
FIX: DataManager - test SE validity before removing replica     
     
*RMS
FIX: RequestTask - fail requests for users who are no longer in the system
FIX: RequestExecutingAgent - fix request timeout computation

[v6r11p25]

*Interfaces
FIX: Job.py - bring back different logfile names if they have not been specified by the user

[v6r11p24]

*DMS
BUGFIX: SEManagerDB - bug fixed in getting connection in __add/__removeSE

[v6r11p23]

*DMS
CHANGE: FTSRequest is left only to support dirac-dms-fts-XXX commands

[v6r11p22]

*DMS
FIX: FTSJob - fixes in the glite-transfer-status command outpu parsing
FIX: TransformationClient - allow single lfn in setFileStatusForTransformation()

*WMS
FIX: StatesMonitoringAgent - install pika on the fly as a temporary solution

[v6r11p21]

*DMS
BUGFIX: dirac-dms-remove-replicas - continue in case of single replica failure
FIX: dirac-rms-xxx scripts - use Script.getPositionalArgs() instead of sys.argv

*Workflow
FIX: Test_Modules.py - fix in mocking functions, less verbose logging

[v6r11p20]

*DMS
BUGFIX: DataManager - in __SEActive() use resolved SE name to deal with aliases
BUGFIX: FileMetadata - multiple bugs in __buildUserMetaQuery()

[v6r11p19]

*DMS
FIX: FTSJob - fix FTS job monitoring a la FTS2

*RMS
CHANGE: ReqClient - added setServer() method
FIX: File,Operation,Request - call the getters to fetch the up-to-date information 
     from the parent

[v6r11p18]

*DMS
FIX: FTSAgent(Job) - fixes for transfers requiring staging (bringOnline) and adaptation 
     to the FTS3 interface

*WMS
FIX: StatesMonitoringAgent - resend the records in case of failure

[v6r11p17]

*DMS
FIX: FileCatalog - in multi-VO case get common catalogs if even VO is not specified

*Resources
FIX: ComputintgElement - bugfix in available() method

*WMS
FIX: SiteDirector - if not pilots registered in the DB, pass empty list to the ce.available()

[v6r11p16]

*RMS
BUGFIX: Request,Operation,File - do not cast to str None values

[v6r11p15]

*DMS
FIX: ReplicateAndRegister - do not create FTSClient if no FTSMode requested
CHANGE: FTSAgent(Job,File) - allow to define the FTS2 submission command;
        added --copy-pin-lifetime only for a tape backend
        parse output of both commands (FTS2, FTS3)
        consider additional state for FTS retry (Canceled)
        
*RMS
FIX: Operation, Request - treat updates specially for Error fields        

*TMS
FIX: TransformationAgent - fixes in preparing json serialization of requests

*WMS
NEW: StateMonitoringAgent - sends WMS history data through MQ messages 

[v6r11p14]

*WMS
CHANGE: JobDB - removed unused tables and methods
CHANGE: removed obsoleted tests

*DMS
FIX: FTSAgent - recover case when a target is not in FTSDB
CHANGE: FTSAgent(Job) - give possibility to specify a pin life time in CS 

*RMS
FIX: Make RMS objects comply with Python Data Model by adding __nonzero__ methods 

[v6r11p13]

*DMS
BUGFIX: SEManager - in SEManagerDB.__addSE() bad _getConnection call, closes #2062

[v6r11p12]

*Resources
CHANGE: ARCComputingElement - accomodate changes in the ARC job reported states

*Configuration
CHANGE: Resources - define a default FTS server in the CS (only for v6r11 and v6r12)

*DMS
FIX: FTSStrategy - allow to use a given channel more than once in a tree 
FIX: FTSAgent - remove request from cache if not found
FIX: FTSAgent - recover deadlock situations when FTS Files had not been correctly 
     updated or were not in the DB

*RMS
FIX: RequestExecutingAgent - fix a race condition (cache was cleared after the request was put)
FIX: RequestValidator - check that the Operation handlers are defined when inserting a request

[v6r11p11]

*Core
FIX: TransportPool - fixed exception due to uninitialized variable
FIX: HTTPDISETSocket - readline() takes optional argument size ( = 0 )

*DMS
FIX: FTSAgent - check the type of the Operation object ( can be None ) and
     some other protections
FIX: FTSClient - avoid duplicates in the file list

*RMS
FIX: ReqClient - modified log message
CHANGE: dirac-dms-fts-monitor - allow multiple comma separated LFNs in the arguments

[v6r11p10]

*RSS
FIX: DowntimeCommand, Test_RSS_Command_GOCDBStatusCommand - correctly interpreting list of downtimes

*RMS
FIX: ReplicateAndRegister - Create a RegisterReplica (not RegisterFile) if ReplicateAndRegister 
     fails to register
FIX: OperationHandlerBase - handle correctly Attempt counters when SEs are banned
FIX: ReplicateAndRegister - use FC checksum in case of mismatch request/PFN
FIX: FTSAgent - in case a file is Submitted but the FTSJob is unknown, resubmit
FIX: FTSAgent - log exceptions and put request to DB in case of exception
FIX: FTSAgent - handle FTS error "Unknown transfer state NOT_USED", due to same file 
     registered twice (to be fixed in RMS, not clear origin)

*WMS
FIX: JobStateUpdateHandler - status not updated while jobLogging is, due to time skew between 
     WN and DB service
FIX: JobStateUpdateHandler - stager callback not getting the correct status Staging 
     (retry for 10 seconds)     

[v6r11p9]

*Core
NEW: AgentModule - set AGENT_WORKDIRECTORY env variable with the workDirectory
NEW: InstallTools - added methods for the new web portal installation

*DMS
FIX: ReplicateAndRegister - apply same error logic for DM replication as for FTS

*Resources:
FIX: SRM2Storage - fix log message level
FIX: SRM2Storage - avoid useless existence checks 

*RMS
FIX: ForwardDISET - a temporary fix for a special LHCb case, to be removed asap
FIX: ReqClient - prettyPrint is even prettier
FIX: RequestTask - always use server certificates when executed within an agent

[v6r11p8]

*TMS
FIX: TransformationDB - fix default value within ON DUPLICATE KEY UPDATE mysql statement

[v6r11p7]

*Framework
BUGFIX: ProxyDB.py - bug in a MySQL table definition

*DMS
FIX: ReplicateAndRegister.py - FTS client is not instantiated in the c'tor as it 
     might not be used, 

*WMS
FIX: JobWrapper - don't delete the sandbox tar file if upload fails
FIX: JobWrapper - fix in setting the failover request

*RMS
FIX: RequestDB - add protections when trying to get a non existing request

[v6r11p6]

*WMS
FIX: InpudDataResolution - fix the case when some files only have a local replica
FIX: DownloadInputData, InputDataByProtocol - fix the return structure of the
     execute() method
     
*Resources
NEW: LocalComputingElement, CondorComputingElement      

[v6r11p5]

FIX: Incorporated changes from v6r10p25 patch

*Framework
NEW: Added getUserProfileNames() interface

*WMS
NEW: WMSAdministrator - added getPilotStatistics() interface
BUGFIX: JobWrapperTemplate - use sendJobAccounting() instead of sendWMSAccounting()
FIX: JobCleaningAgent - skip if no jobs to remove

*DMS
BUGFIX: FileCatalogClientCLI - bug fix in the metaquery construction

*Resources
CHANGE: StorageElement - enable Storage Element proxy configuration by protocol name

*TMS
NEW: TransformationManager - add Scheduled to task state for monitoring

[v6r11p4]

*Framework
NEW: ProxyDB - added primary key to ProxyDB_Log table
CHANGE: ProxyManagerHandler - purge logs once in 6 hours

*DMS
FIX: DataManager - fix in the accounting report for deletion operation
CHANGE: FTSRequest - print FTS GUID when submitting request
FIX: dirac-dms-fts-monitor - fix for using the new FTS structure
FIX: DataLoggingDB - fix type of the StatusTimeOrder field
FIX: DataLoggingDB - take into account empty date argument in addFileRecord()
FIX: ReplicateAndRegister - use active replicas
FIX: FTS related modules - multiple fixes

*WMS
NEW: SiteDirector - pass the list of already registered pilots to the CE.available() query
FIX: JobCleaningAgent - do not attempt job removal if no eligible jobs

*Resources
FIX: LcgFileCatalogClient - if replica already exists while registration, reregister
NEW: CREAM, SSH, ComputingElement - consider only registered pilots to evaluate queue occupancy

[v6r11p3]

FIX: import gMonitor from it is original location

*Core
FIX: FC.Utilities - treat properly the LFN names starting with /grid ( /gridpp case )

*Configuration
FIX: LocalConfiguration - added exitCode optional argument to showHelp(), closes #1821

*WMS
FIX: StalledJobAgent - extra checks when failing Completed jobs, closes #1944
FIX: JobState - added protection against absent job in getStatus(), closes #1853

[v6r11p2]

*Core
FIX: dirac-install - skip expectedBytes check if Content-Length not returned by server
FIX: AgentModule - demote message "Cycle had an error:" to warning

*Accounting
FIX: BaseReporter - protect against division by zero

*DMS
CHANGE: FileCatalogClientCLI - quite "-q" option in find command
FIX: DataManager - bug fix in __initializeReplication()
FIX: DataManager - less verbose log message 
FIX: DataManager - report the size of removed files only for successfully removed ones
FIX: File, FTSFile, FTSJob - SQL tables schema change: Size filed INTEGER -> BIGINT

*RMS
FIX: dirac-rms-reset-request, dirac-rms-show-request - fixes
FIX: ForwardDISET - execute with trusted host certificate

*Resources
FIX: SSHComputingElement - SSHOptions are parsed at the wrong place
NEW: ComputingElement - evaluate the number of available cores if relevant

*WMS
NEW: JobMonitoringHander - added export_getOwnerGroup() interface

*TMS
CHANGE: TransformationCleaningAgent - instantiation of clients moved in the initialize()

[v6r11p1]

*RMS
FIX: ReqClient - failures due to banned sites are considered to be recoverable

*DMS
BUGFIX: dirac-dms-replicate-and-register-request - minor bug fixes

*Resources
FIX: InProcessComputingElement - stop proxy renewal thread for a finished payload

[v6r11]

*Core
FIX: Client - fix in __getattr__() to provide dir() functionality
CHANGE: dirac-configure - use Registry helper to get VOMS servers information
BUGFIX: ObjectLoader - extensions must be looked up first for plug-ins
CHANGE: Misc.py - removed obsoleted
NEW: added returnSingleResult() generic utility by moving it from Resources/Utils module 

*Configuration
CHANGE: Resources.getDIRACPlatform() returns a list of compatible DIRAC platforms
NEW: Resources.getDIRACPlatforms() used to access platforms from /Resources/Computing/OSCompatibility
     section
NEW: Registry - added getVOs() and getVOMSServerInfo()     
NEW: CE2CSAgent - added VO management

*Accounting
FIX: AccountingDB, Job - extra checks for invalid values

*WMS
NEW: WMS tags to allow jobs require special site/CE/queue properties  
CHANGES: DownloadInputData, InputDataByProtocol, InputDataResolution - allows to get multiple 
         PFNs for the protocol resolution
NEW: JobDB, JobMonitoringHandler - added traceJobParameters(s)() methods     
CHANGE: TaskQueueDirector - use ObjectLoader to load directors    
CHANGE: dirac-pilot - use Python 2.7 by default, 2014-04-09 LCG bundles

*DMS
NEW: DataManager to replace ReplicaManager class ( simplification, streamlining )
FIX: InputDataByProtocol - fix the case where file is only on tape
FIX: FTSAgent - multiple fixes
BUGFIX: ReplicateAndRegister - do not ask SE with explicit SRM2 protocol

*Interfaces
CHANGE: Dirac - instantiate SandboxStoreClient and WMSClient when needed, not in the constructor
CHANGE: Job - removed setSystemConfig() method
NEW: Job.py - added setTag() interface

*Resources
CHANGE: StorageElement - changes to avoid usage PFNs
FIX: XROOTStorage, SRM2Storage - changes in PFN construction 
NEW: PoolComputingElement - a CE allowing to manage multi-core slots
FIX: SSHTorqueComputingElement - specify the SSHUser user for querying running/waiting jobs 

*RSS
NEW: added commands dirac-rss-query-db and dirac-rss-query-dtcache

*RMS
CHANGE: ReqDB - added Foreign Keys to ReqDB tables
NEW: dirac-rms-reset-request command
FIX: RequestTask - always execute operations with owner proxy

*SMS
FIX: few minor fixes to avoid pylint warnings

[v6r10p25]

*DMS
CHANGE: FileCatalog - optimized file selection by metadata

[v6r10p24]

*DMS
FIX: FC.FileMetadata - optimized queries for list interception evaluation

[v6r10p23]

*Resoures
CHANGE: SSHComputingElement - allow SSH options to be passed from CS setup of SSH Computing Element
FIX: SSHComputingElement - use SharedArea path as $HOME by default

[v6r10p22]

*CS
CHANGE: Operations helper - if not given, determine the VO from the current proxy 

*Resources
FIX: glexecComputingElement - allows Application Failed with Errors results to show through, 
     rather than be masked by false "glexec CE submission" errors
     
*DMS     
CHANGE: ReplicaManager - in getReplicas() rebuild PFN if 
        <Operations>/DataManagement/UseCatalogPFN option is set to False ( True by default )

[v6r10p21]

*Configuration
FIX: CSGlobals - allow to specify extensions in xxxDIRAC form in the CS

*Interfaces
FIX: Job - removed self.reqParams
FIX: Job - setSubmitPools renamed to setSubmitPool, fixed parameter definition string

*WMS
FIX: JobMonitorigHandler, JobPolicy - allow JobMonitor property to access job information

[v6r10p20]

*DMS
FIX: FTSAgent/Client, ReplicateAndRegister - fixes to properly process failed
     FTS request scheduling

[v6r10p19]

*DMS
FIX: FTSAgent - putRequest when leaving processRequest
FIX: ReplicaManager - bug in getReplicas() in dictionary creation

[v6r10p18]

*DMS
FIX: ReplicateAndRegister - dictionary items incorrectly called in ftsTransfer()

[v6r10p17]

*RMS
FIX: RequestDB.py - typo in a table name
NEW: ReqManagerHandler - added getDistinctValues() to allow selectors in the web page

*DMS
CHANGE: ReplicaManager - bulk PFN lookup in getReplicas()

[v6r10p16]

*Framework
NEW: PlottingClient - added curveGraph() function

*Transformation
FIX: TaskManagerAgentBase - add the missing Scheduled state

*WMS
FIX: TaskQueueDB - reduced number of lines in the matching parameters printout

*DMS
FIX: dirac-dms-show-se-status - exit on error in the service call, closes #1840

*Interface
FIX: API.Job - removed special interpretation of obsoleted JDLreqt type parameters

*Resources
FIX: SSHComputingElement - increased timeout in getJobStatusOnHost() ssh call, closes #1830

[v6r10p15]

*DMS
FIX: FTSAgent - added missing monitoring activity
FIX: FileCatalog - do not check directory permissions when creating / directory

*Resources
FIX: SSHTorqueComputingElement - removed obsoleted stuff

[v6r10p14]

*SMS
FIX: RequestPreparationAgent - typo fixed

[v6r10p13]

*SMS
FIX: RequestPreparationAgent - use ReplicaManager to get active replicas

*DMS
FIX: ReplicaManager - getReplicas returns all replicas ( in all statuses ) by default
CHANGE: FC/SecurityManager - give full ACL access to the catalog to groups with admin rights

*WMS
CHANGE: SiteDirector - changes to reduce the load on computing elements
FIX: JobWrapper - do not set Completed status for the case with failed application thread

[v6r10p12]

*WMS
CHANGE: Replace consistently everywhere SAM JobType by Test JobType
FIX: JobWrapper - the outputSandbox should be always uploaded (outsized, in failed job)

*DMS
FIX: RemoveFile - bugfix
FIX: ReplicateAndRegister - fixes in the checksum check, retry failed FTS transfer 
     with RM transfer
NEW: RegisterReplica request operation     

*RMS
FIX: ReqClient - fix in the request state machine
FIX: Request - enhance digest string
NEW: dirac-dms-reset-request command
CHANGE: dirac-rms-show-request - allow selection of a request by job ID

*TS
FIX: TransformationDB - in getTransformationParameters() dropped "Submitted" counter 
     in the output

[v6r10p11]

*Core
FIX: X509Chain - cast life time to int before creating cert

*Accounting
FIX: DataStoreClient - self.__maxRecordsInABundle = 5000 instead of 1000
FIX: JobPolicy - allow access for JOB_MONITOR property

*RMS
FIX: ReqClient - fix the case when a job is Completed but in an unknown minor status

*Resources
BUGFIX: ProxyStorage - use checkArgumentFormat() instead of self.__checkArgumentFormatDict()

[v6r10p10]

*DMS
FIX: Several fixes to make FTS accounting working (FTSAgent/Job, ReplicaManager, File )

[v6r10p9]

*Core
BUGFIX: LineGraph - Ymin was set to a minimal plot value rather than 0.

*DMS
CHANGE: FTSJob(Agent) - get correct information for FTS accounting (registration)

[v6r10p8]

*Core
FIX: InstallTools - admin e-mail default location changed

*Framework
FIX: SystemAdministratorClientCLI - allow "set host localhost"
FIX: BundleDelivery - protect against empty bundle

*WMS
FIX: SiteDirector - Pass siteNames and ceList as None if any is accepted
FIX: WorkloadManagement.ConfigTemplate.SiteDorectory - set Site to Any by default 

*DMS
FIX: FileCatalogCLI - ignore Datasets in ls command for backward compatibility

*Resources
FIX: SSH - some platforms use Password instead of password prompt

[v6r10p7]

*Core
FIX: dirac-install - execute dirac-fix-mysql-script and dirac-external-requirements after sourcing the environment
FIX: InstallTools - set basedir variable in fixMySQLScript()
FIX: InstallTools - define user root@host.domain in installMySQL()

*Framework
BUGFIX: SystemAdministratorCLI - bug fixed in default() call signature

*DMS
FIX: FTSRequest - handle properly FTS server in the old system 
FIX: ReplicaManager - check if file is in FC before removing 
FIX: Request/RemovalTask - handle properly proxies for removing files 
BUGFIX: DatasetManager - in the table description

[v6r10p6]

*Core
FIX: X509Certificate - reenabled fix in getDIRACGroup()

*Configuration
FIX: CSAPI - Group should be taken from the X509 chain and not the certificate

*RMS
CHANGE: ReqClient - if the job does not exist, do not try further finalization

[v6r10p5]

*Core
FIX: X509Certificate - reverted fix in getDIRACGroup()

[v6r10p4]

*Core
NEW: dirac-info - extra printout
CHANGE: PrettyPrint - extra options in printTable()
FIX: X509Certificate - bug fixed in getDIRACGroup()

*Framework
NEW: SystemAdministratorCLI - new showall command to show components across hosts
NEW: ProxyDB - allow to upload proxies without DIRAC group

*RMS
CHANGE: ReqClient - requests from failed jobs update job status to Failed
CHANGE: RequestTask - retry in the request finalize()

[v6r10p3]

*Configuration
CHANGE: Registry - allow to define a default group per user

*WMS
BUGFIX: JobReport - typo in generateForwardDISET()

[v6r10p2]

*TMS
CHANGE: Backward compatibility fixes when setting the Transformation files status

*DMS
BUGFIX: ReplicateAndRegister - bugfix when replicating to multiple destination by ReplicaManager

*WMS
BUGFIX: JobManager - bug fix when deleting no-existing jobs

[v6r10p1]

*RMS
FIX: ReqDB.Operations - Arguments field changed type from BLOB to MEDIUMBLOB

*DMS
FIX: FileCatalog - check for non-exiting directories in removeDirectory()

*TMS
FIX: TransformationDB - removed constraint that was making impossible to derive a production

[v6r10]

*Core
FIX: Several fixes on DB classes(AccountingDB, SystemLoggingDB, UserProfileDB, TransformationDB, 
     JobDB, PilotAgentsDB) after the new movement to the new MySQL implementation with a persistent 
     connection per running thread
NEW: SystemAdministratorCLI - better support for executing remote commands 
FIX: DIRAC.__init__.py - avoid re-definition of platform variable    
NEW: Graphs - added CurveGraph class to draw non-stacked lines with markers
NEW: Graphs - allow graphs with negative Y values
NEW: Graphs - allow to provide errors with the data and display them in the CurveGraph
FIX: InstallTools - fix for creation of the root@'host' user in MySQL 
FIX: dirac-install - create links to permanent directories before module installation
CHANGE: InstallTools - use printTable() utility for table printing
CHANGE: move printTable() utility to Core.Utilities.PrettyPrint
NEW: added installation configuration examples
FIX: dirac-install - fixBuildPath() operates only on files in the directory
FIX: VOMSService - added X-VOMS-CSRF-GUARD to the html header to be compliant with EMI-3 servers

*CS
CHANGE: getVOMSVOForGroup() uses the VOMSName option of the VO definition 
NEW: CE2CSAgent - added ARC CE information lookup

*Framework
FIX: SystemAdministratorIntegrator - use Host option to get the host address in addition to the section name, closes #1628
FIX: dirac-proxy-init - uses getVOMSVOForGroup() when adding VOMS extensions

*DMS
CHANGE: DFC - optimization and bug fixes of the bulk file addition
FIX: TransferAgent - protection against badly defined LFNs in collectFiles()
NEW: DFC - added getDirectoryReplicas() service method support similar to the LFC
CHANGE: DFC - added new option VisibleReplicaStatus which is used in replica getting commands
CHANGE: FileCatalogClientCLI client shows number of replicas in the 2nd column rather than 
        unimplemented number of links
CHANGE: DFC - optimizations for the bulk replica look-up
CHANGE: DFC updated scalability testing tool FC_Scaling_test.py        
NEW: DFC - methods returning replicas provide also SE definitions instead of PFNs to construct PFNs on the client side
NEW: DFC - added getReplicasByMetadata() interface
CHANGE: DFC - optimized getDirectoryReplicas()
CHANGE: FileCatalogClient - treat the reduced output from various service queries restoring LFNs and PFNs on the fly
NEW: DFC - LFNPFNConvention flag can be None, Weak or Strong to facilitate compatibility with LFC data 
CHANGE: FileCatalog - do not return PFNs, construct them on the client side
CHANGE: FileCatalog - simplified FC_Scaling_test.py script
NEW: FileCatalog/DatasetManager class to define and manipulate datasets corresponding to meta queries
NEW: FileCatalogHandler - new interface methods to expose DatasetManager functionality
NEW: FileCatalogClientCLI - new dataset family of commands
FIX: StorageFactory, ReplicaManager - resolve SE alias name recursively
FIX: FTSRequest, ReplicaManager, SRM2Storage - use current proxy owner as user name in accounting reports, closes #1602
BUGFIX: FileCatalogClientCLI - bug fix in do_ls, missing argument to addFile() call, closes #1658
NEW: FileCatalog - added new setMetadataBulk() interface, closes #1358
FIX: FileCatalog - initial argument check strips off leading lfn:, LFN:, /grid, closes #448
NEW: FileCatalog - added new setFileStatus() interface, closes #170, valid and visible file and replica statuses can be defined in respective options.
CHANGE: multiple new FTS system fixes
CHANGE: uniform argument checking with checkArgumentFormat() in multiple modules
CHANGE: FileCatalog - add Trash to the default replica valid statuses
CHANGE: ReplicaManager,FTSRequest,StorageElement - no use of PFN as returned by the FC except for file removal,
        rather constructing it always on the fly
        
*SMS
CHANGE: PinRequestAgent, SENamespaceCatalogCheckAgent - removed
CHANGE: Use StorageManagerClient instead of StorageDB directly        

*WMS
CHANGE: JobPolicy - optimization for bulk job verification
NEW: JobPolicy - added getControlledUsers() to get users which jobs can be accessed for 
     a given operation
CHANGE: JobMonitoringHandler - Avoid doing a selection of all Jobs, first count matching jobs 
        and then use "limit" to select only the required JobIDs.
NEW: JobMonitoringHandler - use JobPolicy to filter jobs in getJobSummaryWeb()
NEW: new Operations option /Services/JobMonitoring/GlobalJobsInfo ( True by default ) to 
     allow or not job info lookup by anybody, used in JobMonitoringHandler       
BUGFIX: SiteDirector - take into account the target queue Platform
BUGFIX: JobDB - bug in __insertNewJDL()    
CHANGE: dirac-admin-show-task-queues - enhanced output  
CHANGE: JobLoggingDB.sql - use trigger to manage the new LoggingInfo structure  
CHANGE: JobWrapper - trying several times to upload a request before declaring the job failed
FIX: JobScheduling executor - fix race condition that causes a job to remain in Staging
NEW: SiteDirector - do not touch sites for which there is no work available
NEW: SiteDirector - allow sites not in mask to take jobs with JobType Test
NEW: SiteDirector - allow 1 hour grace period for pilots in Unknown state before aborting them
CHANGE: Allow usage of non-plural form of the job requirement options ( PilotType, GridCE, BannedSite, 
        SubmitPool ), keep backward compatibility with a plural form
        
*RSS
FIX: DowntimeCommand - take the latest Downtime that fits    
NEW: porting new Policies from integration  
NEW: RSS SpaceToken command querying endpoints/tokens that exist  
        
*Resources
NEW: added SSHOARComputingElement class 
NEW: added XROOTStorage class       
FIX: CREAMComputingElement - extra checks for validity of returned pilot references
        
*TS
CHANGE: TransformationClient(DB,Manager) - set file status for transformation as bulk operation 
CHANGE: TransformationClient - applying state machine when changing transformation status
BUGFIX: TransformationClient(Handler) - few minor fixes
NEW: TransformationDB - backported __deleteTransformationFileTask(s) methods
CHANGE: TransformationDB(Client) - fixes to reestablish the FileCatalog interface
FIX: TransformationAgent - added MissingInFC to consider for Removal transformations
BUGFIX: TransformationAgent - in _getTransformationFiles() variable 'now' was not defined
FIX: TransformationDB.sql - DataFiles primary key is changed to (FileID) from (FileID,LFN) 
CHANGE: TransformationDB(.sql) - schema changes suitable for InnoDB
FIX: TaskManager(AgentBase) - consider only submitted tasks for updating status
CHANGE: TransformationDB(.sql) - added index on LFN in DataFiles table

*RMS
NEW: Migrate to use the new Request Management by all the clients
CHANGE: RequestContainer - Retry failed transfers 10 times and avoid sub-requests to be set Done 
        when the files are failed
CHANGE: Use a unique name for storing the proxy as processes may use the same "random" name and 
        give conflicts
NEW: RequestClient(Handler) - add new method readRequest( requestname)                 

*Workflow
NEW: Porting the LHCb Workflow package to DIRAC to make the use of general purpose modules and
     simplify construction of workflows        

[v6r9p33]

*Accounting
BUGFIX: AccountingDB - wrong indentation

[v6r9p32]

*Accounting
FIX: AccountingDB - use old style grouping if the default grouping is altered, e.g. by Country

[v6r9p31]

*Accounting
CHANGE: AccountingDB - changes to speed up queries: use "values" in GROUP By clause;
        drop duplicate indexes; reorder fields in the UniqueConstraint index of the
        "bucket" tables  

[v6r9p30]

*DMS
CHANGE: FileCatalogFactory - construct CatalogURL from CatalogType by default

*SMS
FIX: dirac-stager-stage-files - changed the order of the arguments

[v6r9p29]

*TS
FIX: TaskManager(AgentBase) - fix for considering only submitted tasks 

[v6r9p28]

*TS
FIX: TransformationDB(ManagerHandler) - several portings from v6r10

[v6r9p27]

*SMS
FIX: StorageManagementDB - in removeUnlinkedReplicas() second look for CacheReplicas 
     for which there is no entry in StageRequests

[v6r9p26]

*Resources
CHANGE: CREAMComputigElement - Make sure that pilots submitted to CREAM get a 
        fresh proxy during their complete lifetime
*Framework
FIX: ProxyDB - process properly any SQLi with DNs/groups with 's in the name

[v6r9p25]

*TS
CHANGE: TransformationClient - changed default timeout values for service calls
FIX: TransformationClient - fixes for processing of derived transformations 

[v6r9p24]

*TS
FIX: TransformationClient - in moveFilesToDerivedTransformation() set file status
     to Moved-<prod>

[v6r9p23]

*Core
BUGFIX: InstallTools - improper configuration prevents a fresh new installation

*WMS
BUGFIX: PilotDirector - Operations Helper non-instantiated

[v6r9p22]

*WMS
FIX: PilotDirector - allow to properly define extensions to be installed by the 
     Pilot differently to those installed at the server
FIX: Watchdog - convert pid to string in ProcessMonitor

*TS
FIX: TransformationDB - splitting files in chunks

*DMS
NEW: dirac-dms-create-removal-request command
CHANGE: update dirac-dms-xxx commands to use the new RMS client,
        strip lines when reading LFNs from a file

[v6r9p21]

*TS
FIX: Transformation(Client,DB,Manager) - restored FileCatalog compliant interface
FIX: TransformationDB - fix in __insertIntoExistingTransformationFiles()

[v6r9p20]

*Core
BUGFIX: ProxyUpload - an on the fly upload does not require a proxy to exist

*DMS
CHANGE: TransferAgent - use compareAdler() for checking checksum
FIX: FailoverTransfer - recording the sourceSE in case of failover transfer request 

*WMS
FIX: ProcessMonitor - some fixes added, printout when <1 s of consumed CPU is found

*Transformation
BUGFIX: TransformationClient - fixed return value in moveFilesToDerivedTransformation()

*RMS
BUGFIX: CleanReqDBAgent - now() -> utcnow() in initialize()

*Resources
FIX: ARCComputingElement - fix the parsing of CE status if no jobs are available

[v6r9p19]

*DMS
FIX: FileCatalog/DirectoryMetadata - inherited metadata is used while selecting directories
     in findDirIDsByMetadata()

[v6r9p18]

*DMS
FIX: FTSSubmitAgent, FTSRequest - fixes the staging mechanism in the FTS transfer submission
NEW: TransferDBMonitoringHandler - added getFilesForChannel(), resetFileChannelStatus()

[v6r9p17]

*Accounting
FIX: DataStoreClient - send accounting records in batches of 1000 records instead of 100

*DMS:
FIX: FailoverTransfer - catalog name from list to string
FIX: FTSSubmitAgent, FTSRequest - handle FTS3 as new protocol and fix bad submission time
FIX: FTSSubmitAgent, FTSRequest - do not submit FTS transfers for staging files

*WMS
FIX: TaskQueueDB - do not check enabled when TQs are requested from Directors
FIX: TaskQueueDB - check for Enabled in the TaskQueues when inserting jobs to print an alert
NEW: TaskQueueDB - each TQ can have at most 5k jobs, if beyond the limit create a new TQ 
     to prevent long matching times when there are way too many jobs in a single TQ

[v6r9p16]

*TS
BUGFIX: typos in TransformationCleaningAgent.py

*DMS
CHANGE: DownloadInputData - check the available disk space in the right input data directory
FIX: DownloadInputData - try to download only Cached replicas 

[v6r9p15]

*Core
FIX: MySQL - do not decrease the retry counter after ping failure

*DMS
CHANGE: FC/DirectoryMetadata - Speed up findFilesByMetadataWeb when many files match
FIX: RemovalTask - fix error string when removing a non existing file (was incompatible 
     with the LHCb BK client). 

*WMS
FIX: JobReport - minor fix ( removed unused imports )
FIX: JobMonitoring(JobStateUpdate)Handler - jobID argument can be either string, int or long

*TS
CHANGE: TransformationClient - change status of Moved files to a deterministic value
FIX: FileReport - minor fix ( inherits object ) 

[v6r9p14]

*DMS
CHANGE: FTSDB - changed schema: removing FTSSite table. From now on FTS sites 
        would be read from CS Resources

[v6r9p13]

FIX: included fixes from v6r8p26 patch release

[v6r9p12]

FIX: included fixes from v6r8p25 patch release

[v6r9p11]

*DMS
BUGFIX: FTSRequest - in __resolveFTSServer() type "=" -> "=="

[v6r9p10]

FIX: included fixes from v6r8p24 patch release

*Core
NEW: StateMachine utility

*DMS
BUGFIX: in RegisterFile operation handler

*Interfaces
FIX: Dirac.py - in splitInputData() consider only Active replicas

[v6r9p9]

*RMS
FIX: RequestDB - added getRequestFileStatus(), getRequestName() methods

[v6r9p8]

*DMS
FIX: RequestDB - get correct digest ( short request description ) of a request

[v6r9p7]

FIX: included fixes from v6r8p23 patch release

*RSS
FIX: SpaceTokenOccupancyPolicy - SpaceToken Policy decision was based on 
     percentage by mistake
     
*RMS
NEW: new scripts dirac-dms-ftsdb-summary, dirac-dms-show-ftsjobs    
FIX: FTSAgent - setting space tokens for newly created FTSJobs 

[v6r9p6]

*DMS
BUGFIX: dirac-admin-add-ftssite - missing import

*RMS
NEW: RequestDB, ReqManagerHandler - added getRequestStatus() method

*TS
FIX: fixes when using new RequestClient with the TransformationCleaningAgent

*WMS
BUGFIX: typo in SandboxStoreHandler transfer_fromClient() method

[v6r9p5]

*DMS
BUGFIX: missing proxy in service env in the FTSManager service. By default service 
        will use DataManager proxy refreshed every 6 hours.

*Resources
NEW: StorageElement - new checkAccess policy: split the self.checkMethods in 
     self.okMethods. okMethods are the methods that do not use the physical SE. 
     The isValid returns S_OK for all those immediately

*RSS
FIX: SpaceTokenOccupancyPolicy - Policy that now takes into account absolute values 
     for the space left
     
*TS
FIX: TransformationCleaningAgent - will look for both old and new RMS     

[v6r9p4]

*Stager
NEW: Stager API: dirac-stager-monitor-file, dirac-stager-monitor-jobs, 
     dirac-stager-monitor-requests, dirac-stager-show-stats

[v6r9p3]

*Transformation
FIX: TransformationCleaning Agent status was set to 'Deleted' instead of 'Cleaned'

[v6r9p2]

*RSS
NEW: Added Component family tables and statuses
FIX: removed old & unused code 
NEW: allow RSS policies match wild cards on CS

*WMS
BUGFIX: FailoverTransfer,JobWrapper - proper propagation of file metadata

[v6r9p1]

*RMS
NEW: FTSAgent - update rwAccessValidStamp,
     update ftsGraphValidStamp,
     new option for staging files before submission,
     better log handling here and there
CHANGE: FTSJob - add staging flag in in submitFTS2
CHANGE: Changes in WMS (FailoverTransfer, JobReport, JobWrapper, SandboxStoreHandler) 
        and TS (FileReport) to follow the new RMS.
NEW: Full CRUD support in RMS.

*RSS
NEW: ResourceManagementDB - new table ErrorReportBuffer
NEW: new ResourceManagementClient methods - insertErrorReportBuffer, selectErrorReportBuffer,
     deleteErrorReportBuffer

[v6r9]

NEW: Refactored Request Management System, related DMS agents and FTS management
     components

[v6r8p28]

*Core
BUGFIX: RequestHandler - the lock Name includes ActionType/Action

*DMS
FIX: dirac-dms-filecatalog-cli - prevent exception in case of missing proxy

[v6r8p27]

*DMS
BUGFIX: dirac-dms-add-file - fixed typo item -> items

[v6r8p26]

*Core
NEW: RequestHandler - added getServiceOption() to properly resolve inherited options 
     in the global service handler initialize method
NEW: FileCatalogHandler, StorageElementHandler - use getServiceOption()

[v6r8p25]

FIX: included fixes from v6r7p40 patch release

*Resources
FIX: SRM2Storage - do not account gfal_ls operations

[v6r8p24]

FIX: included fixes from v6r7p39 patch release

*Core
FIX: SiteSEMapping was returning wrong info

*DMS
FIX: FTSRequest - choose explicitly target FTS point for RAL and CERN
BUGFIX: StrategyHandler - wrong return value in __getRWAccessForSE()

*Resources
CHANGE: SRM2Storage - do not account gfal_ls operations any more

[v6r8p23]

FIX: included fixes from v6r7p37 patch release

*TS
FIX: TransformationDB - allow tasks made with ProbInFC files
FIX: TransformationCleaingAgent,Client - correct setting of transformation 
     status while cleaning

[v6r8p22]

FIX: included fixes from v6r7p36 patch release

[v6r8p21]

*DMS
FIX: FileCatalog/DirectoryMetadata - even if there is no meta Selection 
     the path should be considered when getting Compatible Metadata
FIX: FileCatalog/DirectoryNodeTree - findDir will return S_OK( '' ) if dir not 
     found, always return the same error from DirectoryMetadata in this case.     

*RSS
FIX: DowntimeCommand - use UTC time stamps

*TS
FIX: TransformationAgent - in _getTransformationFiles() get also ProbInFC files in 
     addition to Used 

[v6r8p20]

*Stager
NEW: Stager API: dirac-stager-monitor-file, dirac-stager-monitor-jobs, 
     dirac-stager-monitor-requests, dirac-stager-show-stats

[v6r8p19]

*Transformation
FIX: TransformationCleaning Agent status was set to 'Deleted' instead of 'Cleaned'

[v6r8p18]

*TS
BUGFIX: TransformationAgent - regression in __cleanCache()

[v6r8p17]

FIX: included fixes from v6r7p32 patch release

*WMS
FIX: StalledJobAgent - for accidentally stopped jobs ExecTime can be not set, 
     set it to CPUTime for the accounting purposes in this case

[v6r8p16]

FIX: included fixes from v6r7p31 patch release

*WMS
BUGFIX: TaskQueueDB - fixed a bug in the negative matching conditions SQL construction

*RSS
NEW: improved doc strings of PEP, PDP modules ( part of PolicySystem )
FIX: Minor changes to ensure consistency if ElementInspectorAgent and 
     users interact simultaneously with the same element
CHANGE: removed DatabaseCleanerAgent ( to be uninstalled if already installed )
FIX: SummarizeLogsAgent - the logic of the agent was wrong, the agent has been re-written.
     
[v6r8p15]

*Core
FIX: X509Chain - fix invalid information when doing dirac-proxy-info without CS
     ( in getCredentials() )

*RSS
NEW: PDP, PEP - added support for option "doNotCombineResult" on PDP

[v6r8p14]

*Core
FIX: dirac-deploy-scripts - can now work with the system python

*WMS
NEW: dirac-wms-cpu-normalization - added -R option to modify a given configuration file
FIX: Executor/InputData - Add extra check for LFns in InputData optimizer, closes #1472

*Transformation
CHANGE: TransformationAgent - add possibility to kick a transformation (not skip it if no 
        unused files), by touching a file in workDirectory
BUGFIX: TransformationAgent - bug in __cleanCache() dict modified in a loop        

[v6r8p13]

*Transformation
BUGFIX: TransformationDB - restored import of StringType

[v6r8p12]

NEW: Applied patches from v6r7p29

*WMS
FIX: JobDB - check if SystemConfig is present in the job definition and convert it 
     into Platform

*DMS
FIX: ReplicaManager - do not get metadata of files when getting files in a directory 
     if not strictly necessary

*RSS
NEW: ported from LHCb PublisherHandler for RSS web views

[v6r8p11]

NEW: Applied patches from v6r7p27

*RSS
NEW: SpaceTokenOccupancyPolicy - ported from LHCbDIRAC 
NEW: db._checkTable done on service initialization ( removed dirac-rss-setup script doing it )

*Transformation
FIX: TaskManager - reset oJob for each task in prepareTransformationTasks()
BUGFIX: ValidateOutputDataAgent - typo fixed in getTransformationDirectories()
FIX: TransformationManagerHandler - use CS to get files statuses not to include in 
     processed file fraction calculation for the web monitoring pages

[v6r8p10]

NEW: Applied patches from v6r7p27

[v6r8p9]

*DMS
FIX: TransferAgent,dirac-dms-show-se-status, ResourceStatus,TaskManager - fixes
     needed for DMS components to use RSS status information
NEW: ReplicaManager - allow to get metadata for an LFN+SE as well as PFN+SE     

[v6r8p8]

*RSS
BUGFIX: dirac-rss-setup - added missing return of S_OK() result

[v6r8p7]

NEW: Applied patches from v6r7p24

*DMS
BUGFIX: LcgFileCatalogClient - bug in addFile()

*RSS
BUGFIX: fixed script dirac-rss-set-token, broken in the current release.
NEW: Statistics module - will be used in the future to provide detailed information 
     from the History of the elements 

[v6r8p6]

NEW: Applied patches from v6r7p23

*Transformation
FIX: TaskManager - allow prepareTransformationTasks to proceed if no OutputDataModule is defined
FIX: TransformationDB - remove INDEX(TaskID) from TransformationTasks. It produces a single counter 
     for the whole table instead of one per TransformationID
     
*WMS     
FIX: WMSUtilities - to allow support for EMI UI's for pilot submission we drop support for glite 3.1

[v6r8p5]

NEW: Applied patches from v6r7p22

*RSS
CHANGE: removed old tests and commented out files

*WMS
FIX: PoolXMLCatalog - proper addFile usage

*Transformation
CHANGE: TransformationAgent - clear replica cache when flushing or setting a file in the workdirectory

[v6r8p4]

*Transformation
FIX: The connection to the jobManager is done only at submission time
FIX: Jenkins complaints fixes

*WMS
BUGFIX: JobDB - CPUtime -> CPUTime
FIX: Jenkins complaints fixes

[v6r8p3]

*DMS
BUGFIX: LcgFileCatalogClient

[v6r8p2]

*DMS:
FIX: LcgFileCatalogClient - remove check for opening a session in __init__ as credentials are not yet set 

*Transformation
CHANGE: reuse RPC clients in Transformation System 

[v6r8p1]

*Core
FIX: dirac-deploy-scripts - restored regression w.r.t. support of scripts starting with "d"

*DMS
BUGFIX: LcgFileCatalogClient - two typos fixed

[v6r8]

CHANGE: Several fixes backported from the v7r0 integration branch

*Core
CHANGE: DictCache - uses global LockRing to avoid locks in multiprocessing
FIX: X509Chain - proxy-info showing an error when there's no CS

*DMS
FIX: TransferAgent - inside loop filter out waiting files dictionary
BUGFIX: dirac-admin-allow-se - there was a continue that was skipping the complete loop for 
        ARCHIVE elements
NEW: LcgFileCatalogClient - test return code in startsess lfc calls       

*WMS:
FIX: OptimizerExecutor, InputData, JobScheduling - check that site candidates have all the 
     replicas

*RSS: 
BUGFIX: ResourceStatus, RSSCacheNoThread - ensure that locks are always released

*Transformation
FIX: TaskManager - site in the job definition is taken into account when submitting
NEW: Transformation - get the allowed plugins from the CS /Operations/Transformations/AllowedPlugins
FIX: ValidateOutputDataAgent - self not needed for static methods

[v6r7p40]

*Resources
FIX: StorageElement class was not properly passing the lifetime argument for prestageFile method

[v6r7p39]

*Core
CHANGE: Grid - in executeGridCommand() allow environment script with arguments needed for ARC client

*DMS
FIX: DFC SEManager - DIP Storage can have a list of ports now

*Resources
FIX: ARCComputingElement - few fixes after debugging

[v6r7p38]

*Core
NEW: DISET FileHelper, TransferClient - possibility to switch off check sum

*Resources
NEW: ARCComputingElement - first version
NEW: StorageFactory - possibility to pass extra protocol parameters to storage object
NEW: DIPStorage - added CheckSum configuration option
BUGFIX: SSHComputingElement - use CE name in the pilot reference construction

*WMS
FIX: StalledJobAgent - if ExecTime < CPUTime make it equal to CPUTime

[v6r7p37]

*Framework
BUGFIX: NotificationDB - typos in SQL statement in purgeExpiredNotifications() 

*WMS
NEW: JobCleaningAgent - added scheduling sandbox LFN removal request 
     when deleting jobs
CHANGE: JobWrapper - report only error code as ApplicationError parameter 
        when payload finishes with errors    
NEW: SiteDirector - possibility to specify extensions to be installed in 
     pilots in /Operations/Pilots/Extensions option in order not to install
     all the server side extensions        

*DMS
CHANGE: FileCatalogFactory - use service path as default URL
CHANGE: FileCatalogFactory - use ObjectLoader to import catalog clients

*SMS
BUGFIX: StorageManagementDB, dirac-stager-monitor-jobs - small bug fixes ( sic, Daniela )

*Resources
CHANGE: DIPStorage - added possibility to specify a list of ports for multiple
        service end-points
CHANGE: InProcessComputingElement - demote log message when payload failure 
        to warning, the job will fail anyway
FIX: StalledJobAgent - if pilot reference is not registered, this is not an 
     error of the StalledJobAgent, no log.error() in  this case                
        
*RMS
CHANGE: RequestTask - ensure that tasks are executed with user credentials 
        even with respect to queries to DIRAC services ( useServerCertificate 
        flag set to false )        

[v6r7p36]

*WMS
FIX: CREAMCE, SiteDirector - make sure that the tmp executable is removed
CHANGE: JobWrapper - remove sending mails via Notification Service in case
        of job rescheduling
        
*SMS
FIX: StorageManagementDB - fix a race condition when old tasks are set failed 
     between stage submission and update.        

[v6r7p35]

*Stager
NEW: Stager API: dirac-stager-monitor-file, dirac-stager-monitor-jobs, 
     dirac-stager-monitor-requests, dirac-stager-show-stats

[v6r7p34]

*Transformation
FIX: TransformationCleaning Agent status was set to 'Deleted' instead of 'Cleaned'

[v6r7p33]

*Interfaces
FIX: Job.py - in setExecutable() - prevent changing the log file name string type

*StorageManagement
NEW: StorageManagementDB(Handler) - kill staging requests at the same time as 
     killing related jobs, closes #1510
FIX: StorageManagementDB - demote the level of several log messages       

[v6r7p32]

*DMS
FIX: StorageElementHandler - do not use getDiskSpace utility, use os.statvfs instead
CHANGE: StorageManagementDB - in getStageRequests() make MySQL do an UNIQUE selection 
        and use implicit loop to speed up queries for large results

*Resources
FIX: lsfce remote script - use re.search instead of re.match in submitJob() to cope with
     multipline output

[v6r7p31]

*WMS
FIX: SiteDirector - make possible more than one SiteDirector (with different pilot identity) attached 
     to a CE, ie sgm and pilot roles. Otherwise one is declaring Aborted the pilots from the other.

[v6r7p30]

*Core
CHANGE: X509Chain - added groupProperties field to the getCredentials() report
BUGFIX: InstallTools - in getSetupComponents() typo fixed: agent -> executor

[v6r7p29]

*DMS
CHANGE: FileCatalog - selection metadata is also returned as compatible metadata in the result
        of getCompatibleMetadata() call
NEW: FileCatalog - added path argument to getCompatibleMetadata() call
NEW: FileCatalogClient - added getFileUserMetadata()
BUGFIX: dirac-dms-fts-monitor - exit with code -1 in case of error

*Resources
FIX: CREAMComputingElement - check globus-url-copy result for errors when retrieving job output

[v6r7p28]

*DMS
BUGFIX: FileCatalog/DirectoryMetadata - wrong MySQL syntax 

[v6r7p27]

*Core
FIX: Mail.py - fix of the problem of colons in the mail's body

*Interfaces
NEW: Job API - added setSubmitPools(), setPlatform() sets ... "Platform"

*WMS
FIX: TaskQueueDB - use SystemConfig as Platform for matching ( if Platform is not set explicitly

*Resources
FIX: SSHComputingElement - use ssh host ( and not CE name ) in the pilot reference
BUGFIX: SSHGEComputingElement - forgotten return statement in _getJobOutputFiles()

*Framework
NEW: dirac-sys-sendmail - email's body can be taken from pipe. Command's argument 
     in this case will be interpreted as a destination address     

[v6r7p26]

*DMS
FIX: ReplicaManager - status names Read/Write -> ReadAccess/WriteAccess

[v6r7p25]

*Core
CHANGE: X509Chain - in getCredentials() failure to contact CS is not fatal, 
        can happen when calling dirac-proxy-init -x, for example

[v6r7p24]

*DMS
NEW: FileCatalog - added getFilesByMetadataWeb() to allow pagination in the Web 
     catalog browser
     
*WMS
CHANGE: WMSAdministrator, DiracAdmin - get banned sites list by specifying the status
        to the respective jobDB call     

[v6r7p23]

*Transformation
BUGFIX: TransformationDB - badly formatted error log message

*RMS
CHANGE: RequestDBMySQL - speedup the lookup of requests

*WMS
BUGFIX: dirac-dms-job-delete - in job selection by group

*DMS
FIX: LcgFileCatalogClient - getDirectorySize made compatible with DFC
BUGFIX: LcgFileCatalogClient - proper call of __getClientCertInfo()

[v6r7p22]

*Transformation
CHANGE: InputDataAgent - treats only suitable transformations, e.g. not the extendable ones. 
CHANGE: TransformationAgent - make some methods more public for easy overload

[v6r7p21]

*Core
FIX: Shifter - pass filePath argument when downloading proxy

[v6r7p20]

*DMS
CHANGE: StrategyHandler - move out SourceSE checking to TransferAgent
CHANGE: ReplicaManager, InputDataAgent - get active replicas
FIX: StorageElement, SRM2Storage - support for 'xxxAccess' statuses, checking results
     of return structures
     
*RSS
NEW: set configurable email address on the CS to send the RSS emails
NEW: RSSCache without thread in background
FIX: Synchronizer - moved to ResourceManager handler     

[v6r7p19]

*DMS
BUGFIX: ReplicaManager - in putAndRegister() SE.putFile() singleFile argument not used explicitly

[v6r7p18]

*WMS
FIX: StalledJobAgent - do not exit the loop over Completed jobs if accounting sending fails
NEW: dirac-wms-job-delete - allow to specify jobs to delete by job group and/or in a file
FIX: JobManifest - If CPUTime is not set, set it to MaxCPUTime value

[v6r7p17]

*Resources
FIX: SRM2Storage - treat properly "22 SRM_REQUEST_QUEUED" result code

[v6r7p16]

*DMS
FIX: StrategyHandler - do not proceed when the source SE is not valid for read 
BUGFIX: StorageElement - putFile can take an optional sourceSize argument
BUGFIX: ReplicaManager - in removeFile() proper loop on failed replicas

*RSS
FIX: SpaceTokenOccupancyCommand, CacheFeederAgent - add timeout when calling lcg_util commands

*WMS
FIX: JobManifest - take all the SubmitPools defined in the TaskQueueAgent 
NEW: StalledJobAgent - declare jobs stuck in Completed status as Failed

[v6r7p15]

*Core
BUGFIX: SocketInfo - in host identity evaluation

*DMS
BUGFIX: FileCatalogHandler - missing import os

*Transformation
CHANGE: JobManifest - getting allowed job types from operations() section 

[v6r7p14]

*DMS
CHANGE: StorageElementProxy - removed getParameters(), closes #1280
FIX: StorageElementProxy - free the getFile space before the next file
FIX: StorageElement - added getPFNBase() to comply with the interface

*Interfaces
CHANGE: Dirac API - allow lists of LFNs in removeFile() and removeReplica()

*WMS
CHANGE: JobSchedulingAgent(Executor) - allow both BannedSite and BannedSites JDL option

*RSS
FIX: ElementInspectorAgent - should only pick elements with rss token ( rs_svc ).
FIX: TokenAgent - using 4th element instead of the 5th. Added option to set admin email on the CS.

[v6r7p13]

*Core
FIX: Resources - in getStorageElementSiteMapping() return only sites with non-empty list of SEs

*DMS
FIX: StorageElement - restored the dropped logic of using proxy SEs
FIX: FileCatalog - fix the UseProxy /LocalSite/Catalog option

*Transformation
FIX: TransformationDB - use lower() string comparison in extendTransformation()

[v6r7p12]

*WMS
BUGFIX: JobManifest - get AllowedSubmitPools from the /Systems section, not from /Operations

*Core
NEW: Resources helper - added getSites(), getStorageElementSiteMapping()

*DMS
CHANGE: StrategyHandler - use getStorageElementSiteMapping helper function
BUGFIX: ReplicaManager - do not modify the loop dictionary inside the loop

[v6r7p11]

*Core
CHANGE: Subprocess - put the use of watchdog in flagging

[v6r7p10]

*Core
NEW: Logger - added getLevel() method, closes #1292
FIX: Subprocess - returns correct structure in case of timeout, closes #1295, #1294
CHANGE: TimeOutExec - dropped unused utility
FIX: Logger - cleaned unused imports

*RSS
CHANGE: ElementInspectorAgent - do not use mangled name and removed shifterProxy agentOption

[v6r7p9]

*Core
BUGFIX: InstallTools - MySQL Port should be an integer

[v6r7p8]

*Core
FIX: Subprocess - consistent timeout error message

*DMS
NEW: RemovalTask - added bulk removal
FIX: StrategyHandler - check file source CEs
CHANGE: DataIntegrityClient - code beautification
CHANGE: ReplicaManager - do not check file existence if replica information is queried anyway,
        do not fail if file to be removed does not exist already. 

[v6r7p7]

FIX: Several fixes to allow automatic code documentation

*Core
NEW: InstallTools - added mysqlPort and mysqlRootUser

*DMS
CHANGE: ReplicaManager - set possibility to force the deletion of non existing files
CHANGE: StrategyHandler - better handling of checksum check during scheduling 

[v6r7p6]

*Core
FIX: dirac-install - restore signal alarm if downloadable file is not found
FIX: Subprocess - using Manager proxy object to pass results from the working process

*DMS:
CHANGE: StorageElement - removed overwride mode
CHANGE: removed obsoleted dirac-dms-remove-lfn-replica, dirac-dms-remove-lfn
NEW: FTSMonitorAgent - filter out sources with checksum mismatch
FIX: FTSMonitorAgent, TransferAgent - fix the names of the RSS states

*RSS
NEW: ElementInspectorAgent runs with a variable number of threads which are automatically adjusted
NEW: Added policies to force a particular state, can be very convenient to keep something Banned for example.
NEW: policy system upgrade, added finer granularity when setting policies and actions

*WMS
NEW: SiteDirector- allow to define pilot DN/Group in the agent options
CHANGE: JobDescription, JobManifest - take values for job parameter verification from Operations CS section

[v6r7p5]

*Interfaces
BUGFIX: dirac-wms-job-get-output - properly treat the case when output directory is not specified 

[v6r7p4]

*Core
FIX: Subprocess - avoid that watchdog kills the executor process before it returns itself

*Framework
BUGFIX: ProxuManagerClient - wrong time for caching proxies

*RSS
FIX: removed obsoleted methods

*DMS
NEW: FileCatalog - added findFilesByMetadataDetailed - provides detailed metadata for 
     selected files

[v6r7p3]

*DMS
FIX: FTSMonitorAgent - logging less verbose

*Transformation
FIX: TransformationAgent - use the new CS defaults locations
FIX: Proper agent initialization
NEW: TransformationPlaugin - in Broadcast plugin added file groupings by number of files, 
     make the TargetSE always defined, even if the SourceSE list contains it 

*ResourceStatus
FIX: Added the shifter's proxy to several agents

*RMS
FIX: RequestContainer - the execution order was not properly set for the single files 

*Framework:
BUGFIX: ProxyManagerClient - proxy time can not be shorter than what was requested

[v6r7p2]

*Core
FIX: dirac-configure - switch to use CS before checking proxy info

*Framework
NEW: dirac-sys-sendmail new command
NEW: SystemAdmininistratorCLI - added show host, uninstall, revert commands
NEW: SystemAdmininistratorHandler - added more info in getHostInfo()
NEW: SystemAdmininistratorHandler - added revertSoftware() interface

*Transformation
FIX: TransformationCleaningAgent - check the status of returned results

[v6r7p1]

*Core
FIX: Subprocess - finalize the Watchdog closing internal connections after a command execution
CHANGE: add timeout for py(shell,system)Call calls where appropriate
CHANGE: Shifter - use gProxyManager in a way that allows proxy caching

*Framework
NEW: ProxyManagerClient - allow to specify validity and caching time separately
FIX: ProxyDB - replace instead of delete+insert proxy in __storeVOMSProxy

*DMS
NEW: FTSMonitorAgent - made multithreaded for better efficiency
FIX: dirac-dms-add-file - allow LFN: prefix for lfn argument

*WMS
NEW: dirac-wms-job-get-output, dirac-wms-job-status - allow to retrieve output for a job group
FIX: TaskQueueDB - fixed selection SQL in __generateTQMatchSQL()
CHANGE: OptimizerExecutor - reduce diversity of MinorStatuses for failed executors

*Resources
FIX: CREAMComputingElement - remove temporary JDL right after the submission 

[v6r6p21]

*DMS
BUGFIX: TransformationCleaningAgent - use the right signature of cleanMetadataCatalogFiles() call

[v6r6p20]

*DMS
FIX: RegistrationTask - properly escaped error messages
BUGFIX: DirectoryMetadata - use getFileMetadataFields from FileMetadata in addMetadataField()
NEW: When there is a missing source error spotted during FTS transfer, file should be reset 
     and rescheduled again until maxAttempt (set to 100) is reached

*WMS
FIX: JobScheduling - fix the site group logic in case of Tier0

[v6r6p19]

*DMS
BUGFIX: All DMS agents  - set up agent name in the initialization

*Core
NEW: Subprocess - timeout wrapper for subprocess calls
BUGFIX: Time - proper interpreting of 0's instead of None
CHANGE: DISET - use cStringIO for ANY read that's longer than 16k (speed improvement) 
        + Less mem when writing data to the net
FIX: Os.py - protection against failed "df" command execution       
NEW: dirac-info prints lcg bindings versions
CHANGE: PlotBase - made a new style class 
NEW: Subprocess - added debug level log message

*Framework
NEW: SystemAdministratorIntegrator client for collecting info from several hosts
NEW: SystemAdministrator - added getHostInfo()
FIX: dirac-proxy-init - always check for errors in S_OK/ERROR returned structures
CHANGE: Do not accept VOMS proxies when uploading a proxy to the proxy manager

*Configuration
FIX: CE2CSAgent - get a fresh copy of the cs data before attempting to modify it, closes #1151
FIX: Do not create useless backups due to slaves connecting and disconnecting
FIX: Refresher - prevent retrying with 'Insane environment'

*Accounting
NEW: Accounting/Job - added validation of reported values to cope with the weird Yandex case
FIX: DBUtils - take into account invalid values, closes #949

*DMS
FIX: FTSSubmitAgent - file for some reason rejected from submission should stay in 'Waiting' in 
     TransferDB.Channel table
FIX: FTSRequest - fix in the log printout     
CHANGE: dirac-dms-add-file removed, dirac-dms-add-files renamed to dirac-dms-add-file
FIX: FileCatalogCLI - check the result of removeFile call
FIX: LcgFileCatalogClient - get rid of LHCb specific VO evaluation
NEW: New FileCatalogProxy service - a generalization of a deprecated LcgFileCatalog service
FIX: Restored StorageElementProxy functionality
CHANGE: dirac-dms-add-file - added printout
NEW: FileCatalog(Factory), StorageElement(Factory) - UseProxy flag moved to /Operations and /LocalSite sections

*RSS
NEW:  general reimplementation: 
      New DB schema using python definition of tables, having three big blocks: Site, Resource and Node.
      MySQLMonkey functionality almost fully covered by DB module, eventually will disappear.
      Services updated to use new database.
      Clients updated to use new database.
      Synchronizer updated to fill the new database. When helpers will be ready, it will need an update.
      One ElementInspectorAgent, configurable now is hardcoded.
      New Generic StateMachine using OOP.
      Commands and Policies simplified.
      ResourceStatus using internal cache, needs to be tested with real load.
      Fixes for the state machine
      Replaced Bad with Degraded status ( outside RSS ).
      Added "Access" to Read|Write|Check|Remove SE statuses wherever it applies.
      ResourceStatus returns by default "Active" instead of "Allowed" for CS calls.
      Caching parameters are defined in the CS
FIX: dirac-admin-allow/ban-se - allow a SE on Degraded ( Degraded->Active ) and ban a SE on Probing 
     ( Probing -> Banned ). In practice, Active and Degraded are "usable" states anyway.            
      
*WMS
FIX: OptimizerExecutor - failed optimizations will still update the job     
NEW: JobWrapper - added LFNUserPrefix VO specific Operations option used for building user LFNs
CHANGE: JobDB - do not interpret SystemConfig in the WMS/JobDB
CHANGE: JobDB - Use CPUTime JDL only, keep MaxCPUTime for backward compatibility
CHANGE: JobWrapper - use CPUTime job parameter instead of MaxCPUTime
CHANGE: JobAgent - use CEType option instead of CEUniqueID
FIX: JobWrapper - do not attempt to untar directories before having checked if they are tarfiles 
NEW: dirac-wms-job-status - get job statuses for jobs in a given job group
 
*SMS
FIX: StorageManagementDB - when removing unlinked replicas, take into account the case where a
     staging request had been submitted, but failed
      
*Resources    
NEW: glexecCE - add new possible locations of the glexec binary: OSG specific stuff and in last resort 
     looking in the PATH    
NEW: LcgFileCatalogClient - in removeReplica() get the needed PFN inside instead of providing it as an argument     
      
*TS      
CHANGE: Transformation types definition are moved to the Operations CS section

*Interfaces
FIX: Dirac.py - CS option Scratchdir was in LocalSite/LocalSite
FIX: Dirac.py - do not define default catalog, use FileCatalog utility instead

[v6r6p19]

*DMS
BUGFIX: All DMS agents  - set up agent name in the initialization

[v6r6p18]

*Transformation
CHANGE: /DIRAC/VOPolicy/OutputDataModule option moved to <Operations>/Transformations/OutputDataModule

*Resources
FIX: ComputingElement - properly check if the pilot proxy has VOMS before adding it to the payload 
     when updating it

*WMS
BUGFIX: JobSanity - fixed misspelled method call SetParam -> SetParameter

[v6r6p17]

*Transformation
BUGFIX: TransformationAgent - corrected  __getDataReplicasRM()

[v6r6p16]

*DMS
FIX: Agents - proper __init__ implementation with arguments passing to the super class
FIX: LcgFileCatalogClient - in removeReplica() reload PFN in case it has changed

[v6r6p15]

*Framework
BUGFIX: ErrorMessageMonitor - corrected updateFields call 

*DMS:
NEW: FTSMonitorAgent completely rewritten in a multithreaded way

*Transformation
FIX: InputDataAgent - proper instantiation of TransformationClient
CHANGE: Transformation - several log message promoted from info to notice level

[v6r6p14]

*Transformation
FIX: Correct instantiation of agents inside several scripts
CHANGE: TransformationCleaningAgent - added verbosity to logs
CHANGE: TransformationAgent - missingLFC to MissingInFC as it could be the DFC as well
FIX: TransformationAgent - return an entry for all LFNs in __getDataReplicasRM

*DMS
FIX: TransferAgent - fix exception reason in registerFiles()

[v6r6p13]

*DMS
CHANGE: TransferAgent - change RM call from getCatalogueReplicas to getActiveReplicas. 
        Lowering log printouts here and there

[v6r6p12]

*DMS
BUGFIX: RemovalTask - Replacing "'" by "" in error str set as attribute for a subRequest file. 
        Without that request cannot be updated when some nasty error occurs.

[v6r6p11]

*RMS:
BUGFIX: RequestClient - log string formatting

*DMS
BUGFIX: RemovalTask - handling for files not existing in the catalogue

*Transformation
FIX: TransformationManager - ignore files in NotProcessed status to get the % of processed files

*Interfaces
FIX: Fixes due to the recent changes in PromptUser utility

[v6r6p10]

*RMS
FIX: RequestDBMySQL - better escaping of queries 

*WMS
FIX: SiteDirector - get compatible platforms before checking Task Queues for a site

[v6r6p9]

*Core
FIX: Utilities/PromptUser.py - better user prompt

*Accounting
NEW: Add some validation to the job records because of weird data coming from YANDEX.ru

*DMS
BUGFIX: ReplicaManager - typo errStr -> infoStr in __replicate()
FIX: FTSRequest - fixed log message

*WMS
FIX: SiteDirector - use CSGlobals.getVO() call instead of explicit CS option

[v6r6p8]

*Transformation
BUGFIX: TransformationDB - typo in getTransformationFiles(): iterValues -> itervalues

[v6r6p7]

*Resources
FIX: StorageFactory - uncommented line that was preventing the status to be returned 
BUGFIX: CE remote scripts - should return status and not call exit()
BUGFIX: SSHComputingElement - wrong pilot ID reference

[v6r6p6]

*WMS
FIX: TaskQueueDB - in findOrphanJobs() retrieve orphaned jobs as list of ints instead of list of tuples
FIX: OptimizerExecutor - added import of datetime to cope with the old style optimizer parameters

*Transformation
FIX: TransformationAgent - fix finalization entering in an infinite loop
NEW: TransformationCLI - added resetProcessedFile command
FIX: TransformationCleaningAgent - treating the archiving delay 
FIX: TransformationDB - fix in getTransformationFiles() in case of empty file list

[v6r6p5]

*Transformation
FIX: TransformationAgent - type( transClient -> transfClient )
FIX: TransformationAgent - self._logInfo -> self.log.info
FIX: TransformationAgent - skip if no Unused files
FIX: TransformationAgent - Use CS option for replica cache lifetime
CHANGE: TransformationAgent - accept No new Unused files every [6] hours

[v6r6p4]

*DMS
FIX: TransferAgent - protection for files that can not be scheduled
BUGFIX: TransferDB - typo (instIDList - > idList ) fixed

*Transformation
BUGFIX: TransformationAgent - typo ( loginfo -> logInfo )

[v6r6p3]

FIX: merged in patch v6r5p14

*Core
BUGFIX: X509Chain - return the right structure in getCredentials() in case of failure
FIX: dirac-deploy-scripts.py - allow short scripts starting from "d"
FIX: dirac-deploy-scripts.py - added DCOMMANDS_PPID env variable in the script wrapper
FIX: ExecutorReactor - reduced error message dropping redundant Task ID 

*Interfaces
BUGFIX: Dirac.py - allow to pass LFN list to replicateFile()

*DMS
FIX: FileManager - extra check if all files are available in _findFiles()
BUGFIX: FileCatalogClientCLI - bug in DirectoryListing

[v6r6p2]

FIX: merged in patch v6r5p13

*WMS
FIX: SiteDirector - if no community set, look for DIRAC/VirtualOrganization setting

*Framework
FIX: SystemLoggingDB - LogLevel made VARCHAR in the MessageRepository table
FIX: Logging - several log messages are split in fixed and variable parts
FIX: SystemLoggingDB - in insertMessage() do not insert new records in auxiliary tables if they 
     are already there

[v6r6p1]

*Core:
CHANGE: PromptUser - changed log level of the printout to NOTICE
NEW: Base Client constructor arguments are passed to the RPCClient constructor

*DMS:
NEW: FTSRequest - added a prestage mechanism for source files
NEW: FileCatalogClientCLI - added -f switch to the size command to use raw faile tables 
     instead of storage usage tables
NEW: FileCatalog - added orphan directory repair tool
NEW: FIleCatalog - more counters to control the catalog sanity     

*WMS:
FIX: SandboxStoreClient - no more kwargs tricks
FIX: SandboxStoreClient returns sandbox file name in case of upload failure to allow failover
FIX: dirac-pilot - fixed VO_%s_SW_DIR env variable in case of OSG

*TS:
FIX: TransformationManagerHandler - avoid multiple Operations() instantiation in 
     getTransformationSummaryWeb()

[v6r6]

*Core
CHANGE: getDNForUsername helper migrated from Core.Security.CS to Registry helper
NEW: SiteSEMapping - new utilities getSitesGroupedByTierLevel(), getTier1WithAttachedTier2(),
     getTier1WithTier2
CHANGE: The DIRAC.Core.Security.CS is replaced by the Registry helper     
BUGFIX: dirac-install - properly parse += in .cfg files
FIX: Graphs.Utilities - allow two lines input in makeDataFromCVS()
FIX: Graphs - allow Graphs package usage if even matplotlib is not installed
NEW: dirac-compile-externals will retrieve the Externals compilation scripts from it's new location 
     in github (DIRACGrid/Externals)
NEW: Possibility to define a thread-global credentials for DISET connections (for web framework)
NEW: Logger - color output ( configurable )
NEW: dirac-admin-sort-cs-sites - to sort sites in the CS
CHANGE: MessageClient(Factor) - added msgClient attribute to messages
NEW: Core.Security.Properties - added JOB_MONITOR and USER_MANAGER properties

*Configuration
NEW: Registry - added getAllGroups() method

*Framework
NEW: SystemAdministratorClientCLI - possibility to define roothPath and lcgVersion when updating software

*Accounting
NEW: JobPlotter - added Normalized CPU plots to Job accounting
FIX: DBUtils - plots going to greater granularity

*DMS
NEW: FileCatalog - storage usage info stored in all the directories, not only those with files
NEW: FileCatalog - added utility to rebuild storage usage info from scratch
FIX: FileCatalog - addMetadataField() allow generic types, e.g. string
FIX: FileCatalog - path argument is normalized before usage in multiple methods
FIX: FileCatalog - new metadata for files(directories) should not be there before for directories(files)
NEW: FileCatalog - added method for rebuilding DirectoryUsage data from scratch 
NEW: FileCatalog - Use DirectoryUsage mechanism for both logical and physical storage
CHANGE: FileCatalog - forbid removing non-empty directories
BUGFIX: FileCatalogClientCLI - in do_ls() check properly the path existence
FIX: FileCatalogClientCLI - protection against non-existing getCatalogCounters method in the LFC client
FIX: DMS Agents - properly call superclass constructor with loadName argument
FIX: ReplicaManager - in removeFile() non-existent file is marked as failed
FIX: Make several classes pylint compliant: DataIntegrityHandler, DataLoggingHandler,
     FileCatalogHandler, StorageElementHandler, StorageElementProxyHandler, TransferDBMonitoringHandler
FIX: LogUploadAgent - remove the OSError exception in __replicate()
FIX: FileCatalogClientCLI - multiple check of proper command inputs,
     automatic completion of several commands with subcommands,
     automatic completion of file names
CHANGE: FileCatalogClientCLI - reformat the output of size command 
FIX: dirac-admin-ban-se - allow to go over all options read/write/check for each SE      
NEW: StrategyHandler - new implementation to speed up file scheduling + better error reporting
NEW: LcgFileCatalogProxy - moved from from LHCbDirac to DIRAC
FIX: ReplicaManager - removed usage of obsolete "/Resources/StorageElements/BannedTarget" 
CHANGE: removed StorageUsageClient.py
CHANGE: removed obsoleted ProcessingDBAgent.py

*WMS
CHANGE: RunNumber job parameter was removed from all the relevant places ( JDL, JobDB, etc )
NEW: dirac-pilot - add environment setting for SSH and BOINC CEs
NEW: WMSAdministrator - get output for non-grid CEs if not yet in the DB
NEW: JobAgent - job publishes BOINC parameters if any
CHANGE: Get rid of LHCbPlatform everywhere except TaskQueueDB
FIX: SiteDirector - provide list of sites to the Matcher in the initial query
FIX: SiteDirector - present a list of all groups of a community to match TQs
CHANGE: dirac-boinc-pilot dropped
CHANGE: TaskQueueDirector does not depend on /LocalSite section any more
CHANGE: reduced default delays for JobCleaningAgent
CHANGE: limit the number of jobs received by JobCleaningAgent
CHANGE: JobDB - use insertFields instead of _insert
CHANGE: Matcher, TaskQueueDB - switch to use Platform rather than LHCbPlatform retaining LHCbPlatform compatibility
BUGFIX: Matcher - proper reporting pilot site and CE
CHANGE: JobManager - improved job Killing/Deleting logic
CHANGE: dirac-pilot - treat the OSG case when jobs on the same WN all run in the same directory
NEW: JobWrapper - added more status reports on different failures
FIX: PilotStatusAgent - use getPilotProxyFromDIRACGroup() instead of getPilotProxyFromVOMSGroup()
CHANGE: JobMonitoringHandler - add cutDate and condDict parameters to getJobGroup()
NEW: JobMonitoringHandler - check access rights with JobPolicy when accessing job info from the web
NEW: JobManager,JobWrapper - report to accounting jobs in Rescheduled final state if rescheduling is successful
FIX: WMSAdministrator, SiteDirector - store only non-empty pilot output to the PilotDB
NEW: added killPilot() to the WMSAdministrator interface, DiracAdmin and dirac-admin-kill-pilot command
NEW: TimeLeft - renormalize time left using DIRAC Normalization if available
FIX: JobManager - reconnect to the OptimizationMind in background if not yet connected
CHANGE: JobManifest - use Operations helper
NEW: JobCleaningAgent - delete logging records from JobLoggingDB when deleting jobs

*RMS
FIX: RequestDBFile - better exception handling in case no JobID supplied
FIX: RequestManagerHandler - make it pylint compliant
NEW: RequestProxyHandler - is forwarding requests from voboxes to central RequestManager. 
     If central RequestManager is down, requests are dumped into file cache and a separate thread 
     running in background is trying to push them into the central. 
CHANGE: Major revision of the code      
CHANGE: RequestDB - added index on SubRequestID in the Files table
CHANGE: RequestClient - readRequestForJobs updated to the new RequetsClient structure

*RSS
NEW: CS.py - Space Tokens were hardcoded, now are obtained after scanning the StorageElements.

*Resources
FIX: SSHComputingElement - enabled multiple hosts in one queue, more debugging
CHANGE: SSHXXX Computing Elements - define SSH class once in the SSHComputingElement
NEW: SSHComputingElement - added option to define private key location
CHANGE: Get rid of legacy methods in ComputingElement
NEW: enable definition of ChecksumType per SE
NEW: SSHBatch, SSHCondor Computing Elements
NEW: SSHxxx Computing Elements - using remote control scripts to better capture remote command errors
CHANGE: put common functionality into SSHComputingElement base class for all SSHxxx CEs
NEW: added killJob() method tp all the CEs
NEW: FileCatalog - take the catalog information info from /Operations CS section, if defined there, 
     to allow specifications per VO 

*Interfaces
CHANGE: Removed Script.initialize() from the API initialization
CHANGE: Some general API polishing
FIX: Dirac.py - when running in mode="local" any directory in the ISB would not get untarred, 
     contrary to what is done in the JobWrapper

*TS
BUGFIX: TaskManager - bug fixed in treating tasks with input data
FIX: TransformationCleaningAgent - properly call superclass constructor with loadName argument
NEW: TransformationCleaningAgent - added _addExtraDirectories() method to extend the list of
     directories to clean in a subclass if needed
CHANGE: TransformationCleaningAgent - removed usage of StorageUsageClient     
NEW: TransformationAgent is multithreaded now ( implementation moved from LHCbDIRAC )
NEW: added unit tests
NEW: InputDataAgent - possibility to refresh only data registered in the last predefined period of time 
NEW: TransformationAgent(Client) - management of derived transformations and more ported from LHCbDIRAC
BUGFIX: TransformationDB - wrong SQL statement generation in setFileStatusForTransformation()

[v6r5p14]

*Core
NEW: Utilities - added Backports utility

*WMS
FIX: Use /Operations/JobScheduling section consistently, drop /Operations/Matching section
NEW: Allow VO specific share correction plugins from extensions
FIX: Executors - several fixes

[v6r5p13]

*WMS
FIX: Executors - VOPlugin will properly send and receive the params
NEW: Correctors can be defined in an extension
FIX: Correctors - Properly retrieve info from the CS using the ops helper

[v6r5p12]

FIX: merged in patch v6r4p34

[v6r5p11]

FIX: merged in patch v6r4p33

*Core
FIX: MySQL - added offset argument to buildConditions()

[v6r5p10]

FIX: merged in patch v6r4p32

[v6r5p9]

FIX: merged in patch v6r4p30

[v6r5p8]

FIX: merged in patch v6r4p29

[v6r5p7]

FIX: merged in patch v6r4p28

[v6r5p6]

FIX: merged in patch v6r4p27

*Transformation
BUGFIX: TransformationDB - StringType must be imported before it can be used

*RSS
NEW: CS.py - Space Tokens were hardcoded, now are obtained after scanning the StorageElements.

[v6r5p5]

FIX: merged in patch v6r4p26

[v6r5p4]

FIX: merged in patch v6r4p25

[v6r5p3]

*Transformation
FIX: merged in patch v6r4p24

[v6r5p2]

*Web
NEW: includes DIRACWeb tag web2012092101

[v6r5p1]

*Core
BUGFIX: ExecutorMindHandler - return S_OK() in the initializeHandler
FIX: OptimizationMindHandler - if the manifest is not dirty it will not be updated by the Mind

*Configuration
NEW: Resources helper - added getCompatiblePlatform(), getDIRACPlatform() methods

*Resources
FIX: SSHComputingElement - add -q option to ssh command to avoid banners in the output
FIX: BOINCComputingElement - removed debugging printout
FIX: ComputingElement - use Platform CS option which will be converted to LHCbPlatform for legacy compatibility

*DMS
FIX: RequestAgentBase - lowering loglevel from ALWAYS to INFO to avoid flooding SystemLogging

*WMS:
FIX: SiteDirector - provide CE platform parameter when interrogating the TQ
FIX: GridPilotDirector - publish pilot OwnerGroup rather than VOMS role
FIX: WMSUtilities - add new error string into the parsing of the job output retrieval

[v6r5]

NEW: Executor framework

*Core
NEW: MySQL.py - added Test case for Time.dateTime time stamps
NEW: MySQL.py - insertFields and updateFields can get values via Lists or Dicts
NEW: DataIntegrityDB - use the new methods from MySQL and add test cases
NEW: DataIntegrityHandler - check connection to DB and create tables (or update their schema)
NEW: DataLoggingDB - use the new methods from MySQL and add test cases
NEW: DataLoggingHandler - check connection to DB and create tables (or update their schema)
FIX: ProcessPool - killing stuck workers after timeout
CHANGE: DB will throw a RuntimeException instead of a sys.exit in case it can't contact the DB
CHANGE: Several improvements on DISET
CHANGE: Fixed all DOS endings to UNIX
CHANGE: Agents, Services and Executors know how to react to CSSection/Module and react accordingly
NEW: install tools are updated to deal with executors
FIX: dirac-install - add -T/--Timeout option to define timeout for distribution downloads
NEW: dirac-install - added possibility of defining dirac-install's global defaults by command line switch
BUGFIX: avoid PathFinder.getServiceURL and use Client class ( DataLoggingClient,LfcFileCatalogProxyClient ) 
FIX: MySQL - added TIMESTAMPADD and TIMESTAMPDIFF to special values not to be scaped by MySQL
NEW: ObjectLoader utility
CHANGE: dirac-distribution - added global defaults flag and changed the flag to -M or --defaultsURL
FIX: Convert to string before trying to escape value in MySQL
NEW: DISET Services - added PacketTimeout option
NEW: SystemLoggingDB - updated to use the renewed MySQL interface and SQL schema
NEW: Added support for multiple entries in /Registry/DefaultGroup, for multi-VO installations
CHANGE: Component installation procedure updated to cope with components inheriting Modules
CHANGE: InstallTools - use dirac- command in runit run scripts
FIX: X509Chain - avoid a return of error when the group is not valid
FIX: MySQL - reduce verbosity of log messages when high level methods are used
CHANGE: Several DB classes have been updated to use the MySQL buildCondition method
NEW: MySQL - provide support for greater and smaller arguments to all MySQL high level methods
FIX: Service.py - check all return values from all initializers

*Configuration
CHANGE: By default return option and section lists ordered as in the CS
NEW: ConfigurationClient - added function to refresh remote configuration

*Framework
FIX: Registry.findDefaultGroup will never return False
CHANGE: ProxyManager does not accept proxies without explicit group
CHANGE: SystemAdministratorHandler - force refreshing the configuration after new component setup

*RSS
CHANGE: removed code execution from __init__
CHANGE: removed unused methods
NEW: Log all policy results 

*Resources
NEW: updated SSHComputingElement which allows multiple job submission
FIX: SGETimeLeft - better parsing of the batch system commands output
FIX: InProcessComputingElement - when starting a new job discard renewal of the previous proxy
NEW: BOINCComputingElement - new CE client to work with the BOINC desktop grid infrastructure 

*WMS
CHANGE: WMS Optimizers are now executors
CHANGE: SandboxStoreClient can directly access the DB if available
CHANGE: Moved JobDescription and improved into JobManifest
FIX: typo in JobLoggingDB
NEW: JobState/CachedJobState allow access to the Job via DB/JobStateSync Service automatically
BUGFIX: DownloadInputData - when not enough disk space, message was using "buffer" while it should be using "data"
FIX: the sandboxmetadataDB explosion when using the sandboxclient without direct access to the DB
NEW: Added support for reset/reschedule in the OptimizationMind
CHANGE: Whenever a DB is not properly initialized it will raise a catchable RuntimeError exception 
        instead of silently returning
FIX: InputDataResolution - just quick mod for easier extensibility, plus removed some LHCb specific stuff
NEW: allow jobids in a file in dirac-wms-job-get-output
NEW: JobManager - zfill in %n parameter substitution to allow alphabetical sorting
NEW: Directors - added checking of the TaskQueue limits when getting eligible queues
CHANGE: Natcher - refactor to simpify the logic, introduced Limiter class
CHANGE: Treat MaxCPUTime and CPUTime the same way in the JDL to avoid confusion
NEW: SiteDirector - added options PilotScript, MaxPilotsToSubmit, MaxJobsInFillMode
BUGFIX: StalledJobAgent - use cpuNormalization as float, not string 
FIX: Don't kill an executor if a task has been taken out from it
NEW: dirac-boinc-pilot - pilot script to be used on the BOINC volunteer nodes
FIX: SiteDirector - better handling of tokens and filling mode 
NEW: Generic pilot identities are automatically selected by the TQD and the SiteDirector 
     if not explicitly defined in /Pilot/GenericDN and GenericGroup
NEW: Generic pilot groups can have a VO that will be taken into account when selecting generic 
     credentials to submit pilots
NEW: Generic pilots that belong to a VO can only match jobs from that VO
NEW: StalledJobAgent - added rescheduling of jobs stuck in Matched or Rescheduled status
BUGFIX: StalledJobAgent - default startTime and endTime to "now", avoid None value
NEW: JobAgent - stop after N failed matching attempts (nothing to do), use StopAfterFailedMatches option
CHANGE: JobAgent - provide resource description as a dictionary to avoid extra JDL parsing by the Matcher
CHANGE: Matcher - report pilot info once instead of sending it several times from the job
CHANGE: Matcher - set the job site instead of making a separate call to JobStateUpdate
NEW: Matcher - added Matches done and matches OK statistics
NEW: TaskQueue - don't delete fresh task queues. Wait 5 minutes to do so.
CHANGE: Disabled TQs can also be matched, if no jobs are there, a retry will be triggered

*Transformation
FIX: TransformationAgent - a small improvement: now can pick the prods status to handle from the CS, 
     plus few minor corrections (e.g. logger messages)
FIX: TransformationCLI - take into accout possible failures in resetFile command     

*Accounting
NEW: AccountingDB - added retrieving RAW records for internal stuff
FIX: AccountingDB - fixed some logic for readonly cases
CHANGE: Added new simpler and faster bucket insertion mechanism
NEW: Added more info when rebucketing
FIX: Calculate the rebucket ETA using remaining records to be processed instead of the total records to be processed
FIX: Plots with no data still carry the plot name

*DMS
NEW: SRM2Storage - added retry in the gfal calls
NEW: added new FTSCleaningAgent cleaning up TransferDB tables
FIX: DataLoggingClient and DataLoggingDB - tests moved to separate files
CHANGE: request agents cleanup

*RMS
CHANGE: Stop using RequestAgentMixIn in the request agents

[v6r4p34]

*DMS
BUGFIX: FileCatalogCLI - fixed wrong indentation
CHANGE: RegistrationTask - removed some LHCb specific defaults

[v6r4p33]

*DMS
CHANGE: FTSRequest - be more verbose if something is wrong with file

[v6r4p32]

*WMS
FIX: StalledJobAgent - avoid exceptions in the stalled job accounting reporting

*DMS
NEW: FTSMonitorAgent - handling of expired FTS jobs 

*Interfaces
CHANGE: Dirac.py - attempt to retrieve output sandbox also for Completed jobs in retrieveRepositorySandboxes()

[v6r4p30]

*Core
BUGFIX: dirac-admin-bdii-ce-voview - proper check of the result structure

*Interfaces
FIX: Dirac.py, Job.py - allow to pass environment variables with special characters

*DMS
NEW: FileCatalogCLI - possibility to sort output in the ls command

*WMS:
FIX: JobWrapper - interpret environment variables with special characters 

[v6r4p29]

*RMS
BUGFIX: RequestDBMySQL - wrong indentation in __updateSubRequestFiles()

[v6r4p28]

*Interfaces
CHANGE: Dirac.py, DiracAdmin.py - remove explicit timeout on RPC client instantiation

*RSS
FIX: CS.py - fix for updated CS location (backward compatible)

*DMS
BUGFIX: StrategyHandler - bug fixed determineReplicationTree()
FIX: FTSRequest - add checksum string to SURLs file before submitting an FTS job

*WMS
FIX: JobWrapper - protection for double quotes in JobName
CHANGE: SiteDirector - switched some logging messages from verbose to info level

*RMS
NEW: Request(Client,DBMySQL,Manager) - added readRequestsForJobs() method

[v6r4p27]

*DMS
FIX: SRM2Storage - removed hack for EOS (fixed server-side)

*Transformation
CHANGE: TransformationClient - limit to 100 the number of transformations in getTransformations()
NEW: TransformationAgent - define the transformations type to use in the configuration

*Interfaces
FIX: Job.py -  fix for empty environmentDict (setExecutionEnv)

[v6r4p26]

*Transformation
BUGFIX: TransformationClient - fixed calling sequence in rpcClient.getTransformationTasks()
NEW: TransformationClient - added log messages in verbose level.

[v6r4p25]

*DMS
BUGFIX: StrategyHandler - sanity check for wrong replication tree 

[v6r4p24]

*Core
NEW: MySQL - add 'offset' argument to the buildCondition()

*Transformation
FIX: TransformationAgent - randomize the LFNs for removal/replication case when large number of those
CHANGE: TransformationClient(DB,Manager) - get transformation files in smaller chunks to
        improve performance
FIX: TransformationAgent(DB) - do not return redundant LFNs in getTransformationFiles()    

[v6r4p23]

*Web
NEW: includes DIRACWeb tag web2012092101

[v6r4p22]

*DMS
FIX: SRM2Storage - fix the problem with the CERN-EOS storage 

[v6r4p21]

*Core
BUGFIX: SGETimeLeft - take into account dd:hh:mm:ss format of the cpu consumed

[v6r4p20]

*WMS
BUGFIX: PilotDirector, GridPilotDirector - make sure that at least 1 pilot is to be submitted
BUGFIX: GridPilotDirector - bug on how pilots are counted when there is an error in the submit loop.
BUGFIX: dirac-pilot - proper install script installation on OSG sites

[v6r4p19]

*RMS
FIX: RequestDBMySQL - optimized request selection query 

[v6r4p18]

*Configuration
BUGFIX: CE2CSAgent.py - the default value must be set outside the loop

*DMS
NEW: dirac-dms-create-replication-request
BUGFIX: dirac-dms-fts-submit, dirac-dms-fts-monitor - print out error messages

*Resources
BUGFIX: TorqueComputingElement.py, plus add UserName for shared Queues

*WMS
BUGFIX: JobManagerHandler - default value for pStart (to avoid Exception)

[v6r4p17]

*Core
FIX: dirac-configure - setup was not updated in dirac.cfg even with -F option
FIX: RequestHandler - added fix for Missing ConnectionError

*DMS
FIX: dirac-dms-clean-directory - command fails with `KeyError: 'Replicas'`.

*WMS
FIX: SiteDirector - adapt to the new method in the Matcher getMatchingTaskQueue 
FIX: SiteDirector - added all SubmitPools to TQ requests

[v6r4p16]

*Core:
FIX: dirac-install - bashrc/cshrc were wrongly created when using versionsDir

*Accounting
CHANGE: Added new simpler and faster bucket insertion mechanism
NEW: Added more info when rebucketing

*WMS
CHANGE: Matcher - refactored to take into account job limits when providing info to directors
NEW: JoAgent - reports SubmitPool parameter if applicable
FIX: Matcher - bad codition if invalid result

[v6r4p15]

*WMS
FIX: gLitePilotDirector - fix the name of the MyProxy server to avoid crasehs of the gLite WMS

*Transformation
FIX: TaskManager - when the file is on many SEs, wrong results were generated

[v6r4p13]

*DMS
FIX: dirac-admin-allow-se - added missing interpreter line

[v6r4p12]

*DMS
CHANGE: RemovalTask - for DataManager shifter change creds after failure of removal with her/his proxy.

*RSS
NEW: Added RssConfiguration class
FIX: ResourceManagementClient  - Fixed wrong method name

[v6r4p11]

*Core
FIX: GGUSTicketsClient - GGUS SOAP URL updated

*DMS
BUGFIX: ReplicaManager - wrong for loop

*RequestManagement
BUGFIX: RequestClient - bug fix in finalizeRequest()

*Transformation
FIX: TaskManager - fix for correctly setting the sites (as list)

[v6r4p10]

*RequestManagement
BUGFIX: RequestContainer - in addSubrequest() function

*Resources
BUGFIX: SRM2Storage - in checksum type evaluation

*ResourceStatusSystem
BUGFIX: InfoGetter - wrong import statement

*WMS
BUGFIX: SandboxMetadataDB - __init__() can not return a value

[v6r4p9]

*DMS
CHANGE: FailoverTransfer - ensure the correct execution order of the subrequests

[v6r4p8]

Bring in fixes from v6r3p17

*Core:
FIX: Don't have the __init__ return True for all DBs
NEW: Added more protection for exceptions thrown in callbacks for the ProcessPool
FIX: Operations will now look in 'Defaults' instead of 'Default'

*DataManagement:
FIX: Put more protection in StrategyHandler for neither channels  not throughput read out of TransferDB
FIX: No JobIDs supplied in getRequestForJobs function for RequestDBMySQL taken into account
FIX: Fix on getRequestStatus
CHANGE: RequestClient proper use of getRequestStatus in finalizeRequest
CHANGE: Refactored RequestDBFile

[v6r4p7]

*WorkloadManagement
FIX: SandboxMetadataDB won't explode DIRAC when there's no access to the DB 
CHANGE: Whenever a DB fails to initialize it raises a catchable exception instead of just returning silently

*DataManagement
CHANGE: Added Lost and Unavailable to the file metadata

[v6r4p6]

Bring fixes from v6r4p6

[v6r4p5]

*Configuration
NEW: Added function to generate Operations CS paths

*Core
FIX: Added proper ProcessPool checks and finalisation

*DataManagement
FIX: don't set Files.Status to Failed for non-existign files, failover transfers won't go
FIX: remove classmethods here and there to unblock requestHolder
CHANGE: RAB, TA: change task timeout: 180 and 600 (was 600 and 900 respectively)
FIX: sorting replication tree by Ancestor, not hopAncestorgit add DataManagementSystem/Agent/TransferAgent.py
NEW: TA: add finalize
CHANGE: TransferAgent: add AcceptableFailedFiles to StrategyHandler to ban FTS channel from scheduling
FIX: if there is no failed files, put an empty dict


*RSS
FIX: RSS is setting Allowed but the StorageElement checks for Active

*Workflows
FIX: Part of WorfklowTask rewritten to fix some issues and allow 'ANY' as site

*Transformation
FIX: Wrong calls to TCA::cleanMetadataCatalogFiles

[v6r4p4]

*Core
FIX: Platform.py - check if Popen.terminate is available (only from 2.6)

[v6r4p3]

*Core
FIX: ProcessPool with watchdog and timeouts - applied in v6r3 first

[v6r4p2]

*StorageManagement
BUGFIX: StorageElement - staging is a Read operation and should be allowed as such

*WMS
BUGFIX: InProcessComputingElement, JobAgent - proper return status code from the job wrapper

*Core
FIX: Platform - manage properly the case of exception in the ldconfig execution

[v6r4p1]

*DMS
FIX: TransferDB.getChannelObservedThroughput - the channelDict was created in a wrong way

*RSS
FIX: ResourceStatus was not returning Allowed by default

[v6r4]

*Core
FIX: dirac-install-db.py: addDatabaseOptionsToCS has added a new keyed argument
NEW: SGETimeLeft.py: Support for SGE backend
FIX: If several extensions are installed, merge ConfigTemplate.cfg
NEW: Service framework - added monitoring of file descriptors open
NEW: Service framework - Reduced handshake timeout to prevent stuck threads
NEW: MySQL class with new high level methods - buildCondition,insertFields,updateFields
     deleteEntries, getFields, getCounters, getDistinctAttributeValues
FIX: ProcessPool - fixes in the locking mechanism with LockRing, stopping workers when the
     parent process is finished     
FIX: Added more locks to the LockRing
NEW: The installation tools are updated to install components by name with the components module specified as an option

*DMS
FIX: TransferDB.py - speed up the Throughput determination
NEW: dirac-dms-add-files: script similar to dirac-dms-remove-files, 
     allows for 1 file specification on the command line, using the usual dirac-dms-add-file options, 
     but also can take a text file in input to upload a bunch of files. Exit code is 0 only if all 
     was fine and is different for every error found. 
NEW: StorageElementProxy- support for data downloading with http protocol from arbitrary storage, 
     needed for the web data download
BUGFIX: FileCatalogCLI - replicate operation does a proper replica registration ( closes #5 )     
FIX: ReplicaManager - __cleanDirectory now working and thus dirac-dms-clean-directory

*WMS
NEW: CPU normalization script to run a quick test in the pilot, used by the JobWrapper
     to report the CPU consumption to the accounting
FIX: StalledJobAgent - StalledTimeHours and FailedTimeHours are read each cycle, refer to the 
     Watchdog heartBeat period (should be renamed); add NormCPUTime to Accounting record
NEW: SiteDirector - support for the operation per VO in multi-VO installations
FIX: StalledJobAgent - get ProcessingType from JDL if defined
BUGFIX: dirac-wms-job-peek - missing printout in the command
NEW: SiteDirector - take into account the number of already waiting pilots when evaluating the number of pilots to submit
FIX: properly report CPU usage when the Watchdog kill the payload.

*RSS
BUGFIX: Result in ClientCache table is a varchar, but the method was getting a datetime
NEW: CacheFeederAgent - VOBOX and SpaceTokenOccupancy commands added (ported from LHCbDIRAC)
CHANGE: RSS components get operational parameters from the Operations handler

*DataManagement
FIX: if there is no failed files, put an empty dict

*Transformation
FIX: Wrong calls to TCA::cleanMetadataCatalogFiles

[v6r3p19]

*WMS
FIX: gLitePilotDirector - fix the name of the MyProxy server to avoid crashes of the gLite WMS

[v6r3p18]

*Resources
BUGFIX: SRM2Storage - in checksum type evaluation

[v6r3p17]

*DataManagement
FIX: Fixes issues #783 and #781. Bugs in ReplicaManager removePhisicalReplica and getFilesFromDirectory
FIX: Return S_ERROR if missing jobid arguments
NEW: Checksum can be verified during FTS and SRM2Storage 

[v6r3p16]

*DataManagement
FIX: better monitoring of FTS channels 
FIX: Handle properly None value for channels and bandwidths

*Core
FIX: Properly calculate the release notes if there are newer releases in the release.notes file

[v6r3p15]

*DataManagement
FIX: if there is no failed files, put an empty dict

*Transformation
FIX: Wrong calls to TCA::cleanMetadataCatalogFiles


[v6r3p14]

* Core

BUGFIX: ProcessPool.py: clean processing and finalisation
BUGFIX: Pfn.py: don't check for 'FileName' in pfnDict

* DMS

NEW: dirac-dms-show-fts-status.py: script showing last hour history for FTS channels
NEW: TransferDBMonitoringHandler.py: new function exporting FST channel queues
BUGFIX: TransferAgent.py,RemovalAgent.py,RegistrationAgent.py - unlinking of temp proxy files, corection of values sent to gMonitor
BUGFIX: StrategyHandler - new config option 'AcceptableFailedFiles' to unblock scheduling for channels if problematic transfers occured for few files
NEW: TransferAgent,RemovalAgent,RegistrationAgent - new confing options for setting timeouts for tasks and ProcessPool finalisation
BUGFIX: ReplicaManager.py - reverse sort of LFNs when deleting files and directories to avoid blocks
NEW: moved StrategyHandler class def to separate file under DMS/private

* TMS

FIX: TransformationCleaningAgent.py: some refactoring, new way of disabling/enabline execution by 'EnableFlag' config option

[v6r3p13]

*Core
FIX: Added proper ProcessPool checks and finalisation

*DataManagement
FIX: don't set Files.Status to Failed for non-existign files, failover transfers won't go
FIX: remove classmethods here and there to unblock requestHolder
CHANGE: RAB, TA: change task timeout: 180 and 600 (was 600 and 900 respectively)
FIX: sorting replication tree by Ancestor, not hopAncestorgit add DataManagementSystem/Agent/TransferAgent.py
NEW: TA: add finalize
CHANGE: TransferAgent: add AcceptableFailedFiles to StrategyHandler to ban FTS channel from scheduling

[v6r3p12]

*Core
FIX: Platform.py - check if Popen.terminate is available (only from 2.6)

[v6r3p11]

*Core
FIX: ProcessPool with watchdog and timeouts

[v6r3p10]

*StorageManagement
BUGFIX: StorageElement - staging is a Read operation and should be allowed as such

*WMS
BUGFIX: InProcessComputingElement, JobAgent - proper return status code from the job wrapper

*Core
FIX: Platform - manage properly the case of exception in the ldconfig execution

[v6r3p9]

*DMS
FIX: TransferDB.getChannelObservedThroughput - the channelDict was created in a wrong way

[v6r3p8]

*Web
CHANGE: return back to the release web2012041601

[v6r3p7]

*Transformation
FIX: TransformationCleaningAgent - protection from deleting requests with jobID 0 

[v6r3p6]

*Core
FIX: dirac-install-db - proper key argument (follow change in InstallTools)
FIX: ProcessPool - release all locks every time WorkignProcess.run is executed, more fixes to come
FIX: dirac-configure - for Multi-Community installations, all vomsdir/vomses files are now created

*WMS
NEW: SiteDirector - add pilot option with CE name to allow matching of SAM jobs.
BUGFIX: dirac-pilot - SGE batch ID was overwriting the CREAM ID
FIX: PilotDirector - protect the CS master if there are at least 3 slaves
NEW: Watchdog - set LocalJobID in the SGE case

[v6r3p5]

*Core:
BUGFIX: ProcessPool - bug making TaskAgents hang after max cycles
BUGFIX: Graphs - proper handling plots with data containing empty string labels
FIX: GateWay - transfers were using an old API
FIX: GateWay - properly calculate the gateway URL
BUGFIX: Utilities/Pfn.py - bug in pfnunparse() when concatenating Path and FileName

*Accounting
NEW: ReportGenerator - make AccountingDB readonly
FIX: DataCache - set daemon the datacache thread
BUGFIX: BasePlotter - proper handling of the Petabyte scale data

*DMS:
BUGFIX: TransferAgent, RegistrationTask - typos 

[v6r3p4]

*DMS:
BUGFIX: TransferAgent - wrong value for failback in TA:execute

[v6r3p3]

*Configuration
BUGFIX: Operations helper - typo

*DMS:
FIX: TransferAgent - change the way of redirecting request to task

[v6r3p2]

*DMS
FIX: FTSRequest - updating metadata for accouting when finalizing FTS requests

*Core
FIX: DIRAC/__init__.py - default version is set to v6r3

[v6r3p1]

*WMS
CHANGE: Use ResourcesStatus and Resources helpers in the InputDataAgent logic

*Configuration
NEW: added getStorageElementOptions in Resources helper

*DMS
FIX: resourceStatus object created in TransferAgent instead of StrategyHandler

[v6r3]

*Core
NEW: Added protections due to the process pool usage in the locking logic

*Resources
FIX: LcgFileCatalogClient - reduce the number of retries: LFC_CONRETRY = 5 to 
     avoid combined catalog to be stuck on a faulty LFC server
     
*RSS
BUGFIX: ResourceStatus - reworked helper to keep DB connections     

*DMS
BUGFIX: ReplicaManager::CatalogBase::_callFileCatalogFcnSingleFile() - wrong argument

*RequestManagement
FIX: TaskAgents - set timeOut for task to 10 min (15 min)
NEW: TaskAgents - fill in Error fields in case of failing operations

*Interfaces
BUGFIX: dirac-wms-select-jobs - wrong use of the Dirac API

[v6r2p9]

*Core
FIX: dirac-configure - make use of getSEsForSite() method to determine LocalSEs

*WMS
NEW: DownloadInputData,InputDataByProtocol - check Files on Tape SEs are on Disk cache 
     before Download or getturl calls from Wrapper
CHANGE: Matcher - add Stalled to "Running" Jobs when JobLimits are applied   
CHANGE: JobDB - allow to specify required platform as Platform JDL parameter,
        the specified platform is taken into account even without /Resources/Computing/OSCompatibility section

*DMS
CHANGE: dirac-admin-allow(ban)-se - removed lhcb-grid email account by default, 
        and added switch to avoid sending email
FIX: TaskAgents - fix for non-existing files
FIX: change verbosity in failoverReplication 
FIX: FileCatalog - remove properly metadata indices 
BUGFIX: FileManagerBase - bugfix in the descendants evaluation logic  
FIX: TransferAgent and TransferTask - update Files.Status to Failed when ReplicaManager.replicateAndRegister 
     will fail completely; when no replica is available at all.

*Core
FIX: dirac-pilot - default lcg bindings version set to 2012-02-20

[v6r2p8]

*DMS:
CHANGE: TransferAgent - fallback to task execution if replication tree is not found

[v6r2p7]

*WMS
BUGFIX: SiteDirector - wrong CS option use: BundleProxy -> HttpProxy
FIX: SiteDirector - use short lines in compressed/encoded files in the executable
     python script

[v6r2p6]

*DataManagement
FIX: Bad logic in StrategyHandler:MinimiseTotalWait

*Core
CHANGE: updated GGUS web portal URL

*RSS
BUGFIX: meta key cannot be reused, it is popped from dictionary

*Framework
FIX: The Gateway service does not have a handler
NEW: ConfingTemplate entry for Gateway
FIX: distribution notes allow for word wrap

*WorkloadManagement
FIX: avoid unnecessary call if no LFN is left in one of the SEs
FIX: When Uploading job outputs, try first Local SEs, if any


[v6r2p5]

*RSS
BUGFIX: several minor bug fixes

*RequestManagement
BUGFIX: RequestDBMySQL - removed unnecessary request type check

*DMS
BUGFIX: FileCatalogClienctCLI - wrong evaluation of the operation in the find command
NEW: FileCatalog - added possibility to remove specified metadata for a given path 
BUGFIX: ReplicaManager - wrong operation order causing failure of UploadLogFile module

*Core
NEW: dirac-install - generate cshrc DIRAC environment setting file for the (t)csh 

*Interfaces
CHANGE: Job - added InputData to each element in the ParametricInputData

*WMS
CHANGE: dirac-jobexec - pass ParametericInputData to the workflow as a semicolon separated string

[v6r2p4]

*WMS
BUGFIX: StalledJobAgent - protection against jobs with no PilotReference in their parameters
BUGFIX: WMSAdministratorHandler - wrong argument type specification for getPilotInfo method

*StorageManagement
BUGFIX: RequestFinalizationAgent - no method existence check when calling RPC method

[v6r2p3]

*WMS
CHANGE: Matcher - fixed the credentials check in requestJob() to simplify it

*ConfigurationSystem
CHANGE: Operations helper - fix that allow no VO to be defined for components that do not need it

*Core
BUGFIX: InstallTools - when applying runsvctrl to a list of components make sure that the config server is treated first and the sysadmin service - last
        
[v6r2p2]

*WMS
BUGFIX: Matcher - restored logic for checking private pilot asking for a given DN for belonging to the same group with JOB_SHARING property.

[v6r2p1]

*RequestManagementSystem
BUGFIX: RequestCleaningAgent - missing import of the "second" interval definition 

[v6r2]

*General
FIX: replaced use of exec() python statement in favor of object method execution

*Accounting
CHANGE: Accounting 'byte' units are in powers of 1000 instead of powers of 1024 (closes #457)

*Core
CHANGE: Pfn.py - pfnparse function rewritten for speed up and mem usage, unit test case added
FIX: DISET Clients are now thread-safe. Same clients used twice in different threads was not 
closing the previous connection
NEW: reduce wait times in DISET protocol machinery to improve performance    
NEW: dirac-fix-mysql-script command to fix the mysql start-up script for the given installation
FIX: TransferClient closes connections properly
FIX: DISET Clients are now thread-safe. Same client used twice in different threads will not close the previous connection
CHANGE: Beautification and reduce wait times to improve performance
NEW: ProcessPool - added functionality to kill all children processes properly when destroying ProcessPool objects
NEW: CS Helper for LocalSite section, with gridEnv method
NEW: Grid module will use Local.gridEnv if nothing passed in the arguments
CHANGE: Add deprecated sections in the CS Operations helper to ease the transition
FIX: dirac-install - execute dirac-fix-mysql-script, if available, to fix the mysql.server startup script
FIX: dirac-distribution - Changed obsoleted tar.list file URL
FIX: typo in dirac-admin-add-host in case of error
CHANGE: dirac-admin-allow(ban)-se - use diracAdmin.sendMail() instead of NotificationClient.sendMail()

*Framework
BUGFIX: UserProfileDB - no more use of "type" variable as it is a reserved keyword 

*RequestManagement:
FIX: RequestDBFile - more consistent treatment of requestDB Path
FIX: RequestMySQL - Execution order is evaluated based on not Done state of subrequests
NEW: RequestCleaningAgent - resetting Assigned requests to Waiting after a configurable period of time

*RSS
CHANGE: RSS Action now inherits from a base class, and Actions are more homogeneous, they all take a uniform set of arguments. The name of modules has been changed from PolType to Action as well.
FIX: CacheFeederAgent - too verbose messages moved to debug instead of info level
BUGFIX: fixed a bug preventing RSS clients to connect to the services     
FIX: Proper services synchronization
FIX: Better handling of exceptions due to timeouts in GOCDBClient   
FIX: RSS.Notification emails are sent again
FIX: Commands have been modified to return S_OK, S_ERROR inside the Result dict. This way, policies get a S_ERROR / S_OK object. CacheFeederAgent has been updated accordingly.
FIX: allow clients, if db connection fails, to reconnect ( or at least try ) to the servers.
CHANGE: access control using CS Authentication options. Default is SiteManager, and get methods are all.
BUGFIX: MySQLMonkey - properly escaped all parameters of the SQL queries, other fixes.
NEW: CleanerAgent renamed to CacheCleanerAgent
NEW: Updated RSS scripts, to set element statuses and / or tokens.
NEW: Added a new script, dirac-rss-synch
BUGFIX: Minor bugfixes spotted on the Web development
FIX: Removed useless decorator from RSS handlers
CHANGE: ResourceStatus helper tool moved to RSS/Client directory, no RSS objects created if the system is InActive
CHANGE: Removed ClientFastDec decorator, using a more verbose alternative.
CHANGE: Removed useless usage of kwargs on helper functions.  
NEW: added getSESitesList method to RSSClient      
FIX: _checkFloat() checks INTEGERS, not datetimes

*DataManagement
CHANGE: refactoring of DMS agents executing requests, allow requests from arbitrary users
NEW: DFC - allow to specify multiple replicas, owner, mode when adding files
CHANGE: DFC - optimization of the directory size evaluation
NEW: Added CREATE TEMPORARY TABLES privilege to FileCatalogDB
CHANGE: DFC - getCatalogCounters() update to show numbers of directories
NEW: lfc_dfc_copy script to migrate data from LFC to DFC
FIX: dirac-dms-user-lfns - fixed the case when the baseDir is specified
FIX: FTS testing scripts were using sys.argv and getting confused if options are passed
NEW: DFC - use DirectoryUsage tables for the storage usage evaluations
NEW: DFC - search by metadata can be limited to a given directory subtree
NEW: DFC - search by both directory and file indexed metadata
BUGFIX: DFC - avoid crash if no directories or files found in metadata query
NEW: DFC FileCatalogHandler - define database location in the configuration
NEW: DFC - new FileCatalogFactory class, possibility to use named DFC services
FIX: FTSMonitor, FTSRequest - fixes in handling replica registration, setting registration requests in FileToCat table for later retry
FIX: Failover registration request in the FTS agents.      
FIX: FTSMonitor - enabled to register new replicas if even the corresponding request were removed from the RequestManagement 
FIX: StorageElement - check if SE has been properly initialized before executing any method     
CHANGE: LFC client getReplica() - make use of the new bulk method lfc.lfc_getreplicasl()
FIX: LFC client - protect against getting None in lfc.lfc_readdirxr( oDirectory, "" )  
FIX: add extra protection in dump method of StorageElement base class
CHANGE: FailoverTransfer - create subrequest per catalog if more than one catalog

*Interface
NEW: Job.py - added method to handle the parametric parameters in the workflow. They are made available to the workflow_commons via the key 'GenericParameters'.
FIX: Dirac.py - fix some type checking things
FIX: Dirac.py - the addFile() method can now register to more than 1 catalog.

*WMS
FIX: removed dependency of the JobSchedulingAgent on RSS. Move the getSiteTier functionality to a new CS Helper.
FIX: WMSAdministratorHandler - Replace StringType by StringTypes in the export methods argument type
FIX: JobAgent - Set explicitly UseServerCertificate to "no" for the job executable
NEW: dirac-pilot - change directory to $OSG_WN_TMP on OSG sites
FIX: SiteDirector passes jobExecDir to pilot, this defaults to "." for CREAM CEs. It can be set in the CS. It will not make use of $TMPDIR in this case.
FIX: Set proper project and release version to the SiteDirector     
NEW: Added "JobDelay" option for the matching, refactored and added CS options to the matcher
FIX: Added installation as an option to the pilots and random MyProxyServer
NEW: Support for parametric jobs with parameters that can be of List type

*Resources
NEW: Added SSH Grid Engine Computing Element
NEW: Added SSH Computing Element
FIX: make sure lfc client will not try to connect for several days

*Transformation
FIX: TransformationDB - in setFileStatusForTransformation() reset ErrorCount to zero if "force" flag and    the new status is "unused"
NEW: TransformationDB - added support for dictionary in metadata for the InputDataQuery mechanism     

[v6r1p13]

*WMS
FIX: JobSchedulingAgent - backported from v6r2 use of Resources helper

[v6r1p12]

*Accounting
FIX: Properly delete cached plots

*Core
FIX: dirac-install - run externals post install after generating the versions dir

[v6r1p11]

*Core
NEW: dirac-install - caches locally the externals and the grid bundle
FIX: dirac-distribution - properly generate releasehistory and releasenotes

[v6r1p10]

*WorloadManagement
FIX: JobAgent - set UseServerCertificate option "no" for the job executable

[v6r1p9]

*Core
FIX: dirac-configure - set the proper /DIRAC/Hostname when defining /LocalInstallation/Host

*DataManagement
FIX: dirac-dms-user-lfns - fixed the case when the baseDir is specified
BUGFIX: dirac-dms-remove-files - fixed crash in case of returned error report in a form of dictionary 

[v6r1p8]

*Web
FIX: restored Run panel in the production monitor

*Resources
FIX: FileCatalog - do not check existence of the catalog client module file

[v6r1p7]

*Web
BUGFIX: fixed scroll bar in the Monitoring plots view

[v6r1p6]

*Core
FIX: TransferClient closes connections properly

[v6r1p5]

*Core
FIX: DISET Clients are now thread-safe. Same clients used twice in different threads was not 
     closing the previous connection
NEW: reduce wait times in DISET protocol machinery to improve performance   

[v6r1p4]

*RequestManagement
BUGFIX: RequestContainer - in isSubRequestDone() treat special case for subrequests with files

*Transformation
BUGFIX: TransformationCleaningAgent - do not clear requests for tasks with no associated jobs

[v6r1p3]

*Framework
NEW: Pass the monitor down to the request RequestHandler
FIX: Define the service location for the monitor
FIX: Close some connections that DISET was leaving open

[v6r1p2]

*WorkloadManagement
BUGFIX: JobSchedulingAgent - use getSiteTiers() with returned direct value and not S_OK

*Transformation
BUGFIX: Uniform use of the TaskManager in the RequestTaskAgent and WorkflowTaskAgent

[v6r1p1]

*RSS
BUGFIX: Alarm_PolType now really send mails instead of crashing silently.

[v6r1]

*RSS
CHANGE: Major refactoring of the RSS system
CHANGE: DB.ResourceStatusDB has been refactored, making it a simple wrapper round ResourceStatusDB.sql with only four methods by table ( insert, update, get & delete )
CHANGE: DB.ResourceStatusDB.sql has been modified to support different statuses per granularity.
CHANGE: DB.ResourceManagementDB has been refactored, making it a simple wrapper round ResourceStatusDB.sql with only four methods by table ( insert, update, get & delete )
CHANGE: Service.ResourceStatusHandler has been refactored, removing all data processing, making it an intermediary between client and DB.
CHANGE: Service.ResourceManagementHandler has been refactored, removing all data processing, making it an intermediary between client and DB.
NEW: Utilities.ResourceStatusBooster makes use of the 'DB primitives' exposed on the client and does some useful data processing, exposing the new functions on the client.
NEW: Utilities.ResourceManagementBooster makes use of the 'DB primitives' exposed on the client and does some useful data processing, exposing the new functions on the client.
CHANGE: Client.ResourceStatusClient has been refactorerd. It connects automatically to DB or to the Service. Exposes DB and booster functions.
CHANGE: Client.ResourceManagementClient has been refactorerd. It connects automatically to DB or to the Service. Exposes DB and booster functions.
CHANGE: Agent.ClientsCacheFeederAgent renamed to CacheFeederAgent. The name was not accurate, as it also feeds Accouting Cache tables.
CHANGE: Agent.InspectorAgent, makes use of automatic API initialization.
CHANGE: Command. refactor and usage of automatic API initialization.
CHANGE: PolicySystem.PEP has reusable client connections, which increase significantly performance.
CHANGE: PolicySystem.PDP has reusable client connections, which increase significantly performance.
NEW: Utilities.Decorators are syntactic sugar for DB, Handler and Clients.
NEW: Utilities.MySQLMonkey is a mixture of laziness and refactoring, in order to generate the SQL statements automatically. Not anymore sqlStatemens hardcoded on the RSS.
NEW: Utilities.Validator are common checks done through RSS modules
CHANGE: Utilities.Synchronizer syncs users and DIRAC sites
CHANGE: cosmetic changes everywhere, added HeadURL and RCSID
CHANGE: Removed all the VOExtension logic on RSS
BUGFIX: ResourceStatusHandler - getStorageElementStatusWeb(), access mode by default is Read
FIX: RSS __init__.py will not crash anymore if no CS info provided
BUGFIX: CS.getSiteTier now behaves correctly when a site is passed as a string

*dirac-setup-site
BUGFIX: fixed typos in the Script class name

*Transformation
FIX: Missing logger in the TaskManager Client (was using agent's one)
NEW: Added UnitTest class for TaskManager Client

*DIRAC API
BUGFIX: Dirac.py. If /LocalSite/FileCatalog is not define the default Catalog was not properly set.
FIX: Dirac.py - fixed __printOutput to properly interpret the first argument: 0:stdout, 1:stderr
NEW: Dirac.py - added getConfigurationValue() method

*Framework
NEW: UsersAndGroups agent to synchronize users from VOMRS server.

*dirac-install
FIX: make Platform.py able to run with python2.3 to be used inside dirac-install
FIX: protection against the old or pro links pointing to non-existent directories
NEW: make use of the HTTP proxies if available
FIX: fixed the logic of creating links to /opt/dirac directories to take into account webRoot subdirs

*WorkloadManagement
FIX: SiteDirector - change getVO() function call to getVOForGroup()

*Core:
FIX: Pfn.py - check the sanity of the pfn and catch the erroneous case

*RequestManagement:
BUGFIX: RequestContainer.isSubrequestDone() - return 0 if Done check fails

*DataManagement
NEW: FileCatalog - possibility to configure multiple FileCatalog services of the same type

[v6r0p4]

*Framework
NEW: Pass the monitor down to the request RequestHandler
FIX: Define the service location for the monitor
FIX: Close some connections that DISET was leaving open

[v6r0p3]

*Framework
FIX: ProxyManager - Registry.groupHasProperties() wasn't returning a result 
CHANGE: Groups without AutoUploadProxy won't receive expiration notifications 
FIX: typo dirac-proxy-info -> dirac-proxy-init in the expiration mail contents
CHANGE: DISET - directly close the connection after a failed handshake

[v6r0p2]

*Framework
FIX: in services logs change ALWAYS log level for query messages to NOTICE

[v6r0p1]

*Core
BUGFIX: List.uniqueElements() preserves the other of the remaining elements

*Framework
CHANGE: By default set authorization rules to authenticated instead of all
FIX: Use all required arguments in read access data for UserProfileDB
FIX: NotificationClient - dropped LHCb-Production setup by default in the __getRPSClient()

[v6r0]

*Framework
NEW: DISET Framework modified client/server protocol, messaging mechanism to be used for optimizers
NEW: move functions in DIRAC.Core.Security.Misc to DIRAC.Core.Security.ProxyInfo
CHANGE: By default log level for agents and services is INFO
CHANGE: Disable the log headers by default before initializing
NEW: dirac-proxy-init modification according to issue #29: 
     -U flag will upload a long lived proxy to the ProxyManager
     If /Registry/DefaultGroup is defined, try to generate a proxy that has that group
     Replaced params.debugMessage by gLogger.verbose. Closes #65
     If AutoUploadProxy = true in the CS, the proxy will automatically be uploaded
CHANGE: Proxy upload by default is one month with dirac-proxy-upload
NEW: Added upload of pilot proxies automatically
NEW: Print info after creating a proxy
NEW: Added setting VOMS extensions automatically
NEW: dirac-proxy-info can also print the information of the uploaded proxies
NEW: dirac-proxy-init will check that the lifetime of the certificate is less than one month and advise to renew it
NEW: dirac-proxy-init will check that the certificate has at least one month of validity
FIX: Never use the host certificate if there is one for dirac-proxy-init
NEW: Proxy manager will send notifications when the uploaded proxies are about to expire (configurable via CS)
NEW: Now the proxyDB also has a knowledge of user names. Queries can use the user name as a query key
FIX: ProxyManager - calculate properly the dates for credentials about to expire
CHANGE: ProxyManager will autoexpire old proxies, also auto purge logs
CHANGE: Rename dirac-proxy-upload to dirac-admin-proxy-upload
NEW: dirac-proxy-init will complain if the user certificate has less than 30 days
CHANGE: SecurityLogging - security log level to verbose
NEW: OracleDB - added Array type 
NEW: MySQL - allow definition of the port number in the configuration
FIX: Utilities/Security - hash VOMS Attributes as string
FIX: Utilities/Security - Generate a chain hash to discover if two chains are equal
NEW: Use chain has to discover if it has already been dumped
FIX: SystemAdministrator - Do not set  a default lcg version
NEW: SystemAdministrator - added Project support for the sysadmin
CHANGE: SysAdmin CLI - will try to connect to the service when setting the host
NEW: SysAdmin CLI - colorization of errors in the cli
NEW: Logger - added showing the thread id in the logger if enabled
     
*Configuration
NEW: added getVOfromProxyGroup() utility
NEW: added getVoForGroup() utility, use it in the code as appropriate
NEW: added Registry and Operations Configuration helpers
NEW: dirac-configuration-shell - a configuration script for CS that behaves like an UNIX shellCHANGE: CSAPI - added more functionality required by updated configuration console
NEW: Added possibility to define LocalSE to any Site using the SiteLocalSEMapping 
     section on the Operations Section     
NEW: introduce Registry/VO section, associate groups to VOs, define SubmitPools per VO
FIX: CE2CSAgent - update the CEType only if there is a relevant info in the BDII  

*ReleaseManagement
NEW: release preparations and installation tools based on installation packages
NEW: dirac-compile-externals will try go get a DIRAC-free environment before compiling
NEW: dirac-disctribution - upload command can be defined via defaults file
NEW: dirac-disctribution - try to find if the version name is a branch or a tag in git and act accordingly
NEW: dirac-disctribution - added keyword substitution when creating a a distribution from git
FIX: Install tools won't write HostDN to the configuration if the Admin username is not set 
FIX: Properly set /DIRAC/Configuration/Servers when installing a CS Master
FIX: install_site.sh - missing option in wget for https download: --no-check-certificate
FIX: dirac-install-agent(service) - If the component being installed already has corresponding 
     CS section, it is not overwritten unless explicitly asked for
NEW: dirac-install functionality enhancement: start using the switches as defined in issue #26;
CHANGE: dirac-install - write the defaults if any under defaults-.cfg so dirac-configure can 
        pick it up
FIX: dirac-install - define DYLD_LIBRARY_PATH ( for Mac installations )     
NEW: dirac-install - put all the goodness under a function so scripts like lhcb-proxy-init can use it easily
FIX: dirac-install - Properly search for the LcgVer
NEW: dirac-install will write down the releases files in -d mode   
CHANGE: use new dirac_install from gothub/integration branch in install_site.sh
NEW: Extensions can request custom external dependencies to be installed via pip when 
     installing DIRAC.
NEW: LCG bundle version can be defined on a per release basis in the releases.cfg 
NEW: dirac-deploy-scripts - when setting the lib path in the deploy scripts. 
     Also search for subpaths of the libdir and include them
NEW: Install tools - plainly separate projects from installations

*Accounting
CHANGE: For the WMSHistory type, send as JobSplitType the JobType
CHANGE: Reduced the size of the max key length to workaround mysql max bytes for index problem
FIX: Modified buckets width of 1week to 1 week + 1 day to fix summer time end week (1 hour more )

*WorkloadManagement
CHANGE: SiteDirector - simplified executable generation
NEW: SiteDirector - few more checks of error conditions   
NEW: SiteDirector - limit the queue max length to the value of MaxQueueLengthOption 
     ( 3 days be default )
BUGFIX: SiteDirector - do not download pilot output if the flag getPilotOutput is not set     
NEW: JobDB will extract the VO when applying DIRAC/VOPolicy from the proper VO
FIX: SSHTorque - retrieve job status by chunks of 100 jobs to avoid too long
NEW: glexecComputingElement - allow glexecComputingElement to "Reschedule" jobs if the Test of
     the glexec fails, instead of defaulting to InProcess. Controlled by
     RescheduleOnError Option of the glexecComputingElement
NEW: SandboxStore - create a different SBPath with the group included     
FIX: JobDB - properly treat Site parameter in the job JDL while rescheduling jobs
NEW: JobSchedulingAgent - set the job Site attribute to the name of a group of sites corresponding 
     to a SE chosen by the data staging procedure 
CHANGE: TimeLeft - call batch system commands with the ( default ) timeout 120 sec
CHANGE: PBSTimeLeft - uses default CPU/WallClock if not present in the output  
FIX: PBSTimeLeft - proper handling of (p)cput parameter in the batch system output, recovery of the
     incomplete batch system output      
NEW: automatically add SubmitPools JDL option of the job owner's VO defines it     
NEW: JobManager - add MaxParametericJobs option to the service configuration
NEW: PilotDirector - each SubmitPool or Middleware can define TargetGrids
NEW: JobAgent - new StopOnApplicationFailure option to make the agent exiting the loop on application failure
NEW: PilotAgentsDB - on demand retrieval of the CREAM pilot output
NEW: Pilot - proper job ID evaluation for the OSG sites
FIX: ComputingElement - fixed proxy renewal logic for generic and private pilots
NEW: JDL - added %j placeholder in the JDL to be replaced by the JobID
BUGFIX: DownloadInputData - bug fixed in the naming of downloaded files
FIX: Matcher - set the group and DN when a request gets to the matcher if the request is not 
     coming from a pilot
FIX: Matcher = take into account JobSharing when checking the owner for the request
CHANGE: PilotDirector, dirac-pilot - interpret -V flag of the pilot as Installation name

*DataManagement
FIX: FileCatalog/DiractoryLevelTree - consistent application of the max directory level using global 
     MAX_LEVELS variable
FIX: FileCatalog - Directory metadata is deleted together with the directory deletion, issue #40    
CHANGE: FileCatalog - the logic of the files query by metadata revisited to increase efficiency 
FIX: LcgFileCatalog - use lfcthr and call lfcthr.init() to allow multithread
     try the import only once and just when LcgFileCatalogClient class is intantiated
NEW: LcgFileCatalogClient - new version of getPathPermissions relying on the lfc_access method to solve the problem
     of multiple user DNs in LFC.     
FIX: StorageElement - get service CS options with getCSOption() method ( closes #97 )
FIX: retrieve FileCatalogs as ordered list, to have a proper default.
CHANGE: FileCatalog - allow up to 15 levels of directories
BUGFIX: FileCatalog - bug fixes in the directory removal methods (closes #98)
BUGFIX: RemovalAgent - TypeError when getting JobID in RemovalAgent
BUGFIX: RemovalAgent - put a limit to be sure the execute method will end after a certain number of iterations
FIX: DownloadInputData - when files have been uploaded with lcg_util, the PFN filename
     might not match the LFN file name
FIX: putting FTSMonitor web page back
NEW: The default file catalog is now determined using /LocalSite/FileCatalog. The old behavior 
     is provided as a fallback solution
NEW: ReplicaManager - can now deal with multiple catalogs. Makes sure the surl used for removal is 
the same as the one used for registration.   
NEW: PoolXMLCatalog - added getTypeByPfn() function to get the type of the given PFN  
NEW: dirac-dms-ban(allow)-se - added possibility to use CheckAccess property of the SE

*StorageManagement
FIX: Stager - updateJobFromStager(): only return S_ERROR if the Status sent is not
recognized or if a state update fails. If the jobs has been removed or
has moved forward to another status, the Stager will get an S_OK and
should forget about the job.
NEW: new option in the StorageElement configuration "CheckAccess"
FIX: Requests older than 1 day, which haven't been staged are retried. Tasks older than "daysOld" 
     number of days are set to Failed. These tasks have already been retried "daysOld" times for staging.
FIX: CacheReplicas and StageRequests records are kept until the pin has expired. This way the 
     StageRequest agent will have proper accounting of the amount of staged data in cache.
NEW: FTSCleaningAgent will allow to fix transient errors in RequestDB. At the moment it's 
     only fixing Requests for which SourceTURL is equal to TargetSURL.
NEW: Stager - added new command dirac-stager-stage-files          
FIX: Update Stager code in v6 to the same point as v5r13p37
FIX: StorageManager - avoid race condition by ensuring that Links=0 in the query while removing replicas

*RequestManagement
FIX: RequestDBFile - get request in chronological order (closes issue #84)
BUGFIX: RequestDBFile - make getRequest return value for getRequest the same as for

*ResourceStatusSystem
NEW: Major code refacoring. First refactoring of RSS's PEP. Actions are now function 
     defined in modules residing in directory "Actions".
NEW: methods to store cached environment on a DB and ge them.
CHANGE: command caller looks on the extension for commands.
CHANGE: RSS use now the CS instead of getting info from Python modules.
BUGFIX: Cleaned RSS scripts, they are still prototypes
CHANGE: PEP actions now reside in separate modules outside PEP module.
NEW: RSS CS module add facilities to extract info from CS.
CHANGE: Updating various RSS tests to make them compatible with
changes in the system.
NEW: CS is used instead of ad-hoc configuration module in most places.
NEW: Adding various helper functions in RSS Utils module. These are
functions used by RSS developers, including mainly myself, and are
totally independant from the rest of DIRAC.
CHANGE: Mostly trivial changes, typos, etc in various files in RSS     
CHANGE: TokenAgent sends e-mails with current status   

*Transformation
CHANGE: allow Target SE specification for jobs, Site parameter is not set in this case
CHANGE: TransformationAgent  - add new file statuses in production monitoring display
CHANGE: TransformationAgent - limit the number of files to be treated in TransformationAgent 
        for replication and removal (default 5000)
BUGFIX: TransformationDB - not removing task when site is not set
BUGFIX: TransformationCleaningAgent - archiving instead of cleaning Removal and Replication 
        transformations 
FIX: TransformationCleaningAgent - kill jobs before deleting them        

*Workflow
NEW: allow modules to define Input and Output parameters that can be
     used instead of the step_commons/workflow_commons (Workflow.py, Step.py, Module.py)

*Various fixes
BUGFIX: Mail.py uses SMTP class rather than inheriting it
FIX: Platform utility will properly discover libc version even for the new Ubuntu
FIX: Removed old sandbox and other obsoleted components<|MERGE_RESOLUTION|>--- conflicted
+++ resolved
@@ -1,4 +1,3 @@
-<<<<<<< HEAD
 [v6r15-pre6]
 
 Removed general "from DIRAC.Core.Utilities import *" in the top-level __init__.py
@@ -31,7 +30,7 @@
 NEW: TaskQueueDB - possibility to present requirements in a form of tags from the 
      site( pilot ) to the jobs to select ones with required properties
 FIX: JobWrapper - the InputData optimizer parameters are now DEncoded     
-=======
+
 [v6r14p7]
 
 *Core
@@ -43,7 +42,6 @@
 
 *Resources
 BUGFIX: ComputingElement - get rid of legacy getResourcesDict() call
->>>>>>> ee5af1cd
 
 [v6r14p6]
 
