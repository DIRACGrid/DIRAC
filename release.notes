<<<<<<< HEAD
[v7r1p26]

FIX: Fixes from v7r0p46

*Resources
FIX: (#4909) use grid CA to download the srr file
FIX: (#4904) ARCComputingElement: fixed a few places where unicode literals have leaked: wrapped in str

*WMS
FIX: (#4904) JobAgent: using internal function for rescheduling jobs

[v7r1p25]

FIX: Fixes from v7r0p45

*Core
CHANGE: (#4890) logging failing MySQL commands

*WMS
FIX: (#4889) fix for retrieving the pilot reference when it's an ES JobParameter
FIX: (#4889) fix for using the ES JobParameters for static data of heartbeats (app std out)
FIX: (#4897) added timestamp to pilot.json

[v7r1p24]

FIX: fixes from v7r0p44

*TransformationSystem
FIX: (#4883) fix to allow to pass a list of sourceSE to dirac-transformation-replication

[v7r1p23]

FIX: Fixes from v7r0p43

*Configuration
FIX: (#4869) Bdii2CSAgent: remove constant update of NumberOfProcessors parameter.
     Comparison between int and str lead to "new" value every run.

*WMS
FIX: (#4868) JobLoggingDB: fix for backward compatibility

*Monitoring
CHANGE: (#4872) better, faster aggregations. Always using term queries for keyword fields,
         and other less important changes
CHANGE: (#4872) do not return error if trying to delete non-existing index

*tests
NEW: (#4872) added integration test for MonitoringDB

[v7r1p22]

*WMS
NEW: (#4852) new module JobMinorStatus.py to put some standard minor statuses
CHANGE: (#4852) JobStateUpdateHandler - set startTime of job (in attributes) as from when the
        (#4852) job is Running (was when the application started). As agreed in a mail discussion...
CHANGE: (#4852) JobWrapper - send failover requests and accounting information after setting the final status

[v7r1p21]

*ConfigurationSystem
FIX: (#4854) Fix typo in CERNLDAPSyncPlugin

*Resources
FIX: (#4848) Fix SingularityComputingElement for non-server-style installations

[v7r1p20]

*Core
CHANGE: (#4842) TLS: read proxy flag from M2Crypto.X509

*Framework
CHANGE: (#4832) NotificationHandler: sendMail: the avoidSpam parameter is deprecated.
        All emails (same subject, address, body) are now only sent once per 24h

*WorkloadManagementSystem
FIX: (#4839) There was a bug handling the bulk status updates that was not updating
             correctly the job status although the job logging information was correct).
             This PR fixes this bug. It was tested in certification as a hotfix
CHANGE: (#4839) internally always call the setJobStatusBulk() method in order to be consistent
CHANGE: (#4839) in JobReport, only send statuses that are not empty, and remove handling of
                ApplicationCounter that is never sent nor used anywhere
CHANGE: (#4834) JobStateUpdateHandler: use class variables instead of global

*Resources
FIX: (#4841) Fix using SingularityComputingElement with the host's DIRAC installation

*Interfaces
FIX: (#4834) Job.py: use --cfg option for JobConfigArgs

*RSS
FIX: (#4834) Added one field for retrieving the corrected order of columns

[v7r1p19]

FIX: Fixes from v7r0p40

*Configuration
FIX: (#4821) Bdii2CSAgent: Updating CE information wasn't working because the list of
     CEs wasn't picked up from the right place (Site/CE option, instead of Site/CES/<CE_Sections>)
FIX: (#4821) Glue2: fix association of CEs to sites if the CE associated sitename in the BDII differs
     from the Name given in the CS
FIX: (#4821) dirac-admin-add-resources: Fix bug preventing the use of GLUE2 mode
CHANGE: (#4636) BDII2CSAgent: stop looking for SEs in BDII

*Resources
FIX: (#4827) SingularityCE: Create pilot.cfg as part of the inner DIRAC install.

*RSS
FIX: (#4830) added vo field to ResourceStatusClient calls

[v7r1p18]

*RSS
FIX: (#4815) Fix a problem with vo being returned in a middle to a list in toList

[v7r1p17]

*Configuration
NEW: (#4784) VOMS2CSAgent introduce SyncPlugins to add extra or validate user information information
NEW: (#4809) Add CERNLDAPSyncPlugin for VOMS2CSAgent

*Accounting
CHANGE: (#4798) multiply wallclock per the number of processors used

*WMS
FIX: (#4816) JobStateUpdateHandler - Fix bug when using elasticJobParametersDB

*Resources
FIX: (#4792) Initialisation of arc.Endpoint in ARCComputingElement

*RSS
FIX: (#4790) use createClient decorator for RSS clients

[v7r1p16]

*Resources
FIX: (#4786) FileCatalogClient: correctly returning error in getReplicas() call

[v7r1p15]

*Configuration
FIX: (#4766) Bdii2CSAgent: Fix exception if selectedSites was set, but some unknown Sites were found by the agent
CHANGE: Bdii2CSAgent: if selectedSites is configured, also remove all CEs from unknown sites from the results

*Framework
CHANGE: (#4766) NotificationHandler: sendMail: the avoidSpam parameter is deprecated. All emails (same subject, address,
        body) are now only sent once per 24h

*Resources
FIX: (#4777) Mount the host's DIRAC installation in the container when using SingularityCE without
     InstallDIRACInContainer

*RSS
CHANGE: (#4767) SummarizeLogAgent uses list instead of tuples

*WorkloadManagement
CHANGE: (#4767) JobMonitoring uses cls/self attributes instead of global variable
CHANGE: (#4772) JobMonitoring.getJobPageSummaryWeb can provide jobIDs according to the pilotJobReferences

[v7r1p14]

*Core
CHANGE: (#4752) Glue2: the number of ldap searches has been reduced to three making lookups much faster
CHANGE: (#4752) Glue2: return also unknown sites not found in the information provider for given VO
CHANGE: (#4752) Glue2: fill value for SI00 for queues as well. Value is fixed at 2500 and will overwrite any existing value.
CHANGE: (#4752) Glue2: architecture will now always be lowercase.
CHANGE: (#4752) Glue2: Read the GLUE2ComputingShareMaxSlotsPerJob value and fill the NumberOfProcessors entry for
                the respective queue. Ignores CREAM CEs. A Ceiling for this number can be set by
                /Resources/Computing/CEDefaults/MaxNumberOfProcessors, defaults to 8. Solves #3926
CHANGE: (#4747) Added support for ElasticSearch 7.
CHANGE: (#4747)  Find cas.pem and crls.pem if they are local, before generating them.

*Configuration:
CHANGE: (#4752) Bdii2CSAgent: change email subject to agent name
CHANGE: (#4752) Bdii2CSAgent: Make GLUE2Only=True the default
CHANGE: (#4752) Bdii2CSAgent: Email also information about CEs not found in the specified information, CEs can be ignored with BannedCEs option, solves #1034
CHANGE: (#4752) dirac-admin-add-resources: printout CEs that are not known at the given information provider
CHANGE: (#4752) dirac-admin-add-resources: default to Glue2, deprecate -G flag. Add -g flag to use glue1
FIX: (#4752) dirac-admin-add-resources: Do not exit if no new CEs are found, still look for changes of existing CEs

*Monitoring
CHANGE: (#4747) Eliminate types from MonitoringDB for support for ElasticSearch 7

*WMS
CHANGE: (#4747) renamed ElasticJobDB.py in ElasticJobParametersDB.py
CHANGE: (#4747) Eliminate types from ElasticJobParametersDB.py for support for ElasticSearch 7
CHANGE: (#4747) Use ES query DSL for searches in ElasticJobParametersDB.py, also for deleting entries

*Resources

CHANGE: (#4755) remove backward compatibility for BaseSE defined in StorageElements section (issue #3516)
CHANGE: (#4755) Clearer error message related to LFN convention (issue #2790)

[v7r1p13]

*WMS
CHANGE: (#4750) JobMonitoring casts for JSON

*Framework
CHANGE: (#4750) ignore serialization error for JSON in the Monitoring

*RMS
CHANGE: (#4750) ignore serialization error in ForwardDISET

tests
FIX: (#4745, #4746) transformation_replication - fix integration test

[v7r1p12]

*Core:
FIX: (#4724) correctly pass the argument to the new ThreadPool in MessageBroker
FIX: (#4737) modify logging when CAs & CRLs sync

*Framework
FIX: (#4728) Fix hashing of local CA and CRL bundles
FIX: (#4737) add check of availability of directories for sync CAs in BundleDeliveryClient

*Production
FIX: (#4739) Fixes for JSON serialization

*WMS
FIX: (#4739) Fixes for JSON serialization

*Transformation
FIX: (#4739) TransformationManagerHandler: fixes for JSON serialization


*ResourceStatusSystem
CHANGE: (#4720) add a VO column to all tables as apart of the primary key and a default value='all'

*Resources
NEW: (#4721) SingularityCE: singularityCE: added possibility to run without re-installing DIRAC inside the container
CHANGE: (#4733) SingularityComputingElement: Enable userns option in singularity if possible.
CHANGE: (#4733) SingularityComputingElement: Use CVMFS as singularity fallback location if userns is enabled.

*docs:
CHANGE: (#4721) improved doc for SingularityCE options

*tests
FIX: (#4724) fix rss-scripts syntax

[v7r1p11]

*WMS
FIX: (#4712) PilotStatusAgent was crashing due to a bug

*Test
FIX: (#4712) fix for main RSS system test

[v7r1p10]

Fixes from v7r0p32

CHANGE: (#4690) ComponentInstaller uses --cfg option

[v7r1p9]

Fixes from v7r0p31

*Resources
FIX: (#4704) ARCComputingElement: fix use of gLogger, which was replaced by self.log

[v7r1p8]

*WMS
NEW: (#4699) add a retryUpload option in the JobWrapper

*DMS
NEW: (#4699) add a retryUpload option to FailoverTransfer
CHANGE: (#4693) Retry file upload for any error condition, not just file catalogue failure.

*Resources
FIX: (#4669) multiple minor style fixes

*tests
FIX: (#4695) Tests are modified so the MultiVO File catalog is not a master catalog anymore.
     Addresses #4682 .

[v7r1p7]

*Core
FIX: (#4679) dirac-install is getting the globalDefaults.cfg from CVMFS if available
FIX: (#4679) dirac-install - loads the installation configuration from etc/dirac.cfg if it is present
NEW: (#4679) dirac-install-extension - new command to add an extension to an existing installation
CHANGE: (#4679) dirac-deploy-scripts - added --module option to inspect only specified modules

*WMS
CHANGE: (#4674) DownloadInputData no longer fails if getFileMetadata fails for the first SE, tries others if available

*DMS
FIX: (#4678) Fix problem where a FileCatalog instance was not aware of SEs added by a different instance.
     SEManager.getSEName now refreshes if an seID is not known. Fixes #4653

*docs
FIX: (#4667) some more info on duplications

*tests
FIX: (#4681) Test_UserMetadata makes dynamic lfns using VO

[v7r1p6]

*Framework
CHANGE: (#4643) BundleDeliveryClient: inheriting from Client

*SMS
FIX: (#4645) StorageManagementDB - drop the tables in the correct order to avoid foreign key errors

*TS
NEW: (#4641) TransformationCleaningAgent will (re)clean very old transformations that are still in the system

*tests
FIX: (#4645) dropDBs uses real array;
FIX: (#4645) remove readonly variables

[v7r1p5]

*Framework
FIX: (#4640) Install of ES DBs: only search in *DB.py files

[v7r1p4]

Includes fixes from v6r22p30, v7r0p26

*Framework
CHANGE: (#4632) dirac-sysadmin - handle installation possible also for ES DBs

*tests
NEW: (#4633) added xmltodict module - makes working with XML feel like working with JSON.

[v7r1p3]

Includes fixes from v6r22p29, v7r0p25

*Framework
FIX: (#4611) ProxyManager, dirac-admin-get-proxy - allow bool type for vomsAttribute parameter
     on service side. Fixes #4608

[v7r1p2]

Changes from v7r0p24 patch

[v7r1p1]

Changes from v6r22p28 patch

*Framework
CHANGE: (#4572) removed group from proxy expiration notification

[v7r1]

NEW: Add environment.yml file for preparing an environment with conda
CHANGE: (#4507) autopep8 for the entire code stack

*Core
NEW: initial support for mysql8
NEW: (#4236) DISET - pass the client DIRAC version as part of the request description structure
NEW: (#4274) Allow installation from a local directory
FIX: (#4289) Use subprocess32 if possible for significantly better performance
FIX: (#4289) TypeLoader should not be a singleton as it has a cache
CHANGE: (#4362) RPC parameters are cast to list/tuples when needed
FIX: (#4410) M2Crypto transport cast socket.error to strings
CHANGE: (#4410) (JSON) rpcStub uses list instead of tuples
NEW: (#4410) add utilities for JSON Serialization (strToIntDict and ignoreEncodeWarning)
CHANGE: (#4354) ThreadPool - replaced by ThreadPoolExecutor(native python)
FIX: (#4439) MySQLDB _connect method
NEW: (#4510) Removed dirac-distribution (use docker image)
CHANGE: (#4491) Streamline of CS helpers for sites and computing elements
NEW: (#4538) MixedEncode - allows for json serialization transition
CHANGE: (#4461) use M2Crypto by default
CHANGE: (#4565) Source bashrc in wrapper script

*Configuration
CHANGE: (#4157) add new helper methods for IdP/Proxy Providers, OAuthManager. Add methods that 
        read DN options in dirac user section
NEW: (#4241) Slave configuration servers are automatically updated as part of the new configuration 
     changes commit
NEW: (#4241) Configuration Server - added forceGlobalConfigurationUpdate() interface to force all 
     registered service to update their configuration
NEW: (#4257) Add search emails for group method in Registry
NEW: (#4397) ConfigurationClient - added getOptionsDictRecursively method, add docs
CHANGE: (#4551) Registry - change search DN properties logic

*Framework
CHANGE: (#4157) add possibility to work with Proxy Providers and "clean" proxy without 
        voms/dirac extensions
NEW: (#4257) Filter of duplicate mails in Notification
FIX: (#4257) Optimize test in NotificationHandler
FIX: (#4289) Avoid leaking std(in|out|err) file handles when running runsvdir
CHANGE: (#4362) BundleDeliveryFramework uses list instead of tuple
CHANGE: (#4410) (JSON) use of list instead of tuples for SecurityLog

*WMS
CHANGE: (#4362) SandboxStoreClient uses list instead of tuple
CHANGE: (#4396) Removed outdated PilotMonitorAgent
CHANGE: (#4410) (JSON) use of list instead of tuples for JobReport and Watchdog
CHANGE: (#4416) As explained in #4412, Completed jobs is used as major status for jobs during
        completion while it is also used for jobs that have a pending request and require a further
        action before being Done or Failed.
CHANGE: (#4416) Completing jobs are treated exactly like Running jobs, i.e. set Stalled if they
        didn't give sign of life, and are not set Failed directly as before. Jobs to be checked
        are those that had not sent a heartbeat within the stalledTime period, in order to reduce
        the number of jobs to check.
NEW: (#4416) Created a file JobStatus.py for replacing the literal job statuses, and updated many
        modules using these new variables. Note that there are still many others to change, but
        could be done gradually...
FIX: (#4451) StalledJobAgent - use int factor to the seconds time delta
FIX: (#4451) ProxyDB - set UserName in setPersistencyFlag() if it is a first record in ProxyDB_Proxies
FIX: (#4514) JobWrapper: try to send the failover requests BEFORE declaring the job status
FIX: (#4514) JobAgent: do not override the job status after the job has finished

*DMS
CHANGE: (#4243) FileCatalog - standard components are loaded using ObjectLoader mechanism
NEW: (#4279) FileCatalog - added VOMSSecurityManager class
CHANGE: (#4279) FileCatalog - dropped PolicyBasedSecurityManager and VOMSPolicy classes
CHANGE: (#4410) (JSON) correct casts for serialization for FTS
CHANGE: (#4364) remove all the SE mangling in the DFC (SEPrefix, resolvePFN, SEDefinition)
CHANGE: (#4423) FileMetadata - split getFileMetadataFields into getFileMetadataFields and _getFileMetadataFields
CHANGE: (#4423) DirectoryMetadata - split getMetadataFields into getMetadataFields and _getMetadataFields
NEW: (#4465) FileCatalog - a FileMetadata and DirectoryMetadata multi VO targeted plug-in wrappers for
     user metadata operations.
FIX: (#4535) StorageElement - do not return negative values in getFreeDiskSpace()

*RMS
CHANGE: (#4410) (JSON) correct casts for serialization
FIX: (#4517) When finalising the request, one should take into account the fact that if the job is
     Stalled one must find its previous status. This is fixed in ReqClient

*Resources
NEW: (#4157) ProxyProvider resources with implementation for DIRAC CA and PUSP proxy providers
NEW: (#4276) IdProvider resources to represent external user identity providers
FIX: (#4455) discrepancy in CE._reset() methods return value in different CE implementations
NEW: (#4546) add Test_ProxyProviderFactory, docs


*RSS
CHANGE: (#4362) SQL query orders using list instead of tuples
CHANGE: (#4410) (JSON) db ordering uses list instead of tuples
FIX: (#4462) convert the dictionary keys to number, when it is required.
CHANGE: (#4463) Dynamically load database handlers for ResourceStatus and ResourceManagement modules in
         preparation for a schema changes needed by multi-VO versions of these.


*StorageManagement
CHANGE: (#4410) (JSON) use lists instead of tuples

*tests
CHANGE: (#4279) use VOMSSecurityManager for integration instead of PolicyBasedSecurityManager/VOMSPolicy
FIX: (#4284) DMS client tests to use DIRAC user name, rather than the local system user name
NEW: (#4289) CI for unit/lint/integration testing with GitHub actions
NEW: (#4289) Start using shell linting of the test scripts
FIX: (#4289) Exit quickly if the installation fails to make it easier to find issues
CHANGE: (#4410) call pytest directly instead of as a module
FIX: (#4426) restored system test, moved Jenkins test to appropriate location
CHANGE: (#4439) integrate test_MySQLDB to all_integration_server_tests

*tests
FIX: (#4469) ProxyDB integration tests fixed for the M2Crypto case
FIX: (#4551) align ProxyDB test to current changes

*docs
NEW: (#4289) Document how to run integration tests in docker
NEW: (#4551) add DNProperties description to Registry/Users subsection
=======
[v7r0p46]

*DMS
FIX: (#4908) FTS3Job: fix the check of isTapeSE for multiVO instances, fixes #4878
FIX: (#4908) FTS3Job: pass VO for fetchSpaceToken function to StorageElement
>>>>>>> 72bfe2f1

[v7r0p45]

*WMS
FIX: (#4899) JobAgent: adding ExtraOptions as argument iff the executable is a DIRAC script

*Resources
CHANGE: (#4896) ARC CE: request all processors on the same node.

[v7r0p44]

*Core
CHANGE: (#4873) default generated bashrc does not overwrite X509* variables if already set
NEW: (#4873) Add DIRAC_X509_HOST_CERT and DIRAC_X509_HOST_KEY environment variables

*WMS
CHANGE: (#4836) JobWrapper: Add extraOptions only when the executable is a DIRAC script

[v7r0p43]

*RSS
FIX: (#4871) SiteInspectorAgent: prevent the agent from getting locked if an exception occurs during enforcement
FIX: (#4871) ElementInspectorAgent: prevent the agent from getting locked if an exception occurs during enforcement

[v7r0p42]

*Configuration
CHANGE: (#4587) Added possibility to load more then one cfg file from DIRACSYSCONFIGFILE env variable

[v7r0p41]

*Core
FIX: (#4845) Fix hashing SubjectName in X509Chain

*FrameworkSystem
FIX: (#4833) pilot update script, update global CS not the local one
NEW: (#4840) Add option to retry to update hosts in dirac-admin-update-instance

*WorkloadManagementSystem
FIX: (#4838) SiteDirector - Flatten platform list avoid crash if CheckPlatform=True

[v7r0p40]

*docs
FIX: (#4826) correct link to LHCb documentation

[v7r0p39]

NEW: (#4814) FileManager, FileCatalogDB - added repairFilesTable function to fix differencies between FC_Files
     and FC_FileInfo tables
NEW: (#4814) FileCatalog CLI - rmdir command can perform recursive directory removal
NEW: (#4814) FileCatalog CLI - repair command adapted to multiple repair operations

[v7r0p38]

*Configuration
FIX: (#4807) --cfg option supports tilde
FIX: (#4813) Show username when deleting users

*FrameworkSystem
NEW: (#4800) new tool dirac-admin-update-instance to update all servers of a dirac instance from command line
NEW: (#4800) new tool dirac-admin-update-pilot to update version of pilot in CS from command line

*DMS
CHANGE: (#4807) FTS3 gives priority to disk replicas

*Resources
NEW: (#4807) CTA compatible Storage plugin
FIX: (#4812) get SSH hostname from the CE config instead of the job ID to get the job output

*tests
FIX: (#4803) Use GitHub Container registry due to pull limit on dockerhub
CHANGE: (#4806) Remove obsolete gitlab integration

[v7r0p37]

*TS
CHANGE: (#4769) consider all sites when getting sites with storage (not only LCG sites with Tier0, 1 or 2

*WMS
FIX: (#4769) dirac-wms-job-parameters: output was printed twice

*docs
NEW: (#4771) admin tutorial on how to install the WorkloadManagementSystem
CHANGE: (#4780) mock the MySQLDB python module as we cannot install it in RTD any longer

[v7r0p36]

FIX: fixes from v6r22p35 patch release

[v7r0p35]

*Core
FIX: (#4751) Do not read suspensionReason from VOMS as it's not used anywhere and
     needs special permissions to give this information
FIX: (#4756) Fix for silly-formed XMLs from GOCDB

*Framework
CHANGE: (#4753) NotificationService: if avoidSpam=True the email is now sent immediately
        and cached for up to one hour, instead of being cached and then sent after up to an hour.

*Resources
FIX: (#4743) remove dots in xroot virtual username

[v7r0p34]

*Core
NEW: (#4391) Make M2Crypto TLS implementation compatible with openssl 1.1 series

*DataManagement
FIX: (#4729) Allow no LFNs to be passed to getReplicas

*RSS
FIX: (#4722) GOCDBClient: fix for different forms of XML answer from GOC

*Resources
FIX: (#4725) create "task kwargs" with the required arguments in PoolCE before passing them to the ProcessPool
FIX: (#4738) create chunks before using the Arc.JobSupervisor

[v7r0p33]

*Interfaces
FIX: (#4713) Pass useCertificates to WMSClient in Dirac API

*Resources
NEW: (#4716) better way to discover the innerCESubmissionType (Pool CE)
CHANGE: (#4716) SingularityCE: get info from Pilot3 pilot.json, if present

*tests
NEW: (#4716) added integration test for SingularityCE

[v7r0p32]

*Core
FIX: (#4688) M2Crypto based protocol - better handling of timeout
NEW: (#4710) add loadCRLFromFile to pyGSI implementation of X509CRL

*WorkloadManagement
NEW: (#4708) JobAgent - define DIRAC_JOB_PROCESSORS environment to number of
     processors allocated for the user job

[v7r0p31]

*WorkloadManagement
FIX: (#4706) Crash getting available memory limits when MJF is not available

[v7r0p30]

*Core
FIX: (#4698) Glue2: Fix crash in bdii2CSAgent, when ARC CEs do not have an ExecutionEnvironment

*WorkloadManagementSystem
FIX: (#4701) Ensure JobParameters.getNumberOfProcessors always returns an integer

*RSS
NEW: (#4691) GOCDB - interpret also downtimes with URLs different from the hostname

*Resources
CHANGE: (#4666) ARCComputingElement - enable GLUE2 queries on ARC CEs, which is now strongly recommended
        as GLUE1 publishing is stopped in ARC6.

*docs
NEW: (#4684) Added documentation for HTCondor/use full proxy length setting.

[v7r0p29]

*Core
FIX: (#4683) M2Crypto - force bio free and shutdown when closing

*Configuration
CHANGE: (#4651) Add --cfg option for config files, deprecating old non-option version.

*TransformationSystem
FIX: (#4680) Bug fixed in updateFilterQueries. The bug was affecting only TS catalog interface.

*Production
FIX: (#4672) minor fix in ProdValidator
FIX: (#4672) more detailed output added in dirac-prod-get-trans

*Resources
FIX: (#4673) hack in Slurm ResourceUsage to stop jobs running out of time on multi-processors resources

[v7r0p28]

*Core
FIX: (#4642) M2Crypto closes the socket after dereferencing the Connection instance

*DMS
FIX: (#4644) Cancel FTS3 Operation if the RMS request does not exist

*RMS
NEW: (#4644) getRequestStatus returns ENOENT if the request does not exist

*TS
FIX: (#4647) TaskManager - hospital sites were not looked for correctly, which
      generated an exception
FIX: (#4656) fix parsing of command line flags (e.g., -ddd) for dirac-transformation-archive/clean/remove-output/verify-outputdata

*Interfaces
CHANGE: (#4652) dirac-admin-add-host now inserts hosts into the ComponentMonitoring if the host
        is not yet known

[v7r0p27]

*Framework
FIX: (#4639) MySQL - commit transaction when creating tables

[v7r0p26]

*Resources
CHANGE: (#4626) Test_PoolComputingElement - increase delays for job submission
CHANGE: (#4626) PoolComputingElement - fix the logic of number of processors evaluation
FIX: (#4634) Add pilot.cfg symlink in SingularityCE for Pilot3 compatibility.
FIX: (#4620) in getPilotOutput, returns errors when the HTCondor working directory is
     not available and condor_transfer_data fails

*WMS
NEW: (#4614) uploadToWebApp flag to disable the json upload for the CSToJson
FIX: (#4614) Fix an absolute path in the CSToJSON
NEW: (#4620) pop the pilot reference from the failedPilotOutput dictionary when
     maxRetryGetPilotOutput is reached
NEW: (#4619) Watchdog - added DISABLE_WATCHDOG_CPU_WALLCLOCK_CHECK env variable
FIX: (#4619) Watchdog - Split check methods for better control

*Docs:
CHANGE: (#4614) allow to generate only header/footer in the release notes if no PR were merged
FIX: (#4635) add missing packages for the UBUNTU Linux Distribution that need to be installed
     before installing DIRAC
NEW: (#4635) add useful commands for working with conda environments
CHANGE: (#4622) diracdoctools - No longer mock numpy and matplotlib
FIX: (#4619) added doc about DIRACSYSCONFIG environment variable

[v7r0p25]

Fixes from v6r22p29 patch

*Core
FIX: (#4615) M2SSLTransport does not catch all the exceptions
FIX: (#4615) M2SSLTransport calls parent class when renewing context
CHANGE: (#4615) default to split handshake
NEW: (#4617) Added test for profiler.py

*WMS
FIX: (#4617) Watchdog - use 2 flags for profiler: withChildren and withTerminatedChildren

[v7r0p24]

*Core
FIX: (#4584) M2SSLTransport catch exceptions and convert them into S_ERROR
CHANGE: (#4584) M2SSLTransport: allow to do the SSL handshake in threads
CHANGE: (#4584) Do not query the Registry when doing the handshake

*WMS
CHANGE: (#4587) Check LFN InputSandbox separately from InputData
NEW: (#4593) option to only retry to get pilot outputs a limited number of times
CHANGE: (#4594) SandboxStoreClient - remove direct access to SandboxMetadataDB by default
CHANGE: (#4594) JobSanity - instantiate SandboxStoreClient with direct access to SandboxMetadataDB
FIX: (#4601) JobAgent: check if there are arguments

*Resources
CHANGE: (#4593) retrieve pilot output paths in getJobOutput using the pilot IDs instead of calling condor

*Interfaces
Change: (#4594) Dirac - instantiate SandboxStoreClient without smdb=False which is now a default

*docs
FIX: (#4598) Use also time in addition to date to get list of PRs since last tag

[v7r0p23]

*Core
FIX: (#4580) The CPU for the jobWrapper process group was incorrectly calculated as
     it was not including former children of the JobWrapper.

*Framework
FIX: (#4570) MonitoringCatalog only prints an error when there is really one

*WMS
NEW: (#4576) add a workDir to PilotCStoJSONSynchronizer
FIX: (#4591) Fix exception when calling HTCondorCE killJob, used when killing pilots
     with dirac-admin-kill-pilot for example. Fixes #4590

*DMS
FIX: (#4591) allow dirac-dms-protocol-matrix be run for non LHCb VOs

*RMS
CHANGE: (#4573) Add include from ConfigTemplate to CleanReqDBAgent, RequestExecutingAgent, ReqManager
CHANGE: (#4573) align defaults in ConfigTemplate with those in the Code

*Resources
FIX: (#4588) HTCondorCE cleanup only the pilots files related to the CE

*Docs:
NEW: (#4571) the DiracDocTools are now also compatible with python3
NEW: (#4571) added ".readthedocs.yml" config

[v7r0p22]

*Core:
CHANGE: (#4554) dirac-install: remove empty lines between options in dirac-install --help

*Configuration
CHANGE: (#4563) move documentation to ConfigTemplate, Module docstrings

*Accounting
CHANGE: (#4564) Move documentation about agent and services configuration to module docstrings, ConfigTemplate

*Docs
CHANGE: (#4554) Small restructuring in the DeveloperGuide: merge sections on testing, add note about generating command references
NEW: (#4554) DeveloperGuide: add section about DIRACOS and link to diracos.readthedocs.io
CHANGE: (#4560) allow release notes to be empty in dirac-docs-get-release-notes

*Tests
FIX: (#4560) DataManager tests check VO dynamically

[v7r0p21]

*Core
CHANGE: (#4506) remove rst2pdf from dirac-create-distribution-tarball

*Framework
CHANGE: (#4536) Don't loop forever if a query does not work in the MonitoringCatalog

[v7r0p20]

*Core
FIX: (#4531) Mail.py - add SMTP parameters

*DMS
CHANGE: (#4528) FTS3 - failoverTransfer sleep & retries in case of FC unavailability

*Resources
NEW: (#4529) WLCGAccountingHTTPJson occupancy plugin

*TS
CHANGE: (#4525) clean the DataFiles table when cleaning a Transformation

[v7r0p19]

*DMS
CHANGE: (#4505) explicitly delegate the proxy to FTS3 with a configurable lifetime
NEW: (#4519) S3 storage support

*RSS
FIX: (#4520) correct verbosity (avoid non-necessary warnings)

*docs
NEW: (#4520) Minimal documentation on Bdii2CSAgent and GOCDB2CSAgent

[v7r0p18]

*Interfaces
CHANGE: (#4502) run jobs locally: use $DIRAC for $DIRACROOT

*Docs
NEW: (#4513) add recommonmark extension to allow use of markdown files in the documenation

[v7r0p17]

*WMS
FIX: (#4496) PilotCS2Json: fix writing of local pilot.json file, which is used to calculate the hash
FIX: (#4496) PilotCS2Json: write checksum file in text mode

*DMS
FIX: (#4476) StorageElementHandler: removed ignoreMaxStorageSize flag from getTotalDiskSpace and getFreeDiskSpace

*Resources
FIX: (#4499) Slurm Resource Usage

[v7r0p16]

*Core
CHANGE: (#4482) TimeLeft modules become ResourceUsage and inherit from an abstract module called ResourceUsage
NEW: (#4482) TimeLeft/SLURMResourceUsage module to get resource usage from a SLURM installation
CHANGE: (#4482) Move TimeLeft from Core/Utilities to Resources/Computing/BatchSystems

*WMS
NEW: (#4493) Add checksum calculation for PilotCSToJsonSynchroniser
NEW: (#4493) Add checksum checks to PilotWrapper
FIX: (#4493) Fix download checks in PilotWrapper in case the webserver does not return 404 but not the expected file content either.

*Resources
FIX: (#4482) LocalCE: proxy submission and getJobStatus
FIX: (#4482) Slurm getJobStatus() making use of sacct
FIX: (#4466) Stomp reconnection only reconnect the connection that dropped

[v7r0p15]

*Accounting
NEW: (#4464) StorageOccupancy accounting

*RSS
NEW: (#4464) FreeDiskSpaceCommand used to fill the StorageOccupancy accounting
CHANGE: (#4464) FreeDiskSpaceCommand can clean the from not-anymore-existing SEs

*WMS
CHANGE: (#4471) Optimizer: treat input sandboxes uploaded as LFNs ad Input Data

[v7r0p14]

*Framework
CHANGE: (#4458) Remove LHCb specific code used to install cx_Oracle

*Core
CHANGE: (#4460) agents exit with sys.exit(2) in case of errors

*Resources
CHANGE: (#4460) InProcess CE correctly reports number of processors available

*WMS
FIX: (#4454) PilotWrapper: try to untar also with system tar

[v7r0p13]

*Core
FIX: (#4448) SubProcess: rewritten function for getting child PIDs

*ResourceStatusSystem
NEW: (#4419) Backported GGUSTicketsPolicy from LHCb
CHANGE: (#4419) removed dangerous script dirac-rss-policy-manager

*tests
NEW: (#4429) Allow extensions to extend the continuous integration tests

*docs
NEW: (#4431) dirac-doc-get-release-notes can take a sinceLatestTag option, header and footer messages,
     and can create github/gitlab release

[v7r0p12]

*WMS
FIX: (#4432) Better logging for WMS Optimizers
NEW: (#4435) PilotCS2JSONSynchronizer: added options pilotRepoBranch and pilotVORepoBranch

*DMS
FIX: (#4436) dirac-dms-clean-directory: also works on single empty directory, fixes #4420

*Framework
FIX: (#4436) dirac-install-component: fix bug prohibiting use of the -m/--module parameter

*tests
NEW: (#4429) Allow extensions to extend the continuous integration tests
NEW: (#4433) added README.rst for every subdirectory

*docs
FIX: (#4438) update notes for dirac-distribution (add extensions)

[v7r0p11]

*Core
FIX: (#4411) Make dirac-install tool python 3 compatible
NEW: (#4409) Allow --dirac-os-version argument to dirac-install.py to be a path or URL to a tarball

[v7r0p10]

*Core
FIX: (#4394) RequestHandler - fix log output for the case where the ActionTuple is actually a string
FIX: (#4394) AuthManager - manage the case where ExtraCredentials are in a form of a list
NEW: (#4379) dirac-install accepts userEnvVariables switch, adds user-requested env variables
     to *rc* files

*WMS
FIX: (#4404) Fix the matching delay functionality, fixes #2983
NEW: (#4403) JobCleaningAgent: Add possibility to remove HeartBeatLoggingInfo before jobs are
     completely removed.
FIX: (#4394) SiteDirector - do not add downloading files ti the pilot if Pilot3 flag is False
FIX: (#4390) Watchdog: get the CPU consumed by children processes too
FIX: (#4370) SiteDirector: Pilot3 option easier to interpret
CHANGE: (#4338) getStatus method in ARC CE now uses a JobSupervisor to get status of multiple pilots at once.
CHANGE: (#4338) SiteDirector.updatePilotStatus has been parallelized using threads.
NEW: (#4338) AvailableSlotsUpdateCycleFactor is a parameter part of the configuration allowing to control
     the rate of the update of the available slots in the queues.
FIX: (#4338) Revert to queueCECache being an object attribute to fix the CEs instantiation.

*RMS
CHANGE: (#4400) ReqDB: Add pool_recycle=3600 parameter for sql engine setup, might prevent
        occasional "Mysql Server has gone away" errors

*Resources
FIX: (#4380) ComputingElement classes: use GridEnv if present
CHANGE: (#4360) in HTCondor CEs, the pilot stamps are now used to retrieve outputs and logging info

*DMS
CHANGE: (#4400) FTS3DB: Add pool_recycle=3600 parameter for sql engine setup, might prevent
        occasional "Mysql Server has gone away" errors

*Docs
CHANGE: (#4402) dirac-docs-get-release-notes.py does not require a GITLABTOKEN

[v7r0p9]

*Core
CHANGE: (#4302) Simplify and convert command wrapper scripts to bash. Also removed some obsolete MacOS code.
FIX: (#4361) restore the possibility to set a global timeout for a Client

*DMS
CHANGE: (#4353) FTS3 persistOperation method checks that the caller is allowed to do so
CHANGE: (#4353) FTS3Manager: do not expose updateJobStatus and updateFileStatus on the service
CHANGE: (#4353) FTS3 operation is canceled if the matching request is canceled
CHANGE: (#4353) when a source file does not exist, defunct the FTS3File associated
CHANGE: (#4353) use the JEncode serializer instead of the custom FTS3Serializer
CHANGE: (#4353) cancel an FTS3Job together with its associated FTS3Files if the job is not found on the server

*RSS
CHANGE: (#4336) remove a call to shifterProxy configuration which would not work for multi VO Dirac

*docs
CHANGE: (#4378) using docker images from docker hub

[v7r0p8]

*Configuration
CHANGE: Let update the config, even if the Pilot info is not in the CS

[v7r0p7]

*Core
CHANGE: {bash,tchs,diracos}rc set the PYTHONPATH to only dirac (ignore existing PYTHONPATH)
CHANGE: dirac-configure might work without the need of a proxy
CHANGE: the timeout of an RPC call is always updated

[v7r0p6]

*Core
NEW: Add environment.yml file for preparing an environment with conda
CHANGE: Use subprocess32 if possible for significantly better performance
FIX: TypeLoader should not be a singleton as it has a cache

*FrameworkSystem
FIX: Avoid leaking std(in|out|err) file handles when running runsvdir

*WorkloadManagementSystem
NEW: To activate the pilot logging mechanism the following option must be present in CS: Pilot/PilotLogging with a value set to "true", "yes" or "y".

*Tests
NEW: CI for unit/lint/integration testing with GitHub actions
NEW: Start using shell linting of the test scripts
FIX: Exit quickly if the installation fails to make it easier to find issues

*Docs
NEW: Document how to run integration tests in docker
CHANGE: The options in the command reference sections: 'ignore' and 'scripts', are replaced by 'exclude' and 'manual' respectively. The entries in 'exclude' will now reject scripts that are otherwise picked up by the 'patterns'. Entries in 'manual' will be added to the indexFile, but their rst file has to be provided by hand. Fixes #4345


[v7r0p5]

FIX: changes from v6r22p15 included

[v7r0p4]

*Core
FIX: (#4337) remove unexisting import from dirac-info

*WMS
CHANGE: (#4317) dealing with min and max number of processors from the job

*docs
CHANGE: (#4317) added WMS admin doc (job state machine)

[v7r0p3]

*Core
FIX: (#4298) install_site.sh : set UpdatePilotCStoJSONFile=False for initial installations

*WMS
FIX: (#4294) JobState - restored logic of having database clients at the class level

*TS
CHANGE: (#4308) Rename Operations option Productions/ProductionFilesMaxResetCounter to Transformations/FilesMaxResetCounter

*Resources, WMS, tests
CHANGE: (#4295) save the number of processors as jobLimits in pilot cfg

*tests
CHANGE: (#4291) removed pilot2 tests

*docs
NEW: (#4309) Added how to create a dedicated dirac file catalog

[v7r0p2]

*Accounting
FIX: (#4290) Allow longer user and site names.

*WMS
NEW: (#4287) dirac-wms-get-wn and dirac-wms-pilot-job-info scripts (ported from LHCbDIRAC)

*docs
CHANGE: (#4266) the AdministratorGuide has been restructured

[v7r0p1]

FIX: Removing some deprecated codes

[v7r0]

FIX: (#3962) use print function instead of print statement
FIX: (#3962) remove the usage of the long suffix to distinguish between long and int
FIX: (#3962) convert octal literals to new syntax
NEW: (#3962) Add pylint test to check python 3 compatibility

*Configuration
CHANGE: (#4249) The flag UpdatePilotCStoJSONFile has been moved to Operations/[]/Pilot section
NEW: (#4255) Resources - added getStorageElements() method

*Framework
CHANGE: (#4180) Removed local MySQL handling (DIRACOS won't have install it)
CHANGE: (#4180) Removed setup of old portal

*Accounting
CHANGE: (Multi)AccountingDB - Grouping Type and Object loader together with the MonitoringSystem ones.

*WorkloadManagementSystem
NEW: Add JobElasticDB.py with getJobParameters and setJobParameter methods to work with ElasticSearch (ES) backend.
NEW: Add gJobElasticDB variable and indicates the activation of ES backend.
CHANGE: Modify export_getJobParameter(s) to report values from ES if available.
CHANGE: (#3748) Reduced (removed, in fact) interactions of Optimizers with JobParameters, using only OptimizerParameters
NEW: (#3760) Add Client/JobStateUpdateClient.py
NEW: (#3760) Add Client/JobManagerClient.py
CHANGE: (#3760) Use the above Client classes instead of invoking RPCClient()
NEW: Added ES backend to WMSAdministratorHandler to get JobParameters.
NEW: Added separate MySQL table for JobsStatus in JobDB, and modified code accordingly.
CHANGE: ElasticJobDB.py: Modify setJobParameter method to register JobAttributes like Owner, Proxy, JobGroup etc.
CHANGE: ElasticJobDB.py: added getJobParametersAndAttributes method to retrieve both parameters and attributes for a given JobID.
CHANGE: Pilot Watchdog - using python UNIX services for some watchdog calls
CHANGE: (#3890) JobState always connects to DBs directly
CHANGE: (#3890) remove JobStateSync service
CHANGE: (#3873) Watchdog: use Profiler instead of ProcessMonitor
NEW: (#4163) SiteDirectors send by default Pilot3 (flag for pilot2 is still kept)
FIX: (#4163) removed unicode_literals (messes up things with DEncode)
NEW: (#4224) PilotWrapper can get the Pilot files from a list of locations
CHANGE: (#4224) PilotWrapper is compatible with several python versions
NEW: (#4260) New dirac-wms-match command to test a given job for matching computing resources
NEW: (#4260) QueueUtilities - utilities relevant to queues manipulation
FIX: (#4265) urllib.urlopen() call with and without the 'context' parameter in Utilities/PilotWrapper.py 
     according to the version of urllib instead of the python version
CHANGE: (#4244) Modified flag for using the JobParameters on ElasticSearch database

*Core
NEW: (#3744) Add update method to the ElasticSearchDB.py to update or if not available create the values 
     sent from the setJobParameter function. Uses update_by_query and index ES APIs.
CHANGE: (#3744) generateFullIndexName() method made static under the ElasticSearchDB class.
CHANGE: (#3744) removed unused/outdated stuff from Distribution module
FIX: check for empty /etc/grid-security/certificates dir
NEW: (#3842) Add createClient decorator to add wrapper for all export_ functions automatically
NEW: (#3678) dirac-install can install a non released code directly from the git repository
FIX: (#3931) AuthManager - modified to work with the case of unregistered DN in credDict
FIX: (#4182) Add CountryName OID and be more permissive in the String type for decoding VOMSExtensions
FIX: (#4211) change orders of @deprecated and @classmethod decorators in X509Chain
NEW: (#4229) dirac-install defines XRD_RUNFORKHANDLER environment variable

*TransformationSystem
NEW: (#4124) InputDataQuery and OutputDataQuery parameters can be set for Transformations before 
     they are added to the transformation system. Solves #4071
CHANGE: (#4238) TransformationDB.getTransformationMetaQuery returns ENOENT if no meta query exists
FIX: (#4238) InputDataAgent: silence warnings about transformations not having a input data query

*ProductionManagement
NEW: (#3703) ProductionManagement system is introduced

*Interfaces
CHANGE: (#4163) removed deprecated methods from Dirac.py

*Resources
FIX: (#4229) add proxy location as a virtual user for xroot urls
FIX: (#4234) future import in executeBatch script that prevented the pilot deployment on SSH CE, fixes #4233
FIX: (#4231) SE __executeMethod: only pass protocols parameter to getTransportURL
NEW: (#4255) New dirac-resource-info command to display computing and storage resources available
     to a given VO     

*ResourceStatusSystem
CHANGE: (#4177) use the ObjectLoader for Clients, in PEP

*Monitoring
FIX: MonitoringReporter - make processRecords() method thread safe, fixes #4193

*tests
NEW: Add ChangeESFlag.py script to modify useES flag in dirac.cfg. To be integrated with Jenkins code.
CHANGE: (#3760) Use the above Client classes instead of invoking RPCClient()
NEW: (#3744) Added performance tests for ES and MySQL for WMS DB backends
NEW: (#3744) Added miniInstallDIRAC function for Jenkins jobs
FIX: (#4177) restored test of JobsMonitor().JobParameters
NEW: (#4224) added a test for PilotWrapper
NEW: (#4244) integration test for JobParameters on ElasticSearch database

*Docs
FIX: Better dirac.cfg example configuration for web
NEW: (#3744) Add WMS documentation in DeveloperGuide/Systems
NEW: Added script (docs/Tools/UpdateDiracCFG.py) to collate the ConfigTemplate.cfg 
     files into the main dirac.cfg file
CHANGE: (#4110) updated basic tutorial for CC7 instead of SLC6.     
NEW: (#4170) added Production system documentation
CHANGE: (#4224) Pilot 3 is the default
NEW: (#4244) Added a few notes on using the JobParameters on ElasticSearch database

[v6r22p35]

*WMS
FIX: (#4759) exclude fuse from df (watchdog checks)

[v6r22p34]

*DMS
FIX: (#4748) FTS3Agent - Rotate FTS3Operations list to fetch all. Fixes #4727

[v6r22p33]

*Core
NEW: (#4710) add loadCRLFromFile to pyGSI implementation of X509CRL

[v6r22p32]

*Core
Change: (#4665) ElasticSearchDB - existing index function is modified to add argument option of document id
NEW: (#4665) ElasticSearchDB - update() function is added.

*Resources
CHANGE: (#4676) ARCComputingElement - reserve the number of cores as defined in the NumberOfProcessors
        configuration parameter
FIX: (#4676) ARCComputingElement - use CEQueueName configuration parameter if defined

[v6r22p31]

*DMS
FIX: (#4646) Print error from dirac-dms-add-file if input LFN list file is missing.

*RMS
FIX: (#4657) RequestDB - fix getRequestCountersWeb error in DIRACOS

[v6r22p30]

*DataManagementSystem
FIX: (#4627) Throw an error if LFN contains '//'

[v6r22p29]

*WorkloadManagementSystem
CHANGE: (#4603) Updated to customize the JobType of user jobs in JobDescription and JobManifest

*DataManagementSystem
CHANGE: (#4618) dirac-dms-remove-catalog-files and dirac-dms-remove-catalog-files use
        Operations/.../DataManagement/AllowUserReplicaManagement to allow users perform
        direct File Catalog operations

[v6r22p28]

*TS
FIX: (#4569) TransformationClient - allow "LFN" condition as a string to be compatible with the service

[v6r22p27]

*Monitoring
CHANGE: (#4543) Allow to retrieve multiple variables from Monitoring DB.
        Add functions to calculate efficiency.

*TS
FIX: (#4550) infinite loop when a file was requested an it was not in the TS
CHANGE: (#4550) show headers in Utilities sub logger (but this is not effective yet)

[v6r22p26]

*Resources
FIX: (#4518) HTCondorCE - added missing multicore option

*Transformation
FIX: (#4523) when getTransformationFiles was called with a large list
     of LFNs, the DB couldn't cope. This fix truncates the list of
     LFNs in chunks such that each call to the DB is fast enough.

[v6r22p25]

*Framework
FIX: (#4503) SystemLoggingDB: reduce too long messages to 255 characters (see also #1780 ?)

*WMS
FIX: (#4503) JobLoggingDB: Limit StatusSource to 32 characters

*TS
CHANGE: (#4503) TransformationDB.Transformations TransformationGroup column increased to 255 characters
        (ALTER TABLE Transformations MODIFY TransformationGroup VARCHAR(255) NOT NULL default 'General';)

*Resources
FIX: (#4511) Moved _prepareRemoteHost in SSHComputingElement

[v6r22p24]

*Core
FIX: (#4477) Try to untar using system tar in case tarfile module is failing

[v6r22p23]

*DMS
CHANGE: (#4472) DM.getFile only checks metadata of files with replicas

[v6r22p22]

*Framework
CHANGE: (#4457) Web portal compilation is done during the DIRAC distribution, it is not
        required to compile during the installation

*RSS
FIX: (#4452) PublisherHandler - fix UnboundLocalError

[v6r22p21]

*Core
FIX: (#4442) If no port is set in the CS for ES assume that the URL points to right location

*RSS
FIX: (#4441) DowntimeCommand - fix typo that was preventing to update expired or deleted
     downtimes from RSS downtime cache.

*ConfigurationSystem
FIX: (#4447) remove logging from inside getConfigurationTree

*MonitoringSystem
FIX: (#4447) add check if MQ is setup for Monitoring
CHANGE: (#4443) Read the IndexPrefix for the CS and use this index prefix when creating ES indices,
        if not given use the name of the setup

[v6r22p20]

*Core
CHANGE: (#4424) SocketInfo.py - DEFAULT_SSL_CIPHERS updated following the issue #4393

*WorkloadManagement
FIX: (#4440) ServerUtils.py - server name in ServerUtils.getPilotAgentsDB()

*Transformation
FIX: (#4434) TaskManager.py - fix bug in finding the settings for Clinics in the hospital

[v6r22p19]

*Framework
CHANGE: (#4415) ComponentInstaller - do not start runsvdir if not needed

*Resources
FIX: (#4414) Enable setting of WaitingToRunningRatio from Global CE Defaults, fixes #4368

*DMS
CHANGE: (#4413) FTS3Agent - change proxy lifetime of FTS3Agent from 2 to 12 hours

[v6r22p18]

*TS
CHANGE: (#4331) TaskManager - give possibility to run jobs for different problematic productions at
        different Hospital sites

[v6r22p17]

CHANGE: Just update the Web version

[v6r22p16]

*Core
CHANGE: remove many calls to gLogger.debug() of low level DB modules (in particular MySQL.py) that may slowdown services

*FrameworkSystem
FIX: PRIVATE_LIMITED_DELEGATION role can download its own proxies

*ResourceStatusSystem
FIX: PublisherHandler: Convert set to list, because set can not be serialized using DEncode.

[v6r22p15]

*Resources
NEW: GFAL2_StorageBase: Disable GRIDFTP SESSION_REUSE by default. It can be enabled via 
     an environment variable export DIRAC_GFAL_GRIDFTP_SESSION_REUSE=True. This export 
     should be added in server bashrc files.

[v6r22p14]

*Framework
FIX: (#4318) NotificationHandler: fix name of initializeHandler function so the 
     handler is properly initialized and the periodicTasks are created
CHANGE: (#4325) InstalledComponentsDB.addInstalledComponents: Instead of creating a new 
        Host entry if only the CPU model changed, update the CPU field in the DBCHANGE: 
        InstalledComponentsDB.addInstalledComponents: Instead of creating a new Host entry 
        if only the CPU model changed, update the CPU field in the DB

*WMS
FIX: (#4329) Fix exception for PilotManager or PilotStatusAgent: itertems -> iteritems

*DMS
FIX: (#4327) avoid introducing inconsistencies in the DB due to the FTS inconsistencies

*Resources
CHANGE: (#4313) increase the SE logging level for plugin errors

*TS
CHANGE: (#4315) DataRecoveryAgent: Tweak information printout for email formatting; 
        clarify use of default values; reduce logging verbosity

[v6r22p13]

*Resources
FIX: (#4299) CREAMComputingElement - possibility to defined CEQueueName to be used in the pilot submission command
CHANGE: (#4297) SingularityCE: Delete workDir at end of job by default.
FIX: (#4297) SingularityCE: Always stop proxy renewal thread at end of job.

*TS
NEW: (#4301) DataRecoveryAgent to perform and apply consistency checks for transformations
NEW: (#4301) dirac-transformation-recover-data : script to manually run consistency checks on 
     individual transformations, for debugging and testing of the DataRecoveryAgent

[v6r22p12]

FIX: fixes from v6r21p16

[v6r22p11]

*Interfaces
FIX: (#4277) Dirac.py - fix error handling in getJobParameters()

[v6r22p10]

*Resources
FIX: (#4271) StorageElement - loadObject of occupancyPlugin is called with the path to OccupancyPlugins

[v6r22p9]

*Core
FIX: (#4269) Workflow - revert changes introduced in #4253

[v6r22p8]

*WMS
FIX: (#4256) handle empty results of getJobParameter in StalledJobAgent

*Resources
NEW: (#4223) Storage - occupancy plugin for WLCG standard accounting JSON
FIX: (#4259) SingularityComputingElement - ensure lcgBundle is installed in container if LCGBundleVersion is set.

[v6r22p7]

*Core
FIX: (#4253) Workflow - accept unicode file path to workflow XML

*WMS
NEW: (#4205) Statistics of Pilot submission is sent to Accounting System by SiteDirector.
FIX: (#4250) use host credentials to query the SandboxMetadataDB for async removal

*Resources
CHANGE: (#4242) DFC SEManagerDB: only acquire the lock if the cache needs to be modified
FIX: (#4251) preamble attribute was missing in SSHBatchComputingElement causing an error 
     in _submitJobHost()

*DMS
FIX: (#4248) SEManager correct order of calls at init

[v6r22p6]

*Core
CHANGE: (#4203) A VO with diracos extension, must be able to install the main diracos from DIRAC repository.

*TS
CHANGE: (#4218) do not set Job type 'hospital'

[v6r22p5]

*WMS
CHANGE: (#4217) Sandbox: Adding OwnerDN and OwnerGroup for DelayedExternalDeletion

*DMS
CHANGE: (#4202) relax permissions on getLFNForGUID

*Resources
FIX: (#4200) re-allow the use of the gsiftp cache in the SE
CHANGE: (#4206) Storage - improved treatment for the case without SpaceToken in SpaceOccupancy

[v6r22p4]

*Core
NEW: (#4181) Allow to install an extension of DIRACOS

*Docs
FIX: (#4187) Create a TransformationAgent Plugin -- more concrete 
     descriptions for adding a plugin to AllowedPlugins

[v6r22p3]

*WMS
CHANGE: (#4175) added function to get the number of Processors, using it in dirac-wms-get-wn-parameters (invoked by the pilots)
CHANGE: (#4175) changed port of PilotManager from 9129 to 9171

*docs
CHANGE: (#4174) update WebApp administrator docs
CHANGE: (#4175) removed mentions of MPIService

[v6r22p2]

*Core
FIX: (#4165) $Id$ keyword must be replaced only at the beginning of the file

*RSS
FIX: (#4169) PublisherHandler fix (UnboundLocalError)

*Docs
NEW: (#4167) /Operations/DataManagement - Added a link to the documentation on "Multi Protocol"

[v6r22p1]

*WMS
NEW: (#4147) added option for specifying a LocalCEType (which by default is "InProcess")

*Interfaces
NEW: (#4146) added setNumberOfProcessors method to Job() API

*Resources
NEW: (#4159) add dav(s) in the protocol lists of GFAL2_HTTPS

*tests
NEW: (#4154) Using variable for location of INSTALL_CFG_FILE (useful for extensions)

[v6r22]

*WorkloadManagementSystem
NEW: (#4045) PilotsHandler service (to interact with PilotAgentsDB)
CHANGE: (#4049) Pilot wrapper for pilot3: download files at runtime
CHANGE: (#4119) removed last bit looking into /Registry/VOMS/ section
CHANGE: (#4119) VOMS2CSAgent: mailFrom option is invalid, use MailFrom instead
FIX: (#4074) fixed PilotManager service name in ConfigTemplate.cfg
FIX: (#4100) use CAs to upload the pilot files to a dedicated web server using requests
FIX: (#4106) fixes for logging messages for Matcher
FIX: (#4106) fixes for logging messages for Optimizers
NEW: (#4136) added DIRACOS option (for SiteDirectors)

*ConfigurationSystem
NEW: (#4053) VOMS2CSSynchronizer/VOMS2CSAgent - enable automatic synchronization of the 
     Suspended user status with the VOMS database
CHANGE: (#4113) VOMS2CSSynchronizer: considering the case when no email is provided by VOMS

*Core
NEW: (#4053) AuthManager - interpret the Suspended user status considering suspended 
     users as anonymous visitors
CHANGE: (#4053) The use of CS.py module is replaced by the use of Registry.py and CSGlobals.py

*Interfaces
CHANGE: (#4098) removed dirac-admin-get-site-protocols.py as it could give potentially wrong results (use dirac-dms-protocol-matrix instead)

*Resources
NEW: (#4142) enable to get SE occupancy from plugin
NEW: (#4142) add occupancy plugin to retrieve the info from BDII
CHANGE: (#4142) GFAL2_SRM2Storage.getOccupancy() calls parent if SpaceToken is not given

*ResourceStatusSystem
CHANGE: clients: using DIRAC.Core.Base.Client as base
CHANGE: (#4098) SiteInspectorAgent runs only on sites with tokenOwner="rs_svc"
CHANGE: (#4098) remove SRM dependencies
CHANGE: (#4136) downtimeCommand will use the GOCServiceType only for SRM SEs
FIX: (#4139) only take the first endpoint for the SpaceOccupancy

*DataManagementSystem
CHANGE: (#4136) Moved methods from ResourceStatusSystem/CSHelpers to DMSHelpers
CHANGE: (#4138) FTS3 is now the default

*docs
NEW: (#4099) Instructions about setting up the DIRAC web server for pilot3
CHANGE: (#4119) added note on MultiProcessor jobs preparation

*test
FIX: (#4119) Not lhcb but dteam (for DIRAC certification)
FIX: (#4139) client_dms.sh not lhcb specific
CHANGE:(#4140) adapt transformation certification tests to dteam VO

[v6r21p16]

*Resources
FIX: (#4292) SSHComputingElement - define X509_USER_PROXY in case of gsissh access

*WMS
FIX: (#4292) SiteDirector - do not use keyword arguments when making setPilotStatus call

[v6r21p15]

*WMS
CHANGE: (#4214) Add an argument to the constructor of SandboxStoreClient for using in scripts 
        that cannot use the DB directly

*DMS
NEW: (#4171) ArchiveFiles Request Operation: to create a tarball out of a list of LFNs
NEW: (#4171) CheckMigration Request Operation to hold the request progress until the attached 
             LFNs are migrated to tape
NEW: (#4171) FCOnlyStorage StorageElement plugin to register LFNs without physical replica to 
             conserve LFN metadata when they are archived, for example
NEW: (#4171) dirac-dms-create-archive-request command to create a request to archive a list of 
             LFNs and remove their physical copies
NEW: (#4171) dirac-dms-create-moving-request command to move LFNs from a to b with optional 
             "CheckMigration" step. as it uses the ReplicateAndRegister operation, transfer via 
             FTS is also possible
FIX: (#4171) FileCatalogClient: add "addFileAncestors" to list of "write functions"

[v6r21p14]

*DMS
FIX: (#4192) dirac-dms-clean-directory correct usage message for list of arguments
FIX: (#4192) dirac-dms-clean-directory now properly prints error messages
FIX: (#4192) dirac-dms-clean-directory will now also clean empty directories
FIX: (#4192) FileCatalog.DirectoryMetadata: prevent error when removeMetadataDirectory is 
     called on empty list of directories, triggered when calling removeDirectory 
     on non-existing directory
FIX: (#4192) FileCatalog.DirectoryTreeBase: prevent maximum recursion depth exception 
     when calling remove directory with illegal path

*Resources
CHANGE: (#4191) Storages: catch specific DPM/Globus error code when creating existing directory

[v6r21p13]

*RSS
FIX: (#4173) only use the hostname of FTS servers in the RSS commands

[v6r21p12]

*WMS
FIX: (#4155) JobDB.getAttributesForJobList: Return S_ERROR if unknown attributes are requested. 
     Instead of potentially returning garbage a clear error message is returned.

[v6r21p11]

*Transformation
FIX: (#4144) fixed a logic bug in counting numberOfTasks in MCExtension which is expected
     to limit the total number of tasks for MC transformations

*Accounting
FIX: (#4151) In AccountingDB.insertRecordThroughQueue fix bad dictionary key "0K"

[v6r21p10]

*Core
FIX: (#4133) dirac-install: correct location for ARC plugins with DIRACOS

*WMS
CHANGE: (#4136) JobStateUpdateHandler - restoring the job status to Running after hearbeat

*Docs
NEW: (#4134) Added /Operations/DataManagement parameters for protocols

[v6r21p9]

*Core
FIX: (#4130) correct symlinks in dirac-deploy

[v6r21p8]

*WMS
CHANGE: (#4111) Better logging in JobWrapper
CHANGE: (#4114) JobScheduling - allow both Tag and Tags option in the job JDL

*DMS
FIX: (#4101) FileManagerBase - use returned ID:LFN dict instead of the LFN list. Fixes the bug in 
             getReplicasByMetadata reported in #4058

*TransformationSystem
FIX: (#4112) TaskManager.py - testing if the request ID is correct was not done properly, test the numerical value

[v6r21p7]

*Core
FIX: (#4076) A certain module like WebAppDIRAC must be checked out from the code repository once.

*Resources
FIX: (#4078) Fix the exception when StorageElement objects are created with a list of plugins

*SMS
NEW: (#4086) StageMonitorAgent: new option StoragePlugins to limit the protocols used to contact storagelements for staged files.

*WMS
FIX: (#4093) better logging from services

*TS
CHANGE: (#4095) ConfigTemplate for RequestTaskAgent now contains all options
CHANGE: (#4096) the Broadcast TransformationPlugin no longer requires a SourceSE to be set. If it is set, the behaviour is unchanged
CHANGE: (#4096) dirac-transformation-replication: change default pluging back to Broadcast (reverts #4066)

*Docs:
CHANGE: (#4095) AdministratorGuide install TS tutorial: added options MonitorFiles and MonitorTasks for TaskAgents

[v6r21p6]

*CS
FIX: (#4064) Fix exception when calling dirac-admin-add-shifter with already existing values

*Core
NEW: (#4065) getIndexInList utility in List.py

*Resources
NEW: (#4065) add a SpaceReservation concept to storages
NEW: (#4065) add a getEndpoint method to StorageBase

*RSS
CHANGE: (#4065) CSHelpers.getStorageElementEndpoint returns the endpoint or non srm protocol
CHANGE: (#4065) add the SpaceReservation to the FreeDiskSpaceCommand result

*TS
FIX: (#4066) The dirac-transformation-replication script will now create valid transformations 
     given only the required arguments. Instead of the 'Broadcast' plugin, the 'Standard' plugin 
     is created if not SourceSE is given. If a value for the plugin argument is given, that will 
     be used.

*docs
CHANGE: (#4069) DIRAC installation procedure is updated taking account DIRACOS
CHANGE: (#4094) Pilots3 options: moved to /Operation/Pilot section

[v6r21p5]

*Core
NEW: (#4046) allow install_site to install DIRACOS
FIX: (#4047) dirac-deploy-scripts uses correct regex to find scripts
NEW: (#4047) dirac-deploy-scripts can use symplink instead of wrapper
CHANGE: (#4051) use debug level for logs in the ProcessPool

*RequestManagementSystem
CHANGE: (#4051) split log messages

*ResourceStatusSystem
FIX: (#4050) fix reporting from EmailAgent
CHANGE: (#4051) split log messages in static and dynamic parts

*Docs
CHANGE: (#4034) Add magic runs to setup DIRAC in example scripts, so they work out of the box.
NEW: (#4046) add a tuto for setting up a basic installation
NEW: (#4046) add a tuto for setting up two Dirac SEs
NEW: (#4046) add a tuto for setting up the DFC
NEW: (#4046) add a tuto for managing identities
NEW: (#4046) add a tuto for setting up the RMS
NEW: (#4046) add a tuto for doing DMS with TS

*ConfigurationSystem
CHANGE: (#4044) dirac-configure: forcing update (override, in fact) of CS list

*WorkloadManagementSystem
FIX: (#4052) SiteDirector - restore the logic of limiting the number of pilots to submit due to the  
             WaitingToRunningRatio option
FIX: (#4052) Matcher - if a pilot presents OwnerGroup parameter in its description, this is interpreted 
             as a pilot requirement to jobs and should not be overriden.
CHANGE: (#4027) Improve scalability of HTCondorCE jobs

*Accounting
CHANGE: (#4033) accounting clients use DIRAC.Core.Base.Client as base

*DataManagementSystem
FIX: (#4042) add exit handler for stored procedure
FIX: (#4048) correct the header of the CSV file generated by dirac-dms-protocol-matrix

*TransformationSystem
FIX: (#4038) TransformationCleaningAgent cancels the Request instead of removing them

*Resources
CHANGE: (#4048) SE: give preference to native plugins when generating third party URLS

[v6r21p4]

WorkloadManagementSystem
CHANGE: (#4008) Modification of utility function PilotCStoJSONSynchronizer. The modification 
        allows to add information to created json file about the DNs fields of users belonging 
        to 'lhcb_pilot' group. This information is needed for the second level authorization 
        used in the Pilot Logger architecture. Also, some basic unit tests are added.

*Docs
CHANGE: (#4028) update instructions to install and setup runit

*TransformationSystem
FIX: (#4022) when a site was requested inside the job workflow description, and BulkSubmission was used, such site was not considered.

*Resources
FIX: (#4006) Resources/MessageQueue: add a dedicated listener ReconnectListener

[v6r21p3]

*Core
FIX: (#4005) getDiracModules is removed, class member is used instead.
FIX: (#4013) Use getCAsLocation in order to avoid non-exist os.environ['X509_CERT_DIR']

*ConfigurationSystem
FIX: (#4004) BDII2CSAgent: fix for CEs with incomplete BDII info

*WorkloadManagementSystem
NEW: (#4016) JobAgent - added possibility to try out several CE descriptions when 
             getting jobs in one cycle
NEW: (#4016) Matcher - MultiProcessor tag is added to the resource description if appropriate
NEW: (#4016) JobScheduling - MultiProcessor tag is added to the job description if it 
             specifies multiple processor requirements
FIX: (#4018) JobMonitoring.getJobParameter cast to int
NEW: (#4019) added WMSAdministratorClient module, and using it throughout the code

*Resources/MessageQueue
CHANGE: (#4007) change the way of defining identifier  format for MQ resources: 
        accepted values are  'Topics' or 'Queues'.

*DataManagementSystem
CHANGE: (#4017) DIP handler internally uses bytes instead of MB
NEW: (#4010) add dirac-dms-protocol-matrix script
CHANGE: (#4010) remove dirac-dms-add-files script

*Resources
NEW: (#4016) PoolComputingElement - getDescription returns a list of descriptions 
             with different requirements to jobs to be matched
CHANGE: (#4017) Standardize sizes returned by StoragePlugins in Bytes
CHANGE: (#4011) MQ: randomzied the broker list when putting message

[v6r21p2]

*Core
CHANGE: (#3992) dirac-install does not define REQUESTS_CA_BUNDLE in the bashrc anymore
NEW: (#3998) dirac-install if DIRACOS already installed and DIRACOS is not requested, 
             it will force to install it
CHANGE: (#3992) specify the ca location when calling requests
CHANGE: (#3991) MySQL class prints only debug logs
FIX: (#4003) dirac-install - if the DIRACOS version is not given then use the proper 
             release version

*WorkloadManagementSystem
CHANGE: (#3992) specify the ca location when calling requests
FIX: (#4002) Local protocols are retrieved as a list in InputDataResolution

*Interfaces
FIX: (#4000) Dirac.py - bug fixed: return value of getJobParameters changed that
     should be taken into account by the clients

[v6r21p1]

*WorkloadManagementSystem
CHANGE: (#3989) JobDB.py - do not add default SubmitPool parameter to a job description
FIX: (#3989) dirac-admin-get-site-mask - show only sites in Active state

*DataManagementSystem
CHANGE: (#3985) FTS3DB: getActiveJobs, those jobs are now selected that have been monitored the longest time ago. Ensure better cycling through FTS Jobs
FIX: (#3987) check missing file with another string

[v6r21]

*Core
NEW: (#3921) DictCache - allow threadLocal cache
FIX: (#3936) DictCache - Fix exception upon delete
FIX: (#3922) allow Script.py to accommodate specific test calls with pytest
CHANGE: (#3940) dirac-install - instrument to support DiracOS
FIX: (#3945) set DIRACOS environment variable before souring diracosrc
CHANGE: (#3949) Removed unattended dirac-install-client.py
CHANGE: (#3950) File.py - do not follow links when getting files list or size 
        in directory via getGlobbedFiles and getGlobbedTotalSize
CHANGE: (#3969) Use EOS for installing DIRAC software        

*FrameworkSystem
FIX: (#3968) removed the old logging

*ResourceStatusSystem
FIX: (#3921) fix logic of the RSSCache leading in expired keys

*Accounting
CHANGE: (#3933) Change the columns size of the FinalMinorStatus

*WorkloadManagementSystem
CHANGE: (#3923) Clean PYTHONPATH from *rc when installing DIRAC from the pilot
NEW: (#3941) JobDB: getJobParameters work also with list on job IDs
CHANGE: (#3941) JobCleaningAgent queries for job parameters in bulk
CHANGE: (#3941) Optimizers only set optimizers parameters (backported from v7r0)
CHANGE: (#3970) streamlining code in OptimizerModule. Also pep8 formatting (ignore white spaces for reviewing)
FIX: (#3976) fixed Banned Sites matching in TaskQueueDB
FIX: (#3970) when an optimizer agent was instantiating JobDB (via the base class) and the machine 
     was overloaded, the connection to the DB failed but this was not noticed and the agent was 
     not working until restarted after max cycles. Now testing JobDB  is valid in OptimizerModule 
     base class and exit if not valid.

*TransformationSystem
CHANGE: (#3946) Remove directory listing from ValidateOutputDataAgent
CHANGE: (#3946) Remove directory listing from TransformationCleaningAgent
FIX: (#3967) TransformationCleaningAgent: don't return error if log directory does not exist

*Interfaces
CHANGE: (#3947) removed old methods going through old RMS
CHANGE: (#3960) Dirac.py - getLFNMetadata returns result for both file and directory LFNs
FIX: (#3966) Dirac: replace the use of deprecated function status by getJobStatus

*DataManagementSystem
FIX: (#3922) Fixes FTS3 duplicate transfers
FIX: (#3982) respect the source limitation when picking source for an FTS transfer

*MonitoringSystem
CHANGE: (#3956) Change the bucket size from week to day.

*Resources
CHANGE: (#3933) When crating a consumer or producer then the error message must be 
        handled by the caller.
CHANGE: (#3937) MessageQueue log backends is now set to VERBOSE instead of DEBUG        
NEW: (#3943) SSHComputingElement - added Preamble option to define a command to be 
     executed right before the batch system job submission command
NEW: (#3953) Added the possibility to add filters to log backends to refine the 
     output shown/stored
NEW: (#3953) Resources.LogFilters.ModuleFilter: Filter that allows one to set the 
     LogLevel for individual modules
NEW: (#3953) Resources.LogFilter.PatternFilter: Filter to select or reject log 
     output based on words
FIX: (#3959) PoolComputingElement - bug fix: initialize process pool if not yet 
     done in getCEStatus()     

*test
CHANGE: (#3948) integration tests run with unittest now exit with exit code != 0 if failed

*docs
NEW: (#3974) Added HowTo section to the User Guide

[v6r20p28]

*WorkloadManagementSystem
FIX: (#4092) pilotTools - Ensure maxNumberOfProcessors is an int

[v6r20p27]

*WMS
FIX: (#4020) SiteDirector - do not use keywords in addPilotTQReference/setPilotStatus calls

[v6r20p26]

*WorkloadManagementSystem
FIX: (#3932) MutiProcessorSiteDirector: get platform is checkPLatform flag is true

*DataManagementSystem
FIX: (#3928) `FileCatalogClient` now properly forwards function docstrings through 
     `checkCatalogArguments` decorator, fixes #3927
CHANGE: (#3928) `Resources.Catalog.Utilities`: use functool_wraps in `checkCatalogArguments`

*TransformationSystem
CHANGE: (#3934) make the recursive removal of the log directory explicit in the TransformationCleaningAgent

[v6r20p25]

*Core
FIX: (#3909) DISET - always close the socket even in case of exception

*FrameworkSystem
FIX: (#3913) NotificationHandler - bugfixed: changed SMTPServer to SMTP
FIX: (#3914) add extjs6 support to the web compiler

*docs
NEW: (#3910) Added documentation on MultiProcessor jobs

*WorkloadManagementSystem
FIX: (#3910) TaskQueueDB - fixed strict matching with tags, plus extended the integration test

*DataManagementSystem
CHANGE: (#3917) FTS3: speedup by using subqueries for the Jobs table

*TransformationSystem
CHANGE: (#3916) use SE.isSameSE() method

*Resources
NEW: (#3916) Add isSameSE method to StorageElement which works for all protocols

[v6r20p24]

*WorkloadManagementSystem
FIX: (#3904) SiteDirector fixed case with TQs for 'ANY' site

[v6r20p23]

*TransformationSystem
NEW: (#3903)  do not remove archive SEs when looking at closerSE

*CORE
NEW: (#3902) When the environment variable DIRAC_DEPRECATED_FAIL is set to a non-empty value, 
     the use of deprecated functions will raise a NotImplementError exception

*ConfigurationSystem
FIX: (#3903) ServiceInterface - fix exception when removing dead slave

*FrameworkSystem
FIX: (#3901) NotificationClient - bug fix

[v6r20p22]

*Core
FIX: (#3897) ObjectLoader returns DErrno code
FIX: (#3895) more debug messages in BaseClient

*ResourceStatusSystem
FIX: (#3895) fixed bug in dirac-rss-set-token script

*WorkloadManagementSystem
FIX: (#3897) SiteDirector: using checkPlatform flag everwhere needed
CHANGE: (#3894) Using JobStateUpdateClient instead of RPCClient to it
CHANGE: (#3894) Using JobManagerClient instead of RPCClient to it

[v6r20p20]

*Core
CHANGE: (#3885) Script.parseCommandLine: the called script is not necessarily the first in sys.argv

*ConfigurationSystem
CHANGE: (#3887) /Client/Helpers/Registry.py: Added search dirac user for ID and CA

*MonitoringSystem
FIX: (#3888) mqProducer field in MonitoringReporter can be set to None, and the comparison was broken. 
     It is fixed. Also some additional checks are added.

*WorkloadManagementSystem
CHANGE: (#3889) removed confusing Job parameter LocalBatchID
CHANGE: (#3854) TQ matching (TaskQueueDB.py): when "ANY" is specified, don't exclude task queues 
        (fix with "Platforms" matching in mind)
CHANGE: (#3854) SiteDirector: split method getPlatforms, for extension purposes

*DataManagementSystem
FIX: (#3884) restore correct default value for the SEPrefix in the FileCatalogClient
FIX: (#3886) FTS3: remove the hardcoded srm protocol for registration
FIX: (#3886) FTS3: return an empty spacetoken if SRM is not available

*TransformationSystem
CHANGE: (#3891) ReplicationTransformation.createDataTransformation: returns S_OK with the 
        transformation object when it was successfully added, instead of S_OK(None)

*Resources
NEW: (#3886) SE - return a standard error in case the requested protocol is not available

[v6r20p18]

*DataManagementSystem
CHANGE: (#3882) script for allow/ban SEs now accepting -a/--All switch, for allo status types

*Core
FIX: (#3882) ClassAdLight - fix to avoid returning a list with empty string

*Resources
FIX: (#3882) Add site name configuration for the dirac installation inside singularity CE

*test
FIX: (#3882) fully activating RSS in Jenkins tests

[v6r20p17]

*Core
CHANGE: (#3874) dirac-create-distribution-tarball - add tests directory to the tar file and fix pylint warnings.
FIX: (#3876) Add function "discoverInterfaces" again which is still needed for VMDIRAC

*ConfigurationSystem
CHANGE: (#3875) Resources - allow to pass a list of platforms to getDIRACPlatform()

*WorkloadManagement
CHANGE: (#3867) SandboxStoreClient - Returning file location in output of getOutputSandbox
CHANGE: (#3875) JobDB - allow to define a list of Platforms in a job description JDL

*ResourceStatusSystem
CHANGE: (#3863) deprecated CSHelpers.getSites() function

*Interfaces
NEW: (#3872) Add protocol option to dirac-dms-lfn-accessURL
CHANGE: (#3864) marked deprecated some API functions (perfect replace exists already, as specified)

*Resources
FIX: (#3868) GFAL2_SRM2Storage: only set SPACETOKENDESC when SpaceToken is not an empty string

*Test
CHANGE: (#3863) Enable RSS in Jenkins

*DataManagementSystem
FIX: (#3859) FTS3: resubmit files in status Canceled on the FTS server
NEW: (#3871) FTS submissions can use any third party protocol
NEW: (#3871) Storage plugin for Echo (gsiftp+root)
FIX: (#3871) replace deprecated calls to the gfal2 API
NEW: (#3871) Generic implementation for retrieving space occupancy on storage

*TransformationSystem
FIX: (#3865) fixed submission of parametric jobs with InputData from WorkflowTask
FIX: (#3865) better logging for parametric jobs submission

*StorageManagamentSystem
FIX: (#3868) Fix StageRequestAgent failures for SEs without a SpaceToken

*RequestManagementSystem
FIX: (#3861) tests do not re-use File objects

[v6r20p16]

*WorkloadManagementSystem
CHANGE: (#3850) the platform discovery can be VO-specific.

*Interfaces
CHANGE: (#3856) setParameterSequence always return S_OK/S_ERROR

*TransformationSystem
FIX: (#3856) check for return value on Job interface and handle it

*ResourceStatusSystem
FIX: (#3852) site may not have any SE

[v6r20p15]

*Interface
FIX: (#3843) Fix the sandbox download, returning the inMemory default.

*WorkloadManagementSystem
FIX: (#3845) late creation on RPC in JobMonitoringClient and PilotsLoggingClient

*DataManagementSystem
FIX: (#3839) Update obsolete dirac-rms-show-request command in user message displayed when running dirac-dms-replicate-and-register-request

*FrameworkSystem
FIX: (#3845) added setServer for NotificationClient

*Docs
NEW: (#3847) Added some info on parametric jobs

[v6r20p14]

CHANGE: (#3826) emacs backup file pattern added to .gitignore

*MonitoringSystem
CHANGE: (#3827) The default name of the Message Queue can be changed

*Core
FIX: (#3832) VOMSService.py: better logging and error prevention

*ConfigurationSystem
FIX: (#3837) Corrected configuration location for Pilot 3 files synchronization

*FrameworkSystem
FIX: (#3830) InstalledComponentDB.__filterFields: fix error in "Component History Web App" when filter values are unicode

*Interface
CHANGE: (#3836) Dirac.py API - make the unpacking of downloaded sandboxes optional

*Accounting
CHANGE: (#3831) ReportGenerator: Authenticated users without JOB_SHARING will now only get plots showing their own jobs, solves #3776

*ResourceStatusSystem
FIX: (#3833) Documentation update
CHANGE: (#3838) For some info, use DMSHelper instead of CSHelper for better precision

*RequestManagementSystem
FIX: (#3829) catch more exception in the ReqClient when trying to display the associated FTS jobs

[v6r20p13]

*FrameworkSystem

FIX: (#3822) obsolete parameter maxQueueSize in UserProfileDB initialization removed

*WorkloadManagementSystem

FIX: (#3824) Added Parameter "Queue" to methods invoked on batch systems by LocalComputingElement
FIX: (#3818) Testing parametric jobs locally now should also work for parametric input data
NEW: (#3818) Parameters from Parametric jobs are also replaced for ModuleParameters, 
             and not only for common workflow parameters

*DataManagementSystem

FIX: (#3825) FileCatalogCLI: print error message when removeReplica encounters weird return value
FIX: (#3819) ReplicateAndRegister: fix a problem when transferring files to multiple storage 
             elements, if more than one attempt was needed the transfer to all SEs was not always 
             happening.
CHANGE: (#3821) FTS3Agent: set pool_size of the FTS3DB

*TransformationSystem

FIX: (#3820) Fix exception in TransformationCleaningAgent: "'str' object not callable"

*ConfigurationSystem

FIX: (#3816) The VOMS2CSAgent was not sending notification emails when the DetailedReport 
             option was set to False, it will now send emails again when things change for a VO.
CHANGE: (#3816) VOMS2CSAgent: Users to be checked for deletion are now printed sorted and line 
                by line
NEW: (#3817) dirac-admin-check-config-options script to compare options and values between 
             the current Configuration and the ConfigTemplates. Allows one to find wrong or 
             missing option names or just see the difference between the current settings and 
             the default values.

[v6r20p12]

*Core
FIX: (#3807) Glue2 will return a constant 2500 for the SI00 queue parameter, 
     any value is needed so that the SiteDirector does not ignore the queue, fixes #3790

*ConfigurationSystem
FIX: (#3797) VOMS2CSAgent: return error when VO is not set (instead of exception)
FIX: (#3797) BDII2CSAgent: Fix for GLUE2URLs option in ConfigTemplate (Lower case S at the end)

*DataManagementSystem
FIX: (#3814) SEManager - adapt to the new meaning of the SE plugin section name
FIX: (#3814) SEManager - return also VO specific prefixes for the getReplicas() and similar calls
FIX: (#3814) FileCatalogClient - take into account VO specific prefixes when constructing PFNs on the fly

*TransformationSystem
FIX: (#3812) checking return value of jobManagerClient.getMaxParametricJobs() call

[v6r20p11]

*Core
FIX: (#3805) ElasticSearchDB - fix a typo (itertems -> iteritems())

[v6r20p10]

*Core
NEW: (#3801) ElasticSearchDB - add method which allows for deletion by query
NEW: (#3792) added breakDictionaryIntoChunks utility

*WorkloadManagementSystem
FIX: (#3796) Removed legacy "SystemConfig" and "LHCbPlatform" checks
FIX: (#3803) bug fix: missing loop on pRef in SiteDirector
NEW: (#3792) JobManager exposes a call to get the maxParametricJobs

*TransformationSystem
NEW: (#3804) new option for dirac-transformation-replication scrip `--GroupName/-R`
FIX: (#3804) The TransformationGroup is now properly set for transformation created with dirac-transformation-replication, previously a transformation parameter Group was created instead.
FIX: (#3792) Adding JobType as parameter to parametric jobs
FIX: (#3792) WorkflowTaskAgent is submitting a chunk of tasks not exceeding the MaxParametricJobs accepted by JobManager

[v6r20p9]

*Core
FIX: (#3794) Fix executeWithUserProxy when called with proxyUserDN, 
     fixes exception in WMSAdministrator getPilotLoggingInfo and TransformationCleaningAgent

*DataManagementSystem
CHANGE: (#3793) reuse of the ThreadPool in the FTS3Agent in order to optimize the Context use

*WorkloadManagementSystem
FIX: (#3787) Better and simpler code and test for SiteDirector 
FIX: (#3791) Fix exception in TaskQueueDB.getActiveTaskQueues, triggered 
             by dirac-admin-show-task-queues

[v6r20p8]

*ResourceStatusSystem
FIX: (#3782) try/except for OperationalError for sqlite (EmailAction)

*Core
FIX: (#3785) Adjust voms-proxy-init timeouts
NEW: (#3773) New Core.Utilities.Proxy.UserProxy class to be used as a contextManager
FIX: (#3773) Fix race condition in Core.Utilities.Proxy.executeWithUserProxy, 
     the $X509_USER_PROXY environment variable from one thread could leak to another, fixes #3764


*ConfigurationSystem
NEW: (#3784) Bdii2CSAgent: New option **SelectedSites**, if any sites are set, only those will 
     be updated
NEW: (#3788) for CS/Registry section: added possibility to define a QuarantineGroup per VO

*WorkloadManagementSystem

FIX: (#3786) StalledJobAgent: fix "Proxy not found" error when sending kill command to stalled job, 
     fixes #3783
FIX: (#3773) The solution for bug #3764 fixes a problem with the JobScheduling executor, where 
     files could end up in the checking state with the error "Couldn't get storage metadata 
     of some files"
FIX: (#3779) Add setting of X509_USER_PROXY in pilot wrapper script, 
which is needed to establish pilot env in work nodes of Cluster sites.

*DataManagementSystem
FIX: (#3778) Added template for RegisterReplica
FIX: (#3772) add a protection against race condition between RMS and FTS3
FIX: (#3774) Fix FTS3 multi-VO support by setting VO name in SE constructor.

*TransformationSystem
FIX: (#3789) better tests for TS agents

*StorageManagamentSystem
FIX: (#3773) Fix setting of the user proxy for StorageElement.getFileMetadata calls, fixes #3764

[v6r20p7]

*Core
FIX: (#3768) The Glue2 parsing handles some common issues more gracefully:
     handle cases where the execution environment just does not exist, use sensible;
     dummy values in this case (many sites);
     handle multiple execution environments at a single computing share (i.e., CERN);
     handle multiple execution environments with the same ID (e.g., SARA)
     
CHANGE: (#3768) some print outs are prefixed with "SCHEMA PROBLEM", which seem to point to problems in the published information, i.e. keys pointing to non-existent entries, or non-unique IDs

*Tests
NEW: (#3769) allow to install DIRACOS if DIRACOSVER env variable is specified

*ResourceStatusSystem
CHANGE: (#3767) Added a post-processing function in InfoGetter, for handling special case of FreeDisk policies

*WorkloadManagementSystem
FIX: (#3767) corrected inconsistent option name for pilotFileServer CS option

*TransformationSystem
CHANGE: (#3766) TransformationCleaningAgent can now run without a shifterProxy, it uses 
        the author of the transformation for the cleanup actions instead.
CHANGE: (#3766) TransformationCleaningAgent: the default value for shifterProxy was removed
FIX: (#3766) TaskManagerAgent: RequestTasks/WorkflowTasks: value for useCertficates to `False` 
     instead of `None`. Fixes the broken submission when using a shifterProxy for the TaskManagerAgents

[v6r20p6]

*Tests
CHANGE: (#3757) generate self signed certificate TLS compliant

*Interfaces
FIX: (#3754) classmethods should not have self! (Dirac.py)

*WorkloadManagementSystem
FIX: (#3755) JobManager - bug fix in __deleteJob resulting in exceptions

*DataManagementSystem
NEW: (#3736) FTS3 add kicking of stuck jobs
FIX: (#3736) FTS3 update files in sequence to avoid mysql deadlock
CHANGE: (#3736) Canceled is not a final state for FTS3 Files
CHANGE: (#3736) FTS3Operations are finalized if the Request is in a final state (instead of Scheduled)
FIX: (#3724) change the ps_delete_files and ps_delete_replicas_from_file_ids to not lock on MySQL 5.7

*TransformationSystem
CHANGE: (#3758) re-written a large test as pytest (much less verbosity, plan to extend it)
FIX: (#3758) added BulkSubmission option in documentation for WorkflowTaskAgent

*RequestManagementSystem
FIX: (#3759) dirac-rms-request: silence a warning, when not using the old FTS Services

*ResourceStatusSystem
FIX: (#3753) - style changes

[v6r20p5]

*Docs

FIX: (#3747) fix many warnings
FIX: (#3735) GetReleaseNotes.py no longer depends on curl, but the python requests packe
FIX: (#3740) Fix fake environments for sqlalchemy.ext import, some code documentation pages were not build, e.g. FTS3Agent
NEW: (#3762) Add --repo option, e.g. --repo DiracGrid/DiracOS, or just --repo DiracOS, fixes DIRACGrid/DIRACOS#30

*TransformationSystem

FIX: (#3726) If the result can not be evaluated, it can be converted to list
FIX: (#3723) TaskManagerAgentBase - add option ShifterCredentials to set the credentials to 
     use for all submissions, this is single VO only
FIX: (#3723) WorkflowTasks/RequestTasks: pass ownerDN and ownerGroup parameter to all the submission 
     clients if using shifterProxy ownerDN and ownerGroup are None thus reproducing the original behaviour
FIX: (#3723) TaskManagerAgentBase - refactor adding operations for transformation to separate function to 
     ensure presence of Owner/DN/Group in dict entries RequestTaskAgent no longer sets shifterProxy by default.

*Resources

CHANGE: (#3745) Add the deprecated decorator to native XROOT plugin

[v6r20p4]

*DMS
FIX: (#3727) use proxy location in the SECache

*RMS
FIX: (#3727) use downloadVOMSProxyToFile in RequestTask

*TS
FIX: (#3720) TaskManager - pass output data arguments as lists rather 
     than strings to the parametric job description

Docs:
FIX: (#3725) AdministratorGuide TransformationSystem spell check and added a few 
     phrases, notably for bulk submission working in v6r20p3

[v6r20p3]

*Framework
FIX: SystemAdministrator - Get the correct cpu usage data for each component

*TS
NEW: new command dirac-transformation-replication to create replication transformation to copy files from some SEs to other SEs, resolves #3700

*RMS
FIX: fix integration tests to work with privileged and non privileged proxies

*RSS
FIX: Fix for downtime publisher: wrong column names. Avoiding dates (not reflected in web app)

[v6r20p2]

*Core

CHANGE: (#3713) Fixes the infamous "invalid action proposal" by speeding up the handshake and not looking up the user/group in the baseStub

*RequestManagementSystem
CHANGE: (#3713) FowardDISET uses the owner/group of Request to execute the stub
CHANGE: (#3713) owner/group of the Requests are evaluated/authorized on the server side
CHANGE: (#3713) LimitedDelegation or FullDelegation are required to set requests on behalf of others -> pilot user and hosts should must them (which should already be the case)

*docs

NEW: (#3699) documentation on Workflow
CHANGE: (#3699) update on documentation for integration tests

*ConfigurationSystem

CHANGE: (#3699) for pilotCS2JSONSynchronizer: if pilotFileServer is not set, still print out the content

*WorkloadManagementSystem

CHANGE: (#3693) introduce options for sites to choose usage of Singularity

*TransformationSystem

FIX: (#3706) TaskManger with bulksubmission might have occasional exception, depending on order of entries in a dictionary
FIX: (#3709) TaskManager - fix the generated JobName to be of the form ProdID_TaskID
FIX: (#3709) TaskManager - check the JOB_ID and PRODUCTION_ID parameters are defined in the workflow

*Interfaces

FIX: (#3709) Job API - do not merge workflow non-JDL parameters with the sequence parameters of the same name

[v6r20p1]

*WorkloadManagementSystem

FIX: (#3697) Ensure retrieveTaskQueues doesn't return anything when given an empty list of TQ IDs.
FIX: (#3698) Call optimizer fast-path for non-bulk jobs

[v6r20]

*Core
NEW: MJF utility added, providing a general interface to Machine/Job Features values.
NEW: DEncode - added unit tests
NEW: JEncode for json based serialization
NEW: Add conditional printout of the traceback when serializing/deserializing non json compatible
     object in DEncode (enabled with DIRAC_DEBUG_DENCODE_CALLSTACK environment variable)
NEW: File.py - utility to convert file sizes between different unit
NEW: new flag in dirac-install script to install DIRAC-OS on demand
CHANGE: Removed deprecated option "ExtraModules" (dirac-configure, dirac-install scripts)
CHANGE: dirac-deploy-scripts, dirac-install - allow command modules with underscores in 
        their names in order for better support for the code checking tools
CHANGE: dirac-distribution and related scripts - compile web code while release
        generation
CHANGE: dirac-external-requirements - reimplemented to use preinstalled pip command rather than
the pip python API
FIX: dirac-distribution - fixed wrong indentation  
NEW: new command name for voms proxy
FIX: dirac-install default behaviour preserved even with diracos options
New: Add additional check in MJF utility to look for a shutdown file located at '/var/run/shutdown_time'
FIX: The hardcoded rule was not taken into account when the query was coming from the web server
CHANGE: VOMSService - reimplemented using VOMS REST interface
FIX: MJF utility won't throw exceptions when MJF is not fully deployed at a site

*Framework
NEW: WebAppCompiler methods is implemented, which is used to compile the web framework
NEW: add JsonFormatter for logs
NEW: add default configuration to CS: only TrustedHost can upload file
CHANGE: ComponentInstaller - remove the old web portal configuration data used during the installation
CHANGE: MessageQueue log handler uses JsonFormatter

*Monitoring
CHANGE: fixes for testing in Jenkins with locally-deployed ElasticSearch
FIX: fixes in the query results interpretation

*Configuration
FIX: ConfigurationHandler, PilotCStoJSONSynchronizer - fixes for enabling pilotCStoJSONSynchronizer, and doc
NEW: dirac-admin-voms-sync - command line for VOMS to CS synchronization
NEW: VOMS2CSSynchronizer - new class encapsulating VOMS to CS synchronization
CHANGE: VOMS2CSAgent - reimplemented to use VOMS2CSSynchronizer

*WorkloadManagementSystem
NEW: StopSigRegex, StopSigStartSeconds, StopSigFinishSeconds, StopSigNumber added to JDL, which cause Watchdog to send a signal StopSigNumber to payload processes matching StopSigRegex when there are less than StopSigFinishSeconds of wall clock remaining according to MJF.
NEW: PilotLoggingDB, Service and Client for handling extended pilot logging
NEW: added a new synchronizer for Pilot3: sync of subset of CS info to JSON file, 
     and sync of pilot3 files
NEW: dirac-admin-get-pilotslogging script for viewing PilotsLogging
NEW: Bulk job submission with protection of the operation transaction
NEW: WMSHistoryCorrector and MonitoringHistoryCorrector classes inheriting from a common BaseHistoryCorrector class
CHANGE: SiteDirector - refactored Site Director for better extensibility
CHANGE: dirac-wms-cpu-normalization uses the abstracted DB12 benchmark script used by the HEPiX Benchmarking Working Group, and the new MJF utility to obtain values from the system and to save them into the DIRAC LocalSite configuration.
CHANGE: Removed TaskQueueDirector and the other old style (WMS) *PilotDirector
CHANGE: TaskQueueDB - removed PilotsRequirements table
CHANGE: TaskQueueDB - added FOREIGN KEYS 
CHANGE: Removed gLite pilot related WMS code
FIX: always initialize gPilotAgentsDB object
FIX: JobManager - Added some debug message when deleting jobs
FIX: Job.py - fixing finding XML file
NEW: SiteDirector - added flag for sending pilot3 files
CHANGE: SiteDirector - changed the way we create the pilotWrapper (better extensibility)
NEW: SiteDirector - added possibility for deploying environment variables in the pilot wrapper

*Workflow
CHANGE: Script.py: created _exitWithError method for extension possibilities

*TS
FIX: TranformationCleaningAgent - just few simplifications 

*DMS
NEW: FTS3Agent working only with the FTS3 service to replace the existing one
NEW: FTS3Utilities - use correct FTS Server Selection Policy
NEW: StorageElement service - getFreeDiskSpace() and getTotalDiskSpace() take into account 
     MAX_STORAGE_SIZE parameter value
CHANGE: Adding vo name argument for StorageElement   
CHANGE: Fixing rss to fetch fts3 server status
NEW: Add a feature to the DFC LHCbManager to dump the content of an SE as a CSV file
FIX: FTS3DB: sqlalchemy filter statements with "is None" do not work and result in no lines being selected
NEW: FTS3Agent and FTS3DB: add functionality to kick stuck requests and delete old requests
NEW: FTS3Agent - add accounting report

*RMS
FIX: Really exit the RequestExecutingAgent when the result queue is buggy

*RSS
CHANGE: Using StorageElement.getOccupancy()
FIX: Initialize RPC to WMSAdministrator only once
FIX: Using MB as default for the size
FIX: flagged some commands that for the moment are unusable
FIX: fixed documentation of how to develop commands

*Resources
NEW: New SingularityComputingElement to submit jobs to a Singularity container
NEW: Added StorageElement.getOccupancy() method for DIP and GFAL2_SMR2 SE types
CHANGE: enable Stomp logging only if DIRAC_DEBUG_STOMP environment variable is set to any value

*Interfaces
CHANGE: Dirac.py - saving output of jobs run with 'runLocal' when they fail (for DEBUG purposes)

*Docs
CHANGE: WebApp release procedure
FIX: Update of the FTS3 docs

*Tests
FIX: add MonitoringDB to the configuration
FIX: Installing elasticSeach locally in Jenkins, with ComponentInstaller support.

[v6r19p25]

*TransformationSystem
FIX: (#3742) TransformationDB - when adding files to transformations with a multi-threaded agent, 
     it might happen that 2 threads are adding the same file at the same time. The LFN was not 
     unique in the DataFiles table, which was a mistake... This fix assumes the LFN is unique, 
     i.e. if not the table had been cleaned and the table updated to be unique.

[v6r19p24]

*WMS
FIX: (#3739) pilotTools - added --tag and --requiredTag options
FIX: (#3739) pilotCommands - make NumberOfProcessors = 1 if nowhere defined (default)

*Resources
FIX: (#3739) CREAMComputingElement - possibility to defined CEQueueName to be used in the pilot submission command

[v6r19p23]

*TS
FIX: (#3734) catch correct exception for ast.literal_eval

[v6r19p22]

*Core
CHANGE: Backport from v6r20 - fixes the infamous "invalid action proposal" by speeding up 
        the handshake and not looking up the user/group in the baseStub

RMS:
CHANGE: Backport from v6r20 - FowardDISET uses the owner/group of Request to execute the stub
CHANGE: Backport from v6r20 - owner/group of the Requests are evaluated/authorized on the server side
CHANGE: Backport from v6r20 - LimitedDelegation or FullDelegation are required to set requests on behalf 
        of others -> pilot user and hosts should must them (which should already be the case)

*API
NEW: Dirac.py - running jobs locally now also works for parametric jobs. Only the first sequence will be run
FIX: Dirac.py - running jobs locally will now properly work with LFNs in the inputSanbdox

*DMS
FIX: DMSHelpers - in getLocalSiteForSE() return None as LocalSite if an SE is at no site

[v6r19p21]

*Configuration
FIX: Bdii2CSAgent - make the GLUE2 information gathering less verbose; Silently ignore StorageShares

*Test
CHANGE: backported some of the CI tools from the integration branch 

[v6r19p20]

*StorageManagement
FIX: StorageManagementDB - fixed buggy group by with MySQL 5.7

[v6r19p19]

*Configuration

NEW: BDII2CSAgent - new options: GLUE2URLs, if set this is queried in addition to the other BDII;
    GLUE2Only to turn off looking on the old schema, if true only the main BDII URL is queried;
    Host to set the BDII host to search

NEW: dirac-admin-add-resources new option G/glue2 , enable looking at GLUE2 Schema, 
     H/host to set the host URL to something else

[v6r19p18]

*Configuration
CHANGE: Better logging of the Configuration file write exception

*RSS
FIX: SummarizeLogsAgent - fix the case when no previous history

[v6r19p17]

*Framework
FIX: ProxyManager - if an extension has a ProxyDB, use it

*RSS
FIX: CSHelpers.py minor fixes

[v6r19p16]

*WMS
FIX: pilotCommands - cast maxNumOfProcs to an int.
CHANGE: pilotTools - change maxNumOfProcs short option from -P to -m.

[v6r19p15]

*Framework
NEW: ProxyDB - allow FROM address to be set for proxy expiry e-mails

*DMS
CHANGE: FTSJob - FailedSize is now BIGINT in FTSJob
CHANGE: FTSJob - increase the bringonline time

*WMS
FIX: SiteDirector won't set CPUTime of the pilot
FIX: convert MaxRAM inside the pilots to int

*RSS
FIX: SummarizeLogsAgent: comparison bug fix
FIX: Fixed sites synchronizer

[v6r19p14]

*WMS
NEW: pilotCommands/Tools - added possibility to specify a maxNumberOfProcessors parameter for pilots
CHANGE: MultiProcessorSiteDirector - allow kwargs to SiteDirector getExecutable & _getPilotOptions functions

*RMS
FIX: Fix a bug in ReplicateAndRegister Operation preventing files having failed once to be retried

*DMS
FIX: FileCatalogWithFkAndPsDB.sql - Fixes for the DFC to be compatible with strict group by mode 
     (https://dev.mysql.com/doc/refman/5.7/en/sql-mode.html#sqlmode_only_full_group_by)

*docs
CHANGE: added little documentation for lcgBundles

[v6r19p13]

*WMS
FIX: JobWrapper - added a debug message
FIX: Allow non-processor related tags to match TQ in MultiProcessorSiteDirector.

*Test
CHANGE: improve Gfal2 integration tests by checking the metadata

[v6r19p12]

*Core
CHANGE: QualityMapGraph - change the color map of the Quality plots

*Framework
FIX: Logging - remove the space after log messages if no variable message is printed, fixes #3587

*MonitoringSystem
CHANGE: ElasticSearch 6 does not support multiple types, only one type is created instead.

*RSS
FIX: GOCDBClient - encode in utf-8, update goc db web api URL
FIX: fixed bug in creation of history of status (avoid repetition of entries)

*DMS
FIX: fixed bug in FTSAgent initialization

*WMS
FIX: fix bug in dirac-wms-job-select: treating the case of jobGroup(s) not requested

[v6r19p11]

*Framework:
CHANGE: moved column "Instance" of InstalledComponentsDB.InstalledComponent 
        table from 64 to 32 characters

*WMS
FIX: JobWrapperTemplate - fix exception handling
CHANGE: dirac-wms-select-jobs - new option to limit the number of selected jobs
CHANGE: returning an error when sandboxes can't be unassigned from jobs (JobCleaningAgent)

*RMS
FIX: RequestDB - add missing JOIN in the web summary query
NEW: dirac-rms-request - add option to allow resetting the NotBefore member even 
     for non-failed requests

*DMS
FIX: FTSAgent - change data member names from uppercase to lower case

*Interfaces
CHANGE: autopep8 on the API/Dirac module

*docs:
NEW: added some doc about shifterProxy

[v6r19p10]

*Core
FIX: MySQL - catch exception when closing closed connection

*TS
CHANGE: add possibility to get extension-specific tasks and files statuses in TransformationMonitor web application

*RMS
NEW: dirac-rms-request - add option --ListJobs to list the jobs for a set of requests

*Resources
FIX: Use parameters given at construction for SRM2 protocols List

*StorageManagement
FIX: use StorageElement object to get disk cache size

*DMS
FIX: DMSHelpers - fix case when no site is found for an SE
FIX: ReplicateAndRegister - don't try and get SE metadata is replica is inactive

[v6r19p9]

*WMS
CHANGE: DownloadInputData was instantiating all local SEs which is not necessary... Only instantiate those that are needed
CHANGE: JobWrapper - use resolveSEGroup in order to allow defining SE groups including other SE groups
FIX: JobDB - fixed typo in getSiteMaskStatus() method
FIX: Fix getSiteMaskStatus in SiteDirector and MultiProcessSiteDirector
CHANGE: WatchdogLinux - using python modules in  instead of shell calls

*DMS
FIX: in DMSHelpers don't complain if an SE is at 0 sites

*Interfaces
CHANGE: Job.py - using the deprecated decorator for 2 deprecated methods

*RSS
FIX: EmailAction considers also CEs, not only SEs

*Resources
FIX: removed a useless/broken method in Resources helper
FIX: marked as obsoleted two methods in Resources helper (FTS2 related)

[v6r19p8]

*Configuration
FIX; Resources - don't overwrite queue tags if requiredtags are set.

*Framework
CHANGE: dirac-proxy-init - increase dirac-proxy-init CRL update frequency

*Accounting
CHANGE: AccountingDB - if the bucket length is part of the selected conditions, 
        add to the grouping

*WorkloadManagement
FIX: ConfigTemplate.cfg - allow user access to getSiteMaskStatus

*DataManagementSystem
FIX: DMSHelpers - recursive resolution of SEGroup was keeping the SEGroup in the list

*RSS
FIX: CSHelper - getting FTS from the correct location
CHANGE: use the SiteStatus object wherever possible

*Resources
FIX: CREAMComputingElement - added CS option for extra JDL parameters

*Documentation
CHANGE: point README to master and add badges for integration

[v6r19p7]

*WorkloadManagement
FIX: SiteDirector - correct escaping in pilot template
FIX: dirac-wms-get-wn-parameters - added some printouts to dirac-wms-get-wn-parameters

[v6r19p6]

*Core
FIX: SocketInfo - log proper message on CA's init failure.

*Accounting
CHANGE: NetworkAgent - remove support of perfSONAR summaries and add support of raw metrics.

*WMS
FIX: JobDB - don't trigger exception in webSummary if a site with a single dot is in the system
CHANGE: SiteDirector - added logging format and UTC timestamp to pilot wrapper
FIX: JobMonitoring - fix in getJobPageSummaryWeb() for showing correct sign of life for stalled jobs

*TS
FIX: TransformationManager - fix for wrong method called by the Manager

*RSS
NEW: SiteStatus object uses the RSS Cache
FIX: expiration time is a date (dirac-rss-query-db)

[v6r19p5]

*WMS
CHANGE: ParametricJob - added getParameterVectorLength() to replace getNumberOfParameters with a more detailed check of the job JDL validity
FIX: JobManagerHandler - restored the use of MaxParametricJobs configuration option

*Interfaces
FIX: Always use a list of LFNs for input data resolution (local run, mostly)

*tests
FIX: use rootPath instead of environment variable


[v6r19p4]

NEW: Added dummy setup.py in anticipation for standard installation procedure

*Core
CHANGE: SocketInfoFactory - version check of GSI at run time is removed

*Configuration 
FIX: Resources - fix RequiredTags in getQueue() function

*Interfaces
FIX: fix exception when using Dirac.Job.getJobJDL

*WMS
FIX: SiteDirector - fix proxy validity check in updatePilotStatus, a new proxy was 
     never created because isProxyValid returns non-empty dictionary
FIX: JobMonitoring - web table was not considering correctly Failed jobs because 
     stalled for setting the LastSignOfLife     

*DMS
FIX: StorageFactory - avoid complaining if Access option is not in SE section
CHANGE: dirac-dms-user-lfns - the wildcard flag will always assume leading "*" to match files, 
       unless the full path was specified in the wildcard no files were previously matched

*RSS
FIX: CacheFeederAgent resilient to command exceptions

*Resources
FIX: ARCComputingElement - the proxy environment variable was assumed before the 
     return value of the prepareProxy function was checked, which could lead to exceptions

[v6r19p3]

CHANGE: .pylintrc - disable redefined-variable-type
CHANGE: .pylintrc - max-nested-blocks=10 due to the many tests of result['OK']
CHANGE: use autopep8 for auto-formatting with following exceptions:
        tabs = 2 spaces and not 4
        line length check disabled (i.e. 120 characters instead of 80)
        Option for autopep8 are: --ignore E111,E101,E501

*Configuration
FIX: retrigger the initialization of the logger and the ObjectLoader after 
     all the CS has been loaded

*WMS
FIX: pilot commands will add /DIRAC/Extensions=extensions if requested
FIX: SiteDirector, pilotCommands - fix support for multiple values in the 
     RequiredTag CE parameter
FIX: MultiProcessorSiteDirector - fix dictionary changed size exception 

*Workflow
FIX: application log name can also come from step_commons.get['logFile']

*Resources
CHANGE: Condor, SLURM, SSHComputingElement - added parameters to force allocation
        of multi-core job slots

[v6r19p2]

*DMS
FIX: dirac-admin-allow-se: fix crash because of usage of old RSS function

*RSS
FIX: ResourceStatusDB - microseconds should always be 0 
FIX: Multiple fixes for the RSS tests

[v6r19p1]

*Core
FIX: ElasticSearchDB - certifi package was miscalled
FIX: ElasticSearchDB - added debug messages for DB connection

*Framework
FIX: ComponentInstaller - handling correctly extensions of DBs found in sql files

*WMS
FIX: SudoComputingElement - prevent message overwriting application errors
FIX: JobDB.getInputData now returns list of cleaned LFNs strings, possible "LFN:" 
     prefix is removed

*Interfaces
FIX: Dirac.py - bring back treatment of files in working local submission directory

[v6r19]

FIX: In multiple places - use systemCall() rather than shellCall() to avoid
     potential shell injection problems

FIX: All Databases are granting also REFERENCES grant to Dirac user to comply with
     more strict policies of MySQL version >= 5.7

*Accounting
NEW: new functionality to plot the data gathered by perfSONARs. It allows to 
     present jitter, one-way delay, packet-loss rate and some derived functions.
FIX: compatibility of AccountingDB with MySQL 5.7

*ConfigurationSystem
NEW: Allow to define FailoverURLs and to reference MainServers in the URLs

*FrameworkSystem
NEW: gLogger is replaced by the new logging system based on the python logging module
NEW: Added ElasticSearch backend for the logging
NEW: Central Backends configuration to customize their use by multiple components 
NEW: BundleDelivery - serves also CA's and CRL's all-in-one files
NEW: added shell scripts for generating CAs and CRLs with the possibility to specify the Input and/or output directories
CHANGE: can now send mails to multiple recipients using the NotificationClient
CHANGE: Make the new logging system thread-safe
FIX: Adapting query to MySLQ 5.7 "GROUP BY" clause
FIX: TopErrorMessagesReporter - more precise selection to please stricter versions of MySQL
CHANGE: ProxyGeneration - make RFC proxies by default, added -L/--legacy flag to dirac-proxy-init
        to force generation of no-RFC proxies

*Core
FIX: dirac-install - allow to use local md5 files
CHANGE: X509Chain - fixes to allow robot proxies with embedded DIRAC group extension
        ( allow DIRAC group extension not in the first certificate chain step )
CHANGE: BaseClient - recheck the useServerCertificate while establishing connection
        and take it into account even if it has changed after the client object creation    
FIX: PlainTransport - fixed socket creation in initAsClient()         
NEW: Technology preview of new logging system, based on standard python logging module
CHANGE: Added graphviz extension to sphinx builds
FIX: Added documentation of low level RPC/DISET classes
FIX: Gateway service - multiple fixes to resurrect the service and to correctly instantiate it
NEW: dirac-install will change the shebang of the python scripts to use the environment 
     python instead of the system one
NEW: Security.Utilities - methods to generate all-in-one CA certificates and CRLs files     
NEW: ElasticSearchDB - gets CA's all-in-one file from the BundleDelivery service if needed
NEW: genAllCAs.sh, genRevokedCerts.sh - DIRAC-free commands to generate all-in-one CA 
     certificates and CRLs files     
CHANGE: dirac-create-distribution-tarball - removing docs and tests directories when 
        creating release tarballs     

*DMS
CHANGE: FTSJob - use Request wrapper for the fts3 REST interface instead of pycurl based
        client
CHANGE: FTSHistoryView - drop FTSServer field from the view description   
CHANGE: FTSFile DB table: increased length of fields LFN(955), SourceSURL(1024), TargetSURL(1024)
CHANGE: Uniform length of LFN to 255 across DIRAC dbs
FIX: FTSJob - fix the serialization of 0 values
FIX: FTSFile, FTSJob - fix SQL statement generation for stricter versions of MySQL

*Resources
NEW: New method in the StorageElement to generate pair of URLs for third party copy.
     Implement the logic to generate pair of URLs to do third party copy. 
     This will be used mostly by FTS, but is not enabled as of now
FIX: StorageElement - fix different weird behaviors in Storage Element, in particular, 
     the inheritance of the protocol sections     
FIX: GFAL2 storage element: update for compatibility with GFAL2 2.13.3 APIs
NEW: Introduced Resources/StorageElementBases configuration section for definitions
     of abstract SEs to be used in real SEs definition by inheritance     

*RMS
NEW: dirac-rms-request - command including functionality of several other commands:
     dirac-rms-cancel|reset|show-request which are dropped. The required functionality
     is selected by the appropriate switches   

*RSS
NEW: Put Sites, ComputingElements, FTS and Catalogs under the status control of the
     RSS system 
NEW: Rewrote RsourceStatus/ResourceManagementDB tables with sqlAlchemy (RM DB with declarative base style)
NEW: SiteStatus client to interrogate site status with respect to RSS
CHANGE: introduced backward compatibility of RSS services with DIRAC v6r17 clients
CHANGE: moved some integration tests from pytest to unittest
CHANGE: Moved ResourceStatusDB to sqlAlchemy declarative_base
FIX: Automated setting of lastCheckTime and Dateffective in ResourceStatusDB and ResourceManagementDB
FIX: fixes for tables inheritance and extensions
FIX: fixes for Web return structure ("meta" column)
FIX: ResourceStatus, RSSCacheNoThread - fixed RSS cache generation 
FIX: ResourceStatus - fixes for getting status from the CS information
FIX: ResourceManagement/StatusDB - fixed bugs in meta parameter check
FIX: fixed incompatibility between Active/InActive RSS clients return format
FIX: SiteStatus - bug fixed in getSites() method - siteState argument not propagated to
     the service call
FIX: ResourceStatus - return the same structure for status lookup in both RSS and CS cases     
FIX: Bug fixes in scripts getting data out of DB


*Monitoring
CHANGE: DBUtils - change the bucket sizes for the monitoring plots as function of the time span

*WMS
NEW: SiteDirector - checks the status of CEs and Sites with respect to RSS  
NEW: pilotCommands - new ReplaceDIRACCode command mostly for testing purposes
NEW: JobAgent, JobWrapper - several fixes to allow the work with PoolComputingElement
     to support multiprocessor jobs    
NEW: JobScheduling - interpret WholeNode and NumberOfProcessors job JDL parameters and
     convert then to corresponding tags
NEW: SiteDirector - CEs can define QueryCEFlag in the Configuration Service which can be
     used to disallow querying the CE status and use information from PiltAgentsDB instead     
NEW: The application error codes, when returned, are passed to the JobWrapper, and maybe interpreted.
NEW: The JobWrapperTemplate can reschedule a job if the payload exits with status DErrno.EWMSRESC & 255 (222)
FIX: SiteDirector - unlink is also to be skipped for Local Condor batch system
FIX: JobDB - fixes necessary to suite MySQL 5.7
FIX: dirac-pilot, pilotTools - PYTHONPATH is cleared on pilot start, pilot option keepPP
     can override this
FIX: WMSAdministratorHandler - make methods static appropriately
FIX: Bug fix for correctly excluding WebApp extensions
CHANGE: JobScheduling - more precise site name while the job is Waiting, using the set of 
        sites at which the input files are online rather than checking Tier1s in eligible sites      
FIX: SiteDirector - aggregate tags for the general job availability test         
FIX: JobScheduling - bug fix in __sendToTQ()
FIX: pilotTools,pilotCommands - pick up all the necessary settings from the site/queue configuration
     related to Tags and multi-processor
NEW: SiteDirector - added option to force lcgBundle version in the pilot
FIX: SiteDirector - if MaxWaitingJobs or MaxTotalJobs not defined for a queue, assume a default value of 10
FIX: MatcherHandler - preprocess resource description in getMatchingTaskQueues()
FIX: JobDB - set CPUTime to a default value if not defined when rescheduling jobs

*TS
FIX: TransformationClient - fix issue #3446 for wrong file error counting in TS
FIX: TransformationDB - set ExternalID before ExternalStatus in tasks
BUGFIX: TransformationClient - fix a bug in the TS files state machine (comparing old status.lower() 
        with new status)

*Interfaces
CHANGE: Dirac API - expose the protocol parameter of getAccessURL()
CHANGE: Dirac API - added runLocal as an API method

*Docs
NEW: Documentation for developing with a container (includes Dockerfile)
NEW: Add script to collate release notes from Pull Request comments  
NEW: Chapter on scaling and limitations
CHANGE: Added documentation about runsv installation outside of DIRAC

*tests
NEW: Added client (scripts) system test
CHANGE: Add to the TS system test, the test for transformations with meta-filters
FIX: Minor fixes in the TS system test
FIX: correctly update the DFC DB configuration in jenkins' tests

[v6r17p35]

*Core
FIX: GOCDBClient - add EXTENSIONS & SCOPE tag support to GOCDB service queries.

[v6r17p34]

*SMS
FIX: StorageManagerClient - fix logic for JobScheduling executor when CheckOnlyTapeSEs is 
     its default true and the lfn is only on a tapeSE

[v6r17p33]

*WMS
FIX: StalledJobAgent - if no PilotReference found in jobs parameters, do as if there would be 
     no pilot information, i.e. set Stalled job Failed immediately
CHANGE: DownloadInputData - job parameters report not only successful downloads but also failed ones
FIX: JobDB - back port - set CPUTime to 0 if not defined at all for the given job 
FIX: JobDB - back port - use default CPUTime in the job description when rescheduling jobs

*Resources
FIX: ARCComputingElement - fix job submission issue due to timeout for newer lcg-bundles

[v6r17p32]

Resources:
CHANGE: /Computing/BatchSystems/Condor.py: do not copy SiteDirector's shell environment variables into the job environment

*WMS
CHANGE: Add option to clear PYTHONPATH on pilot start

[v6r17p31]

*RMS
FIX: ReqClient - avoid INFO message in client
*WMS
CHANGE: JobWrapper - allow SE-USER to be defined as another SE group (e.g. Tier1-USER)
*DMS
CHANGE: DMSHelpers - make resolveSEGroup recursive in order to be able to define SE groups in terms of SE groups

[v6r17p30]

*DMS
CHANGE: StorageElement - added status(), storageElementName(), checksumType() methods returning
        values directly without the S_OK structure. Remove the checks of OK everywhere
NEW: dirac-dms-add-file, DataManager - added option (-f) to force an overwrite of an existing file

*TS:
FIX: TransformationDB.py - set the ExternalID before the ExternalStatus in order to avoid inconsistent 
     tasks if setting the ExternalID fails

*StorageManagementSystem
FIX: StorageManagementClient.py - return the full list of onlineSites while it was previously happy 
     with only one

*Resources
FIX: HTCondorCEComputingElement.py - transfer output files(only log and err) for remote scheduler

[v6r17p29]

*WMS
CHANGE: split time left margins in cpuMargin and wallClockMargin. Also simplified check.


[v6r17p28]

*WMS
BUGFIX: JobScheduling - fix a bug introduced in 6r17p27 changes

*Monitoring
BUGFIX: MonitoringReporter - do not try to close the MQ connection if MD is not used

[v6r17p27]

*Configuration
FIX: ConfigurationClient - allow default value to be a tuple, a dict or a set

*Monitoring
CHANGE: DBUtils - change bucket sizes and simplify settings

*DMS
FIX: DMSRequestOperationsBase, RemoveFile - allow request to not fail if an SE is temporarily banned
FIX: dirac-admin-allow-se - first call of gLogger after its import

*RMS
CHANGE: remove scripts dirac-rms-show-request, dirac-rms-cancel-request and dirac-rms-reset-request 
        and replace with a single script dirac-rms-request with option (default is "show")
CHANGE: allow script to finalize a request if needed and set the job status appropriately

*Resources
FIX: LocalComputingElement - pilot jobIDs start with ssh to be compatible with pilotCommands. 
     Still original jobIDs are passed to getJobStatus. To be reviewed

*WMS
CHANGE: JobScheduling - assign a job to Group.<site>.<country>, if input files are at <site>.<country>.
        If several input replicas, assign Waiting to "MultipleInput"

[v6r17p26]

*Core
FIX: dirac-install.py to fail when installation of lcgBundle has failed
FIX: ClassAdLight - getAttributeInt() and getAttributeFloat() return None 
     if the corresponding JDL attribute is not defined

*MonitoringSystem
CHANGE: The Consumer and Producer use separate connections to the MQ; 
        If the db is not accessible, the messaged will not be consumed.

*WMS
FIX: JobDB - fix the case where parametric job placeholder %j is used in the JobName attribute
FIX: JobDB - take into account that ClassAdLight methods return None if numerical attribute is not defined
FIX: ParametricJob utility - fixed bug in evaluation of the ParameterStart|Step|Factor.X job numerical attribute

[v6r17p25]

*Monitoring
NEW: Implemented the support of monthly indexes and the unit tests are fixed

*RMS
FIX: RequestExecutingAgent - fix infinite loop for duplicate requests

*WMS 
NEW: ARCComputingElement - add support for multiprocessor jobs

[v6r17p24]

*WMS
FIX: SiteDirector - unlink is also to be skipped for Local Condor batch system

[v6r17p23]

*WMS
FIX: get job output for remote scheduler in the case of HTCondorCE

[v6r17p22]

*Framework
FIX: NotificationClient - added avoidSpam flag to sendMail() method which is propagated to
     the corresponding service call
     
*Integration
FIX: several fixes in integration testing scripts     

[v6r17p21]

*Core
NEW: Mail.py - added mechanism to compare mail objects
FIX: Grid.py - take into account the case sometimes happening to ARC CEs 
     where ARC-CE BDII definitions have SubClusters where the name isn't set to 
     the hostname of the machine

*Framework
FIX: Notification service - avoid duplicate emails mechanism 

[v6r17p20]

*Core
NEW: API.py - added __getstate__, __setstate__ to allow pickling objects inheriting
     API class by special treatment of internal Logger objects, fixes #3334

*Framework
FIX: SystemAdministrator - sort software version directories by explicit versions in the
     old software cleaning logic
FIX: MonitoringUtilities - sets a suitable "unknown" username when installing DIRAC from scratch, 
     and the CS isn't initialized fully when running dirac-setup-site     
CHANGE: Logger - added getter methods to access internal protected variables, use these methods
        in various places instead of access Logger protected variables     

*WMS
CHANGE: JobDB - removed unused CPUTime field in the Jobs table
CHANGE: JobScheduling - make check for requested Platform among otherwise eligible sites
        for a given job, fail jobs if no site with requested Platform are available

*RSS
FIX: Commands - improved logging messages

*SMS
FIX: StorageManagerClient - instantiate StorageElement object with an explicit vo argument,
     fixes #3335

*Interfaces
NEW: dirac-framework-self-ping command for a server to self ping using it's own certificate

[v6r17p19]

*Core
FIX: Adler - fix checksum with less than 8 characters to be 8 chars long

*Configuration
FIX: VOMS2CSAgent - fix to accomodate some weird new user DNs (containing only CN field)

*DMS
FIX: FileCatalog - fix for the doc strings usage in file catalog CLI, fixes #3306
FIX: FileCatalog - modified recursive file parameter setting to enable usage of the index

*SMS
CHANGE: StorageManagerClient - try to get sites with data online if possible in getFilesToStage

*RMS
FIX: RequestExecutingAgent - tuning of the request caching while execution

*WMS
FIX: DownloadInputData - do not mistakenly use other metadata from the replica info than SEs
FIX: JobScheduling - put sites holding data before others in the list of available sites
FIX: JobScheduling - try and select replicas for staging at the same site as online files
FIX: SiteDirector - keep the old pilot status if the new one can not be obtained in updatePilotStatus()

*Resources
FIX: CREAMComputingElement - return error when pilot output is missing in getJobOutput()

*Monitoring
FIX: DBUtils - change the buckets in order to support queries which require more than one year 
     data. The maximum buckets size is 7 weeks

[v6r17p18]

*Framework
NEW: SystemAdministrator - added possibility to remove old software installations keeping
     only a predefined number of the most recent ones.

*DMS
FIX: RemoveReplica - removing replica of a non-existing file is considered successful

*SMS
CHANGE: StorageManagerClient - restrict usage of executeWithUserProxy decorator 
        to calling the SE.getFileMetadata only; added flag to check only replicas 
        at tape SEs
        
*WMS
FIX: JobScheduling - added CS option to flag checking only replicas at tape SEs;
     fail jobs with input data not available in the File Catalog        

[v6r17p17]

*DMS
NEW: FTSAgent has a new CS parameter ProcessJobRequests to be able to process job
     requests only. This allows to run 2 FTS agents in parallel
     
*Resources
FIX: GFAL2_StorageBase - only set the space token if there is one to avoid problems
     with some SEs     

[v6r17p16]

*Configuration
FIX: VOMS2CSAgent - create user home directory in the catalog without
     recursion in the chown command
     
*RMS
FIX: RequestExecutingAgent - catch error of the cacheRequest() call
FIX: ReqClient - enhanced log error message

*SMS
FIX: StorageManagerClient - treat the case of absent and offline files on an SE 
     while staging
     
*TS
FIX: TaskManagerBase - process tasks in chunks of 100 in order to 
     update faster the TS (tasks and files)          

*WMS
FIX: JobScheduling - do not assume that all non-online files required staging

[v6r17p15]

*WMS
CHANGE: StalledJobAgent - ignore or prolong the Stalled state period for jobs 
        at particular sites which can be suspended, e.g. Boinc sites

[v6r17p14]

*Core
FIX: PrettyPrint.printTable utility enhanced to allow multi-row fields and
     justification specification for each field value  

*Accounting
NEW: DataStore - allow to run several instances of the service with only one which
     is enabled to do the bucketing

*RMS
NEW: new dirac-rms-list-req-cache command to list the requests in the ReqProxies services

*Interfaces
CHANGE: Dirac API - make several private methods visible to derived class

[v6r17p13]

*Core
NEW: Proxy - added executeWithoutServerCertificate() decorator function 

*Resources
FIX: CREAMComputingElement - split CREAM proxy renewal operation into smaller chunks for 
     improved reliability

[v6r17p12]

*Framework
FIX: SecurityFileLog  - when the security logs are rotated, the buffer size is reduced
     to 1 MB to avoid gzip failures ( was 2 GBs )

*WMS
FIX: pilotCommands - fix for interpreting DNs when saving the installation environment
FIX: SandboxStoreClient - do not check/make destination directory if requested sandbox 
     is returned InMemory

*TS
FIX: TransformationAgent CS option MaxFiles split in MaxFilesToProcess and MaxFilesPerTask,
     MaxFiles option is interpreted as MaxFilesPerTask for backward compatibility

*Resources
NEW: Added plug-ins for GSIFTP and HTTPS Storage protocols 

[v6r17p11]

*Core
FIX: ElasticSearchDB - set a very high number (10K) for the size of the ElasticSearch result

*Monitoring
FIX: MonitoringDB - et a very high number (10K) for the size of the ElasticSearch result

*WMS
FIX: pilotCommands - get the pilot environment from the contents of the bashrc script

*DMS
FIX: RemoveReplica - fix for the problem that if an error was set it was never reset
FIX: SE metadata usage in several components: ConsistencyInspector, DataIntwgrityClient,
     FTSRequest, dirac-dms-replica-metadata, StageMonitorAgent, StageRequestAgent,
     StorageManagerClient, DownloadInputData, InputDataByProtocol

[v6r17p10]

*Core
NEW: Logger - printing methods return True/False if the message was printed or not
FIX: ElastocSearchDB - error messages demoted to warnings

*Monitoring
FIX: MonitoringReporter - create producers if the CS definitions are properly in place

*TS
CHANGE: TaskManagerPlugin - allow to redefine the AutoAddedSites for each job type

[v6r17p9]

*WMS
BUGFIX: JobScheduling - bug fixed introduced in the previous patch 
NEW: pilotTools - introduced -o swicth for a generic CS option

*SMS
FIX: StorageManagerClient - fixes in the unit test

*DMS
FIX: FileManagerPs - in _getFileLFNs() - break a long list of LFNs into smaller chunks

[v6r17p8]

*Core
NEW: DErrno.ENOGROUP error to denote proxies without DIRAC group extension embedded
CHANGE: X509Chain - use DErrno.ENOGROUP error
FIX: dirac-install, dirac-deploy-scripts - fixes to allow DIRAC client installation on
     recent MacOS versions with System Integrity Protection feature
CHANGE: Proxy - added executionLock optional argument to executeWithUserProxy() decorator
        to lock while executing the function with user proxy 
FIX: Proxy - fix indentation in getProxy() preventing looping on the DNs  

*Framework
FIX: ProxyDB - fix of error message check in completeDelegation()

*WMS
FIX: TaskQueueDB - when an empty TaskQueue is marked for deletion, it can still get matches 
     which result in no selected jobs that produced unnecessary error messages 
FIX: JobScheduling executor - calls getFilesToStage() with a flag to lock while file lookup
     with user proxy; same for InputData executor for calling _resolveInputData()      

*TS
FIX: FileReport - fix in setFileStatus() for setting status for multiple LFNs at once

*SMS
FIX: StorageManagerClient - in getFilesToStage() avoid using proxy if no files to check
     on a storage element

*Resources
FIX: GFAL2_XROOTStorage - fix to allow interactive use of xroot plugin
FIX: GFAL2_StorageBase - enable IPV6 for gsiftp

[v6r17p7]

*DMS
FIX: dirac-dms-user-lfns - do not print out empty directories

*WMS
FIX: InputData Executor, JobWrapper - use DataManager.getReplicasForJobs() for
     getting input data replicas

*TS
FIX: TransformationAgent - use DataManager.getReplicasForJobs() for transformations
     creating jobs  

[v6r17p6]

*DMS
NEW: DataManager - add key argument forJobs (default False) in getReplicas() in order 
     to get only replicas that can be used for jobs (as defined in the CS); added
     getReplicasForJobs(), also used in the Dirac API

*SMS
FIX: Stager agents - monitor files even when there is no requestID, e.g. dCache returns None 
     when staging a file that is already staged    

*Resources
FIX: StorageFactory - bug fixes when interpreting SEs inheriting other SE parameters
NEW: Test_StorageFactory unit test and corresponding docs
FIX: Torque - some sites put advertising in the command answer that can not be parsed:
     redirect stderr to /dev/null

[v6r17p5]

*Resources
FIX: LcgFileCatalogClient - do not evaluate GUID if it is not a string

[v6r17p4]

*Configuration
FIX: Utilities - fixed interpretation of weird values of GlueCEPolicyMaxWallClockTime
     BDII parameter; newMaxCPUTime should is made integer

*Framework
FIX: Logger - make subloggers processing messages with the same level
     as the parent logger

*Docs
NEW: Updated documentation in several sections

*DMS
FIX: RemoveReplica operation - don't set file Done in RemoveReplicas if there is an error

[v6r17p3]

*RSS
FIX: Synchronizer - the sync method removes the resources that are no longer 
     in the CS from the DowntimeCache table

*DMS
CHANGE: dirac-dms-find-lfns - added SE switch to look for files only having
        replicas on a given SE (list)

*TS
FIX: TaskManager - optimization of the site checking while preparing job; optimized
     creation of the job template

*Resources
CHANGE: GFAL2_SRM2Storage, SRM2Storage - added gsiftp to the list of OUTPUT protocols 

[v6r17p2]

*Monitoring
FIX: ElasticSearchDB - fixes required to use host certificate for connection;
     fixes required to pass to version 5.0.1 of the elasticsearch.py binding

[v6r17p1]

*RSS
FIX: GOCDBSync - make commmand more verbose and added some minor fixes

[v6r17]

*Core
FIX: Adler - check explicitly if the checksum value is "False"
FIX: install_site.sh - added command line option to choose DIRAC version to install
NEW: ComponentInstaller - added configuration parameters to setup NoSQL database

*Framework
CHANGE: Logger - test level before processing string (i.e. mostly converting objects to strings)  
CHANGE: dirac-proxy-init - check and attempt to update local CRLs at the same time as
        generating user proxy
CHANGE: ProxyManager service - always store the uploaded proxy even if the already stored
        one is of the same validity length to allow replacement in case of proxy type
        changes, e.g. RFC type proxies           

*DMS
NEW: Next in implementation multi-protocol support for storage elements. When performing 
     an action on the StorageElement, instead of looping over all the protocol plugins, 
     we loop over a filtered list. This list is built taking into account which action 
     is taken (read vs write), and is also sorted according to lists defined in the CS.
     The negotiation for third party transfer is also improved: it takes into account all 
     possible protocols the source SE is able to produce, and all protocols the target is 
     able to receive as input.
NEW: StorageElement - added methods for monitoring used disk space
FIX: ReplicateAndRegister - fix the case when checksum is False in the FC
NEW: DMSHelpers - get list of sites from CS via methods; allow to add automatically sites 
     with storage

*RSS
NEW: FreeDiskSpace - added new command which is used to get the total and the remaining 
     disk space of all dirac storage elements that are found in the CS and inserts the 
     results in the SpaceTokenOccupancyCache table of ResourceManagementDB database.  
NEW: GOCDBSync command to ensure that all the downtime dates in the DowntimeCache 
     table are up to date       

Resources*
NEW: Updated Message Queue interface: MQ service connection management, support for
     SSL connections, better code arrangement

*Workflow
FIX: Modulebase, Script - avoid too many unnecessarily different application states

*WMS
FIX: JobStateUpdate service - in setJobStatusBulk() avoid adding false information when adding 
     an application status
     
*TS
FIX: TaskManager, TaskManagerAgentBase - standardize the logging information; removed unnecessary 
     code; use iterators wherever possible     
NEW: Introduced metadata-based filters when registering new data in the TS as catalog       

[v6r16p6]

*WMS
NEW: Added MultiProcessorSiteDirector section to the ConfigTemplate.cfg

*DMS
FIX: FileCatalogClient - added missing read methods to the interface description
     getDirectoryUserMetadata(), getFileUserMetadata()

[v6r16p5]

FIX: included patches from v6r15p27

[v6r16p4]

FIX: applied fixes from v6r15p26

[v6r16p3]

FIX: incorporated fixes from v6r15p25

[v6r16p2]

*Configuration
CHANGE: VOMS2CSAgent - remove user DNs which are no more in VOMS. Fixes #3130

*Monitoring
CHANGE: WMSHistory - added user, jobgroup and usergroup selection keys

*DMS
FIX: DataManager - retry checksum calculation on putAndRegister, pass checksum to the DataManager
     object in the FailoverTransfer object.
FIX: DatasetManager, FileCatalogClientCLI - bug fixes in the dataset management and commands      
     
*WMS
CHANGE: JobManager - added 'Killed' to list of jobs status that can be deleted     

[v6r16p1]

*Monitoring
CHANGE: MonitorinDB - allow to use more than one filter condition

*WMS
CHANGE: StalledJobAgent - send a kill signal to the job before setting it Failed. This should 
        prevent jobs to continue running after they have been found Stalled and then Failed.

[v6r16]

*Core
CHANGE: dirac-install, dirac-configure - use Extensions options consistently, drop
        ExtraModule option
CHANGE: dirac-install - use insecure ssl context for downloading files with urllib2.urlopen    
CHANGE: GOCDBClient - replaced urllib2 with requests module
        FIX: dirac-setup-site - added switch to exitOnError, do not exit on error by default
CHANGE: Added environment variables to rc files to enable certificates verification (necessary for python 2.7.9+)
FIX: ComponentInstaller - always update CS when a database is installed, even if it is
     already existing in the db server 
FIX: SSLSocketFactory - in __checkKWArgs() use correct host address composed of 2 parts      

*Framework
FIX: SystemAdministrator service - do not install WebAppDIRAC by default, only for the host
     really running the web portal

*Accounting
FIX: JobPolicy - remove User field from the policy conditions to fix a problem that 
     non-authenticated user gets more privileges on the Accounting info.

*Monitoring
NEW: New Monitoring system is introduced to collect, analyze and display various
     monitoring information on DIRAC components status and behavior using ElasticSearch
     database. The initial implementation is to collect WMSHistory counters.

*DMS
NEW: MoveReplica operation for the RMS system and a corresponding dirac-dms-move-replica-request
     comand line tool

*Resources
NEW: MessageQueue resources to manage MQ connections complemented with
     MQListener and MQPublisher helper classes
NEW: SudoComputingElement - computing element to execute payload with a sudo to a dedicated
     UNIX account     

[v6r15p27]

*Configuration
FIX: CSAPI - changed so that empty but existing options in the CS can be still
     modified

[v6r15p26]

*WMS
FIX: SandboxStoreClient - ensure that the latest sandbox is returned in the Web
     portal in the case the job was reset.

[v6r15p25]

*Resources
FIX: HTCondorCEComputingElement - cast useLocalSchedd to bool value even if it
     is defined as srting

[v6r15p24]

*Resources
CHANGE: HTCondorCE - added option to use remote scheduler daemon

[v6r15p23]

*DMS
FIX: dirac-dms-find-lfns - fixed bug causing generl script failure

[v6r15p22]

*Interfaces
CHANGE: Dirac API - add possibility to define the VO in the API
CHANGE: Dirac API - add checkSEAccess() method for checking SE status

[v6r15p21]

*WMS
FIX: removed default LCG version from the pilot (dirac-install will use the one of the requested release)

*RMS
FIX: reject bad checksum

[v6r15p20]

*Framework
FIX: SystemAdministratorHandler - in updateSoftware() put explicitly the project
     name into the command
FIX: ComponentInstaller - added baseDir option to the mysql_install_db call
     while a fresh new database server installation     

[v6r15p19]

*Core
FIX: dirac-install - lcg-binding version specified in the command switch
     overrides the configuration option value
     
*DMS
FIX: RemoveFile operation - Remove all files that are not at banned SEs

*TMS
FIX: FileReport - after successful update of input files status, clear the 
     cache dictionary to avoid double update      

[v6r15p18]

*Configuration
FIX: Utilities - take into account WallClock time limit while the MaxCPUTime
     evaluation in the Bdii@CSAgent 

*DMS
FIX: FTSJob - specify checksum type at FTS request submission

*StorageManagement
FIX: StorageManagerClient - in getFilesToStage() avoid exception in case
     of no active replicas

*Resources
FIX: StorageBase - in getParameters() added baseURL in the list of parameters returned 

*WMS
FIX: CPUNormalization - minor code rearrangement

[v6r15p17]

*Core
CHANGE: GOCDBClient - catch all downtimes, independently of their scope
FIX: LSFTimeLeft - accept 2 "word" output from bqueues command
CHANGE: dirac-install - create bashrc/cshrc with the possibility to define
        installation path in the $DIRAC env variable, this is needed for
        the cvmfs DIRAC client installation

[v6r15p16]

*Core
CHANGE: AgentModule - added a SIGALARM handler to set a hard timeout for each Agent
        cycle to avoid agents stuck forever due to some faults in the execution code

*DMS
FIX: DataManager - cache SE status information in filterTapeReplicas() to speed up execution
     
*WMS
BUGFIX: InputDataByProtocol - the failed resolution for local SEs was not considered correctly:
        if there were other SEs that were ignored (e.g. because on tape)     
     
*TS
FIX: TransformationAgent - in getDataReplicasDM() no need to get replica PFNs     

[v6r15p15]

*Configuration
CHANGE: VOMS2CSAgent - added new features: deleting users no more registered in VOMS;
        automatic creation of home directories in the File Catalog for new users

*WMS
CHANGE: JobScheduling - correct handling of user specified sites in the executor,
        including non-existent (misspelled) site names
FIX: CPUNormalization - accept if the JOBFEATURES information is zero or absent        

[v6r15p14]

*Core
FIX: BaseClient - proper error propagation to avoid excessive output in the logger

*Configuration
CHANGE: Resources helper - in getStorageElementOptions() dereference SEs containing
        BaseSE and Alias references

*Accounting
FIX: AccountingDB - changes to use DB index to speed-up removal query

*DMS
CHANGE: DMSHelpers - define SE groups SEsUsedForFailover, SEsNotToBeUsedForJobs, 
        SEsUsedForArchive in the Operations/DataManagement and use them in the
        corresponding helper functions
FIX: FTSJob - temporary fix for the FTS rest interface Request object until it is
     fixed in the FTS REST server         

*Resources
FIX: HTCondorCEComputingElement - check that some path was found in findFile(), return with error otherwise
CHANGE: ARCComputingElement - consider jobs in Hold state as Failed as they never come back
CHANGE: ARCComputingElement - do not use JobSupervisor tool for bulk job cancellation as
        it does not seem to work, cancel jobs one by one
FIX: ARCComputingElement - ensure that pilot jobs that are queued also get their proxies renewed on ARC-CE        

*WMS
FIX: SiteDirector - ensure that a proxy of at least 3 hours is available to the updatePilotStatus 
     function so that if it renews any proxies, it's not renewing them with a very short proxy

[v6r15p13]

*Resources
FIX: HTCondorCEComputingElement - fixed location of log/output files 
  
*TS
FIX: ValidateOutputDataAgent - works now with the DataManager shifter proxy

[v6r15p12]

*Core
FIX: Graphs - make sure matplotlib package is always using Agg backend
FIX: cshrc - added protection for cases with undefined environment variables
NEW: AuthManager - added possibility to define authorization rules by VO
     and by user group

*Configuration
NEW: Resources, ComputingElement(Factory) - added possibility to define site-wide
     CE parameters; added possibility to define common parameters for a given
     CE type.

*Framework
FIX: SystemAdministrator service - avoid using its own client to connect
     to itself for storing host information
FIX: SystemAdministratorClientCLI, dirac-populate-component-db - fix insertion
     of wrongly configured component to the ComponentMonitorDB     

*DMS
FIX: FileCatalog service - fix the argument type for getAncestor(), getDescendents()

*WMS
NEW: JobCleaningAgent - add an option (disabled by default) to remove Jobs from the 
     dirac server irrespective of their state

*Resources
CHANGE: HTCondorCE - added new configurable options - ExtraSubmitString, WorkingDirectory
        DaysToKeepLogs

[v6r15p11]

*Framework
NEW: dirac-proxy-destroy command to destroy proxy locally and in the ProxyManager
     service
CHANGE: ProxyManagerClient - reduce the proxy caching time to be more suitable
        for cases with short VOMS extensions     

*Configuration
FIX: VOMS2CSAgent - fixed typo bug in execute()

*RMS
FIX: RequestTask - fix if the problem when the processing of an operation times out, 
     there was no increment of the attempts done.

*DMS
FIX: FTSAgent - avoid FTS to fetch a request that was canceled

*Resources
FIX: HTCondorCE - protect against non-standard line in 'job status' list in the getJobStatus()
CHANGE: ComputingElement - reduce the default time length of the payload proxy to accomodate
        the case with short VOMS extensions

[v6r15p10]

*Core
FIX: MySQL - do not print database access password explicitly in the logs

*Configuration
CHANGE: VOMS2CSAgent - show in the log if there are changes ready to be committed
CHANGE: Bdii2CSAgent - get information from alternative BDII's for sites not 
        existing in central BDII

*Framework
FIX: ComponentInstaller - fixed location of stop_agent file in the content of t file
     of the runsv tool 

*RMS
FIX: Changed default port of ReqProxy service to 9161 from 9198

*Resources
FIX: BatchSystem/Condor, HYCondroCEComputingElement - more resilient parsing 
     of the status lookup command
FIX: CREAMComputingElement - in case of glite-ce-job-submit error print our both 
     std.err and std.out for completeness and better understanding    

*DMS
FIX: FileCatalogClient - bug fix in getDirectoryUserMetadata()

*Interfaces
FIX: Dirac - in replicateFile() in case of copying via the local cache check if 
     there is another copy for the same file name is happening at the same time

[v6r15p9]

*Configuration
FIX: fixed CS agents initialization bug

*DMS
FIX: fixed inconsistency between DataIntegrity and ConsistencyInspector modules

*Interfaces
FIX: Fix download of LFNs in InputSandbox when running job locally

[v6r15p8]

*Configuration
NEW: Added DryRun option for CS agents (false by default, True for new installations)

[v6r15p7]

*Core
CHANGE: Enabled attachments in the emails

*TS
*CHANGE: Added possibility for multiple operations in Data Operation Transformations

[v6r15p6]

*Resources
FIX: FCConditionParser: ProxyPlugin handles the case of having no proxy

*WMS
FIX: MJF messages correctly parsed from the pilot
NEW: Added integration test for TimeLeft utility and script calling it

[v6r15p5]

Included fixes from v6r14p36 patch release

*Framework
FIX: added GOCDB2CSAgent in template
FIX: Fixed permissions for HostLogging

*DMS
FIX: Introduced hopefully temporary fix to circumvent globus bug in gfal2

*WMS:
FIX: added test for MJF and made code more robust

*RSS
NEW: HTML notification Emails


[v6r15p4]

Included fixes from v6r14p35 patch release

*Core
NEW: Added a new way of doing pfnparse and pfnunparse using the standard python library. 
     The two methods now contains a flag to know which method to use. By default, the old 
     hand made one is used. The new one works perfectly for all standard protocols, except SRM

*RSS
FIX: dirac-rss-sync - command fixed to work with calling services rather than 
     databases directly
     
*Resources     
CHANGE: In multiple Storage classes use pfnparse and pfnunparse methods to manipulate
        url strings instead of using just string operations
NEW: A new attribute is added to the storage plugins: DYNAMIC_OPTIONS. This allows to construct 
     URLs with attributes going at the end of the URL, in the form ?key1=value1&key2=value2 
     This is useful for xroot and http.         

[v6r15p3]

Included changes from v6r14p34 patch release

*Accounting
FIX: DataStoreClient - catch all exceptions in sending failover accounting 
     requests as it could disrupt the logic of the caller 

*DMS
CHANGE: dirac-dms-show-se-status - added switches to show SEs only accessible by
        a given VO and SEs not assigned to any VO
FIX: dirac-dms-replicate-and-register-request - prints out the new request IDs
     to allow their monitoring by ID rather than possibly ambiguous request name      

[v6r15p2]

*WMS
FIX: pilotCommands - protect calls to external commands in case of empty
     or erroneous output
FIX: Matcher - fixed bug in the tag matching logic: if a site presented an empty
     Tag list instead of no Tag field at all, it was interpreted as site accepts
     all the tags
FIX: Matcher - matching parameters are printed out in the Matcher rather than
     in the TaskQueueDB, MaxRAM and Processors are not expanded into tags           

[v6r15p1]

Included patches for v6r14p32

*Configuration
CHANGE: Resources helper - remove "dips" protocol from the default list of third party
        protocols

*Resources
FIX: XROOTStorage - bug fixed in __createSingleDirectory() - proper interpretation
     of the xrootClient.mkdir return status
FIX: XROOTStorage unit test reenabled by mocking the xrootd import      

[v6r15]

Removed general "from DIRAC.Core.Utilities import *" in the top-level __init__.py

Made service handlers systematically working with unicode string arguments
Added requirements.txt and Makefile in the root of the project to support pip style installation

DIRAC documentation moved to the "docs" directory if the DIRAC project from the
DIRACDocs separate project.

*Accounting
CHANGE: INTEGER -> BIGINT for "id" in "in" accountingDB tables

*Core
NEW: The S_ERROR has an enhanced structure containing also the error code and the call
     stack from where the structure was created
NEW: DErrno module to contain definitions of the DIRAC error numbers and standard
     descriptions to be used from now on in any error code check      
CHANGE: gMonitor instantiation removed from DIRAC.__init__.py to avoid problems in
        documentation generation
CHANGE: removed Core.Utilities.List.sortList (sorted does the job)
CHANGE: removed unused module Core.Utilities.TimeSeries
NEW: dirac-install - makes us of the DIRAC tar files in CVMFS if available
NEW: dirac-install-client - a guiding script to install the DIRAC client from A to Z        
CHANGE: dirac-install - when generating bashrc and cshrc scripts prepend DIRAC paths
        to the ones existing in the environment already
NEW: MJFTimeLeft - using Machine JOb features in the TimeLeft utility
FIX: BaseClient - only give warning log message "URL banned" when one of the
     service URLs is really banned
CHANGE: DISET components - improved logic of service URL retries to speedup queries
        in case of problematic services     
NEW: dirac-rss-policy-manager - allows to interactively modify and test only the 
     policy section of Dirac.cfg     
FIX: XXXTimeLeft - do not mix CPU and WallTime values     
FIX: ComponentInstaller - longer timeout for checking components PID (after restart)
CHANGE: Proxy - in executeWithUserProxy() when multiple DNs are present, try all of them
CHANGE: List utility - change uniqueElements() to be much faster
NEW: Platform - added getPlatform() and getPlatformTuple() utilities to evaluate lazily the
     DIRAC platform only when it is needed, this accelerates DIRAC commands not needing
     the platform information. 

*Configuration
NEW: GOCDB2CSAgent agent to synchronize GOCDB and CS data about perfSONAR services
NEW: VOMS2CSAgent to synchronize VOMS user data with the DIRAC Registry
CHANGE: ConfigurationData - lazy config data compression in getCompressedData()

*Framework
CHANGE: SystemAdministratorIntegrator - make initial pinging of the hosts in parallel
        to speed up the operation
CHANGE: InstalledComponentsDB - table to cache host status information populated
        by a periodic task    
NEW: ComponentInstaller Client class to encapsulate all the installation utilities
     from InstallTools module    
NEW: SystemAdministratorClientCLI - added uninstall host command
NEW: SystemAdministratorClientCLI - added show ports command
NEW: SystemAdministratorHandler - added getUsedPorts() interface
NEW: SystemAdministratorHandler - show host command shows also versions of the Extensions
NEW: InstalledComponentsDB - added Extension field to the HostLogging table 
FIX: SystemLoggingDB - fixed double creation of db tables

*Accounting
FIX: DataStoreClient - Synchronizer based decorators have been replaced with a simple 
     lock as they were blocking addRegister() during every commit(); 

*RSS
NEW: CE Availability policy, closing #2373
CHANGE: Ported setStatus and setToken rpc calls to PublisherHandler from LHCb implementation
NEW: E-mails generated while RSS actions are now aggregated to avoid avalanches of mails
NEW: dirac-rss-sync is also synchronizing Sites now

*DMS
CHANGE: FileCatalogClient - make explicit methods for all service calls
CHANGE: DataManager, StorageElement - move physical accounting the StorageElement
CHANGE: FileCatalog - added recursive changePathXXX operations
CHANGE: FileCatalog contained objects have Master attribute defined in the CS. Extra check of eligibility of the catalogs specified explicitely. No-LFN write methods return just the Master result to be compatible with the current use in the clients.
CHANGE: Removed LcgFileCatalogXXX obsoleted classes
NEW: ConsistencyInspector class to perform data consistency checks between 
     different databases
CHANGE: FileCatalog(Client) - refactored to allow clients declare which interface
        they implement     
NEW: FileCatalog - conditional FileCatalog instantiation based on the configured
     Operations criteria        

*TS
CHANGE: TransformationDB table TaskInputs: InputVector column from BLOB to MEDIUMTEXT
FIX: TaskManager - fix bug in case there is no InputData for a task, the Request created 
     for the previous task was reassigned
NEW: TaskManager - possibility to submit one bulk job for a series of tasks     

*WMS
NEW: TaskQueueDB - possibility to present requirements in a form of tags from the 
     site( pilot ) to the jobs to select ones with required properties
FIX: JobWrapper - the InputData optimizer parameters are now DEncoded     
CHANGE: JobAgent - add Processors and WholeNode tags to the resources description
CHANGE: SiteDirector - flag to always download pilot output is set to False by default
FIX: SiteDirector - using PilotRunDirectory as WorkingDirectory, if available at the CE 
     level in the CS. Featire requested in issue #2746
NEW: MultiProcessorSiteDirector - new director to experiment with the multiprocessor/
     wholeNode queues
CHANGE: JobMemory utility renamed to JobParameters
CHANGE: CheckWNCapabilities pilot command changed to get WN parameters from the
        Machine Job Features (MJF) - NumberOfProcessors, MaxRAM    
NEW: JobManager, ParametricJob - utilities and support for parametric jobs with multiple
     parameter sequences      
NEW: SiteDirector - added logic to send pilots to sites with no waiting pilots even if
     the number of already sent pilots exceeds the number of waiting jobs. The functionality
     is switched on/off by the AddPilotsToEmptySites option.        

*RMS
FIX: Request - fix for the case when one of the request is malformed, the rest of 
     the requests could not be swiped
FIX: ReqProxyHandler - don't block the ReqProxy sweeping if one of the request is buggy     
CHANGE: ReqProxyHandler - added monitoring counters
NEW: ReqProxyHandler - added interface methods to list and show requests in a ReqProxy

*Resources
FIX: SRM2Storage - do not add accounting to the output structure as it is done in 
     the container StorageElement class
CHANGE: Add standard metadata in the output of all the Storage plugins     

*Interfaces
NEW: Job API - added setParameterSequence() to add an arbitrary number of parameter
     sequences for parametric jobs, generate the corresponding JDL

*tests
NEW: The contents of the TestDIRAC package is moved into the tests directory here

[v6r14p39]

Patch to include WebApp version v1r6p32

[v6r14p38]

*Core
CHANGE: Unhashable objects as DAG graph nodes

*RMS
CHANGE: Added possibility of constant delay for RMS operations

[v6r14p37]

*Core
NEW: Added soft implementation of a Direct Acyclic Graph

*Configuration
FIX: Bdii2CSAgent finds all CEs of a site (was finding only one)

*Resources
FIX: Make sure transferClient connects to the same ProxyStorage instance

[v6r14p36]

*Core
FIX: Sending mails to multiple recipients was not working

*WMS
FIX: Allow staging from SEs accessible by protocol


[v6r14p35]

*Core
FIX: SOAPFactory - fixes for import statements of suds module to work with the
     suds-jurko package that replaces the suds package

*Resources
FIX: BatchSystems.Torque - take into account that in some cases jobID includes
     a host name that should be stripped off
FIX: SSHComputingElement - in _getJobOutputFiles() fixed bug where the output
     of scpCall() call was wrongly interpreted    
FIX: ProxyStorage - evaluate the service url as simple /DataManagement/StorageElementProxy
     to solve the problem with redundant StorageElementProxy services with multiple
     possible urls       
     
*RSS
CHANGE: Configurations.py - Added DTScheduled3 policy (3 hours before downtime)     
     
*WMS
FIX: pilotCommands - take into account that in the case of Torque batch system
     jobID includes a host name that should be stripped off   
       
[v6r14p34]

*Configuration
FIX: Bdii2CSAgent - reinitilize the BDII info cache at each cycle in order not to 
     carry on obsoleted stuff. Fixes #2959

*Resources
FIX: Slurm.py - use --partition rather --cluster for passing the DIRAC queue name
FIX: DIPStorage - fixed bug in putFile preventing third party-like transfer from
     another DIPS Storage Element. Fixes #2413

*WMS
CHANGE: JobWrapper - added BOINC user ID to the job parameters
FIX: pilotCommands - interpret SLURM_JOBID environment if present
FIX: WMSClient - strip of comments in the job JDL before any processing.
     Passing jdl with comments to the WMS could provoke errors in the
     job checking.

[v6r14p33]

*WMS
FIX: JobAgent - included a mechanism to stop JobAgent if the host operator
     creates /var/lib/dirac_drain
FIX: CPUNormalization - fixed a typo in getPowerFromMJF() in the name of the
     exception log message           

[v6r14p32]

*Core
FIX: InstallTools - getStartupComponentStatus() uses "ps -p <pid>" variant of the
     system call to be independent of the OS differences

*DMS
FIX: RemoveReplica - bulkRemoval() was modifying its input dict argument and returning it,
     which was useless, only modify argument

*WMS
CHANGE: CPUNormalization - get HS'06 worker node value from JOBFEATURES if available

*RMS
FIX: ReqClient - bug fixed preventing the client to contact multiple instances of ReqManager
     service

[v6r14p31]

*DMS
FIX: FTSAgent - if a file was not Scheduled, the FTSAgent was setting it Done even if it had 
     not been replicated.

*Workflow
FIX: FailoverRequest - forcing setting the input file Unused if it was already set Processed

[v6r14p30]

*Framework
BUGFIX: MonitoringHandler - in deleteActivities() use retVal['Message'] if result is not OK

*Resources
FIX: XROOTStorage - in getFile() evaluate file URL without URL parameters
                    in __putSingleFile() use result['Message'] in case of error
                    
*RMS
FIX: dirac-rms-cancel-request - fixed crash because of gLogger object was not imported

*TS
FIX: TransformationCLI - in resetProcessedFile() added check that the Failed dictionary
     is present in the result of a call                    

[v6r14p29]

*Core
FIX: Time - skip the effect of timeThis decorator if not running interractively

*DMS
FIX: DataManager - in getFile(), select preferentially local disk replicas, if none disk replicas, 
     if none tape replicas
FIX: DataManager - avoid changing argument of public method checkActiveReplicas()
FIX: FTSAgent - wait 3 times longer for monitoring FTS jobs if Staging

*Accounting
CHANGE: Jobs per pilot plot is presented as Quality plot rather than a histogram

*WMS
CHANGE: dirac-wms-cpu-normalization - reduce memory usage by using xrange() instead of range()
        in the large test loop

[v6r14p28]

*TS
FIX: TaskManager - protection against am empty task dictionary in 
     prepareTransformationTasks()
FIX: Test_Client_TransformationSystem - fixes ti run in the Travis CI 
     environment
     
*WMS
FIX: JobMemory - use urllib instead of requests Python module as the latter
     can be unavailable in pilots.           

[v6r14p27]

*Core
FIX: PlainTransport,SocketInfoFactory - fix for the IPv6 "Address family not supported 
     by protocol" problems

*Interfaces
NEW: Dirac.py - in ping()/pingService() allow to ping a specific URL

*Resources
FIX: LcgFileCatalogClient - convert LFN into str in __fullLfn to allow LFNs
     in a unicode encoding

*WMS
FIX: JobWrapper - set the job minor status to 'Failover Request Failed' 
     if the failover request fails sending

*TS
FIX: TransformationDB - in getTransformationTasks(),getTaskInputVector 
     forward error result to the callers
FIX: TaskManager - in case there is no InputData for a task, the Request created 
     for the previous task was reassigned. This fixes this bug.      

*tests
FIX: several fixes to satisfy on-the-fly unit tests with teh Travis CI service 

[v6r14p26]

NEW: Enabled on-the-fly tests using the Travis-CI service

*Core
FIX: Subprocess - fix two potential infinite loops which can result in indefinite
     output buffer overflow

*WMS
FIX: JobScheduling executor - check properly if staging is allowed, it was always True before

[v6r14p25]

*Core
FIX: Subprocess - more detailed error log message in case ov output buffer
     overflow

*DMS
FIX: DataManager - fix for getActiveReplicas(): first check Active replicas before 
     selecting disk SEs

*Resources
FIX: StorageElementCache - fixes to make this class thread safe
FIX: StorageFactory - fix in getConfigStorageProtocols() to properly get options
     for inheriting SE definitions

[v6r14p24]

*Accounting
FIX: Plots, JobPlotter - fix sorting by plot labels in case the enddata != "now"

*DMS
FIX: dirac-dms-user-lfns - add error message when proxy is expired 

[v6r14p23]

*Interfaces
FIX: Job.py - setCPUTime() method sets both CPUTime and MaxCPUTime JDL parameters
     for backward compatibility. Otherwise this setting was ignored by scheduling

*TS
BUGFIX: TaskManager - bug fixed in submitTransformationTasks in getting the TransformationID 

[v6r14p22]

CHANGE: Multiple commands - permissions bits changed from 644 to 755  

*Framework
FIX: UserProfileDB - in case of desktop name belonging to two different users we have 
     to use both desktop name and user id to identify the desktop

*WMS
BUGFIX: JobWrapperTemplate - bug fixed in evaluation of the job arguments

*TMS
CHANGE: TaskManager - added TransformationID to the log messages

[v6r14p21]

*DMS
CHANGE: dirac-admin-allow(ban)-se - allow an SE group to be banned/allowed

*SMS
FIX: RequestPreparationAgent - fix crash in execute() in case no replica information
     available

*WMS
FIX: TaskQueueDB, PilotAgentsDB - escape DN strings to avoid potential SQL injection
FIX: JobWrapperTemplate - pass JobArguments through a json file to fix the case
     of having apostrophes in the values

*TMS
FIX: TransformationAgent - in processTransformation() fix reduction of number of files

[v6r14p20]

*WMS
FIX: SandboxMetadataDB - escape values in SandboxMetadataDB SQL queries to accommodate
     DNs containing apostrophe 

[v6r14p19]

*Core
NEW: CLI base class for all the DIRAC CLI consoles, common methods moved to the new class,
     XXXCLI classes updated to inherit the base class
FIX: Network - fix crash when path is empty string, fixes partly #2413     
     
*Configuration
FIX: Utilities.addToChangeSet() - fix the case when comma is in the BDII Site description 
     followed by a white space, the description string was constantly updated in the CS

*Interfaces
FIX: Dirac.py - in retrieveRepositorySandboxes/Data - "Retrieved" and "OutputData" key values
     are strings '0' in the jobDict when a repository file is read, need to cast it to int

*DMS
FIX: RegisterReplica - if operation fails on a file that no longer exists and has no 
     replica at that SE, consider the operation as Done.

*Resources
FIX: ARCComputingElement - bug fix in getJobOutput in using the S_ERROR()

[v6r14p18]

*Core
FIX: VOMSService - attGetUserNickname() can only return string type values
FIX: dirac-deploy-scripts - install DIRAC scripts first so that they can be 
     overwritten by versions from extensions

*Framework
FIX: dirac-populate-component-db - bug fixed to avoid duplicate entries in the
     database

*TS
FIX: TaskManager - do not use ReqProxy when submitting Request for Tasks, otherwise
     no RequestID can be obtained

*Interfaces
CHANGE: Dirac.py - increase verbosity of a error log message in selectJobs

*Resources
FIX: XROOTStorage - fixed KeyError exception while checking file existence
FIX: ARCComputingElement - in getJobOutput test for existence of an already 
     downloaded pilot log

[v6r14p17]

*Core
FIX: Service.py - use the service name as defined in the corresponding section in the CS
     and not the name defined in service Module option. This fixes the problem with the
     StorageElement service not interpreting properly the PFN name and using a wrong local
     data path. 

*Resources
CHANGE: ARCComputingElement - if the VO is not discoverable from the environment, use ARC API
        call in the getCEStatus, use ldapsearch otherwise

[v6r14p16]

*Resources
CHANGE: ARC Computing Element automatically renew proxies of jobs when needed

[v6r14p15]

*Core
FIX: VOMS.py - Fixed bug that generates proxies which are a mix between legacy and rfc proxies.

*DMS
CHANGE: Allow selecting disk replicas in getActiveReplicas() and getReplicas()

*WMS
CHANGE: Use the preferDisk option in the InputData optimizer, the TransformationAgent and in the Interface splitter


[v6r14p14]

*Core
FIX: VOMS.py - return RFC proxy if necessary after adding the VOMS extension

*Configuration
FIX: Validate maxCPUTime and Site description value

*Resources
FIX: XROOTStorage - changes to allow third party transfers between XROOT storages
CHANGE: HTCondorCEComputingElement - the Condor logging can now be obtained in the webinterface;
        SIGTERM (instead of SIGKILL) is send to the application in case jobs are killed by the host site;
        when pilots are put in held status we kill them in condor and mark them as aborted.

*WMS
FIX: pilotCommands - fixes for intrepreting tags in the pilot

[v6r14p13]

*WMS
FIX: pilot commands CheckCECapabilities and CheckWNCapabilities were not considering the case of missing proxy

[v6r14p12]

*Core
FIX: allow a renormalization of the estimated CPU power
FIX: dirac-install: Make hashlib optional again (for previous versions of python, since the pilot may end up on old machines)

*Framework
FIX: allow to install agents with non-standard names (different from the module name)

*DMS
CHANGE: Consider files to reschedule and submit when they are Failed in FTS

*WMS
CHANGE: Move getCEStatus function back to using the ARC API

[v6r14p11]

*Core
FIX: XXXTimeLeft - set limit to CPU lower than wall clock if unknown
FIX: Logger - fix exception printing in gLogger.exception()
CHANGE: InstallTools - added more info about the process in getStartupComponentStatus()
CHANGE: Time - better report from timeThis() decorator

*DMS
CHANGE: FTSAgent - wait some time between 2 monitorings of each job

*WMS
NEW: pilotCommands - added CheckCECapabilities, CheckWNCapabilities commands
NEW: Added dirac-wms-get-wn-parameters command

*TS
NEW: Added dirac-production-runjoblocal command
FIX: TransformationAgent(Plugin) - clean getNextSite() and normalizeShares()
FIX: TransformationPlugin - added setParameters() method

*RSS
FIX: dirac-rss-sync - move imports to after the Script.getPositionalArguments()

*Resources
NEW: Added dirac-resource-get-parameters command

[v6r14p10]
*Configuration
FIX: Resources - getQueue() is fixed to get properly Tag parameters

*Framework
FIX: SecurityFileLog - fix for zipping very large files

*Resources
NEW: added dirac-resource-get-parameters command

*WMS
NEW: JobMonitoringHandler - add getJobsParameters() method
NEW: pilotCommands - added CheckCECapabilities, CheckWNCapabilities
NEW: Added dirac-wms-get-wn-parameters command
NEW: Matcher - generate internal tags for MaxRAM and NumberOfProcessors parameters
CHANGE: SiteDirector does not pass Tags to the Pilot
FIX: Matcher(Handler) - do not send error log message if No match found,
     fixed Matcher return value not correctly interpreted

[v6r14p9]

*Core
FIX: BaseClient - enhance retry connection logic to minimize the overall delay
FIX: MessageBroker - fix of calling private __remove() method from outside
     of the class

*Framework
BUGFIX: dirac-(un)install-component - bug in importing InstallTools module

*WMS:
FIX: JobWrapper - fix in getting the OutputPath defined in the job

*Resources
FIX: ARCComputingElement - add queue to the XRSL string

[v6r14p8]

*Core
FIX: XXXTimeLeft - minor fixes plus added the corresponding Test case
FIX: ReturnValues - fixes in the doc strings to comply with the sphinx syntax
FIX: SocketInfoFactory - in __sockConnect() catch exception when creating a
     socket

*Interfaces
FIX: Job.py - fixes in the doc strings to comply with the sphinx syntax

*RSS
NEW: Configurations.py - new possible configuration options for Downtime Policies

*WMS
CHANGE: StatesAccountingAgent - retry once and empty the local messages cache
        in case of failure to avoid large backlog of messages
CHANGE: SiteDirector - do not send SharedArea and ClientPlatform as pilot
        invocation arguments  
CHANGE: Matcher - allow matching by hosts in multi-VO installations              

[v6r14p7]

*Core
CHANGE: XXXTimeLeft utilities revisited - all return real seconds,
        code refactoring - use consistently always the same CPU power 

*WMS
FIX: JobAgent - code refactoring for the timeLeft logic part

*Resources
BUGFIX: ComputingElement - get rid of legacy getResourcesDict() call

[v6r14p6]

*Configuration
FIX: Bdii2CSAgent - refresh configuration from Master before updating
FIX: Bdii2CSAgent - distinguish the CE and the Cluster in the Glue 1.0 schema

*DMS
CHANGE: FTSAgent - make the amount of scheduled requests fetched by the 
        FTSAgent a parameter in the CS 
CHANGE: RMS Operations - check whether the always banned policy is applied for SEs
        to a given access type

*RMS
FIX: RequestClient(DB,Manager) - fix bulk requests, lock the lines when selecting 
     the requests to be assigned, update the LastUpdate time, and expose the 
     assigned flag to the client

*WMS
FIX: JobAgent - when the application finishes with errors but the agent continues 
     to take jobs, the timeLeft was not evaluated
FIX: JobAgent - the initial timeLeft value was always set to 0.0     

[v6r14p5]

*Core
FIX: X509Certificate - protect from VOMS attributes that are not decodable


*Resources
FIX: GFAL2_StorageBase - fixed indentation and a debug log typo

*WMS
BUGFIX: Matcher - only the first job was associated with the given pilot
FIX: pilotTools - 0o22 is only a valid int for recent python interpreters, 
     replaced by 18

[v6r14p4]

*Core
FIX: DictCache - fix the exception in the destructor preventing the final
     cache cleaning

*Framework
FIX: SystemAdministratorClientCLI - corrected info line inviting to update
     the pilot version after the software update

*DMS
FIX: FTSAgent - Add recovery of FTS files that can be left in weird statuses 
     when the agent dies
CHANGE: DataManager - allow to not get URLs of the replicas
CHANGE: FTSJob - keep and reuse the FTS3 Context object

*Storage
CHANGE: StorageManagerClient - don't fail getting metadata for staging if at 
        least one staged replica found

*WMS
FIX: CPUNormalization - protect MJF from 0 logical cores
FIX: JobScheduling - fix printout that was saying "single site" and "multiple sites" 
     in two consecutive lines
NEW: pilotTools,Commands - added CEType argument, e.g. to specify Pool CE usage 
FIX: WatchDog - added checks of function return status, added hmsCPU initialization to 0,
     removed extra printout     
     
*Resources
FIX: GFAL2 plugins - multiple bug fixes     

[v6r14p3]

*Core
BUGFIX: small bug fixed in dirac-install-component, dirac-uninstall-component
BUGFIX: VOMS - remove the temporary file created when issuing getVOMSProxyInfo
FIX: FileHelper - support unicode file names
FIX: DictCache - purges all the entry of the DictCache when deleting the DictCache object 

*Framework
BUGFIX: dirac-populate-component-db - avoid return statement out of scope

*Interfaces
BUGFIX: Dirac - in submitJob() faulty use of os.open

*WMS
FIX: JobWrapper - avoid evaluation of OutputData to ['']
FIX: Matcher - the Matcher object uses a VO dependent Operations helper
CHANGE: JobAgent - stop agent if time left is too small (default 1000 HS06.s)
FIX: CPUNormalization - use correct denominator to get power in MJF

*Resources
FIX: ARCComputingElement - changed implementation of ldap query for getCEStatus

[v6r14p2]

*Core
FIX: Use GSI version 0.6.3 by default
CHANGE: Time - print out the caller information in the timed decorator
CHANGE: dirac-install - set up ARC_PLUGIN_PATH environment variable

*Framework
FIX: dirac-proxy-info - use actimeleft VOMS attribute

*Accounting
CHANGE: Removed SRMSpaceTokenDeployment Accounting type

*RSS
CHANGE: ResourceStatus - re-try few times to update the RSS SE cache before giving up
FIX: XXXCommand, XXXAction - use self.lof instead of gLogger
CHANGE: Added support for all protocols for SEs managed by RSS

*RMS
FIX: Request - produce enhanced digest string
FIX: RequestDB - fix in getDigest() in case of errors while getting request

*Resources
CHANGE: Propagate hideExceptions flag to the ObjectLoader when creating StorageElements
FIX: ARCComputingElement - multiple fixes after experience in production

*WMS
FIX: Pilot commands - fixed an important bug, when using the 
     dirac-wms-cpu-normalization script

[v6r14p1]

The version is buggy when used in pilots

*Core
NEW: dirac-install-component command replacing dirac-install-agent/service/executor
     commands
     
*Resources
NEW: FileStorage - plugin for "file" protocol
FIX: ARCComputingElement - evaluate as int the job exit code

*RSS
FIX: CSHelpers - several fixes and beautifications     

[v6r14]

*Core
NEW: CSGlobals - includes Extensions class to consistently check the returned
     list of extensions with proper names 
NEW: ProxyManagerXXX, ProxyGeneration, X509XXX - support for RFC proxies
NEW: ProxyInfo - VOMS proxy information without using voms commands
NEW: LocalConfiguration - option to print out license information    
FIX: SocketInfo.py - check the CRL lists while handshaking  

Configuration
NEW: ConfigurationClient - added getSectionTree() method

*Framework
NEW: InstalledComponentsDB will now store information about the user who did the 
     installation/uninstallation of components.

*Resources
NEW: ARCComputingElement based on the ARC python API

*RSS
FIX: Improved logging all over the place 

*DMS
NEW: New FileCatalog SecurityManager with access control based on policies,
     VOMSPolicy as one of the policy implementations.
NEW: lfc_dfc_db_copy - script used by LHCb to migrate from the LFC to the DFC with 
     Foreign Keys and Stored Procedures by accessing the databases directly     
NEW: FileManagerPs.py - added _getFileLFNs() to serve info for the Web Portal     
CHANGE: Moving several tests to TestDIRAC

*Interfaces
CHANGE: use jobDescription.xml as a StringIO object to avoid multiple disk
        write operations while massive job submission

*WMS
FIX: Watchdog - review for style and pylint
CHANGE: Review of the Matcher code, extracting Limiter and Matcher as standalone 
        utilities
        

*Transformation
NEW: New ported plugins from LHCb, added unit tests


[v6r13p21]

*TS
FIX: Registering TargetSE for Standard TransformationAgent plugin

[v6r13p20]

*DMS
FIX: DMSHelpers - allow for more than one Site defined to be local per SE

*Resources
FIX: XRootStorage - fix in getURLBase()

[v6r13p19]

FIX: changes incorporated from v6r12p53 patch

[v6r13p18]

*WMS
FIX: JobWrapper - ported back from v6r14p9 the fix for getting OutputPath

[v6r13p17]

FIX: changes incorporated from v6r12p52 patch

[v6r13p16]

FIX: changes incorporated from v6r12p51 patch

[v6r13p15]

Included patches from v6r12p50 release 

[v6r13p14]

*DMS
FIX: ReplicateAndRegister - fix a problem when a file is set Problematic 
     in the FC but indeed doesn't exist at all 

*Resources
CHANGE: StorageFactory - enhance the logic of BaseSE inheritance in the
        SE definition in the CS
        
*WMS
CHANGE: CPUNormalization, dirac-wms-cpu-normalization - reading CPU power 
        from MJF for comparison with the DIRAC evaluation
FIX: SiteDirector - create pilot working directory in the batch system working
     directory and not in "/tmp"                

[v6r13p13]

*DMS
BUGFIX: FileCatalogClient - bug fixed in getDirectoryMetadata()

[v6r13p12]

*Resources
FIX: StorageElement - bug fixed in inValid()
CHANGE: StorageFactory - do not interpret VO parameter as mandatory

[v6r13p11]

*DMS
BUGFIX: RemoveReplica - fix in singleRemoval()
FIX: dirac-dms-user-lfns - increased timeout

[v6r13p10]

CHANGE: Use sublogger to better identify log source in multiple places

*Core
CHANGE: Review / beautify code in TimeLeft and LSFTimeLeft
FIX: LSFTimeLeft - is setting shell variables, not environment variables, 
     therefore added an "export" command to get the relevant variable 
     and extract then the correct normalization

*Accounting
FIX: DataOperationPlotter - add better names to the data operations

*DMS:
FIX: DataManager - add mandatory vo parameter in __SEActive()
CHANGE: dirac-dms-replicate-and-register-request - submit multiple requests
        to avoid too many files in a single FTS request
FIX: FileCatalog - typo in getDirectoryMetadata()
FIX: FileCatalog - pass directory name to getDirectoryMetadata and not file name 
FIX: DataManager - in __SEActive() break LFN list in smaller chunks when
     getting replicas from a catalog        

*WMS
FIX: WMSAdministratorHandler - fix in reporting pilot statistics
FIX: JobScheduling - fix in __getSitesRequired() when calling self.jobLog.info 
CHANGE: pilotCommands - when exiting with error, print out current processes info

[v6r13p9]

*Framework
FIX: SystemLoggingDB - schema change for ClientIPs table to store IPv6 addresses

*DMS
BUGFIX: DMSRequestOperationsBase - bug fix in checkSEsRSS()
FIX: RemoveFile - in __call__(): bug fix; fix in the BannedSE treatment logic

*RMS
BUGFIX: Operation - in catalogList()
BUGFIX: ReqClient - in printOperation()

*Resources
FIX: GFAL2_StorageBase - added Lost, Cached, Unavailable in getSingleFileMetadata() output
BUGFIX: GFAL2_StorageBase - fixed URL construction in put(get)SingleFile() methods

*WMS
FIX: InputDataByProtocol - removed StorageElement object caching

[v6r13p8]

*Framework
FIX: MonitoringUtilities - minor bug fix

*DMS
FIX: DataManager - remove local file when doing two hops transfer

*WMS
FIX: SandboxStoreClient - get the VO info from the delegatedGroup argument to 
     use for the StorageElement instantiation

*TMS
CHANGE: Transformation(Client,DB,Manager) - multiple code clean-up without
        changing the logic

[v6r13p7]

*Core
NEW: X509CRL - class to handle certificate revocation lists

*DMS
FIX: RequestOperations/RemoveFile.py - check target SEs to be online before
     performing the removal operation. 
FIX: SecurityManager, VOMSPolicy - make the vomspolicy compatible with the old client 
     by calling in case of need the old SecurityManager     

*Resources
BUGFIX: Torque, GE - methods must return Message field in case of non-zero return status
FIX: SRM2Storage - when used internaly, listDirectory should return urls and not lfns

*WMS
FIX: ConfigureCPURequirements pilot command - add queue CPU length to the extra local
     configuration
FIX: JobWrapper - load extra local configuration of any     

*RMS
FIX: RequestDB - fix in getRequestSummaryWeb() to suit the Web Portal requirements

*Transformation
FIX: TransformationManagerHandler - fix in getTransformationSummaryWeb() to suit 
     the Web Portal requirements

[v6r13p6]

*Core
FIX: X509Chain - use SHA1 signature encryption in all tha cases

*Resources
FIX: ComputingElement - take CPUTime from its configuration defined in the 
     pilot parameters

*WMS
FIX: SiteDirector - correctly configure jobExecDir and httpProxy Queue parameters

[v6r13p5]

*Resources
BUGFIX: Torque - getCEStatus() must return integer job numbers
FIX: StorageBase - removed checking the VO name inside the LFN 

*WMS
FIX: InputData, JobScheduling - StorageElement needs to know its VO

*DMS
FIX: ReplicateAndRegister - Add checksumType to RMS files when adding 
     checksum value
FIX: DataManager - remove unnecessary access to RSS and use SE.getStatus()     
FIX: DMHelpers - take into account Alias and BaseSE in site-SE relation

*RMS
FIX: Request - bug fixed in optimize() in File reassignment from one
     Operation to another  

*Transformation
FIX: TransformationDB - set derived transformation to Automatic

[v6r13p4]

*Core
FIX: VOMSService - treat properly the case when the VOMS service returns no result
     in attGetUserNickname()

*DMS
FIX: FTSAgent, ReplicateAndRegister - make sure we use source replicas with correct 
     checksum 

*RMS
FIX: Request - minor fix in setting the Request properties, suppressing pylint
     warnings
CHANGE: File, Reques, Operation, RequestDB - remove the use of sqlalchemy on 
        the client side     
     
*Resources
FIX: StorageElement - import FileCatalog class rather than the corresponding module     
FIX: SLURM - proper formatting commands using %j, %T placeholders
FIX: SSHComputingElement - return full job references from getJobStatus() 

*RSS
FIX: DowntimeCommand - checking for downtimes including the time to start in hours

*Workflow
CHANGE: FailoverRequest - assign to properties rather than using setters

*Transformation
FIX: TransformationClient(DB,Utilities) - fixes to make derived transformations work

[v6r13p3]

*DMS
FIX: DataManager - in putAndRegister() specify explicitly registration protocol
     to ensure the file URL available right after the transfer
     
*Resources
FIX: SRM2Storage - use the proper se.getStatus() interface ( not the one of the RSS )     

[v6r13p2]

*Framework
FIX: SystemAdministratorHandler - install WebAppDIRAC extension only in case
     of Web Portal installation
CHANGE: dirac-populate-component-db - check the setup of the hosts to register 
        into the DB only installations from the same setup; check the MySQL installation
        before retrieving the database information      

*DMS
FIX: FTSAgent - fix in parsing the server result
FIX: FTSFile - added Waiting status
FIX: FTSJob - updated regexps for the "missing source" reports from the server;
     more logging message 

*Resources
FIX: SRM2Storage - fix in treating the checksum type 
FIX: StorageElement - removed getTransportURL from read methods

*RMS
FIX: Request - typo in the optimize() method

[v6r13p1]

*Framework
CHANGE: SystemAdminstratorIntegrator - can take a list of hosts to exclude from contacting

*DMS
FIX: DataManager - fix in __getFile() in resolving local SEs
FIX: dirac-dms-user-lfns - sort result, simplify logic

*RMS
FIX: Request - Use DMSHelper to resolve the Failovers SEs
FIX: Operation - treat the case where the SourceSE is None

*WMS
FIX: WMSAdministratorHandler - return per DN dictionary from getPilotStatistics 

[v6r13]

CHANGE: Separating fixed and variable parts of error log messages for multiple systems 
        to allow SystemLogging to work

*Core
FIX: MySQL.py - treat in detailed way datetime functions in __escapeString()
FIX: DictCache.get() returns now None instead of False if no or expired value
NEW: InstallTools - allow to define environment variables to be added to the component
     runit run script
NEW: Changes to make the DISET protocol IP V6 ready
CHANGE: BaseClient - retry service call on another instance in case of failure
CHANGE: InnerRPCClient - retry 3 times in case of exception in the transport layer
CHANGE: SocketInfo - retry 3 times in case of handshaking error
CHANGE: MySQL - possibility to specify charset in the table definition
FIX: dirac-install, dirac-distribution - removed obsoleted defaults     
NEW: Proxy utility module with executeWithUserProxy decorator function

*Configuration
NEW: CSAPI,dirac-admin-add-shifter - function, and script, for adding or modifying a 
     shifter in the CS

*Framework
FIX: NotificationDB - escape fields for sorting in getNotifications()
NEW: Database, Service, Client, commands for tracking the installed DIRAC components

*Interfaces
CHANGE: Dirac - changed method names, keeping backward compatibility
CHANGE: multiple commands updated to use the new Dirac API method names

*DMS
NEW: Native use of the FTS3 services
CHANGE: Removed the use of current DataLogging service
CHANGE: DataManager - changes to manage URLs inside StorageElement objects only
FIX: DataManager - define SEGroup as accessible at a site
CHANGE: DirectoryListing - extracted from FileCatalogClientCLI as an independent utility
CHANGE: MetaQuery - extracted from FileCatalogClientCLI as an independent utility
CHANGE: FileCatalogClientCLI uses external DirectoryListing, MetaQuery utilities
CHANGE: FileCatalog - replace getDirectoryMetadata by getDirectoryUserMetadata
NEW: FileCatalog - added new getDirectoryMetadata() interface to get standard directory metadata
NEW: FileCatalog - possibility to find files by standard metadata
NEW: FileCatalog - possibility to use wildcards in the metadata values for queries
NEW: DMSHelpers class
NEW: dirac-dms-find-lfns command

*WMS
NEW: SiteDirector - support for the MaxRAM queue description parameter
CHANGE: JobScheduling executor uses the job owner proxy to evaluate which files to stage
FIX: DownloadInputData - localFile was not defined properly
FIX: DownloadInputData - could not find cached files (missing [lfn])

*RMS
CHANGE: Removed files from the previous generation RMS
CHANGE: RMS refactored based on SQLAlchemy 
NEW: ReqClient - added options to putRequest(): useFailoverProxy and retryMainServer
CHANGE: DMSRequestOperationsBase - delay execution or cancel request based on SE statuses 
        from RSS/CS
FIX: Fixes to make use of RequestID as a unique identifier. RequestName can be used in
     commands in case of its uniqueness        

*Resources
NEW: Computing - BatchSystem classes introduced to be used both in Local and SSH Computing Elements
CHANGE: Storage - reworked Storage Element/Plugins to encapsulate physical URLs 
NEW: GFAL2_StorageBase.py, GFAL2_SRM2Storage.py, GFAL2_XROOTStorage.py 

*RSS:
NEW: dirac-admin-allow(ban)-se - added RemoveAccess status
CHANGE: TokenAgent - added more info to the mail

*TS
CHANGE: Task Manager plugins

[v6r12p53]

*DMS
CHANGE: FileCatalogClientCLI - ls order by size, human readable size value
FIX: DirectoryMetadata - enhanced error message in getDirectoryMetadata

*WMS
BUGFIX: JobAgent - bug when rescheduling job due to glexec failure

*TS
NEW: TransformationCLI - added getOutputFiles, getAllByUser commands
NEW: Transformation - added getAuthorDNfromProxy, getTransformationsByUser methods

*Resources
CHANGE: GlobusComputingElement - simplify creating of pilotStamp

[v6r12p52]

*DMS
NEW: dirac-dms-directory-sync - new command to synchronize the contents of a
     local and remote directories
FIX: DataManager - in removeFile() return successfully if empty input file list     

*TS
NEW: TransformationCLI - getInputDataQuery command returning inputDataQuery 
     of a given transformation

[v6r12p51]

*Core
FIX: dirac-install - fix to work with python version prior to 2.5

*DMS
CHANGE: FileCatalogClientCLI - possibility to set multiple metadata with one command

*Resources
FIX: HTCondorComputingElement - multiple improvements

[v6r12p50]

*Core
FIX: dirac-install - define TERMINFO variable to include local sources as well

*Framework
FIX: SystemAdministratorHandler - show also executors in the log overview

*DMS
FIX: FileCatalogClientCLI - use getPath utility systematically to normalize the
     paths passed by users

*WMS
FIX: PilotStatusAgent - split dynamic and static parts in the log error message

*Resources
NEW: HTCondorCEComputingElement class

[v6r12p49]

*Resources
FIX: GlobusComputingElement - in killJob added -f switch to globus-job-clean command
FIX: ARCComputingElement - create working directory if it does not exist

*DMS
CHANGE: DataManager - added XROOTD to registration protocols

*TMS
FIX: TransformationCLI - doc string

[v6r12p48]

*DMS
FIX: DirectoryTreeBase - fix in changeDirectoryXXX methods to properly interpret input

[v6r12p47]

*DMS
BUGFIX: FileCatalogClientCLI - wrong signature in the removeMetadata() service call

[v6r12p46]

*Core
FIX: GraphData - check for missing keys in parsed_data in initialize()

*WMS
CHANGE: PilotStatusAgent - kill pilots being deleted; do not delete pilots still
        running jobs
  
*RSS
CHANGE: Instantiate RequestManagementDB/Client taking into account possible extensions        

*Resources
FIX: GlobusComputingElement - evaluate WaitingJobs in getCEStatus()
FIX: SRM2Storage - error 16 of exists call is interpreted as existing file
FIX: XROOTStorage - added Lost, Cached, Unavailable in the output of getSingleMetadata()

*WMS
FIX: pilotCommands - removed unnecessary doOSG() function

[v6r12p45]

*Resources
FIX: SRM2Storage - error 22 of exists call is interpreted as existing file
     ( backport from v6r13 )

[v6r12p44]

*WMS
FIX: SiteDirector - consider also pilots in Waiting status when evaluating
     queue slots available

*Resources
NEW: SRM2Storage - makes use of /Resources/StorageElements/SRMBusyFilesExist option
     to set up the mode of interpreting the 22 error code as existing file

[v6r12p43]

*DMS:
FIX: DirectoryTreeBase - avoid double definition of FC_DirectoryUsage table
     in _rebuildDirectoryUsage()

[v6r12p42]

FIX: added fixes from v6r11p34 patch release

[v6r12p41]

*WMS
CHANGE: dirac-wms-job-submit - "-r" switch to enable job repo

[v6r12p40]

*DMS
FIX: DirectoryTreeBase.py - set database engine to InnoDB 

[v6r12p39]

FIX: imported fixes from rel-v6r11

[v6r12p38]

*DMS
CHANGE: DataManager - enhanced real SE name resolution

*RMS
FIX: Request - fixed bug in the optimization of requests with failover operations

*Resources
CHANGE: StorageFactory - allow for BaseSE option in the SE definition

[v6r12p37]

*Core
FIX: InstallTools - force $HOME/.my.cnf to be the only defaults file

[v6r12p36]

*Configuration
FIX: Utilities.py - bug fix getSiteUpdates()

[v6r12p35]

*Core
CHANGE: VOMSService - add URL for the method to get certificates

*DMS
FIX: DataManager - in __replicate() set do not pass file size to the SE if no
     third party transfer
FIX: RemoveFile, ReplicateAndRegister - regular expression for "no replicas"
     common for both DFC and LFC     
     
*WMS
FIX: WMSHistoryCorrector - make explicit error if no data returned from WMSHistory
     accounting query     

[v6r12p34]

*DMS
BUGFIX: FileCatalogWithFkAndPsDB - fix storage usage calculation

[v6r12p33]

*Core
NEW: VOMSService - added method admListCertificates()

*DMS
BUGFIX: dirac-dms-put-and-register-request - missing Operation in the request

*Resources
FIX: sshce - better interpretation of the "ps" command output

[v6r12p32]

*RMS
FIX: ReqManager - in getRequest() possibility to accept None type
     argument for any request 

[v6r12p31]

*WMS
FIX: pilotCommands - import json module only in case it is needed

[v6r12p30]

*Core
FIX: InstallTools - 't' file is deployed for agents installation only
FIX: GOCDBClient - creates unique DowntimeID using the ENDPOINT

*Framework
FIX: SystemAdministratorHandler - use WebAppDIRAC extension, not just WebApp

*DMS:
FIX: FileCatalogComponents.Utilities - do not allow empty LFN names in
     checkArgumentDict()

[v6r12p29]

*CS
CHANGE: CSCLI - use readline to store and resurrect command history

*WMS
FIX: JobWrapper - bug fixed in the failoverTransfer() call
CHANGE: dirac-wms-job-submit - added -f flag to store ids

*DMS
FIX: DataManager - make successful removeReplica if missing replica 
     in one catalog

*RMS
FIX: Operation, Request - limit the length of the error message

[v6r12p28]

*RMS
FIX: Request - do not optimize requests already in the DB 

[v6r12p27]

*Core
CHANGE: InstallTools - install "t" script to gracefully stop agents

*DMS
FIX: FileCatalog - return GUID in DirectoryParameters

*Resource
CHANGE: DFC/LFC clients - added setReplicaProblematic()

[v6r12p26]

*DMS
BUGFIX: FileCatalog - getDirectoryMetadata was wrongly in ro_meta_methods list 

*RMS
FIX: Operation - temporary fix in catalog names evaluation to smooth
     LFC->DFC migration - not to forget to remove afterwards !

*WMS
CHANGE: JobWrapper - added MasterCatalogOnlyFlag configuration option

[v6r12p25]

*DMS
BUGFIX: PutAndRegister, RegitserFile, RegisterReplica, ReplicateAndRegister - do not
        evaluate the catalog list if None

[v6r12p24]

*DMS:
FIX: DataManager - retry RSS call 5 times - to be reviewed

[v6r12p23]

*DMS
FIX: pass a catalog list to the DataManager methods
FIX: FileCatalog - bug fixed in the catalog list evaluation

[v6r12p22]

*DMS
FIX: RegisterFile, PutAndRegister - pass a list of catalogs to the DataManager instead of a comma separated string
FIX: FTSJob - log when a job is not found in FTS
CHANGE: dropped commands dirac-admin-allow(ban)-catalog

*Interfaces
CHANGE: Dirac, JobMonitoringHandler,dirac-wms-job-get-jdl - possibility to retrieve original JDL

*WMS
CHANGE: JobManifest - make MaxInputData a configurable option

[v6r12p21]

*RMS
BUGFIX: File,Operation,RequestDB - bug making that the request would always show 
        the current time for LastUpdate
  
*WMS
FIX: JobAgent - storing on disk retrieved job JDL as required by VMDIRAC
     ( to be reviewed )        

[v6r12p20]

*DMS
FIX: DataManager - more informative log messages, checking return structure
FIX: FileCatalog - make exists() behave like LFC file catalog client by checking
     the unicity of supplied GUID if any
FIX: StorageElementProxyHandler - do not remove the cache directory

*Framework
FIX: SystemAdministratorClient - increase the timeout to 300 for the software update     

*RMS
FIX: Operation.py - set Operation Scheduled if one file is Scheduled
CHANGE: Request - group ReplicateAndRegister operations together for failover 
        requests: it allows to launch all FTS jobs at once

*Resources
FIX: LcgFileCatalogClient - fix longstanding problem in LFC when several files 
     were not available (only one was returned) 

*TS
BUGFIX: TransformationCleaning,ValidateOutputDataAgent - interpret correctly
        the result of getTransformationParameters() call
FIX: TaskManager - fix exception in RequestTaskAgent        

[v6r12p19]

*Core
FIX: Core.py - check return value of getRecursive() call

*DMS
FIX: FileCatalog - directory removal is successful if does not exist
     special treatment of Delete operation

*WMS
FIX: InputDataByProtocol - fix interpretation of return values

[v6r12p18]

*DMS
FIX: FTSStrategy - config option name
FIX: DataManager - removing dirac_directory flag file only of it is there
     in __cleanDirectory()

*RMS
FIX: Operation - MAX_FILES limit set to 10000
FIX: ReqClient - enhanced log messages

*TMS
FIX: TaskManager - enhanced log messages

*RSS
FIX: DowntimeCommand - fixed mix of SRM.NEARLINE and SRM

*WMS
FIX: InputDataByProtocol - fixed return structure

[v6r12p16]

*DMS
FIX: IRODSStorageElement more complete implementation
FIX: FileCatalogHandler(DB) - make removeMetadata bulk method

*Resources
FIX: FileCatalog - make a special option CatalogList (Operations) to specify catalogs used by a given VO

[v6r12p15]

*Core
FIX: ProcessPool - kill the working process in case of the task timeout
FIX: FileHelper - count transfered bytes in DataSourceToNetwork()

*DMS
BUGFIX: FileCatalogCLI - changed interface in changePathXXX() methods
NEW: IRODSStorageElementHandler class
CHANGE: FileCatalog - separate metadata and file catalog methods, 
        apply metadata methods only to Metadata Catalogs 

*Resources
FIX: SSHTorqueComputingElement - check the status of the ssh call for qstat 

*WMS
FIX: WatchdogLinux - fixed typo

[v6r12p14]

*TS
FIX: TaskManagerAgentBase: avoid race conditions when submitting to WMS

*DMS
NEW: FileCatalog - added new components ( directory tree, file manager ) 
     making use of foreign keys and stored procedures
FIX: DataManager returns properly the FileCatalog errors     

[v6r12p13]

*TS
BUGFIX: TransformationAgent - data member not defined

*WMS
FIX: InputData(Resolution,ByProtocol) - possibility to define RemoteProtocol

[v6r12p12]

*WMS
BUGFIX: pilotTools - missing comma

[v6r12p11]

*WMS
FIX: CPUNormalization - dealing with the case when the maxCPUTime is not set in the queue
     definition
FIX: pilotTools - added option pilotCFGFile

[v6r12p10]

*DMS
FIX: StorageElementProxy - BASE_PATH should be a full path

*Resources
FIX: SRM2Storage - return specific error in putFile

*TS
FIX: TransformationAgent - fix to avoid an exception in finalize and double printing 
     when terminating the agent
BUGFIX: TransformationDB - fix return value in setTransformationParameter()

[v6r12p9]

*Core
CHANGE: SiteCEMapping - getSiteForCE can take site argu

ment to avoid confusion

*Interfaces
FIX: Job - provide optional site name in setDestinationCE()

*WMS
FIX: pilotCommands - check properly the presence of extra cfg files
     when starting job agent
FIX: JobAgent - can pick up local cfg file if extraOptions are specified     

[v6r12p8]

*Core
FIX: dirac-configure - correctly deleting useServerCertificate flag
BUGFIX: InstallTools - in fixMySQLScript()

*DMS
BUGFIX: DatasetManager - bug fixes
CHANGE: StorageElementProxy - internal SE object created with the VO of the requester

*TS
FIX: dirac-transformation-xxx commands - do not check the transformation status
CHANGE: Agents - do not use shifter proxy 
FIX: TransformationAgent - correct handling of replica cache for transformations 
     when there were more files in the transformation than accepted to be executed
FIX: TransformationAgent - do not get replicas for the Removal transformations     

*RMS
NEW: new SetFileStatus Operation

[v6r12p7]

*Core
FIX: dirac-configure - always removing the UseServerCertificate flag before leaving
FIX: ProcessPool - one more check for the executing task ending properly 

*Interfaces 
FIX: Dirac.py - use printTable in loggingInfo()

[v6r12p6]

FIX: fixes from v6r11p26 patch release

[v6r12p5]

*Core
FIX: VOMS.py - do not use obsoleted -dont-verify-ac flag with voms-proxy-info

*TS
FIX: TransformationManager - no status checked at level service

[v6r12p4]

FIX: fixes from v6r11p23 patch release

[v6r12p3]

*Configuration
CHANGE: dirac-admin-add-resources - define VOPath/ option when adding new SE 

*Resources
NEW: StorageFactory - modify protocol Path for VO specific value

*DMS
FIX: FileCatalog - check for empty input in checkArgumentFormat utility
FIX: DataManager - protect against FC queries with empty input

[v6r12p2]

*Core
FIX: dirac-install - svn.cern.ch rather than svnweb.cern.ch is now needed for direct 
     HTTP access to files in SVN

*WMS
FIX: dirac-wms-cpu-normalization - when re-configuring, do not try to dump in the 
     diracConfigFilePath

[v6r12p1]

*Configuration
FIX: Core.Utilities.Grid, dirac-admin-add-resources - fix to make a best effort to 
     guess the proper VO specific path of a new SE
*WMS
FIX: dirac-configure, pilotCommands, pilotTools - fixes to use server certificate

[v6r12]

*Core
CHANGE: ProcessPool - do not stop working processes by default
NEW: ReturnValue - added returnSingleResult() utility 
FIX: MySQL - correctly parse BooleanType
FIX: dirac-install - use python 2.7 by default
FIX: dirac-install-xxx commands - complement installation with the component setup
     in runit
NEW: dirac-configure - added --SkipVOMSDownload switch, added --Output switch
     to define output configuration file
CHANGE: ProcessPool - exit from the working process if a task execution timed out  
NEW: ProcessMonitor - added evaluation of the memory consumed by a process and its children   
NEW: InstallTools - added flag to require MySQL installation
FIX: InstallTools - correctly installing DBs extended (with sql to be sourced) 
FIX: InstallTools - run MySQL commands one by one when creating a new database
FIX: InstallTools - fixMySQLScripts() fixes the mysql start script to ognore /etc/my.cnf file
CHANGE: Os.py - the use of "which" is replaced by distutils.spawn.find_executable
NEW: Grid.py - ldapSA replaced by ldapSE, added getBdiiSE(CE)Info() methods
CHANGE: CFG.py - only lines starting with ^\s*# will be treated as comments
CHANGE: Shifter - Agents will now have longer proxies cached to prevent errors 
        for heavy duty agents, closes #2110
NEW: Bdii2CSAgent - reworked to apply also for SEs and use the same utilities for the
     corresponding command line tool
NEW: dirac-admin-add-resources - an interactive tool to add and update sites, CEs, SEs
     to the DIRAC CS   
CHANGE: dirac-proxy-init - added message in case of impossibility to add VOMS extension   
FIX: GOCDBClient - handle correctly the case of multiple elements in the same DT            


*Accounting
NEW: Allow to have more than one DB for accounting
CHANGE: Accounting - use TypeLoader to load plotters

*Framework
FIX: Logger - fix FileBackend implementation

*WMS
NEW: Refactored pilots ( dirac-pilot-2 ) to become modular following RFC #18, 
     added pilotCommands.py, SiteDirector modified accordingly 
CHANGE: InputData(Executor) - use VO specific catalogs      
NEW: JobWrapper, Watchdog - monitor memory consumption by the job ( in a Warning mode )
FIX: SandboxStoreHandler - treat the case of exception while cleaning sandboxes
CHANGE: JobCleaningAgent - the delays of job removals become CS parameters
BUGFIX: JobDB - %j placeholder not replaced after rescheduling
FIX: JobDB - in the SQL schema description reorder tables to allow foreign keys
BUGFIX: JobAgent, Matcher - logical bug in using PilotInfoReported flag
FIX: OptimizerExecutor - when a job fails the optimization chain set the minor status 
     to the optimiser name and the app status to the fail error

*Resources
NEW: StorageElement - added a cache of already created SE objects
CHANGE: SSHTorqueComputingElement - mv getCEStatus to remote script

*ResourceStatus
NEW: ResourceManagementClient/DB, DowntimeCommand - distinguish Disk and Tape storage 
FIX: GODDBClient  - downTimeXMLParsing() can now handle the "service type" parameter properly
CHANGE: dirac-rss-xxx commands use the printTable standard utility
FIX: dirac-dms-ftsdb-summary - bug fix for #2096

*DMS
NEW: DataManager - add masterCatalogOnly flag in the constructor
FIX: DataManager - fix to protect against non valid SE
CHANGE: FC.DirectoryLevelTree - use SELECT ... FOR UPDATE lock in makeDir()
FIX: FileCatalog - fixes in using file and replica status
CHANGE: DataManager - added a new argument to the constructor - vo
CHANGE: DataManager - removed removeCatalogFile() and dirac-dms-remove-catalog-file adjusted
CHANGE: Several components - field/parameter CheckSumType all changed to ChecksumType
CHANGE: PoolXMLCatalog - add the SE by default in the xml dump and use the XML library 
        for dumping the XML
FIX: XROOTStorageElement - fixes to comply with the interface formalism        

*SMS
FIX: StorageManagementDB - small bugfix to avoid SQL errors

*RMS
NEW: Added 'since' and 'until' parameters for getting requests
NEW: Request - added optimize() method to merge similar operations when
     first inserting the request
NEW: ReqClient, RequestDB - added getBulkRequest() interface. RequestExecutingAgent
     can use it controlled by a special flag     
FIX: Operation, Request - set LastUpdate time stamp when reaching final state
FIX: OperationHandlerBase - don't erase the original message when reaching the max attempts      
FIX: removed some deprecated codes
FIX: RequestTask - always set useServerCerificate flag to tru in case of executing inside
     an agent
CHANGE: gRequestValidator removed to avoid object instantiation at import   
NEW: dirac-rms-cancel-request command and related additions to the db and service classes  

*TMS
NEW: WorkflowTaskAgent is now multi-threaded
NEW: Better use of threads in Transformation Agents
CHANGE: TransformationDB - modified such that the body in a transformation can be updated
FIX: TransformationCleaningAgent - removed non-ASCII characters in a comment

[v6r11p34]

*Resources
NEW: GlobusComputingElement class

[v6r11p33]

*Configuration
FIX: Resources - avoid white spaces in OSCompatibility

[v6r11p32]

*Core
CHANGE: BaseClient, SSLSocketFactory, SocketInfo - enable TLSv1 for outgoing 
        connections via suds, possibility to configure SSL connection details
        per host/IP 

[v6r11p31]

*Core
FIX: CFG - bug fixed in loadFromBuffer() resulting in a loss of comments

*Resources
FIX: SSHTorqueComputingElement - check the status of ssh call for qstat

*DMS
FIX: FileCatalog - return LFN name instead of True from exists() call if LFN
     already in the catalog

[v6r11p30]

*DMS
CHANGE: FileCatalogCLI - add new -D flag for find to print only directories

[v6r11p29]

*DMS
FIX: FTS(Agent,Startegy,Gragh) - make use of MaxActiveJobs parameter, bug fixes

*TMS
FIX: Transformation(Agent,Client) - Operations CS parameters can be defined for each plugin: MaxFiles, SortedBy, NoUnusedDelay. Fixes to facilitate work with large numbers of files.

[v6r11p28]

*Core
FIX: InstallTools - check properly the module availability before installation

*WMS
FIX: JobScheduling - protection against missing dict field RescheduleCounter

*TMS
FIX: TransformationCleaningAgent - execute DM operations with the shifter proxy

[v6r11p27]

*Core
BUGFIX: InstallTools - bug fix in installNewPortal()

*WMS
FIX: Watchdog - disallow cputime and wallclock to be negative

*TS
FIX: TransformationAgent - correct handling of replica caches when more than 5000 files


BUGFIX: ModuleBase - bug fix in execute()
BUGFIX: Workflow - bug fix in createStepInstance()

*DMS
BUGFIX: DiractoryTreeBase - bug fix in getDirectoryPhysicalSizeFromUsage()

*Resources
FIX: XROOTStorage - back ported fixes from #2126: putFile would place file in 
     the wrong location on eos

[v6r11p26]

*Framework
FIX: UserProfileDB.py - add PublishAccess field to the UserProfileDB

*RSS
FIX: Synchronizer.py - fix deletion of old resources

*DMS
FIX: DataManager - allow that permissions are OK for part of a list of LFNs ( __verifyWritePermission() )
     (when testing write access to parent directory). Allows removal of replicas 
     even if one cannot be removed
FIX: DataManager - test SE validity before removing replica     
     
*RMS
FIX: RequestTask - fail requests for users who are no longer in the system
FIX: RequestExecutingAgent - fix request timeout computation

[v6r11p25]

*Interfaces
FIX: Job.py - bring back different logfile names if they have not been specified by the user

[v6r11p24]

*DMS
BUGFIX: SEManagerDB - bug fixed in getting connection in __add/__removeSE

[v6r11p23]

*DMS
CHANGE: FTSRequest is left only to support dirac-dms-fts-XXX commands

[v6r11p22]

*DMS
FIX: FTSJob - fixes in the glite-transfer-status command outpu parsing
FIX: TransformationClient - allow single lfn in setFileStatusForTransformation()

*WMS
FIX: StatesMonitoringAgent - install pika on the fly as a temporary solution

[v6r11p21]

*DMS
BUGFIX: dirac-dms-remove-replicas - continue in case of single replica failure
FIX: dirac-rms-xxx scripts - use Script.getPositionalArgs() instead of sys.argv

*Workflow
FIX: Test_Modules.py - fix in mocking functions, less verbose logging

[v6r11p20]

*DMS
BUGFIX: DataManager - in __SEActive() use resolved SE name to deal with aliases
BUGFIX: FileMetadata - multiple bugs in __buildUserMetaQuery()

[v6r11p19]

*DMS
FIX: FTSJob - fix FTS job monitoring a la FTS2

*RMS
CHANGE: ReqClient - added setServer() method
FIX: File,Operation,Request - call the getters to fetch the up-to-date information 
     from the parent

[v6r11p18]

*DMS
FIX: FTSAgent(Job) - fixes for transfers requiring staging (bringOnline) and adaptation 
     to the FTS3 interface

*WMS
FIX: StatesMonitoringAgent - resend the records in case of failure

[v6r11p17]

*DMS
FIX: FileCatalog - in multi-VO case get common catalogs if even VO is not specified

*Resources
FIX: ComputintgElement - bugfix in available() method

*WMS
FIX: SiteDirector - if not pilots registered in the DB, pass empty list to the ce.available()

[v6r11p16]

*RMS
BUGFIX: Request,Operation,File - do not cast to str None values

[v6r11p15]

*DMS
FIX: ReplicateAndRegister - do not create FTSClient if no FTSMode requested
CHANGE: FTSAgent(Job,File) - allow to define the FTS2 submission command;
        added --copy-pin-lifetime only for a tape backend
        parse output of both commands (FTS2, FTS3)
        consider additional state for FTS retry (Canceled)
        
*RMS
FIX: Operation, Request - treat updates specially for Error fields        

*TMS
FIX: TransformationAgent - fixes in preparing json serialization of requests

*WMS
NEW: StateMonitoringAgent - sends WMS history data through MQ messages 

[v6r11p14]

*WMS
CHANGE: JobDB - removed unused tables and methods
CHANGE: removed obsoleted tests

*DMS
FIX: FTSAgent - recover case when a target is not in FTSDB
CHANGE: FTSAgent(Job) - give possibility to specify a pin life time in CS 

*RMS
FIX: Make RMS objects comply with Python Data Model by adding __nonzero__ methods 

[v6r11p13]

*DMS
BUGFIX: SEManager - in SEManagerDB.__addSE() bad _getConnection call, closes #2062

[v6r11p12]

*Resources
CHANGE: ARCComputingElement - accomodate changes in the ARC job reported states

*Configuration
CHANGE: Resources - define a default FTS server in the CS (only for v6r11 and v6r12)

*DMS
FIX: FTSStrategy - allow to use a given channel more than once in a tree 
FIX: FTSAgent - remove request from cache if not found
FIX: FTSAgent - recover deadlock situations when FTS Files had not been correctly 
     updated or were not in the DB

*RMS
FIX: RequestExecutingAgent - fix a race condition (cache was cleared after the request was put)
FIX: RequestValidator - check that the Operation handlers are defined when inserting a request

[v6r11p11]

*Core
FIX: TransportPool - fixed exception due to uninitialized variable
FIX: HTTPDISETSocket - readline() takes optional argument size ( = 0 )

*DMS
FIX: FTSAgent - check the type of the Operation object ( can be None ) and
     some other protections
FIX: FTSClient - avoid duplicates in the file list

*RMS
FIX: ReqClient - modified log message
CHANGE: dirac-dms-fts-monitor - allow multiple comma separated LFNs in the arguments

[v6r11p10]

*RSS
FIX: DowntimeCommand, Test_RSS_Command_GOCDBStatusCommand - correctly interpreting list of downtimes

*RMS
FIX: ReplicateAndRegister - Create a RegisterReplica (not RegisterFile) if ReplicateAndRegister 
     fails to register
FIX: OperationHandlerBase - handle correctly Attempt counters when SEs are banned
FIX: ReplicateAndRegister - use FC checksum in case of mismatch request/PFN
FIX: FTSAgent - in case a file is Submitted but the FTSJob is unknown, resubmit
FIX: FTSAgent - log exceptions and put request to DB in case of exception
FIX: FTSAgent - handle FTS error "Unknown transfer state NOT_USED", due to same file 
     registered twice (to be fixed in RMS, not clear origin)

*WMS
FIX: JobStateUpdateHandler - status not updated while jobLogging is, due to time skew between 
     WN and DB service
FIX: JobStateUpdateHandler - stager callback not getting the correct status Staging 
     (retry for 10 seconds)     

[v6r11p9]

*Core
NEW: AgentModule - set AGENT_WORKDIRECTORY env variable with the workDirectory
NEW: InstallTools - added methods for the new web portal installation

*DMS
FIX: ReplicateAndRegister - apply same error logic for DM replication as for FTS

*Resources:
FIX: SRM2Storage - fix log message level
FIX: SRM2Storage - avoid useless existence checks 

*RMS
FIX: ForwardDISET - a temporary fix for a special LHCb case, to be removed asap
FIX: ReqClient - prettyPrint is even prettier
FIX: RequestTask - always use server certificates when executed within an agent

[v6r11p8]

*TMS
FIX: TransformationDB - fix default value within ON DUPLICATE KEY UPDATE mysql statement

[v6r11p7]

*Framework
BUGFIX: ProxyDB.py - bug in a MySQL table definition

*DMS
FIX: ReplicateAndRegister.py - FTS client is not instantiated in the c'tor as it 
     might not be used, 

*WMS
FIX: JobWrapper - don't delete the sandbox tar file if upload fails
FIX: JobWrapper - fix in setting the failover request

*RMS
FIX: RequestDB - add protections when trying to get a non existing request

[v6r11p6]

*WMS
FIX: InpudDataResolution - fix the case when some files only have a local replica
FIX: DownloadInputData, InputDataByProtocol - fix the return structure of the
     execute() method
     
*Resources
NEW: LocalComputingElement, CondorComputingElement      

[v6r11p5]

FIX: Incorporated changes from v6r10p25 patch

*Framework
NEW: Added getUserProfileNames() interface

*WMS
NEW: WMSAdministrator - added getPilotStatistics() interface
BUGFIX: JobWrapperTemplate - use sendJobAccounting() instead of sendWMSAccounting()
FIX: JobCleaningAgent - skip if no jobs to remove

*DMS
BUGFIX: FileCatalogClientCLI - bug fix in the metaquery construction

*Resources
CHANGE: StorageElement - enable Storage Element proxy configuration by protocol name

*TMS
NEW: TransformationManager - add Scheduled to task state for monitoring

[v6r11p4]

*Framework
NEW: ProxyDB - added primary key to ProxyDB_Log table
CHANGE: ProxyManagerHandler - purge logs once in 6 hours

*DMS
FIX: DataManager - fix in the accounting report for deletion operation
CHANGE: FTSRequest - print FTS GUID when submitting request
FIX: dirac-dms-fts-monitor - fix for using the new FTS structure
FIX: DataLoggingDB - fix type of the StatusTimeOrder field
FIX: DataLoggingDB - take into account empty date argument in addFileRecord()
FIX: ReplicateAndRegister - use active replicas
FIX: FTS related modules - multiple fixes

*WMS
NEW: SiteDirector - pass the list of already registered pilots to the CE.available() query
FIX: JobCleaningAgent - do not attempt job removal if no eligible jobs

*Resources
FIX: LcgFileCatalogClient - if replica already exists while registration, reregister
NEW: CREAM, SSH, ComputingElement - consider only registered pilots to evaluate queue occupancy

[v6r11p3]

FIX: import gMonitor from it is original location

*Core
FIX: FC.Utilities - treat properly the LFN names starting with /grid ( /gridpp case )

*Configuration
FIX: LocalConfiguration - added exitCode optional argument to showHelp(), closes #1821

*WMS
FIX: StalledJobAgent - extra checks when failing Completed jobs, closes #1944
FIX: JobState - added protection against absent job in getStatus(), closes #1853

[v6r11p2]

*Core
FIX: dirac-install - skip expectedBytes check if Content-Length not returned by server
FIX: AgentModule - demote message "Cycle had an error:" to warning

*Accounting
FIX: BaseReporter - protect against division by zero

*DMS
CHANGE: FileCatalogClientCLI - quite "-q" option in find command
FIX: DataManager - bug fix in __initializeReplication()
FIX: DataManager - less verbose log message 
FIX: DataManager - report the size of removed files only for successfully removed ones
FIX: File, FTSFile, FTSJob - SQL tables schema change: Size filed INTEGER -> BIGINT

*RMS
FIX: dirac-rms-reset-request, dirac-rms-show-request - fixes
FIX: ForwardDISET - execute with trusted host certificate

*Resources
FIX: SSHComputingElement - SSHOptions are parsed at the wrong place
NEW: ComputingElement - evaluate the number of available cores if relevant

*WMS
NEW: JobMonitoringHander - added export_getOwnerGroup() interface

*TMS
CHANGE: TransformationCleaningAgent - instantiation of clients moved in the initialize()

[v6r11p1]

*RMS
FIX: ReqClient - failures due to banned sites are considered to be recoverable

*DMS
BUGFIX: dirac-dms-replicate-and-register-request - minor bug fixes

*Resources
FIX: InProcessComputingElement - stop proxy renewal thread for a finished payload

[v6r11]

*Core
FIX: Client - fix in __getattr__() to provide dir() functionality
CHANGE: dirac-configure - use Registry helper to get VOMS servers information
BUGFIX: ObjectLoader - extensions must be looked up first for plug-ins
CHANGE: Misc.py - removed obsoleted
NEW: added returnSingleResult() generic utility by moving it from Resources/Utils module 

*Configuration
CHANGE: Resources.getDIRACPlatform() returns a list of compatible DIRAC platforms
NEW: Resources.getDIRACPlatforms() used to access platforms from /Resources/Computing/OSCompatibility
     section
NEW: Registry - added getVOs() and getVOMSServerInfo()     
NEW: CE2CSAgent - added VO management

*Accounting
FIX: AccountingDB, Job - extra checks for invalid values

*WMS
NEW: WMS tags to allow jobs require special site/CE/queue properties  
CHANGES: DownloadInputData, InputDataByProtocol, InputDataResolution - allows to get multiple 
         PFNs for the protocol resolution
NEW: JobDB, JobMonitoringHandler - added traceJobParameters(s)() methods     
CHANGE: TaskQueueDirector - use ObjectLoader to load directors    
CHANGE: dirac-pilot - use Python 2.7 by default, 2014-04-09 LCG bundles

*DMS
NEW: DataManager to replace ReplicaManager class ( simplification, streamlining )
FIX: InputDataByProtocol - fix the case where file is only on tape
FIX: FTSAgent - multiple fixes
BUGFIX: ReplicateAndRegister - do not ask SE with explicit SRM2 protocol

*Interfaces
CHANGE: Dirac - instantiate SandboxStoreClient and WMSClient when needed, not in the constructor
CHANGE: Job - removed setSystemConfig() method
NEW: Job.py - added setTag() interface

*Resources
CHANGE: StorageElement - changes to avoid usage PFNs
FIX: XROOTStorage, SRM2Storage - changes in PFN construction 
NEW: PoolComputingElement - a CE allowing to manage multi-core slots
FIX: SSHTorqueComputingElement - specify the SSHUser user for querying running/waiting jobs 

*RSS
NEW: added commands dirac-rss-query-db and dirac-rss-query-dtcache

*RMS
CHANGE: ReqDB - added Foreign Keys to ReqDB tables
NEW: dirac-rms-reset-request command
FIX: RequestTask - always execute operations with owner proxy

*SMS
FIX: few minor fixes to avoid pylint warnings

[v6r10p25]

*DMS
CHANGE: FileCatalog - optimized file selection by metadata

[v6r10p24]

*DMS
FIX: FC.FileMetadata - optimized queries for list interception evaluation

[v6r10p23]

*Resoures
CHANGE: SSHComputingElement - allow SSH options to be passed from CS setup of SSH Computing Element
FIX: SSHComputingElement - use SharedArea path as $HOME by default

[v6r10p22]

*CS
CHANGE: Operations helper - if not given, determine the VO from the current proxy 

*Resources
FIX: glexecComputingElement - allows Application Failed with Errors results to show through, 
     rather than be masked by false "glexec CE submission" errors
     
*DMS     
CHANGE: ReplicaManager - in getReplicas() rebuild PFN if 
        <Operations>/DataManagement/UseCatalogPFN option is set to False ( True by default )

[v6r10p21]

*Configuration
FIX: CSGlobals - allow to specify extensions in xxxDIRAC form in the CS

*Interfaces
FIX: Job - removed self.reqParams
FIX: Job - setSubmitPools renamed to setSubmitPool, fixed parameter definition string

*WMS
FIX: JobMonitorigHandler, JobPolicy - allow JobMonitor property to access job information

[v6r10p20]

*DMS
FIX: FTSAgent/Client, ReplicateAndRegister - fixes to properly process failed
     FTS request scheduling

[v6r10p19]

*DMS
FIX: FTSAgent - putRequest when leaving processRequest
FIX: ReplicaManager - bug in getReplicas() in dictionary creation

[v6r10p18]

*DMS
FIX: ReplicateAndRegister - dictionary items incorrectly called in ftsTransfer()

[v6r10p17]

*RMS
FIX: RequestDB.py - typo in a table name
NEW: ReqManagerHandler - added getDistinctValues() to allow selectors in the web page

*DMS
CHANGE: ReplicaManager - bulk PFN lookup in getReplicas()

[v6r10p16]

*Framework
NEW: PlottingClient - added curveGraph() function

*Transformation
FIX: TaskManagerAgentBase - add the missing Scheduled state

*WMS
FIX: TaskQueueDB - reduced number of lines in the matching parameters printout

*DMS
FIX: dirac-dms-show-se-status - exit on error in the service call, closes #1840

*Interface
FIX: API.Job - removed special interpretation of obsoleted JDLreqt type parameters

*Resources
FIX: SSHComputingElement - increased timeout in getJobStatusOnHost() ssh call, closes #1830

[v6r10p15]

*DMS
FIX: FTSAgent - added missing monitoring activity
FIX: FileCatalog - do not check directory permissions when creating / directory

*Resources
FIX: SSHTorqueComputingElement - removed obsoleted stuff

[v6r10p14]

*SMS
FIX: RequestPreparationAgent - typo fixed

[v6r10p13]

*SMS
FIX: RequestPreparationAgent - use ReplicaManager to get active replicas

*DMS
FIX: ReplicaManager - getReplicas returns all replicas ( in all statuses ) by default
CHANGE: FC/SecurityManager - give full ACL access to the catalog to groups with admin rights

*WMS
CHANGE: SiteDirector - changes to reduce the load on computing elements
FIX: JobWrapper - do not set Completed status for the case with failed application thread

[v6r10p12]

*WMS
CHANGE: Replace consistently everywhere SAM JobType by Test JobType
FIX: JobWrapper - the outputSandbox should be always uploaded (outsized, in failed job)

*DMS
FIX: RemoveFile - bugfix
FIX: ReplicateAndRegister - fixes in the checksum check, retry failed FTS transfer 
     with RM transfer
NEW: RegisterReplica request operation     

*RMS
FIX: ReqClient - fix in the request state machine
FIX: Request - enhance digest string
NEW: dirac-dms-reset-request command
CHANGE: dirac-rms-show-request - allow selection of a request by job ID

*TS
FIX: TransformationDB - in getTransformationParameters() dropped "Submitted" counter 
     in the output

[v6r10p11]

*Core
FIX: X509Chain - cast life time to int before creating cert

*Accounting
FIX: DataStoreClient - self.__maxRecordsInABundle = 5000 instead of 1000
FIX: JobPolicy - allow access for JOB_MONITOR property

*RMS
FIX: ReqClient - fix the case when a job is Completed but in an unknown minor status

*Resources
BUGFIX: ProxyStorage - use checkArgumentFormat() instead of self.__checkArgumentFormatDict()

[v6r10p10]

*DMS
FIX: Several fixes to make FTS accounting working (FTSAgent/Job, ReplicaManager, File )

[v6r10p9]

*Core
BUGFIX: LineGraph - Ymin was set to a minimal plot value rather than 0.

*DMS
CHANGE: FTSJob(Agent) - get correct information for FTS accounting (registration)

[v6r10p8]

*Core
FIX: InstallTools - admin e-mail default location changed

*Framework
FIX: SystemAdministratorClientCLI - allow "set host localhost"
FIX: BundleDelivery - protect against empty bundle

*WMS
FIX: SiteDirector - Pass siteNames and ceList as None if any is accepted
FIX: WorkloadManagement.ConfigTemplate.SiteDorectory - set Site to Any by default 

*DMS
FIX: FileCatalogCLI - ignore Datasets in ls command for backward compatibility

*Resources
FIX: SSH - some platforms use Password instead of password prompt

[v6r10p7]

*Core
FIX: dirac-install - execute dirac-fix-mysql-script and dirac-external-requirements after sourcing the environment
FIX: InstallTools - set basedir variable in fixMySQLScript()
FIX: InstallTools - define user root@host.domain in installMySQL()

*Framework
BUGFIX: SystemAdministratorCLI - bug fixed in default() call signature

*DMS
FIX: FTSRequest - handle properly FTS server in the old system 
FIX: ReplicaManager - check if file is in FC before removing 
FIX: Request/RemovalTask - handle properly proxies for removing files 
BUGFIX: DatasetManager - in the table description

[v6r10p6]

*Core
FIX: X509Certificate - reenabled fix in getDIRACGroup()

*Configuration
FIX: CSAPI - Group should be taken from the X509 chain and not the certificate

*RMS
CHANGE: ReqClient - if the job does not exist, do not try further finalization

[v6r10p5]

*Core
FIX: X509Certificate - reverted fix in getDIRACGroup()

[v6r10p4]

*Core
NEW: dirac-info - extra printout
CHANGE: PrettyPrint - extra options in printTable()
FIX: X509Certificate - bug fixed in getDIRACGroup()

*Framework
NEW: SystemAdministratorCLI - new showall command to show components across hosts
NEW: ProxyDB - allow to upload proxies without DIRAC group

*RMS
CHANGE: ReqClient - requests from failed jobs update job status to Failed
CHANGE: RequestTask - retry in the request finalize()

[v6r10p3]

*Configuration
CHANGE: Registry - allow to define a default group per user

*WMS
BUGFIX: JobReport - typo in generateForwardDISET()

[v6r10p2]

*TMS
CHANGE: Backward compatibility fixes when setting the Transformation files status

*DMS
BUGFIX: ReplicateAndRegister - bugfix when replicating to multiple destination by ReplicaManager

*WMS
BUGFIX: JobManager - bug fix when deleting no-existing jobs

[v6r10p1]

*RMS
FIX: ReqDB.Operations - Arguments field changed type from BLOB to MEDIUMBLOB

*DMS
FIX: FileCatalog - check for non-exiting directories in removeDirectory()

*TMS
FIX: TransformationDB - removed constraint that was making impossible to derive a production

[v6r10]

*Core
FIX: Several fixes on DB classes(AccountingDB, SystemLoggingDB, UserProfileDB, TransformationDB, 
     JobDB, PilotAgentsDB) after the new movement to the new MySQL implementation with a persistent 
     connection per running thread
NEW: SystemAdministratorCLI - better support for executing remote commands 
FIX: DIRAC.__init__.py - avoid re-definition of platform variable    
NEW: Graphs - added CurveGraph class to draw non-stacked lines with markers
NEW: Graphs - allow graphs with negative Y values
NEW: Graphs - allow to provide errors with the data and display them in the CurveGraph
FIX: InstallTools - fix for creation of the root@'host' user in MySQL 
FIX: dirac-install - create links to permanent directories before module installation
CHANGE: InstallTools - use printTable() utility for table printing
CHANGE: move printTable() utility to Core.Utilities.PrettyPrint
NEW: added installation configuration examples
FIX: dirac-install - fixBuildPath() operates only on files in the directory
FIX: VOMSService - added X-VOMS-CSRF-GUARD to the html header to be compliant with EMI-3 servers

*CS
CHANGE: getVOMSVOForGroup() uses the VOMSName option of the VO definition 
NEW: CE2CSAgent - added ARC CE information lookup

*Framework
FIX: SystemAdministratorIntegrator - use Host option to get the host address in addition to the section name, closes #1628
FIX: dirac-proxy-init - uses getVOMSVOForGroup() when adding VOMS extensions

*DMS
CHANGE: DFC - optimization and bug fixes of the bulk file addition
FIX: TransferAgent - protection against badly defined LFNs in collectFiles()
NEW: DFC - added getDirectoryReplicas() service method support similar to the LFC
CHANGE: DFC - added new option VisibleReplicaStatus which is used in replica getting commands
CHANGE: FileCatalogClientCLI client shows number of replicas in the 2nd column rather than 
        unimplemented number of links
CHANGE: DFC - optimizations for the bulk replica look-up
CHANGE: DFC updated scalability testing tool FC_Scaling_test.py        
NEW: DFC - methods returning replicas provide also SE definitions instead of PFNs to construct PFNs on the client side
NEW: DFC - added getReplicasByMetadata() interface
CHANGE: DFC - optimized getDirectoryReplicas()
CHANGE: FileCatalogClient - treat the reduced output from various service queries restoring LFNs and PFNs on the fly
NEW: DFC - LFNPFNConvention flag can be None, Weak or Strong to facilitate compatibility with LFC data 
CHANGE: FileCatalog - do not return PFNs, construct them on the client side
CHANGE: FileCatalog - simplified FC_Scaling_test.py script
NEW: FileCatalog/DatasetManager class to define and manipulate datasets corresponding to meta queries
NEW: FileCatalogHandler - new interface methods to expose DatasetManager functionality
NEW: FileCatalogClientCLI - new dataset family of commands
FIX: StorageFactory, ReplicaManager - resolve SE alias name recursively
FIX: FTSRequest, ReplicaManager, SRM2Storage - use current proxy owner as user name in accounting reports, closes #1602
BUGFIX: FileCatalogClientCLI - bug fix in do_ls, missing argument to addFile() call, closes #1658
NEW: FileCatalog - added new setMetadataBulk() interface, closes #1358
FIX: FileCatalog - initial argument check strips off leading lfn:, LFN:, /grid, closes #448
NEW: FileCatalog - added new setFileStatus() interface, closes #170, valid and visible file and replica statuses can be defined in respective options.
CHANGE: multiple new FTS system fixes
CHANGE: uniform argument checking with checkArgumentFormat() in multiple modules
CHANGE: FileCatalog - add Trash to the default replica valid statuses
CHANGE: ReplicaManager,FTSRequest,StorageElement - no use of PFN as returned by the FC except for file removal,
        rather constructing it always on the fly
        
*SMS
CHANGE: PinRequestAgent, SENamespaceCatalogCheckAgent - removed
CHANGE: Use StorageManagerClient instead of StorageDB directly        

*WMS
CHANGE: JobPolicy - optimization for bulk job verification
NEW: JobPolicy - added getControlledUsers() to get users which jobs can be accessed for 
     a given operation
CHANGE: JobMonitoringHandler - Avoid doing a selection of all Jobs, first count matching jobs 
        and then use "limit" to select only the required JobIDs.
NEW: JobMonitoringHandler - use JobPolicy to filter jobs in getJobSummaryWeb()
NEW: new Operations option /Services/JobMonitoring/GlobalJobsInfo ( True by default ) to 
     allow or not job info lookup by anybody, used in JobMonitoringHandler       
BUGFIX: SiteDirector - take into account the target queue Platform
BUGFIX: JobDB - bug in __insertNewJDL()    
CHANGE: dirac-admin-show-task-queues - enhanced output  
CHANGE: JobLoggingDB.sql - use trigger to manage the new LoggingInfo structure  
CHANGE: JobWrapper - trying several times to upload a request before declaring the job failed
FIX: JobScheduling executor - fix race condition that causes a job to remain in Staging
NEW: SiteDirector - do not touch sites for which there is no work available
NEW: SiteDirector - allow sites not in mask to take jobs with JobType Test
NEW: SiteDirector - allow 1 hour grace period for pilots in Unknown state before aborting them
CHANGE: Allow usage of non-plural form of the job requirement options ( PilotType, GridCE, BannedSite, 
        SubmitPool ), keep backward compatibility with a plural form
        
*RSS
FIX: DowntimeCommand - take the latest Downtime that fits    
NEW: porting new Policies from integration  
NEW: RSS SpaceToken command querying endpoints/tokens that exist  
        
*Resources
NEW: added SSHOARComputingElement class 
NEW: added XROOTStorage class       
FIX: CREAMComputingElement - extra checks for validity of returned pilot references
        
*TS
CHANGE: TransformationClient(DB,Manager) - set file status for transformation as bulk operation 
CHANGE: TransformationClient - applying state machine when changing transformation status
BUGFIX: TransformationClient(Handler) - few minor fixes
NEW: TransformationDB - backported __deleteTransformationFileTask(s) methods
CHANGE: TransformationDB(Client) - fixes to reestablish the FileCatalog interface
FIX: TransformationAgent - added MissingInFC to consider for Removal transformations
BUGFIX: TransformationAgent - in _getTransformationFiles() variable 'now' was not defined
FIX: TransformationDB.sql - DataFiles primary key is changed to (FileID) from (FileID,LFN) 
CHANGE: TransformationDB(.sql) - schema changes suitable for InnoDB
FIX: TaskManager(AgentBase) - consider only submitted tasks for updating status
CHANGE: TransformationDB(.sql) - added index on LFN in DataFiles table

*RMS
NEW: Migrate to use the new Request Management by all the clients
CHANGE: RequestContainer - Retry failed transfers 10 times and avoid sub-requests to be set Done 
        when the files are failed
CHANGE: Use a unique name for storing the proxy as processes may use the same "random" name and 
        give conflicts
NEW: RequestClient(Handler) - add new method readRequest( requestname)                 

*Workflow
NEW: Porting the LHCb Workflow package to DIRAC to make the use of general purpose modules and
     simplify construction of workflows        

[v6r9p33]

*Accounting
BUGFIX: AccountingDB - wrong indentation

[v6r9p32]

*Accounting
FIX: AccountingDB - use old style grouping if the default grouping is altered, e.g. by Country

[v6r9p31]

*Accounting
CHANGE: AccountingDB - changes to speed up queries: use "values" in GROUP By clause;
        drop duplicate indexes; reorder fields in the UniqueConstraint index of the
        "bucket" tables  

[v6r9p30]

*DMS
CHANGE: FileCatalogFactory - construct CatalogURL from CatalogType by default

*SMS
FIX: dirac-stager-stage-files - changed the order of the arguments

[v6r9p29]

*TS
FIX: TaskManager(AgentBase) - fix for considering only submitted tasks 

[v6r9p28]

*TS
FIX: TransformationDB(ManagerHandler) - several portings from v6r10

[v6r9p27]

*SMS
FIX: StorageManagementDB - in removeUnlinkedReplicas() second look for CacheReplicas 
     for which there is no entry in StageRequests

[v6r9p26]

*Resources
CHANGE: CREAMComputigElement - Make sure that pilots submitted to CREAM get a 
        fresh proxy during their complete lifetime
*Framework
FIX: ProxyDB - process properly any SQLi with DNs/groups with 's in the name

[v6r9p25]

*TS
CHANGE: TransformationClient - changed default timeout values for service calls
FIX: TransformationClient - fixes for processing of derived transformations 

[v6r9p24]

*TS
FIX: TransformationClient - in moveFilesToDerivedTransformation() set file status
     to Moved-<prod>

[v6r9p23]

*Core
BUGFIX: InstallTools - improper configuration prevents a fresh new installation

*WMS
BUGFIX: PilotDirector - Operations Helper non-instantiated

[v6r9p22]

*WMS
FIX: PilotDirector - allow to properly define extensions to be installed by the 
     Pilot differently to those installed at the server
FIX: Watchdog - convert pid to string in ProcessMonitor

*TS
FIX: TransformationDB - splitting files in chunks

*DMS
NEW: dirac-dms-create-removal-request command
CHANGE: update dirac-dms-xxx commands to use the new RMS client,
        strip lines when reading LFNs from a file

[v6r9p21]

*TS
FIX: Transformation(Client,DB,Manager) - restored FileCatalog compliant interface
FIX: TransformationDB - fix in __insertIntoExistingTransformationFiles()

[v6r9p20]

*Core
BUGFIX: ProxyUpload - an on the fly upload does not require a proxy to exist

*DMS
CHANGE: TransferAgent - use compareAdler() for checking checksum
FIX: FailoverTransfer - recording the sourceSE in case of failover transfer request 

*WMS
FIX: ProcessMonitor - some fixes added, printout when <1 s of consumed CPU is found

*Transformation
BUGFIX: TransformationClient - fixed return value in moveFilesToDerivedTransformation()

*RMS
BUGFIX: CleanReqDBAgent - now() -> utcnow() in initialize()

*Resources
FIX: ARCComputingElement - fix the parsing of CE status if no jobs are available

[v6r9p19]

*DMS
FIX: FileCatalog/DirectoryMetadata - inherited metadata is used while selecting directories
     in findDirIDsByMetadata()

[v6r9p18]

*DMS
FIX: FTSSubmitAgent, FTSRequest - fixes the staging mechanism in the FTS transfer submission
NEW: TransferDBMonitoringHandler - added getFilesForChannel(), resetFileChannelStatus()

[v6r9p17]

*Accounting
FIX: DataStoreClient - send accounting records in batches of 1000 records instead of 100

*DMS:
FIX: FailoverTransfer - catalog name from list to string
FIX: FTSSubmitAgent, FTSRequest - handle FTS3 as new protocol and fix bad submission time
FIX: FTSSubmitAgent, FTSRequest - do not submit FTS transfers for staging files

*WMS
FIX: TaskQueueDB - do not check enabled when TQs are requested from Directors
FIX: TaskQueueDB - check for Enabled in the TaskQueues when inserting jobs to print an alert
NEW: TaskQueueDB - each TQ can have at most 5k jobs, if beyond the limit create a new TQ 
     to prevent long matching times when there are way too many jobs in a single TQ

[v6r9p16]

*TS
BUGFIX: typos in TransformationCleaningAgent.py

*DMS
CHANGE: DownloadInputData - check the available disk space in the right input data directory
FIX: DownloadInputData - try to download only Cached replicas 

[v6r9p15]

*Core
FIX: MySQL - do not decrease the retry counter after ping failure

*DMS
CHANGE: FC/DirectoryMetadata - Speed up findFilesByMetadataWeb when many files match
FIX: RemovalTask - fix error string when removing a non existing file (was incompatible 
     with the LHCb BK client). 

*WMS
FIX: JobReport - minor fix ( removed unused imports )
FIX: JobMonitoring(JobStateUpdate)Handler - jobID argument can be either string, int or long

*TS
CHANGE: TransformationClient - change status of Moved files to a deterministic value
FIX: FileReport - minor fix ( inherits object ) 

[v6r9p14]

*DMS
CHANGE: FTSDB - changed schema: removing FTSSite table. From now on FTS sites 
        would be read from CS Resources

[v6r9p13]

FIX: included fixes from v6r8p26 patch release

[v6r9p12]

FIX: included fixes from v6r8p25 patch release

[v6r9p11]

*DMS
BUGFIX: FTSRequest - in __resolveFTSServer() type "=" -> "=="

[v6r9p10]

FIX: included fixes from v6r8p24 patch release

*Core
NEW: StateMachine utility

*DMS
BUGFIX: in RegisterFile operation handler

*Interfaces
FIX: Dirac.py - in splitInputData() consider only Active replicas

[v6r9p9]

*RMS
FIX: RequestDB - added getRequestFileStatus(), getRequestName() methods

[v6r9p8]

*DMS
FIX: RequestDB - get correct digest ( short request description ) of a request

[v6r9p7]

FIX: included fixes from v6r8p23 patch release

*RSS
FIX: SpaceTokenOccupancyPolicy - SpaceToken Policy decision was based on 
     percentage by mistake
     
*RMS
NEW: new scripts dirac-dms-ftsdb-summary, dirac-dms-show-ftsjobs    
FIX: FTSAgent - setting space tokens for newly created FTSJobs 

[v6r9p6]

*DMS
BUGFIX: dirac-admin-add-ftssite - missing import

*RMS
NEW: RequestDB, ReqManagerHandler - added getRequestStatus() method

*TS
FIX: fixes when using new RequestClient with the TransformationCleaningAgent

*WMS
BUGFIX: typo in SandboxStoreHandler transfer_fromClient() method

[v6r9p5]

*DMS
BUGFIX: missing proxy in service env in the FTSManager service. By default service 
        will use DataManager proxy refreshed every 6 hours.

*Resources
NEW: StorageElement - new checkAccess policy: split the self.checkMethods in 
     self.okMethods. okMethods are the methods that do not use the physical SE. 
     The isValid returns S_OK for all those immediately

*RSS
FIX: SpaceTokenOccupancyPolicy - Policy that now takes into account absolute values 
     for the space left
     
*TS
FIX: TransformationCleaningAgent - will look for both old and new RMS     

[v6r9p4]

*Stager
NEW: Stager API: dirac-stager-monitor-file, dirac-stager-monitor-jobs, 
     dirac-stager-monitor-requests, dirac-stager-show-stats

[v6r9p3]

*Transformation
FIX: TransformationCleaning Agent status was set to 'Deleted' instead of 'Cleaned'

[v6r9p2]

*RSS
NEW: Added Component family tables and statuses
FIX: removed old & unused code 
NEW: allow RSS policies match wild cards on CS

*WMS
BUGFIX: FailoverTransfer,JobWrapper - proper propagation of file metadata

[v6r9p1]

*RMS
NEW: FTSAgent - update rwAccessValidStamp,
     update ftsGraphValidStamp,
     new option for staging files before submission,
     better log handling here and there
CHANGE: FTSJob - add staging flag in in submitFTS2
CHANGE: Changes in WMS (FailoverTransfer, JobReport, JobWrapper, SandboxStoreHandler) 
        and TS (FileReport) to follow the new RMS.
NEW: Full CRUD support in RMS.

*RSS
NEW: ResourceManagementDB - new table ErrorReportBuffer
NEW: new ResourceManagementClient methods - insertErrorReportBuffer, selectErrorReportBuffer,
     deleteErrorReportBuffer

[v6r9]

NEW: Refactored Request Management System, related DMS agents and FTS management
     components

[v6r8p28]

*Core
BUGFIX: RequestHandler - the lock Name includes ActionType/Action

*DMS
FIX: dirac-dms-filecatalog-cli - prevent exception in case of missing proxy

[v6r8p27]

*DMS
BUGFIX: dirac-dms-add-file - fixed typo item -> items

[v6r8p26]

*Core
NEW: RequestHandler - added getServiceOption() to properly resolve inherited options 
     in the global service handler initialize method
NEW: FileCatalogHandler, StorageElementHandler - use getServiceOption()

[v6r8p25]

FIX: included fixes from v6r7p40 patch release

*Resources
FIX: SRM2Storage - do not account gfal_ls operations

[v6r8p24]

FIX: included fixes from v6r7p39 patch release

*Core
FIX: SiteSEMapping was returning wrong info

*DMS
FIX: FTSRequest - choose explicitly target FTS point for RAL and CERN
BUGFIX: StrategyHandler - wrong return value in __getRWAccessForSE()

*Resources
CHANGE: SRM2Storage - do not account gfal_ls operations any more

[v6r8p23]

FIX: included fixes from v6r7p37 patch release

*TS
FIX: TransformationDB - allow tasks made with ProbInFC files
FIX: TransformationCleaingAgent,Client - correct setting of transformation 
     status while cleaning

[v6r8p22]

FIX: included fixes from v6r7p36 patch release

[v6r8p21]

*DMS
FIX: FileCatalog/DirectoryMetadata - even if there is no meta Selection 
     the path should be considered when getting Compatible Metadata
FIX: FileCatalog/DirectoryNodeTree - findDir will return S_OK( '' ) if dir not 
     found, always return the same error from DirectoryMetadata in this case.     

*RSS
FIX: DowntimeCommand - use UTC time stamps

*TS
FIX: TransformationAgent - in _getTransformationFiles() get also ProbInFC files in 
     addition to Used 

[v6r8p20]

*Stager
NEW: Stager API: dirac-stager-monitor-file, dirac-stager-monitor-jobs, 
     dirac-stager-monitor-requests, dirac-stager-show-stats

[v6r8p19]

*Transformation
FIX: TransformationCleaning Agent status was set to 'Deleted' instead of 'Cleaned'

[v6r8p18]

*TS
BUGFIX: TransformationAgent - regression in __cleanCache()

[v6r8p17]

FIX: included fixes from v6r7p32 patch release

*WMS
FIX: StalledJobAgent - for accidentally stopped jobs ExecTime can be not set, 
     set it to CPUTime for the accounting purposes in this case

[v6r8p16]

FIX: included fixes from v6r7p31 patch release

*WMS
BUGFIX: TaskQueueDB - fixed a bug in the negative matching conditions SQL construction

*RSS
NEW: improved doc strings of PEP, PDP modules ( part of PolicySystem )
FIX: Minor changes to ensure consistency if ElementInspectorAgent and 
     users interact simultaneously with the same element
CHANGE: removed DatabaseCleanerAgent ( to be uninstalled if already installed )
FIX: SummarizeLogsAgent - the logic of the agent was wrong, the agent has been re-written.
     
[v6r8p15]

*Core
FIX: X509Chain - fix invalid information when doing dirac-proxy-info without CS
     ( in getCredentials() )

*RSS
NEW: PDP, PEP - added support for option "doNotCombineResult" on PDP

[v6r8p14]

*Core
FIX: dirac-deploy-scripts - can now work with the system python

*WMS
NEW: dirac-wms-cpu-normalization - added -R option to modify a given configuration file
FIX: Executor/InputData - Add extra check for LFns in InputData optimizer, closes #1472

*Transformation
CHANGE: TransformationAgent - add possibility to kick a transformation (not skip it if no 
        unused files), by touching a file in workDirectory
BUGFIX: TransformationAgent - bug in __cleanCache() dict modified in a loop        

[v6r8p13]

*Transformation
BUGFIX: TransformationDB - restored import of StringType

[v6r8p12]

NEW: Applied patches from v6r7p29

*WMS
FIX: JobDB - check if SystemConfig is present in the job definition and convert it 
     into Platform

*DMS
FIX: ReplicaManager - do not get metadata of files when getting files in a directory 
     if not strictly necessary

*RSS
NEW: ported from LHCb PublisherHandler for RSS web views

[v6r8p11]

NEW: Applied patches from v6r7p27

*RSS
NEW: SpaceTokenOccupancyPolicy - ported from LHCbDIRAC 
NEW: db._checkTable done on service initialization ( removed dirac-rss-setup script doing it )

*Transformation
FIX: TaskManager - reset oJob for each task in prepareTransformationTasks()
BUGFIX: ValidateOutputDataAgent - typo fixed in getTransformationDirectories()
FIX: TransformationManagerHandler - use CS to get files statuses not to include in 
     processed file fraction calculation for the web monitoring pages

[v6r8p10]

NEW: Applied patches from v6r7p27

[v6r8p9]

*DMS
FIX: TransferAgent,dirac-dms-show-se-status, ResourceStatus,TaskManager - fixes
     needed for DMS components to use RSS status information
NEW: ReplicaManager - allow to get metadata for an LFN+SE as well as PFN+SE     

[v6r8p8]

*RSS
BUGFIX: dirac-rss-setup - added missing return of S_OK() result

[v6r8p7]

NEW: Applied patches from v6r7p24

*DMS
BUGFIX: LcgFileCatalogClient - bug in addFile()

*RSS
BUGFIX: fixed script dirac-rss-set-token, broken in the current release.
NEW: Statistics module - will be used in the future to provide detailed information 
     from the History of the elements 

[v6r8p6]

NEW: Applied patches from v6r7p23

*Transformation
FIX: TaskManager - allow prepareTransformationTasks to proceed if no OutputDataModule is defined
FIX: TransformationDB - remove INDEX(TaskID) from TransformationTasks. It produces a single counter 
     for the whole table instead of one per TransformationID
     
*WMS     
FIX: WMSUtilities - to allow support for EMI UI's for pilot submission we drop support for glite 3.1

[v6r8p5]

NEW: Applied patches from v6r7p22

*RSS
CHANGE: removed old tests and commented out files

*WMS
FIX: PoolXMLCatalog - proper addFile usage

*Transformation
CHANGE: TransformationAgent - clear replica cache when flushing or setting a file in the workdirectory

[v6r8p4]

*Transformation
FIX: The connection to the jobManager is done only at submission time
FIX: Jenkins complaints fixes

*WMS
BUGFIX: JobDB - CPUtime -> CPUTime
FIX: Jenkins complaints fixes

[v6r8p3]

*DMS
BUGFIX: LcgFileCatalogClient

[v6r8p2]

*DMS:
FIX: LcgFileCatalogClient - remove check for opening a session in __init__ as credentials are not yet set 

*Transformation
CHANGE: reuse RPC clients in Transformation System 

[v6r8p1]

*Core
FIX: dirac-deploy-scripts - restored regression w.r.t. support of scripts starting with "d"

*DMS
BUGFIX: LcgFileCatalogClient - two typos fixed

[v6r8]

CHANGE: Several fixes backported from the v7r0 integration branch

*Core
CHANGE: DictCache - uses global LockRing to avoid locks in multiprocessing
FIX: X509Chain - proxy-info showing an error when there's no CS

*DMS
FIX: TransferAgent - inside loop filter out waiting files dictionary
BUGFIX: dirac-admin-allow-se - there was a continue that was skipping the complete loop for 
        ARCHIVE elements
NEW: LcgFileCatalogClient - test return code in startsess lfc calls       

*WMS:
FIX: OptimizerExecutor, InputData, JobScheduling - check that site candidates have all the 
     replicas

*RSS: 
BUGFIX: ResourceStatus, RSSCacheNoThread - ensure that locks are always released

*Transformation
FIX: TaskManager - site in the job definition is taken into account when submitting
NEW: Transformation - get the allowed plugins from the CS /Operations/Transformations/AllowedPlugins
FIX: ValidateOutputDataAgent - self not needed for static methods

[v6r7p40]

*Resources
FIX: StorageElement class was not properly passing the lifetime argument for prestageFile method

[v6r7p39]

*Core
CHANGE: Grid - in executeGridCommand() allow environment script with arguments needed for ARC client

*DMS
FIX: DFC SEManager - DIP Storage can have a list of ports now

*Resources
FIX: ARCComputingElement - few fixes after debugging

[v6r7p38]

*Core
NEW: DISET FileHelper, TransferClient - possibility to switch off check sum

*Resources
NEW: ARCComputingElement - first version
NEW: StorageFactory - possibility to pass extra protocol parameters to storage object
NEW: DIPStorage - added CheckSum configuration option
BUGFIX: SSHComputingElement - use CE name in the pilot reference construction

*WMS
FIX: StalledJobAgent - if ExecTime < CPUTime make it equal to CPUTime

[v6r7p37]

*Framework
BUGFIX: NotificationDB - typos in SQL statement in purgeExpiredNotifications() 

*WMS
NEW: JobCleaningAgent - added scheduling sandbox LFN removal request 
     when deleting jobs
CHANGE: JobWrapper - report only error code as ApplicationError parameter 
        when payload finishes with errors    
NEW: SiteDirector - possibility to specify extensions to be installed in 
     pilots in /Operations/Pilots/Extensions option in order not to install
     all the server side extensions        

*DMS
CHANGE: FileCatalogFactory - use service path as default URL
CHANGE: FileCatalogFactory - use ObjectLoader to import catalog clients

*SMS
BUGFIX: StorageManagementDB, dirac-stager-monitor-jobs - small bug fixes ( sic, Daniela )

*Resources
CHANGE: DIPStorage - added possibility to specify a list of ports for multiple
        service end-points
CHANGE: InProcessComputingElement - demote log message when payload failure 
        to warning, the job will fail anyway
FIX: StalledJobAgent - if pilot reference is not registered, this is not an 
     error of the StalledJobAgent, no log.error() in  this case                
        
*RMS
CHANGE: RequestTask - ensure that tasks are executed with user credentials 
        even with respect to queries to DIRAC services ( useServerCertificate 
        flag set to false )        

[v6r7p36]

*WMS
FIX: CREAMCE, SiteDirector - make sure that the tmp executable is removed
CHANGE: JobWrapper - remove sending mails via Notification Service in case
        of job rescheduling
        
*SMS
FIX: StorageManagementDB - fix a race condition when old tasks are set failed 
     between stage submission and update.        

[v6r7p35]

*Stager
NEW: Stager API: dirac-stager-monitor-file, dirac-stager-monitor-jobs, 
     dirac-stager-monitor-requests, dirac-stager-show-stats

[v6r7p34]

*Transformation
FIX: TransformationCleaning Agent status was set to 'Deleted' instead of 'Cleaned'

[v6r7p33]

*Interfaces
FIX: Job.py - in setExecutable() - prevent changing the log file name string type

*StorageManagement
NEW: StorageManagementDB(Handler) - kill staging requests at the same time as 
     killing related jobs, closes #1510
FIX: StorageManagementDB - demote the level of several log messages       

[v6r7p32]

*DMS
FIX: StorageElementHandler - do not use getDiskSpace utility, use os.statvfs instead
CHANGE: StorageManagementDB - in getStageRequests() make MySQL do an UNIQUE selection 
        and use implicit loop to speed up queries for large results

*Resources
FIX: lsfce remote script - use re.search instead of re.match in submitJob() to cope with
     multipline output

[v6r7p31]

*WMS
FIX: SiteDirector - make possible more than one SiteDirector (with different pilot identity) attached 
     to a CE, ie sgm and pilot roles. Otherwise one is declaring Aborted the pilots from the other.

[v6r7p30]

*Core
CHANGE: X509Chain - added groupProperties field to the getCredentials() report
BUGFIX: InstallTools - in getSetupComponents() typo fixed: agent -> executor

[v6r7p29]

*DMS
CHANGE: FileCatalog - selection metadata is also returned as compatible metadata in the result
        of getCompatibleMetadata() call
NEW: FileCatalog - added path argument to getCompatibleMetadata() call
NEW: FileCatalogClient - added getFileUserMetadata()
BUGFIX: dirac-dms-fts-monitor - exit with code -1 in case of error

*Resources
FIX: CREAMComputingElement - check globus-url-copy result for errors when retrieving job output

[v6r7p28]

*DMS
BUGFIX: FileCatalog/DirectoryMetadata - wrong MySQL syntax 

[v6r7p27]

*Core
FIX: Mail.py - fix of the problem of colons in the mail's body

*Interfaces
NEW: Job API - added setSubmitPools(), setPlatform() sets ... "Platform"

*WMS
FIX: TaskQueueDB - use SystemConfig as Platform for matching ( if Platform is not set explicitly

*Resources
FIX: SSHComputingElement - use ssh host ( and not CE name ) in the pilot reference
BUGFIX: SSHGEComputingElement - forgotten return statement in _getJobOutputFiles()

*Framework
NEW: dirac-sys-sendmail - email's body can be taken from pipe. Command's argument 
     in this case will be interpreted as a destination address     

[v6r7p26]

*DMS
FIX: ReplicaManager - status names Read/Write -> ReadAccess/WriteAccess

[v6r7p25]

*Core
CHANGE: X509Chain - in getCredentials() failure to contact CS is not fatal, 
        can happen when calling dirac-proxy-init -x, for example

[v6r7p24]

*DMS
NEW: FileCatalog - added getFilesByMetadataWeb() to allow pagination in the Web 
     catalog browser
     
*WMS
CHANGE: WMSAdministrator, DiracAdmin - get banned sites list by specifying the status
        to the respective jobDB call     

[v6r7p23]

*Transformation
BUGFIX: TransformationDB - badly formatted error log message

*RMS
CHANGE: RequestDBMySQL - speedup the lookup of requests

*WMS
BUGFIX: dirac-dms-job-delete - in job selection by group

*DMS
FIX: LcgFileCatalogClient - getDirectorySize made compatible with DFC
BUGFIX: LcgFileCatalogClient - proper call of __getClientCertInfo()

[v6r7p22]

*Transformation
CHANGE: InputDataAgent - treats only suitable transformations, e.g. not the extendable ones. 
CHANGE: TransformationAgent - make some methods more public for easy overload

[v6r7p21]

*Core
FIX: Shifter - pass filePath argument when downloading proxy

[v6r7p20]

*DMS
CHANGE: StrategyHandler - move out SourceSE checking to TransferAgent
CHANGE: ReplicaManager, InputDataAgent - get active replicas
FIX: StorageElement, SRM2Storage - support for 'xxxAccess' statuses, checking results
     of return structures
     
*RSS
NEW: set configurable email address on the CS to send the RSS emails
NEW: RSSCache without thread in background
FIX: Synchronizer - moved to ResourceManager handler     

[v6r7p19]

*DMS
BUGFIX: ReplicaManager - in putAndRegister() SE.putFile() singleFile argument not used explicitly

[v6r7p18]

*WMS
FIX: StalledJobAgent - do not exit the loop over Completed jobs if accounting sending fails
NEW: dirac-wms-job-delete - allow to specify jobs to delete by job group and/or in a file
FIX: JobManifest - If CPUTime is not set, set it to MaxCPUTime value

[v6r7p17]

*Resources
FIX: SRM2Storage - treat properly "22 SRM_REQUEST_QUEUED" result code

[v6r7p16]

*DMS
FIX: StrategyHandler - do not proceed when the source SE is not valid for read 
BUGFIX: StorageElement - putFile can take an optional sourceSize argument
BUGFIX: ReplicaManager - in removeFile() proper loop on failed replicas

*RSS
FIX: SpaceTokenOccupancyCommand, CacheFeederAgent - add timeout when calling lcg_util commands

*WMS
FIX: JobManifest - take all the SubmitPools defined in the TaskQueueAgent 
NEW: StalledJobAgent - declare jobs stuck in Completed status as Failed

[v6r7p15]

*Core
BUGFIX: SocketInfo - in host identity evaluation

*DMS
BUGFIX: FileCatalogHandler - missing import os

*Transformation
CHANGE: JobManifest - getting allowed job types from operations() section 

[v6r7p14]

*DMS
CHANGE: StorageElementProxy - removed getParameters(), closes #1280
FIX: StorageElementProxy - free the getFile space before the next file
FIX: StorageElement - added getPFNBase() to comply with the interface

*Interfaces
CHANGE: Dirac API - allow lists of LFNs in removeFile() and removeReplica()

*WMS
CHANGE: JobSchedulingAgent(Executor) - allow both BannedSite and BannedSites JDL option

*RSS
FIX: ElementInspectorAgent - should only pick elements with rss token ( rs_svc ).
FIX: TokenAgent - using 4th element instead of the 5th. Added option to set admin email on the CS.

[v6r7p13]

*Core
FIX: Resources - in getStorageElementSiteMapping() return only sites with non-empty list of SEs

*DMS
FIX: StorageElement - restored the dropped logic of using proxy SEs
FIX: FileCatalog - fix the UseProxy /LocalSite/Catalog option

*Transformation
FIX: TransformationDB - use lower() string comparison in extendTransformation()

[v6r7p12]

*WMS
BUGFIX: JobManifest - get AllowedSubmitPools from the /Systems section, not from /Operations

*Core
NEW: Resources helper - added getSites(), getStorageElementSiteMapping()

*DMS
CHANGE: StrategyHandler - use getStorageElementSiteMapping helper function
BUGFIX: ReplicaManager - do not modify the loop dictionary inside the loop

[v6r7p11]

*Core
CHANGE: Subprocess - put the use of watchdog in flagging

[v6r7p10]

*Core
NEW: Logger - added getLevel() method, closes #1292
FIX: Subprocess - returns correct structure in case of timeout, closes #1295, #1294
CHANGE: TimeOutExec - dropped unused utility
FIX: Logger - cleaned unused imports

*RSS
CHANGE: ElementInspectorAgent - do not use mangled name and removed shifterProxy agentOption

[v6r7p9]

*Core
BUGFIX: InstallTools - MySQL Port should be an integer

[v6r7p8]

*Core
FIX: Subprocess - consistent timeout error message

*DMS
NEW: RemovalTask - added bulk removal
FIX: StrategyHandler - check file source CEs
CHANGE: DataIntegrityClient - code beautification
CHANGE: ReplicaManager - do not check file existence if replica information is queried anyway,
        do not fail if file to be removed does not exist already. 

[v6r7p7]

FIX: Several fixes to allow automatic code documentation

*Core
NEW: InstallTools - added mysqlPort and mysqlRootUser

*DMS
CHANGE: ReplicaManager - set possibility to force the deletion of non existing files
CHANGE: StrategyHandler - better handling of checksum check during scheduling 

[v6r7p6]

*Core
FIX: dirac-install - restore signal alarm if downloadable file is not found
FIX: Subprocess - using Manager proxy object to pass results from the working process

*DMS:
CHANGE: StorageElement - removed overwride mode
CHANGE: removed obsoleted dirac-dms-remove-lfn-replica, dirac-dms-remove-lfn
NEW: FTSMonitorAgent - filter out sources with checksum mismatch
FIX: FTSMonitorAgent, TransferAgent - fix the names of the RSS states

*RSS
NEW: ElementInspectorAgent runs with a variable number of threads which are automatically adjusted
NEW: Added policies to force a particular state, can be very convenient to keep something Banned for example.
NEW: policy system upgrade, added finer granularity when setting policies and actions

*WMS
NEW: SiteDirector- allow to define pilot DN/Group in the agent options
CHANGE: JobDescription, JobManifest - take values for job parameter verification from Operations CS section

[v6r7p5]

*Interfaces
BUGFIX: dirac-wms-job-get-output - properly treat the case when output directory is not specified 

[v6r7p4]

*Core
FIX: Subprocess - avoid that watchdog kills the executor process before it returns itself

*Framework
BUGFIX: ProxuManagerClient - wrong time for caching proxies

*RSS
FIX: removed obsoleted methods

*DMS
NEW: FileCatalog - added findFilesByMetadataDetailed - provides detailed metadata for 
     selected files

[v6r7p3]

*DMS
FIX: FTSMonitorAgent - logging less verbose

*Transformation
FIX: TransformationAgent - use the new CS defaults locations
FIX: Proper agent initialization
NEW: TransformationPlaugin - in Broadcast plugin added file groupings by number of files, 
     make the TargetSE always defined, even if the SourceSE list contains it 

*ResourceStatus
FIX: Added the shifter's proxy to several agents

*RMS
FIX: RequestContainer - the execution order was not properly set for the single files 

*Framework:
BUGFIX: ProxyManagerClient - proxy time can not be shorter than what was requested

[v6r7p2]

*Core
FIX: dirac-configure - switch to use CS before checking proxy info

*Framework
NEW: dirac-sys-sendmail new command
NEW: SystemAdmininistratorCLI - added show host, uninstall, revert commands
NEW: SystemAdmininistratorHandler - added more info in getHostInfo()
NEW: SystemAdmininistratorHandler - added revertSoftware() interface

*Transformation
FIX: TransformationCleaningAgent - check the status of returned results

[v6r7p1]

*Core
FIX: Subprocess - finalize the Watchdog closing internal connections after a command execution
CHANGE: add timeout for py(shell,system)Call calls where appropriate
CHANGE: Shifter - use gProxyManager in a way that allows proxy caching

*Framework
NEW: ProxyManagerClient - allow to specify validity and caching time separately
FIX: ProxyDB - replace instead of delete+insert proxy in __storeVOMSProxy

*DMS
NEW: FTSMonitorAgent - made multithreaded for better efficiency
FIX: dirac-dms-add-file - allow LFN: prefix for lfn argument

*WMS
NEW: dirac-wms-job-get-output, dirac-wms-job-status - allow to retrieve output for a job group
FIX: TaskQueueDB - fixed selection SQL in __generateTQMatchSQL()
CHANGE: OptimizerExecutor - reduce diversity of MinorStatuses for failed executors

*Resources
FIX: CREAMComputingElement - remove temporary JDL right after the submission 

[v6r6p21]

*DMS
BUGFIX: TransformationCleaningAgent - use the right signature of cleanMetadataCatalogFiles() call

[v6r6p20]

*DMS
FIX: RegistrationTask - properly escaped error messages
BUGFIX: DirectoryMetadata - use getFileMetadataFields from FileMetadata in addMetadataField()
NEW: When there is a missing source error spotted during FTS transfer, file should be reset 
     and rescheduled again until maxAttempt (set to 100) is reached

*WMS
FIX: JobScheduling - fix the site group logic in case of Tier0

[v6r6p19]

*DMS
BUGFIX: All DMS agents  - set up agent name in the initialization

*Core
NEW: Subprocess - timeout wrapper for subprocess calls
BUGFIX: Time - proper interpreting of 0's instead of None
CHANGE: DISET - use cStringIO for ANY read that's longer than 16k (speed improvement) 
        + Less mem when writing data to the net
FIX: Os.py - protection against failed "df" command execution       
NEW: dirac-info prints lcg bindings versions
CHANGE: PlotBase - made a new style class 
NEW: Subprocess - added debug level log message

*Framework
NEW: SystemAdministratorIntegrator client for collecting info from several hosts
NEW: SystemAdministrator - added getHostInfo()
FIX: dirac-proxy-init - always check for errors in S_OK/ERROR returned structures
CHANGE: Do not accept VOMS proxies when uploading a proxy to the proxy manager

*Configuration
FIX: CE2CSAgent - get a fresh copy of the cs data before attempting to modify it, closes #1151
FIX: Do not create useless backups due to slaves connecting and disconnecting
FIX: Refresher - prevent retrying with 'Insane environment'

*Accounting
NEW: Accounting/Job - added validation of reported values to cope with the weird Yandex case
FIX: DBUtils - take into account invalid values, closes #949

*DMS
FIX: FTSSubmitAgent - file for some reason rejected from submission should stay in 'Waiting' in 
     TransferDB.Channel table
FIX: FTSRequest - fix in the log printout     
CHANGE: dirac-dms-add-file removed, dirac-dms-add-files renamed to dirac-dms-add-file
FIX: FileCatalogCLI - check the result of removeFile call
FIX: LcgFileCatalogClient - get rid of LHCb specific VO evaluation
NEW: New FileCatalogProxy service - a generalization of a deprecated LcgFileCatalog service
FIX: Restored StorageElementProxy functionality
CHANGE: dirac-dms-add-file - added printout
NEW: FileCatalog(Factory), StorageElement(Factory) - UseProxy flag moved to /Operations and /LocalSite sections

*RSS
NEW:  general reimplementation: 
      New DB schema using python definition of tables, having three big blocks: Site, Resource and Node.
      MySQLMonkey functionality almost fully covered by DB module, eventually will disappear.
      Services updated to use new database.
      Clients updated to use new database.
      Synchronizer updated to fill the new database. When helpers will be ready, it will need an update.
      One ElementInspectorAgent, configurable now is hardcoded.
      New Generic StateMachine using OOP.
      Commands and Policies simplified.
      ResourceStatus using internal cache, needs to be tested with real load.
      Fixes for the state machine
      Replaced Bad with Degraded status ( outside RSS ).
      Added "Access" to Read|Write|Check|Remove SE statuses wherever it applies.
      ResourceStatus returns by default "Active" instead of "Allowed" for CS calls.
      Caching parameters are defined in the CS
FIX: dirac-admin-allow/ban-se - allow a SE on Degraded ( Degraded->Active ) and ban a SE on Probing 
     ( Probing -> Banned ). In practice, Active and Degraded are "usable" states anyway.            
      
*WMS
FIX: OptimizerExecutor - failed optimizations will still update the job     
NEW: JobWrapper - added LFNUserPrefix VO specific Operations option used for building user LFNs
CHANGE: JobDB - do not interpret SystemConfig in the WMS/JobDB
CHANGE: JobDB - Use CPUTime JDL only, keep MaxCPUTime for backward compatibility
CHANGE: JobWrapper - use CPUTime job parameter instead of MaxCPUTime
CHANGE: JobAgent - use CEType option instead of CEUniqueID
FIX: JobWrapper - do not attempt to untar directories before having checked if they are tarfiles 
NEW: dirac-wms-job-status - get job statuses for jobs in a given job group
 
*SMS
FIX: StorageManagementDB - when removing unlinked replicas, take into account the case where a
     staging request had been submitted, but failed
      
*Resources    
NEW: glexecCE - add new possible locations of the glexec binary: OSG specific stuff and in last resort 
     looking in the PATH    
NEW: LcgFileCatalogClient - in removeReplica() get the needed PFN inside instead of providing it as an argument     
      
*TS      
CHANGE: Transformation types definition are moved to the Operations CS section

*Interfaces
FIX: Dirac.py - CS option Scratchdir was in LocalSite/LocalSite
FIX: Dirac.py - do not define default catalog, use FileCatalog utility instead

[v6r6p19]

*DMS
BUGFIX: All DMS agents  - set up agent name in the initialization

[v6r6p18]

*Transformation
CHANGE: /DIRAC/VOPolicy/OutputDataModule option moved to <Operations>/Transformations/OutputDataModule

*Resources
FIX: ComputingElement - properly check if the pilot proxy has VOMS before adding it to the payload 
     when updating it

*WMS
BUGFIX: JobSanity - fixed misspelled method call SetParam -> SetParameter

[v6r6p17]

*Transformation
BUGFIX: TransformationAgent - corrected  __getDataReplicasRM()

[v6r6p16]

*DMS
FIX: Agents - proper __init__ implementation with arguments passing to the super class
FIX: LcgFileCatalogClient - in removeReplica() reload PFN in case it has changed

[v6r6p15]

*Framework
BUGFIX: ErrorMessageMonitor - corrected updateFields call 

*DMS:
NEW: FTSMonitorAgent completely rewritten in a multithreaded way

*Transformation
FIX: InputDataAgent - proper instantiation of TransformationClient
CHANGE: Transformation - several log message promoted from info to notice level

[v6r6p14]

*Transformation
FIX: Correct instantiation of agents inside several scripts
CHANGE: TransformationCleaningAgent - added verbosity to logs
CHANGE: TransformationAgent - missingLFC to MissingInFC as it could be the DFC as well
FIX: TransformationAgent - return an entry for all LFNs in __getDataReplicasRM

*DMS
FIX: TransferAgent - fix exception reason in registerFiles()

[v6r6p13]

*DMS
CHANGE: TransferAgent - change RM call from getCatalogueReplicas to getActiveReplicas. 
        Lowering log printouts here and there

[v6r6p12]

*DMS
BUGFIX: RemovalTask - Replacing "'" by "" in error str set as attribute for a subRequest file. 
        Without that request cannot be updated when some nasty error occurs.

[v6r6p11]

*RMS:
BUGFIX: RequestClient - log string formatting

*DMS
BUGFIX: RemovalTask - handling for files not existing in the catalogue

*Transformation
FIX: TransformationManager - ignore files in NotProcessed status to get the % of processed files

*Interfaces
FIX: Fixes due to the recent changes in PromptUser utility

[v6r6p10]

*RMS
FIX: RequestDBMySQL - better escaping of queries 

*WMS
FIX: SiteDirector - get compatible platforms before checking Task Queues for a site

[v6r6p9]

*Core
FIX: Utilities/PromptUser.py - better user prompt

*Accounting
NEW: Add some validation to the job records because of weird data coming from YANDEX.ru

*DMS
BUGFIX: ReplicaManager - typo errStr -> infoStr in __replicate()
FIX: FTSRequest - fixed log message

*WMS
FIX: SiteDirector - use CSGlobals.getVO() call instead of explicit CS option

[v6r6p8]

*Transformation
BUGFIX: TransformationDB - typo in getTransformationFiles(): iterValues -> itervalues

[v6r6p7]

*Resources
FIX: StorageFactory - uncommented line that was preventing the status to be returned 
BUGFIX: CE remote scripts - should return status and not call exit()
BUGFIX: SSHComputingElement - wrong pilot ID reference

[v6r6p6]

*WMS
FIX: TaskQueueDB - in findOrphanJobs() retrieve orphaned jobs as list of ints instead of list of tuples
FIX: OptimizerExecutor - added import of datetime to cope with the old style optimizer parameters

*Transformation
FIX: TransformationAgent - fix finalization entering in an infinite loop
NEW: TransformationCLI - added resetProcessedFile command
FIX: TransformationCleaningAgent - treating the archiving delay 
FIX: TransformationDB - fix in getTransformationFiles() in case of empty file list

[v6r6p5]

*Transformation
FIX: TransformationAgent - type( transClient -> transfClient )
FIX: TransformationAgent - self._logInfo -> self.log.info
FIX: TransformationAgent - skip if no Unused files
FIX: TransformationAgent - Use CS option for replica cache lifetime
CHANGE: TransformationAgent - accept No new Unused files every [6] hours

[v6r6p4]

*DMS
FIX: TransferAgent - protection for files that can not be scheduled
BUGFIX: TransferDB - typo (instIDList - > idList ) fixed

*Transformation
BUGFIX: TransformationAgent - typo ( loginfo -> logInfo )

[v6r6p3]

FIX: merged in patch v6r5p14

*Core
BUGFIX: X509Chain - return the right structure in getCredentials() in case of failure
FIX: dirac-deploy-scripts.py - allow short scripts starting from "d"
FIX: dirac-deploy-scripts.py - added DCOMMANDS_PPID env variable in the script wrapper
FIX: ExecutorReactor - reduced error message dropping redundant Task ID 

*Interfaces
BUGFIX: Dirac.py - allow to pass LFN list to replicateFile()

*DMS
FIX: FileManager - extra check if all files are available in _findFiles()
BUGFIX: FileCatalogClientCLI - bug in DirectoryListing

[v6r6p2]

FIX: merged in patch v6r5p13

*WMS
FIX: SiteDirector - if no community set, look for DIRAC/VirtualOrganization setting

*Framework
FIX: SystemLoggingDB - LogLevel made VARCHAR in the MessageRepository table
FIX: Logging - several log messages are split in fixed and variable parts
FIX: SystemLoggingDB - in insertMessage() do not insert new records in auxiliary tables if they 
     are already there

[v6r6p1]

*Core:
CHANGE: PromptUser - changed log level of the printout to NOTICE
NEW: Base Client constructor arguments are passed to the RPCClient constructor

*DMS:
NEW: FTSRequest - added a prestage mechanism for source files
NEW: FileCatalogClientCLI - added -f switch to the size command to use raw faile tables 
     instead of storage usage tables
NEW: FileCatalog - added orphan directory repair tool
NEW: FIleCatalog - more counters to control the catalog sanity     

*WMS:
FIX: SandboxStoreClient - no more kwargs tricks
FIX: SandboxStoreClient returns sandbox file name in case of upload failure to allow failover
FIX: dirac-pilot - fixed VO_%s_SW_DIR env variable in case of OSG

*TS:
FIX: TransformationManagerHandler - avoid multiple Operations() instantiation in 
     getTransformationSummaryWeb()

[v6r6]

*Core
CHANGE: getDNForUsername helper migrated from Core.Security.CS to Registry helper
NEW: SiteSEMapping - new utilities getSitesGroupedByTierLevel(), getTier1WithAttachedTier2(),
     getTier1WithTier2
CHANGE: The DIRAC.Core.Security.CS is replaced by the Registry helper     
BUGFIX: dirac-install - properly parse += in .cfg files
FIX: Graphs.Utilities - allow two lines input in makeDataFromCVS()
FIX: Graphs - allow Graphs package usage if even matplotlib is not installed
NEW: dirac-compile-externals will retrieve the Externals compilation scripts from it's new location 
     in github (DIRACGrid/Externals)
NEW: Possibility to define a thread-global credentials for DISET connections (for web framework)
NEW: Logger - color output ( configurable )
NEW: dirac-admin-sort-cs-sites - to sort sites in the CS
CHANGE: MessageClient(Factor) - added msgClient attribute to messages
NEW: Core.Security.Properties - added JOB_MONITOR and USER_MANAGER properties

*Configuration
NEW: Registry - added getAllGroups() method

*Framework
NEW: SystemAdministratorClientCLI - possibility to define roothPath and lcgVersion when updating software

*Accounting
NEW: JobPlotter - added Normalized CPU plots to Job accounting
FIX: DBUtils - plots going to greater granularity

*DMS
NEW: FileCatalog - storage usage info stored in all the directories, not only those with files
NEW: FileCatalog - added utility to rebuild storage usage info from scratch
FIX: FileCatalog - addMetadataField() allow generic types, e.g. string
FIX: FileCatalog - path argument is normalized before usage in multiple methods
FIX: FileCatalog - new metadata for files(directories) should not be there before for directories(files)
NEW: FileCatalog - added method for rebuilding DirectoryUsage data from scratch 
NEW: FileCatalog - Use DirectoryUsage mechanism for both logical and physical storage
CHANGE: FileCatalog - forbid removing non-empty directories
BUGFIX: FileCatalogClientCLI - in do_ls() check properly the path existence
FIX: FileCatalogClientCLI - protection against non-existing getCatalogCounters method in the LFC client
FIX: DMS Agents - properly call superclass constructor with loadName argument
FIX: ReplicaManager - in removeFile() non-existent file is marked as failed
FIX: Make several classes pylint compliant: DataIntegrityHandler, DataLoggingHandler,
     FileCatalogHandler, StorageElementHandler, StorageElementProxyHandler, TransferDBMonitoringHandler
FIX: LogUploadAgent - remove the OSError exception in __replicate()
FIX: FileCatalogClientCLI - multiple check of proper command inputs,
     automatic completion of several commands with subcommands,
     automatic completion of file names
CHANGE: FileCatalogClientCLI - reformat the output of size command 
FIX: dirac-admin-ban-se - allow to go over all options read/write/check for each SE      
NEW: StrategyHandler - new implementation to speed up file scheduling + better error reporting
NEW: LcgFileCatalogProxy - moved from from LHCbDirac to DIRAC
FIX: ReplicaManager - removed usage of obsolete "/Resources/StorageElements/BannedTarget" 
CHANGE: removed StorageUsageClient.py
CHANGE: removed obsoleted ProcessingDBAgent.py

*WMS
CHANGE: RunNumber job parameter was removed from all the relevant places ( JDL, JobDB, etc )
NEW: dirac-pilot - add environment setting for SSH and BOINC CEs
NEW: WMSAdministrator - get output for non-grid CEs if not yet in the DB
NEW: JobAgent - job publishes BOINC parameters if any
CHANGE: Get rid of LHCbPlatform everywhere except TaskQueueDB
FIX: SiteDirector - provide list of sites to the Matcher in the initial query
FIX: SiteDirector - present a list of all groups of a community to match TQs
CHANGE: dirac-boinc-pilot dropped
CHANGE: TaskQueueDirector does not depend on /LocalSite section any more
CHANGE: reduced default delays for JobCleaningAgent
CHANGE: limit the number of jobs received by JobCleaningAgent
CHANGE: JobDB - use insertFields instead of _insert
CHANGE: Matcher, TaskQueueDB - switch to use Platform rather than LHCbPlatform retaining LHCbPlatform compatibility
BUGFIX: Matcher - proper reporting pilot site and CE
CHANGE: JobManager - improved job Killing/Deleting logic
CHANGE: dirac-pilot - treat the OSG case when jobs on the same WN all run in the same directory
NEW: JobWrapper - added more status reports on different failures
FIX: PilotStatusAgent - use getPilotProxyFromDIRACGroup() instead of getPilotProxyFromVOMSGroup()
CHANGE: JobMonitoringHandler - add cutDate and condDict parameters to getJobGroup()
NEW: JobMonitoringHandler - check access rights with JobPolicy when accessing job info from the web
NEW: JobManager,JobWrapper - report to accounting jobs in Rescheduled final state if rescheduling is successful
FIX: WMSAdministrator, SiteDirector - store only non-empty pilot output to the PilotDB
NEW: added killPilot() to the WMSAdministrator interface, DiracAdmin and dirac-admin-kill-pilot command
NEW: TimeLeft - renormalize time left using DIRAC Normalization if available
FIX: JobManager - reconnect to the OptimizationMind in background if not yet connected
CHANGE: JobManifest - use Operations helper
NEW: JobCleaningAgent - delete logging records from JobLoggingDB when deleting jobs

*RMS
FIX: RequestDBFile - better exception handling in case no JobID supplied
FIX: RequestManagerHandler - make it pylint compliant
NEW: RequestProxyHandler - is forwarding requests from voboxes to central RequestManager. 
     If central RequestManager is down, requests are dumped into file cache and a separate thread 
     running in background is trying to push them into the central. 
CHANGE: Major revision of the code      
CHANGE: RequestDB - added index on SubRequestID in the Files table
CHANGE: RequestClient - readRequestForJobs updated to the new RequetsClient structure

*RSS
NEW: CS.py - Space Tokens were hardcoded, now are obtained after scanning the StorageElements.

*Resources
FIX: SSHComputingElement - enabled multiple hosts in one queue, more debugging
CHANGE: SSHXXX Computing Elements - define SSH class once in the SSHComputingElement
NEW: SSHComputingElement - added option to define private key location
CHANGE: Get rid of legacy methods in ComputingElement
NEW: enable definition of ChecksumType per SE
NEW: SSHBatch, SSHCondor Computing Elements
NEW: SSHxxx Computing Elements - using remote control scripts to better capture remote command errors
CHANGE: put common functionality into SSHComputingElement base class for all SSHxxx CEs
NEW: added killJob() method tp all the CEs
NEW: FileCatalog - take the catalog information info from /Operations CS section, if defined there, 
     to allow specifications per VO 

*Interfaces
CHANGE: Removed Script.initialize() from the API initialization
CHANGE: Some general API polishing
FIX: Dirac.py - when running in mode="local" any directory in the ISB would not get untarred, 
     contrary to what is done in the JobWrapper

*TS
BUGFIX: TaskManager - bug fixed in treating tasks with input data
FIX: TransformationCleaningAgent - properly call superclass constructor with loadName argument
NEW: TransformationCleaningAgent - added _addExtraDirectories() method to extend the list of
     directories to clean in a subclass if needed
CHANGE: TransformationCleaningAgent - removed usage of StorageUsageClient     
NEW: TransformationAgent is multithreaded now ( implementation moved from LHCbDIRAC )
NEW: added unit tests
NEW: InputDataAgent - possibility to refresh only data registered in the last predefined period of time 
NEW: TransformationAgent(Client) - management of derived transformations and more ported from LHCbDIRAC
BUGFIX: TransformationDB - wrong SQL statement generation in setFileStatusForTransformation()

[v6r5p14]

*Core
NEW: Utilities - added Backports utility

*WMS
FIX: Use /Operations/JobScheduling section consistently, drop /Operations/Matching section
NEW: Allow VO specific share correction plugins from extensions
FIX: Executors - several fixes

[v6r5p13]

*WMS
FIX: Executors - VOPlugin will properly send and receive the params
NEW: Correctors can be defined in an extension
FIX: Correctors - Properly retrieve info from the CS using the ops helper

[v6r5p12]

FIX: merged in patch v6r4p34

[v6r5p11]

FIX: merged in patch v6r4p33

*Core
FIX: MySQL - added offset argument to buildConditions()

[v6r5p10]

FIX: merged in patch v6r4p32

[v6r5p9]

FIX: merged in patch v6r4p30

[v6r5p8]

FIX: merged in patch v6r4p29

[v6r5p7]

FIX: merged in patch v6r4p28

[v6r5p6]

FIX: merged in patch v6r4p27

*Transformation
BUGFIX: TransformationDB - StringType must be imported before it can be used

*RSS
NEW: CS.py - Space Tokens were hardcoded, now are obtained after scanning the StorageElements.

[v6r5p5]

FIX: merged in patch v6r4p26

[v6r5p4]

FIX: merged in patch v6r4p25

[v6r5p3]

*Transformation
FIX: merged in patch v6r4p24

[v6r5p2]

*Web
NEW: includes DIRACWeb tag web2012092101

[v6r5p1]

*Core
BUGFIX: ExecutorMindHandler - return S_OK() in the initializeHandler
FIX: OptimizationMindHandler - if the manifest is not dirty it will not be updated by the Mind

*Configuration
NEW: Resources helper - added getCompatiblePlatform(), getDIRACPlatform() methods

*Resources
FIX: SSHComputingElement - add -q option to ssh command to avoid banners in the output
FIX: BOINCComputingElement - removed debugging printout
FIX: ComputingElement - use Platform CS option which will be converted to LHCbPlatform for legacy compatibility

*DMS
FIX: RequestAgentBase - lowering loglevel from ALWAYS to INFO to avoid flooding SystemLogging

*WMS:
FIX: SiteDirector - provide CE platform parameter when interrogating the TQ
FIX: GridPilotDirector - publish pilot OwnerGroup rather than VOMS role
FIX: WMSUtilities - add new error string into the parsing of the job output retrieval

[v6r5]

NEW: Executor framework

*Core
NEW: MySQL.py - added Test case for Time.dateTime time stamps
NEW: MySQL.py - insertFields and updateFields can get values via Lists or Dicts
NEW: DataIntegrityDB - use the new methods from MySQL and add test cases
NEW: DataIntegrityHandler - check connection to DB and create tables (or update their schema)
NEW: DataLoggingDB - use the new methods from MySQL and add test cases
NEW: DataLoggingHandler - check connection to DB and create tables (or update their schema)
FIX: ProcessPool - killing stuck workers after timeout
CHANGE: DB will throw a RuntimeException instead of a sys.exit in case it can't contact the DB
CHANGE: Several improvements on DISET
CHANGE: Fixed all DOS endings to UNIX
CHANGE: Agents, Services and Executors know how to react to CSSection/Module and react accordingly
NEW: install tools are updated to deal with executors
FIX: dirac-install - add -T/--Timeout option to define timeout for distribution downloads
NEW: dirac-install - added possibility of defining dirac-install's global defaults by command line switch
BUGFIX: avoid PathFinder.getServiceURL and use Client class ( DataLoggingClient,LfcFileCatalogProxyClient ) 
FIX: MySQL - added TIMESTAMPADD and TIMESTAMPDIFF to special values not to be scaped by MySQL
NEW: ObjectLoader utility
CHANGE: dirac-distribution - added global defaults flag and changed the flag to -M or --defaultsURL
FIX: Convert to string before trying to escape value in MySQL
NEW: DISET Services - added PacketTimeout option
NEW: SystemLoggingDB - updated to use the renewed MySQL interface and SQL schema
NEW: Added support for multiple entries in /Registry/DefaultGroup, for multi-VO installations
CHANGE: Component installation procedure updated to cope with components inheriting Modules
CHANGE: InstallTools - use dirac- command in runit run scripts
FIX: X509Chain - avoid a return of error when the group is not valid
FIX: MySQL - reduce verbosity of log messages when high level methods are used
CHANGE: Several DB classes have been updated to use the MySQL buildCondition method
NEW: MySQL - provide support for greater and smaller arguments to all MySQL high level methods
FIX: Service.py - check all return values from all initializers

*Configuration
CHANGE: By default return option and section lists ordered as in the CS
NEW: ConfigurationClient - added function to refresh remote configuration

*Framework
FIX: Registry.findDefaultGroup will never return False
CHANGE: ProxyManager does not accept proxies without explicit group
CHANGE: SystemAdministratorHandler - force refreshing the configuration after new component setup

*RSS
CHANGE: removed code execution from __init__
CHANGE: removed unused methods
NEW: Log all policy results 

*Resources
NEW: updated SSHComputingElement which allows multiple job submission
FIX: SGETimeLeft - better parsing of the batch system commands output
FIX: InProcessComputingElement - when starting a new job discard renewal of the previous proxy
NEW: BOINCComputingElement - new CE client to work with the BOINC desktop grid infrastructure 

*WMS
CHANGE: WMS Optimizers are now executors
CHANGE: SandboxStoreClient can directly access the DB if available
CHANGE: Moved JobDescription and improved into JobManifest
FIX: typo in JobLoggingDB
NEW: JobState/CachedJobState allow access to the Job via DB/JobStateSync Service automatically
BUGFIX: DownloadInputData - when not enough disk space, message was using "buffer" while it should be using "data"
FIX: the sandboxmetadataDB explosion when using the sandboxclient without direct access to the DB
NEW: Added support for reset/reschedule in the OptimizationMind
CHANGE: Whenever a DB is not properly initialized it will raise a catchable RuntimeError exception 
        instead of silently returning
FIX: InputDataResolution - just quick mod for easier extensibility, plus removed some LHCb specific stuff
NEW: allow jobids in a file in dirac-wms-job-get-output
NEW: JobManager - zfill in %n parameter substitution to allow alphabetical sorting
NEW: Directors - added checking of the TaskQueue limits when getting eligible queues
CHANGE: Natcher - refactor to simpify the logic, introduced Limiter class
CHANGE: Treat MaxCPUTime and CPUTime the same way in the JDL to avoid confusion
NEW: SiteDirector - added options PilotScript, MaxPilotsToSubmit, MaxJobsInFillMode
BUGFIX: StalledJobAgent - use cpuNormalization as float, not string 
FIX: Don't kill an executor if a task has been taken out from it
NEW: dirac-boinc-pilot - pilot script to be used on the BOINC volunteer nodes
FIX: SiteDirector - better handling of tokens and filling mode 
NEW: Generic pilot identities are automatically selected by the TQD and the SiteDirector 
     if not explicitly defined in /Pilot/GenericDN and GenericGroup
NEW: Generic pilot groups can have a VO that will be taken into account when selecting generic 
     credentials to submit pilots
NEW: Generic pilots that belong to a VO can only match jobs from that VO
NEW: StalledJobAgent - added rescheduling of jobs stuck in Matched or Rescheduled status
BUGFIX: StalledJobAgent - default startTime and endTime to "now", avoid None value
NEW: JobAgent - stop after N failed matching attempts (nothing to do), use StopAfterFailedMatches option
CHANGE: JobAgent - provide resource description as a dictionary to avoid extra JDL parsing by the Matcher
CHANGE: Matcher - report pilot info once instead of sending it several times from the job
CHANGE: Matcher - set the job site instead of making a separate call to JobStateUpdate
NEW: Matcher - added Matches done and matches OK statistics
NEW: TaskQueue - don't delete fresh task queues. Wait 5 minutes to do so.
CHANGE: Disabled TQs can also be matched, if no jobs are there, a retry will be triggered

*Transformation
FIX: TransformationAgent - a small improvement: now can pick the prods status to handle from the CS, 
     plus few minor corrections (e.g. logger messages)
FIX: TransformationCLI - take into accout possible failures in resetFile command     

*Accounting
NEW: AccountingDB - added retrieving RAW records for internal stuff
FIX: AccountingDB - fixed some logic for readonly cases
CHANGE: Added new simpler and faster bucket insertion mechanism
NEW: Added more info when rebucketing
FIX: Calculate the rebucket ETA using remaining records to be processed instead of the total records to be processed
FIX: Plots with no data still carry the plot name

*DMS
NEW: SRM2Storage - added retry in the gfal calls
NEW: added new FTSCleaningAgent cleaning up TransferDB tables
FIX: DataLoggingClient and DataLoggingDB - tests moved to separate files
CHANGE: request agents cleanup

*RMS
CHANGE: Stop using RequestAgentMixIn in the request agents

[v6r4p34]

*DMS
BUGFIX: FileCatalogCLI - fixed wrong indentation
CHANGE: RegistrationTask - removed some LHCb specific defaults

[v6r4p33]

*DMS
CHANGE: FTSRequest - be more verbose if something is wrong with file

[v6r4p32]

*WMS
FIX: StalledJobAgent - avoid exceptions in the stalled job accounting reporting

*DMS
NEW: FTSMonitorAgent - handling of expired FTS jobs 

*Interfaces
CHANGE: Dirac.py - attempt to retrieve output sandbox also for Completed jobs in retrieveRepositorySandboxes()

[v6r4p30]

*Core
BUGFIX: dirac-admin-bdii-ce-voview - proper check of the result structure

*Interfaces
FIX: Dirac.py, Job.py - allow to pass environment variables with special characters

*DMS
NEW: FileCatalogCLI - possibility to sort output in the ls command

*WMS:
FIX: JobWrapper - interpret environment variables with special characters 

[v6r4p29]

*RMS
BUGFIX: RequestDBMySQL - wrong indentation in __updateSubRequestFiles()

[v6r4p28]

*Interfaces
CHANGE: Dirac.py, DiracAdmin.py - remove explicit timeout on RPC client instantiation

*RSS
FIX: CS.py - fix for updated CS location (backward compatible)

*DMS
BUGFIX: StrategyHandler - bug fixed determineReplicationTree()
FIX: FTSRequest - add checksum string to SURLs file before submitting an FTS job

*WMS
FIX: JobWrapper - protection for double quotes in JobName
CHANGE: SiteDirector - switched some logging messages from verbose to info level

*RMS
NEW: Request(Client,DBMySQL,Manager) - added readRequestsForJobs() method

[v6r4p27]

*DMS
FIX: SRM2Storage - removed hack for EOS (fixed server-side)

*Transformation
CHANGE: TransformationClient - limit to 100 the number of transformations in getTransformations()
NEW: TransformationAgent - define the transformations type to use in the configuration

*Interfaces
FIX: Job.py -  fix for empty environmentDict (setExecutionEnv)

[v6r4p26]

*Transformation
BUGFIX: TransformationClient - fixed calling sequence in rpcClient.getTransformationTasks()
NEW: TransformationClient - added log messages in verbose level.

[v6r4p25]

*DMS
BUGFIX: StrategyHandler - sanity check for wrong replication tree 

[v6r4p24]

*Core
NEW: MySQL - add 'offset' argument to the buildCondition()

*Transformation
FIX: TransformationAgent - randomize the LFNs for removal/replication case when large number of those
CHANGE: TransformationClient(DB,Manager) - get transformation files in smaller chunks to
        improve performance
FIX: TransformationAgent(DB) - do not return redundant LFNs in getTransformationFiles()    

[v6r4p23]

*Web
NEW: includes DIRACWeb tag web2012092101

[v6r4p22]

*DMS
FIX: SRM2Storage - fix the problem with the CERN-EOS storage 

[v6r4p21]

*Core
BUGFIX: SGETimeLeft - take into account dd:hh:mm:ss format of the cpu consumed

[v6r4p20]

*WMS
BUGFIX: PilotDirector, GridPilotDirector - make sure that at least 1 pilot is to be submitted
BUGFIX: GridPilotDirector - bug on how pilots are counted when there is an error in the submit loop.
BUGFIX: dirac-pilot - proper install script installation on OSG sites

[v6r4p19]

*RMS
FIX: RequestDBMySQL - optimized request selection query 

[v6r4p18]

*Configuration
BUGFIX: CE2CSAgent.py - the default value must be set outside the loop

*DMS
NEW: dirac-dms-create-replication-request
BUGFIX: dirac-dms-fts-submit, dirac-dms-fts-monitor - print out error messages

*Resources
BUGFIX: TorqueComputingElement.py, plus add UserName for shared Queues

*WMS
BUGFIX: JobManagerHandler - default value for pStart (to avoid Exception)

[v6r4p17]

*Core
FIX: dirac-configure - setup was not updated in dirac.cfg even with -F option
FIX: RequestHandler - added fix for Missing ConnectionError

*DMS
FIX: dirac-dms-clean-directory - command fails with `KeyError: 'Replicas'`.

*WMS
FIX: SiteDirector - adapt to the new method in the Matcher getMatchingTaskQueue 
FIX: SiteDirector - added all SubmitPools to TQ requests

[v6r4p16]

*Core:
FIX: dirac-install - bashrc/cshrc were wrongly created when using versionsDir

*Accounting
CHANGE: Added new simpler and faster bucket insertion mechanism
NEW: Added more info when rebucketing

*WMS
CHANGE: Matcher - refactored to take into account job limits when providing info to directors
NEW: JoAgent - reports SubmitPool parameter if applicable
FIX: Matcher - bad codition if invalid result

[v6r4p15]

*WMS
FIX: gLitePilotDirector - fix the name of the MyProxy server to avoid crasehs of the gLite WMS

*Transformation
FIX: TaskManager - when the file is on many SEs, wrong results were generated

[v6r4p13]

*DMS
FIX: dirac-admin-allow-se - added missing interpreter line

[v6r4p12]

*DMS
CHANGE: RemovalTask - for DataManager shifter change creds after failure of removal with her/his proxy.

*RSS
NEW: Added RssConfiguration class
FIX: ResourceManagementClient  - Fixed wrong method name

[v6r4p11]

*Core
FIX: GGUSTicketsClient - GGUS SOAP URL updated

*DMS
BUGFIX: ReplicaManager - wrong for loop

*RequestManagement
BUGFIX: RequestClient - bug fix in finalizeRequest()

*Transformation
FIX: TaskManager - fix for correctly setting the sites (as list)

[v6r4p10]

*RequestManagement
BUGFIX: RequestContainer - in addSubrequest() function

*Resources
BUGFIX: SRM2Storage - in checksum type evaluation

*ResourceStatusSystem
BUGFIX: InfoGetter - wrong import statement

*WMS
BUGFIX: SandboxMetadataDB - __init__() can not return a value

[v6r4p9]

*DMS
CHANGE: FailoverTransfer - ensure the correct execution order of the subrequests

[v6r4p8]

Bring in fixes from v6r3p17

*Core:
FIX: Don't have the __init__ return True for all DBs
NEW: Added more protection for exceptions thrown in callbacks for the ProcessPool
FIX: Operations will now look in 'Defaults' instead of 'Default'

*DataManagement:
FIX: Put more protection in StrategyHandler for neither channels  not throughput read out of TransferDB
FIX: No JobIDs supplied in getRequestForJobs function for RequestDBMySQL taken into account
FIX: Fix on getRequestStatus
CHANGE: RequestClient proper use of getRequestStatus in finalizeRequest
CHANGE: Refactored RequestDBFile

[v6r4p7]

*WorkloadManagement
FIX: SandboxMetadataDB won't explode DIRAC when there's no access to the DB 
CHANGE: Whenever a DB fails to initialize it raises a catchable exception instead of just returning silently

*DataManagement
CHANGE: Added Lost and Unavailable to the file metadata

[v6r4p6]

Bring fixes from v6r4p6

[v6r4p5]

*Configuration
NEW: Added function to generate Operations CS paths

*Core
FIX: Added proper ProcessPool checks and finalisation

*DataManagement
FIX: don't set Files.Status to Failed for non-existign files, failover transfers won't go
FIX: remove classmethods here and there to unblock requestHolder
CHANGE: RAB, TA: change task timeout: 180 and 600 (was 600 and 900 respectively)
FIX: sorting replication tree by Ancestor, not hopAncestorgit add DataManagementSystem/Agent/TransferAgent.py
NEW: TA: add finalize
CHANGE: TransferAgent: add AcceptableFailedFiles to StrategyHandler to ban FTS channel from scheduling
FIX: if there is no failed files, put an empty dict


*RSS
FIX: RSS is setting Allowed but the StorageElement checks for Active

*Workflows
FIX: Part of WorfklowTask rewritten to fix some issues and allow 'ANY' as site

*Transformation
FIX: Wrong calls to TCA::cleanMetadataCatalogFiles

[v6r4p4]

*Core
FIX: Platform.py - check if Popen.terminate is available (only from 2.6)

[v6r4p3]

*Core
FIX: ProcessPool with watchdog and timeouts - applied in v6r3 first

[v6r4p2]

*StorageManagement
BUGFIX: StorageElement - staging is a Read operation and should be allowed as such

*WMS
BUGFIX: InProcessComputingElement, JobAgent - proper return status code from the job wrapper

*Core
FIX: Platform - manage properly the case of exception in the ldconfig execution

[v6r4p1]

*DMS
FIX: TransferDB.getChannelObservedThroughput - the channelDict was created in a wrong way

*RSS
FIX: ResourceStatus was not returning Allowed by default

[v6r4]

*Core
FIX: dirac-install-db.py: addDatabaseOptionsToCS has added a new keyed argument
NEW: SGETimeLeft.py: Support for SGE backend
FIX: If several extensions are installed, merge ConfigTemplate.cfg
NEW: Service framework - added monitoring of file descriptors open
NEW: Service framework - Reduced handshake timeout to prevent stuck threads
NEW: MySQL class with new high level methods - buildCondition,insertFields,updateFields
     deleteEntries, getFields, getCounters, getDistinctAttributeValues
FIX: ProcessPool - fixes in the locking mechanism with LockRing, stopping workers when the
     parent process is finished     
FIX: Added more locks to the LockRing
NEW: The installation tools are updated to install components by name with the components module specified as an option

*DMS
FIX: TransferDB.py - speed up the Throughput determination
NEW: dirac-dms-add-files: script similar to dirac-dms-remove-files, 
     allows for 1 file specification on the command line, using the usual dirac-dms-add-file options, 
     but also can take a text file in input to upload a bunch of files. Exit code is 0 only if all 
     was fine and is different for every error found. 
NEW: StorageElementProxy- support for data downloading with http protocol from arbitrary storage, 
     needed for the web data download
BUGFIX: FileCatalogCLI - replicate operation does a proper replica registration ( closes #5 )     
FIX: ReplicaManager - __cleanDirectory now working and thus dirac-dms-clean-directory

*WMS
NEW: CPU normalization script to run a quick test in the pilot, used by the JobWrapper
     to report the CPU consumption to the accounting
FIX: StalledJobAgent - StalledTimeHours and FailedTimeHours are read each cycle, refer to the 
     Watchdog heartBeat period (should be renamed); add NormCPUTime to Accounting record
NEW: SiteDirector - support for the operation per VO in multi-VO installations
FIX: StalledJobAgent - get ProcessingType from JDL if defined
BUGFIX: dirac-wms-job-peek - missing printout in the command
NEW: SiteDirector - take into account the number of already waiting pilots when evaluating the number of pilots to submit
FIX: properly report CPU usage when the Watchdog kill the payload.

*RSS
BUGFIX: Result in ClientCache table is a varchar, but the method was getting a datetime
NEW: CacheFeederAgent - VOBOX and SpaceTokenOccupancy commands added (ported from LHCbDIRAC)
CHANGE: RSS components get operational parameters from the Operations handler

*DataManagement
FIX: if there is no failed files, put an empty dict

*Transformation
FIX: Wrong calls to TCA::cleanMetadataCatalogFiles

[v6r3p19]

*WMS
FIX: gLitePilotDirector - fix the name of the MyProxy server to avoid crashes of the gLite WMS

[v6r3p18]

*Resources
BUGFIX: SRM2Storage - in checksum type evaluation

[v6r3p17]

*DataManagement
FIX: Fixes issues #783 and #781. Bugs in ReplicaManager removePhisicalReplica and getFilesFromDirectory
FIX: Return S_ERROR if missing jobid arguments
NEW: Checksum can be verified during FTS and SRM2Storage 

[v6r3p16]

*DataManagement
FIX: better monitoring of FTS channels 
FIX: Handle properly None value for channels and bandwidths

*Core
FIX: Properly calculate the release notes if there are newer releases in the release.notes file

[v6r3p15]

*DataManagement
FIX: if there is no failed files, put an empty dict

*Transformation
FIX: Wrong calls to TCA::cleanMetadataCatalogFiles


[v6r3p14]

* Core

BUGFIX: ProcessPool.py: clean processing and finalisation
BUGFIX: Pfn.py: don't check for 'FileName' in pfnDict

* DMS

NEW: dirac-dms-show-fts-status.py: script showing last hour history for FTS channels
NEW: TransferDBMonitoringHandler.py: new function exporting FST channel queues
BUGFIX: TransferAgent.py,RemovalAgent.py,RegistrationAgent.py - unlinking of temp proxy files, corection of values sent to gMonitor
BUGFIX: StrategyHandler - new config option 'AcceptableFailedFiles' to unblock scheduling for channels if problematic transfers occured for few files
NEW: TransferAgent,RemovalAgent,RegistrationAgent - new confing options for setting timeouts for tasks and ProcessPool finalisation
BUGFIX: ReplicaManager.py - reverse sort of LFNs when deleting files and directories to avoid blocks
NEW: moved StrategyHandler class def to separate file under DMS/private

* TMS

FIX: TransformationCleaningAgent.py: some refactoring, new way of disabling/enabline execution by 'EnableFlag' config option

[v6r3p13]

*Core
FIX: Added proper ProcessPool checks and finalisation

*DataManagement
FIX: don't set Files.Status to Failed for non-existign files, failover transfers won't go
FIX: remove classmethods here and there to unblock requestHolder
CHANGE: RAB, TA: change task timeout: 180 and 600 (was 600 and 900 respectively)
FIX: sorting replication tree by Ancestor, not hopAncestorgit add DataManagementSystem/Agent/TransferAgent.py
NEW: TA: add finalize
CHANGE: TransferAgent: add AcceptableFailedFiles to StrategyHandler to ban FTS channel from scheduling

[v6r3p12]

*Core
FIX: Platform.py - check if Popen.terminate is available (only from 2.6)

[v6r3p11]

*Core
FIX: ProcessPool with watchdog and timeouts

[v6r3p10]

*StorageManagement
BUGFIX: StorageElement - staging is a Read operation and should be allowed as such

*WMS
BUGFIX: InProcessComputingElement, JobAgent - proper return status code from the job wrapper

*Core
FIX: Platform - manage properly the case of exception in the ldconfig execution

[v6r3p9]

*DMS
FIX: TransferDB.getChannelObservedThroughput - the channelDict was created in a wrong way

[v6r3p8]

*Web
CHANGE: return back to the release web2012041601

[v6r3p7]

*Transformation
FIX: TransformationCleaningAgent - protection from deleting requests with jobID 0 

[v6r3p6]

*Core
FIX: dirac-install-db - proper key argument (follow change in InstallTools)
FIX: ProcessPool - release all locks every time WorkignProcess.run is executed, more fixes to come
FIX: dirac-configure - for Multi-Community installations, all vomsdir/vomses files are now created

*WMS
NEW: SiteDirector - add pilot option with CE name to allow matching of SAM jobs.
BUGFIX: dirac-pilot - SGE batch ID was overwriting the CREAM ID
FIX: PilotDirector - protect the CS master if there are at least 3 slaves
NEW: Watchdog - set LocalJobID in the SGE case

[v6r3p5]

*Core:
BUGFIX: ProcessPool - bug making TaskAgents hang after max cycles
BUGFIX: Graphs - proper handling plots with data containing empty string labels
FIX: GateWay - transfers were using an old API
FIX: GateWay - properly calculate the gateway URL
BUGFIX: Utilities/Pfn.py - bug in pfnunparse() when concatenating Path and FileName

*Accounting
NEW: ReportGenerator - make AccountingDB readonly
FIX: DataCache - set daemon the datacache thread
BUGFIX: BasePlotter - proper handling of the Petabyte scale data

*DMS:
BUGFIX: TransferAgent, RegistrationTask - typos 

[v6r3p4]

*DMS:
BUGFIX: TransferAgent - wrong value for failback in TA:execute

[v6r3p3]

*Configuration
BUGFIX: Operations helper - typo

*DMS:
FIX: TransferAgent - change the way of redirecting request to task

[v6r3p2]

*DMS
FIX: FTSRequest - updating metadata for accouting when finalizing FTS requests

*Core
FIX: DIRAC/__init__.py - default version is set to v6r3

[v6r3p1]

*WMS
CHANGE: Use ResourcesStatus and Resources helpers in the InputDataAgent logic

*Configuration
NEW: added getStorageElementOptions in Resources helper

*DMS
FIX: resourceStatus object created in TransferAgent instead of StrategyHandler

[v6r3]

*Core
NEW: Added protections due to the process pool usage in the locking logic

*Resources
FIX: LcgFileCatalogClient - reduce the number of retries: LFC_CONRETRY = 5 to 
     avoid combined catalog to be stuck on a faulty LFC server
     
*RSS
BUGFIX: ResourceStatus - reworked helper to keep DB connections     

*DMS
BUGFIX: ReplicaManager::CatalogBase::_callFileCatalogFcnSingleFile() - wrong argument

*RequestManagement
FIX: TaskAgents - set timeOut for task to 10 min (15 min)
NEW: TaskAgents - fill in Error fields in case of failing operations

*Interfaces
BUGFIX: dirac-wms-select-jobs - wrong use of the Dirac API

[v6r2p9]

*Core
FIX: dirac-configure - make use of getSEsForSite() method to determine LocalSEs

*WMS
NEW: DownloadInputData,InputDataByProtocol - check Files on Tape SEs are on Disk cache 
     before Download or getturl calls from Wrapper
CHANGE: Matcher - add Stalled to "Running" Jobs when JobLimits are applied   
CHANGE: JobDB - allow to specify required platform as Platform JDL parameter,
        the specified platform is taken into account even without /Resources/Computing/OSCompatibility section

*DMS
CHANGE: dirac-admin-allow(ban)-se - removed lhcb-grid email account by default, 
        and added switch to avoid sending email
FIX: TaskAgents - fix for non-existing files
FIX: change verbosity in failoverReplication 
FIX: FileCatalog - remove properly metadata indices 
BUGFIX: FileManagerBase - bugfix in the descendants evaluation logic  
FIX: TransferAgent and TransferTask - update Files.Status to Failed when ReplicaManager.replicateAndRegister 
     will fail completely; when no replica is available at all.

*Core
FIX: dirac-pilot - default lcg bindings version set to 2012-02-20

[v6r2p8]

*DMS:
CHANGE: TransferAgent - fallback to task execution if replication tree is not found

[v6r2p7]

*WMS
BUGFIX: SiteDirector - wrong CS option use: BundleProxy -> HttpProxy
FIX: SiteDirector - use short lines in compressed/encoded files in the executable
     python script

[v6r2p6]

*DataManagement
FIX: Bad logic in StrategyHandler:MinimiseTotalWait

*Core
CHANGE: updated GGUS web portal URL

*RSS
BUGFIX: meta key cannot be reused, it is popped from dictionary

*Framework
FIX: The Gateway service does not have a handler
NEW: ConfingTemplate entry for Gateway
FIX: distribution notes allow for word wrap

*WorkloadManagement
FIX: avoid unnecessary call if no LFN is left in one of the SEs
FIX: When Uploading job outputs, try first Local SEs, if any


[v6r2p5]

*RSS
BUGFIX: several minor bug fixes

*RequestManagement
BUGFIX: RequestDBMySQL - removed unnecessary request type check

*DMS
BUGFIX: FileCatalogClienctCLI - wrong evaluation of the operation in the find command
NEW: FileCatalog - added possibility to remove specified metadata for a given path 
BUGFIX: ReplicaManager - wrong operation order causing failure of UploadLogFile module

*Core
NEW: dirac-install - generate cshrc DIRAC environment setting file for the (t)csh 

*Interfaces
CHANGE: Job - added InputData to each element in the ParametricInputData

*WMS
CHANGE: dirac-jobexec - pass ParametericInputData to the workflow as a semicolon separated string

[v6r2p4]

*WMS
BUGFIX: StalledJobAgent - protection against jobs with no PilotReference in their parameters
BUGFIX: WMSAdministratorHandler - wrong argument type specification for getPilotInfo method

*StorageManagement
BUGFIX: RequestFinalizationAgent - no method existence check when calling RPC method

[v6r2p3]

*WMS
CHANGE: Matcher - fixed the credentials check in requestJob() to simplify it

*ConfigurationSystem
CHANGE: Operations helper - fix that allow no VO to be defined for components that do not need it

*Core
BUGFIX: InstallTools - when applying runsvctrl to a list of components make sure that the config server is treated first and the sysadmin service - last
        
[v6r2p2]

*WMS
BUGFIX: Matcher - restored logic for checking private pilot asking for a given DN for belonging to the same group with JOB_SHARING property.

[v6r2p1]

*RequestManagementSystem
BUGFIX: RequestCleaningAgent - missing import of the "second" interval definition 

[v6r2]

*General
FIX: replaced use of exec() python statement in favor of object method execution

*Accounting
CHANGE: Accounting 'byte' units are in powers of 1000 instead of powers of 1024 (closes #457)

*Core
CHANGE: Pfn.py - pfnparse function rewritten for speed up and mem usage, unit test case added
FIX: DISET Clients are now thread-safe. Same clients used twice in different threads was not 
closing the previous connection
NEW: reduce wait times in DISET protocol machinery to improve performance    
NEW: dirac-fix-mysql-script command to fix the mysql start-up script for the given installation
FIX: TransferClient closes connections properly
FIX: DISET Clients are now thread-safe. Same client used twice in different threads will not close the previous connection
CHANGE: Beautification and reduce wait times to improve performance
NEW: ProcessPool - added functionality to kill all children processes properly when destroying ProcessPool objects
NEW: CS Helper for LocalSite section, with gridEnv method
NEW: Grid module will use Local.gridEnv if nothing passed in the arguments
CHANGE: Add deprecated sections in the CS Operations helper to ease the transition
FIX: dirac-install - execute dirac-fix-mysql-script, if available, to fix the mysql.server startup script
FIX: dirac-distribution - Changed obsoleted tar.list file URL
FIX: typo in dirac-admin-add-host in case of error
CHANGE: dirac-admin-allow(ban)-se - use diracAdmin.sendMail() instead of NotificationClient.sendMail()

*Framework
BUGFIX: UserProfileDB - no more use of "type" variable as it is a reserved keyword 

*RequestManagement:
FIX: RequestDBFile - more consistent treatment of requestDB Path
FIX: RequestMySQL - Execution order is evaluated based on not Done state of subrequests
NEW: RequestCleaningAgent - resetting Assigned requests to Waiting after a configurable period of time

*RSS
CHANGE: RSS Action now inherits from a base class, and Actions are more homogeneous, they all take a uniform set of arguments. The name of modules has been changed from PolType to Action as well.
FIX: CacheFeederAgent - too verbose messages moved to debug instead of info level
BUGFIX: fixed a bug preventing RSS clients to connect to the services     
FIX: Proper services synchronization
FIX: Better handling of exceptions due to timeouts in GOCDBClient   
FIX: RSS.Notification emails are sent again
FIX: Commands have been modified to return S_OK, S_ERROR inside the Result dict. This way, policies get a S_ERROR / S_OK object. CacheFeederAgent has been updated accordingly.
FIX: allow clients, if db connection fails, to reconnect ( or at least try ) to the servers.
CHANGE: access control using CS Authentication options. Default is SiteManager, and get methods are all.
BUGFIX: MySQLMonkey - properly escaped all parameters of the SQL queries, other fixes.
NEW: CleanerAgent renamed to CacheCleanerAgent
NEW: Updated RSS scripts, to set element statuses and / or tokens.
NEW: Added a new script, dirac-rss-synch
BUGFIX: Minor bugfixes spotted on the Web development
FIX: Removed useless decorator from RSS handlers
CHANGE: ResourceStatus helper tool moved to RSS/Client directory, no RSS objects created if the system is InActive
CHANGE: Removed ClientFastDec decorator, using a more verbose alternative.
CHANGE: Removed useless usage of kwargs on helper functions.  
NEW: added getSESitesList method to RSSClient      
FIX: _checkFloat() checks INTEGERS, not datetimes

*DataManagement
CHANGE: refactoring of DMS agents executing requests, allow requests from arbitrary users
NEW: DFC - allow to specify multiple replicas, owner, mode when adding files
CHANGE: DFC - optimization of the directory size evaluation
NEW: Added CREATE TEMPORARY TABLES privilege to FileCatalogDB
CHANGE: DFC - getCatalogCounters() update to show numbers of directories
NEW: lfc_dfc_copy script to migrate data from LFC to DFC
FIX: dirac-dms-user-lfns - fixed the case when the baseDir is specified
FIX: FTS testing scripts were using sys.argv and getting confused if options are passed
NEW: DFC - use DirectoryUsage tables for the storage usage evaluations
NEW: DFC - search by metadata can be limited to a given directory subtree
NEW: DFC - search by both directory and file indexed metadata
BUGFIX: DFC - avoid crash if no directories or files found in metadata query
NEW: DFC FileCatalogHandler - define database location in the configuration
NEW: DFC - new FileCatalogFactory class, possibility to use named DFC services
FIX: FTSMonitor, FTSRequest - fixes in handling replica registration, setting registration requests in FileToCat table for later retry
FIX: Failover registration request in the FTS agents.      
FIX: FTSMonitor - enabled to register new replicas if even the corresponding request were removed from the RequestManagement 
FIX: StorageElement - check if SE has been properly initialized before executing any method     
CHANGE: LFC client getReplica() - make use of the new bulk method lfc.lfc_getreplicasl()
FIX: LFC client - protect against getting None in lfc.lfc_readdirxr( oDirectory, "" )  
FIX: add extra protection in dump method of StorageElement base class
CHANGE: FailoverTransfer - create subrequest per catalog if more than one catalog

*Interface
NEW: Job.py - added method to handle the parametric parameters in the workflow. They are made available to the workflow_commons via the key 'GenericParameters'.
FIX: Dirac.py - fix some type checking things
FIX: Dirac.py - the addFile() method can now register to more than 1 catalog.

*WMS
FIX: removed dependency of the JobSchedulingAgent on RSS. Move the getSiteTier functionality to a new CS Helper.
FIX: WMSAdministratorHandler - Replace StringType by StringTypes in the export methods argument type
FIX: JobAgent - Set explicitly UseServerCertificate to "no" for the job executable
NEW: dirac-pilot - change directory to $OSG_WN_TMP on OSG sites
FIX: SiteDirector passes jobExecDir to pilot, this defaults to "." for CREAM CEs. It can be set in the CS. It will not make use of $TMPDIR in this case.
FIX: Set proper project and release version to the SiteDirector     
NEW: Added "JobDelay" option for the matching, refactored and added CS options to the matcher
FIX: Added installation as an option to the pilots and random MyProxyServer
NEW: Support for parametric jobs with parameters that can be of List type

*Resources
NEW: Added SSH Grid Engine Computing Element
NEW: Added SSH Computing Element
FIX: make sure lfc client will not try to connect for several days

*Transformation
FIX: TransformationDB - in setFileStatusForTransformation() reset ErrorCount to zero if "force" flag and    the new status is "unused"
NEW: TransformationDB - added support for dictionary in metadata for the InputDataQuery mechanism     

[v6r1p13]

*WMS
FIX: JobSchedulingAgent - backported from v6r2 use of Resources helper

[v6r1p12]

*Accounting
FIX: Properly delete cached plots

*Core
FIX: dirac-install - run externals post install after generating the versions dir

[v6r1p11]

*Core
NEW: dirac-install - caches locally the externals and the grid bundle
FIX: dirac-distribution - properly generate releasehistory and releasenotes

[v6r1p10]

*WorloadManagement
FIX: JobAgent - set UseServerCertificate option "no" for the job executable

[v6r1p9]

*Core
FIX: dirac-configure - set the proper /DIRAC/Hostname when defining /LocalInstallation/Host

*DataManagement
FIX: dirac-dms-user-lfns - fixed the case when the baseDir is specified
BUGFIX: dirac-dms-remove-files - fixed crash in case of returned error report in a form of dictionary 

[v6r1p8]

*Web
FIX: restored Run panel in the production monitor

*Resources
FIX: FileCatalog - do not check existence of the catalog client module file

[v6r1p7]

*Web
BUGFIX: fixed scroll bar in the Monitoring plots view

[v6r1p6]

*Core
FIX: TransferClient closes connections properly

[v6r1p5]

*Core
FIX: DISET Clients are now thread-safe. Same clients used twice in different threads was not 
     closing the previous connection
NEW: reduce wait times in DISET protocol machinery to improve performance   

[v6r1p4]

*RequestManagement
BUGFIX: RequestContainer - in isSubRequestDone() treat special case for subrequests with files

*Transformation
BUGFIX: TransformationCleaningAgent - do not clear requests for tasks with no associated jobs

[v6r1p3]

*Framework
NEW: Pass the monitor down to the request RequestHandler
FIX: Define the service location for the monitor
FIX: Close some connections that DISET was leaving open

[v6r1p2]

*WorkloadManagement
BUGFIX: JobSchedulingAgent - use getSiteTiers() with returned direct value and not S_OK

*Transformation
BUGFIX: Uniform use of the TaskManager in the RequestTaskAgent and WorkflowTaskAgent

[v6r1p1]

*RSS
BUGFIX: Alarm_PolType now really send mails instead of crashing silently.

[v6r1]

*RSS
CHANGE: Major refactoring of the RSS system
CHANGE: DB.ResourceStatusDB has been refactored, making it a simple wrapper round ResourceStatusDB.sql with only four methods by table ( insert, update, get & delete )
CHANGE: DB.ResourceStatusDB.sql has been modified to support different statuses per granularity.
CHANGE: DB.ResourceManagementDB has been refactored, making it a simple wrapper round ResourceStatusDB.sql with only four methods by table ( insert, update, get & delete )
CHANGE: Service.ResourceStatusHandler has been refactored, removing all data processing, making it an intermediary between client and DB.
CHANGE: Service.ResourceManagementHandler has been refactored, removing all data processing, making it an intermediary between client and DB.
NEW: Utilities.ResourceStatusBooster makes use of the 'DB primitives' exposed on the client and does some useful data processing, exposing the new functions on the client.
NEW: Utilities.ResourceManagementBooster makes use of the 'DB primitives' exposed on the client and does some useful data processing, exposing the new functions on the client.
CHANGE: Client.ResourceStatusClient has been refactorerd. It connects automatically to DB or to the Service. Exposes DB and booster functions.
CHANGE: Client.ResourceManagementClient has been refactorerd. It connects automatically to DB or to the Service. Exposes DB and booster functions.
CHANGE: Agent.ClientsCacheFeederAgent renamed to CacheFeederAgent. The name was not accurate, as it also feeds Accouting Cache tables.
CHANGE: Agent.InspectorAgent, makes use of automatic API initialization.
CHANGE: Command. refactor and usage of automatic API initialization.
CHANGE: PolicySystem.PEP has reusable client connections, which increase significantly performance.
CHANGE: PolicySystem.PDP has reusable client connections, which increase significantly performance.
NEW: Utilities.Decorators are syntactic sugar for DB, Handler and Clients.
NEW: Utilities.MySQLMonkey is a mixture of laziness and refactoring, in order to generate the SQL statements automatically. Not anymore sqlStatemens hardcoded on the RSS.
NEW: Utilities.Validator are common checks done through RSS modules
CHANGE: Utilities.Synchronizer syncs users and DIRAC sites
CHANGE: cosmetic changes everywhere, added HeadURL and RCSID
CHANGE: Removed all the VOExtension logic on RSS
BUGFIX: ResourceStatusHandler - getStorageElementStatusWeb(), access mode by default is Read
FIX: RSS __init__.py will not crash anymore if no CS info provided
BUGFIX: CS.getSiteTier now behaves correctly when a site is passed as a string

*dirac-setup-site
BUGFIX: fixed typos in the Script class name

*Transformation
FIX: Missing logger in the TaskManager Client (was using agent's one)
NEW: Added UnitTest class for TaskManager Client

*DIRAC API
BUGFIX: Dirac.py. If /LocalSite/FileCatalog is not define the default Catalog was not properly set.
FIX: Dirac.py - fixed __printOutput to properly interpret the first argument: 0:stdout, 1:stderr
NEW: Dirac.py - added getConfigurationValue() method

*Framework
NEW: UsersAndGroups agent to synchronize users from VOMRS server.

*dirac-install
FIX: make Platform.py able to run with python2.3 to be used inside dirac-install
FIX: protection against the old or pro links pointing to non-existent directories
NEW: make use of the HTTP proxies if available
FIX: fixed the logic of creating links to /opt/dirac directories to take into account webRoot subdirs

*WorkloadManagement
FIX: SiteDirector - change getVO() function call to getVOForGroup()

*Core:
FIX: Pfn.py - check the sanity of the pfn and catch the erroneous case

*RequestManagement:
BUGFIX: RequestContainer.isSubrequestDone() - return 0 if Done check fails

*DataManagement
NEW: FileCatalog - possibility to configure multiple FileCatalog services of the same type

[v6r0p4]

*Framework
NEW: Pass the monitor down to the request RequestHandler
FIX: Define the service location for the monitor
FIX: Close some connections that DISET was leaving open

[v6r0p3]

*Framework
FIX: ProxyManager - Registry.groupHasProperties() wasn't returning a result 
CHANGE: Groups without AutoUploadProxy won't receive expiration notifications 
FIX: typo dirac-proxy-info -> dirac-proxy-init in the expiration mail contents
CHANGE: DISET - directly close the connection after a failed handshake

[v6r0p2]

*Framework
FIX: in services logs change ALWAYS log level for query messages to NOTICE

[v6r0p1]

*Core
BUGFIX: List.uniqueElements() preserves the other of the remaining elements

*Framework
CHANGE: By default set authorization rules to authenticated instead of all
FIX: Use all required arguments in read access data for UserProfileDB
FIX: NotificationClient - dropped LHCb-Production setup by default in the __getRPSClient()

[v6r0]

*Framework
NEW: DISET Framework modified client/server protocol, messaging mechanism to be used for optimizers
NEW: move functions in DIRAC.Core.Security.Misc to DIRAC.Core.Security.ProxyInfo
CHANGE: By default log level for agents and services is INFO
CHANGE: Disable the log headers by default before initializing
NEW: dirac-proxy-init modification according to issue #29: 
     -U flag will upload a long lived proxy to the ProxyManager
     If /Registry/DefaultGroup is defined, try to generate a proxy that has that group
     Replaced params.debugMessage by gLogger.verbose. Closes #65
     If AutoUploadProxy = true in the CS, the proxy will automatically be uploaded
CHANGE: Proxy upload by default is one month with dirac-proxy-upload
NEW: Added upload of pilot proxies automatically
NEW: Print info after creating a proxy
NEW: Added setting VOMS extensions automatically
NEW: dirac-proxy-info can also print the information of the uploaded proxies
NEW: dirac-proxy-init will check that the lifetime of the certificate is less than one month and advise to renew it
NEW: dirac-proxy-init will check that the certificate has at least one month of validity
FIX: Never use the host certificate if there is one for dirac-proxy-init
NEW: Proxy manager will send notifications when the uploaded proxies are about to expire (configurable via CS)
NEW: Now the proxyDB also has a knowledge of user names. Queries can use the user name as a query key
FIX: ProxyManager - calculate properly the dates for credentials about to expire
CHANGE: ProxyManager will autoexpire old proxies, also auto purge logs
CHANGE: Rename dirac-proxy-upload to dirac-admin-proxy-upload
NEW: dirac-proxy-init will complain if the user certificate has less than 30 days
CHANGE: SecurityLogging - security log level to verbose
NEW: OracleDB - added Array type 
NEW: MySQL - allow definition of the port number in the configuration
FIX: Utilities/Security - hash VOMS Attributes as string
FIX: Utilities/Security - Generate a chain hash to discover if two chains are equal
NEW: Use chain has to discover if it has already been dumped
FIX: SystemAdministrator - Do not set  a default lcg version
NEW: SystemAdministrator - added Project support for the sysadmin
CHANGE: SysAdmin CLI - will try to connect to the service when setting the host
NEW: SysAdmin CLI - colorization of errors in the cli
NEW: Logger - added showing the thread id in the logger if enabled
     
*Configuration
NEW: added getVOfromProxyGroup() utility
NEW: added getVoForGroup() utility, use it in the code as appropriate
NEW: added Registry and Operations Configuration helpers
NEW: dirac-configuration-shell - a configuration script for CS that behaves like an UNIX shellCHANGE: CSAPI - added more functionality required by updated configuration console
NEW: Added possibility to define LocalSE to any Site using the SiteLocalSEMapping 
     section on the Operations Section     
NEW: introduce Registry/VO section, associate groups to VOs, define SubmitPools per VO
FIX: CE2CSAgent - update the CEType only if there is a relevant info in the BDII  

*ReleaseManagement
NEW: release preparations and installation tools based on installation packages
NEW: dirac-compile-externals will try go get a DIRAC-free environment before compiling
NEW: dirac-disctribution - upload command can be defined via defaults file
NEW: dirac-disctribution - try to find if the version name is a branch or a tag in git and act accordingly
NEW: dirac-disctribution - added keyword substitution when creating a a distribution from git
FIX: Install tools won't write HostDN to the configuration if the Admin username is not set 
FIX: Properly set /DIRAC/Configuration/Servers when installing a CS Master
FIX: install_site.sh - missing option in wget for https download: --no-check-certificate
FIX: dirac-install-agent(service) - If the component being installed already has corresponding 
     CS section, it is not overwritten unless explicitly asked for
NEW: dirac-install functionality enhancement: start using the switches as defined in issue #26;
CHANGE: dirac-install - write the defaults if any under defaults-.cfg so dirac-configure can 
        pick it up
FIX: dirac-install - define DYLD_LIBRARY_PATH ( for Mac installations )     
NEW: dirac-install - put all the goodness under a function so scripts like lhcb-proxy-init can use it easily
FIX: dirac-install - Properly search for the LcgVer
NEW: dirac-install will write down the releases files in -d mode   
CHANGE: use new dirac_install from gothub/integration branch in install_site.sh
NEW: Extensions can request custom external dependencies to be installed via pip when 
     installing DIRAC.
NEW: LCG bundle version can be defined on a per release basis in the releases.cfg 
NEW: dirac-deploy-scripts - when setting the lib path in the deploy scripts. 
     Also search for subpaths of the libdir and include them
NEW: Install tools - plainly separate projects from installations

*Accounting
CHANGE: For the WMSHistory type, send as JobSplitType the JobType
CHANGE: Reduced the size of the max key length to workaround mysql max bytes for index problem
FIX: Modified buckets width of 1week to 1 week + 1 day to fix summer time end week (1 hour more )

*WorkloadManagement
CHANGE: SiteDirector - simplified executable generation
NEW: SiteDirector - few more checks of error conditions   
NEW: SiteDirector - limit the queue max length to the value of MaxQueueLengthOption 
     ( 3 days be default )
BUGFIX: SiteDirector - do not download pilot output if the flag getPilotOutput is not set     
NEW: JobDB will extract the VO when applying DIRAC/VOPolicy from the proper VO
FIX: SSHTorque - retrieve job status by chunks of 100 jobs to avoid too long
NEW: glexecComputingElement - allow glexecComputingElement to "Reschedule" jobs if the Test of
     the glexec fails, instead of defaulting to InProcess. Controlled by
     RescheduleOnError Option of the glexecComputingElement
NEW: SandboxStore - create a different SBPath with the group included     
FIX: JobDB - properly treat Site parameter in the job JDL while rescheduling jobs
NEW: JobSchedulingAgent - set the job Site attribute to the name of a group of sites corresponding 
     to a SE chosen by the data staging procedure 
CHANGE: TimeLeft - call batch system commands with the ( default ) timeout 120 sec
CHANGE: PBSTimeLeft - uses default CPU/WallClock if not present in the output  
FIX: PBSTimeLeft - proper handling of (p)cput parameter in the batch system output, recovery of the
     incomplete batch system output      
NEW: automatically add SubmitPools JDL option of the job owner's VO defines it     
NEW: JobManager - add MaxParametericJobs option to the service configuration
NEW: PilotDirector - each SubmitPool or Middleware can define TargetGrids
NEW: JobAgent - new StopOnApplicationFailure option to make the agent exiting the loop on application failure
NEW: PilotAgentsDB - on demand retrieval of the CREAM pilot output
NEW: Pilot - proper job ID evaluation for the OSG sites
FIX: ComputingElement - fixed proxy renewal logic for generic and private pilots
NEW: JDL - added %j placeholder in the JDL to be replaced by the JobID
BUGFIX: DownloadInputData - bug fixed in the naming of downloaded files
FIX: Matcher - set the group and DN when a request gets to the matcher if the request is not 
     coming from a pilot
FIX: Matcher = take into account JobSharing when checking the owner for the request
CHANGE: PilotDirector, dirac-pilot - interpret -V flag of the pilot as Installation name

*DataManagement
FIX: FileCatalog/DiractoryLevelTree - consistent application of the max directory level using global 
     MAX_LEVELS variable
FIX: FileCatalog - Directory metadata is deleted together with the directory deletion, issue #40    
CHANGE: FileCatalog - the logic of the files query by metadata revisited to increase efficiency 
FIX: LcgFileCatalog - use lfcthr and call lfcthr.init() to allow multithread
     try the import only once and just when LcgFileCatalogClient class is intantiated
NEW: LcgFileCatalogClient - new version of getPathPermissions relying on the lfc_access method to solve the problem
     of multiple user DNs in LFC.     
FIX: StorageElement - get service CS options with getCSOption() method ( closes #97 )
FIX: retrieve FileCatalogs as ordered list, to have a proper default.
CHANGE: FileCatalog - allow up to 15 levels of directories
BUGFIX: FileCatalog - bug fixes in the directory removal methods (closes #98)
BUGFIX: RemovalAgent - TypeError when getting JobID in RemovalAgent
BUGFIX: RemovalAgent - put a limit to be sure the execute method will end after a certain number of iterations
FIX: DownloadInputData - when files have been uploaded with lcg_util, the PFN filename
     might not match the LFN file name
FIX: putting FTSMonitor web page back
NEW: The default file catalog is now determined using /LocalSite/FileCatalog. The old behavior 
     is provided as a fallback solution
NEW: ReplicaManager - can now deal with multiple catalogs. Makes sure the surl used for removal is 
the same as the one used for registration.   
NEW: PoolXMLCatalog - added getTypeByPfn() function to get the type of the given PFN  
NEW: dirac-dms-ban(allow)-se - added possibility to use CheckAccess property of the SE

*StorageManagement
FIX: Stager - updateJobFromStager(): only return S_ERROR if the Status sent is not
recognized or if a state update fails. If the jobs has been removed or
has moved forward to another status, the Stager will get an S_OK and
should forget about the job.
NEW: new option in the StorageElement configuration "CheckAccess"
FIX: Requests older than 1 day, which haven't been staged are retried. Tasks older than "daysOld" 
     number of days are set to Failed. These tasks have already been retried "daysOld" times for staging.
FIX: CacheReplicas and StageRequests records are kept until the pin has expired. This way the 
     StageRequest agent will have proper accounting of the amount of staged data in cache.
NEW: FTSCleaningAgent will allow to fix transient errors in RequestDB. At the moment it's 
     only fixing Requests for which SourceTURL is equal to TargetSURL.
NEW: Stager - added new command dirac-stager-stage-files          
FIX: Update Stager code in v6 to the same point as v5r13p37
FIX: StorageManager - avoid race condition by ensuring that Links=0 in the query while removing replicas

*RequestManagement
FIX: RequestDBFile - get request in chronological order (closes issue #84)
BUGFIX: RequestDBFile - make getRequest return value for getRequest the same as for

*ResourceStatusSystem
NEW: Major code refacoring. First refactoring of RSS's PEP. Actions are now function 
     defined in modules residing in directory "Actions".
NEW: methods to store cached environment on a DB and ge them.
CHANGE: command caller looks on the extension for commands.
CHANGE: RSS use now the CS instead of getting info from Python modules.
BUGFIX: Cleaned RSS scripts, they are still prototypes
CHANGE: PEP actions now reside in separate modules outside PEP module.
NEW: RSS CS module add facilities to extract info from CS.
CHANGE: Updating various RSS tests to make them compatible with
changes in the system.
NEW: CS is used instead of ad-hoc configuration module in most places.
NEW: Adding various helper functions in RSS Utils module. These are
functions used by RSS developers, including mainly myself, and are
totally independant from the rest of DIRAC.
CHANGE: Mostly trivial changes, typos, etc in various files in RSS     
CHANGE: TokenAgent sends e-mails with current status   

*Transformation
CHANGE: allow Target SE specification for jobs, Site parameter is not set in this case
CHANGE: TransformationAgent  - add new file statuses in production monitoring display
CHANGE: TransformationAgent - limit the number of files to be treated in TransformationAgent 
        for replication and removal (default 5000)
BUGFIX: TransformationDB - not removing task when site is not set
BUGFIX: TransformationCleaningAgent - archiving instead of cleaning Removal and Replication 
        transformations 
FIX: TransformationCleaningAgent - kill jobs before deleting them        

*Workflow
NEW: allow modules to define Input and Output parameters that can be
     used instead of the step_commons/workflow_commons (Workflow.py, Step.py, Module.py)

*Various fixes
BUGFIX: Mail.py uses SMTP class rather than inheriting it
FIX: Platform utility will properly discover libc version even for the new Ubuntu
FIX: Removed old sandbox and other obsoleted components<|MERGE_RESOLUTION|>--- conflicted
+++ resolved
@@ -1,4 +1,3 @@
-<<<<<<< HEAD
 [v7r1p26]
 
 FIX: Fixes from v7r0p46
@@ -461,13 +460,12 @@
 *docs
 NEW: (#4289) Document how to run integration tests in docker
 NEW: (#4551) add DNProperties description to Registry/Users subsection
-=======
+
 [v7r0p46]
 
 *DMS
 FIX: (#4908) FTS3Job: fix the check of isTapeSE for multiVO instances, fixes #4878
 FIX: (#4908) FTS3Job: pass VO for fetchSpaceToken function to StorageElement
->>>>>>> 72bfe2f1
 
 [v7r0p45]
 
