--- conflicted
+++ resolved
@@ -1,4 +1,3 @@
-<<<<<<< HEAD
 [v7r1p31]
 
 *Resources
@@ -560,12 +559,11 @@
 *docs
 NEW: (#4289) Document how to run integration tests in docker
 NEW: (#4551) add DNProperties description to Registry/Users subsection
-=======
+
 [v7r0p50]
 
 *Core
 CHANGE: (#4927) Added MySQL LIKE query feature.
->>>>>>> d04ead0b
 
 [v7r0p49]
 
