--- conflicted
+++ resolved
@@ -1,4 +1,3 @@
-<<<<<<< HEAD
 [v6r15-pre8]
 
 Removed general "from DIRAC.Core.Utilities import *" in the top-level __init__.py
@@ -45,12 +44,10 @@
 FIX: JobWrapper - the InputData optimizer parameters are now DEncoded     
 CHANGE: JobAgent - add Processors and WholeNode tags to the resources description
 
-=======
 [v6r14p13]
 
 *WMS
 FIX: pilot commands CheckCECapabilities and CheckWNCapabilities were not considering the case of missing proxy
->>>>>>> 75997145
 
 [v6r14p12]
 
