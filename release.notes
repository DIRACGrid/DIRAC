--- conflicted
+++ resolved
@@ -1,4 +1,3 @@
-<<<<<<< HEAD
 [v6r9p10]
 
 FIX: included fixes from v6r8p24 patch release
@@ -11,8 +10,6 @@
 
 *Interfaces
 FIX: Dirac.py - in splitInputData() consider only Active replicas
-
-
 
 [v6r9p9]
 
@@ -110,7 +107,7 @@
 
 NEW: Refactored Request Management System, related DMS agents and FTS management
      components
-=======
+
 [v6r8p24]
 
 FIX: included fixes from v6r7p39 patch release
@@ -124,7 +121,6 @@
 
 *Resources
 CHANGE: SRM2Storage - do not account gfal_ls operations any more
->>>>>>> d1efb362
 
 [v6r8p23]
 
@@ -358,7 +354,6 @@
 FIX: TaskManager - site in the job definition is taken into account when submitting
 NEW: Transformation - get the allowed plugins from the CS /Operations/Transformations/AllowedPlugins
 FIX: ValidateOutputDataAgent - self not needed for static methods
-<<<<<<< HEAD
 
 [v6r7p39]
 
