<<<<<<< HEAD
[v6r13-pre18]

CHANGE: Separating fixed and variable parts of error log messages for multiple systems 
        to allow SystemLogging to work

*Core
FIX: MySQL.py - treat in detailed way datetime functions in __escapeString()

*Configuration
NEW: CSAPI,dirac-admin-add-shifter - function, and script, for adding or modifying a 
     shifter in the CS

*Framework
FIX: NotificationDB - escape fields for sorting in getNotifications()

*Core
NEW: Changes to make the DISET protocol IP V6 ready
CHANGE: BaseClient - retry service call on another instance in case of failure
CHANGE: InnerRPCClient - retry 3 times in case of exception in the transport layer
CHANGE: SocketInfo - retry 3 times in case of handshaking error
CHANGE: MySQL - possibility to specify charset in the table definition
FIX: dirac-install, dirac-distribution - removed obsoleted defaults

*DMS
NEW: Native use of the FTS3 services
CHANGE: Removed the use of current DataLogging service
CHANGE: DataManager - changes to manage URLs inside StorageElement objects only
CHANGE: DirectoryListing - extracted from FileCatalogClientCLI as an independent utility
CHANGE: MetaQuery - extracted from FileCatalogClientCLI as an independent utility
CHANGE: FileCatalogClientCLI uses external DirectoryListing, MetaQuery utilities
CHANGE: FileCatalog - replace getDirectoryMetadata by getDirectoryUserMetadata
NEW: FileCatalog - added new getDirectoryMetadata() interface to get standard directory metadata
NEW: FileCatalog - possibility to find files by standard metadata

*WMS
NEW: SiteDirector - support for the MaxRAM queue description parameter

*RMS
CHANGE: Removed files from the previous generation RMS
CHANGE: RMS refactored based on SQLAlchemy 
NEW: ReqClient - added options to putRequest(): useFailoverProxy and retryMainServer
CHANGE: DMSRequestOperationsBase - delay execution or cancel request based on SE statuses 
        from RSS/CS

*Resources
NEW: Computing - BatchSystem classes introduced to be used both in Local and SSH Computing Elements
CHANGE: Storage - reworked Storage Element/Plugins to encapsulate physical URLs 
NEW: GFAL2_StorageBase.py, GFAL2_SRM2Storage.py, GFAL2_XROOTStorage.py 

*RSS:
NEW: dirac-admin-allow(ban)-se - added RemoveAccess status
CHANGE: TokenAgent - added more info to the mail

*TS
CHANGE: Task Manager plugins
=======
[v6r12p30]

*Core
FIX: InstallTools - 't' file is deployed for agents installation only
FIX: GOCDBClient - creates unique DowntimeID using the ENDPOINT

*Framework
FIX: SystemAdministratorHandler - use WebAppDIRAC extension, not just WebApp

*DMS:
FIX: FileCatalogComponents.Utilities - do not allow empty LFN names in
     checkArgumentDict()
>>>>>>> 60d52ec6

[v6r12p29]

*CS
CHANGE: CSCLI - use readline to store and resurrect command history

*WMS
FIX: JobWrapper - bug fixed in the failoverTransfer() call
CHANGE: dirac-wms-job-submit - added -f flag to store ids

*DMS
FIX: DataManager - make successful removeReplica if missing replica 
     in one catalog

*RMS
FIX: Operation, Request - limit the length of the error message

[v6r12p28]

*RMS
FIX: Request - do not optimize requests already in the DB 

[v6r12p27]

*Core
CHANGE: InstallTools - install "t" script to gracefully stop agents

*DMS
FIX: FileCatalog - return GUID in DirectoryParameters

*Resource
CHANGE: DFC/LFC clients - added setReplicaProblematic()

[v6r12p26]

*DMS
BUGFIX: FileCatalog - getDirectoryMetadata was wrongly in ro_meta_methods list 

*RMS
FIX: Operation - temporary fix in catalog names evaluation to smooth
     LFC->DFC migration - not to forget to remove afterwards !

*WMS
CHANGE: JobWrapper - added MasterCatalogOnlyFlag configuration option

[v6r12p25]

*DMS
BUGFIX: PutAndRegister, RegitserFile, RegisterReplica, ReplicateAndRegister - do not
        evaluate the catalog list if None

[v6r12p24]

*DMS:
FIX: DataManager - retry RSS call 5 times - to be reviewed

[v6r12p23]

*DMS
FIX: pass a catalog list to the DataManager methods
FIX: FileCatalog - bug fixed in the catalog list evaluation

[v6r12p22]

*DMS
FIX: RegisterFile, PutAndRegister - pass a list of catalogs to the DataManager instead of a comma separated string
FIX: FTSJob - log when a job is not found in FTS
CHANGE: dropped commands dirac-admin-allow(ban)-catalog

*Interfaces
CHANGE: Dirac, JobMonitoringHandler,dirac-wms-job-get-jdl - possibility to retrieve original JDL

*WMS
CHANGE: JobManifest - make MaxInputData a configurable option

[v6r12p21]

*RMS
BUGFIX: File,Operation,RequestDB - bug making that the request would always show 
        the current time for LastUpdate
  
*WMS
FIX: JobAgent - storing on disk retrieved job JDL as required by VMDIRAC
     ( to be reviewed )        

[v6r12p20]

*DMS
FIX: DataManager - more informative log messages, checking return structure
FIX: FileCatalog - make exists() behave like LFC file catalog client by checking
     the unicity of supplied GUID if any
FIX: StorageElementProxyHandler - do not remove the cache directory

*Framework
FIX: SystemAdministratorClient - increase the timeout to 300 for the software update     

*RMS
FIX: Operation.py - set Operation Scheduled if one file is Scheduled
CHANGE: Request - group ReplicateAndRegister operations together for failover 
        requests: it allows to launch all FTS jobs at once

*Resources
FIX: LcgFileCatalogClient - fix longstanding problem in LFC when several files 
     were not available (only one was returned) 

*TS
BUGFIX: TransformationCleaning,ValidateOutputDataAgent - interpret correctly
        the result of getTransformationParameters() call
FIX: TaskManager - fix exception in RequestTaskAgent        

[v6r12p19]

*Core
FIX: Core.py - check return value of getRecursive() call

*DMS
FIX: FileCatalog - directory removal is successful if does not exist
     special treatment of Delete operation

*WMS
FIX: InputDataByProtocol - fix interpretation of return values

[v6r12p18]

*DMS
FIX: FTSStrategy - config option name
FIX: DataManager - removing dirac_directory flag file only of it is there
     in __cleanDirectory()

*RMS
FIX: Operation - MAX_FILES limit set to 10000
FIX: ReqClient - enhanced log messages

*TMS
FIX: TaskManager - enhanced log messages

*RSS
FIX: DowntimeCommand - fixed mix of SRM.NEARLINE and SRM

*WMS
FIX: InputDataByProtocol - fixed return structure

[v6r12p16]

*DMS
FIX: IRODSStorageElement more complete implementation
FIX: FileCatalogHandler(DB) - make removeMetadata bulk method

*Resources
FIX: FileCatalog - make a special option CatalogList (Operations) to specify catalogs used by a given VO

[v6r12p15]

*Core
FIX: ProcessPool - kill the working process in case of the task timeout
FIX: FileHelper - count transfered bytes in DataSourceToNetwork()

*DMS
BUGFIX: FileCatalogCLI - changed interface in changePathXXX() methods
NEW: IRODSStorageElementHandler class
CHANGE: FileCatalog - separate metadata and file catalog methods, 
        apply metadata methods only to Metadata Catalogs 

*Resources
FIX: SSHTorqueComputingElement - check the status of the ssh call for qstat 

*WMS
FIX: WatchdogLinux - fixed typo

[v6r12p14]

*TS
FIX: TaskManagerAgentBase: avoid race conditions when submitting to WMS

*DMS
NEW: FileCatalog - added new components ( directory tree, file manager ) 
     making use of foreign keys and stored procedures
FIX: DataManager returns properly the FileCatalog errors     

[v6r12p13]

*TS
BUGFIX: TransformationAgent - data member not defined

*WMS
FIX: InputData(Resolution,ByProtocol) - possibility to define RemoteProtocol

[v6r12p12]

*WMS
BUGFIX: pilotTools - missing comma

[v6r12p11]

*WMS
FIX: CPUNormalization - dealing with the case when the maxCPUTime is not set in the queue
     definition
FIX: pilotTools - added option pilotCFGFile

[v6r12p10]

*DMS
FIX: StorageElementProxy - BASE_PATH should be a full path

*Resources
FIX: SRM2Storage - return specific error in putFile

*TS
FIX: TransformationAgent - fix to avoid an exception in finalize and double printing 
     when terminating the agent
BUGFIX: TransformationDB - fix return value in setTransformationParameter()

[v6r12p9]

*Core
CHANGE: SiteCEMapping - getSiteForCE can take site argument to avoid confusion

*Interfaces
FIX: Job - provide optional site name in setDestinationCE()

*WMS
FIX: pilotCommands - check properly the presence of extra cfg files
     when starting job agent
FIX: JobAgent - can pick up local cfg file if extraOptions are specified     

[v6r12p8]

*Core
FIX: dirac-configure - correctly deleting useServerCertificate flag
BUGFIX: InstallTools - in fixMySQLScript()

*DMS
BUGFIX: DatasetManager - bug fixes
CHANGE: StorageElementProxy - internal SE object created with the VO of the requester

*TS
FIX: dirac-transformation-xxx commands - do not check the transformation status
CHANGE: Agents - do not use shifter proxy 
FIX: TransformationAgent - correct handling of replica cache for transformations 
     when there were more files in the transformation than accepted to be executed
FIX: TransformationAgent - do not get replicas for the Removal transformations     

*RMS
NEW: new SetFileStatus Operation

[v6r12p7]

*Core
FIX: dirac-configure - always removing the UseServerCertificate flag before leaving
FIX: ProcessPool - one more check for the executing task ending properly 

*Interfaces 
FIX: Dirac.py - use printTable in loggingInfo()

[v6r12p6]

FIX: fixes from v6r11p26 patch release

[v6r12p5]

*Core
FIX: VOMS.py - do not use obsoleted -dont-verify-ac flag with voms-proxy-info

*TS
FIX: TransformationManager - no status checked at level service

[v6r12p4]

FIX: fixes from v6r11p23 patch release

[v6r12p3]

*Configuration
CHANGE: dirac-admin-add-resources - define VOPath/ option when adding new SE 

*Resources
NEW: StorageFactory - modify protocol Path for VO specific value

*DMS
FIX: FileCatalog - check for empty input in checkArgumentFormat utility
FIX: DataManager - protect against FC queries with empty input

[v6r12p2]

*Core
FIX: dirac-install - svn.cern.ch rather than svnweb.cern.ch is now needed for direct 
     HTTP access to files in SVN

*WMS
FIX: dirac-wms-cpu-normalization - when re-configuring, do not try to dump in the 
     diracConfigFilePath

[v6r12p1]

*Configuration
FIX: Core.Utilities.Grid, dirac-admin-add-resources - fix to make a best effort to 
     guess the proper VO specific path of a new SE
*WMS
FIX: dirac-configure, pilotCommands, pilotTools - fixes to use server certificate

[v6r12]

*Core
CHANGE: ProcessPool - do not stop working processes by default
NEW: ReturnValue - added returnSingleResult() utility 
FIX: MySQL - correctly parse BooleanType
FIX: dirac-install - use python 2.7 by default
FIX: dirac-install-xxx commands - complement installation with the component setup
     in runit
NEW: dirac-configure - added --SkipVOMSDownload switch, added --Output switch
     to define output configuration file
CHANGE: ProcessPool - exit from the working process if a task execution timed out  
NEW: ProcessMonitor - added evaluation of the memory consumed by a process and its children   
NEW: InstallTools - added flag to require MySQL installation
FIX: InstallTools - correctly installing DBs extended (with sql to be sourced) 
FIX: InstallTools - run MySQL commands one by one when creating a new database
FIX: InstallTools - fixMySQLScripts() fixes the mysql start script to ognore /etc/my.cnf file
CHANGE: Os.py - the use of "which" is replaced by distutils.spawn.find_executable
NEW: Grid.py - ldapSA replaced by ldapSE, added getBdiiSE(CE)Info() methods
CHANGE: CFG.py - only lines starting with ^\s*# will be treated as comments
CHANGE: Shifter - Agents will now have longer proxies cached to prevent errors 
        for heavy duty agents, closes #2110
NEW: Bdii2CSAgent - reworked to apply also for SEs and use the same utilities for the
     corresponding command line tool
NEW: dirac-admin-add-resources - an interactive tool to add and update sites, CEs, SEs
     to the DIRAC CS   
CHANGE: dirac-proxy-init - added message in case of impossibility to add VOMS extension   
FIX: GOCDBClient - handle correctly the case of multiple elements in the same DT            


*Accounting
NEW: Allow to have more than one DB for accounting
CHANGE: Accounting - use TypeLoader to load plotters

*Framework
FIX: Logger - fix FileBackend implementation

*WMS
NEW: Refactored pilots ( dirac-pilot-2 ) to become modular following RFC #18, 
     added pilotCommands.py, SiteDirector modified accordingly 
CHANGE: InputData(Executor) - use VO specific catalogs      
NEW: JobWrapper, Watchdog - monitor memory consumption by the job ( in a Warning mode )
FIX: SandboxStoreHandler - treat the case of exception while cleaning sandboxes
CHANGE: JobCleaningAgent - the delays of job removals become CS parameters
BUGFIX: JobDB - %j placeholder not replaced after rescheduling
FIX: JobDB - in the SQL schema description reorder tables to allow foreign keys
BUGFIX: JobAgent, Matcher - logical bug in using PilotInfoReported flag
FIX: OptimizerExecutor - when a job fails the optimization chain set the minor status 
     to the optimiser name and the app status to the fail error

*Resources
NEW: StorageElement - added a cache of already created SE objects
CHANGE: SSHTorqueComputingElement - mv getCEStatus to remote script

*ResourceStatus
NEW: ResourceManagementClient/DB, DowntimeCommand - distinguish Disk and Tape storage 
FIX: GODDBClient  - downTimeXMLParsing() can now handle the "service type" parameter properly
CHANGE: dirac-rss-xxx commands use the printTable standard utility
FIX: dirac-dms-ftsdb-summary - bug fix for #2096

*DMS
NEW: DataManager - add masterCatalogOnly flag in the constructor
FIX: DataManager - fix to protect against non valid SE
CHANGE: FC.DirectoryLevelTree - use SELECT ... FOR UPDATE lock in makeDir()
FIX: FileCatalog - fixes in using file and replica status
CHANGE: DataManager - added a new argument to the constructor - vo
CHANGE: DataManager - removed removeCatalogFile() and dirac-dms-remove-catalog-file adjusted
CHANGE: Several components - field/parameter CheckSumType all changed to ChecksumType
CHANGE: PoolXMLCatalog - add the SE by default in the xml dump and use the XML library 
        for dumping the XML
FIX: XROOTStorageElement - fixes to comply with the interface formalism        

*SMS
FIX: StorageManagementDB - small bugfix to avoid SQL errors

*RMS
NEW: Added 'since' and 'until' parameters for getting requests
NEW: Request - added optimize() method to merge similar operations when
     first inserting the request
NEW: ReqClient, RequestDB - added getBulkRequest() interface. RequestExecutingAgent
     can use it controlled by a special flag     
FIX: Operation, Request - set LastUpdate time stamp when reaching final state
FIX: OperationHandlerBase - don't erase the original message when reaching the max attempts      
FIX: removed some deprecated codes
FIX: RequestTask - always set useServerCerificate flag to tru in case of executing inside
     an agent
CHANGE: gRequestValidator removed to avoid object instantiation at import   
NEW: dirac-rms-cancel-request command and related additions to the db and service classes  

*TMS
NEW: WorkflowTaskAgent is now multi-threaded
NEW: Better use of threads in Transformation Agents
CHANGE: TransformationDB - modified such that the body in a transformation can be updated
FIX: TransformationCleaningAgent - removed non-ASCII characters in a comment

[v6r11p32]

*Core
CHANGE: BaseClient, SSLSocketFactory, SocketInfo - enable TLSv1 for outgoing 
        connections via suds, possibility to configure SSL connection details
        per host/IP 

[v6r11p31]

*Core
FIX: CFG - bug fixed in loadFromBuffer() resulting in a loss of comments

*Resources
FIX: SSHTorqueComputingElement - check the status of ssh call for qstat

*DMS
FIX: FileCatalog - return LFN name instead of True from exists() call if LFN
     already in the catalog

[v6r11p30]

*DMS
CHANGE: FileCatalogCLI - add new -D flag for find to print only directories

[v6r11p29]

*DMS
FIX: FTS(Agent,Startegy,Gragh) - make use of MaxActiveJobs parameter, bug fixes

*TMS
FIX: Transformation(Agent,Client) - Operations CS parameters can be defined for each plugin: MaxFiles, SortedBy, NoUnusedDelay. Fixes to facilitate work with large numbers of files.

[v6r11p28]

*Core
FIX: InstallTools - check properly the module availability before installation

*WMS
FIX: JobScheduling - protection against missing dict field RescheduleCounter

*TMS
FIX: TransformationCleaningAgent - execute DM operations with the shifter proxy

[v6r11p27]

*Core
BUGFIX: InstallTools - bug fix in installNewPortal()

*WMS
FIX: Watchdog - disallow cputime and wallclock to be negative

*TS
FIX: TransformationAgent - correct handling of replica caches when more than 5000 files


BUGFIX: ModuleBase - bug fix in execute()
BUGFIX: Workflow - bug fix in createStepInstance()

*DMS
BUGFIX: DiractoryTreeBase - bug fix in getDirectoryPhysicalSizeFromUsage()

*Resources
FIX: XROOTStorage - back ported fixes from #2126: putFile would place file in 
     the wrong location on eos

[v6r11p26]

*Framework
FIX: UserProfileDB.py - add PublishAccess field to the UserProfileDB

*RSS
FIX: Synchronizer.py - fix deletion of old resources

*DMS
FIX: DataManager - allow that permissions are OK for part of a list of LFNs ( __verifyWritePermission() )
     (when testing write access to parent directory). Allows removal of replicas 
     even if one cannot be removed
FIX: DataManager - test SE validity before removing replica     
     
*RMS
FIX: RequestTask - fail requests for users who are no longer in the system
FIX: RequestExecutingAgent - fix request timeout computation

[v6r11p25]

*Interfaces
FIX: Job.py - bring back different logfile names if they have not been specified by the user

[v6r11p24]

*DMS
BUGFIX: SEManagerDB - bug fixed in getting connection in __add/__removeSE

[v6r11p23]

*DMS
CHANGE: FTSRequest is left only to support dirac-dms-fts-XXX commands

[v6r11p22]

*DMS
FIX: FTSJob - fixes in the glite-transfer-status command outpu parsing
FIX: TransformationClient - allow single lfn in setFileStatusForTransformation()

*WMS
FIX: StatesMonitoringAgent - install pika on the fly as a temporary solution

[v6r11p21]

*DMS
BUGFIX: dirac-dms-remove-replicas - continue in case of single replica failure
FIX: dirac-rms-xxx scripts - use Script.getPositionalArgs() instead of sys.argv

*Workflow
FIX: Test_Modules.py - fix in mocking functions, less verbose logging

[v6r11p20]

*DMS
BUGFIX: DataManager - in __SEActive() use resolved SE name to deal with aliases
BUGFIX: FileMetadata - multiple bugs in __buildUserMetaQuery()

[v6r11p19]

*DMS
FIX: FTSJob - fix FTS job monitoring a la FTS2

*RMS
CHANGE: ReqClient - added setServer() method
FIX: File,Operation,Request - call the getters to fetch the up-to-date information 
     from the parent

[v6r11p18]

*DMS
FIX: FTSAgent(Job) - fixes for transfers requiring staging (bringOnline) and adaptation 
     to the FTS3 interface

*WMS
FIX: StatesMonitoringAgent - resend the records in case of failure

[v6r11p17]

*DMS
FIX: FileCatalog - in multi-VO case get common catalogs if even VO is not specified

*Resources
FIX: ComputintgElement - bugfix in available() method

*WMS
FIX: SiteDirector - if not pilots registered in the DB, pass empty list to the ce.available()

[v6r11p16]

*RMS
BUGFIX: Request,Operation,File - do not cast to str None values

[v6r11p15]

*DMS
FIX: ReplicateAndRegister - do not create FTSClient if no FTSMode requested
CHANGE: FTSAgent(Job,File) - allow to define the FTS2 submission command;
        added --copy-pin-lifetime only for a tape backend
        parse output of both commands (FTS2, FTS3)
        consider additional state for FTS retry (Canceled)
        
*RMS
FIX: Operation, Request - treat updates specially for Error fields        

*TMS
FIX: TransformationAgent - fixes in preparing json serialization of requests

*WMS
NEW: StateMonitoringAgent - sends WMS history data through MQ messages 

[v6r11p14]

*WMS
CHANGE: JobDB - removed unused tables and methods
CHANGE: removed obsoleted tests

*DMS
FIX: FTSAgent - recover case when a target is not in FTSDB
CHANGE: FTSAgent(Job) - give possibility to specify a pin life time in CS 

*RMS
FIX: Make RMS objects comply with Python Data Model by adding __nonzero__ methods 

[v6r11p13]

*DMS
BUGFIX: SEManager - in SEManagerDB.__addSE() bad _getConnection call, closes #2062

[v6r11p12]

*Resources
CHANGE: ARCComputingElement - accomodate changes in the ARC job reported states

*Configuration
CHANGE: Resources - define a default FTS server in the CS (only for v6r11 and v6r12)

*DMS
FIX: FTSStrategy - allow to use a given channel more than once in a tree 
FIX: FTSAgent - remove request from cache if not found
FIX: FTSAgent - recover deadlock situations when FTS Files had not been correctly 
     updated or were not in the DB

*RMS
FIX: RequestExecutingAgent - fix a race condition (cache was cleared after the request was put)
FIX: RequestValidator - check that the Operation handlers are defined when inserting a request

[v6r11p11]

*Core
FIX: TransportPool - fixed exception due to uninitialized variable
FIX: HTTPDISETSocket - readline() takes optional argument size ( = 0 )

*DMS
FIX: FTSAgent - check the type of the Operation object ( can be None ) and
     some other protections
FIX: FTSClient - avoid duplicates in the file list

*RMS
FIX: ReqClient - modified log message
CHANGE: dirac-dms-fts-monitor - allow multiple comma separated LFNs in the arguments

[v6r11p10]

*RSS
FIX: DowntimeCommand, Test_RSS_Command_GOCDBStatusCommand - correctly interpreting list of downtimes

*RMS
FIX: ReplicateAndRegister - Create a RegisterReplica (not RegisterFile) if ReplicateAndRegister 
     fails to register
FIX: OperationHandlerBase - handle correctly Attempt counters when SEs are banned
FIX: ReplicateAndRegister - use FC checksum in case of mismatch request/PFN
FIX: FTSAgent - in case a file is Submitted but the FTSJob is unknown, resubmit
FIX: FTSAgent - log exceptions and put request to DB in case of exception
FIX: FTSAgent - handle FTS error "Unknown transfer state NOT_USED", due to same file 
     registered twice (to be fixed in RMS, not clear origin)

*WMS
FIX: JobStateUpdateHandler - status not updated while jobLogging is, due to time skew between 
     WN and DB service
FIX: JobStateUpdateHandler - stager callback not getting the correct status Staging 
     (retry for 10 seconds)     

[v6r11p9]

*Core
NEW: AgentModule - set AGENT_WORKDIRECTORY env variable with the workDirectory
NEW: InstallTools - added methods for the new web portal installation

*DMS
FIX: ReplicateAndRegister - apply same error logic for DM replication as for FTS

*Resources:
FIX: SRM2Storage - fix log message level
FIX: SRM2Storage - avoid useless existence checks 

*RMS
FIX: ForwardDISET - a temporary fix for a special LHCb case, to be removed asap
FIX: ReqClient - prettyPrint is even prettier
FIX: RequestTask - always use server certificates when executed within an agent

[v6r11p8]

*TMS
FIX: TransformationDB - fix default value within ON DUPLICATE KEY UPDATE mysql statement

[v6r11p7]

*Framework
BUGFIX: ProxyDB.py - bug in a MySQL table definition

*DMS
FIX: ReplicateAndRegister.py - FTS client is not instantiated in the c'tor as it 
     might not be used, 

*WMS
FIX: JobWrapper - don't delete the sandbox tar file if upload fails
FIX: JobWrapper - fix in setting the failover request

*RMS
FIX: RequestDB - add protections when trying to get a non existing request

[v6r11p6]

*WMS
FIX: InpudDataResolution - fix the case when some files only have a local replica
FIX: DownloadInputData, InputDataByProtocol - fix the return structure of the
     execute() method
     
*Resources
NEW: LocalComputingElement, CondorComputingElement      

[v6r11p5]

FIX: Incorporated changes from v6r10p25 patch

*Framework
NEW: Added getUserProfileNames() interface

*WMS
NEW: WMSAdministrator - added getPilotStatistics() interface
BUGFIX: JobWrapperTemplate - use sendJobAccounting() instead of sendWMSAccounting()
FIX: JobCleaningAgent - skip if no jobs to remove

*DMS
BUGFIX: FileCatalogClientCLI - bug fix in the metaquery construction

*Resources
CHANGE: StorageElement - enable Storage Element proxy configuration by protocol name

*TMS
NEW: TransformationManager - add Scheduled to task state for monitoring

[v6r11p4]

*Framework
NEW: ProxyDB - added primary key to ProxyDB_Log table
CHANGE: ProxyManagerHandler - purge logs once in 6 hours

*DMS
FIX: DataManager - fix in the accounting report for deletion operation
CHANGE: FTSRequest - print FTS GUID when submitting request
FIX: dirac-dms-fts-monitor - fix for using the new FTS structure
FIX: DataLoggingDB - fix type of the StatusTimeOrder field
FIX: DataLoggingDB - take into account empty date argument in addFileRecord()
FIX: ReplicateAndRegister - use active replicas
FIX: FTS related modules - multiple fixes

*WMS
NEW: SiteDirector - pass the list of already registered pilots to the CE.available() query
FIX: JobCleaningAgent - do not attempt job removal if no eligible jobs

*Resources
FIX: LcgFileCatalogClient - if replica already exists while registration, reregister
NEW: CREAM, SSH, ComputingElement - consider only registered pilots to evaluate queue occupancy

[v6r11p3]

FIX: import gMonitor from it is original location

*Core
FIX: FC.Utilities - treat properly the LFN names starting with /grid ( /gridpp case )

*Configuration
FIX: LocalConfiguration - added exitCode optional argument to showHelp(), closes #1821

*WMS
FIX: StalledJobAgent - extra checks when failing Completed jobs, closes #1944
FIX: JobState - added protection against absent job in getStatus(), closes #1853

[v6r11p2]

*Core
FIX: dirac-install - skip expectedBytes check if Content-Length not returned by server
FIX: AgentModule - demote message "Cycle had an error:" to warning

*Accounting
FIX: BaseReporter - protect against division by zero

*DMS
CHANGE: FileCatalogClientCLI - quite "-q" option in find command
FIX: DataManager - bug fix in __initializeReplication()
FIX: DataManager - less verbose log message 
FIX: DataManager - report the size of removed files only for successfully removed ones
FIX: File, FTSFile, FTSJob - SQL tables schema change: Size filed INTEGER -> BIGINT

*RMS
FIX: dirac-rms-reset-request, dirac-rms-show-request - fixes
FIX: ForwardDISET - execute with trusted host certificate

*Resources
FIX: SSHComputingElement - SSHOptions are parsed at the wrong place
NEW: ComputingElement - evaluate the number of available cores if relevant

*WMS
NEW: JobMonitoringHander - added export_getOwnerGroup() interface

*TMS
CHANGE: TransformationCleaningAgent - instantiation of clients moved in the initialize()

[v6r11p1]

*RMS
FIX: ReqClient - failures due to banned sites are considered to be recoverable

*DMS
BUGFIX: dirac-dms-replicate-and-register-request - minor bug fixes

*Resources
FIX: InProcessComputingElement - stop proxy renewal thread for a finished payload

[v6r11]

*Core
FIX: Client - fix in __getattr__() to provide dir() functionality
CHANGE: dirac-configure - use Registry helper to get VOMS servers information
BUGFIX: ObjectLoader - extensions must be looked up first for plug-ins
CHANGE: Misc.py - removed obsoleted
NEW: added returnSingleResult() generic utility by moving it from Resources/Utils module 

*Configuration
CHANGE: Resources.getDIRACPlatform() returns a list of compatible DIRAC platforms
NEW: Resources.getDIRACPlatforms() used to access platforms from /Resources/Computing/OSCompatibility
     section
NEW: Registry - added getVOs() and getVOMSServerInfo()     
NEW: CE2CSAgent - added VO management

*Accounting
FIX: AccountingDB, Job - extra checks for invalid values

*WMS
NEW: WMS tags to allow jobs require special site/CE/queue properties  
CHANGES: DownloadInputData, InputDataByProtocol, InputDataResolution - allows to get multiple 
         PFNs for the protocol resolution
NEW: JobDB, JobMonitoringHandler - added traceJobParameters(s)() methods     
CHANGE: TaskQueueDirector - use ObjectLoader to load directors    
CHANGE: dirac-pilot - use Python 2.7 by default, 2014-04-09 LCG bundles

*DMS
NEW: DataManager to replace ReplicaManager class ( simplification, streamlining )
FIX: InputDataByProtocol - fix the case where file is only on tape
FIX: FTSAgent - multiple fixes
BUGFIX: ReplicateAndRegister - do not ask SE with explicit SRM2 protocol

*Interfaces
CHANGE: Dirac - instantiate SandboxStoreClient and WMSClient when needed, not in the constructor
CHANGE: Job - removed setSystemConfig() method
NEW: Job.py - added setTag() interface

*Resources
CHANGE: StorageElement - changes to avoid usage PFNs
FIX: XROOTStorage, SRM2Storage - changes in PFN construction 
NEW: PoolComputingElement - a CE allowing to manage multi-core slots
FIX: SSHTorqueComputingElement - specify the SSHUser user for querying running/waiting jobs 

*RSS
NEW: added commands dirac-rss-query-db and dirac-rss-query-dtcache

*RMS
CHANGE: ReqDB - added Foreign Keys to ReqDB tables
NEW: dirac-rms-reset-request command
FIX: RequestTask - always execute operations with owner proxy

*SMS
FIX: few minor fixes to avoid pylint warnings

[v6r10p25]

*DMS
CHANGE: FileCatalog - optimized file selection by metadata

[v6r10p24]

*DMS
FIX: FC.FileMetadata - optimized queries for list interception evaluation

[v6r10p23]

*Resoures
CHANGE: SSHComputingElement - allow SSH options to be passed from CS setup of SSH Computing Element
FIX: SSHComputingElement - use SharedArea path as $HOME by default

[v6r10p22]

*CS
CHANGE: Operations helper - if not given, determine the VO from the current proxy 

*Resources
FIX: glexecComputingElement - allows Application Failed with Errors results to show through, 
     rather than be masked by false "glexec CE submission" errors
     
*DMS     
CHANGE: ReplicaManager - in getReplicas() rebuild PFN if 
        <Operations>/DataManagement/UseCatalogPFN option is set to False ( True by default )

[v6r10p21]

*Configuration
FIX: CSGlobals - allow to specify extensions in xxxDIRAC form in the CS

*Interfaces
FIX: Job - removed self.reqParams
FIX: Job - setSubmitPools renamed to setSubmitPool, fixed parameter definition string

*WMS
FIX: JobMonitorigHandler, JobPolicy - allow JobMonitor property to access job information

[v6r10p20]

*DMS
FIX: FTSAgent/Client, ReplicateAndRegister - fixes to properly process failed
     FTS request scheduling

[v6r10p19]

*DMS
FIX: FTSAgent - putRequest when leaving processRequest
FIX: ReplicaManager - bug in getReplicas() in dictionary creation

[v6r10p18]

*DMS
FIX: ReplicateAndRegister - dictionary items incorrectly called in ftsTransfer()

[v6r10p17]

*RMS
FIX: RequestDB.py - typo in a table name
NEW: ReqManagerHandler - added getDistinctValues() to allow selectors in the web page

*DMS
CHANGE: ReplicaManager - bulk PFN lookup in getReplicas()

[v6r10p16]

*Framework
NEW: PlottingClient - added curveGraph() function

*Transformation
FIX: TaskManagerAgentBase - add the missing Scheduled state

*WMS
FIX: TaskQueueDB - reduced number of lines in the matching parameters printout

*DMS
FIX: dirac-dms-show-se-status - exit on error in the service call, closes #1840

*Interface
FIX: API.Job - removed special interpretation of obsoleted JDLreqt type parameters

*Resources
FIX: SSHComputingElement - increased timeout in getJobStatusOnHost() ssh call, closes #1830

[v6r10p15]

*DMS
FIX: FTSAgent - added missing monitoring activity
FIX: FileCatalog - do not check directory permissions when creating / directory

*Resources
FIX: SSHTorqueComputingElement - removed obsoleted stuff

[v6r10p14]

*SMS
FIX: RequestPreparationAgent - typo fixed

[v6r10p13]

*SMS
FIX: RequestPreparationAgent - use ReplicaManager to get active replicas

*DMS
FIX: ReplicaManager - getReplicas returns all replicas ( in all statuses ) by default
CHANGE: FC/SecurityManager - give full ACL access to the catalog to groups with admin rights

*WMS
CHANGE: SiteDirector - changes to reduce the load on computing elements
FIX: JobWrapper - do not set Completed status for the case with failed application thread

[v6r10p12]

*WMS
CHANGE: Replace consistently everywhere SAM JobType by Test JobType
FIX: JobWrapper - the outputSandbox should be always uploaded (outsized, in failed job)

*DMS
FIX: RemoveFile - bugfix
FIX: ReplicateAndRegister - fixes in the checksum check, retry failed FTS transfer 
     with RM transfer
NEW: RegisterReplica request operation     

*RMS
FIX: ReqClient - fix in the request state machine
FIX: Request - enhance digest string
NEW: dirac-dms-reset-request command
CHANGE: dirac-rms-show-request - allow selection of a request by job ID

*TS
FIX: TransformationDB - in getTransformationParameters() dropped "Submitted" counter 
     in the output

[v6r10p11]

*Core
FIX: X509Chain - cast life time to int before creating cert

*Accounting
FIX: DataStoreClient - self.__maxRecordsInABundle = 5000 instead of 1000
FIX: JobPolicy - allow access for JOB_MONITOR property

*RMS
FIX: ReqClient - fix the case when a job is Completed but in an unknown minor status

*Resources
BUGFIX: ProxyStorage - use checkArgumentFormat() instead of self.__checkArgumentFormatDict()

[v6r10p10]

*DMS
FIX: Several fixes to make FTS accounting working (FTSAgent/Job, ReplicaManager, File )

[v6r10p9]

*Core
BUGFIX: LineGraph - Ymin was set to a minimal plot value rather than 0.

*DMS
CHANGE: FTSJob(Agent) - get correct information for FTS accounting (registration)

[v6r10p8]

*Core
FIX: InstallTools - admin e-mail default location changed

*Framework
FIX: SystemAdministratorClientCLI - allow "set host localhost"
FIX: BundleDelivery - protect against empty bundle

*WMS
FIX: SiteDirector - Pass siteNames and ceList as None if any is accepted
FIX: WorkloadManagement.ConfigTemplate.SiteDorectory - set Site to Any by default 

*DMS
FIX: FileCatalogCLI - ignore Datasets in ls command for backward compatibility

*Resources
FIX: SSH - some platforms use Password instead of password prompt

[v6r10p7]

*Core
FIX: dirac-install - execute dirac-fix-mysql-script and dirac-external-requirements after sourcing the environment
FIX: InstallTools - set basedir variable in fixMySQLScript()
FIX: InstallTools - define user root@host.domain in installMySQL()

*Framework
BUGFIX: SystemAdministratorCLI - bug fixed in default() call signature

*DMS
FIX: FTSRequest - handle properly FTS server in the old system 
FIX: ReplicaManager - check if file is in FC before removing 
FIX: Request/RemovalTask - handle properly proxies for removing files 
BUGFIX: DatasetManager - in the table description

[v6r10p6]

*Core
FIX: X509Certificate - reenabled fix in getDIRACGroup()

*Configuration
FIX: CSAPI - Group should be taken from the X509 chain and not the certificate

*RMS
CHANGE: ReqClient - if the job does not exist, do not try further finalization

[v6r10p5]

*Core
FIX: X509Certificate - reverted fix in getDIRACGroup()

[v6r10p4]

*Core
NEW: dirac-info - extra printout
CHANGE: PrettyPrint - extra options in printTable()
FIX: X509Certificate - bug fixed in getDIRACGroup()

*Framework
NEW: SystemAdministratorCLI - new showall command to show components across hosts
NEW: ProxyDB - allow to upload proxies without DIRAC group

*RMS
CHANGE: ReqClient - requests from failed jobs update job status to Failed
CHANGE: RequestTask - retry in the request finalize()

[v6r10p3]

*Configuration
CHANGE: Registry - allow to define a default group per user

*WMS
BUGFIX: JobReport - typo in generateForwardDISET()

[v6r10p2]

*TMS
CHANGE: Backward compatibility fixes when setting the Transformation files status

*DMS
BUGFIX: ReplicateAndRegister - bugfix when replicating to multiple destination by ReplicaManager

*WMS
BUGFIX: JobManager - bug fix when deleting no-existing jobs

[v6r10p1]

*RMS
FIX: ReqDB.Operations - Arguments field changed type from BLOB to MEDIUMBLOB

*DMS
FIX: FileCatalog - check for non-exiting directories in removeDirectory()

*TMS
FIX: TransformationDB - removed constraint that was making impossible to derive a production

[v6r10]

*Core
FIX: Several fixes on DB classes(AccountingDB, SystemLoggingDB, UserProfileDB, TransformationDB, 
     JobDB, PilotAgentsDB) after the new movement to the new MySQL implementation with a persistent 
     connection per running thread
NEW: SystemAdministratorCLI - better support for executing remote commands 
FIX: DIRAC.__init__.py - avoid re-definition of platform variable    
NEW: Graphs - added CurveGraph class to draw non-stacked lines with markers
NEW: Graphs - allow graphs with negative Y values
NEW: Graphs - allow to provide errors with the data and display them in the CurveGraph
FIX: InstallTools - fix for creation of the root@'host' user in MySQL 
FIX: dirac-install - create links to permanent directories before module installation
CHANGE: InstallTools - use printTable() utility for table printing
CHANGE: move printTable() utility to Core.Utilities.PrettyPrint
NEW: added installation configuration examples
FIX: dirac-install - fixBuildPath() operates only on files in the directory
FIX: VOMSService - added X-VOMS-CSRF-GUARD to the html header to be compliant with EMI-3 servers

*CS
CHANGE: getVOMSVOForGroup() uses the VOMSName option of the VO definition 
NEW: CE2CSAgent - added ARC CE information lookup

*Framework
FIX: SystemAdministratorIntegrator - use Host option to get the host address in addition to the section name, closes #1628
FIX: dirac-proxy-init - uses getVOMSVOForGroup() when adding VOMS extensions

*DMS
CHANGE: DFC - optimization and bug fixes of the bulk file addition
FIX: TransferAgent - protection against badly defined LFNs in collectFiles()
NEW: DFC - added getDirectoryReplicas() service method support similar to the LFC
CHANGE: DFC - added new option VisibleReplicaStatus which is used in replica getting commands
CHANGE: FileCatalogClientCLI client shows number of replicas in the 2nd column rather than 
        unimplemented number of links
CHANGE: DFC - optimizations for the bulk replica look-up
CHANGE: DFC updated scalability testing tool FC_Scaling_test.py        
NEW: DFC - methods returning replicas provide also SE definitions instead of PFNs to construct PFNs on the client side
NEW: DFC - added getReplicasByMetadata() interface
CHANGE: DFC - optimized getDirectoryReplicas()
CHANGE: FileCatalogClient - treat the reduced output from various service queries restoring LFNs and PFNs on the fly
NEW: DFC - LFNPFNConvention flag can be None, Weak or Strong to facilitate compatibility with LFC data 
CHANGE: FileCatalog - do not return PFNs, construct them on the client side
CHANGE: FileCatalog - simplified FC_Scaling_test.py script
NEW: FileCatalog/DatasetManager class to define and manipulate datasets corresponding to meta queries
NEW: FileCatalogHandler - new interface methods to expose DatasetManager functionality
NEW: FileCatalogClientCLI - new dataset family of commands
FIX: StorageFactory, ReplicaManager - resolve SE alias name recursively
FIX: FTSRequest, ReplicaManager, SRM2Storage - use current proxy owner as user name in accounting reports, closes #1602
BUGFIX: FileCatalogClientCLI - bug fix in do_ls, missing argument to addFile() call, closes #1658
NEW: FileCatalog - added new setMetadataBulk() interface, closes #1358
FIX: FileCatalog - initial argument check strips off leading lfn:, LFN:, /grid, closes #448
NEW: FileCatalog - added new setFileStatus() interface, closes #170, valid and visible file and replica statuses can be defined in respective options.
CHANGE: multiple new FTS system fixes
CHANGE: uniform argument checking with checkArgumentFormat() in multiple modules
CHANGE: FileCatalog - add Trash to the default replica valid statuses
CHANGE: ReplicaManager,FTSRequest,StorageElement - no use of PFN as returned by the FC except for file removal,
        rather constructing it always on the fly
        
*SMS
CHANGE: PinRequestAgent, SENamespaceCatalogCheckAgent - removed
CHANGE: Use StorageManagerClient instead of StorageDB directly        

*WMS
CHANGE: JobPolicy - optimization for bulk job verification
NEW: JobPolicy - added getControlledUsers() to get users which jobs can be accessed for 
     a given operation
CHANGE: JobMonitoringHandler - Avoid doing a selection of all Jobs, first count matching jobs 
        and then use "limit" to select only the required JobIDs.
NEW: JobMonitoringHandler - use JobPolicy to filter jobs in getJobSummaryWeb()
NEW: new Operations option /Services/JobMonitoring/GlobalJobsInfo ( True by default ) to 
     allow or not job info lookup by anybody, used in JobMonitoringHandler       
BUGFIX: SiteDirector - take into account the target queue Platform
BUGFIX: JobDB - bug in __insertNewJDL()    
CHANGE: dirac-admin-show-task-queues - enhanced output  
CHANGE: JobLoggingDB.sql - use trigger to manage the new LoggingInfo structure  
CHANGE: JobWrapper - trying several times to upload a request before declaring the job failed
FIX: JobScheduling executor - fix race condition that causes a job to remain in Staging
NEW: SiteDirector - do not touch sites for which there is no work available
NEW: SiteDirector - allow sites not in mask to take jobs with JobType Test
NEW: SiteDirector - allow 1 hour grace period for pilots in Unknown state before aborting them
CHANGE: Allow usage of non-plural form of the job requirement options ( PilotType, GridCE, BannedSite, 
        SubmitPool ), keep backward compatibility with a plural form
        
*RSS
FIX: DowntimeCommand - take the latest Downtime that fits    
NEW: porting new Policies from integration  
NEW: RSS SpaceToken command querying endpoints/tokens that exist  
        
*Resources
NEW: added SSHOARComputingElement class 
NEW: added XROOTStorage class       
FIX: CREAMComputingElement - extra checks for validity of returned pilot references
        
*TS
CHANGE: TransformationClient(DB,Manager) - set file status for transformation as bulk operation 
CHANGE: TransformationClient - applying state machine when changing transformation status
BUGFIX: TransformationClient(Handler) - few minor fixes
NEW: TransformationDB - backported __deleteTransformationFileTask(s) methods
CHANGE: TransformationDB(Client) - fixes to reestablish the FileCatalog interface
FIX: TransformationAgent - added MissingInFC to consider for Removal transformations
BUGFIX: TransformationAgent - in _getTransformationFiles() variable 'now' was not defined
FIX: TransformationDB.sql - DataFiles primary key is changed to (FileID) from (FileID,LFN) 
CHANGE: TransformationDB(.sql) - schema changes suitable for InnoDB
FIX: TaskManager(AgentBase) - consider only submitted tasks for updating status
CHANGE: TransformationDB(.sql) - added index on LFN in DataFiles table

*RMS
NEW: Migrate to use the new Request Management by all the clients
CHANGE: RequestContainer - Retry failed transfers 10 times and avoid sub-requests to be set Done 
        when the files are failed
CHANGE: Use a unique name for storing the proxy as processes may use the same "random" name and 
        give conflicts
NEW: RequestClient(Handler) - add new method readRequest( requestname)                 

*Workflow
NEW: Porting the LHCb Workflow package to DIRAC to make the use of general purpose modules and
     simplify construction of workflows        

[v6r9p33]

*Accounting
BUGFIX: AccountingDB - wrong indentation

[v6r9p32]

*Accounting
FIX: AccountingDB - use old style grouping if the default grouping is altered, e.g. by Country

[v6r9p31]

*Accounting
CHANGE: AccountingDB - changes to speed up queries: use "values" in GROUP By clause;
        drop duplicate indexes; reorder fields in the UniqueConstraint index of the
        "bucket" tables  

[v6r9p30]

*DMS
CHANGE: FileCatalogFactory - construct CatalogURL from CatalogType by default

*SMS
FIX: dirac-stager-stage-files - changed the order of the arguments

[v6r9p29]

*TS
FIX: TaskManager(AgentBase) - fix for considering only submitted tasks 

[v6r9p28]

*TS
FIX: TransformationDB(ManagerHandler) - several portings from v6r10

[v6r9p27]

*SMS
FIX: StorageManagementDB - in removeUnlinkedReplicas() second look for CacheReplicas 
     for which there is no entry in StageRequests

[v6r9p26]

*Resources
CHANGE: CREAMComputigElement - Make sure that pilots submitted to CREAM get a 
        fresh proxy during their complete lifetime
*Framework
FIX: ProxyDB - process properly any SQLi with DNs/groups with 's in the name

[v6r9p25]

*TS
CHANGE: TransformationClient - changed default timeout values for service calls
FIX: TransformationClient - fixes for processing of derived transformations 

[v6r9p24]

*TS
FIX: TransformationClient - in moveFilesToDerivedTransformation() set file status
     to Moved-<prod>

[v6r9p23]

*Core
BUGFIX: InstallTools - improper configuration prevents a fresh new installation

*WMS
BUGFIX: PilotDirector - Operations Helper non-instantiated

[v6r9p22]

*WMS
FIX: PilotDirector - allow to properly define extensions to be installed by the 
     Pilot differently to those installed at the server
FIX: Watchdog - convert pid to string in ProcessMonitor

*TS
FIX: TransformationDB - splitting files in chunks

*DMS
NEW: dirac-dms-create-removal-request command
CHANGE: update dirac-dms-xxx commands to use the new RMS client,
        strip lines when reading LFNs from a file

[v6r9p21]

*TS
FIX: Transformation(Client,DB,Manager) - restored FileCatalog compliant interface
FIX: TransformationDB - fix in __insertIntoExistingTransformationFiles()

[v6r9p20]

*Core
BUGFIX: ProxyUpload - an on the fly upload does not require a proxy to exist

*DMS
CHANGE: TransferAgent - use compareAdler() for checking checksum
FIX: FailoverTransfer - recording the sourceSE in case of failover transfer request 

*WMS
FIX: ProcessMonitor - some fixes added, printout when <1 s of consumed CPU is found

*Transformation
BUGFIX: TransformationClient - fixed return value in moveFilesToDerivedTransformation()

*RMS
BUGFIX: CleanReqDBAgent - now() -> utcnow() in initialize()

*Resources
FIX: ARCComputingElement - fix the parsing of CE status if no jobs are available

[v6r9p19]

*DMS
FIX: FileCatalog/DirectoryMetadata - inherited metadata is used while selecting directories
     in findDirIDsByMetadata()

[v6r9p18]

*DMS
FIX: FTSSubmitAgent, FTSRequest - fixes the staging mechanism in the FTS transfer submission
NEW: TransferDBMonitoringHandler - added getFilesForChannel(), resetFileChannelStatus()

[v6r9p17]

*Accounting
FIX: DataStoreClient - send accounting records in batches of 1000 records instead of 100

*DMS:
FIX: FailoverTransfer - catalog name from list to string
FIX: FTSSubmitAgent, FTSRequest - handle FTS3 as new protocol and fix bad submission time
FIX: FTSSubmitAgent, FTSRequest - do not submit FTS transfers for staging files

*WMS
FIX: TaskQueueDB - do not check enabled when TQs are requested from Directors
FIX: TaskQueueDB - check for Enabled in the TaskQueues when inserting jobs to print an alert
NEW: TaskQueueDB - each TQ can have at most 5k jobs, if beyond the limit create a new TQ 
     to prevent long matching times when there are way too many jobs in a single TQ

[v6r9p16]

*TS
BUGFIX: typos in TransformationCleaningAgent.py

*DMS
CHANGE: DownloadInputData - check the available disk space in the right input data directory
FIX: DownloadInputData - try to download only Cached replicas 

[v6r9p15]

*Core
FIX: MySQL - do not decrease the retry counter after ping failure

*DMS
CHANGE: FC/DirectoryMetadata - Speed up findFilesByMetadataWeb when many files match
FIX: RemovalTask - fix error string when removing a non existing file (was incompatible 
     with the LHCb BK client). 

*WMS
FIX: JobReport - minor fix ( removed unused imports )
FIX: JobMonitoring(JobStateUpdate)Handler - jobID argument can be either string, int or long

*TS
CHANGE: TransformationClient - change status of Moved files to a deterministic value
FIX: FileReport - minor fix ( inherits object ) 

[v6r9p14]

*DMS
CHANGE: FTSDB - changed schema: removing FTSSite table. From now on FTS sites 
        would be read from CS Resources

[v6r9p13]

FIX: included fixes from v6r8p26 patch release

[v6r9p12]

FIX: included fixes from v6r8p25 patch release

[v6r9p11]

*DMS
BUGFIX: FTSRequest - in __resolveFTSServer() type "=" -> "=="

[v6r9p10]

FIX: included fixes from v6r8p24 patch release

*Core
NEW: StateMachine utility

*DMS
BUGFIX: in RegisterFile operation handler

*Interfaces
FIX: Dirac.py - in splitInputData() consider only Active replicas

[v6r9p9]

*RMS
FIX: RequestDB - added getRequestFileStatus(), getRequestName() methods

[v6r9p8]

*DMS
FIX: RequestDB - get correct digest ( short request description ) of a request

[v6r9p7]

FIX: included fixes from v6r8p23 patch release

*RSS
FIX: SpaceTokenOccupancyPolicy - SpaceToken Policy decision was based on 
     percentage by mistake
     
*RMS
NEW: new scripts dirac-dms-ftsdb-summary, dirac-dms-show-ftsjobs    
FIX: FTSAgent - setting space tokens for newly created FTSJobs 

[v6r9p6]

*DMS
BUGFIX: dirac-admin-add-ftssite - missing import

*RMS
NEW: RequestDB, ReqManagerHandler - added getRequestStatus() method

*TS
FIX: fixes when using new RequestClient with the TransformationCleaningAgent

*WMS
BUGFIX: typo in SandboxStoreHandler transfer_fromClient() method

[v6r9p5]

*DMS
BUGFIX: missing proxy in service env in the FTSManager service. By default service 
        will use DataManager proxy refreshed every 6 hours.

*Resources
NEW: StorageElement - new checkAccess policy: split the self.checkMethods in 
     self.okMethods. okMethods are the methods that do not use the physical SE. 
     The isValid returns S_OK for all those immediately

*RSS
FIX: SpaceTokenOccupancyPolicy - Policy that now takes into account absolute values 
     for the space left
     
*TS
FIX: TransformationCleaningAgent - will look for both old and new RMS     

[v6r9p4]

*Stager
NEW: Stager API: dirac-stager-monitor-file, dirac-stager-monitor-jobs, 
     dirac-stager-monitor-requests, dirac-stager-show-stats

[v6r9p3]

*Transformation
FIX: TransformationCleaning Agent status was set to 'Deleted' instead of 'Cleaned'

[v6r9p2]

*RSS
NEW: Added Component family tables and statuses
FIX: removed old & unused code 
NEW: allow RSS policies match wild cards on CS

*WMS
BUGFIX: FailoverTransfer,JobWrapper - proper propagation of file metadata

[v6r9p1]

*RMS
NEW: FTSAgent - update rwAccessValidStamp,
     update ftsGraphValidStamp,
     new option for staging files before submission,
     better log handling here and there
CHANGE: FTSJob - add staging flag in in submitFTS2
CHANGE: Changes in WMS (FailoverTransfer, JobReport, JobWrapper, SandboxStoreHandler) 
        and TS (FileReport) to follow the new RMS.
NEW: Full CRUD support in RMS.

*RSS
NEW: ResourceManagementDB - new table ErrorReportBuffer
NEW: new ResourceManagementClient methods - insertErrorReportBuffer, selectErrorReportBuffer,
     deleteErrorReportBuffer

[v6r9]

NEW: Refactored Request Management System, related DMS agents and FTS management
     components

[v6r8p28]

*Core
BUGFIX: RequestHandler - the lock Name includes ActionType/Action

*DMS
FIX: dirac-dms-filecatalog-cli - prevent exception in case of missing proxy

[v6r8p27]

*DMS
BUGFIX: dirac-dms-add-file - fixed typo item -> items

[v6r8p26]

*Core
NEW: RequestHandler - added getServiceOption() to properly resolve inherited options 
     in the global service handler initialize method
NEW: FileCatalogHandler, StorageElementHandler - use getServiceOption()

[v6r8p25]

FIX: included fixes from v6r7p40 patch release

*Resources
FIX: SRM2Storage - do not account gfal_ls operations

[v6r8p24]

FIX: included fixes from v6r7p39 patch release

*Core
FIX: SiteSEMapping was returning wrong info

*DMS
FIX: FTSRequest - choose explicitly target FTS point for RAL and CERN
BUGFIX: StrategyHandler - wrong return value in __getRWAccessForSE()

*Resources
CHANGE: SRM2Storage - do not account gfal_ls operations any more

[v6r8p23]

FIX: included fixes from v6r7p37 patch release

*TS
FIX: TransformationDB - allow tasks made with ProbInFC files
FIX: TransformationCleaingAgent,Client - correct setting of transformation 
     status while cleaning

[v6r8p22]

FIX: included fixes from v6r7p36 patch release

[v6r8p21]

*DMS
FIX: FileCatalog/DirectoryMetadata - even if there is no meta Selection 
     the path should be considered when getting Compatible Metadata
FIX: FileCatalog/DirectoryNodeTree - findDir will return S_OK( '' ) if dir not 
     found, always return the same error from DirectoryMetadata in this case.     

*RSS
FIX: DowntimeCommand - use UTC time stamps

*TS
FIX: TransformationAgent - in _getTransformationFiles() get also ProbInFC files in 
     addition to Used 

[v6r8p20]

*Stager
NEW: Stager API: dirac-stager-monitor-file, dirac-stager-monitor-jobs, 
     dirac-stager-monitor-requests, dirac-stager-show-stats

[v6r8p19]

*Transformation
FIX: TransformationCleaning Agent status was set to 'Deleted' instead of 'Cleaned'

[v6r8p18]

*TS
BUGFIX: TransformationAgent - regression in __cleanCache()

[v6r8p17]

FIX: included fixes from v6r7p32 patch release

*WMS
FIX: StalledJobAgent - for accidentally stopped jobs ExecTime can be not set, 
     set it to CPUTime for the accounting purposes in this case

[v6r8p16]

FIX: included fixes from v6r7p31 patch release

*WMS
BUGFIX: TaskQueueDB - fixed a bug in the negative matching conditions SQL construction

*RSS
NEW: improved doc strings of PEP, PDP modules ( part of PolicySystem )
FIX: Minor changes to ensure consistency if ElementInspectorAgent and 
     users interact simultaneously with the same element
CHANGE: removed DatabaseCleanerAgent ( to be uninstalled if already installed )
FIX: SummarizeLogsAgent - the logic of the agent was wrong, the agent has been re-written.
     
[v6r8p15]

*Core
FIX: X509Chain - fix invalid information when doing dirac-proxy-info without CS
     ( in getCredentials() )

*RSS
NEW: PDP, PEP - added support for option "doNotCombineResult" on PDP

[v6r8p14]

*Core
FIX: dirac-deploy-scripts - can now work with the system python

*WMS
NEW: dirac-wms-cpu-normalization - added -R option to modify a given configuration file
FIX: Executor/InputData - Add extra check for LFns in InputData optimizer, closes #1472

*Transformation
CHANGE: TransformationAgent - add possibility to kick a transformation (not skip it if no 
        unused files), by touching a file in workDirectory
BUGFIX: TransformationAgent - bug in __cleanCache() dict modified in a loop        

[v6r8p13]

*Transformation
BUGFIX: TransformationDB - restored import of StringType

[v6r8p12]

NEW: Applied patches from v6r7p29

*WMS
FIX: JobDB - check if SystemConfig is present in the job definition and convert it 
     into Platform

*DMS
FIX: ReplicaManager - do not get metadata of files when getting files in a directory 
     if not strictly necessary

*RSS
NEW: ported from LHCb PublisherHandler for RSS web views

[v6r8p11]

NEW: Applied patches from v6r7p27

*RSS
NEW: SpaceTokenOccupancyPolicy - ported from LHCbDIRAC 
NEW: db._checkTable done on service initialization ( removed dirac-rss-setup script doing it )

*Transformation
FIX: TaskManager - reset oJob for each task in prepareTransformationTasks()
BUGFIX: ValidateOutputDataAgent - typo fixed in getTransformationDirectories()
FIX: TransformationManagerHandler - use CS to get files statuses not to include in 
     processed file fraction calculation for the web monitoring pages

[v6r8p10]

NEW: Applied patches from v6r7p27

[v6r8p9]

*DMS
FIX: TransferAgent,dirac-dms-show-se-status, ResourceStatus,TaskManager - fixes
     needed for DMS components to use RSS status information
NEW: ReplicaManager - allow to get metadata for an LFN+SE as well as PFN+SE     

[v6r8p8]

*RSS
BUGFIX: dirac-rss-setup - added missing return of S_OK() result

[v6r8p7]

NEW: Applied patches from v6r7p24

*DMS
BUGFIX: LcgFileCatalogClient - bug in addFile()

*RSS
BUGFIX: fixed script dirac-rss-set-token, broken in the current release.
NEW: Statistics module - will be used in the future to provide detailed information 
     from the History of the elements 

[v6r8p6]

NEW: Applied patches from v6r7p23

*Transformation
FIX: TaskManager - allow prepareTransformationTasks to proceed if no OutputDataModule is defined
FIX: TransformationDB - remove INDEX(TaskID) from TransformationTasks. It produces a single counter 
     for the whole table instead of one per TransformationID
     
*WMS     
FIX: WMSUtilities - to allow support for EMI UI's for pilot submission we drop support for glite 3.1

[v6r8p5]

NEW: Applied patches from v6r7p22

*RSS
CHANGE: removed old tests and commented out files

*WMS
FIX: PoolXMLCatalog - proper addFile usage

*Transformation
CHANGE: TransformationAgent - clear replica cache when flushing or setting a file in the workdirectory

[v6r8p4]

*Transformation
FIX: The connection to the jobManager is done only at submission time
FIX: Jenkins complaints fixes

*WMS
BUGFIX: JobDB - CPUtime -> CPUTime
FIX: Jenkins complaints fixes

[v6r8p3]

*DMS
BUGFIX: LcgFileCatalogClient

[v6r8p2]

*DMS:
FIX: LcgFileCatalogClient - remove check for opening a session in __init__ as credentials are not yet set 

*Transformation
CHANGE: reuse RPC clients in Transformation System 

[v6r8p1]

*Core
FIX: dirac-deploy-scripts - restored regression w.r.t. support of scripts starting with "d"

*DMS
BUGFIX: LcgFileCatalogClient - two typos fixed

[v6r8]

CHANGE: Several fixes backported from the v7r0 integration branch

*Core
CHANGE: DictCache - uses global LockRing to avoid locks in multiprocessing
FIX: X509Chain - proxy-info showing an error when there's no CS

*DMS
FIX: TransferAgent - inside loop filter out waiting files dictionary
BUGFIX: dirac-admin-allow-se - there was a continue that was skipping the complete loop for 
        ARCHIVE elements
NEW: LcgFileCatalogClient - test return code in startsess lfc calls       

*WMS:
FIX: OptimizerExecutor, InputData, JobScheduling - check that site candidates have all the 
     replicas

*RSS: 
BUGFIX: ResourceStatus, RSSCacheNoThread - ensure that locks are always released

*Transformation
FIX: TaskManager - site in the job definition is taken into account when submitting
NEW: Transformation - get the allowed plugins from the CS /Operations/Transformations/AllowedPlugins
FIX: ValidateOutputDataAgent - self not needed for static methods

[v6r7p40]

*Resources
FIX: StorageElement class was not properly passing the lifetime argument for prestageFile method

[v6r7p39]

*Core
CHANGE: Grid - in executeGridCommand() allow environment script with arguments needed for ARC client

*DMS
FIX: DFC SEManager - DIP Storage can have a list of ports now

*Resources
FIX: ARCComputingElement - few fixes after debugging

[v6r7p38]

*Core
NEW: DISET FileHelper, TransferClient - possibility to switch off check sum

*Resources
NEW: ARCComputingElement - first version
NEW: StorageFactory - possibility to pass extra protocol parameters to storage object
NEW: DIPStorage - added CheckSum configuration option
BUGFIX: SSHComputingElement - use CE name in the pilot reference construction

*WMS
FIX: StalledJobAgent - if ExecTime < CPUTime make it equal to CPUTime

[v6r7p37]

*Framework
BUGFIX: NotificationDB - typos in SQL statement in purgeExpiredNotifications() 

*WMS
NEW: JobCleaningAgent - added scheduling sandbox LFN removal request 
     when deleting jobs
CHANGE: JobWrapper - report only error code as ApplicationError parameter 
        when payload finishes with errors    
NEW: SiteDirector - possibility to specify extensions to be installed in 
     pilots in /Operations/Pilots/Extensions option in order not to install
     all the server side extensions        

*DMS
CHANGE: FileCatalogFactory - use service path as default URL
CHANGE: FileCatalogFactory - use ObjectLoader to import catalog clients

*SMS
BUGFIX: StorageManagementDB, dirac-stager-monitor-jobs - small bug fixes ( sic, Daniela )

*Resources
CHANGE: DIPStorage - added possibility to specify a list of ports for multiple
        service end-points
CHANGE: InProcessComputingElement - demote log message when payload failure 
        to warning, the job will fail anyway
FIX: StalledJobAgent - if pilot reference is not registered, this is not an 
     error of the StalledJobAgent, no log.error() in  this case                
        
*RMS
CHANGE: RequestTask - ensure that tasks are executed with user credentials 
        even with respect to queries to DIRAC services ( useServerCertificate 
        flag set to false )        

[v6r7p36]

*WMS
FIX: CREAMCE, SiteDirector - make sure that the tmp executable is removed
CHANGE: JobWrapper - remove sending mails via Notification Service in case
        of job rescheduling
        
*SMS
FIX: StorageManagementDB - fix a race condition when old tasks are set failed 
     between stage submission and update.        

[v6r7p35]

*Stager
NEW: Stager API: dirac-stager-monitor-file, dirac-stager-monitor-jobs, 
     dirac-stager-monitor-requests, dirac-stager-show-stats

[v6r7p34]

*Transformation
FIX: TransformationCleaning Agent status was set to 'Deleted' instead of 'Cleaned'

[v6r7p33]

*Interfaces
FIX: Job.py - in setExecutable() - prevent changing the log file name string type

*StorageManagement
NEW: StorageManagementDB(Handler) - kill staging requests at the same time as 
     killing related jobs, closes #1510
FIX: StorageManagementDB - demote the level of several log messages       

[v6r7p32]

*DMS
FIX: StorageElementHandler - do not use getDiskSpace utility, use os.statvfs instead
CHANGE: StorageManagementDB - in getStageRequests() make MySQL do an UNIQUE selection 
        and use implicit loop to speed up queries for large results

*Resources
FIX: lsfce remote script - use re.search instead of re.match in submitJob() to cope with
     multipline output

[v6r7p31]

*WMS
FIX: SiteDirector - make possible more than one SiteDirector (with different pilot identity) attached 
     to a CE, ie sgm and pilot roles. Otherwise one is declaring Aborted the pilots from the other.

[v6r7p30]

*Core
CHANGE: X509Chain - added groupProperties field to the getCredentials() report
BUGFIX: InstallTools - in getSetupComponents() typo fixed: agent -> executor

[v6r7p29]

*DMS
CHANGE: FileCatalog - selection metadata is also returned as compatible metadata in the result
        of getCompatibleMetadata() call
NEW: FileCatalog - added path argument to getCompatibleMetadata() call
NEW: FileCatalogClient - added getFileUserMetadata()
BUGFIX: dirac-dms-fts-monitor - exit with code -1 in case of error

*Resources
FIX: CREAMComputingElement - check globus-url-copy result for errors when retrieving job output

[v6r7p28]

*DMS
BUGFIX: FileCatalog/DirectoryMetadata - wrong MySQL syntax 

[v6r7p27]

*Core
FIX: Mail.py - fix of the problem of colons in the mail's body

*Interfaces
NEW: Job API - added setSubmitPools(), setPlatform() sets ... "Platform"

*WMS
FIX: TaskQueueDB - use SystemConfig as Platform for matching ( if Platform is not set explicitly

*Resources
FIX: SSHComputingElement - use ssh host ( and not CE name ) in the pilot reference
BUGFIX: SSHGEComputingElement - forgotten return statement in _getJobOutputFiles()

*Framework
NEW: dirac-sys-sendmail - email's body can be taken from pipe. Command's argument 
     in this case will be interpreted as a destination address     

[v6r7p26]

*DMS
FIX: ReplicaManager - status names Read/Write -> ReadAccess/WriteAccess

[v6r7p25]

*Core
CHANGE: X509Chain - in getCredentials() failure to contact CS is not fatal, 
        can happen when calling dirac-proxy-init -x, for example

[v6r7p24]

*DMS
NEW: FileCatalog - added getFilesByMetadataWeb() to allow pagination in the Web 
     catalog browser
     
*WMS
CHANGE: WMSAdministrator, DiracAdmin - get banned sites list by specifying the status
        to the respective jobDB call     

[v6r7p23]

*Transformation
BUGFIX: TransformationDB - badly formatted error log message

*RMS
CHANGE: RequestDBMySQL - speedup the lookup of requests

*WMS
BUGFIX: dirac-dms-job-delete - in job selection by group

*DMS
FIX: LcgFileCatalogClient - getDirectorySize made compatible with DFC
BUGFIX: LcgFileCatalogClient - proper call of __getClientCertInfo()

[v6r7p22]

*Transformation
CHANGE: InputDataAgent - treats only suitable transformations, e.g. not the extendable ones. 
CHANGE: TransformationAgent - make some methods more public for easy overload

[v6r7p21]

*Core
FIX: Shifter - pass filePath argument when downloading proxy

[v6r7p20]

*DMS
CHANGE: StrategyHandler - move out SourceSE checking to TransferAgent
CHANGE: ReplicaManager, InputDataAgent - get active replicas
FIX: StorageElement, SRM2Storage - support for 'xxxAccess' statuses, checking results
     of return structures
     
*RSS
NEW: set configurable email address on the CS to send the RSS emails
NEW: RSSCache without thread in background
FIX: Synchronizer - moved to ResourceManager handler     

[v6r7p19]

*DMS
BUGFIX: ReplicaManager - in putAndRegister() SE.putFile() singleFile argument not used explicitly

[v6r7p18]

*WMS
FIX: StalledJobAgent - do not exit the loop over Completed jobs if accounting sending fails
NEW: dirac-wms-job-delete - allow to specify jobs to delete by job group and/or in a file
FIX: JobManifest - If CPUTime is not set, set it to MaxCPUTime value

[v6r7p17]

*Resources
FIX: SRM2Storage - treat properly "22 SRM_REQUEST_QUEUED" result code

[v6r7p16]

*DMS
FIX: StrategyHandler - do not proceed when the source SE is not valid for read 
BUGFIX: StorageElement - putFile can take an optional sourceSize argument
BUGFIX: ReplicaManager - in removeFile() proper loop on failed replicas

*RSS
FIX: SpaceTokenOccupancyCommand, CacheFeederAgent - add timeout when calling lcg_util commands

*WMS
FIX: JobManifest - take all the SubmitPools defined in the TaskQueueAgent 
NEW: StalledJobAgent - declare jobs stuck in Completed status as Failed

[v6r7p15]

*Core
BUGFIX: SocketInfo - in host identity evaluation

*DMS
BUGFIX: FileCatalogHandler - missing import os

*Transformation
CHANGE: JobManifest - getting allowed job types from operations() section 

[v6r7p14]

*DMS
CHANGE: StorageElementProxy - removed getParameters(), closes #1280
FIX: StorageElementProxy - free the getFile space before the next file
FIX: StorageElement - added getPFNBase() to comply with the interface

*Interfaces
CHANGE: Dirac API - allow lists of LFNs in removeFile() and removeReplica()

*WMS
CHANGE: JobSchedulingAgent(Executor) - allow both BannedSite and BannedSites JDL option

*RSS
FIX: ElementInspectorAgent - should only pick elements with rss token ( rs_svc ).
FIX: TokenAgent - using 4th element instead of the 5th. Added option to set admin email on the CS.

[v6r7p13]

*Core
FIX: Resources - in getStorageElementSiteMapping() return only sites with non-empty list of SEs

*DMS
FIX: StorageElement - restored the dropped logic of using proxy SEs
FIX: FileCatalog - fix the UseProxy /LocalSite/Catalog option

*Transformation
FIX: TransformationDB - use lower() string comparison in extendTransformation()

[v6r7p12]

*WMS
BUGFIX: JobManifest - get AllowedSubmitPools from the /Systems section, not from /Operations

*Core
NEW: Resources helper - added getSites(), getStorageElementSiteMapping()

*DMS
CHANGE: StrategyHandler - use getStorageElementSiteMapping helper function
BUGFIX: ReplicaManager - do not modify the loop dictionary inside the loop

[v6r7p11]

*Core
CHANGE: Subprocess - put the use of watchdog in flagging

[v6r7p10]

*Core
NEW: Logger - added getLevel() method, closes #1292
FIX: Subprocess - returns correct structure in case of timeout, closes #1295, #1294
CHANGE: TimeOutExec - dropped unused utility
FIX: Logger - cleaned unused imports

*RSS
CHANGE: ElementInspectorAgent - do not use mangled name and removed shifterProxy agentOption

[v6r7p9]

*Core
BUGFIX: InstallTools - MySQL Port should be an integer

[v6r7p8]

*Core
FIX: Subprocess - consistent timeout error message

*DMS
NEW: RemovalTask - added bulk removal
FIX: StrategyHandler - check file source CEs
CHANGE: DataIntegrityClient - code beautification
CHANGE: ReplicaManager - do not check file existence if replica information is queried anyway,
        do not fail if file to be removed does not exist already. 

[v6r7p7]

FIX: Several fixes to allow automatic code documentation

*Core
NEW: InstallTools - added mysqlPort and mysqlRootUser

*DMS
CHANGE: ReplicaManager - set possibility to force the deletion of non existing files
CHANGE: StrategyHandler - better handling of checksum check during scheduling 

[v6r7p6]

*Core
FIX: dirac-install - restore signal alarm if downloadable file is not found
FIX: Subprocess - using Manager proxy object to pass results from the working process

*DMS:
CHANGE: StorageElement - removed overwride mode
CHANGE: removed obsoleted dirac-dms-remove-lfn-replica, dirac-dms-remove-lfn
NEW: FTSMonitorAgent - filter out sources with checksum mismatch
FIX: FTSMonitorAgent, TransferAgent - fix the names of the RSS states

*RSS
NEW: ElementInspectorAgent runs with a variable number of threads which are automatically adjusted
NEW: Added policies to force a particular state, can be very convenient to keep something Banned for example.
NEW: policy system upgrade, added finer granularity when setting policies and actions

*WMS
NEW: SiteDirector- allow to define pilot DN/Group in the agent options
CHANGE: JobDescription, JobManifest - take values for job parameter verification from Operations CS section

[v6r7p5]

*Interfaces
BUGFIX: dirac-wms-job-get-output - properly treat the case when output directory is not specified 

[v6r7p4]

*Core
FIX: Subprocess - avoid that watchdog kills the executor process before it returns itself

*Framework
BUGFIX: ProxuManagerClient - wrong time for caching proxies

*RSS
FIX: removed obsoleted methods

*DMS
NEW: FileCatalog - added findFilesByMetadataDetailed - provides detailed metadata for 
     selected files

[v6r7p3]

*DMS
FIX: FTSMonitorAgent - logging less verbose

*Transformation
FIX: TransformationAgent - use the new CS defaults locations
FIX: Proper agent initialization
NEW: TransformationPlaugin - in Broadcast plugin added file groupings by number of files, 
     make the TargetSE always defined, even if the SourceSE list contains it 

*ResourceStatus
FIX: Added the shifter's proxy to several agents

*RMS
FIX: RequestContainer - the execution order was not properly set for the single files 

*Framework:
BUGFIX: ProxyManagerClient - proxy time can not be shorter than what was requested

[v6r7p2]

*Core
FIX: dirac-configure - switch to use CS before checking proxy info

*Framework
NEW: dirac-sys-sendmail new command
NEW: SystemAdmininistratorCLI - added show host, uninstall, revert commands
NEW: SystemAdmininistratorHandler - added more info in getHostInfo()
NEW: SystemAdmininistratorHandler - added revertSoftware() interface

*Transformation
FIX: TransformationCleaningAgent - check the status of returned results

[v6r7p1]

*Core
FIX: Subprocess - finalize the Watchdog closing internal connections after a command execution
CHANGE: add timeout for py(shell,system)Call calls where appropriate
CHANGE: Shifter - use gProxyManager in a way that allows proxy caching

*Framework
NEW: ProxyManagerClient - allow to specify validity and caching time separately
FIX: ProxyDB - replace instead of delete+insert proxy in __storeVOMSProxy

*DMS
NEW: FTSMonitorAgent - made multithreaded for better efficiency
FIX: dirac-dms-add-file - allow LFN: prefix for lfn argument

*WMS
NEW: dirac-wms-job-get-output, dirac-wms-job-status - allow to retrieve output for a job group
FIX: TaskQueueDB - fixed selection SQL in __generateTQMatchSQL()
CHANGE: OptimizerExecutor - reduce diversity of MinorStatuses for failed executors

*Resources
FIX: CREAMComputingElement - remove temporary JDL right after the submission 

[v6r6p21]

*DMS
BUGFIX: TransformationCleaningAgent - use the right signature of cleanMetadataCatalogFiles() call

[v6r6p20]

*DMS
FIX: RegistrationTask - properly escaped error messages
BUGFIX: DirectoryMetadata - use getFileMetadataFields from FileMetadata in addMetadataField()
NEW: When there is a missing source error spotted during FTS transfer, file should be reset 
     and rescheduled again until maxAttempt (set to 100) is reached

*WMS
FIX: JobScheduling - fix the site group logic in case of Tier0

[v6r6p19]

*DMS
BUGFIX: All DMS agents  - set up agent name in the initialization

*Core
NEW: Subprocess - timeout wrapper for subprocess calls
BUGFIX: Time - proper interpreting of 0's instead of None
CHANGE: DISET - use cStringIO for ANY read that's longer than 16k (speed improvement) 
        + Less mem when writing data to the net
FIX: Os.py - protection against failed "df" command execution       
NEW: dirac-info prints lcg bindings versions
CHANGE: PlotBase - made a new style class 
NEW: Subprocess - added debug level log message

*Framework
NEW: SystemAdministratorIntegrator client for collecting info from several hosts
NEW: SystemAdministrator - added getHostInfo()
FIX: dirac-proxy-init - always check for errors in S_OK/ERROR returned structures
CHANGE: Do not accept VOMS proxies when uploading a proxy to the proxy manager

*Configuration
FIX: CE2CSAgent - get a fresh copy of the cs data before attempting to modify it, closes #1151
FIX: Do not create useless backups due to slaves connecting and disconnecting
FIX: Refresher - prevent retrying with 'Insane environment'

*Accounting
NEW: Accounting/Job - added validation of reported values to cope with the weird Yandex case
FIX: DBUtils - take into account invalid values, closes #949

*DMS
FIX: FTSSubmitAgent - file for some reason rejected from submission should stay in 'Waiting' in 
     TransferDB.Channel table
FIX: FTSRequest - fix in the log printout     
CHANGE: dirac-dms-add-file removed, dirac-dms-add-files renamed to dirac-dms-add-file
FIX: FileCatalogCLI - check the result of removeFile call
FIX: LcgFileCatalogClient - get rid of LHCb specific VO evaluation
NEW: New FileCatalogProxy service - a generalization of a deprecated LcgFileCatalog service
FIX: Restored StorageElementProxy functionality
CHANGE: dirac-dms-add-file - added printout
NEW: FileCatalog(Factory), StorageElement(Factory) - UseProxy flag moved to /Operations and /LocalSite sections

*RSS
NEW:  general reimplementation: 
      New DB schema using python definition of tables, having three big blocks: Site, Resource and Node.
      MySQLMonkey functionality almost fully covered by DB module, eventually will disappear.
      Services updated to use new database.
      Clients updated to use new database.
      Synchronizer updated to fill the new database. When helpers will be ready, it will need an update.
      One ElementInspectorAgent, configurable now is hardcoded.
      New Generic StateMachine using OOP.
      Commands and Policies simplified.
      ResourceStatus using internal cache, needs to be tested with real load.
      Fixes for the state machine
      Replaced Bad with Degraded status ( outside RSS ).
      Added "Access" to Read|Write|Check|Remove SE statuses wherever it applies.
      ResourceStatus returns by default "Active" instead of "Allowed" for CS calls.
      Caching parameters are defined in the CS
FIX: dirac-admin-allow/ban-se - allow a SE on Degraded ( Degraded->Active ) and ban a SE on Probing 
     ( Probing -> Banned ). In practice, Active and Degraded are "usable" states anyway.            
      
*WMS
FIX: OptimizerExecutor - failed optimizations will still update the job     
NEW: JobWrapper - added LFNUserPrefix VO specific Operations option used for building user LFNs
CHANGE: JobDB - do not interpret SystemConfig in the WMS/JobDB
CHANGE: JobDB - Use CPUTime JDL only, keep MaxCPUTime for backward compatibility
CHANGE: JobWrapper - use CPUTime job parameter instead of MaxCPUTime
CHANGE: JobAgent - use CEType option instead of CEUniqueID
FIX: JobWrapper - do not attempt to untar directories before having checked if they are tarfiles 
NEW: dirac-wms-job-status - get job statuses for jobs in a given job group
 
*SMS
FIX: StorageManagementDB - when removing unlinked replicas, take into account the case where a
     staging request had been submitted, but failed
      
*Resources    
NEW: glexecCE - add new possible locations of the glexec binary: OSG specific stuff and in last resort 
     looking in the PATH    
NEW: LcgFileCatalogClient - in removeReplica() get the needed PFN inside instead of providing it as an argument     
      
*TS      
CHANGE: Transformation types definition are moved to the Operations CS section

*Interfaces
FIX: Dirac.py - CS option Scratchdir was in LocalSite/LocalSite
FIX: Dirac.py - do not define default catalog, use FileCatalog utility instead

[v6r6p19]

*DMS
BUGFIX: All DMS agents  - set up agent name in the initialization

[v6r6p18]

*Transformation
CHANGE: /DIRAC/VOPolicy/OutputDataModule option moved to <Operations>/Transformations/OutputDataModule

*Resources
FIX: ComputingElement - properly check if the pilot proxy has VOMS before adding it to the payload 
     when updating it

*WMS
BUGFIX: JobSanity - fixed misspelled method call SetParam -> SetParameter

[v6r6p17]

*Transformation
BUGFIX: TransformationAgent - corrected  __getDataReplicasRM()

[v6r6p16]

*DMS
FIX: Agents - proper __init__ implementation with arguments passing to the super class
FIX: LcgFileCatalogClient - in removeReplica() reload PFN in case it has changed

[v6r6p15]

*Framework
BUGFIX: ErrorMessageMonitor - corrected updateFields call 

*DMS:
NEW: FTSMonitorAgent completely rewritten in a multithreaded way

*Transformation
FIX: InputDataAgent - proper instantiation of TransformationClient
CHANGE: Transformation - several log message promoted from info to notice level

[v6r6p14]

*Transformation
FIX: Correct instantiation of agents inside several scripts
CHANGE: TransformationCleaningAgent - added verbosity to logs
CHANGE: TransformationAgent - missingLFC to MissingInFC as it could be the DFC as well
FIX: TransformationAgent - return an entry for all LFNs in __getDataReplicasRM

*DMS
FIX: TransferAgent - fix exception reason in registerFiles()

[v6r6p13]

*DMS
CHANGE: TransferAgent - change RM call from getCatalogueReplicas to getActiveReplicas. 
        Lowering log printouts here and there

[v6r6p12]

*DMS
BUGFIX: RemovalTask - Replacing "'" by "" in error str set as attribute for a subRequest file. 
        Without that request cannot be updated when some nasty error occurs.

[v6r6p11]

*RMS:
BUGFIX: RequestClient - log string formatting

*DMS
BUGFIX: RemovalTask - handling for files not existing in the catalogue

*Transformation
FIX: TransformationManager - ignore files in NotProcessed status to get the % of processed files

*Interfaces
FIX: Fixes due to the recent changes in PromptUser utility

[v6r6p10]

*RMS
FIX: RequestDBMySQL - better escaping of queries 

*WMS
FIX: SiteDirector - get compatible platforms before checking Task Queues for a site

[v6r6p9]

*Core
FIX: Utilities/PromptUser.py - better user prompt

*Accounting
NEW: Add some validation to the job records because of weird data coming from YANDEX.ru

*DMS
BUGFIX: ReplicaManager - typo errStr -> infoStr in __replicate()
FIX: FTSRequest - fixed log message

*WMS
FIX: SiteDirector - use CSGlobals.getVO() call instead of explicit CS option

[v6r6p8]

*Transformation
BUGFIX: TransformationDB - typo in getTransformationFiles(): iterValues -> itervalues

[v6r6p7]

*Resources
FIX: StorageFactory - uncommented line that was preventing the status to be returned 
BUGFIX: CE remote scripts - should return status and not call exit()
BUGFIX: SSHComputingElement - wrong pilot ID reference

[v6r6p6]

*WMS
FIX: TaskQueueDB - in findOrphanJobs() retrieve orphaned jobs as list of ints instead of list of tuples
FIX: OptimizerExecutor - added import of datetime to cope with the old style optimizer parameters

*Transformation
FIX: TransformationAgent - fix finalization entering in an infinite loop
NEW: TransformationCLI - added resetProcessedFile command
FIX: TransformationCleaningAgent - treating the archiving delay 
FIX: TransformationDB - fix in getTransformationFiles() in case of empty file list

[v6r6p5]

*Transformation
FIX: TransformationAgent - type( transClient -> transfClient )
FIX: TransformationAgent - self._logInfo -> self.log.info
FIX: TransformationAgent - skip if no Unused files
FIX: TransformationAgent - Use CS option for replica cache lifetime
CHANGE: TransformationAgent - accept No new Unused files every [6] hours

[v6r6p4]

*DMS
FIX: TransferAgent - protection for files that can not be scheduled
BUGFIX: TransferDB - typo (instIDList - > idList ) fixed

*Transformation
BUGFIX: TransformationAgent - typo ( loginfo -> logInfo )

[v6r6p3]

FIX: merged in patch v6r5p14

*Core
BUGFIX: X509Chain - return the right structure in getCredentials() in case of failure
FIX: dirac-deploy-scripts.py - allow short scripts starting from "d"
FIX: dirac-deploy-scripts.py - added DCOMMANDS_PPID env variable in the script wrapper
FIX: ExecutorReactor - reduced error message dropping redundant Task ID 

*Interfaces
BUGFIX: Dirac.py - allow to pass LFN list to replicateFile()

*DMS
FIX: FileManager - extra check if all files are available in _findFiles()
BUGFIX: FileCatalogClientCLI - bug in DirectoryListing

[v6r6p2]

FIX: merged in patch v6r5p13

*WMS
FIX: SiteDirector - if no community set, look for DIRAC/VirtualOrganization setting

*Framework
FIX: SystemLoggingDB - LogLevel made VARCHAR in the MessageRepository table
FIX: Logging - several log messages are split in fixed and variable parts
FIX: SystemLoggingDB - in insertMessage() do not insert new records in auxiliary tables if they 
     are already there

[v6r6p1]

*Core:
CHANGE: PromptUser - changed log level of the printout to NOTICE
NEW: Base Client constructor arguments are passed to the RPCClient constructor

*DMS:
NEW: FTSRequest - added a prestage mechanism for source files
NEW: FileCatalogClientCLI - added -f switch to the size command to use raw faile tables 
     instead of storage usage tables
NEW: FileCatalog - added orphan directory repair tool
NEW: FIleCatalog - more counters to control the catalog sanity     

*WMS:
FIX: SandboxStoreClient - no more kwargs tricks
FIX: SandboxStoreClient returns sandbox file name in case of upload failure to allow failover
FIX: dirac-pilot - fixed VO_%s_SW_DIR env variable in case of OSG

*TS:
FIX: TransformationManagerHandler - avoid multiple Operations() instantiation in 
     getTransformationSummaryWeb()

[v6r6]

*Core
CHANGE: getDNForUsername helper migrated from Core.Security.CS to Registry helper
NEW: SiteSEMapping - new utilities getSitesGroupedByTierLevel(), getTier1WithAttachedTier2(),
     getTier1WithTier2
CHANGE: The DIRAC.Core.Security.CS is replaced by the Registry helper     
BUGFIX: dirac-install - properly parse += in .cfg files
FIX: Graphs.Utilities - allow two lines input in makeDataFromCVS()
FIX: Graphs - allow Graphs package usage if even matplotlib is not installed
NEW: dirac-compile-externals will retrieve the Externals compilation scripts from it's new location 
     in github (DIRACGrid/Externals)
NEW: Possibility to define a thread-global credentials for DISET connections (for web framework)
NEW: Logger - color output ( configurable )
NEW: dirac-admin-sort-cs-sites - to sort sites in the CS
CHANGE: MessageClient(Factor) - added msgClient attribute to messages
NEW: Core.Security.Properties - added JOB_MONITOR and USER_MANAGER properties

*Configuration
NEW: Registry - added getAllGroups() method

*Framework
NEW: SystemAdministratorClientCLI - possibility to define roothPath and lcgVersion when updating software

*Accounting
NEW: JobPlotter - added Normalized CPU plots to Job accounting
FIX: DBUtils - plots going to greater granularity

*DMS
NEW: FileCatalog - storage usage info stored in all the directories, not only those with files
NEW: FileCatalog - added utility to rebuild storage usage info from scratch
FIX: FileCatalog - addMetadataField() allow generic types, e.g. string
FIX: FileCatalog - path argument is normalized before usage in multiple methods
FIX: FileCatalog - new metadata for files(directories) should not be there before for directories(files)
NEW: FileCatalog - added method for rebuilding DirectoryUsage data from scratch 
NEW: FileCatalog - Use DirectoryUsage mechanism for both logical and physical storage
CHANGE: FileCatalog - forbid removing non-empty directories
BUGFIX: FileCatalogClientCLI - in do_ls() check properly the path existence
FIX: FileCatalogClientCLI - protection against non-existing getCatalogCounters method in the LFC client
FIX: DMS Agents - properly call superclass constructor with loadName argument
FIX: ReplicaManager - in removeFile() non-existent file is marked as failed
FIX: Make several classes pylint compliant: DataIntegrityHandler, DataLoggingHandler,
     FileCatalogHandler, StorageElementHandler, StorageElementProxyHandler, TransferDBMonitoringHandler
FIX: LogUploadAgent - remove the OSError exception in __replicate()
FIX: FileCatalogClientCLI - multiple check of proper command inputs,
     automatic completion of several commands with subcommands,
     automatic completion of file names
CHANGE: FileCatalogClientCLI - reformat the output of size command 
FIX: dirac-admin-ban-se - allow to go over all options read/write/check for each SE      
NEW: StrategyHandler - new implementation to speed up file scheduling + better error reporting
NEW: LcgFileCatalogProxy - moved from from LHCbDirac to DIRAC
FIX: ReplicaManager - removed usage of obsolete "/Resources/StorageElements/BannedTarget" 
CHANGE: removed StorageUsageClient.py
CHANGE: removed obsoleted ProcessingDBAgent.py

*WMS
CHANGE: RunNumber job parameter was removed from all the relevant places ( JDL, JobDB, etc )
NEW: dirac-pilot - add environment setting for SSH and BOINC CEs
NEW: WMSAdministrator - get output for non-grid CEs if not yet in the DB
NEW: JobAgent - job publishes BOINC parameters if any
CHANGE: Get rid of LHCbPlatform everywhere except TaskQueueDB
FIX: SiteDirector - provide list of sites to the Matcher in the initial query
FIX: SiteDirector - present a list of all groups of a community to match TQs
CHANGE: dirac-boinc-pilot dropped
CHANGE: TaskQueueDirector does not depend on /LocalSite section any more
CHANGE: reduced default delays for JobCleaningAgent
CHANGE: limit the number of jobs received by JobCleaningAgent
CHANGE: JobDB - use insertFields instead of _insert
CHANGE: Matcher, TaskQueueDB - switch to use Platform rather than LHCbPlatform retaining LHCbPlatform compatibility
BUGFIX: Matcher - proper reporting pilot site and CE
CHANGE: JobManager - improved job Killing/Deleting logic
CHANGE: dirac-pilot - treat the OSG case when jobs on the same WN all run in the same directory
NEW: JobWrapper - added more status reports on different failures
FIX: PilotStatusAgent - use getPilotProxyFromDIRACGroup() instead of getPilotProxyFromVOMSGroup()
CHANGE: JobMonitoringHandler - add cutDate and condDict parameters to getJobGroup()
NEW: JobMonitoringHandler - check access rights with JobPolicy when accessing job info from the web
NEW: JobManager,JobWrapper - report to accounting jobs in Rescheduled final state if rescheduling is successful
FIX: WMSAdministrator, SiteDirector - store only non-empty pilot output to the PilotDB
NEW: added killPilot() to the WMSAdministrator interface, DiracAdmin and dirac-admin-kill-pilot command
NEW: TimeLeft - renormalize time left using DIRAC Normalization if available
FIX: JobManager - reconnect to the OptimizationMind in background if not yet connected
CHANGE: JobManifest - use Operations helper
NEW: JobCleaningAgent - delete logging records from JobLoggingDB when deleting jobs

*RMS
FIX: RequestDBFile - better exception handling in case no JobID supplied
FIX: RequestManagerHandler - make it pylint compliant
NEW: RequestProxyHandler - is forwarding requests from voboxes to central RequestManager. 
     If central RequestManager is down, requests are dumped into file cache and a separate thread 
     running in background is trying to push them into the central. 
CHANGE: Major revision of the code      
CHANGE: RequestDB - added index on SubRequestID in the Files table
CHANGE: RequestClient - readRequestForJobs updated to the new RequetsClient structure

*RSS
NEW: CS.py - Space Tokens were hardcoded, now are obtained after scanning the StorageElements.

*Resources
FIX: SSHComputingElement - enabled multiple hosts in one queue, more debugging
CHANGE: SSHXXX Computing Elements - define SSH class once in the SSHComputingElement
NEW: SSHComputingElement - added option to define private key location
CHANGE: Get rid of legacy methods in ComputingElement
NEW: enable definition of ChecksumType per SE
NEW: SSHBatch, SSHCondor Computing Elements
NEW: SSHxxx Computing Elements - using remote control scripts to better capture remote command errors
CHANGE: put common functionality into SSHComputingElement base class for all SSHxxx CEs
NEW: added killJob() method tp all the CEs
NEW: FileCatalog - take the catalog information info from /Operations CS section, if defined there, 
     to allow specifications per VO 

*Interfaces
CHANGE: Removed Script.initialize() from the API initialization
CHANGE: Some general API polishing
FIX: Dirac.py - when running in mode="local" any directory in the ISB would not get untarred, 
     contrary to what is done in the JobWrapper

*TS
BUGFIX: TaskManager - bug fixed in treating tasks with input data
FIX: TransformationCleaningAgent - properly call superclass constructor with loadName argument
NEW: TransformationCleaningAgent - added _addExtraDirectories() method to extend the list of
     directories to clean in a subclass if needed
CHANGE: TransformationCleaningAgent - removed usage of StorageUsageClient     
NEW: TransformationAgent is multithreaded now ( implementation moved from LHCbDIRAC )
NEW: added unit tests
NEW: InputDataAgent - possibility to refresh only data registered in the last predefined period of time 
NEW: TransformationAgent(Client) - management of derived transformations and more ported from LHCbDIRAC
BUGFIX: TransformationDB - wrong SQL statement generation in setFileStatusForTransformation()

[v6r5p14]

*Core
NEW: Utilities - added Backports utility

*WMS
FIX: Use /Operations/JobScheduling section consistently, drop /Operations/Matching section
NEW: Allow VO specific share correction plugins from extensions
FIX: Executors - several fixes

[v6r5p13]

*WMS
FIX: Executors - VOPlugin will properly send and receive the params
NEW: Correctors can be defined in an extension
FIX: Correctors - Properly retrieve info from the CS using the ops helper

[v6r5p12]

FIX: merged in patch v6r4p34

[v6r5p11]

FIX: merged in patch v6r4p33

*Core
FIX: MySQL - added offset argument to buildConditions()

[v6r5p10]

FIX: merged in patch v6r4p32

[v6r5p9]

FIX: merged in patch v6r4p30

[v6r5p8]

FIX: merged in patch v6r4p29

[v6r5p7]

FIX: merged in patch v6r4p28

[v6r5p6]

FIX: merged in patch v6r4p27

*Transformation
BUGFIX: TransformationDB - StringType must be imported before it can be used

*RSS
NEW: CS.py - Space Tokens were hardcoded, now are obtained after scanning the StorageElements.

[v6r5p5]

FIX: merged in patch v6r4p26

[v6r5p4]

FIX: merged in patch v6r4p25

[v6r5p3]

*Transformation
FIX: merged in patch v6r4p24

[v6r5p2]

*Web
NEW: includes DIRACWeb tag web2012092101

[v6r5p1]

*Core
BUGFIX: ExecutorMindHandler - return S_OK() in the initializeHandler
FIX: OptimizationMindHandler - if the manifest is not dirty it will not be updated by the Mind

*Configuration
NEW: Resources helper - added getCompatiblePlatform(), getDIRACPlatform() methods

*Resources
FIX: SSHComputingElement - add -q option to ssh command to avoid banners in the output
FIX: BOINCComputingElement - removed debugging printout
FIX: ComputingElement - use Platform CS option which will be converted to LHCbPlatform for legacy compatibility

*DMS
FIX: RequestAgentBase - lowering loglevel from ALWAYS to INFO to avoid flooding SystemLogging

*WMS:
FIX: SiteDirector - provide CE platform parameter when interrogating the TQ
FIX: GridPilotDirector - publish pilot OwnerGroup rather than VOMS role
FIX: WMSUtilities - add new error string into the parsing of the job output retrieval

[v6r5]

NEW: Executor framework

*Core
NEW: MySQL.py - added Test case for Time.dateTime time stamps
NEW: MySQL.py - insertFields and updateFields can get values via Lists or Dicts
NEW: DataIntegrityDB - use the new methods from MySQL and add test cases
NEW: DataIntegrityHandler - check connection to DB and create tables (or update their schema)
NEW: DataLoggingDB - use the new methods from MySQL and add test cases
NEW: DataLoggingHandler - check connection to DB and create tables (or update their schema)
FIX: ProcessPool - killing stuck workers after timeout
CHANGE: DB will throw a RuntimeException instead of a sys.exit in case it can't contact the DB
CHANGE: Several improvements on DISET
CHANGE: Fixed all DOS endings to UNIX
CHANGE: Agents, Services and Executors know how to react to CSSection/Module and react accordingly
NEW: install tools are updated to deal with executors
FIX: dirac-install - add -T/--Timeout option to define timeout for distribution downloads
NEW: dirac-install - added possibility of defining dirac-install's global defaults by command line switch
BUGFIX: avoid PathFinder.getServiceURL and use Client class ( DataLoggingClient,LfcFileCatalogProxyClient ) 
FIX: MySQL - added TIMESTAMPADD and TIMESTAMPDIFF to special values not to be scaped by MySQL
NEW: ObjectLoader utility
CHANGE: dirac-distribution - added global defaults flag and changed the flag to -M or --defaultsURL
FIX: Convert to string before trying to escape value in MySQL
NEW: DISET Services - added PacketTimeout option
NEW: SystemLoggingDB - updated to use the renewed MySQL interface and SQL schema
NEW: Added support for multiple entries in /Registry/DefaultGroup, for multi-VO installations
CHANGE: Component installation procedure updated to cope with components inheriting Modules
CHANGE: InstallTools - use dirac- command in runit run scripts
FIX: X509Chain - avoid a return of error when the group is not valid
FIX: MySQL - reduce verbosity of log messages when high level methods are used
CHANGE: Several DB classes have been updated to use the MySQL buildCondition method
NEW: MySQL - provide support for greater and smaller arguments to all MySQL high level methods
FIX: Service.py - check all return values from all initializers

*Configuration
CHANGE: By default return option and section lists ordered as in the CS
NEW: ConfigurationClient - added function to refresh remote configuration

*Framework
FIX: Registry.findDefaultGroup will never return False
CHANGE: ProxyManager does not accept proxies without explicit group
CHANGE: SystemAdministratorHandler - force refreshing the configuration after new component setup

*RSS
CHANGE: removed code execution from __init__
CHANGE: removed unused methods
NEW: Log all policy results 

*Resources
NEW: updated SSHComputingElement which allows multiple job submission
FIX: SGETimeLeft - better parsing of the batch system commands output
FIX: InProcessComputingElement - when starting a new job discard renewal of the previous proxy
NEW: BOINCComputingElement - new CE client to work with the BOINC desktop grid infrastructure 

*WMS
CHANGE: WMS Optimizers are now executors
CHANGE: SandboxStoreClient can directly access the DB if available
CHANGE: Moved JobDescription and improved into JobManifest
FIX: typo in JobLoggingDB
NEW: JobState/CachedJobState allow access to the Job via DB/JobStateSync Service automatically
BUGFIX: DownloadInputData - when not enough disk space, message was using "buffer" while it should be using "data"
FIX: the sandboxmetadataDB explosion when using the sandboxclient without direct access to the DB
NEW: Added support for reset/reschedule in the OptimizationMind
CHANGE: Whenever a DB is not properly initialized it will raise a catchable RuntimeError exception 
        instead of silently returning
FIX: InputDataResolution - just quick mod for easier extensibility, plus removed some LHCb specific stuff
NEW: allow jobids in a file in dirac-wms-job-get-output
NEW: JobManager - zfill in %n parameter substitution to allow alphabetical sorting
NEW: Directors - added checking of the TaskQueue limits when getting eligible queues
CHANGE: Natcher - refactor to simpify the logic, introduced Limiter class
CHANGE: Treat MaxCPUTime and CPUTime the same way in the JDL to avoid confusion
NEW: SiteDirector - added options PilotScript, MaxPilotsToSubmit, MaxJobsInFillMode
BUGFIX: StalledJobAgent - use cpuNormalization as float, not string 
FIX: Don't kill an executor if a task has been taken out from it
NEW: dirac-boinc-pilot - pilot script to be used on the BOINC volunteer nodes
FIX: SiteDirector - better handling of tokens and filling mode 
NEW: Generic pilot identities are automatically selected by the TQD and the SiteDirector 
     if not explicitly defined in /Pilot/GenericDN and GenericGroup
NEW: Generic pilot groups can have a VO that will be taken into account when selecting generic 
     credentials to submit pilots
NEW: Generic pilots that belong to a VO can only match jobs from that VO
NEW: StalledJobAgent - added rescheduling of jobs stuck in Matched or Rescheduled status
BUGFIX: StalledJobAgent - default startTime and endTime to "now", avoid None value
NEW: JobAgent - stop after N failed matching attempts (nothing to do), use StopAfterFailedMatches option
CHANGE: JobAgent - provide resource description as a dictionary to avoid extra JDL parsing by the Matcher
CHANGE: Matcher - report pilot info once instead of sending it several times from the job
CHANGE: Matcher - set the job site instead of making a separate call to JobStateUpdate
NEW: Matcher - added Matches done and matches OK statistics
NEW: TaskQueue - don't delete fresh task queues. Wait 5 minutes to do so.
CHANGE: Disabled TQs can also be matched, if no jobs are there, a retry will be triggered

*Transformation
FIX: TransformationAgent - a small improvement: now can pick the prods status to handle from the CS, 
     plus few minor corrections (e.g. logger messages)
FIX: TransformationCLI - take into accout possible failures in resetFile command     

*Accounting
NEW: AccountingDB - added retrieving RAW records for internal stuff
FIX: AccountingDB - fixed some logic for readonly cases
CHANGE: Added new simpler and faster bucket insertion mechanism
NEW: Added more info when rebucketing
FIX: Calculate the rebucket ETA using remaining records to be processed instead of the total records to be processed
FIX: Plots with no data still carry the plot name

*DMS
NEW: SRM2Storage - added retry in the gfal calls
NEW: added new FTSCleaningAgent cleaning up TransferDB tables
FIX: DataLoggingClient and DataLoggingDB - tests moved to separate files
CHANGE: request agents cleanup

*RMS
CHANGE: Stop using RequestAgentMixIn in the request agents

[v6r4p34]

*DMS
BUGFIX: FileCatalogCLI - fixed wrong indentation
CHANGE: RegistrationTask - removed some LHCb specific defaults

[v6r4p33]

*DMS
CHANGE: FTSRequest - be more verbose if something is wrong with file

[v6r4p32]

*WMS
FIX: StalledJobAgent - avoid exceptions in the stalled job accounting reporting

*DMS
NEW: FTSMonitorAgent - handling of expired FTS jobs 

*Interfaces
CHANGE: Dirac.py - attempt to retrieve output sandbox also for Completed jobs in retrieveRepositorySandboxes()

[v6r4p30]

*Core
BUGFIX: dirac-admin-bdii-ce-voview - proper check of the result structure

*Interfaces
FIX: Dirac.py, Job.py - allow to pass environment variables with special characters

*DMS
NEW: FileCatalogCLI - possibility to sort output in the ls command

*WMS:
FIX: JobWrapper - interpret environment variables with special characters 

[v6r4p29]

*RMS
BUGFIX: RequestDBMySQL - wrong indentation in __updateSubRequestFiles()

[v6r4p28]

*Interfaces
CHANGE: Dirac.py, DiracAdmin.py - remove explicit timeout on RPC client instantiation

*RSS
FIX: CS.py - fix for updated CS location (backward compatible)

*DMS
BUGFIX: StrategyHandler - bug fixed determineReplicationTree()
FIX: FTSRequest - add checksum string to SURLs file before submitting an FTS job

*WMS
FIX: JobWrapper - protection for double quotes in JobName
CHANGE: SiteDirector - switched some logging messages from verbose to info level

*RMS
NEW: Request(Client,DBMySQL,Manager) - added readRequestsForJobs() method

[v6r4p27]

*DMS
FIX: SRM2Storage - removed hack for EOS (fixed server-side)

*Transformation
CHANGE: TransformationClient - limit to 100 the number of transformations in getTransformations()
NEW: TransformationAgent - define the transformations type to use in the configuration

*Interfaces
FIX: Job.py -  fix for empty environmentDict (setExecutionEnv)

[v6r4p26]

*Transformation
BUGFIX: TransformationClient - fixed calling sequence in rpcClient.getTransformationTasks()
NEW: TransformationClient - added log messages in verbose level.

[v6r4p25]

*DMS
BUGFIX: StrategyHandler - sanity check for wrong replication tree 

[v6r4p24]

*Core
NEW: MySQL - add 'offset' argument to the buildCondition()

*Transformation
FIX: TransformationAgent - randomize the LFNs for removal/replication case when large number of those
CHANGE: TransformationClient(DB,Manager) - get transformation files in smaller chunks to
        improve performance
FIX: TransformationAgent(DB) - do not return redundant LFNs in getTransformationFiles()    

[v6r4p23]

*Web
NEW: includes DIRACWeb tag web2012092101

[v6r4p22]

*DMS
FIX: SRM2Storage - fix the problem with the CERN-EOS storage 

[v6r4p21]

*Core
BUGFIX: SGETimeLeft - take into account dd:hh:mm:ss format of the cpu consumed

[v6r4p20]

*WMS
BUGFIX: PilotDirector, GridPilotDirector - make sure that at least 1 pilot is to be submitted
BUGFIX: GridPilotDirector - bug on how pilots are counted when there is an error in the submit loop.
BUGFIX: dirac-pilot - proper install script installation on OSG sites

[v6r4p19]

*RMS
FIX: RequestDBMySQL - optimized request selection query 

[v6r4p18]

*Configuration
BUGFIX: CE2CSAgent.py - the default value must be set outside the loop

*DMS
NEW: dirac-dms-create-replication-request
BUGFIX: dirac-dms-fts-submit, dirac-dms-fts-monitor - print out error messages

*Resources
BUGFIX: TorqueComputingElement.py, plus add UserName for shared Queues

*WMS
BUGFIX: JobManagerHandler - default value for pStart (to avoid Exception)

[v6r4p17]

*Core
FIX: dirac-configure - setup was not updated in dirac.cfg even with -F option
FIX: RequestHandler - added fix for Missing ConnectionError

*DMS
FIX: dirac-dms-clean-directory - command fails with `KeyError: 'Replicas'`.

*WMS
FIX: SiteDirector - adapt to the new method in the Matcher getMatchingTaskQueue 
FIX: SiteDirector - added all SubmitPools to TQ requests

[v6r4p16]

*Core:
FIX: dirac-install - bashrc/cshrc were wrongly created when using versionsDir

*Accounting
CHANGE: Added new simpler and faster bucket insertion mechanism
NEW: Added more info when rebucketing

*WMS
CHANGE: Matcher - refactored to take into account job limits when providing info to directors
NEW: JoAgent - reports SubmitPool parameter if applicable
FIX: Matcher - bad codition if invalid result

[v6r4p15]

*WMS
FIX: gLitePilotDirector - fix the name of the MyProxy server to avoid crasehs of the gLite WMS

*Transformation
FIX: TaskManager - when the file is on many SEs, wrong results were generated

[v6r4p13]

*DMS
FIX: dirac-admin-allow-se - added missing interpreter line

[v6r4p12]

*DMS
CHANGE: RemovalTask - for DataManager shifter change creds after failure of removal with her/his proxy.

*RSS
NEW: Added RssConfiguration class
FIX: ResourceManagementClient  - Fixed wrong method name

[v6r4p11]

*Core
FIX: GGUSTicketsClient - GGUS SOAP URL updated

*DMS
BUGFIX: ReplicaManager - wrong for loop

*RequestManagement
BUGFIX: RequestClient - bug fix in finalizeRequest()

*Transformation
FIX: TaskManager - fix for correctly setting the sites (as list)

[v6r4p10]

*RequestManagement
BUGFIX: RequestContainer - in addSubrequest() function

*Resources
BUGFIX: SRM2Storage - in checksum type evaluation

*ResourceStatusSystem
BUGFIX: InfoGetter - wrong import statement

*WMS
BUGFIX: SandboxMetadataDB - __init__() can not return a value

[v6r4p9]

*DMS
CHANGE: FailoverTransfer - ensure the correct execution order of the subrequests

[v6r4p8]

Bring in fixes from v6r3p17

*Core:
FIX: Don't have the __init__ return True for all DBs
NEW: Added more protection for exceptions thrown in callbacks for the ProcessPool
FIX: Operations will now look in 'Defaults' instead of 'Default'

*DataManagement:
FIX: Put more protection in StrategyHandler for neither channels  not throughput read out of TransferDB
FIX: No JobIDs supplied in getRequestForJobs function for RequestDBMySQL taken into account
FIX: Fix on getRequestStatus
CHANGE: RequestClient proper use of getRequestStatus in finalizeRequest
CHANGE: Refactored RequestDBFile

[v6r4p7]

*WorkloadManagement
FIX: SandboxMetadataDB won't explode DIRAC when there's no access to the DB 
CHANGE: Whenever a DB fails to initialize it raises a catchable exception instead of just returning silently

*DataManagement
CHANGE: Added Lost and Unavailable to the file metadata

[v6r4p6]

Bring fixes from v6r4p6

[v6r4p5]

*Configuration
NEW: Added function to generate Operations CS paths

*Core
FIX: Added proper ProcessPool checks and finalisation

*DataManagement
FIX: don't set Files.Status to Failed for non-existign files, failover transfers won't go
FIX: remove classmethods here and there to unblock requestHolder
CHANGE: RAB, TA: change task timeout: 180 and 600 (was 600 and 900 respectively)
FIX: sorting replication tree by Ancestor, not hopAncestorgit add DataManagementSystem/Agent/TransferAgent.py
NEW: TA: add finalize
CHANGE: TransferAgent: add AcceptableFailedFiles to StrategyHandler to ban FTS channel from scheduling
FIX: if there is no failed files, put an empty dict


*RSS
FIX: RSS is setting Allowed but the StorageElement checks for Active

*Workflows
FIX: Part of WorfklowTask rewritten to fix some issues and allow 'ANY' as site

*Transformation
FIX: Wrong calls to TCA::cleanMetadataCatalogFiles

[v6r4p4]

*Core
FIX: Platform.py - check if Popen.terminate is available (only from 2.6)

[v6r4p3]

*Core
FIX: ProcessPool with watchdog and timeouts - applied in v6r3 first

[v6r4p2]

*StorageManagement
BUGFIX: StorageElement - staging is a Read operation and should be allowed as such

*WMS
BUGFIX: InProcessComputingElement, JobAgent - proper return status code from the job wrapper

*Core
FIX: Platform - manage properly the case of exception in the ldconfig execution

[v6r4p1]

*DMS
FIX: TransferDB.getChannelObservedThroughput - the channelDict was created in a wrong way

*RSS
FIX: ResourceStatus was not returning Allowed by default

[v6r4]

*Core
FIX: dirac-install-db.py: addDatabaseOptionsToCS has added a new keyed argument
NEW: SGETimeLeft.py: Support for SGE backend
FIX: If several extensions are installed, merge ConfigTemplate.cfg
NEW: Service framework - added monitoring of file descriptors open
NEW: Service framework - Reduced handshake timeout to prevent stuck threads
NEW: MySQL class with new high level methods - buildCondition,insertFields,updateFields
     deleteEntries, getFields, getCounters, getDistinctAttributeValues
FIX: ProcessPool - fixes in the locking mechanism with LockRing, stopping workers when the
     parent process is finished     
FIX: Added more locks to the LockRing
NEW: The installation tools are updated to install components by name with the components module specified as an option

*DMS
FIX: TransferDB.py - speed up the Throughput determination
NEW: dirac-dms-add-files: script similar to dirac-dms-remove-files, 
     allows for 1 file specification on the command line, using the usual dirac-dms-add-file options, 
     but also can take a text file in input to upload a bunch of files. Exit code is 0 only if all 
     was fine and is different for every error found. 
NEW: StorageElementProxy- support for data downloading with http protocol from arbitrary storage, 
     needed for the web data download
BUGFIX: FileCatalogCLI - replicate operation does a proper replica registration ( closes #5 )     
FIX: ReplicaManager - __cleanDirectory now working and thus dirac-dms-clean-directory

*WMS
NEW: CPU normalization script to run a quick test in the pilot, used by the JobWrapper
     to report the CPU consumption to the accounting
FIX: StalledJobAgent - StalledTimeHours and FailedTimeHours are read each cycle, refer to the 
     Watchdog heartBeat period (should be renamed); add NormCPUTime to Accounting record
NEW: SiteDirector - support for the operation per VO in multi-VO installations
FIX: StalledJobAgent - get ProcessingType from JDL if defined
BUGFIX: dirac-wms-job-peek - missing printout in the command
NEW: SiteDirector - take into account the number of already waiting pilots when evaluating the number of pilots to submit
FIX: properly report CPU usage when the Watchdog kill the payload.

*RSS
BUGFIX: Result in ClientCache table is a varchar, but the method was getting a datetime
NEW: CacheFeederAgent - VOBOX and SpaceTokenOccupancy commands added (ported from LHCbDIRAC)
CHANGE: RSS components get operational parameters from the Operations handler

*DataManagement
FIX: if there is no failed files, put an empty dict

*Transformation
FIX: Wrong calls to TCA::cleanMetadataCatalogFiles

[v6r3p19]

*WMS
FIX: gLitePilotDirector - fix the name of the MyProxy server to avoid crashes of the gLite WMS

[v6r3p18]

*Resources
BUGFIX: SRM2Storage - in checksum type evaluation

[v6r3p17]

*DataManagement
FIX: Fixes issues #783 and #781. Bugs in ReplicaManager removePhisicalReplica and getFilesFromDirectory
FIX: Return S_ERROR if missing jobid arguments
NEW: Checksum can be verified during FTS and SRM2Storage 

[v6r3p16]

*DataManagement
FIX: better monitoring of FTS channels 
FIX: Handle properly None value for channels and bandwidths

*Core
FIX: Properly calculate the release notes if there are newer releases in the release.notes file

[v6r3p15]

*DataManagement
FIX: if there is no failed files, put an empty dict

*Transformation
FIX: Wrong calls to TCA::cleanMetadataCatalogFiles


[v6r3p14]

* Core

BUGFIX: ProcessPool.py: clean processing and finalisation
BUGFIX: Pfn.py: don't check for 'FileName' in pfnDict

* DMS

NEW: dirac-dms-show-fts-status.py: script showing last hour history for FTS channels
NEW: TransferDBMonitoringHandler.py: new function exporting FST channel queues
BUGFIX: TransferAgent.py,RemovalAgent.py,RegistrationAgent.py - unlinking of temp proxy files, corection of values sent to gMonitor
BUGFIX: StrategyHandler - new config option 'AcceptableFailedFiles' to unblock scheduling for channels if problematic transfers occured for few files
NEW: TransferAgent,RemovalAgent,RegistrationAgent - new confing options for setting timeouts for tasks and ProcessPool finalisation
BUGFIX: ReplicaManager.py - reverse sort of LFNs when deleting files and directories to avoid blocks
NEW: moved StrategyHandler class def to separate file under DMS/private

* TMS

FIX: TransformationCleaningAgent.py: some refactoring, new way of disabling/enabline execution by 'EnableFlag' config option

[v6r3p13]

*Core
FIX: Added proper ProcessPool checks and finalisation

*DataManagement
FIX: don't set Files.Status to Failed for non-existign files, failover transfers won't go
FIX: remove classmethods here and there to unblock requestHolder
CHANGE: RAB, TA: change task timeout: 180 and 600 (was 600 and 900 respectively)
FIX: sorting replication tree by Ancestor, not hopAncestorgit add DataManagementSystem/Agent/TransferAgent.py
NEW: TA: add finalize
CHANGE: TransferAgent: add AcceptableFailedFiles to StrategyHandler to ban FTS channel from scheduling

[v6r3p12]

*Core
FIX: Platform.py - check if Popen.terminate is available (only from 2.6)

[v6r3p11]

*Core
FIX: ProcessPool with watchdog and timeouts

[v6r3p10]

*StorageManagement
BUGFIX: StorageElement - staging is a Read operation and should be allowed as such

*WMS
BUGFIX: InProcessComputingElement, JobAgent - proper return status code from the job wrapper

*Core
FIX: Platform - manage properly the case of exception in the ldconfig execution

[v6r3p9]

*DMS
FIX: TransferDB.getChannelObservedThroughput - the channelDict was created in a wrong way

[v6r3p8]

*Web
CHANGE: return back to the release web2012041601

[v6r3p7]

*Transformation
FIX: TransformationCleaningAgent - protection from deleting requests with jobID 0 

[v6r3p6]

*Core
FIX: dirac-install-db - proper key argument (follow change in InstallTools)
FIX: ProcessPool - release all locks every time WorkignProcess.run is executed, more fixes to come
FIX: dirac-configure - for Multi-Community installations, all vomsdir/vomses files are now created

*WMS
NEW: SiteDirector - add pilot option with CE name to allow matching of SAM jobs.
BUGFIX: dirac-pilot - SGE batch ID was overwriting the CREAM ID
FIX: PilotDirector - protect the CS master if there are at least 3 slaves
NEW: Watchdog - set LocalJobID in the SGE case

[v6r3p5]

*Core:
BUGFIX: ProcessPool - bug making TaskAgents hang after max cycles
BUGFIX: Graphs - proper handling plots with data containing empty string labels
FIX: GateWay - transfers were using an old API
FIX: GateWay - properly calculate the gateway URL
BUGFIX: Utilities/Pfn.py - bug in pfnunparse() when concatenating Path and FileName

*Accounting
NEW: ReportGenerator - make AccountingDB readonly
FIX: DataCache - set daemon the datacache thread
BUGFIX: BasePlotter - proper handling of the Petabyte scale data

*DMS:
BUGFIX: TransferAgent, RegistrationTask - typos 

[v6r3p4]

*DMS:
BUGFIX: TransferAgent - wrong value for failback in TA:execute

[v6r3p3]

*Configuration
BUGFIX: Operations helper - typo

*DMS:
FIX: TransferAgent - change the way of redirecting request to task

[v6r3p2]

*DMS
FIX: FTSRequest - updating metadata for accouting when finalizing FTS requests

*Core
FIX: DIRAC/__init__.py - default version is set to v6r3

[v6r3p1]

*WMS
CHANGE: Use ResourcesStatus and Resources helpers in the InputDataAgent logic

*Configuration
NEW: added getStorageElementOptions in Resources helper

*DMS
FIX: resourceStatus object created in TransferAgent instead of StrategyHandler

[v6r3]

*Core
NEW: Added protections due to the process pool usage in the locking logic

*Resources
FIX: LcgFileCatalogClient - reduce the number of retries: LFC_CONRETRY = 5 to 
     avoid combined catalog to be stuck on a faulty LFC server
     
*RSS
BUGFIX: ResourceStatus - reworked helper to keep DB connections     

*DMS
BUGFIX: ReplicaManager::CatalogBase::_callFileCatalogFcnSingleFile() - wrong argument

*RequestManagement
FIX: TaskAgents - set timeOut for task to 10 min (15 min)
NEW: TaskAgents - fill in Error fields in case of failing operations

*Interfaces
BUGFIX: dirac-wms-select-jobs - wrong use of the Dirac API

[v6r2p9]

*Core
FIX: dirac-configure - make use of getSEsForSite() method to determine LocalSEs

*WMS
NEW: DownloadInputData,InputDataByProtocol - check Files on Tape SEs are on Disk cache 
     before Download or getturl calls from Wrapper
CHANGE: Matcher - add Stalled to "Running" Jobs when JobLimits are applied   
CHANGE: JobDB - allow to specify required platform as Platform JDL parameter,
        the specified platform is taken into account even without /Resources/Computing/OSCompatibility section

*DMS
CHANGE: dirac-admin-allow(ban)-se - removed lhcb-grid email account by default, 
        and added switch to avoid sending email
FIX: TaskAgents - fix for non-existing files
FIX: change verbosity in failoverReplication 
FIX: FileCatalog - remove properly metadata indices 
BUGFIX: FileManagerBase - bugfix in the descendants evaluation logic  
FIX: TransferAgent and TransferTask - update Files.Status to Failed when ReplicaManager.replicateAndRegister 
     will fail completely; when no replica is available at all.

*Core
FIX: dirac-pilot - default lcg bindings version set to 2012-02-20

[v6r2p8]

*DMS:
CHANGE: TransferAgent - fallback to task execution if replication tree is not found

[v6r2p7]

*WMS
BUGFIX: SiteDirector - wrong CS option use: BundleProxy -> HttpProxy
FIX: SiteDirector - use short lines in compressed/encoded files in the executable
     python script

[v6r2p6]

*DataManagement
FIX: Bad logic in StrategyHandler:MinimiseTotalWait

*Core
CHANGE: updated GGUS web portal URL

*RSS
BUGFIX: meta key cannot be reused, it is popped from dictionary

*Framework
FIX: The Gateway service does not have a handler
NEW: ConfingTemplate entry for Gateway
FIX: distribution notes allow for word wrap

*WorkloadManagement
FIX: avoid unnecessary call if no LFN is left in one of the SEs
FIX: When Uploading job outputs, try first Local SEs, if any


[v6r2p5]

*RSS
BUGFIX: several minor bug fixes

*RequestManagement
BUGFIX: RequestDBMySQL - removed unnecessary request type check

*DMS
BUGFIX: FileCatalogClienctCLI - wrong evaluation of the operation in the find command
NEW: FileCatalog - added possibility to remove specified metadata for a given path 
BUGFIX: ReplicaManager - wrong operation order causing failure of UploadLogFile module

*Core
NEW: dirac-install - generate cshrc DIRAC environment setting file for the (t)csh 

*Interfaces
CHANGE: Job - added InputData to each element in the ParametricInputData

*WMS
CHANGE: dirac-jobexec - pass ParametericInputData to the workflow as a semicolon separated string

[v6r2p4]

*WMS
BUGFIX: StalledJobAgent - protection against jobs with no PilotReference in their parameters
BUGFIX: WMSAdministratorHandler - wrong argument type specification for getPilotInfo method

*StorageManagement
BUGFIX: RequestFinalizationAgent - no method existence check when calling RPC method

[v6r2p3]

*WMS
CHANGE: Matcher - fixed the credentials check in requestJob() to simplify it

*ConfigurationSystem
CHANGE: Operations helper - fix that allow no VO to be defined for components that do not need it

*Core
BUGFIX: InstallTools - when applying runsvctrl to a list of components make sure that the config server is treated first and the sysadmin service - last
        
[v6r2p2]

*WMS
BUGFIX: Matcher - restored logic for checking private pilot asking for a given DN for belonging to the same group with JOB_SHARING property.

[v6r2p1]

*RequestManagementSystem
BUGFIX: RequestCleaningAgent - missing import of the "second" interval definition 

[v6r2]

*General
FIX: replaced use of exec() python statement in favor of object method execution

*Accounting
CHANGE: Accounting 'byte' units are in powers of 1000 instead of powers of 1024 (closes #457)

*Core
CHANGE: Pfn.py - pfnparse function rewritten for speed up and mem usage, unit test case added
FIX: DISET Clients are now thread-safe. Same clients used twice in different threads was not 
closing the previous connection
NEW: reduce wait times in DISET protocol machinery to improve performance    
NEW: dirac-fix-mysql-script command to fix the mysql start-up script for the given installation
FIX: TransferClient closes connections properly
FIX: DISET Clients are now thread-safe. Same client used twice in different threads will not close the previous connection
CHANGE: Beautification and reduce wait times to improve performance
NEW: ProcessPool - added functionality to kill all children processes properly when destroying ProcessPool objects
NEW: CS Helper for LocalSite section, with gridEnv method
NEW: Grid module will use Local.gridEnv if nothing passed in the arguments
CHANGE: Add deprecated sections in the CS Operations helper to ease the transition
FIX: dirac-install - execute dirac-fix-mysql-script, if available, to fix the mysql.server startup script
FIX: dirac-distribution - Changed obsoleted tar.list file URL
FIX: typo in dirac-admin-add-host in case of error
CHANGE: dirac-admin-allow(ban)-se - use diracAdmin.sendMail() instead of NotificationClient.sendMail()

*Framework
BUGFIX: UserProfileDB - no more use of "type" variable as it is a reserved keyword 

*RequestManagement:
FIX: RequestDBFile - more consistent treatment of requestDB Path
FIX: RequestMySQL - Execution order is evaluated based on not Done state of subrequests
NEW: RequestCleaningAgent - resetting Assigned requests to Waiting after a configurable period of time

*RSS
CHANGE: RSS Action now inherits from a base class, and Actions are more homogeneous, they all take a uniform set of arguments. The name of modules has been changed from PolType to Action as well.
FIX: CacheFeederAgent - too verbose messages moved to debug instead of info level
BUGFIX: fixed a bug preventing RSS clients to connect to the services     
FIX: Proper services synchronization
FIX: Better handling of exceptions due to timeouts in GOCDBClient   
FIX: RSS.Notification emails are sent again
FIX: Commands have been modified to return S_OK, S_ERROR inside the Result dict. This way, policies get a S_ERROR / S_OK object. CacheFeederAgent has been updated accordingly.
FIX: allow clients, if db connection fails, to reconnect ( or at least try ) to the servers.
CHANGE: access control using CS Authentication options. Default is SiteManager, and get methods are all.
BUGFIX: MySQLMonkey - properly escaped all parameters of the SQL queries, other fixes.
NEW: CleanerAgent renamed to CacheCleanerAgent
NEW: Updated RSS scripts, to set element statuses and / or tokens.
NEW: Added a new script, dirac-rss-synch
BUGFIX: Minor bugfixes spotted on the Web development
FIX: Removed useless decorator from RSS handlers
CHANGE: ResourceStatus helper tool moved to RSS/Client directory, no RSS objects created if the system is InActive
CHANGE: Removed ClientFastDec decorator, using a more verbose alternative.
CHANGE: Removed useless usage of kwargs on helper functions.  
NEW: added getSESitesList method to RSSClient      
FIX: _checkFloat() checks INTEGERS, not datetimes

*DataManagement
CHANGE: refactoring of DMS agents executing requests, allow requests from arbitrary users
NEW: DFC - allow to specify multiple replicas, owner, mode when adding files
CHANGE: DFC - optimization of the directory size evaluation
NEW: Added CREATE TEMPORARY TABLES privilege to FileCatalogDB
CHANGE: DFC - getCatalogCounters() update to show numbers of directories
NEW: lfc_dfc_copy script to migrate data from LFC to DFC
FIX: dirac-dms-user-lfns - fixed the case when the baseDir is specified
FIX: FTS testing scripts were using sys.argv and getting confused if options are passed
NEW: DFC - use DirectoryUsage tables for the storage usage evaluations
NEW: DFC - search by metadata can be limited to a given directory subtree
NEW: DFC - search by both directory and file indexed metadata
BUGFIX: DFC - avoid crash if no directories or files found in metadata query
NEW: DFC FileCatalogHandler - define database location in the configuration
NEW: DFC - new FileCatalogFactory class, possibility to use named DFC services
FIX: FTSMonitor, FTSRequest - fixes in handling replica registration, setting registration requests in FileToCat table for later retry
FIX: Failover registration request in the FTS agents.      
FIX: FTSMonitor - enabled to register new replicas if even the corresponding request were removed from the RequestManagement 
FIX: StorageElement - check if SE has been properly initialized before executing any method     
CHANGE: LFC client getReplica() - make use of the new bulk method lfc.lfc_getreplicasl()
FIX: LFC client - protect against getting None in lfc.lfc_readdirxr( oDirectory, "" )  
FIX: add extra protection in dump method of StorageElement base class
CHANGE: FailoverTransfer - create subrequest per catalog if more than one catalog

*Interface
NEW: Job.py - added method to handle the parametric parameters in the workflow. They are made available to the workflow_commons via the key 'GenericParameters'.
FIX: Dirac.py - fix some type checking things
FIX: Dirac.py - the addFile() method can now register to more than 1 catalog.

*WMS
FIX: removed dependency of the JobSchedulingAgent on RSS. Move the getSiteTier functionality to a new CS Helper.
FIX: WMSAdministratorHandler - Replace StringType by StringTypes in the export methods argument type
FIX: JobAgent - Set explicitly UseServerCertificate to "no" for the job executable
NEW: dirac-pilot - change directory to $OSG_WN_TMP on OSG sites
FIX: SiteDirector passes jobExecDir to pilot, this defaults to "." for CREAM CEs. It can be set in the CS. It will not make use of $TMPDIR in this case.
FIX: Set proper project and release version to the SiteDirector     
NEW: Added "JobDelay" option for the matching, refactored and added CS options to the matcher
FIX: Added installation as an option to the pilots and random MyProxyServer
NEW: Support for parametric jobs with parameters that can be of List type

*Resources
NEW: Added SSH Grid Engine Computing Element
NEW: Added SSH Computing Element
FIX: make sure lfc client will not try to connect for several days

*Transformation
FIX: TransformationDB - in setFileStatusForTransformation() reset ErrorCount to zero if "force" flag and    the new status is "unused"
NEW: TransformationDB - added support for dictionary in metadata for the InputDataQuery mechanism     

[v6r1p13]

*WMS
FIX: JobSchedulingAgent - backported from v6r2 use of Resources helper

[v6r1p12]

*Accounting
FIX: Properly delete cached plots

*Core
FIX: dirac-install - run externals post install after generating the versions dir

[v6r1p11]

*Core
NEW: dirac-install - caches locally the externals and the grid bundle
FIX: dirac-distribution - properly generate releasehistory and releasenotes

[v6r1p10]

*WorloadManagement
FIX: JobAgent - set UseServerCertificate option "no" for the job executable

[v6r1p9]

*Core
FIX: dirac-configure - set the proper /DIRAC/Hostname when defining /LocalInstallation/Host

*DataManagement
FIX: dirac-dms-user-lfns - fixed the case when the baseDir is specified
BUGFIX: dirac-dms-remove-files - fixed crash in case of returned error report in a form of dictionary 

[v6r1p8]

*Web
FIX: restored Run panel in the production monitor

*Resources
FIX: FileCatalog - do not check existence of the catalog client module file

[v6r1p7]

*Web
BUGFIX: fixed scroll bar in the Monitoring plots view

[v6r1p6]

*Core
FIX: TransferClient closes connections properly

[v6r1p5]

*Core
FIX: DISET Clients are now thread-safe. Same clients used twice in different threads was not 
     closing the previous connection
NEW: reduce wait times in DISET protocol machinery to improve performance   

[v6r1p4]

*RequestManagement
BUGFIX: RequestContainer - in isSubRequestDone() treat special case for subrequests with files

*Transformation
BUGFIX: TransformationCleaningAgent - do not clear requests for tasks with no associated jobs

[v6r1p3]

*Framework
NEW: Pass the monitor down to the request RequestHandler
FIX: Define the service location for the monitor
FIX: Close some connections that DISET was leaving open

[v6r1p2]

*WorkloadManagement
BUGFIX: JobSchedulingAgent - use getSiteTiers() with returned direct value and not S_OK

*Transformation
BUGFIX: Uniform use of the TaskManager in the RequestTaskAgent and WorkflowTaskAgent

[v6r1p1]

*RSS
BUGFIX: Alarm_PolType now really send mails instead of crashing silently.

[v6r1]

*RSS
CHANGE: Major refactoring of the RSS system
CHANGE: DB.ResourceStatusDB has been refactored, making it a simple wrapper round ResourceStatusDB.sql with only four methods by table ( insert, update, get & delete )
CHANGE: DB.ResourceStatusDB.sql has been modified to support different statuses per granularity.
CHANGE: DB.ResourceManagementDB has been refactored, making it a simple wrapper round ResourceStatusDB.sql with only four methods by table ( insert, update, get & delete )
CHANGE: Service.ResourceStatusHandler has been refactored, removing all data processing, making it an intermediary between client and DB.
CHANGE: Service.ResourceManagementHandler has been refactored, removing all data processing, making it an intermediary between client and DB.
NEW: Utilities.ResourceStatusBooster makes use of the 'DB primitives' exposed on the client and does some useful data processing, exposing the new functions on the client.
NEW: Utilities.ResourceManagementBooster makes use of the 'DB primitives' exposed on the client and does some useful data processing, exposing the new functions on the client.
CHANGE: Client.ResourceStatusClient has been refactorerd. It connects automatically to DB or to the Service. Exposes DB and booster functions.
CHANGE: Client.ResourceManagementClient has been refactorerd. It connects automatically to DB or to the Service. Exposes DB and booster functions.
CHANGE: Agent.ClientsCacheFeederAgent renamed to CacheFeederAgent. The name was not accurate, as it also feeds Accouting Cache tables.
CHANGE: Agent.InspectorAgent, makes use of automatic API initialization.
CHANGE: Command. refactor and usage of automatic API initialization.
CHANGE: PolicySystem.PEP has reusable client connections, which increase significantly performance.
CHANGE: PolicySystem.PDP has reusable client connections, which increase significantly performance.
NEW: Utilities.Decorators are syntactic sugar for DB, Handler and Clients.
NEW: Utilities.MySQLMonkey is a mixture of laziness and refactoring, in order to generate the SQL statements automatically. Not anymore sqlStatemens hardcoded on the RSS.
NEW: Utilities.Validator are common checks done through RSS modules
CHANGE: Utilities.Synchronizer syncs users and DIRAC sites
CHANGE: cosmetic changes everywhere, added HeadURL and RCSID
CHANGE: Removed all the VOExtension logic on RSS
BUGFIX: ResourceStatusHandler - getStorageElementStatusWeb(), access mode by default is Read
FIX: RSS __init__.py will not crash anymore if no CS info provided
BUGFIX: CS.getSiteTier now behaves correctly when a site is passed as a string

*dirac-setup-site
BUGFIX: fixed typos in the Script class name

*Transformation
FIX: Missing logger in the TaskManager Client (was using agent's one)
NEW: Added UnitTest class for TaskManager Client

*DIRAC API
BUGFIX: Dirac.py. If /LocalSite/FileCatalog is not define the default Catalog was not properly set.
FIX: Dirac.py - fixed __printOutput to properly interpret the first argument: 0:stdout, 1:stderr
NEW: Dirac.py - added getConfigurationValue() method

*Framework
NEW: UsersAndGroups agent to synchronize users from VOMRS server.

*dirac-install
FIX: make Platform.py able to run with python2.3 to be used inside dirac-install
FIX: protection against the old or pro links pointing to non-existent directories
NEW: make use of the HTTP proxies if available
FIX: fixed the logic of creating links to /opt/dirac directories to take into account webRoot subdirs

*WorkloadManagement
FIX: SiteDirector - change getVO() function call to getVOForGroup()

*Core:
FIX: Pfn.py - check the sanity of the pfn and catch the erroneous case

*RequestManagement:
BUGFIX: RequestContainer.isSubrequestDone() - return 0 if Done check fails

*DataManagement
NEW: FileCatalog - possibility to configure multiple FileCatalog services of the same type

[v6r0p4]

*Framework
NEW: Pass the monitor down to the request RequestHandler
FIX: Define the service location for the monitor
FIX: Close some connections that DISET was leaving open

[v6r0p3]

*Framework
FIX: ProxyManager - Registry.groupHasProperties() wasn't returning a result 
CHANGE: Groups without AutoUploadProxy won't receive expiration notifications 
FIX: typo dirac-proxy-info -> dirac-proxy-init in the expiration mail contents
CHANGE: DISET - directly close the connection after a failed handshake

[v6r0p2]

*Framework
FIX: in services logs change ALWAYS log level for query messages to NOTICE

[v6r0p1]

*Core
BUGFIX: List.uniqueElements() preserves the other of the remaining elements

*Framework
CHANGE: By default set authorization rules to authenticated instead of all
FIX: Use all required arguments in read access data for UserProfileDB
FIX: NotificationClient - dropped LHCb-Production setup by default in the __getRPSClient()

[v6r0]

*Framework
NEW: DISET Framework modified client/server protocol, messaging mechanism to be used for optimizers
NEW: move functions in DIRAC.Core.Security.Misc to DIRAC.Core.Security.ProxyInfo
CHANGE: By default log level for agents and services is INFO
CHANGE: Disable the log headers by default before initializing
NEW: dirac-proxy-init modification according to issue #29: 
     -U flag will upload a long lived proxy to the ProxyManager
     If /Registry/DefaultGroup is defined, try to generate a proxy that has that group
     Replaced params.debugMessage by gLogger.verbose. Closes #65
     If AutoUploadProxy = true in the CS, the proxy will automatically be uploaded
CHANGE: Proxy upload by default is one month with dirac-proxy-upload
NEW: Added upload of pilot proxies automatically
NEW: Print info after creating a proxy
NEW: Added setting VOMS extensions automatically
NEW: dirac-proxy-info can also print the information of the uploaded proxies
NEW: dirac-proxy-init will check that the lifetime of the certificate is less than one month and advise to renew it
NEW: dirac-proxy-init will check that the certificate has at least one month of validity
FIX: Never use the host certificate if there is one for dirac-proxy-init
NEW: Proxy manager will send notifications when the uploaded proxies are about to expire (configurable via CS)
NEW: Now the proxyDB also has a knowledge of user names. Queries can use the user name as a query key
FIX: ProxyManager - calculate properly the dates for credentials about to expire
CHANGE: ProxyManager will autoexpire old proxies, also auto purge logs
CHANGE: Rename dirac-proxy-upload to dirac-admin-proxy-upload
NEW: dirac-proxy-init will complain if the user certificate has less than 30 days
CHANGE: SecurityLogging - security log level to verbose
NEW: OracleDB - added Array type 
NEW: MySQL - allow definition of the port number in the configuration
FIX: Utilities/Security - hash VOMS Attributes as string
FIX: Utilities/Security - Generate a chain hash to discover if two chains are equal
NEW: Use chain has to discover if it has already been dumped
FIX: SystemAdministrator - Do not set  a default lcg version
NEW: SystemAdministrator - added Project support for the sysadmin
CHANGE: SysAdmin CLI - will try to connect to the service when setting the host
NEW: SysAdmin CLI - colorization of errors in the cli
NEW: Logger - added showing the thread id in the logger if enabled
     
*Configuration
NEW: added getVOfromProxyGroup() utility
NEW: added getVoForGroup() utility, use it in the code as appropriate
NEW: added Registry and Operations Configuration helpers
NEW: dirac-configuration-shell - a configuration script for CS that behaves like an UNIX shellCHANGE: CSAPI - added more functionality required by updated configuration console
NEW: Added possibility to define LocalSE to any Site using the SiteLocalSEMapping 
     section on the Operations Section     
NEW: introduce Registry/VO section, associate groups to VOs, define SubmitPools per VO
FIX: CE2CSAgent - update the CEType only if there is a relevant info in the BDII  

*ReleaseManagement
NEW: release preparations and installation tools based on installation packages
NEW: dirac-compile-externals will try go get a DIRAC-free environment before compiling
NEW: dirac-disctribution - upload command can be defined via defaults file
NEW: dirac-disctribution - try to find if the version name is a branch or a tag in git and act accordingly
NEW: dirac-disctribution - added keyword substitution when creating a a distribution from git
FIX: Install tools won't write HostDN to the configuration if the Admin username is not set 
FIX: Properly set /DIRAC/Configuration/Servers when installing a CS Master
FIX: install_site.sh - missing option in wget for https download: --no-check-certificate
FIX: dirac-install-agent(service) - If the component being installed already has corresponding 
     CS section, it is not overwritten unless explicitly asked for
NEW: dirac-install functionality enhancement: start using the switches as defined in issue #26;
CHANGE: dirac-install - write the defaults if any under defaults-.cfg so dirac-configure can 
        pick it up
FIX: dirac-install - define DYLD_LIBRARY_PATH ( for Mac installations )     
NEW: dirac-install - put all the goodness under a function so scripts like lhcb-proxy-init can use it easily
FIX: dirac-install - Properly search for the LcgVer
NEW: dirac-install will write down the releases files in -d mode   
CHANGE: use new dirac_install from gothub/integration branch in install_site.sh
NEW: Extensions can request custom external dependencies to be installed via pip when 
     installing DIRAC.
NEW: LCG bundle version can be defined on a per release basis in the releases.cfg 
NEW: dirac-deploy-scripts - when setting the lib path in the deploy scripts. 
     Also search for subpaths of the libdir and include them
NEW: Install tools - plainly separate projects from installations

*Accounting
CHANGE: For the WMSHistory type, send as JobSplitType the JobType
CHANGE: Reduced the size of the max key length to workaround mysql max bytes for index problem
FIX: Modified buckets width of 1week to 1 week + 1 day to fix summer time end week (1 hour more )

*WorkloadManagement
CHANGE: SiteDirector - simplified executable generation
NEW: SiteDirector - few more checks of error conditions   
NEW: SiteDirector - limit the queue max length to the value of MaxQueueLengthOption 
     ( 3 days be default )
BUGFIX: SiteDirector - do not download pilot output if the flag getPilotOutput is not set     
NEW: JobDB will extract the VO when applying DIRAC/VOPolicy from the proper VO
FIX: SSHTorque - retrieve job status by chunks of 100 jobs to avoid too long
NEW: glexecComputingElement - allow glexecComputingElement to "Reschedule" jobs if the Test of
     the glexec fails, instead of defaulting to InProcess. Controlled by
     RescheduleOnError Option of the glexecComputingElement
NEW: SandboxStore - create a different SBPath with the group included     
FIX: JobDB - properly treat Site parameter in the job JDL while rescheduling jobs
NEW: JobSchedulingAgent - set the job Site attribute to the name of a group of sites corresponding 
     to a SE chosen by the data staging procedure 
CHANGE: TimeLeft - call batch system commands with the ( default ) timeout 120 sec
CHANGE: PBSTimeLeft - uses default CPU/WallClock if not present in the output  
FIX: PBSTimeLeft - proper handling of (p)cput parameter in the batch system output, recovery of the
     incomplete batch system output      
NEW: automatically add SubmitPools JDL option of the job owner's VO defines it     
NEW: JobManager - add MaxParametericJobs option to the service configuration
NEW: PilotDirector - each SubmitPool or Middleware can define TargetGrids
NEW: JobAgent - new StopOnApplicationFailure option to make the agent exiting the loop on application failure
NEW: PilotAgentsDB - on demand retrieval of the CREAM pilot output
NEW: Pilot - proper job ID evaluation for the OSG sites
FIX: ComputingElement - fixed proxy renewal logic for generic and private pilots
NEW: JDL - added %j placeholder in the JDL to be replaced by the JobID
BUGFIX: DownloadInputData - bug fixed in the naming of downloaded files
FIX: Matcher - set the group and DN when a request gets to the matcher if the request is not 
     coming from a pilot
FIX: Matcher = take into account JobSharing when checking the owner for the request
CHANGE: PilotDirector, dirac-pilot - interpret -V flag of the pilot as Installation name

*DataManagement
FIX: FileCatalog/DiractoryLevelTree - consistent application of the max directory level using global 
     MAX_LEVELS variable
FIX: FileCatalog - Directory metadata is deleted together with the directory deletion, issue #40    
CHANGE: FileCatalog - the logic of the files query by metadata revisited to increase efficiency 
FIX: LcgFileCatalog - use lfcthr and call lfcthr.init() to allow multithread
     try the import only once and just when LcgFileCatalogClient class is intantiated
NEW: LcgFileCatalogClient - new version of getPathPermissions relying on the lfc_access method to solve the problem
     of multiple user DNs in LFC.     
FIX: StorageElement - get service CS options with getCSOption() method ( closes #97 )
FIX: retrieve FileCatalogs as ordered list, to have a proper default.
CHANGE: FileCatalog - allow up to 15 levels of directories
BUGFIX: FileCatalog - bug fixes in the directory removal methods (closes #98)
BUGFIX: RemovalAgent - TypeError when getting JobID in RemovalAgent
BUGFIX: RemovalAgent - put a limit to be sure the execute method will end after a certain number of iterations
FIX: DownloadInputData - when files have been uploaded with lcg_util, the PFN filename
     might not match the LFN file name
FIX: putting FTSMonitor web page back
NEW: The default file catalog is now determined using /LocalSite/FileCatalog. The old behavior 
     is provided as a fallback solution
NEW: ReplicaManager - can now deal with multiple catalogs. Makes sure the surl used for removal is 
the same as the one used for registration.   
NEW: PoolXMLCatalog - added getTypeByPfn() function to get the type of the given PFN  
NEW: dirac-dms-ban(allow)-se - added possibility to use CheckAccess property of the SE

*StorageManagement
FIX: Stager - updateJobFromStager(): only return S_ERROR if the Status sent is not
recognized or if a state update fails. If the jobs has been removed or
has moved forward to another status, the Stager will get an S_OK and
should forget about the job.
NEW: new option in the StorageElement configuration "CheckAccess"
FIX: Requests older than 1 day, which haven't been staged are retried. Tasks older than "daysOld" 
     number of days are set to Failed. These tasks have already been retried "daysOld" times for staging.
FIX: CacheReplicas and StageRequests records are kept until the pin has expired. This way the 
     StageRequest agent will have proper accounting of the amount of staged data in cache.
NEW: FTSCleaningAgent will allow to fix transient errors in RequestDB. At the moment it's 
     only fixing Requests for which SourceTURL is equal to TargetSURL.
NEW: Stager - added new command dirac-stager-stage-files          
FIX: Update Stager code in v6 to the same point as v5r13p37
FIX: StorageManager - avoid race condition by ensuring that Links=0 in the query while removing replicas

*RequestManagement
FIX: RequestDBFile - get request in chronological order (closes issue #84)
BUGFIX: RequestDBFile - make getRequest return value for getRequest the same as for

*ResourceStatusSystem
NEW: Major code refacoring. First refactoring of RSS's PEP. Actions are now function 
     defined in modules residing in directory "Actions".
NEW: methods to store cached environment on a DB and ge them.
CHANGE: command caller looks on the extension for commands.
CHANGE: RSS use now the CS instead of getting info from Python modules.
BUGFIX: Cleaned RSS scripts, they are still prototypes
CHANGE: PEP actions now reside in separate modules outside PEP module.
NEW: RSS CS module add facilities to extract info from CS.
CHANGE: Updating various RSS tests to make them compatible with
changes in the system.
NEW: CS is used instead of ad-hoc configuration module in most places.
NEW: Adding various helper functions in RSS Utils module. These are
functions used by RSS developers, including mainly myself, and are
totally independant from the rest of DIRAC.
CHANGE: Mostly trivial changes, typos, etc in various files in RSS     
CHANGE: TokenAgent sends e-mails with current status   

*Transformation
CHANGE: allow Target SE specification for jobs, Site parameter is not set in this case
CHANGE: TransformationAgent  - add new file statuses in production monitoring display
CHANGE: TransformationAgent - limit the number of files to be treated in TransformationAgent 
        for replication and removal (default 5000)
BUGFIX: TransformationDB - not removing task when site is not set
BUGFIX: TransformationCleaningAgent - archiving instead of cleaning Removal and Replication 
        transformations 
FIX: TransformationCleaningAgent - kill jobs before deleting them        

*Workflow
NEW: allow modules to define Input and Output parameters that can be
     used instead of the step_commons/workflow_commons (Workflow.py, Step.py, Module.py)

*Various fixes
BUGFIX: Mail.py uses SMTP class rather than inheriting it
FIX: Platform utility will properly discover libc version even for the new Ubuntu
FIX: Removed old sandbox and other obsoleted components<|MERGE_RESOLUTION|>--- conflicted
+++ resolved
@@ -1,4 +1,3 @@
-<<<<<<< HEAD
 [v6r13-pre18]
 
 CHANGE: Separating fixed and variable parts of error log messages for multiple systems 
@@ -54,7 +53,7 @@
 
 *TS
 CHANGE: Task Manager plugins
-=======
+
 [v6r12p30]
 
 *Core
@@ -67,7 +66,6 @@
 *DMS:
 FIX: FileCatalogComponents.Utilities - do not allow empty LFN names in
      checkArgumentDict()
->>>>>>> 60d52ec6
 
 [v6r12p29]
 
