--- conflicted
+++ resolved
@@ -1,4 +1,3 @@
-<<<<<<< HEAD
 [v6r7p3]
 
 *Transformation
@@ -125,12 +124,11 @@
 *Interfaces
 FIX: Dirac.py - CS option Scratchdir was in LocalSite/LocalSite
 FIX: Dirac.py - do not define default catalog, use FileCatalog utility instead
-=======
+
 [v6r6p17]
 
 *Transformation
 BUGFIX: TransformationAgent - corrected  __getDataReplicasRM()
->>>>>>> 245f2114
 
 [v6r6p16]
 
