--- conflicted
+++ resolved
@@ -1,4 +1,3 @@
-<<<<<<< HEAD
 [v6r19-pre9]
 
 FIX: In multiple places - use systemCall() rather than shellCall() to avoid
@@ -133,7 +132,7 @@
 CHANGE: Add to the TS system test, the test for transformations with meta-filters
 FIX: Minor fixes in the TS system test
 FIX: correctly update the DFC DB configuration in jenkins' tests
-=======
+
 [v6r17p31]
 
 *RMS
@@ -142,7 +141,6 @@
 CHANGE: JobWrapper - allow SE-USER to be defined as another SE group (e.g. Tier1-USER)
 *DMS
 CHANGE: DMSHelpers - make resolveSEGroup recursive in order to be able to define SE groups in terms of SE groups
->>>>>>> 7b5c1b01
 
 [v6r17p30]
 
