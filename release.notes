--- conflicted
+++ resolved
@@ -1,4 +1,3 @@
-<<<<<<< HEAD
 [v6r10-pre19]
 
 *Core
@@ -102,14 +101,13 @@
 *Workflow
 NEW: Porting the LHCb Workflow package to DIRAC to make the use of general purpose modules and
      simplify construction of workflows        
-=======
+
 [v6r9p31]
 
 *Accounting
 CHANGE: AccountingDB - changes to speed up queries: use "values" in GROUP By clause;
         drop duplicate indexes; reorder fields in the UniqueConstraint index of the
         "bucket" tables  
->>>>>>> 3e7610f0
 
 [v6r9p30]
 
