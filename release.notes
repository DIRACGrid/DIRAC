--- conflicted
+++ resolved
@@ -1,4 +1,3 @@
-<<<<<<< HEAD
 [v6r11-pre5]
 
 *Core
@@ -34,12 +33,11 @@
 
 *SMS
 FIX: few minor fixes to avoid pylint warnings
-=======
+
 [v6r10p18]
 
 *DMS
 FIX: ReplicateAndRegister - dictionary items incorrectly called in ftsTransfer()
->>>>>>> 4c3816c7
 
 [v6r10p17]
 
