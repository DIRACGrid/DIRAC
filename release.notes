<<<<<<< HEAD
[v7r3-pre7]

FIX: (#5028) Replaced all the cases of BaseException use by Exception
NEW: (#5000) Initial support for Python 3 server installations

*Core
FIX: (#4997) Handle SIGINT correctly when reading certificate passwords
NEW: (#4997) dirac-configure can now be ran without arguments when using Python 3
CHANGE: (#4937) removed dirac-agent, dirac-service, dirac-executor scripts (use '_' counterparts instead)
CHANGE: (#5110) Removed Core.Utilities.Grid.getBdiiCEInfo function use Utilities.Glue2.getGlue2CEInfo.
        Also dropped ldapSite, ldapCluster, ldapCE, ldapCEState, ldapCEVOView, ldapService functions

*Configuration
CHANGE: (#5110) Dropped Glue2Only and Glue2URLS options from Bdii2CSAgent, Glue2 is now the only way
CHANGE: (#5110) dirac-admin-add-resources: drop -g -G options, Glue2 is now the only way
CHANGE: (#5110) Configuration.Client.Utilities functions getGridCEs, getSiteUpdates no longer take glue2 parameter
CHANGE: (#5000) Deprecate CSGlobals.getInstalledExtensions, DIRAC.Core.Utilities.Extensions.extensionsByPriority should be used instead
CHANGE: (#5000) Deprecate getCSExtensions, DIRAC.Core.Utilities.Extensions.extensionsByPriority should be used instead

*Interfaces
CHANGE: (#5110) DiracAdmin: dropped getBDII* functions, which were looking for Glue1 information
CHANGE: (#5110) removed dirac-admin-bdii-info command

*Framework:
CHANGE: (#4303) Removed completely the SystemLogging

*WMS
CHANGE: (#4884) JobDB: compress JDLs by default (no need for flag anymore)
CHANGE: (#4937) removed StatesMonitoringAgent (use StatesAccountingAgent agent instead)

*RSS
NEW: (#5042) Multi-VO mode of operation support

*tests
CHANGE: (#5046) don't use mail in the self generated certificates
=======
[v7r2p6]

*Core
FIX: (#5000) Display thousands separators in PrettyScalarFormatter again
>>>>>>> c1ed2650

[v7r2p5]

FIX: fixes from v7r0p56, v7r1p39

*WMS
CHANGE: (#5102) JobCleaningAgent will first DELETE and only then REMOVE jobs

[v7r2p4]

*Core
NEW: (#5094) DIRAC.Core.Utilities.Extensions module for interacting with extensions in a Python 3 compatible way

*tests
NEW: (#5094) ./integration_tests.py helper script for running the integration tests locally

[v7r2p3]

FIX: Fixes from v7r054 and v7r1p37
FIX: (#5088) Fix various Python 3.9 deprecations

*Core
FIX: (#5095) Avoid KeyError when calling parseCommandLine

*Framework
CHANGE: (#5092) Use String(64) for DIRACVersion column in InstalledComponentsDB.HostLogging
CHANGE: (#5098) in the run files created by ComponentInstaller, execute directly the deployed scripts

*WMS
NEW: (#5073) JobManager service now exposes a "RemoveJob" RPC call
NEW: (#5073) implementing bulk indexing for jobs parameters
CHANGE: (#5073) JobCleaningAgent will not remove those jobs that, while marked "DELETED", have still Operations to do in RMS

*RequestManagement
FIX: (#5091) Ensure BLOB columns are always passed bytes data

*Resources
CHANGE: (#5050) StompMQConnector uses a single connection

*tests
NEW: (#5086) Integration tests can be re-ran locally without re-installing the entire setup

[v7r2p2]

FIX: Fixes from v7r053 and v7r1p36

[v7r2p1]

NEW: (#5041) Add Python 3 install docs to README
FIX: (#5065) Explicitly convert variables assigned to range() into lists

*Core
CHANGE: (#5052) Added IS NULL mySql condition

*WMS
FIX: (#5039) dirac_wms_cpu_normalization: fix for python3 client, and stop looking for MJF
CHANGE: (#5070) Using ThreadPool in StalledJobAgent

*DMS
NEW: (#5057) Allows to retrieve the non recursive size of a directory from the DFC
CHANGE: (#5057) Factorize TornadoFileCatalogHandler and FileCatalogHander

[v7r2]

FIX: python 2-3 compatibility fixes
NEW: (#4209) Extends the MonitoringSystem to support RMS and DMS/Agents/RequestOperations.
CHANGE: (#4586) Use __future__ imports to get Python 3 like behaviour for imports, division and printing
CHANGE: (#4796, #4797) removed obsoleted codes
CHANGE: (#4823) Service handlers use class variables instead of global
NEW: Moved to a src/ repository layout
NEW: (#4906) Deploy releases to PyPI
FIX: (#4921) use six.moves for urllib
CHANGE: (#4958) use __doc__ for script help message, remove filecfg as argument from usage description
FIX: (#5015) Add prompt-toolkit to setuptools metadata

*Core
FIX: (#4283) Added protection against empty certificates directory in dirac-install
CHANGE: (#4582) Use concurrent.future.ThreadPoolExecutor by default.
FIX: (#4606) Handle expected HTTP status codes in dirac-install (#4562)
CHANGE: (#4630) Create symlinks to bashrc when using versions directory structure
        with dirac-install.py. Fixes #4565
NEW: (#4497) add histogram support to the Graph package.
NEW: (#4497) adapt Graph package to python3
CHANGE: (#4581) Replace DIRAC.Core.Utilities.CFG with independent diraccfg module
CHANGE: (#4671) Add an example for DIRAC_NO_CFG to bashrc.
FIX: (#4736) dirac-install: use system tar command for extracting tarballs, fixes #4246
NEW: (#4677) X509Chain returns DN entry
NEW: (#4677) introduction of Tornado based services
NEW: (#4732) Support installing Python 3 clients using by passing --pythonVersion=3 to ./dirac-install.py
CHANGE: (#4791) dirac-install with diracos: remove TERMINFO, RRD_DEFAULT_FONT, GFAL and ARC paths from bashrc
FIX: (#4791) Late import of MonitoringReport
NEW: (#4823) flipped default value of DIRAC_USE_JSON_DECODE env variable
FIX: (#4843) X509Chain: fix downloading X509 certificates
FIX: (#4870) ElasticSearchDB: fix exception handling when checking existance of indices
FIX: (#4887) fix exception in Services when trying to use uninitialized gMonitor client while
             targeting ES monitoring
NEW: (#4898) added a base DB class for all DB types
NEW: (#4865) Fully support installation with setuptools
CHANGE: (#4932) Rename DIRAC_VOMSES to X509_VOMSES in dirac-install.py
CHANGE: (#4958) when import Script, a help message is formed from __doc__, not need to use Script.setUsageMessage(__doc__)
FIX: (#4956) use logging.warning in favor of deprecated logging.warn
CHANGE: (#4997) Use prompt-toolkit for password input when generating proxies
CHANGE: (#4994) dirac-install.py should now be taken from management
CHANGE: (#5010) Use ConfigurationClient in CSCLI and CSShellCLI
CHANGE: (#5026) Remove DIRAC.Core.Utilities.ExitCallback

*Configuration
CHANGE: (#4866) split standard and tornado refresher in two files to avoid tornado dependency on the client
CHANGE: (#4958) setUsageMessage in LocalConfiguration will parse received str value for building help message
FIX: (#5008) HTTPS: allow to run master CS in parallel of other tornado services
FIX: (#5016) harmonize https and dips version of ServiceHandler, and make doc consistent with reality

*Framework
CHANGE: (#4787) expose deleteProxyBundle call to ProxyManagerClient
FIX: (#4850) MQ logging sends also the message,asctime and levelname field
FIX: fix link to DIRAC install instruction and comments for WebApp
FIX: (#4977) SystemAdministratorClientCLI - fix log message about responding hosts in sysadmin cli
CHANGE: (#4956) renames of column names to avoid reserved keywords

*Interfaces
CHANGE: (#4799) remove runLocalAgent method from DIRAC API

*Accounting
NEW: (#4537) Add histogram of CPU usage to Job accounting
NEW: (#4537) Implement the method used to retrieve data for creating histograms

*WMS
NEW: (#4367) Added option "CompressJDLs" to JobDB, which compresses JDLs before they are
     added to the JobJDLs table
CHANGE: (#4428) removed the watchdog for mac, simplified linux
CHANGE: (#4577) Removed the Pilot2
NEW: (#4799) JobWrapperTemplate kills the JobWrapper in case of Exception during Execution phase
CHANGE: (#4799) Remove MultiProcessorSiteDirector (use standard SiteDirector)
CHANGE: (#4799) stop setting JDL requirements MaxCPUTime, SubmitPools, GridRequiredCEs, Origin, JobMode
CHANGE: (#4823) using JobReport and delayed send for JobStateUpdate
FIX: (#4829) PilotCStoJSONSynchronizer - upload method uses WebDav
NEW: (#4874) new agent PilotsSyncAgent for syncing pilot files.
NEW: (#4874) new script dirac-admin-sync-pilots for syncing pilot files.
CHANGE: (#4874) largely simplified PilotCStoJSONSynchronizer
CHANGE: (#4874) don't call PilotCStoJSONSynchronizer from the CS
NEW: (#4905) moving towards a single agent for WMS history
CHANGE: (#4925) SiteDirector - removed using of SubmitPools requirement by default
CHANGE: (#4925) SiteDirector, JobAgent - no more using ProxyManager tokens while user proxy retrieval
NEW: (#4950) JobAgent adds GridCE and queue to Job Parameters
CHANGE: (#4966) added flag to exclude the master CS from the list of servers synchronized by PilotCS2JSON
FIX: (#5017) Fix uploading jobDescription.xml in upload sandboxes with Python 3

*DataManagement
CHANGE: (#5019) Remove IRODSStorageElementHandler

*Monitoring
FIX: (#4768) Adapting RMSMonitoring type to ES7
FIX: (#4844) Correct the rounding of integers when computing buckets in MonitoringDB
NEW: (#4898) added possibility to configure the period and so the indexing strategy
CHANGE: (#4976) removed DynamicMonitoring (replaced by ActivityMonitoring)

*ResourceStatusSystem
CHANGE: (#4235) Removes locals() way of passing parameters
NEW: (#4900) Remove old entries from history
CHANGE: (#5002) RSS handlers: removed global objects

*RMS
CHANGE: (#4887) use dedicated ES monitoring flag RMSMonitoring

*docs
FIX: (#4740) make dirac-docs-get-release-notes.py python3 compatible
CHANGE: (#4823) added some clarifications on starting the pilots
CHANGE: (#4829) updated configuration in terms of security, added description of webdav
FIX: (#4905) added config and instructions for Monitoring DBs (ES) configuration
FIX: (#4973) fix link to DIRAC install instruction and comments for WebApp

*tests
NEW: (#4179) Set up Gitlab CI pipeline using Docker containers
FIX: (#4677) Ignore tornado services and test DBs
NEW: (#4677) new integration tests for Tornado based services
NEW: (#4910) --runslow option on unit tests to allow faster local tests
NEW: (#4938) added a helloworld test for the (yet to be implemented) cloud testing in certification
CHANGE: (#4968) Change the defaults for tests (to MySQL 8 and ES 7)

[v7r1p39]

*WMS
CHANGE: (#5121) for HTCondor, the SiteDirectory write the executable in the globally defined working directory

[v7r1p38]

FIX: fixes from v7r0p55

*WMS
FIX: (#5108) delete the local output sandbox tarfile in case it's still there
FIX: (#5106) SiteDirector - use | operand for the union of tests
CHANGE: (#5104) JobDB.setJobAttributes: use _update instead of _transaction (as not needed)

[v7r1p37]

*DataManagement
NEW: (#5096) FTS3 plugins to alter TPC and source SE preferences

[v7r1p36]

*DMS
FIX: (#5080) SQLAlchemy 1.4 support for FTS3DB
FIX: (#5054) Submit FTS3 jobs with lowercase checksum

*RMS
FIX: (#5080) SQLAlchemy 1.4 support for ReqDB

*Resources
FIX: (#5077) Host.py - Fix for the case where no subprocess32 module found

[v7r1p35]

FIX: Fixes from v7r0p52

*Core
NEW: (#5047) DIRAC_M2CRYPTO_DEBUG env variable for SSL debugging

*WorkloadManagement
FIX: (#5062) Move the CPU work left computation at the beginning of the JobAgent execution
CHANGE: (#5053) Remove margins from the TimeLeft utility
CHANGE: (#5051) if the HeartBeatTime of a job is not set, it cannot be seen as Stalled.
        Hence set the HeartBeatTime (if not set) when setting the StartExecTime
CHANGE (#5051) (StalledJobAgent): don't try and get pilot status if "Unknown"

*Interfaces
CHANGE: (#5051) print the jobID in dirac-wms-job-logging-info

*DMS
CHANGE: (#5051) lower logging level for individual LFNs (from INFO to VERBOSE) to decrease
        amount of logged information. Replace with a summary

[v7r1p34]

FIX: Fixes from v7r0p51 patch release

[v7r1p33]

*DMS
FIX: (#4960) FTS3 explicitly use verify_checksum
NEW: (#4960) add --FTSOnly and --ExcludeSE options to dirac-dms-protocol-matrix

*RMS
CHANGE: (#4960) ReqClient prints the FTS3 job url directly

[v7r1p32]

*Core
FIX: (#5021) Glue2: fix error when too many execution environments were looked for
FIX: (#5021) Subprocess: when the systemCall failed, S_ERROR now contains a string
             in 'Message' instead of an exception object

[v7r1p31]

*Resources
FIX: (#4996) Getting access to $_CONDOR_JOB_AD in HTCondorResourceUsage

*WMS
CHANGE: (#5001) JobAgent: if we don't match a job, independently from the reason, we wait a
        bit longer before trying again
CHANGE: (#5001) JobAgent: moved check of availability of CE before doing anything else
NEW: (#4998) JobWrapper - find executables from PATH if not using an absolute filename
FIX: (#5009) As the job status is set AFTER the request is uploaded, it may happen that the request
     is executed BEFORE the status is set... Add thus a delay of 2 minutes for execution

[v7r1p30]

*Configuration
FIX: (#4879) The loop in the siteCE mapping was exiting as soon as a mis-configured site was found.
     Fixed to continue the loop, while adding an error message.
FIX: (#4970) Utilities - fixed bug in addToChangeSet(): use tuple instead 4 arguments
FIX: (#4974) Utilities - fix setting of LocalCEType

*WorkloadManagementSystem
FIX: (#4972) fix the cpu work left computation in JobAgent when batch system information cannot be processed
CHANGE: (#4978) Improved logging of the Matcher: adding pilotReference

*Resources
FIX: (#4955) SingularityComputingElement - better error message when the Singularity CE not found
CHANGE: (#4972) add a condition in TimeLeft module to know whether the batch system relies on wallclock and/or cpu time
NEW: (#4972) HTCondorResourceUsage module to get the time left in CERN-specific HTCondor resources.
CHANGE: (#4935) HTCondorCE: add a periodic remove in case we are not using the local schedd

[v7r1p29]

FIX: Fixes from v7r0p49 patch release

*Core
CHANGE: (#4954) using argparse for a few scripts instead of getopt
NEW: (#4957) ObjectLoader: do not fail if one module fails importing in recursive loading

*Framework
CHANGE: (#4964) dirac-proxy-init always uploads the proxy unless --no-upload is specified
FIX: (#4964) ProxyManagerClient checks for group and groupless proxies in its cache

*WMS
FIX: (#4954) PilotCStoJSONSynchronizer - bug fixed in getting CE information
CHANGE: (#4956) JobAgent - resorting to calculate time left with info in possession

*Workflow
FIX: (#4953) ModuleBase - remove deprecated function that does not do anything

[v7r1p28]

CHANGE: Revert #4919 - absolute imports in several modules

*Configuration
FIX: (#4945) CS.Client.Utilities: change exception caught to IndexError

*WMS
FIX: (#4947) SiteDirector: fix for case of empty tag

*DMS
CHANGE: (#4891) split staging and access protocols
NEW: (#4891) FTS3 can submit transfers with staging protocols different from transfer protocols

[v7r1p27]

FIX: Fixes from v7r0p47
FIX: (#4919) Added from future import absolute_import when having conflicts when importing standard modules.
     Fixes issue #2207

*Core
FIX: (#4918) Glue2: fix problem for CEs with multiple Queues, only one queue was discovered
FIX: (#4926) ElasticSearchDB: fix exception handling when checking existence of indices

*Configuration
CHANGE: (#4926) Adding Pool as LocalCEType for MultiProcessor queues (invoked by BDII2CSAgent)

*Framework
CHANGE: (#4928) initialized, processMessage and flushAllMessages functions of Logging are deprecated

*WMS
FIX: (#4923) The StalledJobAgent's behaviour changed (for bad) as only jobs stalled for more than 24.5 hours were
     checked before being set Failed... Restore v7r0 behaviour with immediate check
CHANGE: (#4926) JobAgent: getting CEType only from LocalSite/LocalCE config
CHANGE: (#4926) JobAgent: flipped the default for fillingMode
CHANGE: (#4926) SiteDirector: The max number of jobs in filling mode is not set anymore by the SD. The option
        MaxJobsInFillMode was removed

*Resources
FIX: (#4931) InProcess/SingularityComputingElement - Fix calling _monitorProxy as a periodic task

*Monitoring
NEW: (#4924) added possibility to login to ES via certificates.

*docs
NEW: (#4853) user management, ProxyManager
CHANGE: (#4853) move Registry from ConfReference to dirac.cfg
CHANGE: (#4853) move CommandReference content to scripts docs

[v7r1p26]

FIX: Fixes from v7r0p46

*Resources
FIX: (#4909) use grid CA to download the srr file
FIX: (#4904) ARCComputingElement: fixed a few places where unicode literals have leaked: wrapped in str

*WMS
FIX: (#4904) JobAgent: using internal function for rescheduling jobs

[v7r1p25]

FIX: Fixes from v7r0p45

*Core
CHANGE: (#4890) logging failing MySQL commands

*WMS
FIX: (#4889) fix for retrieving the pilot reference when it's an ES JobParameter
FIX: (#4889) fix for using the ES JobParameters for static data of heartbeats (app std out)
FIX: (#4897) added timestamp to pilot.json

[v7r1p24]

FIX: fixes from v7r0p44

*TransformationSystem
FIX: (#4883) fix to allow to pass a list of sourceSE to dirac-transformation-replication

[v7r1p23]

FIX: Fixes from v7r0p43

*Configuration
FIX: (#4869) Bdii2CSAgent: remove constant update of NumberOfProcessors parameter.
     Comparison between int and str lead to "new" value every run.

*WMS
FIX: (#4868) JobLoggingDB: fix for backward compatibility

*Monitoring
CHANGE: (#4872) better, faster aggregations. Always using term queries for keyword fields,
         and other less important changes
CHANGE: (#4872) do not return error if trying to delete non-existing index

*tests
NEW: (#4872) added integration test for MonitoringDB

[v7r1p22]

*WMS
NEW: (#4852) new module JobMinorStatus.py to put some standard minor statuses
CHANGE: (#4852) JobStateUpdateHandler - set startTime of job (in attributes) as from when the
        (#4852) job is Running (was when the application started). As agreed in a mail discussion...
CHANGE: (#4852) JobWrapper - send failover requests and accounting information after setting the final status

[v7r1p21]

*ConfigurationSystem
FIX: (#4854) Fix typo in CERNLDAPSyncPlugin

*Resources
FIX: (#4848) Fix SingularityComputingElement for non-server-style installations

[v7r1p20]

*Core
CHANGE: (#4842) TLS: read proxy flag from M2Crypto.X509

*Framework
CHANGE: (#4832) NotificationHandler: sendMail: the avoidSpam parameter is deprecated.
        All emails (same subject, address, body) are now only sent once per 24h

*WorkloadManagementSystem
FIX: (#4839) There was a bug handling the bulk status updates that was not updating
             correctly the job status although the job logging information was correct).
             This PR fixes this bug. It was tested in certification as a hotfix
CHANGE: (#4839) internally always call the setJobStatusBulk() method in order to be consistent
CHANGE: (#4839) in JobReport, only send statuses that are not empty, and remove handling of
                ApplicationCounter that is never sent nor used anywhere
CHANGE: (#4834) JobStateUpdateHandler: use class variables instead of global

*Resources
FIX: (#4841) Fix using SingularityComputingElement with the host's DIRAC installation

*Interfaces
FIX: (#4834) Job.py: use --cfg option for JobConfigArgs

*RSS
FIX: (#4834) Added one field for retrieving the corrected order of columns

[v7r1p19]

FIX: Fixes from v7r0p40

*Configuration
FIX: (#4821) Bdii2CSAgent: Updating CE information wasn't working because the list of
     CEs wasn't picked up from the right place (Site/CE option, instead of Site/CES/<CE_Sections>)
FIX: (#4821) Glue2: fix association of CEs to sites if the CE associated sitename in the BDII differs
     from the Name given in the CS
FIX: (#4821) dirac-admin-add-resources: Fix bug preventing the use of GLUE2 mode
CHANGE: (#4636) BDII2CSAgent: stop looking for SEs in BDII

*Resources
FIX: (#4827) SingularityCE: Create pilot.cfg as part of the inner DIRAC install.

*RSS
FIX: (#4830) added vo field to ResourceStatusClient calls

[v7r1p18]

*RSS
FIX: (#4815) Fix a problem with vo being returned in a middle to a list in toList

[v7r1p17]

*Configuration
NEW: (#4784) VOMS2CSAgent introduce SyncPlugins to add extra or validate user information information
NEW: (#4809) Add CERNLDAPSyncPlugin for VOMS2CSAgent

*Accounting
CHANGE: (#4798) multiply wallclock per the number of processors used

*WMS
FIX: (#4816) JobStateUpdateHandler - Fix bug when using elasticJobParametersDB

*Resources
FIX: (#4792) Initialisation of arc.Endpoint in ARCComputingElement

*RSS
FIX: (#4790) use createClient decorator for RSS clients

[v7r1p16]

*Resources
FIX: (#4786) FileCatalogClient: correctly returning error in getReplicas() call

[v7r1p15]

*Configuration
FIX: (#4766) Bdii2CSAgent: Fix exception if selectedSites was set, but some unknown Sites were found by the agent
CHANGE: Bdii2CSAgent: if selectedSites is configured, also remove all CEs from unknown sites from the results

*Framework
CHANGE: (#4766) NotificationHandler: sendMail: the avoidSpam parameter is deprecated. All emails (same subject, address,
        body) are now only sent once per 24h

*Resources
FIX: (#4777) Mount the host's DIRAC installation in the container when using SingularityCE without
     InstallDIRACInContainer

*RSS
CHANGE: (#4767) SummarizeLogAgent uses list instead of tuples

*WorkloadManagement
CHANGE: (#4767) JobMonitoring uses cls/self attributes instead of global variable
CHANGE: (#4772) JobMonitoring.getJobPageSummaryWeb can provide jobIDs according to the pilotJobReferences

[v7r1p14]

*Core
CHANGE: (#4752) Glue2: the number of ldap searches has been reduced to three making lookups much faster
CHANGE: (#4752) Glue2: return also unknown sites not found in the information provider for given VO
CHANGE: (#4752) Glue2: fill value for SI00 for queues as well. Value is fixed at 2500 and will overwrite any existing value.
CHANGE: (#4752) Glue2: architecture will now always be lowercase.
CHANGE: (#4752) Glue2: Read the GLUE2ComputingShareMaxSlotsPerJob value and fill the NumberOfProcessors entry for
                the respective queue. Ignores CREAM CEs. A Ceiling for this number can be set by
                /Resources/Computing/CEDefaults/MaxNumberOfProcessors, defaults to 8. Solves #3926
CHANGE: (#4747) Added support for ElasticSearch 7.
CHANGE: (#4747)  Find cas.pem and crls.pem if they are local, before generating them.

*Configuration:
CHANGE: (#4752) Bdii2CSAgent: change email subject to agent name
CHANGE: (#4752) Bdii2CSAgent: Make GLUE2Only=True the default
CHANGE: (#4752) Bdii2CSAgent: Email also information about CEs not found in the specified information, CEs can be ignored with BannedCEs option, solves #1034
CHANGE: (#4752) dirac-admin-add-resources: printout CEs that are not known at the given information provider
CHANGE: (#4752) dirac-admin-add-resources: default to Glue2, deprecate -G flag. Add -g flag to use glue1
FIX: (#4752) dirac-admin-add-resources: Do not exit if no new CEs are found, still look for changes of existing CEs

*Monitoring
CHANGE: (#4747) Eliminate types from MonitoringDB for support for ElasticSearch 7

*WMS
CHANGE: (#4747) renamed ElasticJobDB.py in ElasticJobParametersDB.py
CHANGE: (#4747) Eliminate types from ElasticJobParametersDB.py for support for ElasticSearch 7
CHANGE: (#4747) Use ES query DSL for searches in ElasticJobParametersDB.py, also for deleting entries

*Resources

CHANGE: (#4755) remove backward compatibility for BaseSE defined in StorageElements section (issue #3516)
CHANGE: (#4755) Clearer error message related to LFN convention (issue #2790)

[v7r1p13]

*WMS
CHANGE: (#4750) JobMonitoring casts for JSON

*Framework
CHANGE: (#4750) ignore serialization error for JSON in the Monitoring

*RMS
CHANGE: (#4750) ignore serialization error in ForwardDISET

tests
FIX: (#4745, #4746) transformation_replication - fix integration test

[v7r1p12]

*Core:
FIX: (#4724) correctly pass the argument to the new ThreadPool in MessageBroker
FIX: (#4737) modify logging when CAs & CRLs sync

*Framework
FIX: (#4728) Fix hashing of local CA and CRL bundles
FIX: (#4737) add check of availability of directories for sync CAs in BundleDeliveryClient

*Production
FIX: (#4739) Fixes for JSON serialization

*WMS
FIX: (#4739) Fixes for JSON serialization

*Transformation
FIX: (#4739) TransformationManagerHandler: fixes for JSON serialization


*ResourceStatusSystem
CHANGE: (#4720) add a VO column to all tables as apart of the primary key and a default value='all'

*Resources
NEW: (#4721) SingularityCE: singularityCE: added possibility to run without re-installing DIRAC inside the container
CHANGE: (#4733) SingularityComputingElement: Enable userns option in singularity if possible.
CHANGE: (#4733) SingularityComputingElement: Use CVMFS as singularity fallback location if userns is enabled.

*docs:
CHANGE: (#4721) improved doc for SingularityCE options

*tests
FIX: (#4724) fix rss-scripts syntax

[v7r1p11]

*WMS
FIX: (#4712) PilotStatusAgent was crashing due to a bug

*Test
FIX: (#4712) fix for main RSS system test

[v7r1p10]

Fixes from v7r0p32

CHANGE: (#4690) ComponentInstaller uses --cfg option

[v7r1p9]

Fixes from v7r0p31

*Resources
FIX: (#4704) ARCComputingElement: fix use of gLogger, which was replaced by self.log

[v7r1p8]

*WMS
NEW: (#4699) add a retryUpload option in the JobWrapper

*DMS
NEW: (#4699) add a retryUpload option to FailoverTransfer
CHANGE: (#4693) Retry file upload for any error condition, not just file catalogue failure.

*Resources
FIX: (#4669) multiple minor style fixes

*tests
FIX: (#4695) Tests are modified so the MultiVO File catalog is not a master catalog anymore.
     Addresses #4682 .

[v7r1p7]

*Core
FIX: (#4679) dirac-install is getting the globalDefaults.cfg from CVMFS if available
FIX: (#4679) dirac-install - loads the installation configuration from etc/dirac.cfg if it is present
NEW: (#4679) dirac-install-extension - new command to add an extension to an existing installation
CHANGE: (#4679) dirac-deploy-scripts - added --module option to inspect only specified modules

*WMS
CHANGE: (#4674) DownloadInputData no longer fails if getFileMetadata fails for the first SE, tries others if available

*DMS
FIX: (#4678) Fix problem where a FileCatalog instance was not aware of SEs added by a different instance.
     SEManager.getSEName now refreshes if an seID is not known. Fixes #4653

*docs
FIX: (#4667) some more info on duplications

*tests
FIX: (#4681) Test_UserMetadata makes dynamic lfns using VO

[v7r1p6]

*Framework
CHANGE: (#4643) BundleDeliveryClient: inheriting from Client

*SMS
FIX: (#4645) StorageManagementDB - drop the tables in the correct order to avoid foreign key errors

*TS
NEW: (#4641) TransformationCleaningAgent will (re)clean very old transformations that are still in the system

*tests
FIX: (#4645) dropDBs uses real array;
FIX: (#4645) remove readonly variables

[v7r1p5]

*Framework
FIX: (#4640) Install of ES DBs: only search in *DB.py files

[v7r1p4]

Includes fixes from v6r22p30, v7r0p26

*Framework
CHANGE: (#4632) dirac-sysadmin - handle installation possible also for ES DBs

*tests
NEW: (#4633) added xmltodict module - makes working with XML feel like working with JSON.

[v7r1p3]

Includes fixes from v6r22p29, v7r0p25

*Framework
FIX: (#4611) ProxyManager, dirac-admin-get-proxy - allow bool type for vomsAttribute parameter
     on service side. Fixes #4608

[v7r1p2]

Changes from v7r0p24 patch

[v7r1p1]

Changes from v6r22p28 patch

*Framework
CHANGE: (#4572) removed group from proxy expiration notification

[v7r1]

NEW: Add environment.yml file for preparing an environment with conda
CHANGE: (#4507) autopep8 for the entire code stack

*Core
NEW: initial support for mysql8
NEW: (#4236) DISET - pass the client DIRAC version as part of the request description structure
NEW: (#4274) Allow installation from a local directory
FIX: (#4289) Use subprocess32 if possible for significantly better performance
FIX: (#4289) TypeLoader should not be a singleton as it has a cache
CHANGE: (#4362) RPC parameters are cast to list/tuples when needed
FIX: (#4410) M2Crypto transport cast socket.error to strings
CHANGE: (#4410) (JSON) rpcStub uses list instead of tuples
NEW: (#4410) add utilities for JSON Serialization (strToIntDict and ignoreEncodeWarning)
CHANGE: (#4354) ThreadPool - replaced by ThreadPoolExecutor(native python)
FIX: (#4439) MySQLDB _connect method
NEW: (#4510) Removed dirac-distribution (use docker image)
CHANGE: (#4491) Streamline of CS helpers for sites and computing elements
NEW: (#4538) MixedEncode - allows for json serialization transition
CHANGE: (#4461) use M2Crypto by default
CHANGE: (#4565) Source bashrc in wrapper script

*Configuration
CHANGE: (#4157) add new helper methods for IdP/Proxy Providers, OAuthManager. Add methods that 
        read DN options in dirac user section
NEW: (#4241) Slave configuration servers are automatically updated as part of the new configuration 
     changes commit
NEW: (#4241) Configuration Server - added forceGlobalConfigurationUpdate() interface to force all 
     registered service to update their configuration
NEW: (#4257) Add search emails for group method in Registry
NEW: (#4397) ConfigurationClient - added getOptionsDictRecursively method, add docs
CHANGE: (#4551) Registry - change search DN properties logic

*Framework
CHANGE: (#4157) add possibility to work with Proxy Providers and "clean" proxy without 
        voms/dirac extensions
NEW: (#4257) Filter of duplicate mails in Notification
FIX: (#4257) Optimize test in NotificationHandler
FIX: (#4289) Avoid leaking std(in|out|err) file handles when running runsvdir
CHANGE: (#4362) BundleDeliveryFramework uses list instead of tuple
CHANGE: (#4410) (JSON) use of list instead of tuples for SecurityLog

*WMS
CHANGE: (#4362) SandboxStoreClient uses list instead of tuple
CHANGE: (#4396) Removed outdated PilotMonitorAgent
CHANGE: (#4410) (JSON) use of list instead of tuples for JobReport and Watchdog
CHANGE: (#4416) As explained in #4412, Completed jobs is used as major status for jobs during
        completion while it is also used for jobs that have a pending request and require a further
        action before being Done or Failed.
CHANGE: (#4416) Completing jobs are treated exactly like Running jobs, i.e. set Stalled if they
        didn't give sign of life, and are not set Failed directly as before. Jobs to be checked
        are those that had not sent a heartbeat within the stalledTime period, in order to reduce
        the number of jobs to check.
NEW: (#4416) Created a file JobStatus.py for replacing the literal job statuses, and updated many
        modules using these new variables. Note that there are still many others to change, but
        could be done gradually...
FIX: (#4451) StalledJobAgent - use int factor to the seconds time delta
FIX: (#4451) ProxyDB - set UserName in setPersistencyFlag() if it is a first record in ProxyDB_Proxies
FIX: (#4514) JobWrapper: try to send the failover requests BEFORE declaring the job status
FIX: (#4514) JobAgent: do not override the job status after the job has finished

*DMS
CHANGE: (#4243) FileCatalog - standard components are loaded using ObjectLoader mechanism
NEW: (#4279) FileCatalog - added VOMSSecurityManager class
CHANGE: (#4279) FileCatalog - dropped PolicyBasedSecurityManager and VOMSPolicy classes
CHANGE: (#4410) (JSON) correct casts for serialization for FTS
CHANGE: (#4364) remove all the SE mangling in the DFC (SEPrefix, resolvePFN, SEDefinition)
CHANGE: (#4423) FileMetadata - split getFileMetadataFields into getFileMetadataFields and _getFileMetadataFields
CHANGE: (#4423) DirectoryMetadata - split getMetadataFields into getMetadataFields and _getMetadataFields
NEW: (#4465) FileCatalog - a FileMetadata and DirectoryMetadata multi VO targeted plug-in wrappers for
     user metadata operations.
FIX: (#4535) StorageElement - do not return negative values in getFreeDiskSpace()

*RMS
CHANGE: (#4410) (JSON) correct casts for serialization
FIX: (#4517) When finalising the request, one should take into account the fact that if the job is
     Stalled one must find its previous status. This is fixed in ReqClient

*Resources
NEW: (#4157) ProxyProvider resources with implementation for DIRAC CA and PUSP proxy providers
NEW: (#4276) IdProvider resources to represent external user identity providers
FIX: (#4455) discrepancy in CE._reset() methods return value in different CE implementations
NEW: (#4546) add Test_ProxyProviderFactory, docs


*RSS
CHANGE: (#4362) SQL query orders using list instead of tuples
CHANGE: (#4410) (JSON) db ordering uses list instead of tuples
FIX: (#4462) convert the dictionary keys to number, when it is required.
CHANGE: (#4463) Dynamically load database handlers for ResourceStatus and ResourceManagement modules in
         preparation for a schema changes needed by multi-VO versions of these.


*StorageManagement
CHANGE: (#4410) (JSON) use lists instead of tuples

*tests
CHANGE: (#4279) use VOMSSecurityManager for integration instead of PolicyBasedSecurityManager/VOMSPolicy
FIX: (#4284) DMS client tests to use DIRAC user name, rather than the local system user name
NEW: (#4289) CI for unit/lint/integration testing with GitHub actions
NEW: (#4289) Start using shell linting of the test scripts
FIX: (#4289) Exit quickly if the installation fails to make it easier to find issues
CHANGE: (#4410) call pytest directly instead of as a module
FIX: (#4426) restored system test, moved Jenkins test to appropriate location
CHANGE: (#4439) integrate test_MySQLDB to all_integration_server_tests

*tests
FIX: (#4469) ProxyDB integration tests fixed for the M2Crypto case
FIX: (#4551) align ProxyDB test to current changes

*docs
NEW: (#4289) Document how to run integration tests in docker
NEW: (#4551) add DNProperties description to Registry/Users subsection

[v7r0p56]

*Resources
FIX: (#5119) HTCondorCE: Limit calls to actual cleanup (find and delete files on disk) to
     once per minute per SiteDirector, fixes #5118
CHANGE: (#5119) HTCondorCE cleanup: Run the DIRAC_ executable purge with -O3 and -maxdepth
        1 to speed up the find

[v7r0p55]

*TS
FIX: (#5109) DataRecoveryAgent: immediately skip transformations without jobs, prevents
     exception later on

[v7r0p54]

*Core
FIX: (#5087) Undefined variable error when RabbitMQAdmin fails to connect

*CS
FIX: (#5090) VOMS2CSSynchronizer: add email information about a user joining groups for an additional VO, fix for #5037
FIX: (#5090) VOMS2CSSynchronizer: When a user leaves a second VO, only the membership in these groups is removed
CHANGE: (#5090) VOMS2CSSynchronizer: If email of user is known, do not replace it with None

[v7r0p53]

*Interface
FIX: (#5069) parseArguments strip arguments correctly

[v7r0p52]

*Core
FIX: (#5058) (M2Crypto) fixes in proxy serial parsing

[v7r0p51]

*Configuration
FIX: (#5037) VOMS2CSAgent: fix an issue in the agent that prevented users being added to
     a second VO if they were already existing in another VO

[v7r0p50]

*Core
CHANGE: (#4927) Added MySQL LIKE query feature.

[v7r0p49]

*Core
NEW: (#4967) introduce DIRAC_M2CRYPTO_SSL_METHODS to configure accepted protocols
NEW: (#4967) introduce DIRAC_M2CRYPTO_SSL_CIPHERS to configure accepted ciphers

[v7r0p48]

CHANGE: (#4949) change default top-level bdii to cclcgtopbdii01.in2p3.fr (was lcg-bdii.cern.ch)

*CS
FIX: (#4943) Fix exception in VOMS2CSAgent for missing 'suspended' and other entries occurring if the credentials
     used to query the VOMS server have insufficient privileges to obtain this information

[v7r0p47]

*Core
CHANGE: (#4930) Resolve location of etc/grid-security/vomses via env variable X509_VOMSES

[v7r0p46]

*DMS
FIX: (#4908) FTS3Job: fix the check of isTapeSE for multiVO instances, fixes #4878
FIX: (#4908) FTS3Job: pass VO for fetchSpaceToken function to StorageElement

[v7r0p45]

*WMS
FIX: (#4899) JobAgent: adding ExtraOptions as argument iff the executable is a DIRAC script

*Resources
CHANGE: (#4896) ARC CE: request all processors on the same node.

[v7r0p44]

*Core
CHANGE: (#4873) default generated bashrc does not overwrite X509* variables if already set
NEW: (#4873) Add DIRAC_X509_HOST_CERT and DIRAC_X509_HOST_KEY environment variables

*WMS
CHANGE: (#4836) JobWrapper: Add extraOptions only when the executable is a DIRAC script

[v7r0p43]

*RSS
FIX: (#4871) SiteInspectorAgent: prevent the agent from getting locked if an exception occurs during enforcement
FIX: (#4871) ElementInspectorAgent: prevent the agent from getting locked if an exception occurs during enforcement

[v7r0p42]

*Configuration
CHANGE: (#4587) Added possibility to load more then one cfg file from DIRACSYSCONFIGFILE env variable

[v7r0p41]

*Core
FIX: (#4845) Fix hashing SubjectName in X509Chain

*FrameworkSystem
FIX: (#4833) pilot update script, update global CS not the local one
NEW: (#4840) Add option to retry to update hosts in dirac-admin-update-instance

*WorkloadManagementSystem
FIX: (#4838) SiteDirector - Flatten platform list avoid crash if CheckPlatform=True

[v7r0p40]

*docs
FIX: (#4826) correct link to LHCb documentation

[v7r0p39]

NEW: (#4814) FileManager, FileCatalogDB - added repairFilesTable function to fix differencies between FC_Files
     and FC_FileInfo tables
NEW: (#4814) FileCatalog CLI - rmdir command can perform recursive directory removal
NEW: (#4814) FileCatalog CLI - repair command adapted to multiple repair operations

[v7r0p38]

*Configuration
FIX: (#4807) --cfg option supports tilde
FIX: (#4813) Show username when deleting users

*FrameworkSystem
NEW: (#4800) new tool dirac-admin-update-instance to update all servers of a dirac instance from command line
NEW: (#4800) new tool dirac-admin-update-pilot to update version of pilot in CS from command line

*DMS
CHANGE: (#4807) FTS3 gives priority to disk replicas

*Resources
NEW: (#4807) CTA compatible Storage plugin
FIX: (#4812) get SSH hostname from the CE config instead of the job ID to get the job output

*tests
FIX: (#4803) Use GitHub Container registry due to pull limit on dockerhub
CHANGE: (#4806) Remove obsolete gitlab integration

[v7r0p37]

*TS
CHANGE: (#4769) consider all sites when getting sites with storage (not only LCG sites with Tier0, 1 or 2

*WMS
FIX: (#4769) dirac-wms-job-parameters: output was printed twice

*docs
NEW: (#4771) admin tutorial on how to install the WorkloadManagementSystem
CHANGE: (#4780) mock the MySQLDB python module as we cannot install it in RTD any longer

[v7r0p36]

FIX: fixes from v6r22p35 patch release

[v7r0p35]

*Core
FIX: (#4751) Do not read suspensionReason from VOMS as it's not used anywhere and
     needs special permissions to give this information
FIX: (#4756) Fix for silly-formed XMLs from GOCDB

*Framework
CHANGE: (#4753) NotificationService: if avoidSpam=True the email is now sent immediately
        and cached for up to one hour, instead of being cached and then sent after up to an hour.

*Resources
FIX: (#4743) remove dots in xroot virtual username

[v7r0p34]

*Core
NEW: (#4391) Make M2Crypto TLS implementation compatible with openssl 1.1 series

*DataManagement
FIX: (#4729) Allow no LFNs to be passed to getReplicas

*RSS
FIX: (#4722) GOCDBClient: fix for different forms of XML answer from GOC

*Resources
FIX: (#4725) create "task kwargs" with the required arguments in PoolCE before passing them to the ProcessPool
FIX: (#4738) create chunks before using the Arc.JobSupervisor

[v7r0p33]

*Interfaces
FIX: (#4713) Pass useCertificates to WMSClient in Dirac API

*Resources
NEW: (#4716) better way to discover the innerCESubmissionType (Pool CE)
CHANGE: (#4716) SingularityCE: get info from Pilot3 pilot.json, if present

*tests
NEW: (#4716) added integration test for SingularityCE

[v7r0p32]

*Core
FIX: (#4688) M2Crypto based protocol - better handling of timeout
NEW: (#4710) add loadCRLFromFile to pyGSI implementation of X509CRL

*WorkloadManagement
NEW: (#4708) JobAgent - define DIRAC_JOB_PROCESSORS environment to number of
     processors allocated for the user job

[v7r0p31]

*WorkloadManagement
FIX: (#4706) Crash getting available memory limits when MJF is not available

[v7r0p30]

*Core
FIX: (#4698) Glue2: Fix crash in bdii2CSAgent, when ARC CEs do not have an ExecutionEnvironment

*WorkloadManagementSystem
FIX: (#4701) Ensure JobParameters.getNumberOfProcessors always returns an integer

*RSS
NEW: (#4691) GOCDB - interpret also downtimes with URLs different from the hostname

*Resources
CHANGE: (#4666) ARCComputingElement - enable GLUE2 queries on ARC CEs, which is now strongly recommended
        as GLUE1 publishing is stopped in ARC6.

*docs
NEW: (#4684) Added documentation for HTCondor/use full proxy length setting.

[v7r0p29]

*Core
FIX: (#4683) M2Crypto - force bio free and shutdown when closing

*Configuration
CHANGE: (#4651) Add --cfg option for config files, deprecating old non-option version.

*TransformationSystem
FIX: (#4680) Bug fixed in updateFilterQueries. The bug was affecting only TS catalog interface.

*Production
FIX: (#4672) minor fix in ProdValidator
FIX: (#4672) more detailed output added in dirac-prod-get-trans

*Resources
FIX: (#4673) hack in Slurm ResourceUsage to stop jobs running out of time on multi-processors resources

[v7r0p28]

*Core
FIX: (#4642) M2Crypto closes the socket after dereferencing the Connection instance

*DMS
FIX: (#4644) Cancel FTS3 Operation if the RMS request does not exist

*RMS
NEW: (#4644) getRequestStatus returns ENOENT if the request does not exist

*TS
FIX: (#4647) TaskManager - hospital sites were not looked for correctly, which
      generated an exception
FIX: (#4656) fix parsing of command line flags (e.g., -ddd) for dirac-transformation-archive/clean/remove-output/verify-outputdata

*Interfaces
CHANGE: (#4652) dirac-admin-add-host now inserts hosts into the ComponentMonitoring if the host
        is not yet known

[v7r0p27]

*Framework
FIX: (#4639) MySQL - commit transaction when creating tables

[v7r0p26]

*Resources
CHANGE: (#4626) Test_PoolComputingElement - increase delays for job submission
CHANGE: (#4626) PoolComputingElement - fix the logic of number of processors evaluation
FIX: (#4634) Add pilot.cfg symlink in SingularityCE for Pilot3 compatibility.
FIX: (#4620) in getPilotOutput, returns errors when the HTCondor working directory is
     not available and condor_transfer_data fails

*WMS
NEW: (#4614) uploadToWebApp flag to disable the json upload for the CSToJson
FIX: (#4614) Fix an absolute path in the CSToJSON
NEW: (#4620) pop the pilot reference from the failedPilotOutput dictionary when
     maxRetryGetPilotOutput is reached
NEW: (#4619) Watchdog - added DISABLE_WATCHDOG_CPU_WALLCLOCK_CHECK env variable
FIX: (#4619) Watchdog - Split check methods for better control

*Docs:
CHANGE: (#4614) allow to generate only header/footer in the release notes if no PR were merged
FIX: (#4635) add missing packages for the UBUNTU Linux Distribution that need to be installed
     before installing DIRAC
NEW: (#4635) add useful commands for working with conda environments
CHANGE: (#4622) diracdoctools - No longer mock numpy and matplotlib
FIX: (#4619) added doc about DIRACSYSCONFIG environment variable

[v7r0p25]

Fixes from v6r22p29 patch

*Core
FIX: (#4615) M2SSLTransport does not catch all the exceptions
FIX: (#4615) M2SSLTransport calls parent class when renewing context
CHANGE: (#4615) default to split handshake
NEW: (#4617) Added test for profiler.py

*WMS
FIX: (#4617) Watchdog - use 2 flags for profiler: withChildren and withTerminatedChildren

[v7r0p24]

*Core
FIX: (#4584) M2SSLTransport catch exceptions and convert them into S_ERROR
CHANGE: (#4584) M2SSLTransport: allow to do the SSL handshake in threads
CHANGE: (#4584) Do not query the Registry when doing the handshake

*WMS
CHANGE: (#4587) Check LFN InputSandbox separately from InputData
NEW: (#4593) option to only retry to get pilot outputs a limited number of times
CHANGE: (#4594) SandboxStoreClient - remove direct access to SandboxMetadataDB by default
CHANGE: (#4594) JobSanity - instantiate SandboxStoreClient with direct access to SandboxMetadataDB
FIX: (#4601) JobAgent: check if there are arguments

*Resources
CHANGE: (#4593) retrieve pilot output paths in getJobOutput using the pilot IDs instead of calling condor

*Interfaces
Change: (#4594) Dirac - instantiate SandboxStoreClient without smdb=False which is now a default

*docs
FIX: (#4598) Use also time in addition to date to get list of PRs since last tag

[v7r0p23]

*Core
FIX: (#4580) The CPU for the jobWrapper process group was incorrectly calculated as
     it was not including former children of the JobWrapper.

*Framework
FIX: (#4570) MonitoringCatalog only prints an error when there is really one

*WMS
NEW: (#4576) add a workDir to PilotCStoJSONSynchronizer
FIX: (#4591) Fix exception when calling HTCondorCE killJob, used when killing pilots
     with dirac-admin-kill-pilot for example. Fixes #4590

*DMS
FIX: (#4591) allow dirac-dms-protocol-matrix be run for non LHCb VOs

*RMS
CHANGE: (#4573) Add include from ConfigTemplate to CleanReqDBAgent, RequestExecutingAgent, ReqManager
CHANGE: (#4573) align defaults in ConfigTemplate with those in the Code

*Resources
FIX: (#4588) HTCondorCE cleanup only the pilots files related to the CE

*Docs:
NEW: (#4571) the DiracDocTools are now also compatible with python3
NEW: (#4571) added ".readthedocs.yml" config

[v7r0p22]

*Core:
CHANGE: (#4554) dirac-install: remove empty lines between options in dirac-install --help

*Configuration
CHANGE: (#4563) move documentation to ConfigTemplate, Module docstrings

*Accounting
CHANGE: (#4564) Move documentation about agent and services configuration to module docstrings, ConfigTemplate

*Docs
CHANGE: (#4554) Small restructuring in the DeveloperGuide: merge sections on testing, add note about generating command references
NEW: (#4554) DeveloperGuide: add section about DIRACOS and link to diracos.readthedocs.io
CHANGE: (#4560) allow release notes to be empty in dirac-docs-get-release-notes

*Tests
FIX: (#4560) DataManager tests check VO dynamically

[v7r0p21]

*Core
CHANGE: (#4506) remove rst2pdf from dirac-create-distribution-tarball

*Framework
CHANGE: (#4536) Don't loop forever if a query does not work in the MonitoringCatalog

[v7r0p20]

*Core
FIX: (#4531) Mail.py - add SMTP parameters

*DMS
CHANGE: (#4528) FTS3 - failoverTransfer sleep & retries in case of FC unavailability

*Resources
NEW: (#4529) WLCGAccountingHTTPJson occupancy plugin

*TS
CHANGE: (#4525) clean the DataFiles table when cleaning a Transformation

[v7r0p19]

*DMS
CHANGE: (#4505) explicitly delegate the proxy to FTS3 with a configurable lifetime
NEW: (#4519) S3 storage support

*RSS
FIX: (#4520) correct verbosity (avoid non-necessary warnings)

*docs
NEW: (#4520) Minimal documentation on Bdii2CSAgent and GOCDB2CSAgent

[v7r0p18]

*Interfaces
CHANGE: (#4502) run jobs locally: use $DIRAC for $DIRACROOT

*Docs
NEW: (#4513) add recommonmark extension to allow use of markdown files in the documenation

[v7r0p17]

*WMS
FIX: (#4496) PilotCS2Json: fix writing of local pilot.json file, which is used to calculate the hash
FIX: (#4496) PilotCS2Json: write checksum file in text mode

*DMS
FIX: (#4476) StorageElementHandler: removed ignoreMaxStorageSize flag from getTotalDiskSpace and getFreeDiskSpace

*Resources
FIX: (#4499) Slurm Resource Usage

[v7r0p16]

*Core
CHANGE: (#4482) TimeLeft modules become ResourceUsage and inherit from an abstract module called ResourceUsage
NEW: (#4482) TimeLeft/SLURMResourceUsage module to get resource usage from a SLURM installation
CHANGE: (#4482) Move TimeLeft from Core/Utilities to Resources/Computing/BatchSystems

*WMS
NEW: (#4493) Add checksum calculation for PilotCSToJsonSynchroniser
NEW: (#4493) Add checksum checks to PilotWrapper
FIX: (#4493) Fix download checks in PilotWrapper in case the webserver does not return 404 but not the expected file content either.

*Resources
FIX: (#4482) LocalCE: proxy submission and getJobStatus
FIX: (#4482) Slurm getJobStatus() making use of sacct
FIX: (#4466) Stomp reconnection only reconnect the connection that dropped

[v7r0p15]

*Accounting
NEW: (#4464) StorageOccupancy accounting

*RSS
NEW: (#4464) FreeDiskSpaceCommand used to fill the StorageOccupancy accounting
CHANGE: (#4464) FreeDiskSpaceCommand can clean the from not-anymore-existing SEs

*WMS
CHANGE: (#4471) Optimizer: treat input sandboxes uploaded as LFNs ad Input Data

[v7r0p14]

*Framework
CHANGE: (#4458) Remove LHCb specific code used to install cx_Oracle

*Core
CHANGE: (#4460) agents exit with sys.exit(2) in case of errors

*Resources
CHANGE: (#4460) InProcess CE correctly reports number of processors available

*WMS
FIX: (#4454) PilotWrapper: try to untar also with system tar

[v7r0p13]

*Core
FIX: (#4448) SubProcess: rewritten function for getting child PIDs

*ResourceStatusSystem
NEW: (#4419) Backported GGUSTicketsPolicy from LHCb
CHANGE: (#4419) removed dangerous script dirac-rss-policy-manager

*tests
NEW: (#4429) Allow extensions to extend the continuous integration tests

*docs
NEW: (#4431) dirac-doc-get-release-notes can take a sinceLatestTag option, header and footer messages,
     and can create github/gitlab release

[v7r0p12]

*WMS
FIX: (#4432) Better logging for WMS Optimizers
NEW: (#4435) PilotCS2JSONSynchronizer: added options pilotRepoBranch and pilotVORepoBranch

*DMS
FIX: (#4436) dirac-dms-clean-directory: also works on single empty directory, fixes #4420

*Framework
FIX: (#4436) dirac-install-component: fix bug prohibiting use of the -m/--module parameter

*tests
NEW: (#4429) Allow extensions to extend the continuous integration tests
NEW: (#4433) added README.rst for every subdirectory

*docs
FIX: (#4438) update notes for dirac-distribution (add extensions)

[v7r0p11]

*Core
FIX: (#4411) Make dirac-install tool python 3 compatible
NEW: (#4409) Allow --dirac-os-version argument to dirac-install.py to be a path or URL to a tarball

[v7r0p10]

*Core
FIX: (#4394) RequestHandler - fix log output for the case where the ActionTuple is actually a string
FIX: (#4394) AuthManager - manage the case where ExtraCredentials are in a form of a list
NEW: (#4379) dirac-install accepts userEnvVariables switch, adds user-requested env variables
     to *rc* files

*WMS
FIX: (#4404) Fix the matching delay functionality, fixes #2983
NEW: (#4403) JobCleaningAgent: Add possibility to remove HeartBeatLoggingInfo before jobs are
     completely removed.
FIX: (#4394) SiteDirector - do not add downloading files ti the pilot if Pilot3 flag is False
FIX: (#4390) Watchdog: get the CPU consumed by children processes too
FIX: (#4370) SiteDirector: Pilot3 option easier to interpret
CHANGE: (#4338) getStatus method in ARC CE now uses a JobSupervisor to get status of multiple pilots at once.
CHANGE: (#4338) SiteDirector.updatePilotStatus has been parallelized using threads.
NEW: (#4338) AvailableSlotsUpdateCycleFactor is a parameter part of the configuration allowing to control
     the rate of the update of the available slots in the queues.
FIX: (#4338) Revert to queueCECache being an object attribute to fix the CEs instantiation.

*RMS
CHANGE: (#4400) ReqDB: Add pool_recycle=3600 parameter for sql engine setup, might prevent
        occasional "Mysql Server has gone away" errors

*Resources
FIX: (#4380) ComputingElement classes: use GridEnv if present
CHANGE: (#4360) in HTCondor CEs, the pilot stamps are now used to retrieve outputs and logging info

*DMS
CHANGE: (#4400) FTS3DB: Add pool_recycle=3600 parameter for sql engine setup, might prevent
        occasional "Mysql Server has gone away" errors

*Docs
CHANGE: (#4402) dirac-docs-get-release-notes.py does not require a GITLABTOKEN

[v7r0p9]

*Core
CHANGE: (#4302) Simplify and convert command wrapper scripts to bash. Also removed some obsolete MacOS code.
FIX: (#4361) restore the possibility to set a global timeout for a Client

*DMS
CHANGE: (#4353) FTS3 persistOperation method checks that the caller is allowed to do so
CHANGE: (#4353) FTS3Manager: do not expose updateJobStatus and updateFileStatus on the service
CHANGE: (#4353) FTS3 operation is canceled if the matching request is canceled
CHANGE: (#4353) when a source file does not exist, defunct the FTS3File associated
CHANGE: (#4353) use the JEncode serializer instead of the custom FTS3Serializer
CHANGE: (#4353) cancel an FTS3Job together with its associated FTS3Files if the job is not found on the server

*RSS
CHANGE: (#4336) remove a call to shifterProxy configuration which would not work for multi VO Dirac

*docs
CHANGE: (#4378) using docker images from docker hub

[v7r0p8]

*Configuration
CHANGE: Let update the config, even if the Pilot info is not in the CS

[v7r0p7]

*Core
CHANGE: {bash,tchs,diracos}rc set the PYTHONPATH to only dirac (ignore existing PYTHONPATH)
CHANGE: dirac-configure might work without the need of a proxy
CHANGE: the timeout of an RPC call is always updated

[v7r0p8]

*Configuration
CHANGE: Let update the config, even if the Pilot info is not in the CS

[v7r0p7]

*Core
CHANGE: {bash,tchs,diracos}rc set the PYTHONPATH to only dirac (ignore existing PYTHONPATH)
CHANGE: dirac-configure might work without the need of a proxy
CHANGE: the timeout of an RPC call is always updated

[v7r0p6]

*Core
NEW: Add environment.yml file for preparing an environment with conda
CHANGE: Use subprocess32 if possible for significantly better performance
FIX: TypeLoader should not be a singleton as it has a cache

*FrameworkSystem
FIX: Avoid leaking std(in|out|err) file handles when running runsvdir

*WorkloadManagementSystem
NEW: To activate the pilot logging mechanism the following option must be present in CS: Pilot/PilotLogging with a value set to "true", "yes" or "y".

*Tests
NEW: CI for unit/lint/integration testing with GitHub actions
NEW: Start using shell linting of the test scripts
FIX: Exit quickly if the installation fails to make it easier to find issues

*Docs
NEW: Document how to run integration tests in docker
CHANGE: The options in the command reference sections: 'ignore' and 'scripts', are replaced by 'exclude' and 'manual' respectively. The entries in 'exclude' will now reject scripts that are otherwise picked up by the 'patterns'. Entries in 'manual' will be added to the indexFile, but their rst file has to be provided by hand. Fixes #4345

[v7r0p5]

FIX: changes from v6r22p15 included

[v7r0p4]

*Core
FIX: (#4337) remove unexisting import from dirac-info

*WMS
CHANGE: (#4317) dealing with min and max number of processors from the job

*docs
CHANGE: (#4317) added WMS admin doc (job state machine)

[v7r0p3]

*Core
FIX: (#4298) install_site.sh : set UpdatePilotCStoJSONFile=False for initial installations

*WMS
FIX: (#4294) JobState - restored logic of having database clients at the class level

*TS
CHANGE: (#4308) Rename Operations option Productions/ProductionFilesMaxResetCounter to Transformations/FilesMaxResetCounter

*Resources, WMS, tests
CHANGE: (#4295) save the number of processors as jobLimits in pilot cfg

*tests
CHANGE: (#4291) removed pilot2 tests

*docs
NEW: (#4309) Added how to create a dedicated dirac file catalog

[v7r0p2]

*Accounting
FIX: (#4290) Allow longer user and site names.

*WMS
NEW: (#4287) dirac-wms-get-wn and dirac-wms-pilot-job-info scripts (ported from LHCbDIRAC)

*docs
CHANGE: (#4266) the AdministratorGuide has been restructured

[v7r0p1]

FIX: Removing some deprecated codes

[v7r0]

FIX: (#3962) use print function instead of print statement
FIX: (#3962) remove the usage of the long suffix to distinguish between long and int
FIX: (#3962) convert octal literals to new syntax
NEW: (#3962) Add pylint test to check python 3 compatibility

*Configuration
CHANGE: (#4249) The flag UpdatePilotCStoJSONFile has been moved to Operations/[]/Pilot section
NEW: (#4255) Resources - added getStorageElements() method

*Framework
CHANGE: (#4180) Removed local MySQL handling (DIRACOS won't have install it)
CHANGE: (#4180) Removed setup of old portal

*Accounting
CHANGE: (Multi)AccountingDB - Grouping Type and Object loader together with the MonitoringSystem ones.

*WorkloadManagementSystem
NEW: Add JobElasticDB.py with getJobParameters and setJobParameter methods to work with ElasticSearch (ES) backend.
NEW: Add gJobElasticDB variable and indicates the activation of ES backend.
CHANGE: Modify export_getJobParameter(s) to report values from ES if available.
CHANGE: (#3748) Reduced (removed, in fact) interactions of Optimizers with JobParameters, using only OptimizerParameters
NEW: (#3760) Add Client/JobStateUpdateClient.py
NEW: (#3760) Add Client/JobManagerClient.py
CHANGE: (#3760) Use the above Client classes instead of invoking RPCClient()
NEW: Added ES backend to WMSAdministratorHandler to get JobParameters.
NEW: Added separate MySQL table for JobsStatus in JobDB, and modified code accordingly.
CHANGE: ElasticJobDB.py: Modify setJobParameter method to register JobAttributes like Owner, Proxy, JobGroup etc.
CHANGE: ElasticJobDB.py: added getJobParametersAndAttributes method to retrieve both parameters and attributes for a given JobID.
CHANGE: Pilot Watchdog - using python UNIX services for some watchdog calls
CHANGE: (#3890) JobState always connects to DBs directly
CHANGE: (#3890) remove JobStateSync service
CHANGE: (#3873) Watchdog: use Profiler instead of ProcessMonitor
NEW: (#4163) SiteDirectors send by default Pilot3 (flag for pilot2 is still kept)
FIX: (#4163) removed unicode_literals (messes up things with DEncode)
NEW: (#4224) PilotWrapper can get the Pilot files from a list of locations
CHANGE: (#4224) PilotWrapper is compatible with several python versions
NEW: (#4260) New dirac-wms-match command to test a given job for matching computing resources
NEW: (#4260) QueueUtilities - utilities relevant to queues manipulation
FIX: (#4265) urllib.urlopen() call with and without the 'context' parameter in Utilities/PilotWrapper.py 
     according to the version of urllib instead of the python version
CHANGE: (#4244) Modified flag for using the JobParameters on ElasticSearch database

*Core
NEW: (#3744) Add update method to the ElasticSearchDB.py to update or if not available create the values 
     sent from the setJobParameter function. Uses update_by_query and index ES APIs.
CHANGE: (#3744) generateFullIndexName() method made static under the ElasticSearchDB class.
CHANGE: (#3744) removed unused/outdated stuff from Distribution module
FIX: check for empty /etc/grid-security/certificates dir
NEW: (#3842) Add createClient decorator to add wrapper for all export_ functions automatically
NEW: (#3678) dirac-install can install a non released code directly from the git repository
FIX: (#3931) AuthManager - modified to work with the case of unregistered DN in credDict
FIX: (#4182) Add CountryName OID and be more permissive in the String type for decoding VOMSExtensions
FIX: (#4211) change orders of @deprecated and @classmethod decorators in X509Chain
NEW: (#4229) dirac-install defines XRD_RUNFORKHANDLER environment variable

*TransformationSystem
NEW: (#4124) InputDataQuery and OutputDataQuery parameters can be set for Transformations before 
     they are added to the transformation system. Solves #4071
CHANGE: (#4238) TransformationDB.getTransformationMetaQuery returns ENOENT if no meta query exists
FIX: (#4238) InputDataAgent: silence warnings about transformations not having a input data query

*ProductionManagement
NEW: (#3703) ProductionManagement system is introduced

*Interfaces
CHANGE: (#4163) removed deprecated methods from Dirac.py

*Resources
FIX: (#4229) add proxy location as a virtual user for xroot urls
FIX: (#4234) future import in executeBatch script that prevented the pilot deployment on SSH CE, fixes #4233
FIX: (#4231) SE __executeMethod: only pass protocols parameter to getTransportURL
NEW: (#4255) New dirac-resource-info command to display computing and storage resources available
     to a given VO     

*ResourceStatusSystem
CHANGE: (#4177) use the ObjectLoader for Clients, in PEP

*Monitoring
FIX: MonitoringReporter - make processRecords() method thread safe, fixes #4193

*tests
NEW: Add ChangeESFlag.py script to modify useES flag in dirac.cfg. To be integrated with Jenkins code.
CHANGE: (#3760) Use the above Client classes instead of invoking RPCClient()
NEW: (#3744) Added performance tests for ES and MySQL for WMS DB backends
NEW: (#3744) Added miniInstallDIRAC function for Jenkins jobs
FIX: (#4177) restored test of JobsMonitor().JobParameters
NEW: (#4224) added a test for PilotWrapper
NEW: (#4244) integration test for JobParameters on ElasticSearch database

*Docs
FIX: Better dirac.cfg example configuration for web
NEW: (#3744) Add WMS documentation in DeveloperGuide/Systems
NEW: Added script (docs/Tools/UpdateDiracCFG.py) to collate the ConfigTemplate.cfg 
     files into the main dirac.cfg file
CHANGE: (#4110) updated basic tutorial for CC7 instead of SLC6.     
NEW: (#4170) added Production system documentation
CHANGE: (#4224) Pilot 3 is the default
NEW: (#4244) Added a few notes on using the JobParameters on ElasticSearch database

[v6r22p35]

*WMS
FIX: (#4759) exclude fuse from df (watchdog checks)

[v6r22p34]

*DMS
FIX: (#4748) FTS3Agent - Rotate FTS3Operations list to fetch all. Fixes #4727

[v6r22p33]

*Core
NEW: (#4710) add loadCRLFromFile to pyGSI implementation of X509CRL

[v6r22p32]

*Core
Change: (#4665) ElasticSearchDB - existing index function is modified to add argument option of document id
NEW: (#4665) ElasticSearchDB - update() function is added.

*Resources
CHANGE: (#4676) ARCComputingElement - reserve the number of cores as defined in the NumberOfProcessors
        configuration parameter
FIX: (#4676) ARCComputingElement - use CEQueueName configuration parameter if defined

[v6r22p31]

*DMS
FIX: (#4646) Print error from dirac-dms-add-file if input LFN list file is missing.

*RMS
FIX: (#4657) RequestDB - fix getRequestCountersWeb error in DIRACOS

[v6r22p30]

*DataManagementSystem
FIX: (#4627) Throw an error if LFN contains '//'

[v6r22p29]

*WorkloadManagementSystem
CHANGE: (#4603) Updated to customize the JobType of user jobs in JobDescription and JobManifest

*DataManagementSystem
CHANGE: (#4618) dirac-dms-remove-catalog-files and dirac-dms-remove-catalog-files use
        Operations/.../DataManagement/AllowUserReplicaManagement to allow users perform
        direct File Catalog operations

[v6r22p28]

*TS
FIX: (#4569) TransformationClient - allow "LFN" condition as a string to be compatible with the service

[v6r22p27]

*Monitoring
CHANGE: (#4543) Allow to retrieve multiple variables from Monitoring DB.
        Add functions to calculate efficiency.

*TS
FIX: (#4550) infinite loop when a file was requested an it was not in the TS
CHANGE: (#4550) show headers in Utilities sub logger (but this is not effective yet)

[v6r22p26]

*Resources
FIX: (#4518) HTCondorCE - added missing multicore option

*Transformation
FIX: (#4523) when getTransformationFiles was called with a large list
     of LFNs, the DB couldn't cope. This fix truncates the list of
     LFNs in chunks such that each call to the DB is fast enough.

[v6r22p25]

*Framework
FIX: (#4503) SystemLoggingDB: reduce too long messages to 255 characters (see also #1780 ?)

*WMS
FIX: (#4503) JobLoggingDB: Limit StatusSource to 32 characters

*TS
CHANGE: (#4503) TransformationDB.Transformations TransformationGroup column increased to 255 characters
        (ALTER TABLE Transformations MODIFY TransformationGroup VARCHAR(255) NOT NULL default 'General';)

*Resources
FIX: (#4511) Moved _prepareRemoteHost in SSHComputingElement

[v6r22p24]

*Core
FIX: (#4477) Try to untar using system tar in case tarfile module is failing

[v6r22p23]

*DMS
CHANGE: (#4472) DM.getFile only checks metadata of files with replicas

[v6r22p22]

*Framework
CHANGE: (#4457) Web portal compilation is done during the DIRAC distribution, it is not
        required to compile during the installation

*RSS
FIX: (#4452) PublisherHandler - fix UnboundLocalError

[v6r22p21]

*Core
FIX: (#4442) If no port is set in the CS for ES assume that the URL points to right location

*RSS
FIX: (#4441) DowntimeCommand - fix typo that was preventing to update expired or deleted
     downtimes from RSS downtime cache.

*ConfigurationSystem
FIX: (#4447) remove logging from inside getConfigurationTree

*MonitoringSystem
FIX: (#4447) add check if MQ is setup for Monitoring
CHANGE: (#4443) Read the IndexPrefix for the CS and use this index prefix when creating ES indices,
        if not given use the name of the setup

[v6r22p20]

*Core
CHANGE: (#4424) SocketInfo.py - DEFAULT_SSL_CIPHERS updated following the issue #4393

*WorkloadManagement
FIX: (#4440) ServerUtils.py - server name in ServerUtils.getPilotAgentsDB()

*Transformation
FIX: (#4434) TaskManager.py - fix bug in finding the settings for Clinics in the hospital

[v6r22p19]

*Framework
CHANGE: (#4415) ComponentInstaller - do not start runsvdir if not needed

*Resources
FIX: (#4414) Enable setting of WaitingToRunningRatio from Global CE Defaults, fixes #4368

*DMS
CHANGE: (#4413) FTS3Agent - change proxy lifetime of FTS3Agent from 2 to 12 hours

[v6r22p18]

*TS
CHANGE: (#4331) TaskManager - give possibility to run jobs for different problematic productions at
        different Hospital sites

[v6r22p17]

CHANGE: Just update the Web version

[v6r22p16]

*Core
CHANGE: remove many calls to gLogger.debug() of low level DB modules (in particular MySQL.py) that may slowdown services

*FrameworkSystem
FIX: PRIVATE_LIMITED_DELEGATION role can download its own proxies

*ResourceStatusSystem
FIX: PublisherHandler: Convert set to list, because set can not be serialized using DEncode.

[v6r22p15]

*Resources
NEW: GFAL2_StorageBase: Disable GRIDFTP SESSION_REUSE by default. It can be enabled via 
     an environment variable export DIRAC_GFAL_GRIDFTP_SESSION_REUSE=True. This export 
     should be added in server bashrc files.

[v6r22p14]

*Framework
FIX: (#4318) NotificationHandler: fix name of initializeHandler function so the 
     handler is properly initialized and the periodicTasks are created
CHANGE: (#4325) InstalledComponentsDB.addInstalledComponents: Instead of creating a new 
        Host entry if only the CPU model changed, update the CPU field in the DBCHANGE: 
        InstalledComponentsDB.addInstalledComponents: Instead of creating a new Host entry 
        if only the CPU model changed, update the CPU field in the DB

*WMS
FIX: (#4329) Fix exception for PilotManager or PilotStatusAgent: itertems -> iteritems

*DMS
FIX: (#4327) avoid introducing inconsistencies in the DB due to the FTS inconsistencies

*Resources
CHANGE: (#4313) increase the SE logging level for plugin errors

*TS
CHANGE: (#4315) DataRecoveryAgent: Tweak information printout for email formatting; 
        clarify use of default values; reduce logging verbosity

[v6r22p13]

*Resources
FIX: (#4299) CREAMComputingElement - possibility to defined CEQueueName to be used in the pilot submission command
CHANGE: (#4297) SingularityCE: Delete workDir at end of job by default.
FIX: (#4297) SingularityCE: Always stop proxy renewal thread at end of job.

*TS
NEW: (#4301) DataRecoveryAgent to perform and apply consistency checks for transformations
NEW: (#4301) dirac-transformation-recover-data : script to manually run consistency checks on 
     individual transformations, for debugging and testing of the DataRecoveryAgent

[v6r22p12]

FIX: fixes from v6r21p16

[v6r22p11]

*Interfaces
FIX: (#4277) Dirac.py - fix error handling in getJobParameters()

[v6r22p10]

*Resources
FIX: (#4271) StorageElement - loadObject of occupancyPlugin is called with the path to OccupancyPlugins

[v6r22p9]

*Core
FIX: (#4269) Workflow - revert changes introduced in #4253

[v6r22p8]

*WMS
FIX: (#4256) handle empty results of getJobParameter in StalledJobAgent

*Resources
NEW: (#4223) Storage - occupancy plugin for WLCG standard accounting JSON
FIX: (#4259) SingularityComputingElement - ensure lcgBundle is installed in container if LCGBundleVersion is set.

[v6r22p7]

*Core
FIX: (#4253) Workflow - accept unicode file path to workflow XML

*WMS
NEW: (#4205) Statistics of Pilot submission is sent to Accounting System by SiteDirector.
FIX: (#4250) use host credentials to query the SandboxMetadataDB for async removal

*Resources
CHANGE: (#4242) DFC SEManagerDB: only acquire the lock if the cache needs to be modified
FIX: (#4251) preamble attribute was missing in SSHBatchComputingElement causing an error 
     in _submitJobHost()

*DMS
FIX: (#4248) SEManager correct order of calls at init

[v6r22p6]

*Core
CHANGE: (#4203) A VO with diracos extension, must be able to install the main diracos from DIRAC repository.

*TS
CHANGE: (#4218) do not set Job type 'hospital'

[v6r22p5]

*WMS
CHANGE: (#4217) Sandbox: Adding OwnerDN and OwnerGroup for DelayedExternalDeletion

*DMS
CHANGE: (#4202) relax permissions on getLFNForGUID

*Resources
FIX: (#4200) re-allow the use of the gsiftp cache in the SE
CHANGE: (#4206) Storage - improved treatment for the case without SpaceToken in SpaceOccupancy

[v6r22p4]

*Core
NEW: (#4181) Allow to install an extension of DIRACOS

*Docs
FIX: (#4187) Create a TransformationAgent Plugin -- more concrete 
     descriptions for adding a plugin to AllowedPlugins

[v6r22p3]

*WMS
CHANGE: (#4175) added function to get the number of Processors, using it in dirac-wms-get-wn-parameters (invoked by the pilots)
CHANGE: (#4175) changed port of PilotManager from 9129 to 9171

*docs
CHANGE: (#4174) update WebApp administrator docs
CHANGE: (#4175) removed mentions of MPIService

[v6r22p2]

*Core
FIX: (#4165) $Id$ keyword must be replaced only at the beginning of the file

*RSS
FIX: (#4169) PublisherHandler fix (UnboundLocalError)

*Docs
NEW: (#4167) /Operations/DataManagement - Added a link to the documentation on "Multi Protocol"

[v6r22p1]

*WMS
NEW: (#4147) added option for specifying a LocalCEType (which by default is "InProcess")

*Interfaces
NEW: (#4146) added setNumberOfProcessors method to Job() API

*Resources
NEW: (#4159) add dav(s) in the protocol lists of GFAL2_HTTPS

*tests
NEW: (#4154) Using variable for location of INSTALL_CFG_FILE (useful for extensions)

[v6r22]

*WorkloadManagementSystem
NEW: (#4045) PilotsHandler service (to interact with PilotAgentsDB)
CHANGE: (#4049) Pilot wrapper for pilot3: download files at runtime
CHANGE: (#4119) removed last bit looking into /Registry/VOMS/ section
CHANGE: (#4119) VOMS2CSAgent: mailFrom option is invalid, use MailFrom instead
FIX: (#4074) fixed PilotManager service name in ConfigTemplate.cfg
FIX: (#4100) use CAs to upload the pilot files to a dedicated web server using requests
FIX: (#4106) fixes for logging messages for Matcher
FIX: (#4106) fixes for logging messages for Optimizers
NEW: (#4136) added DIRACOS option (for SiteDirectors)

*ConfigurationSystem
NEW: (#4053) VOMS2CSSynchronizer/VOMS2CSAgent - enable automatic synchronization of the 
     Suspended user status with the VOMS database
CHANGE: (#4113) VOMS2CSSynchronizer: considering the case when no email is provided by VOMS

*Core
NEW: (#4053) AuthManager - interpret the Suspended user status considering suspended 
     users as anonymous visitors
CHANGE: (#4053) The use of CS.py module is replaced by the use of Registry.py and CSGlobals.py

*Interfaces
CHANGE: (#4098) removed dirac-admin-get-site-protocols.py as it could give potentially wrong results (use dirac-dms-protocol-matrix instead)

*Resources
NEW: (#4142) enable to get SE occupancy from plugin
NEW: (#4142) add occupancy plugin to retrieve the info from BDII
CHANGE: (#4142) GFAL2_SRM2Storage.getOccupancy() calls parent if SpaceToken is not given

*ResourceStatusSystem
CHANGE: clients: using DIRAC.Core.Base.Client as base
CHANGE: (#4098) SiteInspectorAgent runs only on sites with tokenOwner="rs_svc"
CHANGE: (#4098) remove SRM dependencies
CHANGE: (#4136) downtimeCommand will use the GOCServiceType only for SRM SEs
FIX: (#4139) only take the first endpoint for the SpaceOccupancy

*DataManagementSystem
CHANGE: (#4136) Moved methods from ResourceStatusSystem/CSHelpers to DMSHelpers
CHANGE: (#4138) FTS3 is now the default

*docs
NEW: (#4099) Instructions about setting up the DIRAC web server for pilot3
CHANGE: (#4119) added note on MultiProcessor jobs preparation

*test
FIX: (#4119) Not lhcb but dteam (for DIRAC certification)
FIX: (#4139) client_dms.sh not lhcb specific
CHANGE:(#4140) adapt transformation certification tests to dteam VO

[v6r21p16]

*Resources
FIX: (#4292) SSHComputingElement - define X509_USER_PROXY in case of gsissh access

*WMS
FIX: (#4292) SiteDirector - do not use keyword arguments when making setPilotStatus call

[v6r21p15]

*WMS
CHANGE: (#4214) Add an argument to the constructor of SandboxStoreClient for using in scripts 
        that cannot use the DB directly

*DMS
NEW: (#4171) ArchiveFiles Request Operation: to create a tarball out of a list of LFNs
NEW: (#4171) CheckMigration Request Operation to hold the request progress until the attached 
             LFNs are migrated to tape
NEW: (#4171) FCOnlyStorage StorageElement plugin to register LFNs without physical replica to 
             conserve LFN metadata when they are archived, for example
NEW: (#4171) dirac-dms-create-archive-request command to create a request to archive a list of 
             LFNs and remove their physical copies
NEW: (#4171) dirac-dms-create-moving-request command to move LFNs from a to b with optional 
             "CheckMigration" step. as it uses the ReplicateAndRegister operation, transfer via 
             FTS is also possible
FIX: (#4171) FileCatalogClient: add "addFileAncestors" to list of "write functions"

[v6r21p14]

*DMS
FIX: (#4192) dirac-dms-clean-directory correct usage message for list of arguments
FIX: (#4192) dirac-dms-clean-directory now properly prints error messages
FIX: (#4192) dirac-dms-clean-directory will now also clean empty directories
FIX: (#4192) FileCatalog.DirectoryMetadata: prevent error when removeMetadataDirectory is 
     called on empty list of directories, triggered when calling removeDirectory 
     on non-existing directory
FIX: (#4192) FileCatalog.DirectoryTreeBase: prevent maximum recursion depth exception 
     when calling remove directory with illegal path

*Resources
CHANGE: (#4191) Storages: catch specific DPM/Globus error code when creating existing directory

[v6r21p13]

*RSS
FIX: (#4173) only use the hostname of FTS servers in the RSS commands

[v6r21p12]

*WMS
FIX: (#4155) JobDB.getAttributesForJobList: Return S_ERROR if unknown attributes are requested. 
     Instead of potentially returning garbage a clear error message is returned.

[v6r21p11]

*Transformation
FIX: (#4144) fixed a logic bug in counting numberOfTasks in MCExtension which is expected
     to limit the total number of tasks for MC transformations

*Accounting
FIX: (#4151) In AccountingDB.insertRecordThroughQueue fix bad dictionary key "0K"

[v6r21p10]

*Core
FIX: (#4133) dirac-install: correct location for ARC plugins with DIRACOS

*WMS
CHANGE: (#4136) JobStateUpdateHandler - restoring the job status to Running after hearbeat

*Docs
NEW: (#4134) Added /Operations/DataManagement parameters for protocols

[v6r21p9]

*Core
FIX: (#4130) correct symlinks in dirac-deploy

[v6r21p8]

*WMS
CHANGE: (#4111) Better logging in JobWrapper
CHANGE: (#4114) JobScheduling - allow both Tag and Tags option in the job JDL

*DMS
FIX: (#4101) FileManagerBase - use returned ID:LFN dict instead of the LFN list. Fixes the bug in 
             getReplicasByMetadata reported in #4058

*TransformationSystem
FIX: (#4112) TaskManager.py - testing if the request ID is correct was not done properly, test the numerical value

[v6r21p7]

*Core
FIX: (#4076) A certain module like WebAppDIRAC must be checked out from the code repository once.

*Resources
FIX: (#4078) Fix the exception when StorageElement objects are created with a list of plugins

*SMS
NEW: (#4086) StageMonitorAgent: new option StoragePlugins to limit the protocols used to contact storagelements for staged files.

*WMS
FIX: (#4093) better logging from services

*TS
CHANGE: (#4095) ConfigTemplate for RequestTaskAgent now contains all options
CHANGE: (#4096) the Broadcast TransformationPlugin no longer requires a SourceSE to be set. If it is set, the behaviour is unchanged
CHANGE: (#4096) dirac-transformation-replication: change default pluging back to Broadcast (reverts #4066)

*Docs:
CHANGE: (#4095) AdministratorGuide install TS tutorial: added options MonitorFiles and MonitorTasks for TaskAgents

[v6r21p6]

*CS
FIX: (#4064) Fix exception when calling dirac-admin-add-shifter with already existing values

*Core
NEW: (#4065) getIndexInList utility in List.py

*Resources
NEW: (#4065) add a SpaceReservation concept to storages
NEW: (#4065) add a getEndpoint method to StorageBase

*RSS
CHANGE: (#4065) CSHelpers.getStorageElementEndpoint returns the endpoint or non srm protocol
CHANGE: (#4065) add the SpaceReservation to the FreeDiskSpaceCommand result

*TS
FIX: (#4066) The dirac-transformation-replication script will now create valid transformations 
     given only the required arguments. Instead of the 'Broadcast' plugin, the 'Standard' plugin 
     is created if not SourceSE is given. If a value for the plugin argument is given, that will 
     be used.

*docs
CHANGE: (#4069) DIRAC installation procedure is updated taking account DIRACOS
CHANGE: (#4094) Pilots3 options: moved to /Operation/Pilot section

[v6r21p5]

*Core
NEW: (#4046) allow install_site to install DIRACOS
FIX: (#4047) dirac-deploy-scripts uses correct regex to find scripts
NEW: (#4047) dirac-deploy-scripts can use symplink instead of wrapper
CHANGE: (#4051) use debug level for logs in the ProcessPool

*RequestManagementSystem
CHANGE: (#4051) split log messages

*ResourceStatusSystem
FIX: (#4050) fix reporting from EmailAgent
CHANGE: (#4051) split log messages in static and dynamic parts

*Docs
CHANGE: (#4034) Add magic runs to setup DIRAC in example scripts, so they work out of the box.
NEW: (#4046) add a tuto for setting up a basic installation
NEW: (#4046) add a tuto for setting up two Dirac SEs
NEW: (#4046) add a tuto for setting up the DFC
NEW: (#4046) add a tuto for managing identities
NEW: (#4046) add a tuto for setting up the RMS
NEW: (#4046) add a tuto for doing DMS with TS

*ConfigurationSystem
CHANGE: (#4044) dirac-configure: forcing update (override, in fact) of CS list

*WorkloadManagementSystem
FIX: (#4052) SiteDirector - restore the logic of limiting the number of pilots to submit due to the  
             WaitingToRunningRatio option
FIX: (#4052) Matcher - if a pilot presents OwnerGroup parameter in its description, this is interpreted 
             as a pilot requirement to jobs and should not be overriden.
CHANGE: (#4027) Improve scalability of HTCondorCE jobs

*Accounting
CHANGE: (#4033) accounting clients use DIRAC.Core.Base.Client as base

*DataManagementSystem
FIX: (#4042) add exit handler for stored procedure
FIX: (#4048) correct the header of the CSV file generated by dirac-dms-protocol-matrix

*TransformationSystem
FIX: (#4038) TransformationCleaningAgent cancels the Request instead of removing them

*Resources
CHANGE: (#4048) SE: give preference to native plugins when generating third party URLS

[v6r21p4]

WorkloadManagementSystem
CHANGE: (#4008) Modification of utility function PilotCStoJSONSynchronizer. The modification 
        allows to add information to created json file about the DNs fields of users belonging 
        to 'lhcb_pilot' group. This information is needed for the second level authorization 
        used in the Pilot Logger architecture. Also, some basic unit tests are added.

*Docs
CHANGE: (#4028) update instructions to install and setup runit

*TransformationSystem
FIX: (#4022) when a site was requested inside the job workflow description, and BulkSubmission was used, such site was not considered.

*Resources
FIX: (#4006) Resources/MessageQueue: add a dedicated listener ReconnectListener

[v6r21p3]

*Core
FIX: (#4005) getDiracModules is removed, class member is used instead.
FIX: (#4013) Use getCAsLocation in order to avoid non-exist os.environ['X509_CERT_DIR']

*ConfigurationSystem
FIX: (#4004) BDII2CSAgent: fix for CEs with incomplete BDII info

*WorkloadManagementSystem
NEW: (#4016) JobAgent - added possibility to try out several CE descriptions when 
             getting jobs in one cycle
NEW: (#4016) Matcher - MultiProcessor tag is added to the resource description if appropriate
NEW: (#4016) JobScheduling - MultiProcessor tag is added to the job description if it 
             specifies multiple processor requirements
FIX: (#4018) JobMonitoring.getJobParameter cast to int
NEW: (#4019) added WMSAdministratorClient module, and using it throughout the code

*Resources/MessageQueue
CHANGE: (#4007) change the way of defining identifier  format for MQ resources: 
        accepted values are  'Topics' or 'Queues'.

*DataManagementSystem
CHANGE: (#4017) DIP handler internally uses bytes instead of MB
NEW: (#4010) add dirac-dms-protocol-matrix script
CHANGE: (#4010) remove dirac-dms-add-files script

*Resources
NEW: (#4016) PoolComputingElement - getDescription returns a list of descriptions 
             with different requirements to jobs to be matched
CHANGE: (#4017) Standardize sizes returned by StoragePlugins in Bytes
CHANGE: (#4011) MQ: randomzied the broker list when putting message

[v6r21p2]

*Core
CHANGE: (#3992) dirac-install does not define REQUESTS_CA_BUNDLE in the bashrc anymore
NEW: (#3998) dirac-install if DIRACOS already installed and DIRACOS is not requested, 
             it will force to install it
CHANGE: (#3992) specify the ca location when calling requests
CHANGE: (#3991) MySQL class prints only debug logs
FIX: (#4003) dirac-install - if the DIRACOS version is not given then use the proper 
             release version

*WorkloadManagementSystem
CHANGE: (#3992) specify the ca location when calling requests
FIX: (#4002) Local protocols are retrieved as a list in InputDataResolution

*Interfaces
FIX: (#4000) Dirac.py - bug fixed: return value of getJobParameters changed that
     should be taken into account by the clients

[v6r21p1]

*WorkloadManagementSystem
CHANGE: (#3989) JobDB.py - do not add default SubmitPool parameter to a job description
FIX: (#3989) dirac-admin-get-site-mask - show only sites in Active state

*DataManagementSystem
CHANGE: (#3985) FTS3DB: getActiveJobs, those jobs are now selected that have been monitored the longest time ago. Ensure better cycling through FTS Jobs
FIX: (#3987) check missing file with another string

[v6r21]

*Core
NEW: (#3921) DictCache - allow threadLocal cache
FIX: (#3936) DictCache - Fix exception upon delete
FIX: (#3922) allow Script.py to accommodate specific test calls with pytest
CHANGE: (#3940) dirac-install - instrument to support DiracOS
FIX: (#3945) set DIRACOS environment variable before souring diracosrc
CHANGE: (#3949) Removed unattended dirac-install-client.py
CHANGE: (#3950) File.py - do not follow links when getting files list or size 
        in directory via getGlobbedFiles and getGlobbedTotalSize
CHANGE: (#3969) Use EOS for installing DIRAC software        

*FrameworkSystem
FIX: (#3968) removed the old logging

*ResourceStatusSystem
FIX: (#3921) fix logic of the RSSCache leading in expired keys

*Accounting
CHANGE: (#3933) Change the columns size of the FinalMinorStatus

*WorkloadManagementSystem
CHANGE: (#3923) Clean PYTHONPATH from *rc when installing DIRAC from the pilot
NEW: (#3941) JobDB: getJobParameters work also with list on job IDs
CHANGE: (#3941) JobCleaningAgent queries for job parameters in bulk
CHANGE: (#3941) Optimizers only set optimizers parameters (backported from v7r0)
CHANGE: (#3970) streamlining code in OptimizerModule. Also pep8 formatting (ignore white spaces for reviewing)
FIX: (#3976) fixed Banned Sites matching in TaskQueueDB
FIX: (#3970) when an optimizer agent was instantiating JobDB (via the base class) and the machine 
     was overloaded, the connection to the DB failed but this was not noticed and the agent was 
     not working until restarted after max cycles. Now testing JobDB  is valid in OptimizerModule 
     base class and exit if not valid.

*TransformationSystem
CHANGE: (#3946) Remove directory listing from ValidateOutputDataAgent
CHANGE: (#3946) Remove directory listing from TransformationCleaningAgent
FIX: (#3967) TransformationCleaningAgent: don't return error if log directory does not exist

*Interfaces
CHANGE: (#3947) removed old methods going through old RMS
CHANGE: (#3960) Dirac.py - getLFNMetadata returns result for both file and directory LFNs
FIX: (#3966) Dirac: replace the use of deprecated function status by getJobStatus

*DataManagementSystem
FIX: (#3922) Fixes FTS3 duplicate transfers
FIX: (#3982) respect the source limitation when picking source for an FTS transfer

*MonitoringSystem
CHANGE: (#3956) Change the bucket size from week to day.

*Resources
CHANGE: (#3933) When crating a consumer or producer then the error message must be 
        handled by the caller.
CHANGE: (#3937) MessageQueue log backends is now set to VERBOSE instead of DEBUG        
NEW: (#3943) SSHComputingElement - added Preamble option to define a command to be 
     executed right before the batch system job submission command
NEW: (#3953) Added the possibility to add filters to log backends to refine the 
     output shown/stored
NEW: (#3953) Resources.LogFilters.ModuleFilter: Filter that allows one to set the 
     LogLevel for individual modules
NEW: (#3953) Resources.LogFilter.PatternFilter: Filter to select or reject log 
     output based on words
FIX: (#3959) PoolComputingElement - bug fix: initialize process pool if not yet 
     done in getCEStatus()     

*test
CHANGE: (#3948) integration tests run with unittest now exit with exit code != 0 if failed

*docs
NEW: (#3974) Added HowTo section to the User Guide

[v6r20p28]

*WorkloadManagementSystem
FIX: (#4092) pilotTools - Ensure maxNumberOfProcessors is an int

[v6r20p27]

*WMS
FIX: (#4020) SiteDirector - do not use keywords in addPilotTQReference/setPilotStatus calls

[v6r20p26]

*WorkloadManagementSystem
FIX: (#3932) MutiProcessorSiteDirector: get platform is checkPLatform flag is true

*DataManagementSystem
FIX: (#3928) `FileCatalogClient` now properly forwards function docstrings through 
     `checkCatalogArguments` decorator, fixes #3927
CHANGE: (#3928) `Resources.Catalog.Utilities`: use functool_wraps in `checkCatalogArguments`

*TransformationSystem
CHANGE: (#3934) make the recursive removal of the log directory explicit in the TransformationCleaningAgent

[v6r20p25]

*Core
FIX: (#3909) DISET - always close the socket even in case of exception

*FrameworkSystem
FIX: (#3913) NotificationHandler - bugfixed: changed SMTPServer to SMTP
FIX: (#3914) add extjs6 support to the web compiler

*docs
NEW: (#3910) Added documentation on MultiProcessor jobs

*WorkloadManagementSystem
FIX: (#3910) TaskQueueDB - fixed strict matching with tags, plus extended the integration test

*DataManagementSystem
CHANGE: (#3917) FTS3: speedup by using subqueries for the Jobs table

*TransformationSystem
CHANGE: (#3916) use SE.isSameSE() method

*Resources
NEW: (#3916) Add isSameSE method to StorageElement which works for all protocols

[v6r20p24]

*WorkloadManagementSystem
FIX: (#3904) SiteDirector fixed case with TQs for 'ANY' site

[v6r20p23]

*TransformationSystem
NEW: (#3903)  do not remove archive SEs when looking at closerSE

*CORE
NEW: (#3902) When the environment variable DIRAC_DEPRECATED_FAIL is set to a non-empty value, 
     the use of deprecated functions will raise a NotImplementError exception

*ConfigurationSystem
FIX: (#3903) ServiceInterface - fix exception when removing dead slave

*FrameworkSystem
FIX: (#3901) NotificationClient - bug fix

[v6r20p22]

*Core
FIX: (#3897) ObjectLoader returns DErrno code
FIX: (#3895) more debug messages in BaseClient

*ResourceStatusSystem
FIX: (#3895) fixed bug in dirac-rss-set-token script

*WorkloadManagementSystem
FIX: (#3897) SiteDirector: using checkPlatform flag everwhere needed
CHANGE: (#3894) Using JobStateUpdateClient instead of RPCClient to it
CHANGE: (#3894) Using JobManagerClient instead of RPCClient to it

[v6r20p20]

*Core
CHANGE: (#3885) Script.parseCommandLine: the called script is not necessarily the first in sys.argv

*ConfigurationSystem
CHANGE: (#3887) /Client/Helpers/Registry.py: Added search dirac user for ID and CA

*MonitoringSystem
FIX: (#3888) mqProducer field in MonitoringReporter can be set to None, and the comparison was broken. 
     It is fixed. Also some additional checks are added.

*WorkloadManagementSystem
CHANGE: (#3889) removed confusing Job parameter LocalBatchID
CHANGE: (#3854) TQ matching (TaskQueueDB.py): when "ANY" is specified, don't exclude task queues 
        (fix with "Platforms" matching in mind)
CHANGE: (#3854) SiteDirector: split method getPlatforms, for extension purposes

*DataManagementSystem
FIX: (#3884) restore correct default value for the SEPrefix in the FileCatalogClient
FIX: (#3886) FTS3: remove the hardcoded srm protocol for registration
FIX: (#3886) FTS3: return an empty spacetoken if SRM is not available

*TransformationSystem
CHANGE: (#3891) ReplicationTransformation.createDataTransformation: returns S_OK with the 
        transformation object when it was successfully added, instead of S_OK(None)

*Resources
NEW: (#3886) SE - return a standard error in case the requested protocol is not available

[v6r20p18]

*DataManagementSystem
CHANGE: (#3882) script for allow/ban SEs now accepting -a/--All switch, for allo status types

*Core
FIX: (#3882) ClassAdLight - fix to avoid returning a list with empty string

*Resources
FIX: (#3882) Add site name configuration for the dirac installation inside singularity CE

*test
FIX: (#3882) fully activating RSS in Jenkins tests

[v6r20p17]

*Core
CHANGE: (#3874) dirac-create-distribution-tarball - add tests directory to the tar file and fix pylint warnings.
FIX: (#3876) Add function "discoverInterfaces" again which is still needed for VMDIRAC

*ConfigurationSystem
CHANGE: (#3875) Resources - allow to pass a list of platforms to getDIRACPlatform()

*WorkloadManagement
CHANGE: (#3867) SandboxStoreClient - Returning file location in output of getOutputSandbox
CHANGE: (#3875) JobDB - allow to define a list of Platforms in a job description JDL

*ResourceStatusSystem
CHANGE: (#3863) deprecated CSHelpers.getSites() function

*Interfaces
NEW: (#3872) Add protocol option to dirac-dms-lfn-accessURL
CHANGE: (#3864) marked deprecated some API functions (perfect replace exists already, as specified)

*Resources
FIX: (#3868) GFAL2_SRM2Storage: only set SPACETOKENDESC when SpaceToken is not an empty string

*Test
CHANGE: (#3863) Enable RSS in Jenkins

*DataManagementSystem
FIX: (#3859) FTS3: resubmit files in status Canceled on the FTS server
NEW: (#3871) FTS submissions can use any third party protocol
NEW: (#3871) Storage plugin for Echo (gsiftp+root)
FIX: (#3871) replace deprecated calls to the gfal2 API
NEW: (#3871) Generic implementation for retrieving space occupancy on storage

*TransformationSystem
FIX: (#3865) fixed submission of parametric jobs with InputData from WorkflowTask
FIX: (#3865) better logging for parametric jobs submission

*StorageManagamentSystem
FIX: (#3868) Fix StageRequestAgent failures for SEs without a SpaceToken

*RequestManagementSystem
FIX: (#3861) tests do not re-use File objects

[v6r20p16]

*WorkloadManagementSystem
CHANGE: (#3850) the platform discovery can be VO-specific.

*Interfaces
CHANGE: (#3856) setParameterSequence always return S_OK/S_ERROR

*TransformationSystem
FIX: (#3856) check for return value on Job interface and handle it

*ResourceStatusSystem
FIX: (#3852) site may not have any SE

[v6r20p15]

*Interface
FIX: (#3843) Fix the sandbox download, returning the inMemory default.

*WorkloadManagementSystem
FIX: (#3845) late creation on RPC in JobMonitoringClient and PilotsLoggingClient

*DataManagementSystem
FIX: (#3839) Update obsolete dirac-rms-show-request command in user message displayed when running dirac-dms-replicate-and-register-request

*FrameworkSystem
FIX: (#3845) added setServer for NotificationClient

*Docs
NEW: (#3847) Added some info on parametric jobs

[v6r20p14]

CHANGE: (#3826) emacs backup file pattern added to .gitignore

*MonitoringSystem
CHANGE: (#3827) The default name of the Message Queue can be changed

*Core
FIX: (#3832) VOMSService.py: better logging and error prevention

*ConfigurationSystem
FIX: (#3837) Corrected configuration location for Pilot 3 files synchronization

*FrameworkSystem
FIX: (#3830) InstalledComponentDB.__filterFields: fix error in "Component History Web App" when filter values are unicode

*Interface
CHANGE: (#3836) Dirac.py API - make the unpacking of downloaded sandboxes optional

*Accounting
CHANGE: (#3831) ReportGenerator: Authenticated users without JOB_SHARING will now only get plots showing their own jobs, solves #3776

*ResourceStatusSystem
FIX: (#3833) Documentation update
CHANGE: (#3838) For some info, use DMSHelper instead of CSHelper for better precision

*RequestManagementSystem
FIX: (#3829) catch more exception in the ReqClient when trying to display the associated FTS jobs

[v6r20p13]

*FrameworkSystem

FIX: (#3822) obsolete parameter maxQueueSize in UserProfileDB initialization removed

*WorkloadManagementSystem

FIX: (#3824) Added Parameter "Queue" to methods invoked on batch systems by LocalComputingElement
FIX: (#3818) Testing parametric jobs locally now should also work for parametric input data
NEW: (#3818) Parameters from Parametric jobs are also replaced for ModuleParameters, 
             and not only for common workflow parameters

*DataManagementSystem

FIX: (#3825) FileCatalogCLI: print error message when removeReplica encounters weird return value
FIX: (#3819) ReplicateAndRegister: fix a problem when transferring files to multiple storage 
             elements, if more than one attempt was needed the transfer to all SEs was not always 
             happening.
CHANGE: (#3821) FTS3Agent: set pool_size of the FTS3DB

*TransformationSystem

FIX: (#3820) Fix exception in TransformationCleaningAgent: "'str' object not callable"

*ConfigurationSystem

FIX: (#3816) The VOMS2CSAgent was not sending notification emails when the DetailedReport 
             option was set to False, it will now send emails again when things change for a VO.
CHANGE: (#3816) VOMS2CSAgent: Users to be checked for deletion are now printed sorted and line 
                by line
NEW: (#3817) dirac-admin-check-config-options script to compare options and values between 
             the current Configuration and the ConfigTemplates. Allows one to find wrong or 
             missing option names or just see the difference between the current settings and 
             the default values.

[v6r20p12]

*Core
FIX: (#3807) Glue2 will return a constant 2500 for the SI00 queue parameter, 
     any value is needed so that the SiteDirector does not ignore the queue, fixes #3790

*ConfigurationSystem
FIX: (#3797) VOMS2CSAgent: return error when VO is not set (instead of exception)
FIX: (#3797) BDII2CSAgent: Fix for GLUE2URLs option in ConfigTemplate (Lower case S at the end)

*DataManagementSystem
FIX: (#3814) SEManager - adapt to the new meaning of the SE plugin section name
FIX: (#3814) SEManager - return also VO specific prefixes for the getReplicas() and similar calls
FIX: (#3814) FileCatalogClient - take into account VO specific prefixes when constructing PFNs on the fly

*TransformationSystem
FIX: (#3812) checking return value of jobManagerClient.getMaxParametricJobs() call

[v6r20p11]

*Core
FIX: (#3805) ElasticSearchDB - fix a typo (itertems -> iteritems())

[v6r20p10]

*Core
NEW: (#3801) ElasticSearchDB - add method which allows for deletion by query
NEW: (#3792) added breakDictionaryIntoChunks utility

*WorkloadManagementSystem
FIX: (#3796) Removed legacy "SystemConfig" and "LHCbPlatform" checks
FIX: (#3803) bug fix: missing loop on pRef in SiteDirector
NEW: (#3792) JobManager exposes a call to get the maxParametricJobs

*TransformationSystem
NEW: (#3804) new option for dirac-transformation-replication scrip `--GroupName/-R`
FIX: (#3804) The TransformationGroup is now properly set for transformation created with dirac-transformation-replication, previously a transformation parameter Group was created instead.
FIX: (#3792) Adding JobType as parameter to parametric jobs
FIX: (#3792) WorkflowTaskAgent is submitting a chunk of tasks not exceeding the MaxParametricJobs accepted by JobManager

[v6r20p9]

*Core
FIX: (#3794) Fix executeWithUserProxy when called with proxyUserDN, 
     fixes exception in WMSAdministrator getPilotLoggingInfo and TransformationCleaningAgent

*DataManagementSystem
CHANGE: (#3793) reuse of the ThreadPool in the FTS3Agent in order to optimize the Context use

*WorkloadManagementSystem
FIX: (#3787) Better and simpler code and test for SiteDirector 
FIX: (#3791) Fix exception in TaskQueueDB.getActiveTaskQueues, triggered 
             by dirac-admin-show-task-queues

[v6r20p8]

*ResourceStatusSystem
FIX: (#3782) try/except for OperationalError for sqlite (EmailAction)

*Core
FIX: (#3785) Adjust voms-proxy-init timeouts
NEW: (#3773) New Core.Utilities.Proxy.UserProxy class to be used as a contextManager
FIX: (#3773) Fix race condition in Core.Utilities.Proxy.executeWithUserProxy, 
     the $X509_USER_PROXY environment variable from one thread could leak to another, fixes #3764


*ConfigurationSystem
NEW: (#3784) Bdii2CSAgent: New option **SelectedSites**, if any sites are set, only those will 
     be updated
NEW: (#3788) for CS/Registry section: added possibility to define a QuarantineGroup per VO

*WorkloadManagementSystem

FIX: (#3786) StalledJobAgent: fix "Proxy not found" error when sending kill command to stalled job, 
     fixes #3783
FIX: (#3773) The solution for bug #3764 fixes a problem with the JobScheduling executor, where 
     files could end up in the checking state with the error "Couldn't get storage metadata 
     of some files"
FIX: (#3779) Add setting of X509_USER_PROXY in pilot wrapper script, 
which is needed to establish pilot env in work nodes of Cluster sites.

*DataManagementSystem
FIX: (#3778) Added template for RegisterReplica
FIX: (#3772) add a protection against race condition between RMS and FTS3
FIX: (#3774) Fix FTS3 multi-VO support by setting VO name in SE constructor.

*TransformationSystem
FIX: (#3789) better tests for TS agents

*StorageManagamentSystem
FIX: (#3773) Fix setting of the user proxy for StorageElement.getFileMetadata calls, fixes #3764

[v6r20p7]

*Core
FIX: (#3768) The Glue2 parsing handles some common issues more gracefully:
     handle cases where the execution environment just does not exist, use sensible;
     dummy values in this case (many sites);
     handle multiple execution environments at a single computing share (i.e., CERN);
     handle multiple execution environments with the same ID (e.g., SARA)
     
CHANGE: (#3768) some print outs are prefixed with "SCHEMA PROBLEM", which seem to point to problems in the published information, i.e. keys pointing to non-existent entries, or non-unique IDs

*Tests
NEW: (#3769) allow to install DIRACOS if DIRACOSVER env variable is specified

*ResourceStatusSystem
CHANGE: (#3767) Added a post-processing function in InfoGetter, for handling special case of FreeDisk policies

*WorkloadManagementSystem
FIX: (#3767) corrected inconsistent option name for pilotFileServer CS option

*TransformationSystem
CHANGE: (#3766) TransformationCleaningAgent can now run without a shifterProxy, it uses 
        the author of the transformation for the cleanup actions instead.
CHANGE: (#3766) TransformationCleaningAgent: the default value for shifterProxy was removed
FIX: (#3766) TaskManagerAgent: RequestTasks/WorkflowTasks: value for useCertficates to `False` 
     instead of `None`. Fixes the broken submission when using a shifterProxy for the TaskManagerAgents

[v6r20p6]

*Tests
CHANGE: (#3757) generate self signed certificate TLS compliant

*Interfaces
FIX: (#3754) classmethods should not have self! (Dirac.py)

*WorkloadManagementSystem
FIX: (#3755) JobManager - bug fix in __deleteJob resulting in exceptions

*DataManagementSystem
NEW: (#3736) FTS3 add kicking of stuck jobs
FIX: (#3736) FTS3 update files in sequence to avoid mysql deadlock
CHANGE: (#3736) Canceled is not a final state for FTS3 Files
CHANGE: (#3736) FTS3Operations are finalized if the Request is in a final state (instead of Scheduled)
FIX: (#3724) change the ps_delete_files and ps_delete_replicas_from_file_ids to not lock on MySQL 5.7

*TransformationSystem
CHANGE: (#3758) re-written a large test as pytest (much less verbosity, plan to extend it)
FIX: (#3758) added BulkSubmission option in documentation for WorkflowTaskAgent

*RequestManagementSystem
FIX: (#3759) dirac-rms-request: silence a warning, when not using the old FTS Services

*ResourceStatusSystem
FIX: (#3753) - style changes

[v6r20p5]

*Docs

FIX: (#3747) fix many warnings
FIX: (#3735) GetReleaseNotes.py no longer depends on curl, but the python requests packe
FIX: (#3740) Fix fake environments for sqlalchemy.ext import, some code documentation pages were not build, e.g. FTS3Agent
NEW: (#3762) Add --repo option, e.g. --repo DiracGrid/DiracOS, or just --repo DiracOS, fixes DIRACGrid/DIRACOS#30

*TransformationSystem

FIX: (#3726) If the result can not be evaluated, it can be converted to list
FIX: (#3723) TaskManagerAgentBase - add option ShifterCredentials to set the credentials to 
     use for all submissions, this is single VO only
FIX: (#3723) WorkflowTasks/RequestTasks: pass ownerDN and ownerGroup parameter to all the submission 
     clients if using shifterProxy ownerDN and ownerGroup are None thus reproducing the original behaviour
FIX: (#3723) TaskManagerAgentBase - refactor adding operations for transformation to separate function to 
     ensure presence of Owner/DN/Group in dict entries RequestTaskAgent no longer sets shifterProxy by default.

*Resources

CHANGE: (#3745) Add the deprecated decorator to native XROOT plugin

[v6r20p4]

*DMS
FIX: (#3727) use proxy location in the SECache

*RMS
FIX: (#3727) use downloadVOMSProxyToFile in RequestTask

*TS
FIX: (#3720) TaskManager - pass output data arguments as lists rather 
     than strings to the parametric job description

Docs:
FIX: (#3725) AdministratorGuide TransformationSystem spell check and added a few 
     phrases, notably for bulk submission working in v6r20p3

[v6r20p3]

*Framework
FIX: SystemAdministrator - Get the correct cpu usage data for each component

*TS
NEW: new command dirac-transformation-replication to create replication transformation to copy files from some SEs to other SEs, resolves #3700

*RMS
FIX: fix integration tests to work with privileged and non privileged proxies

*RSS
FIX: Fix for downtime publisher: wrong column names. Avoiding dates (not reflected in web app)

[v6r20p2]

*Core

CHANGE: (#3713) Fixes the infamous "invalid action proposal" by speeding up the handshake and not looking up the user/group in the baseStub

*RequestManagementSystem
CHANGE: (#3713) FowardDISET uses the owner/group of Request to execute the stub
CHANGE: (#3713) owner/group of the Requests are evaluated/authorized on the server side
CHANGE: (#3713) LimitedDelegation or FullDelegation are required to set requests on behalf of others -> pilot user and hosts should must them (which should already be the case)

*docs

NEW: (#3699) documentation on Workflow
CHANGE: (#3699) update on documentation for integration tests

*ConfigurationSystem

CHANGE: (#3699) for pilotCS2JSONSynchronizer: if pilotFileServer is not set, still print out the content

*WorkloadManagementSystem

CHANGE: (#3693) introduce options for sites to choose usage of Singularity

*TransformationSystem

FIX: (#3706) TaskManger with bulksubmission might have occasional exception, depending on order of entries in a dictionary
FIX: (#3709) TaskManager - fix the generated JobName to be of the form ProdID_TaskID
FIX: (#3709) TaskManager - check the JOB_ID and PRODUCTION_ID parameters are defined in the workflow

*Interfaces

FIX: (#3709) Job API - do not merge workflow non-JDL parameters with the sequence parameters of the same name

[v6r20p1]

*WorkloadManagementSystem

FIX: (#3697) Ensure retrieveTaskQueues doesn't return anything when given an empty list of TQ IDs.
FIX: (#3698) Call optimizer fast-path for non-bulk jobs

[v6r20]

*Core
NEW: MJF utility added, providing a general interface to Machine/Job Features values.
NEW: DEncode - added unit tests
NEW: JEncode for json based serialization
NEW: Add conditional printout of the traceback when serializing/deserializing non json compatible
     object in DEncode (enabled with DIRAC_DEBUG_DENCODE_CALLSTACK environment variable)
NEW: File.py - utility to convert file sizes between different unit
NEW: new flag in dirac-install script to install DIRAC-OS on demand
CHANGE: Removed deprecated option "ExtraModules" (dirac-configure, dirac-install scripts)
CHANGE: dirac-deploy-scripts, dirac-install - allow command modules with underscores in 
        their names in order for better support for the code checking tools
CHANGE: dirac-distribution and related scripts - compile web code while release
        generation
CHANGE: dirac-external-requirements - reimplemented to use preinstalled pip command rather than
the pip python API
FIX: dirac-distribution - fixed wrong indentation  
NEW: new command name for voms proxy
FIX: dirac-install default behaviour preserved even with diracos options
New: Add additional check in MJF utility to look for a shutdown file located at '/var/run/shutdown_time'
FIX: The hardcoded rule was not taken into account when the query was coming from the web server
CHANGE: VOMSService - reimplemented using VOMS REST interface
FIX: MJF utility won't throw exceptions when MJF is not fully deployed at a site

*Framework
NEW: WebAppCompiler methods is implemented, which is used to compile the web framework
NEW: add JsonFormatter for logs
NEW: add default configuration to CS: only TrustedHost can upload file
CHANGE: ComponentInstaller - remove the old web portal configuration data used during the installation
CHANGE: MessageQueue log handler uses JsonFormatter

*Monitoring
CHANGE: fixes for testing in Jenkins with locally-deployed ElasticSearch
FIX: fixes in the query results interpretation

*Configuration
FIX: ConfigurationHandler, PilotCStoJSONSynchronizer - fixes for enabling pilotCStoJSONSynchronizer, and doc
NEW: dirac-admin-voms-sync - command line for VOMS to CS synchronization
NEW: VOMS2CSSynchronizer - new class encapsulating VOMS to CS synchronization
CHANGE: VOMS2CSAgent - reimplemented to use VOMS2CSSynchronizer

*WorkloadManagementSystem
NEW: StopSigRegex, StopSigStartSeconds, StopSigFinishSeconds, StopSigNumber added to JDL, which cause Watchdog to send a signal StopSigNumber to payload processes matching StopSigRegex when there are less than StopSigFinishSeconds of wall clock remaining according to MJF.
NEW: PilotLoggingDB, Service and Client for handling extended pilot logging
NEW: added a new synchronizer for Pilot3: sync of subset of CS info to JSON file, 
     and sync of pilot3 files
NEW: dirac-admin-get-pilotslogging script for viewing PilotsLogging
NEW: Bulk job submission with protection of the operation transaction
NEW: WMSHistoryCorrector and MonitoringHistoryCorrector classes inheriting from a common BaseHistoryCorrector class
CHANGE: SiteDirector - refactored Site Director for better extensibility
CHANGE: dirac-wms-cpu-normalization uses the abstracted DB12 benchmark script used by the HEPiX Benchmarking Working Group, and the new MJF utility to obtain values from the system and to save them into the DIRAC LocalSite configuration.
CHANGE: Removed TaskQueueDirector and the other old style (WMS) *PilotDirector
CHANGE: TaskQueueDB - removed PilotsRequirements table
CHANGE: TaskQueueDB - added FOREIGN KEYS 
CHANGE: Removed gLite pilot related WMS code
FIX: always initialize gPilotAgentsDB object
FIX: JobManager - Added some debug message when deleting jobs
FIX: Job.py - fixing finding XML file
NEW: SiteDirector - added flag for sending pilot3 files
CHANGE: SiteDirector - changed the way we create the pilotWrapper (better extensibility)
NEW: SiteDirector - added possibility for deploying environment variables in the pilot wrapper

*Workflow
CHANGE: Script.py: created _exitWithError method for extension possibilities

*TS
FIX: TranformationCleaningAgent - just few simplifications 

*DMS
NEW: FTS3Agent working only with the FTS3 service to replace the existing one
NEW: FTS3Utilities - use correct FTS Server Selection Policy
NEW: StorageElement service - getFreeDiskSpace() and getTotalDiskSpace() take into account 
     MAX_STORAGE_SIZE parameter value
CHANGE: Adding vo name argument for StorageElement   
CHANGE: Fixing rss to fetch fts3 server status
NEW: Add a feature to the DFC LHCbManager to dump the content of an SE as a CSV file
FIX: FTS3DB: sqlalchemy filter statements with "is None" do not work and result in no lines being selected
NEW: FTS3Agent and FTS3DB: add functionality to kick stuck requests and delete old requests
NEW: FTS3Agent - add accounting report

*RMS
FIX: Really exit the RequestExecutingAgent when the result queue is buggy

*RSS
CHANGE: Using StorageElement.getOccupancy()
FIX: Initialize RPC to WMSAdministrator only once
FIX: Using MB as default for the size
FIX: flagged some commands that for the moment are unusable
FIX: fixed documentation of how to develop commands

*Resources
NEW: New SingularityComputingElement to submit jobs to a Singularity container
NEW: Added StorageElement.getOccupancy() method for DIP and GFAL2_SMR2 SE types
CHANGE: enable Stomp logging only if DIRAC_DEBUG_STOMP environment variable is set to any value

*Interfaces
CHANGE: Dirac.py - saving output of jobs run with 'runLocal' when they fail (for DEBUG purposes)

*Docs
CHANGE: WebApp release procedure
FIX: Update of the FTS3 docs

*Tests
FIX: add MonitoringDB to the configuration
FIX: Installing elasticSeach locally in Jenkins, with ComponentInstaller support.

[v6r19p25]

*TransformationSystem
FIX: (#3742) TransformationDB - when adding files to transformations with a multi-threaded agent, 
     it might happen that 2 threads are adding the same file at the same time. The LFN was not 
     unique in the DataFiles table, which was a mistake... This fix assumes the LFN is unique, 
     i.e. if not the table had been cleaned and the table updated to be unique.

[v6r19p24]

*WMS
FIX: (#3739) pilotTools - added --tag and --requiredTag options
FIX: (#3739) pilotCommands - make NumberOfProcessors = 1 if nowhere defined (default)

*Resources
FIX: (#3739) CREAMComputingElement - possibility to defined CEQueueName to be used in the pilot submission command

[v6r19p23]

*TS
FIX: (#3734) catch correct exception for ast.literal_eval

[v6r19p22]

*Core
CHANGE: Backport from v6r20 - fixes the infamous "invalid action proposal" by speeding up 
        the handshake and not looking up the user/group in the baseStub

RMS:
CHANGE: Backport from v6r20 - FowardDISET uses the owner/group of Request to execute the stub
CHANGE: Backport from v6r20 - owner/group of the Requests are evaluated/authorized on the server side
CHANGE: Backport from v6r20 - LimitedDelegation or FullDelegation are required to set requests on behalf 
        of others -> pilot user and hosts should must them (which should already be the case)

*API
NEW: Dirac.py - running jobs locally now also works for parametric jobs. Only the first sequence will be run
FIX: Dirac.py - running jobs locally will now properly work with LFNs in the inputSanbdox

*DMS
FIX: DMSHelpers - in getLocalSiteForSE() return None as LocalSite if an SE is at no site

[v6r19p21]

*Configuration
FIX: Bdii2CSAgent - make the GLUE2 information gathering less verbose; Silently ignore StorageShares

*Test
CHANGE: backported some of the CI tools from the integration branch 

[v6r19p20]

*StorageManagement
FIX: StorageManagementDB - fixed buggy group by with MySQL 5.7

[v6r19p19]

*Configuration

NEW: BDII2CSAgent - new options: GLUE2URLs, if set this is queried in addition to the other BDII;
    GLUE2Only to turn off looking on the old schema, if true only the main BDII URL is queried;
    Host to set the BDII host to search

NEW: dirac-admin-add-resources new option G/glue2 , enable looking at GLUE2 Schema, 
     H/host to set the host URL to something else

[v6r19p18]

*Configuration
CHANGE: Better logging of the Configuration file write exception

*RSS
FIX: SummarizeLogsAgent - fix the case when no previous history

[v6r19p17]

*Framework
FIX: ProxyManager - if an extension has a ProxyDB, use it

*RSS
FIX: CSHelpers.py minor fixes

[v6r19p16]

*WMS
FIX: pilotCommands - cast maxNumOfProcs to an int.
CHANGE: pilotTools - change maxNumOfProcs short option from -P to -m.

[v6r19p15]

*Framework
NEW: ProxyDB - allow FROM address to be set for proxy expiry e-mails

*DMS
CHANGE: FTSJob - FailedSize is now BIGINT in FTSJob
CHANGE: FTSJob - increase the bringonline time

*WMS
FIX: SiteDirector won't set CPUTime of the pilot
FIX: convert MaxRAM inside the pilots to int

*RSS
FIX: SummarizeLogsAgent: comparison bug fix
FIX: Fixed sites synchronizer

[v6r19p14]

*WMS
NEW: pilotCommands/Tools - added possibility to specify a maxNumberOfProcessors parameter for pilots
CHANGE: MultiProcessorSiteDirector - allow kwargs to SiteDirector getExecutable & _getPilotOptions functions

*RMS
FIX: Fix a bug in ReplicateAndRegister Operation preventing files having failed once to be retried

*DMS
FIX: FileCatalogWithFkAndPsDB.sql - Fixes for the DFC to be compatible with strict group by mode 
     (https://dev.mysql.com/doc/refman/5.7/en/sql-mode.html#sqlmode_only_full_group_by)

*docs
CHANGE: added little documentation for lcgBundles

[v6r19p13]

*WMS
FIX: JobWrapper - added a debug message
FIX: Allow non-processor related tags to match TQ in MultiProcessorSiteDirector.

*Test
CHANGE: improve Gfal2 integration tests by checking the metadata

[v6r19p12]

*Core
CHANGE: QualityMapGraph - change the color map of the Quality plots

*Framework
FIX: Logging - remove the space after log messages if no variable message is printed, fixes #3587

*MonitoringSystem
CHANGE: ElasticSearch 6 does not support multiple types, only one type is created instead.

*RSS
FIX: GOCDBClient - encode in utf-8, update goc db web api URL
FIX: fixed bug in creation of history of status (avoid repetition of entries)

*DMS
FIX: fixed bug in FTSAgent initialization

*WMS
FIX: fix bug in dirac-wms-job-select: treating the case of jobGroup(s) not requested

[v6r19p11]

*Framework:
CHANGE: moved column "Instance" of InstalledComponentsDB.InstalledComponent 
        table from 64 to 32 characters

*WMS
FIX: JobWrapperTemplate - fix exception handling
CHANGE: dirac-wms-select-jobs - new option to limit the number of selected jobs
CHANGE: returning an error when sandboxes can't be unassigned from jobs (JobCleaningAgent)

*RMS
FIX: RequestDB - add missing JOIN in the web summary query
NEW: dirac-rms-request - add option to allow resetting the NotBefore member even 
     for non-failed requests

*DMS
FIX: FTSAgent - change data member names from uppercase to lower case

*Interfaces
CHANGE: autopep8 on the API/Dirac module

*docs:
NEW: added some doc about shifterProxy

[v6r19p10]

*Core
FIX: MySQL - catch exception when closing closed connection

*TS
CHANGE: add possibility to get extension-specific tasks and files statuses in TransformationMonitor web application

*RMS
NEW: dirac-rms-request - add option --ListJobs to list the jobs for a set of requests

*Resources
FIX: Use parameters given at construction for SRM2 protocols List

*StorageManagement
FIX: use StorageElement object to get disk cache size

*DMS
FIX: DMSHelpers - fix case when no site is found for an SE
FIX: ReplicateAndRegister - don't try and get SE metadata is replica is inactive

[v6r19p9]

*WMS
CHANGE: DownloadInputData was instantiating all local SEs which is not necessary... Only instantiate those that are needed
CHANGE: JobWrapper - use resolveSEGroup in order to allow defining SE groups including other SE groups
FIX: JobDB - fixed typo in getSiteMaskStatus() method
FIX: Fix getSiteMaskStatus in SiteDirector and MultiProcessSiteDirector
CHANGE: WatchdogLinux - using python modules in  instead of shell calls

*DMS
FIX: in DMSHelpers don't complain if an SE is at 0 sites

*Interfaces
CHANGE: Job.py - using the deprecated decorator for 2 deprecated methods

*RSS
FIX: EmailAction considers also CEs, not only SEs

*Resources
FIX: removed a useless/broken method in Resources helper
FIX: marked as obsoleted two methods in Resources helper (FTS2 related)

[v6r19p8]

*Configuration
FIX; Resources - don't overwrite queue tags if requiredtags are set.

*Framework
CHANGE: dirac-proxy-init - increase dirac-proxy-init CRL update frequency

*Accounting
CHANGE: AccountingDB - if the bucket length is part of the selected conditions, 
        add to the grouping

*WorkloadManagement
FIX: ConfigTemplate.cfg - allow user access to getSiteMaskStatus

*DataManagementSystem
FIX: DMSHelpers - recursive resolution of SEGroup was keeping the SEGroup in the list

*RSS
FIX: CSHelper - getting FTS from the correct location
CHANGE: use the SiteStatus object wherever possible

*Resources
FIX: CREAMComputingElement - added CS option for extra JDL parameters

*Documentation
CHANGE: point README to master and add badges for integration

[v6r19p7]

*WorkloadManagement
FIX: SiteDirector - correct escaping in pilot template
FIX: dirac-wms-get-wn-parameters - added some printouts to dirac-wms-get-wn-parameters

[v6r19p6]

*Core
FIX: SocketInfo - log proper message on CA's init failure.

*Accounting
CHANGE: NetworkAgent - remove support of perfSONAR summaries and add support of raw metrics.

*WMS
FIX: JobDB - don't trigger exception in webSummary if a site with a single dot is in the system
CHANGE: SiteDirector - added logging format and UTC timestamp to pilot wrapper
FIX: JobMonitoring - fix in getJobPageSummaryWeb() for showing correct sign of life for stalled jobs

*TS
FIX: TransformationManager - fix for wrong method called by the Manager

*RSS
NEW: SiteStatus object uses the RSS Cache
FIX: expiration time is a date (dirac-rss-query-db)

[v6r19p5]

*WMS
CHANGE: ParametricJob - added getParameterVectorLength() to replace getNumberOfParameters with a more detailed check of the job JDL validity
FIX: JobManagerHandler - restored the use of MaxParametricJobs configuration option

*Interfaces
FIX: Always use a list of LFNs for input data resolution (local run, mostly)

*tests
FIX: use rootPath instead of environment variable


[v6r19p4]

NEW: Added dummy setup.py in anticipation for standard installation procedure

*Core
CHANGE: SocketInfoFactory - version check of GSI at run time is removed

*Configuration 
FIX: Resources - fix RequiredTags in getQueue() function

*Interfaces
FIX: fix exception when using Dirac.Job.getJobJDL

*WMS
FIX: SiteDirector - fix proxy validity check in updatePilotStatus, a new proxy was 
     never created because isProxyValid returns non-empty dictionary
FIX: JobMonitoring - web table was not considering correctly Failed jobs because 
     stalled for setting the LastSignOfLife     

*DMS
FIX: StorageFactory - avoid complaining if Access option is not in SE section
CHANGE: dirac-dms-user-lfns - the wildcard flag will always assume leading "*" to match files, 
       unless the full path was specified in the wildcard no files were previously matched

*RSS
FIX: CacheFeederAgent resilient to command exceptions

*Resources
FIX: ARCComputingElement - the proxy environment variable was assumed before the 
     return value of the prepareProxy function was checked, which could lead to exceptions

[v6r19p3]

CHANGE: .pylintrc - disable redefined-variable-type
CHANGE: .pylintrc - max-nested-blocks=10 due to the many tests of result['OK']
CHANGE: use autopep8 for auto-formatting with following exceptions:
        tabs = 2 spaces and not 4
        line length check disabled (i.e. 120 characters instead of 80)
        Option for autopep8 are: --ignore E111,E101,E501

*Configuration
FIX: retrigger the initialization of the logger and the ObjectLoader after 
     all the CS has been loaded

*WMS
FIX: pilot commands will add /DIRAC/Extensions=extensions if requested
FIX: SiteDirector, pilotCommands - fix support for multiple values in the 
     RequiredTag CE parameter
FIX: MultiProcessorSiteDirector - fix dictionary changed size exception 

*Workflow
FIX: application log name can also come from step_commons.get['logFile']

*Resources
CHANGE: Condor, SLURM, SSHComputingElement - added parameters to force allocation
        of multi-core job slots

[v6r19p2]

*DMS
FIX: dirac-admin-allow-se: fix crash because of usage of old RSS function

*RSS
FIX: ResourceStatusDB - microseconds should always be 0 
FIX: Multiple fixes for the RSS tests

[v6r19p1]

*Core
FIX: ElasticSearchDB - certifi package was miscalled
FIX: ElasticSearchDB - added debug messages for DB connection

*Framework
FIX: ComponentInstaller - handling correctly extensions of DBs found in sql files

*WMS
FIX: SudoComputingElement - prevent message overwriting application errors
FIX: JobDB.getInputData now returns list of cleaned LFNs strings, possible "LFN:" 
     prefix is removed

*Interfaces
FIX: Dirac.py - bring back treatment of files in working local submission directory

[v6r19]

FIX: In multiple places - use systemCall() rather than shellCall() to avoid
     potential shell injection problems

FIX: All Databases are granting also REFERENCES grant to Dirac user to comply with
     more strict policies of MySQL version >= 5.7

*Accounting
NEW: new functionality to plot the data gathered by perfSONARs. It allows to 
     present jitter, one-way delay, packet-loss rate and some derived functions.
FIX: compatibility of AccountingDB with MySQL 5.7

*ConfigurationSystem
NEW: Allow to define FailoverURLs and to reference MainServers in the URLs

*FrameworkSystem
NEW: gLogger is replaced by the new logging system based on the python logging module
NEW: Added ElasticSearch backend for the logging
NEW: Central Backends configuration to customize their use by multiple components 
NEW: BundleDelivery - serves also CA's and CRL's all-in-one files
NEW: added shell scripts for generating CAs and CRLs with the possibility to specify the Input and/or output directories
CHANGE: can now send mails to multiple recipients using the NotificationClient
CHANGE: Make the new logging system thread-safe
FIX: Adapting query to MySLQ 5.7 "GROUP BY" clause
FIX: TopErrorMessagesReporter - more precise selection to please stricter versions of MySQL
CHANGE: ProxyGeneration - make RFC proxies by default, added -L/--legacy flag to dirac-proxy-init
        to force generation of no-RFC proxies

*Core
FIX: dirac-install - allow to use local md5 files
CHANGE: X509Chain - fixes to allow robot proxies with embedded DIRAC group extension
        ( allow DIRAC group extension not in the first certificate chain step )
CHANGE: BaseClient - recheck the useServerCertificate while establishing connection
        and take it into account even if it has changed after the client object creation    
FIX: PlainTransport - fixed socket creation in initAsClient()         
NEW: Technology preview of new logging system, based on standard python logging module
CHANGE: Added graphviz extension to sphinx builds
FIX: Added documentation of low level RPC/DISET classes
FIX: Gateway service - multiple fixes to resurrect the service and to correctly instantiate it
NEW: dirac-install will change the shebang of the python scripts to use the environment 
     python instead of the system one
NEW: Security.Utilities - methods to generate all-in-one CA certificates and CRLs files     
NEW: ElasticSearchDB - gets CA's all-in-one file from the BundleDelivery service if needed
NEW: genAllCAs.sh, genRevokedCerts.sh - DIRAC-free commands to generate all-in-one CA 
     certificates and CRLs files     
CHANGE: dirac-create-distribution-tarball - removing docs and tests directories when 
        creating release tarballs     

*DMS
CHANGE: FTSJob - use Request wrapper for the fts3 REST interface instead of pycurl based
        client
CHANGE: FTSHistoryView - drop FTSServer field from the view description   
CHANGE: FTSFile DB table: increased length of fields LFN(955), SourceSURL(1024), TargetSURL(1024)
CHANGE: Uniform length of LFN to 255 across DIRAC dbs
FIX: FTSJob - fix the serialization of 0 values
FIX: FTSFile, FTSJob - fix SQL statement generation for stricter versions of MySQL

*Resources
NEW: New method in the StorageElement to generate pair of URLs for third party copy.
     Implement the logic to generate pair of URLs to do third party copy. 
     This will be used mostly by FTS, but is not enabled as of now
FIX: StorageElement - fix different weird behaviors in Storage Element, in particular, 
     the inheritance of the protocol sections     
FIX: GFAL2 storage element: update for compatibility with GFAL2 2.13.3 APIs
NEW: Introduced Resources/StorageElementBases configuration section for definitions
     of abstract SEs to be used in real SEs definition by inheritance     

*RMS
NEW: dirac-rms-request - command including functionality of several other commands:
     dirac-rms-cancel|reset|show-request which are dropped. The required functionality
     is selected by the appropriate switches   

*RSS
NEW: Put Sites, ComputingElements, FTS and Catalogs under the status control of the
     RSS system 
NEW: Rewrote RsourceStatus/ResourceManagementDB tables with sqlAlchemy (RM DB with declarative base style)
NEW: SiteStatus client to interrogate site status with respect to RSS
CHANGE: introduced backward compatibility of RSS services with DIRAC v6r17 clients
CHANGE: moved some integration tests from pytest to unittest
CHANGE: Moved ResourceStatusDB to sqlAlchemy declarative_base
FIX: Automated setting of lastCheckTime and Dateffective in ResourceStatusDB and ResourceManagementDB
FIX: fixes for tables inheritance and extensions
FIX: fixes for Web return structure ("meta" column)
FIX: ResourceStatus, RSSCacheNoThread - fixed RSS cache generation 
FIX: ResourceStatus - fixes for getting status from the CS information
FIX: ResourceManagement/StatusDB - fixed bugs in meta parameter check
FIX: fixed incompatibility between Active/InActive RSS clients return format
FIX: SiteStatus - bug fixed in getSites() method - siteState argument not propagated to
     the service call
FIX: ResourceStatus - return the same structure for status lookup in both RSS and CS cases     
FIX: Bug fixes in scripts getting data out of DB


*Monitoring
CHANGE: DBUtils - change the bucket sizes for the monitoring plots as function of the time span

*WMS
NEW: SiteDirector - checks the status of CEs and Sites with respect to RSS  
NEW: pilotCommands - new ReplaceDIRACCode command mostly for testing purposes
NEW: JobAgent, JobWrapper - several fixes to allow the work with PoolComputingElement
     to support multiprocessor jobs    
NEW: JobScheduling - interpret WholeNode and NumberOfProcessors job JDL parameters and
     convert then to corresponding tags
NEW: SiteDirector - CEs can define QueryCEFlag in the Configuration Service which can be
     used to disallow querying the CE status and use information from PiltAgentsDB instead     
NEW: The application error codes, when returned, are passed to the JobWrapper, and maybe interpreted.
NEW: The JobWrapperTemplate can reschedule a job if the payload exits with status DErrno.EWMSRESC & 255 (222)
FIX: SiteDirector - unlink is also to be skipped for Local Condor batch system
FIX: JobDB - fixes necessary to suite MySQL 5.7
FIX: dirac-pilot, pilotTools - PYTHONPATH is cleared on pilot start, pilot option keepPP
     can override this
FIX: WMSAdministratorHandler - make methods static appropriately
FIX: Bug fix for correctly excluding WebApp extensions
CHANGE: JobScheduling - more precise site name while the job is Waiting, using the set of 
        sites at which the input files are online rather than checking Tier1s in eligible sites      
FIX: SiteDirector - aggregate tags for the general job availability test         
FIX: JobScheduling - bug fix in __sendToTQ()
FIX: pilotTools,pilotCommands - pick up all the necessary settings from the site/queue configuration
     related to Tags and multi-processor
NEW: SiteDirector - added option to force lcgBundle version in the pilot
FIX: SiteDirector - if MaxWaitingJobs or MaxTotalJobs not defined for a queue, assume a default value of 10
FIX: MatcherHandler - preprocess resource description in getMatchingTaskQueues()
FIX: JobDB - set CPUTime to a default value if not defined when rescheduling jobs

*TS
FIX: TransformationClient - fix issue #3446 for wrong file error counting in TS
FIX: TransformationDB - set ExternalID before ExternalStatus in tasks
BUGFIX: TransformationClient - fix a bug in the TS files state machine (comparing old status.lower() 
        with new status)

*Interfaces
CHANGE: Dirac API - expose the protocol parameter of getAccessURL()
CHANGE: Dirac API - added runLocal as an API method

*Docs
NEW: Documentation for developing with a container (includes Dockerfile)
NEW: Add script to collate release notes from Pull Request comments  
NEW: Chapter on scaling and limitations
CHANGE: Added documentation about runsv installation outside of DIRAC

*tests
NEW: Added client (scripts) system test
CHANGE: Add to the TS system test, the test for transformations with meta-filters
FIX: Minor fixes in the TS system test
FIX: correctly update the DFC DB configuration in jenkins' tests

[v6r17p35]

*Core
FIX: GOCDBClient - add EXTENSIONS & SCOPE tag support to GOCDB service queries.

[v6r17p34]

*SMS
FIX: StorageManagerClient - fix logic for JobScheduling executor when CheckOnlyTapeSEs is 
     its default true and the lfn is only on a tapeSE

[v6r17p33]

*WMS
FIX: StalledJobAgent - if no PilotReference found in jobs parameters, do as if there would be 
     no pilot information, i.e. set Stalled job Failed immediately
CHANGE: DownloadInputData - job parameters report not only successful downloads but also failed ones
FIX: JobDB - back port - set CPUTime to 0 if not defined at all for the given job 
FIX: JobDB - back port - use default CPUTime in the job description when rescheduling jobs

*Resources
FIX: ARCComputingElement - fix job submission issue due to timeout for newer lcg-bundles

[v6r17p32]

Resources:
CHANGE: /Computing/BatchSystems/Condor.py: do not copy SiteDirector's shell environment variables into the job environment

*WMS
CHANGE: Add option to clear PYTHONPATH on pilot start

[v6r17p31]

*RMS
FIX: ReqClient - avoid INFO message in client
*WMS
CHANGE: JobWrapper - allow SE-USER to be defined as another SE group (e.g. Tier1-USER)
*DMS
CHANGE: DMSHelpers - make resolveSEGroup recursive in order to be able to define SE groups in terms of SE groups

[v6r17p30]

*DMS
CHANGE: StorageElement - added status(), storageElementName(), checksumType() methods returning
        values directly without the S_OK structure. Remove the checks of OK everywhere
NEW: dirac-dms-add-file, DataManager - added option (-f) to force an overwrite of an existing file

*TS:
FIX: TransformationDB.py - set the ExternalID before the ExternalStatus in order to avoid inconsistent 
     tasks if setting the ExternalID fails

*StorageManagementSystem
FIX: StorageManagementClient.py - return the full list of onlineSites while it was previously happy 
     with only one

*Resources
FIX: HTCondorCEComputingElement.py - transfer output files(only log and err) for remote scheduler

[v6r17p29]

*WMS
CHANGE: split time left margins in cpuMargin and wallClockMargin. Also simplified check.


[v6r17p28]

*WMS
BUGFIX: JobScheduling - fix a bug introduced in 6r17p27 changes

*Monitoring
BUGFIX: MonitoringReporter - do not try to close the MQ connection if MD is not used

[v6r17p27]

*Configuration
FIX: ConfigurationClient - allow default value to be a tuple, a dict or a set

*Monitoring
CHANGE: DBUtils - change bucket sizes and simplify settings

*DMS
FIX: DMSRequestOperationsBase, RemoveFile - allow request to not fail if an SE is temporarily banned
FIX: dirac-admin-allow-se - first call of gLogger after its import

*RMS
CHANGE: remove scripts dirac-rms-show-request, dirac-rms-cancel-request and dirac-rms-reset-request 
        and replace with a single script dirac-rms-request with option (default is "show")
CHANGE: allow script to finalize a request if needed and set the job status appropriately

*Resources
FIX: LocalComputingElement - pilot jobIDs start with ssh to be compatible with pilotCommands. 
     Still original jobIDs are passed to getJobStatus. To be reviewed

*WMS
CHANGE: JobScheduling - assign a job to Group.<site>.<country>, if input files are at <site>.<country>.
        If several input replicas, assign Waiting to "MultipleInput"

[v6r17p26]

*Core
FIX: dirac-install.py to fail when installation of lcgBundle has failed
FIX: ClassAdLight - getAttributeInt() and getAttributeFloat() return None 
     if the corresponding JDL attribute is not defined

*MonitoringSystem
CHANGE: The Consumer and Producer use separate connections to the MQ; 
        If the db is not accessible, the messaged will not be consumed.

*WMS
FIX: JobDB - fix the case where parametric job placeholder %j is used in the JobName attribute
FIX: JobDB - take into account that ClassAdLight methods return None if numerical attribute is not defined
FIX: ParametricJob utility - fixed bug in evaluation of the ParameterStart|Step|Factor.X job numerical attribute

[v6r17p25]

*Monitoring
NEW: Implemented the support of monthly indexes and the unit tests are fixed

*RMS
FIX: RequestExecutingAgent - fix infinite loop for duplicate requests

*WMS 
NEW: ARCComputingElement - add support for multiprocessor jobs

[v6r17p24]

*WMS
FIX: SiteDirector - unlink is also to be skipped for Local Condor batch system

[v6r17p23]

*WMS
FIX: get job output for remote scheduler in the case of HTCondorCE

[v6r17p22]

*Framework
FIX: NotificationClient - added avoidSpam flag to sendMail() method which is propagated to
     the corresponding service call
     
*Integration
FIX: several fixes in integration testing scripts     

[v6r17p21]

*Core
NEW: Mail.py - added mechanism to compare mail objects
FIX: Grid.py - take into account the case sometimes happening to ARC CEs 
     where ARC-CE BDII definitions have SubClusters where the name isn't set to 
     the hostname of the machine

*Framework
FIX: Notification service - avoid duplicate emails mechanism 

[v6r17p20]

*Core
NEW: API.py - added __getstate__, __setstate__ to allow pickling objects inheriting
     API class by special treatment of internal Logger objects, fixes #3334

*Framework
FIX: SystemAdministrator - sort software version directories by explicit versions in the
     old software cleaning logic
FIX: MonitoringUtilities - sets a suitable "unknown" username when installing DIRAC from scratch, 
     and the CS isn't initialized fully when running dirac-setup-site     
CHANGE: Logger - added getter methods to access internal protected variables, use these methods
        in various places instead of access Logger protected variables     

*WMS
CHANGE: JobDB - removed unused CPUTime field in the Jobs table
CHANGE: JobScheduling - make check for requested Platform among otherwise eligible sites
        for a given job, fail jobs if no site with requested Platform are available

*RSS
FIX: Commands - improved logging messages

*SMS
FIX: StorageManagerClient - instantiate StorageElement object with an explicit vo argument,
     fixes #3335

*Interfaces
NEW: dirac-framework-self-ping command for a server to self ping using it's own certificate

[v6r17p19]

*Core
FIX: Adler - fix checksum with less than 8 characters to be 8 chars long

*Configuration
FIX: VOMS2CSAgent - fix to accomodate some weird new user DNs (containing only CN field)

*DMS
FIX: FileCatalog - fix for the doc strings usage in file catalog CLI, fixes #3306
FIX: FileCatalog - modified recursive file parameter setting to enable usage of the index

*SMS
CHANGE: StorageManagerClient - try to get sites with data online if possible in getFilesToStage

*RMS
FIX: RequestExecutingAgent - tuning of the request caching while execution

*WMS
FIX: DownloadInputData - do not mistakenly use other metadata from the replica info than SEs
FIX: JobScheduling - put sites holding data before others in the list of available sites
FIX: JobScheduling - try and select replicas for staging at the same site as online files
FIX: SiteDirector - keep the old pilot status if the new one can not be obtained in updatePilotStatus()

*Resources
FIX: CREAMComputingElement - return error when pilot output is missing in getJobOutput()

*Monitoring
FIX: DBUtils - change the buckets in order to support queries which require more than one year 
     data. The maximum buckets size is 7 weeks

[v6r17p18]

*Framework
NEW: SystemAdministrator - added possibility to remove old software installations keeping
     only a predefined number of the most recent ones.

*DMS
FIX: RemoveReplica - removing replica of a non-existing file is considered successful

*SMS
CHANGE: StorageManagerClient - restrict usage of executeWithUserProxy decorator 
        to calling the SE.getFileMetadata only; added flag to check only replicas 
        at tape SEs
        
*WMS
FIX: JobScheduling - added CS option to flag checking only replicas at tape SEs;
     fail jobs with input data not available in the File Catalog        

[v6r17p17]

*DMS
NEW: FTSAgent has a new CS parameter ProcessJobRequests to be able to process job
     requests only. This allows to run 2 FTS agents in parallel
     
*Resources
FIX: GFAL2_StorageBase - only set the space token if there is one to avoid problems
     with some SEs     

[v6r17p16]

*Configuration
FIX: VOMS2CSAgent - create user home directory in the catalog without
     recursion in the chown command
     
*RMS
FIX: RequestExecutingAgent - catch error of the cacheRequest() call
FIX: ReqClient - enhanced log error message

*SMS
FIX: StorageManagerClient - treat the case of absent and offline files on an SE 
     while staging
     
*TS
FIX: TaskManagerBase - process tasks in chunks of 100 in order to 
     update faster the TS (tasks and files)          

*WMS
FIX: JobScheduling - do not assume that all non-online files required staging

[v6r17p15]

*WMS
CHANGE: StalledJobAgent - ignore or prolong the Stalled state period for jobs 
        at particular sites which can be suspended, e.g. Boinc sites

[v6r17p14]

*Core
FIX: PrettyPrint.printTable utility enhanced to allow multi-row fields and
     justification specification for each field value  

*Accounting
NEW: DataStore - allow to run several instances of the service with only one which
     is enabled to do the bucketing

*RMS
NEW: new dirac-rms-list-req-cache command to list the requests in the ReqProxies services

*Interfaces
CHANGE: Dirac API - make several private methods visible to derived class

[v6r17p13]

*Core
NEW: Proxy - added executeWithoutServerCertificate() decorator function 

*Resources
FIX: CREAMComputingElement - split CREAM proxy renewal operation into smaller chunks for 
     improved reliability

[v6r17p12]

*Framework
FIX: SecurityFileLog  - when the security logs are rotated, the buffer size is reduced
     to 1 MB to avoid gzip failures ( was 2 GBs )

*WMS
FIX: pilotCommands - fix for interpreting DNs when saving the installation environment
FIX: SandboxStoreClient - do not check/make destination directory if requested sandbox 
     is returned InMemory

*TS
FIX: TransformationAgent CS option MaxFiles split in MaxFilesToProcess and MaxFilesPerTask,
     MaxFiles option is interpreted as MaxFilesPerTask for backward compatibility

*Resources
NEW: Added plug-ins for GSIFTP and HTTPS Storage protocols 

[v6r17p11]

*Core
FIX: ElasticSearchDB - set a very high number (10K) for the size of the ElasticSearch result

*Monitoring
FIX: MonitoringDB - et a very high number (10K) for the size of the ElasticSearch result

*WMS
FIX: pilotCommands - get the pilot environment from the contents of the bashrc script

*DMS
FIX: RemoveReplica - fix for the problem that if an error was set it was never reset
FIX: SE metadata usage in several components: ConsistencyInspector, DataIntwgrityClient,
     FTSRequest, dirac-dms-replica-metadata, StageMonitorAgent, StageRequestAgent,
     StorageManagerClient, DownloadInputData, InputDataByProtocol

[v6r17p10]

*Core
NEW: Logger - printing methods return True/False if the message was printed or not
FIX: ElastocSearchDB - error messages demoted to warnings

*Monitoring
FIX: MonitoringReporter - create producers if the CS definitions are properly in place

*TS
CHANGE: TaskManagerPlugin - allow to redefine the AutoAddedSites for each job type

[v6r17p9]

*WMS
BUGFIX: JobScheduling - bug fixed introduced in the previous patch 
NEW: pilotTools - introduced -o swicth for a generic CS option

*SMS
FIX: StorageManagerClient - fixes in the unit test

*DMS
FIX: FileManagerPs - in _getFileLFNs() - break a long list of LFNs into smaller chunks

[v6r17p8]

*Core
NEW: DErrno.ENOGROUP error to denote proxies without DIRAC group extension embedded
CHANGE: X509Chain - use DErrno.ENOGROUP error
FIX: dirac-install, dirac-deploy-scripts - fixes to allow DIRAC client installation on
     recent MacOS versions with System Integrity Protection feature
CHANGE: Proxy - added executionLock optional argument to executeWithUserProxy() decorator
        to lock while executing the function with user proxy 
FIX: Proxy - fix indentation in getProxy() preventing looping on the DNs  

*Framework
FIX: ProxyDB - fix of error message check in completeDelegation()

*WMS
FIX: TaskQueueDB - when an empty TaskQueue is marked for deletion, it can still get matches 
     which result in no selected jobs that produced unnecessary error messages 
FIX: JobScheduling executor - calls getFilesToStage() with a flag to lock while file lookup
     with user proxy; same for InputData executor for calling _resolveInputData()      

*TS
FIX: FileReport - fix in setFileStatus() for setting status for multiple LFNs at once

*SMS
FIX: StorageManagerClient - in getFilesToStage() avoid using proxy if no files to check
     on a storage element

*Resources
FIX: GFAL2_XROOTStorage - fix to allow interactive use of xroot plugin
FIX: GFAL2_StorageBase - enable IPV6 for gsiftp

[v6r17p7]

*DMS
FIX: dirac-dms-user-lfns - do not print out empty directories

*WMS
FIX: InputData Executor, JobWrapper - use DataManager.getReplicasForJobs() for
     getting input data replicas

*TS
FIX: TransformationAgent - use DataManager.getReplicasForJobs() for transformations
     creating jobs  

[v6r17p6]

*DMS
NEW: DataManager - add key argument forJobs (default False) in getReplicas() in order 
     to get only replicas that can be used for jobs (as defined in the CS); added
     getReplicasForJobs(), also used in the Dirac API

*SMS
FIX: Stager agents - monitor files even when there is no requestID, e.g. dCache returns None 
     when staging a file that is already staged    

*Resources
FIX: StorageFactory - bug fixes when interpreting SEs inheriting other SE parameters
NEW: Test_StorageFactory unit test and corresponding docs
FIX: Torque - some sites put advertising in the command answer that can not be parsed:
     redirect stderr to /dev/null

[v6r17p5]

*Resources
FIX: LcgFileCatalogClient - do not evaluate GUID if it is not a string

[v6r17p4]

*Configuration
FIX: Utilities - fixed interpretation of weird values of GlueCEPolicyMaxWallClockTime
     BDII parameter; newMaxCPUTime should is made integer

*Framework
FIX: Logger - make subloggers processing messages with the same level
     as the parent logger

*Docs
NEW: Updated documentation in several sections

*DMS
FIX: RemoveReplica operation - don't set file Done in RemoveReplicas if there is an error

[v6r17p3]

*RSS
FIX: Synchronizer - the sync method removes the resources that are no longer 
     in the CS from the DowntimeCache table

*DMS
CHANGE: dirac-dms-find-lfns - added SE switch to look for files only having
        replicas on a given SE (list)

*TS
FIX: TaskManager - optimization of the site checking while preparing job; optimized
     creation of the job template

*Resources
CHANGE: GFAL2_SRM2Storage, SRM2Storage - added gsiftp to the list of OUTPUT protocols 

[v6r17p2]

*Monitoring
FIX: ElasticSearchDB - fixes required to use host certificate for connection;
     fixes required to pass to version 5.0.1 of the elasticsearch.py binding

[v6r17p1]

*RSS
FIX: GOCDBSync - make commmand more verbose and added some minor fixes

[v6r17]

*Core
FIX: Adler - check explicitly if the checksum value is "False"
FIX: install_site.sh - added command line option to choose DIRAC version to install
NEW: ComponentInstaller - added configuration parameters to setup NoSQL database

*Framework
CHANGE: Logger - test level before processing string (i.e. mostly converting objects to strings)  
CHANGE: dirac-proxy-init - check and attempt to update local CRLs at the same time as
        generating user proxy
CHANGE: ProxyManager service - always store the uploaded proxy even if the already stored
        one is of the same validity length to allow replacement in case of proxy type
        changes, e.g. RFC type proxies           

*DMS
NEW: Next in implementation multi-protocol support for storage elements. When performing 
     an action on the StorageElement, instead of looping over all the protocol plugins, 
     we loop over a filtered list. This list is built taking into account which action 
     is taken (read vs write), and is also sorted according to lists defined in the CS.
     The negotiation for third party transfer is also improved: it takes into account all 
     possible protocols the source SE is able to produce, and all protocols the target is 
     able to receive as input.
NEW: StorageElement - added methods for monitoring used disk space
FIX: ReplicateAndRegister - fix the case when checksum is False in the FC
NEW: DMSHelpers - get list of sites from CS via methods; allow to add automatically sites 
     with storage

*RSS
NEW: FreeDiskSpace - added new command which is used to get the total and the remaining 
     disk space of all dirac storage elements that are found in the CS and inserts the 
     results in the SpaceTokenOccupancyCache table of ResourceManagementDB database.  
NEW: GOCDBSync command to ensure that all the downtime dates in the DowntimeCache 
     table are up to date       

Resources*
NEW: Updated Message Queue interface: MQ service connection management, support for
     SSL connections, better code arrangement

*Workflow
FIX: Modulebase, Script - avoid too many unnecessarily different application states

*WMS
FIX: JobStateUpdate service - in setJobStatusBulk() avoid adding false information when adding 
     an application status
     
*TS
FIX: TaskManager, TaskManagerAgentBase - standardize the logging information; removed unnecessary 
     code; use iterators wherever possible     
NEW: Introduced metadata-based filters when registering new data in the TS as catalog       

[v6r16p6]

*WMS
NEW: Added MultiProcessorSiteDirector section to the ConfigTemplate.cfg

*DMS
FIX: FileCatalogClient - added missing read methods to the interface description
     getDirectoryUserMetadata(), getFileUserMetadata()

[v6r16p5]

FIX: included patches from v6r15p27

[v6r16p4]

FIX: applied fixes from v6r15p26

[v6r16p3]

FIX: incorporated fixes from v6r15p25

[v6r16p2]

*Configuration
CHANGE: VOMS2CSAgent - remove user DNs which are no more in VOMS. Fixes #3130

*Monitoring
CHANGE: WMSHistory - added user, jobgroup and usergroup selection keys

*DMS
FIX: DataManager - retry checksum calculation on putAndRegister, pass checksum to the DataManager
     object in the FailoverTransfer object.
FIX: DatasetManager, FileCatalogClientCLI - bug fixes in the dataset management and commands      
     
*WMS
CHANGE: JobManager - added 'Killed' to list of jobs status that can be deleted     

[v6r16p1]

*Monitoring
CHANGE: MonitorinDB - allow to use more than one filter condition

*WMS
CHANGE: StalledJobAgent - send a kill signal to the job before setting it Failed. This should 
        prevent jobs to continue running after they have been found Stalled and then Failed.

[v6r16]

*Core
CHANGE: dirac-install, dirac-configure - use Extensions options consistently, drop
        ExtraModule option
CHANGE: dirac-install - use insecure ssl context for downloading files with urllib2.urlopen    
CHANGE: GOCDBClient - replaced urllib2 with requests module
        FIX: dirac-setup-site - added switch to exitOnError, do not exit on error by default
CHANGE: Added environment variables to rc files to enable certificates verification (necessary for python 2.7.9+)
FIX: ComponentInstaller - always update CS when a database is installed, even if it is
     already existing in the db server 
FIX: SSLSocketFactory - in __checkKWArgs() use correct host address composed of 2 parts      

*Framework
FIX: SystemAdministrator service - do not install WebAppDIRAC by default, only for the host
     really running the web portal

*Accounting
FIX: JobPolicy - remove User field from the policy conditions to fix a problem that 
     non-authenticated user gets more privileges on the Accounting info.

*Monitoring
NEW: New Monitoring system is introduced to collect, analyze and display various
     monitoring information on DIRAC components status and behavior using ElasticSearch
     database. The initial implementation is to collect WMSHistory counters.

*DMS
NEW: MoveReplica operation for the RMS system and a corresponding dirac-dms-move-replica-request
     comand line tool

*Resources
NEW: MessageQueue resources to manage MQ connections complemented with
     MQListener and MQPublisher helper classes
NEW: SudoComputingElement - computing element to execute payload with a sudo to a dedicated
     UNIX account     

[v6r15p27]

*Configuration
FIX: CSAPI - changed so that empty but existing options in the CS can be still
     modified

[v6r15p26]

*WMS
FIX: SandboxStoreClient - ensure that the latest sandbox is returned in the Web
     portal in the case the job was reset.

[v6r15p25]

*Resources
FIX: HTCondorCEComputingElement - cast useLocalSchedd to bool value even if it
     is defined as srting

[v6r15p24]

*Resources
CHANGE: HTCondorCE - added option to use remote scheduler daemon

[v6r15p23]

*DMS
FIX: dirac-dms-find-lfns - fixed bug causing generl script failure

[v6r15p22]

*Interfaces
CHANGE: Dirac API - add possibility to define the VO in the API
CHANGE: Dirac API - add checkSEAccess() method for checking SE status

[v6r15p21]

*WMS
FIX: removed default LCG version from the pilot (dirac-install will use the one of the requested release)

*RMS
FIX: reject bad checksum

[v6r15p20]

*Framework
FIX: SystemAdministratorHandler - in updateSoftware() put explicitly the project
     name into the command
FIX: ComponentInstaller - added baseDir option to the mysql_install_db call
     while a fresh new database server installation     

[v6r15p19]

*Core
FIX: dirac-install - lcg-binding version specified in the command switch
     overrides the configuration option value
     
*DMS
FIX: RemoveFile operation - Remove all files that are not at banned SEs

*TMS
FIX: FileReport - after successful update of input files status, clear the 
     cache dictionary to avoid double update      

[v6r15p18]

*Configuration
FIX: Utilities - take into account WallClock time limit while the MaxCPUTime
     evaluation in the Bdii@CSAgent 

*DMS
FIX: FTSJob - specify checksum type at FTS request submission

*StorageManagement
FIX: StorageManagerClient - in getFilesToStage() avoid exception in case
     of no active replicas

*Resources
FIX: StorageBase - in getParameters() added baseURL in the list of parameters returned 

*WMS
FIX: CPUNormalization - minor code rearrangement

[v6r15p17]

*Core
CHANGE: GOCDBClient - catch all downtimes, independently of their scope
FIX: LSFTimeLeft - accept 2 "word" output from bqueues command
CHANGE: dirac-install - create bashrc/cshrc with the possibility to define
        installation path in the $DIRAC env variable, this is needed for
        the cvmfs DIRAC client installation

[v6r15p16]

*Core
CHANGE: AgentModule - added a SIGALARM handler to set a hard timeout for each Agent
        cycle to avoid agents stuck forever due to some faults in the execution code

*DMS
FIX: DataManager - cache SE status information in filterTapeReplicas() to speed up execution
     
*WMS
BUGFIX: InputDataByProtocol - the failed resolution for local SEs was not considered correctly:
        if there were other SEs that were ignored (e.g. because on tape)     
     
*TS
FIX: TransformationAgent - in getDataReplicasDM() no need to get replica PFNs     

[v6r15p15]

*Configuration
CHANGE: VOMS2CSAgent - added new features: deleting users no more registered in VOMS;
        automatic creation of home directories in the File Catalog for new users

*WMS
CHANGE: JobScheduling - correct handling of user specified sites in the executor,
        including non-existent (misspelled) site names
FIX: CPUNormalization - accept if the JOBFEATURES information is zero or absent        

[v6r15p14]

*Core
FIX: BaseClient - proper error propagation to avoid excessive output in the logger

*Configuration
CHANGE: Resources helper - in getStorageElementOptions() dereference SEs containing
        BaseSE and Alias references

*Accounting
FIX: AccountingDB - changes to use DB index to speed-up removal query

*DMS
CHANGE: DMSHelpers - define SE groups SEsUsedForFailover, SEsNotToBeUsedForJobs, 
        SEsUsedForArchive in the Operations/DataManagement and use them in the
        corresponding helper functions
FIX: FTSJob - temporary fix for the FTS rest interface Request object until it is
     fixed in the FTS REST server         

*Resources
FIX: HTCondorCEComputingElement - check that some path was found in findFile(), return with error otherwise
CHANGE: ARCComputingElement - consider jobs in Hold state as Failed as they never come back
CHANGE: ARCComputingElement - do not use JobSupervisor tool for bulk job cancellation as
        it does not seem to work, cancel jobs one by one
FIX: ARCComputingElement - ensure that pilot jobs that are queued also get their proxies renewed on ARC-CE        

*WMS
FIX: SiteDirector - ensure that a proxy of at least 3 hours is available to the updatePilotStatus 
     function so that if it renews any proxies, it's not renewing them with a very short proxy

[v6r15p13]

*Resources
FIX: HTCondorCEComputingElement - fixed location of log/output files 
  
*TS
FIX: ValidateOutputDataAgent - works now with the DataManager shifter proxy

[v6r15p12]

*Core
FIX: Graphs - make sure matplotlib package is always using Agg backend
FIX: cshrc - added protection for cases with undefined environment variables
NEW: AuthManager - added possibility to define authorization rules by VO
     and by user group

*Configuration
NEW: Resources, ComputingElement(Factory) - added possibility to define site-wide
     CE parameters; added possibility to define common parameters for a given
     CE type.

*Framework
FIX: SystemAdministrator service - avoid using its own client to connect
     to itself for storing host information
FIX: SystemAdministratorClientCLI, dirac-populate-component-db - fix insertion
     of wrongly configured component to the ComponentMonitorDB     

*DMS
FIX: FileCatalog service - fix the argument type for getAncestor(), getDescendents()

*WMS
NEW: JobCleaningAgent - add an option (disabled by default) to remove Jobs from the 
     dirac server irrespective of their state

*Resources
CHANGE: HTCondorCE - added new configurable options - ExtraSubmitString, WorkingDirectory
        DaysToKeepLogs

[v6r15p11]

*Framework
NEW: dirac-proxy-destroy command to destroy proxy locally and in the ProxyManager
     service
CHANGE: ProxyManagerClient - reduce the proxy caching time to be more suitable
        for cases with short VOMS extensions     

*Configuration
FIX: VOMS2CSAgent - fixed typo bug in execute()

*RMS
FIX: RequestTask - fix if the problem when the processing of an operation times out, 
     there was no increment of the attempts done.

*DMS
FIX: FTSAgent - avoid FTS to fetch a request that was canceled

*Resources
FIX: HTCondorCE - protect against non-standard line in 'job status' list in the getJobStatus()
CHANGE: ComputingElement - reduce the default time length of the payload proxy to accomodate
        the case with short VOMS extensions

[v6r15p10]

*Core
FIX: MySQL - do not print database access password explicitly in the logs

*Configuration
CHANGE: VOMS2CSAgent - show in the log if there are changes ready to be committed
CHANGE: Bdii2CSAgent - get information from alternative BDII's for sites not 
        existing in central BDII

*Framework
FIX: ComponentInstaller - fixed location of stop_agent file in the content of t file
     of the runsv tool 

*RMS
FIX: Changed default port of ReqProxy service to 9161 from 9198

*Resources
FIX: BatchSystem/Condor, HYCondroCEComputingElement - more resilient parsing 
     of the status lookup command
FIX: CREAMComputingElement - in case of glite-ce-job-submit error print our both 
     std.err and std.out for completeness and better understanding    

*DMS
FIX: FileCatalogClient - bug fix in getDirectoryUserMetadata()

*Interfaces
FIX: Dirac - in replicateFile() in case of copying via the local cache check if 
     there is another copy for the same file name is happening at the same time

[v6r15p9]

*Configuration
FIX: fixed CS agents initialization bug

*DMS
FIX: fixed inconsistency between DataIntegrity and ConsistencyInspector modules

*Interfaces
FIX: Fix download of LFNs in InputSandbox when running job locally

[v6r15p8]

*Configuration
NEW: Added DryRun option for CS agents (false by default, True for new installations)

[v6r15p7]

*Core
CHANGE: Enabled attachments in the emails

*TS
*CHANGE: Added possibility for multiple operations in Data Operation Transformations

[v6r15p6]

*Resources
FIX: FCConditionParser: ProxyPlugin handles the case of having no proxy

*WMS
FIX: MJF messages correctly parsed from the pilot
NEW: Added integration test for TimeLeft utility and script calling it

[v6r15p5]

Included fixes from v6r14p36 patch release

*Framework
FIX: added GOCDB2CSAgent in template
FIX: Fixed permissions for HostLogging

*DMS
FIX: Introduced hopefully temporary fix to circumvent globus bug in gfal2

*WMS:
FIX: added test for MJF and made code more robust

*RSS
NEW: HTML notification Emails


[v6r15p4]

Included fixes from v6r14p35 patch release

*Core
NEW: Added a new way of doing pfnparse and pfnunparse using the standard python library. 
     The two methods now contains a flag to know which method to use. By default, the old 
     hand made one is used. The new one works perfectly for all standard protocols, except SRM

*RSS
FIX: dirac-rss-sync - command fixed to work with calling services rather than 
     databases directly
     
*Resources     
CHANGE: In multiple Storage classes use pfnparse and pfnunparse methods to manipulate
        url strings instead of using just string operations
NEW: A new attribute is added to the storage plugins: DYNAMIC_OPTIONS. This allows to construct 
     URLs with attributes going at the end of the URL, in the form ?key1=value1&key2=value2 
     This is useful for xroot and http.         

[v6r15p3]

Included changes from v6r14p34 patch release

*Accounting
FIX: DataStoreClient - catch all exceptions in sending failover accounting 
     requests as it could disrupt the logic of the caller 

*DMS
CHANGE: dirac-dms-show-se-status - added switches to show SEs only accessible by
        a given VO and SEs not assigned to any VO
FIX: dirac-dms-replicate-and-register-request - prints out the new request IDs
     to allow their monitoring by ID rather than possibly ambiguous request name      

[v6r15p2]

*WMS
FIX: pilotCommands - protect calls to external commands in case of empty
     or erroneous output
FIX: Matcher - fixed bug in the tag matching logic: if a site presented an empty
     Tag list instead of no Tag field at all, it was interpreted as site accepts
     all the tags
FIX: Matcher - matching parameters are printed out in the Matcher rather than
     in the TaskQueueDB, MaxRAM and Processors are not expanded into tags           

[v6r15p1]

Included patches for v6r14p32

*Configuration
CHANGE: Resources helper - remove "dips" protocol from the default list of third party
        protocols

*Resources
FIX: XROOTStorage - bug fixed in __createSingleDirectory() - proper interpretation
     of the xrootClient.mkdir return status
FIX: XROOTStorage unit test reenabled by mocking the xrootd import      

[v6r15]

Removed general "from DIRAC.Core.Utilities import *" in the top-level __init__.py

Made service handlers systematically working with unicode string arguments
Added requirements.txt and Makefile in the root of the project to support pip style installation

DIRAC documentation moved to the "docs" directory if the DIRAC project from the
DIRACDocs separate project.

*Accounting
CHANGE: INTEGER -> BIGINT for "id" in "in" accountingDB tables

*Core
NEW: The S_ERROR has an enhanced structure containing also the error code and the call
     stack from where the structure was created
NEW: DErrno module to contain definitions of the DIRAC error numbers and standard
     descriptions to be used from now on in any error code check      
CHANGE: gMonitor instantiation removed from DIRAC.__init__.py to avoid problems in
        documentation generation
CHANGE: removed Core.Utilities.List.sortList (sorted does the job)
CHANGE: removed unused module Core.Utilities.TimeSeries
NEW: dirac-install - makes us of the DIRAC tar files in CVMFS if available
NEW: dirac-install-client - a guiding script to install the DIRAC client from A to Z        
CHANGE: dirac-install - when generating bashrc and cshrc scripts prepend DIRAC paths
        to the ones existing in the environment already
NEW: MJFTimeLeft - using Machine JOb features in the TimeLeft utility
FIX: BaseClient - only give warning log message "URL banned" when one of the
     service URLs is really banned
CHANGE: DISET components - improved logic of service URL retries to speedup queries
        in case of problematic services     
NEW: dirac-rss-policy-manager - allows to interactively modify and test only the 
     policy section of Dirac.cfg     
FIX: XXXTimeLeft - do not mix CPU and WallTime values     
FIX: ComponentInstaller - longer timeout for checking components PID (after restart)
CHANGE: Proxy - in executeWithUserProxy() when multiple DNs are present, try all of them
CHANGE: List utility - change uniqueElements() to be much faster
NEW: Platform - added getPlatform() and getPlatformTuple() utilities to evaluate lazily the
     DIRAC platform only when it is needed, this accelerates DIRAC commands not needing
     the platform information. 

*Configuration
NEW: GOCDB2CSAgent agent to synchronize GOCDB and CS data about perfSONAR services
NEW: VOMS2CSAgent to synchronize VOMS user data with the DIRAC Registry
CHANGE: ConfigurationData - lazy config data compression in getCompressedData()

*Framework
CHANGE: SystemAdministratorIntegrator - make initial pinging of the hosts in parallel
        to speed up the operation
CHANGE: InstalledComponentsDB - table to cache host status information populated
        by a periodic task    
NEW: ComponentInstaller Client class to encapsulate all the installation utilities
     from InstallTools module    
NEW: SystemAdministratorClientCLI - added uninstall host command
NEW: SystemAdministratorClientCLI - added show ports command
NEW: SystemAdministratorHandler - added getUsedPorts() interface
NEW: SystemAdministratorHandler - show host command shows also versions of the Extensions
NEW: InstalledComponentsDB - added Extension field to the HostLogging table 
FIX: SystemLoggingDB - fixed double creation of db tables

*Accounting
FIX: DataStoreClient - Synchronizer based decorators have been replaced with a simple 
     lock as they were blocking addRegister() during every commit(); 

*RSS
NEW: CE Availability policy, closing #2373
CHANGE: Ported setStatus and setToken rpc calls to PublisherHandler from LHCb implementation
NEW: E-mails generated while RSS actions are now aggregated to avoid avalanches of mails
NEW: dirac-rss-sync is also synchronizing Sites now

*DMS
CHANGE: FileCatalogClient - make explicit methods for all service calls
CHANGE: DataManager, StorageElement - move physical accounting the StorageElement
CHANGE: FileCatalog - added recursive changePathXXX operations
CHANGE: FileCatalog contained objects have Master attribute defined in the CS. Extra check of eligibility of the catalogs specified explicitely. No-LFN write methods return just the Master result to be compatible with the current use in the clients.
CHANGE: Removed LcgFileCatalogXXX obsoleted classes
NEW: ConsistencyInspector class to perform data consistency checks between 
     different databases
CHANGE: FileCatalog(Client) - refactored to allow clients declare which interface
        they implement     
NEW: FileCatalog - conditional FileCatalog instantiation based on the configured
     Operations criteria        

*TS
CHANGE: TransformationDB table TaskInputs: InputVector column from BLOB to MEDIUMTEXT
FIX: TaskManager - fix bug in case there is no InputData for a task, the Request created 
     for the previous task was reassigned
NEW: TaskManager - possibility to submit one bulk job for a series of tasks     

*WMS
NEW: TaskQueueDB - possibility to present requirements in a form of tags from the 
     site( pilot ) to the jobs to select ones with required properties
FIX: JobWrapper - the InputData optimizer parameters are now DEncoded     
CHANGE: JobAgent - add Processors and WholeNode tags to the resources description
CHANGE: SiteDirector - flag to always download pilot output is set to False by default
FIX: SiteDirector - using PilotRunDirectory as WorkingDirectory, if available at the CE 
     level in the CS. Featire requested in issue #2746
NEW: MultiProcessorSiteDirector - new director to experiment with the multiprocessor/
     wholeNode queues
CHANGE: JobMemory utility renamed to JobParameters
CHANGE: CheckWNCapabilities pilot command changed to get WN parameters from the
        Machine Job Features (MJF) - NumberOfProcessors, MaxRAM    
NEW: JobManager, ParametricJob - utilities and support for parametric jobs with multiple
     parameter sequences      
NEW: SiteDirector - added logic to send pilots to sites with no waiting pilots even if
     the number of already sent pilots exceeds the number of waiting jobs. The functionality
     is switched on/off by the AddPilotsToEmptySites option.        

*RMS
FIX: Request - fix for the case when one of the request is malformed, the rest of 
     the requests could not be swiped
FIX: ReqProxyHandler - don't block the ReqProxy sweeping if one of the request is buggy     
CHANGE: ReqProxyHandler - added monitoring counters
NEW: ReqProxyHandler - added interface methods to list and show requests in a ReqProxy

*Resources
FIX: SRM2Storage - do not add accounting to the output structure as it is done in 
     the container StorageElement class
CHANGE: Add standard metadata in the output of all the Storage plugins     

*Interfaces
NEW: Job API - added setParameterSequence() to add an arbitrary number of parameter
     sequences for parametric jobs, generate the corresponding JDL

*tests
NEW: The contents of the TestDIRAC package is moved into the tests directory here

[v6r14p39]

Patch to include WebApp version v1r6p32

[v6r14p38]

*Core
CHANGE: Unhashable objects as DAG graph nodes

*RMS
CHANGE: Added possibility of constant delay for RMS operations

[v6r14p37]

*Core
NEW: Added soft implementation of a Direct Acyclic Graph

*Configuration
FIX: Bdii2CSAgent finds all CEs of a site (was finding only one)

*Resources
FIX: Make sure transferClient connects to the same ProxyStorage instance

[v6r14p36]

*Core
FIX: Sending mails to multiple recipients was not working

*WMS
FIX: Allow staging from SEs accessible by protocol


[v6r14p35]

*Core
FIX: SOAPFactory - fixes for import statements of suds module to work with the
     suds-jurko package that replaces the suds package

*Resources
FIX: BatchSystems.Torque - take into account that in some cases jobID includes
     a host name that should be stripped off
FIX: SSHComputingElement - in _getJobOutputFiles() fixed bug where the output
     of scpCall() call was wrongly interpreted    
FIX: ProxyStorage - evaluate the service url as simple /DataManagement/StorageElementProxy
     to solve the problem with redundant StorageElementProxy services with multiple
     possible urls       
     
*RSS
CHANGE: Configurations.py - Added DTScheduled3 policy (3 hours before downtime)     
     
*WMS
FIX: pilotCommands - take into account that in the case of Torque batch system
     jobID includes a host name that should be stripped off   
       
[v6r14p34]

*Configuration
FIX: Bdii2CSAgent - reinitilize the BDII info cache at each cycle in order not to 
     carry on obsoleted stuff. Fixes #2959

*Resources
FIX: Slurm.py - use --partition rather --cluster for passing the DIRAC queue name
FIX: DIPStorage - fixed bug in putFile preventing third party-like transfer from
     another DIPS Storage Element. Fixes #2413

*WMS
CHANGE: JobWrapper - added BOINC user ID to the job parameters
FIX: pilotCommands - interpret SLURM_JOBID environment if present
FIX: WMSClient - strip of comments in the job JDL before any processing.
     Passing jdl with comments to the WMS could provoke errors in the
     job checking.

[v6r14p33]

*WMS
FIX: JobAgent - included a mechanism to stop JobAgent if the host operator
     creates /var/lib/dirac_drain
FIX: CPUNormalization - fixed a typo in getPowerFromMJF() in the name of the
     exception log message           

[v6r14p32]

*Core
FIX: InstallTools - getStartupComponentStatus() uses "ps -p <pid>" variant of the
     system call to be independent of the OS differences

*DMS
FIX: RemoveReplica - bulkRemoval() was modifying its input dict argument and returning it,
     which was useless, only modify argument

*WMS
CHANGE: CPUNormalization - get HS'06 worker node value from JOBFEATURES if available

*RMS
FIX: ReqClient - bug fixed preventing the client to contact multiple instances of ReqManager
     service

[v6r14p31]

*DMS
FIX: FTSAgent - if a file was not Scheduled, the FTSAgent was setting it Done even if it had 
     not been replicated.

*Workflow
FIX: FailoverRequest - forcing setting the input file Unused if it was already set Processed

[v6r14p30]

*Framework
BUGFIX: MonitoringHandler - in deleteActivities() use retVal['Message'] if result is not OK

*Resources
FIX: XROOTStorage - in getFile() evaluate file URL without URL parameters
                    in __putSingleFile() use result['Message'] in case of error
                    
*RMS
FIX: dirac-rms-cancel-request - fixed crash because of gLogger object was not imported

*TS
FIX: TransformationCLI - in resetProcessedFile() added check that the Failed dictionary
     is present in the result of a call                    

[v6r14p29]

*Core
FIX: Time - skip the effect of timeThis decorator if not running interractively

*DMS
FIX: DataManager - in getFile(), select preferentially local disk replicas, if none disk replicas, 
     if none tape replicas
FIX: DataManager - avoid changing argument of public method checkActiveReplicas()
FIX: FTSAgent - wait 3 times longer for monitoring FTS jobs if Staging

*Accounting
CHANGE: Jobs per pilot plot is presented as Quality plot rather than a histogram

*WMS
CHANGE: dirac-wms-cpu-normalization - reduce memory usage by using xrange() instead of range()
        in the large test loop

[v6r14p28]

*TS
FIX: TaskManager - protection against am empty task dictionary in 
     prepareTransformationTasks()
FIX: Test_Client_TransformationSystem - fixes ti run in the Travis CI 
     environment
     
*WMS
FIX: JobMemory - use urllib instead of requests Python module as the latter
     can be unavailable in pilots.           

[v6r14p27]

*Core
FIX: PlainTransport,SocketInfoFactory - fix for the IPv6 "Address family not supported 
     by protocol" problems

*Interfaces
NEW: Dirac.py - in ping()/pingService() allow to ping a specific URL

*Resources
FIX: LcgFileCatalogClient - convert LFN into str in __fullLfn to allow LFNs
     in a unicode encoding

*WMS
FIX: JobWrapper - set the job minor status to 'Failover Request Failed' 
     if the failover request fails sending

*TS
FIX: TransformationDB - in getTransformationTasks(),getTaskInputVector 
     forward error result to the callers
FIX: TaskManager - in case there is no InputData for a task, the Request created 
     for the previous task was reassigned. This fixes this bug.      

*tests
FIX: several fixes to satisfy on-the-fly unit tests with teh Travis CI service 

[v6r14p26]

NEW: Enabled on-the-fly tests using the Travis-CI service

*Core
FIX: Subprocess - fix two potential infinite loops which can result in indefinite
     output buffer overflow

*WMS
FIX: JobScheduling executor - check properly if staging is allowed, it was always True before

[v6r14p25]

*Core
FIX: Subprocess - more detailed error log message in case ov output buffer
     overflow

*DMS
FIX: DataManager - fix for getActiveReplicas(): first check Active replicas before 
     selecting disk SEs

*Resources
FIX: StorageElementCache - fixes to make this class thread safe
FIX: StorageFactory - fix in getConfigStorageProtocols() to properly get options
     for inheriting SE definitions

[v6r14p24]

*Accounting
FIX: Plots, JobPlotter - fix sorting by plot labels in case the enddata != "now"

*DMS
FIX: dirac-dms-user-lfns - add error message when proxy is expired 

[v6r14p23]

*Interfaces
FIX: Job.py - setCPUTime() method sets both CPUTime and MaxCPUTime JDL parameters
     for backward compatibility. Otherwise this setting was ignored by scheduling

*TS
BUGFIX: TaskManager - bug fixed in submitTransformationTasks in getting the TransformationID 

[v6r14p22]

CHANGE: Multiple commands - permissions bits changed from 644 to 755  

*Framework
FIX: UserProfileDB - in case of desktop name belonging to two different users we have 
     to use both desktop name and user id to identify the desktop

*WMS
BUGFIX: JobWrapperTemplate - bug fixed in evaluation of the job arguments

*TMS
CHANGE: TaskManager - added TransformationID to the log messages

[v6r14p21]

*DMS
CHANGE: dirac-admin-allow(ban)-se - allow an SE group to be banned/allowed

*SMS
FIX: RequestPreparationAgent - fix crash in execute() in case no replica information
     available

*WMS
FIX: TaskQueueDB, PilotAgentsDB - escape DN strings to avoid potential SQL injection
FIX: JobWrapperTemplate - pass JobArguments through a json file to fix the case
     of having apostrophes in the values

*TMS
FIX: TransformationAgent - in processTransformation() fix reduction of number of files

[v6r14p20]

*WMS
FIX: SandboxMetadataDB - escape values in SandboxMetadataDB SQL queries to accommodate
     DNs containing apostrophe 

[v6r14p19]

*Core
NEW: CLI base class for all the DIRAC CLI consoles, common methods moved to the new class,
     XXXCLI classes updated to inherit the base class
FIX: Network - fix crash when path is empty string, fixes partly #2413     
     
*Configuration
FIX: Utilities.addToChangeSet() - fix the case when comma is in the BDII Site description 
     followed by a white space, the description string was constantly updated in the CS

*Interfaces
FIX: Dirac.py - in retrieveRepositorySandboxes/Data - "Retrieved" and "OutputData" key values
     are strings '0' in the jobDict when a repository file is read, need to cast it to int

*DMS
FIX: RegisterReplica - if operation fails on a file that no longer exists and has no 
     replica at that SE, consider the operation as Done.

*Resources
FIX: ARCComputingElement - bug fix in getJobOutput in using the S_ERROR()

[v6r14p18]

*Core
FIX: VOMSService - attGetUserNickname() can only return string type values
FIX: dirac-deploy-scripts - install DIRAC scripts first so that they can be 
     overwritten by versions from extensions

*Framework
FIX: dirac-populate-component-db - bug fixed to avoid duplicate entries in the
     database

*TS
FIX: TaskManager - do not use ReqProxy when submitting Request for Tasks, otherwise
     no RequestID can be obtained

*Interfaces
CHANGE: Dirac.py - increase verbosity of a error log message in selectJobs

*Resources
FIX: XROOTStorage - fixed KeyError exception while checking file existence
FIX: ARCComputingElement - in getJobOutput test for existence of an already 
     downloaded pilot log

[v6r14p17]

*Core
FIX: Service.py - use the service name as defined in the corresponding section in the CS
     and not the name defined in service Module option. This fixes the problem with the
     StorageElement service not interpreting properly the PFN name and using a wrong local
     data path. 

*Resources
CHANGE: ARCComputingElement - if the VO is not discoverable from the environment, use ARC API
        call in the getCEStatus, use ldapsearch otherwise

[v6r14p16]

*Resources
CHANGE: ARC Computing Element automatically renew proxies of jobs when needed

[v6r14p15]

*Core
FIX: VOMS.py - Fixed bug that generates proxies which are a mix between legacy and rfc proxies.

*DMS
CHANGE: Allow selecting disk replicas in getActiveReplicas() and getReplicas()

*WMS
CHANGE: Use the preferDisk option in the InputData optimizer, the TransformationAgent and in the Interface splitter


[v6r14p14]

*Core
FIX: VOMS.py - return RFC proxy if necessary after adding the VOMS extension

*Configuration
FIX: Validate maxCPUTime and Site description value

*Resources
FIX: XROOTStorage - changes to allow third party transfers between XROOT storages
CHANGE: HTCondorCEComputingElement - the Condor logging can now be obtained in the webinterface;
        SIGTERM (instead of SIGKILL) is send to the application in case jobs are killed by the host site;
        when pilots are put in held status we kill them in condor and mark them as aborted.

*WMS
FIX: pilotCommands - fixes for intrepreting tags in the pilot

[v6r14p13]

*WMS
FIX: pilot commands CheckCECapabilities and CheckWNCapabilities were not considering the case of missing proxy

[v6r14p12]

*Core
FIX: allow a renormalization of the estimated CPU power
FIX: dirac-install: Make hashlib optional again (for previous versions of python, since the pilot may end up on old machines)

*Framework
FIX: allow to install agents with non-standard names (different from the module name)

*DMS
CHANGE: Consider files to reschedule and submit when they are Failed in FTS

*WMS
CHANGE: Move getCEStatus function back to using the ARC API

[v6r14p11]

*Core
FIX: XXXTimeLeft - set limit to CPU lower than wall clock if unknown
FIX: Logger - fix exception printing in gLogger.exception()
CHANGE: InstallTools - added more info about the process in getStartupComponentStatus()
CHANGE: Time - better report from timeThis() decorator

*DMS
CHANGE: FTSAgent - wait some time between 2 monitorings of each job

*WMS
NEW: pilotCommands - added CheckCECapabilities, CheckWNCapabilities commands
NEW: Added dirac-wms-get-wn-parameters command

*TS
NEW: Added dirac-production-runjoblocal command
FIX: TransformationAgent(Plugin) - clean getNextSite() and normalizeShares()
FIX: TransformationPlugin - added setParameters() method

*RSS
FIX: dirac-rss-sync - move imports to after the Script.getPositionalArguments()

*Resources
NEW: Added dirac-resource-get-parameters command

[v6r14p10]
*Configuration
FIX: Resources - getQueue() is fixed to get properly Tag parameters

*Framework
FIX: SecurityFileLog - fix for zipping very large files

*Resources
NEW: added dirac-resource-get-parameters command

*WMS
NEW: JobMonitoringHandler - add getJobsParameters() method
NEW: pilotCommands - added CheckCECapabilities, CheckWNCapabilities
NEW: Added dirac-wms-get-wn-parameters command
NEW: Matcher - generate internal tags for MaxRAM and NumberOfProcessors parameters
CHANGE: SiteDirector does not pass Tags to the Pilot
FIX: Matcher(Handler) - do not send error log message if No match found,
     fixed Matcher return value not correctly interpreted

[v6r14p9]

*Core
FIX: BaseClient - enhance retry connection logic to minimize the overall delay
FIX: MessageBroker - fix of calling private __remove() method from outside
     of the class

*Framework
BUGFIX: dirac-(un)install-component - bug in importing InstallTools module

*WMS:
FIX: JobWrapper - fix in getting the OutputPath defined in the job

*Resources
FIX: ARCComputingElement - add queue to the XRSL string

[v6r14p8]

*Core
FIX: XXXTimeLeft - minor fixes plus added the corresponding Test case
FIX: ReturnValues - fixes in the doc strings to comply with the sphinx syntax
FIX: SocketInfoFactory - in __sockConnect() catch exception when creating a
     socket

*Interfaces
FIX: Job.py - fixes in the doc strings to comply with the sphinx syntax

*RSS
NEW: Configurations.py - new possible configuration options for Downtime Policies

*WMS
CHANGE: StatesAccountingAgent - retry once and empty the local messages cache
        in case of failure to avoid large backlog of messages
CHANGE: SiteDirector - do not send SharedArea and ClientPlatform as pilot
        invocation arguments  
CHANGE: Matcher - allow matching by hosts in multi-VO installations              

[v6r14p7]

*Core
CHANGE: XXXTimeLeft utilities revisited - all return real seconds,
        code refactoring - use consistently always the same CPU power 

*WMS
FIX: JobAgent - code refactoring for the timeLeft logic part

*Resources
BUGFIX: ComputingElement - get rid of legacy getResourcesDict() call

[v6r14p6]

*Configuration
FIX: Bdii2CSAgent - refresh configuration from Master before updating
FIX: Bdii2CSAgent - distinguish the CE and the Cluster in the Glue 1.0 schema

*DMS
CHANGE: FTSAgent - make the amount of scheduled requests fetched by the 
        FTSAgent a parameter in the CS 
CHANGE: RMS Operations - check whether the always banned policy is applied for SEs
        to a given access type

*RMS
FIX: RequestClient(DB,Manager) - fix bulk requests, lock the lines when selecting 
     the requests to be assigned, update the LastUpdate time, and expose the 
     assigned flag to the client

*WMS
FIX: JobAgent - when the application finishes with errors but the agent continues 
     to take jobs, the timeLeft was not evaluated
FIX: JobAgent - the initial timeLeft value was always set to 0.0     

[v6r14p5]

*Core
FIX: X509Certificate - protect from VOMS attributes that are not decodable


*Resources
FIX: GFAL2_StorageBase - fixed indentation and a debug log typo

*WMS
BUGFIX: Matcher - only the first job was associated with the given pilot
FIX: pilotTools - 0o22 is only a valid int for recent python interpreters, 
     replaced by 18

[v6r14p4]

*Core
FIX: DictCache - fix the exception in the destructor preventing the final
     cache cleaning

*Framework
FIX: SystemAdministratorClientCLI - corrected info line inviting to update
     the pilot version after the software update

*DMS
FIX: FTSAgent - Add recovery of FTS files that can be left in weird statuses 
     when the agent dies
CHANGE: DataManager - allow to not get URLs of the replicas
CHANGE: FTSJob - keep and reuse the FTS3 Context object

*Storage
CHANGE: StorageManagerClient - don't fail getting metadata for staging if at 
        least one staged replica found

*WMS
FIX: CPUNormalization - protect MJF from 0 logical cores
FIX: JobScheduling - fix printout that was saying "single site" and "multiple sites" 
     in two consecutive lines
NEW: pilotTools,Commands - added CEType argument, e.g. to specify Pool CE usage 
FIX: WatchDog - added checks of function return status, added hmsCPU initialization to 0,
     removed extra printout     
     
*Resources
FIX: GFAL2 plugins - multiple bug fixes     

[v6r14p3]

*Core
BUGFIX: small bug fixed in dirac-install-component, dirac-uninstall-component
BUGFIX: VOMS - remove the temporary file created when issuing getVOMSProxyInfo
FIX: FileHelper - support unicode file names
FIX: DictCache - purges all the entry of the DictCache when deleting the DictCache object 

*Framework
BUGFIX: dirac-populate-component-db - avoid return statement out of scope

*Interfaces
BUGFIX: Dirac - in submitJob() faulty use of os.open

*WMS
FIX: JobWrapper - avoid evaluation of OutputData to ['']
FIX: Matcher - the Matcher object uses a VO dependent Operations helper
CHANGE: JobAgent - stop agent if time left is too small (default 1000 HS06.s)
FIX: CPUNormalization - use correct denominator to get power in MJF

*Resources
FIX: ARCComputingElement - changed implementation of ldap query for getCEStatus

[v6r14p2]

*Core
FIX: Use GSI version 0.6.3 by default
CHANGE: Time - print out the caller information in the timed decorator
CHANGE: dirac-install - set up ARC_PLUGIN_PATH environment variable

*Framework
FIX: dirac-proxy-info - use actimeleft VOMS attribute

*Accounting
CHANGE: Removed SRMSpaceTokenDeployment Accounting type

*RSS
CHANGE: ResourceStatus - re-try few times to update the RSS SE cache before giving up
FIX: XXXCommand, XXXAction - use self.lof instead of gLogger
CHANGE: Added support for all protocols for SEs managed by RSS

*RMS
FIX: Request - produce enhanced digest string
FIX: RequestDB - fix in getDigest() in case of errors while getting request

*Resources
CHANGE: Propagate hideExceptions flag to the ObjectLoader when creating StorageElements
FIX: ARCComputingElement - multiple fixes after experience in production

*WMS
FIX: Pilot commands - fixed an important bug, when using the 
     dirac-wms-cpu-normalization script

[v6r14p1]

The version is buggy when used in pilots

*Core
NEW: dirac-install-component command replacing dirac-install-agent/service/executor
     commands
     
*Resources
NEW: FileStorage - plugin for "file" protocol
FIX: ARCComputingElement - evaluate as int the job exit code

*RSS
FIX: CSHelpers - several fixes and beautifications     

[v6r14]

*Core
NEW: CSGlobals - includes Extensions class to consistently check the returned
     list of extensions with proper names 
NEW: ProxyManagerXXX, ProxyGeneration, X509XXX - support for RFC proxies
NEW: ProxyInfo - VOMS proxy information without using voms commands
NEW: LocalConfiguration - option to print out license information    
FIX: SocketInfo.py - check the CRL lists while handshaking  

Configuration
NEW: ConfigurationClient - added getSectionTree() method

*Framework
NEW: InstalledComponentsDB will now store information about the user who did the 
     installation/uninstallation of components.

*Resources
NEW: ARCComputingElement based on the ARC python API

*RSS
FIX: Improved logging all over the place 

*DMS
NEW: New FileCatalog SecurityManager with access control based on policies,
     VOMSPolicy as one of the policy implementations.
NEW: lfc_dfc_db_copy - script used by LHCb to migrate from the LFC to the DFC with 
     Foreign Keys and Stored Procedures by accessing the databases directly     
NEW: FileManagerPs.py - added _getFileLFNs() to serve info for the Web Portal     
CHANGE: Moving several tests to TestDIRAC

*Interfaces
CHANGE: use jobDescription.xml as a StringIO object to avoid multiple disk
        write operations while massive job submission

*WMS
FIX: Watchdog - review for style and pylint
CHANGE: Review of the Matcher code, extracting Limiter and Matcher as standalone 
        utilities
        

*Transformation
NEW: New ported plugins from LHCb, added unit tests


[v6r13p21]

*TS
FIX: Registering TargetSE for Standard TransformationAgent plugin

[v6r13p20]

*DMS
FIX: DMSHelpers - allow for more than one Site defined to be local per SE

*Resources
FIX: XRootStorage - fix in getURLBase()

[v6r13p19]

FIX: changes incorporated from v6r12p53 patch

[v6r13p18]

*WMS
FIX: JobWrapper - ported back from v6r14p9 the fix for getting OutputPath

[v6r13p17]

FIX: changes incorporated from v6r12p52 patch

[v6r13p16]

FIX: changes incorporated from v6r12p51 patch

[v6r13p15]

Included patches from v6r12p50 release 

[v6r13p14]

*DMS
FIX: ReplicateAndRegister - fix a problem when a file is set Problematic 
     in the FC but indeed doesn't exist at all 

*Resources
CHANGE: StorageFactory - enhance the logic of BaseSE inheritance in the
        SE definition in the CS
        
*WMS
CHANGE: CPUNormalization, dirac-wms-cpu-normalization - reading CPU power 
        from MJF for comparison with the DIRAC evaluation
FIX: SiteDirector - create pilot working directory in the batch system working
     directory and not in "/tmp"                

[v6r13p13]

*DMS
BUGFIX: FileCatalogClient - bug fixed in getDirectoryMetadata()

[v6r13p12]

*Resources
FIX: StorageElement - bug fixed in inValid()
CHANGE: StorageFactory - do not interpret VO parameter as mandatory

[v6r13p11]

*DMS
BUGFIX: RemoveReplica - fix in singleRemoval()
FIX: dirac-dms-user-lfns - increased timeout

[v6r13p10]

CHANGE: Use sublogger to better identify log source in multiple places

*Core
CHANGE: Review / beautify code in TimeLeft and LSFTimeLeft
FIX: LSFTimeLeft - is setting shell variables, not environment variables, 
     therefore added an "export" command to get the relevant variable 
     and extract then the correct normalization

*Accounting
FIX: DataOperationPlotter - add better names to the data operations

*DMS:
FIX: DataManager - add mandatory vo parameter in __SEActive()
CHANGE: dirac-dms-replicate-and-register-request - submit multiple requests
        to avoid too many files in a single FTS request
FIX: FileCatalog - typo in getDirectoryMetadata()
FIX: FileCatalog - pass directory name to getDirectoryMetadata and not file name 
FIX: DataManager - in __SEActive() break LFN list in smaller chunks when
     getting replicas from a catalog        

*WMS
FIX: WMSAdministratorHandler - fix in reporting pilot statistics
FIX: JobScheduling - fix in __getSitesRequired() when calling self.jobLog.info 
CHANGE: pilotCommands - when exiting with error, print out current processes info

[v6r13p9]

*Framework
FIX: SystemLoggingDB - schema change for ClientIPs table to store IPv6 addresses

*DMS
BUGFIX: DMSRequestOperationsBase - bug fix in checkSEsRSS()
FIX: RemoveFile - in __call__(): bug fix; fix in the BannedSE treatment logic

*RMS
BUGFIX: Operation - in catalogList()
BUGFIX: ReqClient - in printOperation()

*Resources
FIX: GFAL2_StorageBase - added Lost, Cached, Unavailable in getSingleFileMetadata() output
BUGFIX: GFAL2_StorageBase - fixed URL construction in put(get)SingleFile() methods

*WMS
FIX: InputDataByProtocol - removed StorageElement object caching

[v6r13p8]

*Framework
FIX: MonitoringUtilities - minor bug fix

*DMS
FIX: DataManager - remove local file when doing two hops transfer

*WMS
FIX: SandboxStoreClient - get the VO info from the delegatedGroup argument to 
     use for the StorageElement instantiation

*TMS
CHANGE: Transformation(Client,DB,Manager) - multiple code clean-up without
        changing the logic

[v6r13p7]

*Core
NEW: X509CRL - class to handle certificate revocation lists

*DMS
FIX: RequestOperations/RemoveFile.py - check target SEs to be online before
     performing the removal operation. 
FIX: SecurityManager, VOMSPolicy - make the vomspolicy compatible with the old client 
     by calling in case of need the old SecurityManager     

*Resources
BUGFIX: Torque, GE - methods must return Message field in case of non-zero return status
FIX: SRM2Storage - when used internaly, listDirectory should return urls and not lfns

*WMS
FIX: ConfigureCPURequirements pilot command - add queue CPU length to the extra local
     configuration
FIX: JobWrapper - load extra local configuration of any     

*RMS
FIX: RequestDB - fix in getRequestSummaryWeb() to suit the Web Portal requirements

*Transformation
FIX: TransformationManagerHandler - fix in getTransformationSummaryWeb() to suit 
     the Web Portal requirements

[v6r13p6]

*Core
FIX: X509Chain - use SHA1 signature encryption in all tha cases

*Resources
FIX: ComputingElement - take CPUTime from its configuration defined in the 
     pilot parameters

*WMS
FIX: SiteDirector - correctly configure jobExecDir and httpProxy Queue parameters

[v6r13p5]

*Resources
BUGFIX: Torque - getCEStatus() must return integer job numbers
FIX: StorageBase - removed checking the VO name inside the LFN 

*WMS
FIX: InputData, JobScheduling - StorageElement needs to know its VO

*DMS
FIX: ReplicateAndRegister - Add checksumType to RMS files when adding 
     checksum value
FIX: DataManager - remove unnecessary access to RSS and use SE.getStatus()     
FIX: DMHelpers - take into account Alias and BaseSE in site-SE relation

*RMS
FIX: Request - bug fixed in optimize() in File reassignment from one
     Operation to another  

*Transformation
FIX: TransformationDB - set derived transformation to Automatic

[v6r13p4]

*Core
FIX: VOMSService - treat properly the case when the VOMS service returns no result
     in attGetUserNickname()

*DMS
FIX: FTSAgent, ReplicateAndRegister - make sure we use source replicas with correct 
     checksum 

*RMS
FIX: Request - minor fix in setting the Request properties, suppressing pylint
     warnings
CHANGE: File, Reques, Operation, RequestDB - remove the use of sqlalchemy on 
        the client side     
     
*Resources
FIX: StorageElement - import FileCatalog class rather than the corresponding module     
FIX: SLURM - proper formatting commands using %j, %T placeholders
FIX: SSHComputingElement - return full job references from getJobStatus() 

*RSS
FIX: DowntimeCommand - checking for downtimes including the time to start in hours

*Workflow
CHANGE: FailoverRequest - assign to properties rather than using setters

*Transformation
FIX: TransformationClient(DB,Utilities) - fixes to make derived transformations work

[v6r13p3]

*DMS
FIX: DataManager - in putAndRegister() specify explicitly registration protocol
     to ensure the file URL available right after the transfer
     
*Resources
FIX: SRM2Storage - use the proper se.getStatus() interface ( not the one of the RSS )     

[v6r13p2]

*Framework
FIX: SystemAdministratorHandler - install WebAppDIRAC extension only in case
     of Web Portal installation
CHANGE: dirac-populate-component-db - check the setup of the hosts to register 
        into the DB only installations from the same setup; check the MySQL installation
        before retrieving the database information      

*DMS
FIX: FTSAgent - fix in parsing the server result
FIX: FTSFile - added Waiting status
FIX: FTSJob - updated regexps for the "missing source" reports from the server;
     more logging message 

*Resources
FIX: SRM2Storage - fix in treating the checksum type 
FIX: StorageElement - removed getTransportURL from read methods

*RMS
FIX: Request - typo in the optimize() method

[v6r13p1]

*Framework
CHANGE: SystemAdminstratorIntegrator - can take a list of hosts to exclude from contacting

*DMS
FIX: DataManager - fix in __getFile() in resolving local SEs
FIX: dirac-dms-user-lfns - sort result, simplify logic

*RMS
FIX: Request - Use DMSHelper to resolve the Failovers SEs
FIX: Operation - treat the case where the SourceSE is None

*WMS
FIX: WMSAdministratorHandler - return per DN dictionary from getPilotStatistics 

[v6r13]

CHANGE: Separating fixed and variable parts of error log messages for multiple systems 
        to allow SystemLogging to work

*Core
FIX: MySQL.py - treat in detailed way datetime functions in __escapeString()
FIX: DictCache.get() returns now None instead of False if no or expired value
NEW: InstallTools - allow to define environment variables to be added to the component
     runit run script
NEW: Changes to make the DISET protocol IP V6 ready
CHANGE: BaseClient - retry service call on another instance in case of failure
CHANGE: InnerRPCClient - retry 3 times in case of exception in the transport layer
CHANGE: SocketInfo - retry 3 times in case of handshaking error
CHANGE: MySQL - possibility to specify charset in the table definition
FIX: dirac-install, dirac-distribution - removed obsoleted defaults     
NEW: Proxy utility module with executeWithUserProxy decorator function

*Configuration
NEW: CSAPI,dirac-admin-add-shifter - function, and script, for adding or modifying a 
     shifter in the CS

*Framework
FIX: NotificationDB - escape fields for sorting in getNotifications()
NEW: Database, Service, Client, commands for tracking the installed DIRAC components

*Interfaces
CHANGE: Dirac - changed method names, keeping backward compatibility
CHANGE: multiple commands updated to use the new Dirac API method names

*DMS
NEW: Native use of the FTS3 services
CHANGE: Removed the use of current DataLogging service
CHANGE: DataManager - changes to manage URLs inside StorageElement objects only
FIX: DataManager - define SEGroup as accessible at a site
CHANGE: DirectoryListing - extracted from FileCatalogClientCLI as an independent utility
CHANGE: MetaQuery - extracted from FileCatalogClientCLI as an independent utility
CHANGE: FileCatalogClientCLI uses external DirectoryListing, MetaQuery utilities
CHANGE: FileCatalog - replace getDirectoryMetadata by getDirectoryUserMetadata
NEW: FileCatalog - added new getDirectoryMetadata() interface to get standard directory metadata
NEW: FileCatalog - possibility to find files by standard metadata
NEW: FileCatalog - possibility to use wildcards in the metadata values for queries
NEW: DMSHelpers class
NEW: dirac-dms-find-lfns command

*WMS
NEW: SiteDirector - support for the MaxRAM queue description parameter
CHANGE: JobScheduling executor uses the job owner proxy to evaluate which files to stage
FIX: DownloadInputData - localFile was not defined properly
FIX: DownloadInputData - could not find cached files (missing [lfn])

*RMS
CHANGE: Removed files from the previous generation RMS
CHANGE: RMS refactored based on SQLAlchemy 
NEW: ReqClient - added options to putRequest(): useFailoverProxy and retryMainServer
CHANGE: DMSRequestOperationsBase - delay execution or cancel request based on SE statuses 
        from RSS/CS
FIX: Fixes to make use of RequestID as a unique identifier. RequestName can be used in
     commands in case of its uniqueness        

*Resources
NEW: Computing - BatchSystem classes introduced to be used both in Local and SSH Computing Elements
CHANGE: Storage - reworked Storage Element/Plugins to encapsulate physical URLs 
NEW: GFAL2_StorageBase.py, GFAL2_SRM2Storage.py, GFAL2_XROOTStorage.py 

*RSS:
NEW: dirac-admin-allow(ban)-se - added RemoveAccess status
CHANGE: TokenAgent - added more info to the mail

*TS
CHANGE: Task Manager plugins

[v6r12p53]

*DMS
CHANGE: FileCatalogClientCLI - ls order by size, human readable size value
FIX: DirectoryMetadata - enhanced error message in getDirectoryMetadata

*WMS
BUGFIX: JobAgent - bug when rescheduling job due to glexec failure

*TS
NEW: TransformationCLI - added getOutputFiles, getAllByUser commands
NEW: Transformation - added getAuthorDNfromProxy, getTransformationsByUser methods

*Resources
CHANGE: GlobusComputingElement - simplify creating of pilotStamp

[v6r12p52]

*DMS
NEW: dirac-dms-directory-sync - new command to synchronize the contents of a
     local and remote directories
FIX: DataManager - in removeFile() return successfully if empty input file list     

*TS
NEW: TransformationCLI - getInputDataQuery command returning inputDataQuery 
     of a given transformation

[v6r12p51]

*Core
FIX: dirac-install - fix to work with python version prior to 2.5

*DMS
CHANGE: FileCatalogClientCLI - possibility to set multiple metadata with one command

*Resources
FIX: HTCondorComputingElement - multiple improvements

[v6r12p50]

*Core
FIX: dirac-install - define TERMINFO variable to include local sources as well

*Framework
FIX: SystemAdministratorHandler - show also executors in the log overview

*DMS
FIX: FileCatalogClientCLI - use getPath utility systematically to normalize the
     paths passed by users

*WMS
FIX: PilotStatusAgent - split dynamic and static parts in the log error message

*Resources
NEW: HTCondorCEComputingElement class

[v6r12p49]

*Resources
FIX: GlobusComputingElement - in killJob added -f switch to globus-job-clean command
FIX: ARCComputingElement - create working directory if it does not exist

*DMS
CHANGE: DataManager - added XROOTD to registration protocols

*TMS
FIX: TransformationCLI - doc string

[v6r12p48]

*DMS
FIX: DirectoryTreeBase - fix in changeDirectoryXXX methods to properly interpret input

[v6r12p47]

*DMS
BUGFIX: FileCatalogClientCLI - wrong signature in the removeMetadata() service call

[v6r12p46]

*Core
FIX: GraphData - check for missing keys in parsed_data in initialize()

*WMS
CHANGE: PilotStatusAgent - kill pilots being deleted; do not delete pilots still
        running jobs
  
*RSS
CHANGE: Instantiate RequestManagementDB/Client taking into account possible extensions        

*Resources
FIX: GlobusComputingElement - evaluate WaitingJobs in getCEStatus()
FIX: SRM2Storage - error 16 of exists call is interpreted as existing file
FIX: XROOTStorage - added Lost, Cached, Unavailable in the output of getSingleMetadata()

*WMS
FIX: pilotCommands - removed unnecessary doOSG() function

[v6r12p45]

*Resources
FIX: SRM2Storage - error 22 of exists call is interpreted as existing file
     ( backport from v6r13 )

[v6r12p44]

*WMS
FIX: SiteDirector - consider also pilots in Waiting status when evaluating
     queue slots available

*Resources
NEW: SRM2Storage - makes use of /Resources/StorageElements/SRMBusyFilesExist option
     to set up the mode of interpreting the 22 error code as existing file

[v6r12p43]

*DMS:
FIX: DirectoryTreeBase - avoid double definition of FC_DirectoryUsage table
     in _rebuildDirectoryUsage()

[v6r12p42]

FIX: added fixes from v6r11p34 patch release

[v6r12p41]

*WMS
CHANGE: dirac-wms-job-submit - "-r" switch to enable job repo

[v6r12p40]

*DMS
FIX: DirectoryTreeBase.py - set database engine to InnoDB 

[v6r12p39]

FIX: imported fixes from rel-v6r11

[v6r12p38]

*DMS
CHANGE: DataManager - enhanced real SE name resolution

*RMS
FIX: Request - fixed bug in the optimization of requests with failover operations

*Resources
CHANGE: StorageFactory - allow for BaseSE option in the SE definition

[v6r12p37]

*Core
FIX: InstallTools - force $HOME/.my.cnf to be the only defaults file

[v6r12p36]

*Configuration
FIX: Utilities.py - bug fix getSiteUpdates()

[v6r12p35]

*Core
CHANGE: VOMSService - add URL for the method to get certificates

*DMS
FIX: DataManager - in __replicate() set do not pass file size to the SE if no
     third party transfer
FIX: RemoveFile, ReplicateAndRegister - regular expression for "no replicas"
     common for both DFC and LFC     
     
*WMS
FIX: WMSHistoryCorrector - make explicit error if no data returned from WMSHistory
     accounting query     

[v6r12p34]

*DMS
BUGFIX: FileCatalogWithFkAndPsDB - fix storage usage calculation

[v6r12p33]

*Core
NEW: VOMSService - added method admListCertificates()

*DMS
BUGFIX: dirac-dms-put-and-register-request - missing Operation in the request

*Resources
FIX: sshce - better interpretation of the "ps" command output

[v6r12p32]

*RMS
FIX: ReqManager - in getRequest() possibility to accept None type
     argument for any request 

[v6r12p31]

*WMS
FIX: pilotCommands - import json module only in case it is needed

[v6r12p30]

*Core
FIX: InstallTools - 't' file is deployed for agents installation only
FIX: GOCDBClient - creates unique DowntimeID using the ENDPOINT

*Framework
FIX: SystemAdministratorHandler - use WebAppDIRAC extension, not just WebApp

*DMS:
FIX: FileCatalogComponents.Utilities - do not allow empty LFN names in
     checkArgumentDict()

[v6r12p29]

*CS
CHANGE: CSCLI - use readline to store and resurrect command history

*WMS
FIX: JobWrapper - bug fixed in the failoverTransfer() call
CHANGE: dirac-wms-job-submit - added -f flag to store ids

*DMS
FIX: DataManager - make successful removeReplica if missing replica 
     in one catalog

*RMS
FIX: Operation, Request - limit the length of the error message

[v6r12p28]

*RMS
FIX: Request - do not optimize requests already in the DB 

[v6r12p27]

*Core
CHANGE: InstallTools - install "t" script to gracefully stop agents

*DMS
FIX: FileCatalog - return GUID in DirectoryParameters

*Resource
CHANGE: DFC/LFC clients - added setReplicaProblematic()

[v6r12p26]

*DMS
BUGFIX: FileCatalog - getDirectoryMetadata was wrongly in ro_meta_methods list 

*RMS
FIX: Operation - temporary fix in catalog names evaluation to smooth
     LFC->DFC migration - not to forget to remove afterwards !

*WMS
CHANGE: JobWrapper - added MasterCatalogOnlyFlag configuration option

[v6r12p25]

*DMS
BUGFIX: PutAndRegister, RegitserFile, RegisterReplica, ReplicateAndRegister - do not
        evaluate the catalog list if None

[v6r12p24]

*DMS:
FIX: DataManager - retry RSS call 5 times - to be reviewed

[v6r12p23]

*DMS
FIX: pass a catalog list to the DataManager methods
FIX: FileCatalog - bug fixed in the catalog list evaluation

[v6r12p22]

*DMS
FIX: RegisterFile, PutAndRegister - pass a list of catalogs to the DataManager instead of a comma separated string
FIX: FTSJob - log when a job is not found in FTS
CHANGE: dropped commands dirac-admin-allow(ban)-catalog

*Interfaces
CHANGE: Dirac, JobMonitoringHandler,dirac-wms-job-get-jdl - possibility to retrieve original JDL

*WMS
CHANGE: JobManifest - make MaxInputData a configurable option

[v6r12p21]

*RMS
BUGFIX: File,Operation,RequestDB - bug making that the request would always show 
        the current time for LastUpdate
  
*WMS
FIX: JobAgent - storing on disk retrieved job JDL as required by VMDIRAC
     ( to be reviewed )        

[v6r12p20]

*DMS
FIX: DataManager - more informative log messages, checking return structure
FIX: FileCatalog - make exists() behave like LFC file catalog client by checking
     the unicity of supplied GUID if any
FIX: StorageElementProxyHandler - do not remove the cache directory

*Framework
FIX: SystemAdministratorClient - increase the timeout to 300 for the software update     

*RMS
FIX: Operation.py - set Operation Scheduled if one file is Scheduled
CHANGE: Request - group ReplicateAndRegister operations together for failover 
        requests: it allows to launch all FTS jobs at once

*Resources
FIX: LcgFileCatalogClient - fix longstanding problem in LFC when several files 
     were not available (only one was returned) 

*TS
BUGFIX: TransformationCleaning,ValidateOutputDataAgent - interpret correctly
        the result of getTransformationParameters() call
FIX: TaskManager - fix exception in RequestTaskAgent        

[v6r12p19]

*Core
FIX: Core.py - check return value of getRecursive() call

*DMS
FIX: FileCatalog - directory removal is successful if does not exist
     special treatment of Delete operation

*WMS
FIX: InputDataByProtocol - fix interpretation of return values

[v6r12p18]

*DMS
FIX: FTSStrategy - config option name
FIX: DataManager - removing dirac_directory flag file only of it is there
     in __cleanDirectory()

*RMS
FIX: Operation - MAX_FILES limit set to 10000
FIX: ReqClient - enhanced log messages

*TMS
FIX: TaskManager - enhanced log messages

*RSS
FIX: DowntimeCommand - fixed mix of SRM.NEARLINE and SRM

*WMS
FIX: InputDataByProtocol - fixed return structure

[v6r12p16]

*DMS
FIX: IRODSStorageElement more complete implementation
FIX: FileCatalogHandler(DB) - make removeMetadata bulk method

*Resources
FIX: FileCatalog - make a special option CatalogList (Operations) to specify catalogs used by a given VO

[v6r12p15]

*Core
FIX: ProcessPool - kill the working process in case of the task timeout
FIX: FileHelper - count transfered bytes in DataSourceToNetwork()

*DMS
BUGFIX: FileCatalogCLI - changed interface in changePathXXX() methods
NEW: IRODSStorageElementHandler class
CHANGE: FileCatalog - separate metadata and file catalog methods, 
        apply metadata methods only to Metadata Catalogs 

*Resources
FIX: SSHTorqueComputingElement - check the status of the ssh call for qstat 

*WMS
FIX: WatchdogLinux - fixed typo

[v6r12p14]

*TS
FIX: TaskManagerAgentBase: avoid race conditions when submitting to WMS

*DMS
NEW: FileCatalog - added new components ( directory tree, file manager ) 
     making use of foreign keys and stored procedures
FIX: DataManager returns properly the FileCatalog errors     

[v6r12p13]

*TS
BUGFIX: TransformationAgent - data member not defined

*WMS
FIX: InputData(Resolution,ByProtocol) - possibility to define RemoteProtocol

[v6r12p12]

*WMS
BUGFIX: pilotTools - missing comma

[v6r12p11]

*WMS
FIX: CPUNormalization - dealing with the case when the maxCPUTime is not set in the queue
     definition
FIX: pilotTools - added option pilotCFGFile

[v6r12p10]

*DMS
FIX: StorageElementProxy - BASE_PATH should be a full path

*Resources
FIX: SRM2Storage - return specific error in putFile

*TS
FIX: TransformationAgent - fix to avoid an exception in finalize and double printing 
     when terminating the agent
BUGFIX: TransformationDB - fix return value in setTransformationParameter()

[v6r12p9]

*Core
CHANGE: SiteCEMapping - getSiteForCE can take site argu

ment to avoid confusion

*Interfaces
FIX: Job - provide optional site name in setDestinationCE()

*WMS
FIX: pilotCommands - check properly the presence of extra cfg files
     when starting job agent
FIX: JobAgent - can pick up local cfg file if extraOptions are specified     

[v6r12p8]

*Core
FIX: dirac-configure - correctly deleting useServerCertificate flag
BUGFIX: InstallTools - in fixMySQLScript()

*DMS
BUGFIX: DatasetManager - bug fixes
CHANGE: StorageElementProxy - internal SE object created with the VO of the requester

*TS
FIX: dirac-transformation-xxx commands - do not check the transformation status
CHANGE: Agents - do not use shifter proxy 
FIX: TransformationAgent - correct handling of replica cache for transformations 
     when there were more files in the transformation than accepted to be executed
FIX: TransformationAgent - do not get replicas for the Removal transformations     

*RMS
NEW: new SetFileStatus Operation

[v6r12p7]

*Core
FIX: dirac-configure - always removing the UseServerCertificate flag before leaving
FIX: ProcessPool - one more check for the executing task ending properly 

*Interfaces 
FIX: Dirac.py - use printTable in loggingInfo()

[v6r12p6]

FIX: fixes from v6r11p26 patch release

[v6r12p5]

*Core
FIX: VOMS.py - do not use obsoleted -dont-verify-ac flag with voms-proxy-info

*TS
FIX: TransformationManager - no status checked at level service

[v6r12p4]

FIX: fixes from v6r11p23 patch release

[v6r12p3]

*Configuration
CHANGE: dirac-admin-add-resources - define VOPath/ option when adding new SE 

*Resources
NEW: StorageFactory - modify protocol Path for VO specific value

*DMS
FIX: FileCatalog - check for empty input in checkArgumentFormat utility
FIX: DataManager - protect against FC queries with empty input

[v6r12p2]

*Core
FIX: dirac-install - svn.cern.ch rather than svnweb.cern.ch is now needed for direct 
     HTTP access to files in SVN

*WMS
FIX: dirac-wms-cpu-normalization - when re-configuring, do not try to dump in the 
     diracConfigFilePath

[v6r12p1]

*Configuration
FIX: Core.Utilities.Grid, dirac-admin-add-resources - fix to make a best effort to 
     guess the proper VO specific path of a new SE
*WMS
FIX: dirac-configure, pilotCommands, pilotTools - fixes to use server certificate

[v6r12]

*Core
CHANGE: ProcessPool - do not stop working processes by default
NEW: ReturnValue - added returnSingleResult() utility 
FIX: MySQL - correctly parse BooleanType
FIX: dirac-install - use python 2.7 by default
FIX: dirac-install-xxx commands - complement installation with the component setup
     in runit
NEW: dirac-configure - added --SkipVOMSDownload switch, added --Output switch
     to define output configuration file
CHANGE: ProcessPool - exit from the working process if a task execution timed out  
NEW: ProcessMonitor - added evaluation of the memory consumed by a process and its children   
NEW: InstallTools - added flag to require MySQL installation
FIX: InstallTools - correctly installing DBs extended (with sql to be sourced) 
FIX: InstallTools - run MySQL commands one by one when creating a new database
FIX: InstallTools - fixMySQLScripts() fixes the mysql start script to ognore /etc/my.cnf file
CHANGE: Os.py - the use of "which" is replaced by distutils.spawn.find_executable
NEW: Grid.py - ldapSA replaced by ldapSE, added getBdiiSE(CE)Info() methods
CHANGE: CFG.py - only lines starting with ^\s*# will be treated as comments
CHANGE: Shifter - Agents will now have longer proxies cached to prevent errors 
        for heavy duty agents, closes #2110
NEW: Bdii2CSAgent - reworked to apply also for SEs and use the same utilities for the
     corresponding command line tool
NEW: dirac-admin-add-resources - an interactive tool to add and update sites, CEs, SEs
     to the DIRAC CS   
CHANGE: dirac-proxy-init - added message in case of impossibility to add VOMS extension   
FIX: GOCDBClient - handle correctly the case of multiple elements in the same DT            


*Accounting
NEW: Allow to have more than one DB for accounting
CHANGE: Accounting - use TypeLoader to load plotters

*Framework
FIX: Logger - fix FileBackend implementation

*WMS
NEW: Refactored pilots ( dirac-pilot-2 ) to become modular following RFC #18, 
     added pilotCommands.py, SiteDirector modified accordingly 
CHANGE: InputData(Executor) - use VO specific catalogs      
NEW: JobWrapper, Watchdog - monitor memory consumption by the job ( in a Warning mode )
FIX: SandboxStoreHandler - treat the case of exception while cleaning sandboxes
CHANGE: JobCleaningAgent - the delays of job removals become CS parameters
BUGFIX: JobDB - %j placeholder not replaced after rescheduling
FIX: JobDB - in the SQL schema description reorder tables to allow foreign keys
BUGFIX: JobAgent, Matcher - logical bug in using PilotInfoReported flag
FIX: OptimizerExecutor - when a job fails the optimization chain set the minor status 
     to the optimiser name and the app status to the fail error

*Resources
NEW: StorageElement - added a cache of already created SE objects
CHANGE: SSHTorqueComputingElement - mv getCEStatus to remote script

*ResourceStatus
NEW: ResourceManagementClient/DB, DowntimeCommand - distinguish Disk and Tape storage 
FIX: GODDBClient  - downTimeXMLParsing() can now handle the "service type" parameter properly
CHANGE: dirac-rss-xxx commands use the printTable standard utility
FIX: dirac-dms-ftsdb-summary - bug fix for #2096

*DMS
NEW: DataManager - add masterCatalogOnly flag in the constructor
FIX: DataManager - fix to protect against non valid SE
CHANGE: FC.DirectoryLevelTree - use SELECT ... FOR UPDATE lock in makeDir()
FIX: FileCatalog - fixes in using file and replica status
CHANGE: DataManager - added a new argument to the constructor - vo
CHANGE: DataManager - removed removeCatalogFile() and dirac-dms-remove-catalog-file adjusted
CHANGE: Several components - field/parameter CheckSumType all changed to ChecksumType
CHANGE: PoolXMLCatalog - add the SE by default in the xml dump and use the XML library 
        for dumping the XML
FIX: XROOTStorageElement - fixes to comply with the interface formalism        

*SMS
FIX: StorageManagementDB - small bugfix to avoid SQL errors

*RMS
NEW: Added 'since' and 'until' parameters for getting requests
NEW: Request - added optimize() method to merge similar operations when
     first inserting the request
NEW: ReqClient, RequestDB - added getBulkRequest() interface. RequestExecutingAgent
     can use it controlled by a special flag     
FIX: Operation, Request - set LastUpdate time stamp when reaching final state
FIX: OperationHandlerBase - don't erase the original message when reaching the max attempts      
FIX: removed some deprecated codes
FIX: RequestTask - always set useServerCerificate flag to tru in case of executing inside
     an agent
CHANGE: gRequestValidator removed to avoid object instantiation at import   
NEW: dirac-rms-cancel-request command and related additions to the db and service classes  

*TMS
NEW: WorkflowTaskAgent is now multi-threaded
NEW: Better use of threads in Transformation Agents
CHANGE: TransformationDB - modified such that the body in a transformation can be updated
FIX: TransformationCleaningAgent - removed non-ASCII characters in a comment

[v6r11p34]

*Resources
NEW: GlobusComputingElement class

[v6r11p33]

*Configuration
FIX: Resources - avoid white spaces in OSCompatibility

[v6r11p32]

*Core
CHANGE: BaseClient, SSLSocketFactory, SocketInfo - enable TLSv1 for outgoing 
        connections via suds, possibility to configure SSL connection details
        per host/IP 

[v6r11p31]

*Core
FIX: CFG - bug fixed in loadFromBuffer() resulting in a loss of comments

*Resources
FIX: SSHTorqueComputingElement - check the status of ssh call for qstat

*DMS
FIX: FileCatalog - return LFN name instead of True from exists() call if LFN
     already in the catalog

[v6r11p30]

*DMS
CHANGE: FileCatalogCLI - add new -D flag for find to print only directories

[v6r11p29]

*DMS
FIX: FTS(Agent,Startegy,Gragh) - make use of MaxActiveJobs parameter, bug fixes

*TMS
FIX: Transformation(Agent,Client) - Operations CS parameters can be defined for each plugin: MaxFiles, SortedBy, NoUnusedDelay. Fixes to facilitate work with large numbers of files.

[v6r11p28]

*Core
FIX: InstallTools - check properly the module availability before installation

*WMS
FIX: JobScheduling - protection against missing dict field RescheduleCounter

*TMS
FIX: TransformationCleaningAgent - execute DM operations with the shifter proxy

[v6r11p27]

*Core
BUGFIX: InstallTools - bug fix in installNewPortal()

*WMS
FIX: Watchdog - disallow cputime and wallclock to be negative

*TS
FIX: TransformationAgent - correct handling of replica caches when more than 5000 files


BUGFIX: ModuleBase - bug fix in execute()
BUGFIX: Workflow - bug fix in createStepInstance()

*DMS
BUGFIX: DiractoryTreeBase - bug fix in getDirectoryPhysicalSizeFromUsage()

*Resources
FIX: XROOTStorage - back ported fixes from #2126: putFile would place file in 
     the wrong location on eos

[v6r11p26]

*Framework
FIX: UserProfileDB.py - add PublishAccess field to the UserProfileDB

*RSS
FIX: Synchronizer.py - fix deletion of old resources

*DMS
FIX: DataManager - allow that permissions are OK for part of a list of LFNs ( __verifyWritePermission() )
     (when testing write access to parent directory). Allows removal of replicas 
     even if one cannot be removed
FIX: DataManager - test SE validity before removing replica     
     
*RMS
FIX: RequestTask - fail requests for users who are no longer in the system
FIX: RequestExecutingAgent - fix request timeout computation

[v6r11p25]

*Interfaces
FIX: Job.py - bring back different logfile names if they have not been specified by the user

[v6r11p24]

*DMS
BUGFIX: SEManagerDB - bug fixed in getting connection in __add/__removeSE

[v6r11p23]

*DMS
CHANGE: FTSRequest is left only to support dirac-dms-fts-XXX commands

[v6r11p22]

*DMS
FIX: FTSJob - fixes in the glite-transfer-status command outpu parsing
FIX: TransformationClient - allow single lfn in setFileStatusForTransformation()

*WMS
FIX: StatesMonitoringAgent - install pika on the fly as a temporary solution

[v6r11p21]

*DMS
BUGFIX: dirac-dms-remove-replicas - continue in case of single replica failure
FIX: dirac-rms-xxx scripts - use Script.getPositionalArgs() instead of sys.argv

*Workflow
FIX: Test_Modules.py - fix in mocking functions, less verbose logging

[v6r11p20]

*DMS
BUGFIX: DataManager - in __SEActive() use resolved SE name to deal with aliases
BUGFIX: FileMetadata - multiple bugs in __buildUserMetaQuery()

[v6r11p19]

*DMS
FIX: FTSJob - fix FTS job monitoring a la FTS2

*RMS
CHANGE: ReqClient - added setServer() method
FIX: File,Operation,Request - call the getters to fetch the up-to-date information 
     from the parent

[v6r11p18]

*DMS
FIX: FTSAgent(Job) - fixes for transfers requiring staging (bringOnline) and adaptation 
     to the FTS3 interface

*WMS
FIX: StatesMonitoringAgent - resend the records in case of failure

[v6r11p17]

*DMS
FIX: FileCatalog - in multi-VO case get common catalogs if even VO is not specified

*Resources
FIX: ComputintgElement - bugfix in available() method

*WMS
FIX: SiteDirector - if not pilots registered in the DB, pass empty list to the ce.available()

[v6r11p16]

*RMS
BUGFIX: Request,Operation,File - do not cast to str None values

[v6r11p15]

*DMS
FIX: ReplicateAndRegister - do not create FTSClient if no FTSMode requested
CHANGE: FTSAgent(Job,File) - allow to define the FTS2 submission command;
        added --copy-pin-lifetime only for a tape backend
        parse output of both commands (FTS2, FTS3)
        consider additional state for FTS retry (Canceled)
        
*RMS
FIX: Operation, Request - treat updates specially for Error fields        

*TMS
FIX: TransformationAgent - fixes in preparing json serialization of requests

*WMS
NEW: StateMonitoringAgent - sends WMS history data through MQ messages 

[v6r11p14]

*WMS
CHANGE: JobDB - removed unused tables and methods
CHANGE: removed obsoleted tests

*DMS
FIX: FTSAgent - recover case when a target is not in FTSDB
CHANGE: FTSAgent(Job) - give possibility to specify a pin life time in CS 

*RMS
FIX: Make RMS objects comply with Python Data Model by adding __nonzero__ methods 

[v6r11p13]

*DMS
BUGFIX: SEManager - in SEManagerDB.__addSE() bad _getConnection call, closes #2062

[v6r11p12]

*Resources
CHANGE: ARCComputingElement - accomodate changes in the ARC job reported states

*Configuration
CHANGE: Resources - define a default FTS server in the CS (only for v6r11 and v6r12)

*DMS
FIX: FTSStrategy - allow to use a given channel more than once in a tree 
FIX: FTSAgent - remove request from cache if not found
FIX: FTSAgent - recover deadlock situations when FTS Files had not been correctly 
     updated or were not in the DB

*RMS
FIX: RequestExecutingAgent - fix a race condition (cache was cleared after the request was put)
FIX: RequestValidator - check that the Operation handlers are defined when inserting a request

[v6r11p11]

*Core
FIX: TransportPool - fixed exception due to uninitialized variable
FIX: HTTPDISETSocket - readline() takes optional argument size ( = 0 )

*DMS
FIX: FTSAgent - check the type of the Operation object ( can be None ) and
     some other protections
FIX: FTSClient - avoid duplicates in the file list

*RMS
FIX: ReqClient - modified log message
CHANGE: dirac-dms-fts-monitor - allow multiple comma separated LFNs in the arguments

[v6r11p10]

*RSS
FIX: DowntimeCommand, Test_RSS_Command_GOCDBStatusCommand - correctly interpreting list of downtimes

*RMS
FIX: ReplicateAndRegister - Create a RegisterReplica (not RegisterFile) if ReplicateAndRegister 
     fails to register
FIX: OperationHandlerBase - handle correctly Attempt counters when SEs are banned
FIX: ReplicateAndRegister - use FC checksum in case of mismatch request/PFN
FIX: FTSAgent - in case a file is Submitted but the FTSJob is unknown, resubmit
FIX: FTSAgent - log exceptions and put request to DB in case of exception
FIX: FTSAgent - handle FTS error "Unknown transfer state NOT_USED", due to same file 
     registered twice (to be fixed in RMS, not clear origin)

*WMS
FIX: JobStateUpdateHandler - status not updated while jobLogging is, due to time skew between 
     WN and DB service
FIX: JobStateUpdateHandler - stager callback not getting the correct status Staging 
     (retry for 10 seconds)     

[v6r11p9]

*Core
NEW: AgentModule - set AGENT_WORKDIRECTORY env variable with the workDirectory
NEW: InstallTools - added methods for the new web portal installation

*DMS
FIX: ReplicateAndRegister - apply same error logic for DM replication as for FTS

*Resources:
FIX: SRM2Storage - fix log message level
FIX: SRM2Storage - avoid useless existence checks 

*RMS
FIX: ForwardDISET - a temporary fix for a special LHCb case, to be removed asap
FIX: ReqClient - prettyPrint is even prettier
FIX: RequestTask - always use server certificates when executed within an agent

[v6r11p8]

*TMS
FIX: TransformationDB - fix default value within ON DUPLICATE KEY UPDATE mysql statement

[v6r11p7]

*Framework
BUGFIX: ProxyDB.py - bug in a MySQL table definition

*DMS
FIX: ReplicateAndRegister.py - FTS client is not instantiated in the c'tor as it 
     might not be used, 

*WMS
FIX: JobWrapper - don't delete the sandbox tar file if upload fails
FIX: JobWrapper - fix in setting the failover request

*RMS
FIX: RequestDB - add protections when trying to get a non existing request

[v6r11p6]

*WMS
FIX: InpudDataResolution - fix the case when some files only have a local replica
FIX: DownloadInputData, InputDataByProtocol - fix the return structure of the
     execute() method
     
*Resources
NEW: LocalComputingElement, CondorComputingElement      

[v6r11p5]

FIX: Incorporated changes from v6r10p25 patch

*Framework
NEW: Added getUserProfileNames() interface

*WMS
NEW: WMSAdministrator - added getPilotStatistics() interface
BUGFIX: JobWrapperTemplate - use sendJobAccounting() instead of sendWMSAccounting()
FIX: JobCleaningAgent - skip if no jobs to remove

*DMS
BUGFIX: FileCatalogClientCLI - bug fix in the metaquery construction

*Resources
CHANGE: StorageElement - enable Storage Element proxy configuration by protocol name

*TMS
NEW: TransformationManager - add Scheduled to task state for monitoring

[v6r11p4]

*Framework
NEW: ProxyDB - added primary key to ProxyDB_Log table
CHANGE: ProxyManagerHandler - purge logs once in 6 hours

*DMS
FIX: DataManager - fix in the accounting report for deletion operation
CHANGE: FTSRequest - print FTS GUID when submitting request
FIX: dirac-dms-fts-monitor - fix for using the new FTS structure
FIX: DataLoggingDB - fix type of the StatusTimeOrder field
FIX: DataLoggingDB - take into account empty date argument in addFileRecord()
FIX: ReplicateAndRegister - use active replicas
FIX: FTS related modules - multiple fixes

*WMS
NEW: SiteDirector - pass the list of already registered pilots to the CE.available() query
FIX: JobCleaningAgent - do not attempt job removal if no eligible jobs

*Resources
FIX: LcgFileCatalogClient - if replica already exists while registration, reregister
NEW: CREAM, SSH, ComputingElement - consider only registered pilots to evaluate queue occupancy

[v6r11p3]

FIX: import gMonitor from it is original location

*Core
FIX: FC.Utilities - treat properly the LFN names starting with /grid ( /gridpp case )

*Configuration
FIX: LocalConfiguration - added exitCode optional argument to showHelp(), closes #1821

*WMS
FIX: StalledJobAgent - extra checks when failing Completed jobs, closes #1944
FIX: JobState - added protection against absent job in getStatus(), closes #1853

[v6r11p2]

*Core
FIX: dirac-install - skip expectedBytes check if Content-Length not returned by server
FIX: AgentModule - demote message "Cycle had an error:" to warning

*Accounting
FIX: BaseReporter - protect against division by zero

*DMS
CHANGE: FileCatalogClientCLI - quite "-q" option in find command
FIX: DataManager - bug fix in __initializeReplication()
FIX: DataManager - less verbose log message 
FIX: DataManager - report the size of removed files only for successfully removed ones
FIX: File, FTSFile, FTSJob - SQL tables schema change: Size filed INTEGER -> BIGINT

*RMS
FIX: dirac-rms-reset-request, dirac-rms-show-request - fixes
FIX: ForwardDISET - execute with trusted host certificate

*Resources
FIX: SSHComputingElement - SSHOptions are parsed at the wrong place
NEW: ComputingElement - evaluate the number of available cores if relevant

*WMS
NEW: JobMonitoringHander - added export_getOwnerGroup() interface

*TMS
CHANGE: TransformationCleaningAgent - instantiation of clients moved in the initialize()

[v6r11p1]

*RMS
FIX: ReqClient - failures due to banned sites are considered to be recoverable

*DMS
BUGFIX: dirac-dms-replicate-and-register-request - minor bug fixes

*Resources
FIX: InProcessComputingElement - stop proxy renewal thread for a finished payload

[v6r11]

*Core
FIX: Client - fix in __getattr__() to provide dir() functionality
CHANGE: dirac-configure - use Registry helper to get VOMS servers information
BUGFIX: ObjectLoader - extensions must be looked up first for plug-ins
CHANGE: Misc.py - removed obsoleted
NEW: added returnSingleResult() generic utility by moving it from Resources/Utils module 

*Configuration
CHANGE: Resources.getDIRACPlatform() returns a list of compatible DIRAC platforms
NEW: Resources.getDIRACPlatforms() used to access platforms from /Resources/Computing/OSCompatibility
     section
NEW: Registry - added getVOs() and getVOMSServerInfo()     
NEW: CE2CSAgent - added VO management

*Accounting
FIX: AccountingDB, Job - extra checks for invalid values

*WMS
NEW: WMS tags to allow jobs require special site/CE/queue properties  
CHANGES: DownloadInputData, InputDataByProtocol, InputDataResolution - allows to get multiple 
         PFNs for the protocol resolution
NEW: JobDB, JobMonitoringHandler - added traceJobParameters(s)() methods     
CHANGE: TaskQueueDirector - use ObjectLoader to load directors    
CHANGE: dirac-pilot - use Python 2.7 by default, 2014-04-09 LCG bundles

*DMS
NEW: DataManager to replace ReplicaManager class ( simplification, streamlining )
FIX: InputDataByProtocol - fix the case where file is only on tape
FIX: FTSAgent - multiple fixes
BUGFIX: ReplicateAndRegister - do not ask SE with explicit SRM2 protocol

*Interfaces
CHANGE: Dirac - instantiate SandboxStoreClient and WMSClient when needed, not in the constructor
CHANGE: Job - removed setSystemConfig() method
NEW: Job.py - added setTag() interface

*Resources
CHANGE: StorageElement - changes to avoid usage PFNs
FIX: XROOTStorage, SRM2Storage - changes in PFN construction 
NEW: PoolComputingElement - a CE allowing to manage multi-core slots
FIX: SSHTorqueComputingElement - specify the SSHUser user for querying running/waiting jobs 

*RSS
NEW: added commands dirac-rss-query-db and dirac-rss-query-dtcache

*RMS
CHANGE: ReqDB - added Foreign Keys to ReqDB tables
NEW: dirac-rms-reset-request command
FIX: RequestTask - always execute operations with owner proxy

*SMS
FIX: few minor fixes to avoid pylint warnings

[v6r10p25]

*DMS
CHANGE: FileCatalog - optimized file selection by metadata

[v6r10p24]

*DMS
FIX: FC.FileMetadata - optimized queries for list interception evaluation

[v6r10p23]

*Resoures
CHANGE: SSHComputingElement - allow SSH options to be passed from CS setup of SSH Computing Element
FIX: SSHComputingElement - use SharedArea path as $HOME by default

[v6r10p22]

*CS
CHANGE: Operations helper - if not given, determine the VO from the current proxy 

*Resources
FIX: glexecComputingElement - allows Application Failed with Errors results to show through, 
     rather than be masked by false "glexec CE submission" errors
     
*DMS     
CHANGE: ReplicaManager - in getReplicas() rebuild PFN if 
        <Operations>/DataManagement/UseCatalogPFN option is set to False ( True by default )

[v6r10p21]

*Configuration
FIX: CSGlobals - allow to specify extensions in xxxDIRAC form in the CS

*Interfaces
FIX: Job - removed self.reqParams
FIX: Job - setSubmitPools renamed to setSubmitPool, fixed parameter definition string

*WMS
FIX: JobMonitorigHandler, JobPolicy - allow JobMonitor property to access job information

[v6r10p20]

*DMS
FIX: FTSAgent/Client, ReplicateAndRegister - fixes to properly process failed
     FTS request scheduling

[v6r10p19]

*DMS
FIX: FTSAgent - putRequest when leaving processRequest
FIX: ReplicaManager - bug in getReplicas() in dictionary creation

[v6r10p18]

*DMS
FIX: ReplicateAndRegister - dictionary items incorrectly called in ftsTransfer()

[v6r10p17]

*RMS
FIX: RequestDB.py - typo in a table name
NEW: ReqManagerHandler - added getDistinctValues() to allow selectors in the web page

*DMS
CHANGE: ReplicaManager - bulk PFN lookup in getReplicas()

[v6r10p16]

*Framework
NEW: PlottingClient - added curveGraph() function

*Transformation
FIX: TaskManagerAgentBase - add the missing Scheduled state

*WMS
FIX: TaskQueueDB - reduced number of lines in the matching parameters printout

*DMS
FIX: dirac-dms-show-se-status - exit on error in the service call, closes #1840

*Interface
FIX: API.Job - removed special interpretation of obsoleted JDLreqt type parameters

*Resources
FIX: SSHComputingElement - increased timeout in getJobStatusOnHost() ssh call, closes #1830

[v6r10p15]

*DMS
FIX: FTSAgent - added missing monitoring activity
FIX: FileCatalog - do not check directory permissions when creating / directory

*Resources
FIX: SSHTorqueComputingElement - removed obsoleted stuff

[v6r10p14]

*SMS
FIX: RequestPreparationAgent - typo fixed

[v6r10p13]

*SMS
FIX: RequestPreparationAgent - use ReplicaManager to get active replicas

*DMS
FIX: ReplicaManager - getReplicas returns all replicas ( in all statuses ) by default
CHANGE: FC/SecurityManager - give full ACL access to the catalog to groups with admin rights

*WMS
CHANGE: SiteDirector - changes to reduce the load on computing elements
FIX: JobWrapper - do not set Completed status for the case with failed application thread

[v6r10p12]

*WMS
CHANGE: Replace consistently everywhere SAM JobType by Test JobType
FIX: JobWrapper - the outputSandbox should be always uploaded (outsized, in failed job)

*DMS
FIX: RemoveFile - bugfix
FIX: ReplicateAndRegister - fixes in the checksum check, retry failed FTS transfer 
     with RM transfer
NEW: RegisterReplica request operation     

*RMS
FIX: ReqClient - fix in the request state machine
FIX: Request - enhance digest string
NEW: dirac-dms-reset-request command
CHANGE: dirac-rms-show-request - allow selection of a request by job ID

*TS
FIX: TransformationDB - in getTransformationParameters() dropped "Submitted" counter 
     in the output

[v6r10p11]

*Core
FIX: X509Chain - cast life time to int before creating cert

*Accounting
FIX: DataStoreClient - self.__maxRecordsInABundle = 5000 instead of 1000
FIX: JobPolicy - allow access for JOB_MONITOR property

*RMS
FIX: ReqClient - fix the case when a job is Completed but in an unknown minor status

*Resources
BUGFIX: ProxyStorage - use checkArgumentFormat() instead of self.__checkArgumentFormatDict()

[v6r10p10]

*DMS
FIX: Several fixes to make FTS accounting working (FTSAgent/Job, ReplicaManager, File )

[v6r10p9]

*Core
BUGFIX: LineGraph - Ymin was set to a minimal plot value rather than 0.

*DMS
CHANGE: FTSJob(Agent) - get correct information for FTS accounting (registration)

[v6r10p8]

*Core
FIX: InstallTools - admin e-mail default location changed

*Framework
FIX: SystemAdministratorClientCLI - allow "set host localhost"
FIX: BundleDelivery - protect against empty bundle

*WMS
FIX: SiteDirector - Pass siteNames and ceList as None if any is accepted
FIX: WorkloadManagement.ConfigTemplate.SiteDorectory - set Site to Any by default 

*DMS
FIX: FileCatalogCLI - ignore Datasets in ls command for backward compatibility

*Resources
FIX: SSH - some platforms use Password instead of password prompt

[v6r10p7]

*Core
FIX: dirac-install - execute dirac-fix-mysql-script and dirac-external-requirements after sourcing the environment
FIX: InstallTools - set basedir variable in fixMySQLScript()
FIX: InstallTools - define user root@host.domain in installMySQL()

*Framework
BUGFIX: SystemAdministratorCLI - bug fixed in default() call signature

*DMS
FIX: FTSRequest - handle properly FTS server in the old system 
FIX: ReplicaManager - check if file is in FC before removing 
FIX: Request/RemovalTask - handle properly proxies for removing files 
BUGFIX: DatasetManager - in the table description

[v6r10p6]

*Core
FIX: X509Certificate - reenabled fix in getDIRACGroup()

*Configuration
FIX: CSAPI - Group should be taken from the X509 chain and not the certificate

*RMS
CHANGE: ReqClient - if the job does not exist, do not try further finalization

[v6r10p5]

*Core
FIX: X509Certificate - reverted fix in getDIRACGroup()

[v6r10p4]

*Core
NEW: dirac-info - extra printout
CHANGE: PrettyPrint - extra options in printTable()
FIX: X509Certificate - bug fixed in getDIRACGroup()

*Framework
NEW: SystemAdministratorCLI - new showall command to show components across hosts
NEW: ProxyDB - allow to upload proxies without DIRAC group

*RMS
CHANGE: ReqClient - requests from failed jobs update job status to Failed
CHANGE: RequestTask - retry in the request finalize()

[v6r10p3]

*Configuration
CHANGE: Registry - allow to define a default group per user

*WMS
BUGFIX: JobReport - typo in generateForwardDISET()

[v6r10p2]

*TMS
CHANGE: Backward compatibility fixes when setting the Transformation files status

*DMS
BUGFIX: ReplicateAndRegister - bugfix when replicating to multiple destination by ReplicaManager

*WMS
BUGFIX: JobManager - bug fix when deleting no-existing jobs

[v6r10p1]

*RMS
FIX: ReqDB.Operations - Arguments field changed type from BLOB to MEDIUMBLOB

*DMS
FIX: FileCatalog - check for non-exiting directories in removeDirectory()

*TMS
FIX: TransformationDB - removed constraint that was making impossible to derive a production

[v6r10]

*Core
FIX: Several fixes on DB classes(AccountingDB, SystemLoggingDB, UserProfileDB, TransformationDB, 
     JobDB, PilotAgentsDB) after the new movement to the new MySQL implementation with a persistent 
     connection per running thread
NEW: SystemAdministratorCLI - better support for executing remote commands 
FIX: DIRAC.__init__.py - avoid re-definition of platform variable    
NEW: Graphs - added CurveGraph class to draw non-stacked lines with markers
NEW: Graphs - allow graphs with negative Y values
NEW: Graphs - allow to provide errors with the data and display them in the CurveGraph
FIX: InstallTools - fix for creation of the root@'host' user in MySQL 
FIX: dirac-install - create links to permanent directories before module installation
CHANGE: InstallTools - use printTable() utility for table printing
CHANGE: move printTable() utility to Core.Utilities.PrettyPrint
NEW: added installation configuration examples
FIX: dirac-install - fixBuildPath() operates only on files in the directory
FIX: VOMSService - added X-VOMS-CSRF-GUARD to the html header to be compliant with EMI-3 servers

*CS
CHANGE: getVOMSVOForGroup() uses the VOMSName option of the VO definition 
NEW: CE2CSAgent - added ARC CE information lookup

*Framework
FIX: SystemAdministratorIntegrator - use Host option to get the host address in addition to the section name, closes #1628
FIX: dirac-proxy-init - uses getVOMSVOForGroup() when adding VOMS extensions

*DMS
CHANGE: DFC - optimization and bug fixes of the bulk file addition
FIX: TransferAgent - protection against badly defined LFNs in collectFiles()
NEW: DFC - added getDirectoryReplicas() service method support similar to the LFC
CHANGE: DFC - added new option VisibleReplicaStatus which is used in replica getting commands
CHANGE: FileCatalogClientCLI client shows number of replicas in the 2nd column rather than 
        unimplemented number of links
CHANGE: DFC - optimizations for the bulk replica look-up
CHANGE: DFC updated scalability testing tool FC_Scaling_test.py        
NEW: DFC - methods returning replicas provide also SE definitions instead of PFNs to construct PFNs on the client side
NEW: DFC - added getReplicasByMetadata() interface
CHANGE: DFC - optimized getDirectoryReplicas()
CHANGE: FileCatalogClient - treat the reduced output from various service queries restoring LFNs and PFNs on the fly
NEW: DFC - LFNPFNConvention flag can be None, Weak or Strong to facilitate compatibility with LFC data 
CHANGE: FileCatalog - do not return PFNs, construct them on the client side
CHANGE: FileCatalog - simplified FC_Scaling_test.py script
NEW: FileCatalog/DatasetManager class to define and manipulate datasets corresponding to meta queries
NEW: FileCatalogHandler - new interface methods to expose DatasetManager functionality
NEW: FileCatalogClientCLI - new dataset family of commands
FIX: StorageFactory, ReplicaManager - resolve SE alias name recursively
FIX: FTSRequest, ReplicaManager, SRM2Storage - use current proxy owner as user name in accounting reports, closes #1602
BUGFIX: FileCatalogClientCLI - bug fix in do_ls, missing argument to addFile() call, closes #1658
NEW: FileCatalog - added new setMetadataBulk() interface, closes #1358
FIX: FileCatalog - initial argument check strips off leading lfn:, LFN:, /grid, closes #448
NEW: FileCatalog - added new setFileStatus() interface, closes #170, valid and visible file and replica statuses can be defined in respective options.
CHANGE: multiple new FTS system fixes
CHANGE: uniform argument checking with checkArgumentFormat() in multiple modules
CHANGE: FileCatalog - add Trash to the default replica valid statuses
CHANGE: ReplicaManager,FTSRequest,StorageElement - no use of PFN as returned by the FC except for file removal,
        rather constructing it always on the fly
        
*SMS
CHANGE: PinRequestAgent, SENamespaceCatalogCheckAgent - removed
CHANGE: Use StorageManagerClient instead of StorageDB directly        

*WMS
CHANGE: JobPolicy - optimization for bulk job verification
NEW: JobPolicy - added getControlledUsers() to get users which jobs can be accessed for 
     a given operation
CHANGE: JobMonitoringHandler - Avoid doing a selection of all Jobs, first count matching jobs 
        and then use "limit" to select only the required JobIDs.
NEW: JobMonitoringHandler - use JobPolicy to filter jobs in getJobSummaryWeb()
NEW: new Operations option /Services/JobMonitoring/GlobalJobsInfo ( True by default ) to 
     allow or not job info lookup by anybody, used in JobMonitoringHandler       
BUGFIX: SiteDirector - take into account the target queue Platform
BUGFIX: JobDB - bug in __insertNewJDL()    
CHANGE: dirac-admin-show-task-queues - enhanced output  
CHANGE: JobLoggingDB.sql - use trigger to manage the new LoggingInfo structure  
CHANGE: JobWrapper - trying several times to upload a request before declaring the job failed
FIX: JobScheduling executor - fix race condition that causes a job to remain in Staging
NEW: SiteDirector - do not touch sites for which there is no work available
NEW: SiteDirector - allow sites not in mask to take jobs with JobType Test
NEW: SiteDirector - allow 1 hour grace period for pilots in Unknown state before aborting them
CHANGE: Allow usage of non-plural form of the job requirement options ( PilotType, GridCE, BannedSite, 
        SubmitPool ), keep backward compatibility with a plural form
        
*RSS
FIX: DowntimeCommand - take the latest Downtime that fits    
NEW: porting new Policies from integration  
NEW: RSS SpaceToken command querying endpoints/tokens that exist  
        
*Resources
NEW: added SSHOARComputingElement class 
NEW: added XROOTStorage class       
FIX: CREAMComputingElement - extra checks for validity of returned pilot references
        
*TS
CHANGE: TransformationClient(DB,Manager) - set file status for transformation as bulk operation 
CHANGE: TransformationClient - applying state machine when changing transformation status
BUGFIX: TransformationClient(Handler) - few minor fixes
NEW: TransformationDB - backported __deleteTransformationFileTask(s) methods
CHANGE: TransformationDB(Client) - fixes to reestablish the FileCatalog interface
FIX: TransformationAgent - added MissingInFC to consider for Removal transformations
BUGFIX: TransformationAgent - in _getTransformationFiles() variable 'now' was not defined
FIX: TransformationDB.sql - DataFiles primary key is changed to (FileID) from (FileID,LFN) 
CHANGE: TransformationDB(.sql) - schema changes suitable for InnoDB
FIX: TaskManager(AgentBase) - consider only submitted tasks for updating status
CHANGE: TransformationDB(.sql) - added index on LFN in DataFiles table

*RMS
NEW: Migrate to use the new Request Management by all the clients
CHANGE: RequestContainer - Retry failed transfers 10 times and avoid sub-requests to be set Done 
        when the files are failed
CHANGE: Use a unique name for storing the proxy as processes may use the same "random" name and 
        give conflicts
NEW: RequestClient(Handler) - add new method readRequest( requestname)                 

*Workflow
NEW: Porting the LHCb Workflow package to DIRAC to make the use of general purpose modules and
     simplify construction of workflows        

[v6r9p33]

*Accounting
BUGFIX: AccountingDB - wrong indentation

[v6r9p32]

*Accounting
FIX: AccountingDB - use old style grouping if the default grouping is altered, e.g. by Country

[v6r9p31]

*Accounting
CHANGE: AccountingDB - changes to speed up queries: use "values" in GROUP By clause;
        drop duplicate indexes; reorder fields in the UniqueConstraint index of the
        "bucket" tables  

[v6r9p30]

*DMS
CHANGE: FileCatalogFactory - construct CatalogURL from CatalogType by default

*SMS
FIX: dirac-stager-stage-files - changed the order of the arguments

[v6r9p29]

*TS
FIX: TaskManager(AgentBase) - fix for considering only submitted tasks 

[v6r9p28]

*TS
FIX: TransformationDB(ManagerHandler) - several portings from v6r10

[v6r9p27]

*SMS
FIX: StorageManagementDB - in removeUnlinkedReplicas() second look for CacheReplicas 
     for which there is no entry in StageRequests

[v6r9p26]

*Resources
CHANGE: CREAMComputigElement - Make sure that pilots submitted to CREAM get a 
        fresh proxy during their complete lifetime
*Framework
FIX: ProxyDB - process properly any SQLi with DNs/groups with 's in the name

[v6r9p25]

*TS
CHANGE: TransformationClient - changed default timeout values for service calls
FIX: TransformationClient - fixes for processing of derived transformations 

[v6r9p24]

*TS
FIX: TransformationClient - in moveFilesToDerivedTransformation() set file status
     to Moved-<prod>

[v6r9p23]

*Core
BUGFIX: InstallTools - improper configuration prevents a fresh new installation

*WMS
BUGFIX: PilotDirector - Operations Helper non-instantiated

[v6r9p22]

*WMS
FIX: PilotDirector - allow to properly define extensions to be installed by the 
     Pilot differently to those installed at the server
FIX: Watchdog - convert pid to string in ProcessMonitor

*TS
FIX: TransformationDB - splitting files in chunks

*DMS
NEW: dirac-dms-create-removal-request command
CHANGE: update dirac-dms-xxx commands to use the new RMS client,
        strip lines when reading LFNs from a file

[v6r9p21]

*TS
FIX: Transformation(Client,DB,Manager) - restored FileCatalog compliant interface
FIX: TransformationDB - fix in __insertIntoExistingTransformationFiles()

[v6r9p20]

*Core
BUGFIX: ProxyUpload - an on the fly upload does not require a proxy to exist

*DMS
CHANGE: TransferAgent - use compareAdler() for checking checksum
FIX: FailoverTransfer - recording the sourceSE in case of failover transfer request 

*WMS
FIX: ProcessMonitor - some fixes added, printout when <1 s of consumed CPU is found

*Transformation
BUGFIX: TransformationClient - fixed return value in moveFilesToDerivedTransformation()

*RMS
BUGFIX: CleanReqDBAgent - now() -> utcnow() in initialize()

*Resources
FIX: ARCComputingElement - fix the parsing of CE status if no jobs are available

[v6r9p19]

*DMS
FIX: FileCatalog/DirectoryMetadata - inherited metadata is used while selecting directories
     in findDirIDsByMetadata()

[v6r9p18]

*DMS
FIX: FTSSubmitAgent, FTSRequest - fixes the staging mechanism in the FTS transfer submission
NEW: TransferDBMonitoringHandler - added getFilesForChannel(), resetFileChannelStatus()

[v6r9p17]

*Accounting
FIX: DataStoreClient - send accounting records in batches of 1000 records instead of 100

*DMS:
FIX: FailoverTransfer - catalog name from list to string
FIX: FTSSubmitAgent, FTSRequest - handle FTS3 as new protocol and fix bad submission time
FIX: FTSSubmitAgent, FTSRequest - do not submit FTS transfers for staging files

*WMS
FIX: TaskQueueDB - do not check enabled when TQs are requested from Directors
FIX: TaskQueueDB - check for Enabled in the TaskQueues when inserting jobs to print an alert
NEW: TaskQueueDB - each TQ can have at most 5k jobs, if beyond the limit create a new TQ 
     to prevent long matching times when there are way too many jobs in a single TQ

[v6r9p16]

*TS
BUGFIX: typos in TransformationCleaningAgent.py

*DMS
CHANGE: DownloadInputData - check the available disk space in the right input data directory
FIX: DownloadInputData - try to download only Cached replicas 

[v6r9p15]

*Core
FIX: MySQL - do not decrease the retry counter after ping failure

*DMS
CHANGE: FC/DirectoryMetadata - Speed up findFilesByMetadataWeb when many files match
FIX: RemovalTask - fix error string when removing a non existing file (was incompatible 
     with the LHCb BK client). 

*WMS
FIX: JobReport - minor fix ( removed unused imports )
FIX: JobMonitoring(JobStateUpdate)Handler - jobID argument can be either string, int or long

*TS
CHANGE: TransformationClient - change status of Moved files to a deterministic value
FIX: FileReport - minor fix ( inherits object ) 

[v6r9p14]

*DMS
CHANGE: FTSDB - changed schema: removing FTSSite table. From now on FTS sites 
        would be read from CS Resources

[v6r9p13]

FIX: included fixes from v6r8p26 patch release

[v6r9p12]

FIX: included fixes from v6r8p25 patch release

[v6r9p11]

*DMS
BUGFIX: FTSRequest - in __resolveFTSServer() type "=" -> "=="

[v6r9p10]

FIX: included fixes from v6r8p24 patch release

*Core
NEW: StateMachine utility

*DMS
BUGFIX: in RegisterFile operation handler

*Interfaces
FIX: Dirac.py - in splitInputData() consider only Active replicas

[v6r9p9]

*RMS
FIX: RequestDB - added getRequestFileStatus(), getRequestName() methods

[v6r9p8]

*DMS
FIX: RequestDB - get correct digest ( short request description ) of a request

[v6r9p7]

FIX: included fixes from v6r8p23 patch release

*RSS
FIX: SpaceTokenOccupancyPolicy - SpaceToken Policy decision was based on 
     percentage by mistake
     
*RMS
NEW: new scripts dirac-dms-ftsdb-summary, dirac-dms-show-ftsjobs    
FIX: FTSAgent - setting space tokens for newly created FTSJobs 

[v6r9p6]

*DMS
BUGFIX: dirac-admin-add-ftssite - missing import

*RMS
NEW: RequestDB, ReqManagerHandler - added getRequestStatus() method

*TS
FIX: fixes when using new RequestClient with the TransformationCleaningAgent

*WMS
BUGFIX: typo in SandboxStoreHandler transfer_fromClient() method

[v6r9p5]

*DMS
BUGFIX: missing proxy in service env in the FTSManager service. By default service 
        will use DataManager proxy refreshed every 6 hours.

*Resources
NEW: StorageElement - new checkAccess policy: split the self.checkMethods in 
     self.okMethods. okMethods are the methods that do not use the physical SE. 
     The isValid returns S_OK for all those immediately

*RSS
FIX: SpaceTokenOccupancyPolicy - Policy that now takes into account absolute values 
     for the space left
     
*TS
FIX: TransformationCleaningAgent - will look for both old and new RMS     

[v6r9p4]

*Stager
NEW: Stager API: dirac-stager-monitor-file, dirac-stager-monitor-jobs, 
     dirac-stager-monitor-requests, dirac-stager-show-stats

[v6r9p3]

*Transformation
FIX: TransformationCleaning Agent status was set to 'Deleted' instead of 'Cleaned'

[v6r9p2]

*RSS
NEW: Added Component family tables and statuses
FIX: removed old & unused code 
NEW: allow RSS policies match wild cards on CS

*WMS
BUGFIX: FailoverTransfer,JobWrapper - proper propagation of file metadata

[v6r9p1]

*RMS
NEW: FTSAgent - update rwAccessValidStamp,
     update ftsGraphValidStamp,
     new option for staging files before submission,
     better log handling here and there
CHANGE: FTSJob - add staging flag in in submitFTS2
CHANGE: Changes in WMS (FailoverTransfer, JobReport, JobWrapper, SandboxStoreHandler) 
        and TS (FileReport) to follow the new RMS.
NEW: Full CRUD support in RMS.

*RSS
NEW: ResourceManagementDB - new table ErrorReportBuffer
NEW: new ResourceManagementClient methods - insertErrorReportBuffer, selectErrorReportBuffer,
     deleteErrorReportBuffer

[v6r9]

NEW: Refactored Request Management System, related DMS agents and FTS management
     components

[v6r8p28]

*Core
BUGFIX: RequestHandler - the lock Name includes ActionType/Action

*DMS
FIX: dirac-dms-filecatalog-cli - prevent exception in case of missing proxy

[v6r8p27]

*DMS
BUGFIX: dirac-dms-add-file - fixed typo item -> items

[v6r8p26]

*Core
NEW: RequestHandler - added getServiceOption() to properly resolve inherited options 
     in the global service handler initialize method
NEW: FileCatalogHandler, StorageElementHandler - use getServiceOption()

[v6r8p25]

FIX: included fixes from v6r7p40 patch release

*Resources
FIX: SRM2Storage - do not account gfal_ls operations

[v6r8p24]

FIX: included fixes from v6r7p39 patch release

*Core
FIX: SiteSEMapping was returning wrong info

*DMS
FIX: FTSRequest - choose explicitly target FTS point for RAL and CERN
BUGFIX: StrategyHandler - wrong return value in __getRWAccessForSE()

*Resources
CHANGE: SRM2Storage - do not account gfal_ls operations any more

[v6r8p23]

FIX: included fixes from v6r7p37 patch release

*TS
FIX: TransformationDB - allow tasks made with ProbInFC files
FIX: TransformationCleaingAgent,Client - correct setting of transformation 
     status while cleaning

[v6r8p22]

FIX: included fixes from v6r7p36 patch release

[v6r8p21]

*DMS
FIX: FileCatalog/DirectoryMetadata - even if there is no meta Selection 
     the path should be considered when getting Compatible Metadata
FIX: FileCatalog/DirectoryNodeTree - findDir will return S_OK( '' ) if dir not 
     found, always return the same error from DirectoryMetadata in this case.     

*RSS
FIX: DowntimeCommand - use UTC time stamps

*TS
FIX: TransformationAgent - in _getTransformationFiles() get also ProbInFC files in 
     addition to Used 

[v6r8p20]

*Stager
NEW: Stager API: dirac-stager-monitor-file, dirac-stager-monitor-jobs, 
     dirac-stager-monitor-requests, dirac-stager-show-stats

[v6r8p19]

*Transformation
FIX: TransformationCleaning Agent status was set to 'Deleted' instead of 'Cleaned'

[v6r8p18]

*TS
BUGFIX: TransformationAgent - regression in __cleanCache()

[v6r8p17]

FIX: included fixes from v6r7p32 patch release

*WMS
FIX: StalledJobAgent - for accidentally stopped jobs ExecTime can be not set, 
     set it to CPUTime for the accounting purposes in this case

[v6r8p16]

FIX: included fixes from v6r7p31 patch release

*WMS
BUGFIX: TaskQueueDB - fixed a bug in the negative matching conditions SQL construction

*RSS
NEW: improved doc strings of PEP, PDP modules ( part of PolicySystem )
FIX: Minor changes to ensure consistency if ElementInspectorAgent and 
     users interact simultaneously with the same element
CHANGE: removed DatabaseCleanerAgent ( to be uninstalled if already installed )
FIX: SummarizeLogsAgent - the logic of the agent was wrong, the agent has been re-written.
     
[v6r8p15]

*Core
FIX: X509Chain - fix invalid information when doing dirac-proxy-info without CS
     ( in getCredentials() )

*RSS
NEW: PDP, PEP - added support for option "doNotCombineResult" on PDP

[v6r8p14]

*Core
FIX: dirac-deploy-scripts - can now work with the system python

*WMS
NEW: dirac-wms-cpu-normalization - added -R option to modify a given configuration file
FIX: Executor/InputData - Add extra check for LFns in InputData optimizer, closes #1472

*Transformation
CHANGE: TransformationAgent - add possibility to kick a transformation (not skip it if no 
        unused files), by touching a file in workDirectory
BUGFIX: TransformationAgent - bug in __cleanCache() dict modified in a loop        

[v6r8p13]

*Transformation
BUGFIX: TransformationDB - restored import of StringType

[v6r8p12]

NEW: Applied patches from v6r7p29

*WMS
FIX: JobDB - check if SystemConfig is present in the job definition and convert it 
     into Platform

*DMS
FIX: ReplicaManager - do not get metadata of files when getting files in a directory 
     if not strictly necessary

*RSS
NEW: ported from LHCb PublisherHandler for RSS web views

[v6r8p11]

NEW: Applied patches from v6r7p27

*RSS
NEW: SpaceTokenOccupancyPolicy - ported from LHCbDIRAC 
NEW: db._checkTable done on service initialization ( removed dirac-rss-setup script doing it )

*Transformation
FIX: TaskManager - reset oJob for each task in prepareTransformationTasks()
BUGFIX: ValidateOutputDataAgent - typo fixed in getTransformationDirectories()
FIX: TransformationManagerHandler - use CS to get files statuses not to include in 
     processed file fraction calculation for the web monitoring pages

[v6r8p10]

NEW: Applied patches from v6r7p27

[v6r8p9]

*DMS
FIX: TransferAgent,dirac-dms-show-se-status, ResourceStatus,TaskManager - fixes
     needed for DMS components to use RSS status information
NEW: ReplicaManager - allow to get metadata for an LFN+SE as well as PFN+SE     

[v6r8p8]

*RSS
BUGFIX: dirac-rss-setup - added missing return of S_OK() result

[v6r8p7]

NEW: Applied patches from v6r7p24

*DMS
BUGFIX: LcgFileCatalogClient - bug in addFile()

*RSS
BUGFIX: fixed script dirac-rss-set-token, broken in the current release.
NEW: Statistics module - will be used in the future to provide detailed information 
     from the History of the elements 

[v6r8p6]

NEW: Applied patches from v6r7p23

*Transformation
FIX: TaskManager - allow prepareTransformationTasks to proceed if no OutputDataModule is defined
FIX: TransformationDB - remove INDEX(TaskID) from TransformationTasks. It produces a single counter 
     for the whole table instead of one per TransformationID
     
*WMS     
FIX: WMSUtilities - to allow support for EMI UI's for pilot submission we drop support for glite 3.1

[v6r8p5]

NEW: Applied patches from v6r7p22

*RSS
CHANGE: removed old tests and commented out files

*WMS
FIX: PoolXMLCatalog - proper addFile usage

*Transformation
CHANGE: TransformationAgent - clear replica cache when flushing or setting a file in the workdirectory

[v6r8p4]

*Transformation
FIX: The connection to the jobManager is done only at submission time
FIX: Jenkins complaints fixes

*WMS
BUGFIX: JobDB - CPUtime -> CPUTime
FIX: Jenkins complaints fixes

[v6r8p3]

*DMS
BUGFIX: LcgFileCatalogClient

[v6r8p2]

*DMS:
FIX: LcgFileCatalogClient - remove check for opening a session in __init__ as credentials are not yet set 

*Transformation
CHANGE: reuse RPC clients in Transformation System 

[v6r8p1]

*Core
FIX: dirac-deploy-scripts - restored regression w.r.t. support of scripts starting with "d"

*DMS
BUGFIX: LcgFileCatalogClient - two typos fixed

[v6r8]

CHANGE: Several fixes backported from the v7r0 integration branch

*Core
CHANGE: DictCache - uses global LockRing to avoid locks in multiprocessing
FIX: X509Chain - proxy-info showing an error when there's no CS

*DMS
FIX: TransferAgent - inside loop filter out waiting files dictionary
BUGFIX: dirac-admin-allow-se - there was a continue that was skipping the complete loop for 
        ARCHIVE elements
NEW: LcgFileCatalogClient - test return code in startsess lfc calls       

*WMS:
FIX: OptimizerExecutor, InputData, JobScheduling - check that site candidates have all the 
     replicas

*RSS: 
BUGFIX: ResourceStatus, RSSCacheNoThread - ensure that locks are always released

*Transformation
FIX: TaskManager - site in the job definition is taken into account when submitting
NEW: Transformation - get the allowed plugins from the CS /Operations/Transformations/AllowedPlugins
FIX: ValidateOutputDataAgent - self not needed for static methods

[v6r7p40]

*Resources
FIX: StorageElement class was not properly passing the lifetime argument for prestageFile method

[v6r7p39]

*Core
CHANGE: Grid - in executeGridCommand() allow environment script with arguments needed for ARC client

*DMS
FIX: DFC SEManager - DIP Storage can have a list of ports now

*Resources
FIX: ARCComputingElement - few fixes after debugging

[v6r7p38]

*Core
NEW: DISET FileHelper, TransferClient - possibility to switch off check sum

*Resources
NEW: ARCComputingElement - first version
NEW: StorageFactory - possibility to pass extra protocol parameters to storage object
NEW: DIPStorage - added CheckSum configuration option
BUGFIX: SSHComputingElement - use CE name in the pilot reference construction

*WMS
FIX: StalledJobAgent - if ExecTime < CPUTime make it equal to CPUTime

[v6r7p37]

*Framework
BUGFIX: NotificationDB - typos in SQL statement in purgeExpiredNotifications() 

*WMS
NEW: JobCleaningAgent - added scheduling sandbox LFN removal request 
     when deleting jobs
CHANGE: JobWrapper - report only error code as ApplicationError parameter 
        when payload finishes with errors    
NEW: SiteDirector - possibility to specify extensions to be installed in 
     pilots in /Operations/Pilots/Extensions option in order not to install
     all the server side extensions        

*DMS
CHANGE: FileCatalogFactory - use service path as default URL
CHANGE: FileCatalogFactory - use ObjectLoader to import catalog clients

*SMS
BUGFIX: StorageManagementDB, dirac-stager-monitor-jobs - small bug fixes ( sic, Daniela )

*Resources
CHANGE: DIPStorage - added possibility to specify a list of ports for multiple
        service end-points
CHANGE: InProcessComputingElement - demote log message when payload failure 
        to warning, the job will fail anyway
FIX: StalledJobAgent - if pilot reference is not registered, this is not an 
     error of the StalledJobAgent, no log.error() in  this case                
        
*RMS
CHANGE: RequestTask - ensure that tasks are executed with user credentials 
        even with respect to queries to DIRAC services ( useServerCertificate 
        flag set to false )        

[v6r7p36]

*WMS
FIX: CREAMCE, SiteDirector - make sure that the tmp executable is removed
CHANGE: JobWrapper - remove sending mails via Notification Service in case
        of job rescheduling
        
*SMS
FIX: StorageManagementDB - fix a race condition when old tasks are set failed 
     between stage submission and update.        

[v6r7p35]

*Stager
NEW: Stager API: dirac-stager-monitor-file, dirac-stager-monitor-jobs, 
     dirac-stager-monitor-requests, dirac-stager-show-stats

[v6r7p34]

*Transformation
FIX: TransformationCleaning Agent status was set to 'Deleted' instead of 'Cleaned'

[v6r7p33]

*Interfaces
FIX: Job.py - in setExecutable() - prevent changing the log file name string type

*StorageManagement
NEW: StorageManagementDB(Handler) - kill staging requests at the same time as 
     killing related jobs, closes #1510
FIX: StorageManagementDB - demote the level of several log messages       

[v6r7p32]

*DMS
FIX: StorageElementHandler - do not use getDiskSpace utility, use os.statvfs instead
CHANGE: StorageManagementDB - in getStageRequests() make MySQL do an UNIQUE selection 
        and use implicit loop to speed up queries for large results

*Resources
FIX: lsfce remote script - use re.search instead of re.match in submitJob() to cope with
     multipline output

[v6r7p31]

*WMS
FIX: SiteDirector - make possible more than one SiteDirector (with different pilot identity) attached 
     to a CE, ie sgm and pilot roles. Otherwise one is declaring Aborted the pilots from the other.

[v6r7p30]

*Core
CHANGE: X509Chain - added groupProperties field to the getCredentials() report
BUGFIX: InstallTools - in getSetupComponents() typo fixed: agent -> executor

[v6r7p29]

*DMS
CHANGE: FileCatalog - selection metadata is also returned as compatible metadata in the result
        of getCompatibleMetadata() call
NEW: FileCatalog - added path argument to getCompatibleMetadata() call
NEW: FileCatalogClient - added getFileUserMetadata()
BUGFIX: dirac-dms-fts-monitor - exit with code -1 in case of error

*Resources
FIX: CREAMComputingElement - check globus-url-copy result for errors when retrieving job output

[v6r7p28]

*DMS
BUGFIX: FileCatalog/DirectoryMetadata - wrong MySQL syntax 

[v6r7p27]

*Core
FIX: Mail.py - fix of the problem of colons in the mail's body

*Interfaces
NEW: Job API - added setSubmitPools(), setPlatform() sets ... "Platform"

*WMS
FIX: TaskQueueDB - use SystemConfig as Platform for matching ( if Platform is not set explicitly

*Resources
FIX: SSHComputingElement - use ssh host ( and not CE name ) in the pilot reference
BUGFIX: SSHGEComputingElement - forgotten return statement in _getJobOutputFiles()

*Framework
NEW: dirac-sys-sendmail - email's body can be taken from pipe. Command's argument 
     in this case will be interpreted as a destination address     

[v6r7p26]

*DMS
FIX: ReplicaManager - status names Read/Write -> ReadAccess/WriteAccess

[v6r7p25]

*Core
CHANGE: X509Chain - in getCredentials() failure to contact CS is not fatal, 
        can happen when calling dirac-proxy-init -x, for example

[v6r7p24]

*DMS
NEW: FileCatalog - added getFilesByMetadataWeb() to allow pagination in the Web 
     catalog browser
     
*WMS
CHANGE: WMSAdministrator, DiracAdmin - get banned sites list by specifying the status
        to the respective jobDB call     

[v6r7p23]

*Transformation
BUGFIX: TransformationDB - badly formatted error log message

*RMS
CHANGE: RequestDBMySQL - speedup the lookup of requests

*WMS
BUGFIX: dirac-dms-job-delete - in job selection by group

*DMS
FIX: LcgFileCatalogClient - getDirectorySize made compatible with DFC
BUGFIX: LcgFileCatalogClient - proper call of __getClientCertInfo()

[v6r7p22]

*Transformation
CHANGE: InputDataAgent - treats only suitable transformations, e.g. not the extendable ones. 
CHANGE: TransformationAgent - make some methods more public for easy overload

[v6r7p21]

*Core
FIX: Shifter - pass filePath argument when downloading proxy

[v6r7p20]

*DMS
CHANGE: StrategyHandler - move out SourceSE checking to TransferAgent
CHANGE: ReplicaManager, InputDataAgent - get active replicas
FIX: StorageElement, SRM2Storage - support for 'xxxAccess' statuses, checking results
     of return structures
     
*RSS
NEW: set configurable email address on the CS to send the RSS emails
NEW: RSSCache without thread in background
FIX: Synchronizer - moved to ResourceManager handler     

[v6r7p19]

*DMS
BUGFIX: ReplicaManager - in putAndRegister() SE.putFile() singleFile argument not used explicitly

[v6r7p18]

*WMS
FIX: StalledJobAgent - do not exit the loop over Completed jobs if accounting sending fails
NEW: dirac-wms-job-delete - allow to specify jobs to delete by job group and/or in a file
FIX: JobManifest - If CPUTime is not set, set it to MaxCPUTime value

[v6r7p17]

*Resources
FIX: SRM2Storage - treat properly "22 SRM_REQUEST_QUEUED" result code

[v6r7p16]

*DMS
FIX: StrategyHandler - do not proceed when the source SE is not valid for read 
BUGFIX: StorageElement - putFile can take an optional sourceSize argument
BUGFIX: ReplicaManager - in removeFile() proper loop on failed replicas

*RSS
FIX: SpaceTokenOccupancyCommand, CacheFeederAgent - add timeout when calling lcg_util commands

*WMS
FIX: JobManifest - take all the SubmitPools defined in the TaskQueueAgent 
NEW: StalledJobAgent - declare jobs stuck in Completed status as Failed

[v6r7p15]

*Core
BUGFIX: SocketInfo - in host identity evaluation

*DMS
BUGFIX: FileCatalogHandler - missing import os

*Transformation
CHANGE: JobManifest - getting allowed job types from operations() section 

[v6r7p14]

*DMS
CHANGE: StorageElementProxy - removed getParameters(), closes #1280
FIX: StorageElementProxy - free the getFile space before the next file
FIX: StorageElement - added getPFNBase() to comply with the interface

*Interfaces
CHANGE: Dirac API - allow lists of LFNs in removeFile() and removeReplica()

*WMS
CHANGE: JobSchedulingAgent(Executor) - allow both BannedSite and BannedSites JDL option

*RSS
FIX: ElementInspectorAgent - should only pick elements with rss token ( rs_svc ).
FIX: TokenAgent - using 4th element instead of the 5th. Added option to set admin email on the CS.

[v6r7p13]

*Core
FIX: Resources - in getStorageElementSiteMapping() return only sites with non-empty list of SEs

*DMS
FIX: StorageElement - restored the dropped logic of using proxy SEs
FIX: FileCatalog - fix the UseProxy /LocalSite/Catalog option

*Transformation
FIX: TransformationDB - use lower() string comparison in extendTransformation()

[v6r7p12]

*WMS
BUGFIX: JobManifest - get AllowedSubmitPools from the /Systems section, not from /Operations

*Core
NEW: Resources helper - added getSites(), getStorageElementSiteMapping()

*DMS
CHANGE: StrategyHandler - use getStorageElementSiteMapping helper function
BUGFIX: ReplicaManager - do not modify the loop dictionary inside the loop

[v6r7p11]

*Core
CHANGE: Subprocess - put the use of watchdog in flagging

[v6r7p10]

*Core
NEW: Logger - added getLevel() method, closes #1292
FIX: Subprocess - returns correct structure in case of timeout, closes #1295, #1294
CHANGE: TimeOutExec - dropped unused utility
FIX: Logger - cleaned unused imports

*RSS
CHANGE: ElementInspectorAgent - do not use mangled name and removed shifterProxy agentOption

[v6r7p9]

*Core
BUGFIX: InstallTools - MySQL Port should be an integer

[v6r7p8]

*Core
FIX: Subprocess - consistent timeout error message

*DMS
NEW: RemovalTask - added bulk removal
FIX: StrategyHandler - check file source CEs
CHANGE: DataIntegrityClient - code beautification
CHANGE: ReplicaManager - do not check file existence if replica information is queried anyway,
        do not fail if file to be removed does not exist already. 

[v6r7p7]

FIX: Several fixes to allow automatic code documentation

*Core
NEW: InstallTools - added mysqlPort and mysqlRootUser

*DMS
CHANGE: ReplicaManager - set possibility to force the deletion of non existing files
CHANGE: StrategyHandler - better handling of checksum check during scheduling 

[v6r7p6]

*Core
FIX: dirac-install - restore signal alarm if downloadable file is not found
FIX: Subprocess - using Manager proxy object to pass results from the working process

*DMS:
CHANGE: StorageElement - removed overwride mode
CHANGE: removed obsoleted dirac-dms-remove-lfn-replica, dirac-dms-remove-lfn
NEW: FTSMonitorAgent - filter out sources with checksum mismatch
FIX: FTSMonitorAgent, TransferAgent - fix the names of the RSS states

*RSS
NEW: ElementInspectorAgent runs with a variable number of threads which are automatically adjusted
NEW: Added policies to force a particular state, can be very convenient to keep something Banned for example.
NEW: policy system upgrade, added finer granularity when setting policies and actions

*WMS
NEW: SiteDirector- allow to define pilot DN/Group in the agent options
CHANGE: JobDescription, JobManifest - take values for job parameter verification from Operations CS section

[v6r7p5]

*Interfaces
BUGFIX: dirac-wms-job-get-output - properly treat the case when output directory is not specified 

[v6r7p4]

*Core
FIX: Subprocess - avoid that watchdog kills the executor process before it returns itself

*Framework
BUGFIX: ProxuManagerClient - wrong time for caching proxies

*RSS
FIX: removed obsoleted methods

*DMS
NEW: FileCatalog - added findFilesByMetadataDetailed - provides detailed metadata for 
     selected files

[v6r7p3]

*DMS
FIX: FTSMonitorAgent - logging less verbose

*Transformation
FIX: TransformationAgent - use the new CS defaults locations
FIX: Proper agent initialization
NEW: TransformationPlaugin - in Broadcast plugin added file groupings by number of files, 
     make the TargetSE always defined, even if the SourceSE list contains it 

*ResourceStatus
FIX: Added the shifter's proxy to several agents

*RMS
FIX: RequestContainer - the execution order was not properly set for the single files 

*Framework:
BUGFIX: ProxyManagerClient - proxy time can not be shorter than what was requested

[v6r7p2]

*Core
FIX: dirac-configure - switch to use CS before checking proxy info

*Framework
NEW: dirac-sys-sendmail new command
NEW: SystemAdmininistratorCLI - added show host, uninstall, revert commands
NEW: SystemAdmininistratorHandler - added more info in getHostInfo()
NEW: SystemAdmininistratorHandler - added revertSoftware() interface

*Transformation
FIX: TransformationCleaningAgent - check the status of returned results

[v6r7p1]

*Core
FIX: Subprocess - finalize the Watchdog closing internal connections after a command execution
CHANGE: add timeout for py(shell,system)Call calls where appropriate
CHANGE: Shifter - use gProxyManager in a way that allows proxy caching

*Framework
NEW: ProxyManagerClient - allow to specify validity and caching time separately
FIX: ProxyDB - replace instead of delete+insert proxy in __storeVOMSProxy

*DMS
NEW: FTSMonitorAgent - made multithreaded for better efficiency
FIX: dirac-dms-add-file - allow LFN: prefix for lfn argument

*WMS
NEW: dirac-wms-job-get-output, dirac-wms-job-status - allow to retrieve output for a job group
FIX: TaskQueueDB - fixed selection SQL in __generateTQMatchSQL()
CHANGE: OptimizerExecutor - reduce diversity of MinorStatuses for failed executors

*Resources
FIX: CREAMComputingElement - remove temporary JDL right after the submission 

[v6r6p21]

*DMS
BUGFIX: TransformationCleaningAgent - use the right signature of cleanMetadataCatalogFiles() call

[v6r6p20]

*DMS
FIX: RegistrationTask - properly escaped error messages
BUGFIX: DirectoryMetadata - use getFileMetadataFields from FileMetadata in addMetadataField()
NEW: When there is a missing source error spotted during FTS transfer, file should be reset 
     and rescheduled again until maxAttempt (set to 100) is reached

*WMS
FIX: JobScheduling - fix the site group logic in case of Tier0

[v6r6p19]

*DMS
BUGFIX: All DMS agents  - set up agent name in the initialization

*Core
NEW: Subprocess - timeout wrapper for subprocess calls
BUGFIX: Time - proper interpreting of 0's instead of None
CHANGE: DISET - use cStringIO for ANY read that's longer than 16k (speed improvement) 
        + Less mem when writing data to the net
FIX: Os.py - protection against failed "df" command execution       
NEW: dirac-info prints lcg bindings versions
CHANGE: PlotBase - made a new style class 
NEW: Subprocess - added debug level log message

*Framework
NEW: SystemAdministratorIntegrator client for collecting info from several hosts
NEW: SystemAdministrator - added getHostInfo()
FIX: dirac-proxy-init - always check for errors in S_OK/ERROR returned structures
CHANGE: Do not accept VOMS proxies when uploading a proxy to the proxy manager

*Configuration
FIX: CE2CSAgent - get a fresh copy of the cs data before attempting to modify it, closes #1151
FIX: Do not create useless backups due to slaves connecting and disconnecting
FIX: Refresher - prevent retrying with 'Insane environment'

*Accounting
NEW: Accounting/Job - added validation of reported values to cope with the weird Yandex case
FIX: DBUtils - take into account invalid values, closes #949

*DMS
FIX: FTSSubmitAgent - file for some reason rejected from submission should stay in 'Waiting' in 
     TransferDB.Channel table
FIX: FTSRequest - fix in the log printout     
CHANGE: dirac-dms-add-file removed, dirac-dms-add-files renamed to dirac-dms-add-file
FIX: FileCatalogCLI - check the result of removeFile call
FIX: LcgFileCatalogClient - get rid of LHCb specific VO evaluation
NEW: New FileCatalogProxy service - a generalization of a deprecated LcgFileCatalog service
FIX: Restored StorageElementProxy functionality
CHANGE: dirac-dms-add-file - added printout
NEW: FileCatalog(Factory), StorageElement(Factory) - UseProxy flag moved to /Operations and /LocalSite sections

*RSS
NEW:  general reimplementation: 
      New DB schema using python definition of tables, having three big blocks: Site, Resource and Node.
      MySQLMonkey functionality almost fully covered by DB module, eventually will disappear.
      Services updated to use new database.
      Clients updated to use new database.
      Synchronizer updated to fill the new database. When helpers will be ready, it will need an update.
      One ElementInspectorAgent, configurable now is hardcoded.
      New Generic StateMachine using OOP.
      Commands and Policies simplified.
      ResourceStatus using internal cache, needs to be tested with real load.
      Fixes for the state machine
      Replaced Bad with Degraded status ( outside RSS ).
      Added "Access" to Read|Write|Check|Remove SE statuses wherever it applies.
      ResourceStatus returns by default "Active" instead of "Allowed" for CS calls.
      Caching parameters are defined in the CS
FIX: dirac-admin-allow/ban-se - allow a SE on Degraded ( Degraded->Active ) and ban a SE on Probing 
     ( Probing -> Banned ). In practice, Active and Degraded are "usable" states anyway.            
      
*WMS
FIX: OptimizerExecutor - failed optimizations will still update the job     
NEW: JobWrapper - added LFNUserPrefix VO specific Operations option used for building user LFNs
CHANGE: JobDB - do not interpret SystemConfig in the WMS/JobDB
CHANGE: JobDB - Use CPUTime JDL only, keep MaxCPUTime for backward compatibility
CHANGE: JobWrapper - use CPUTime job parameter instead of MaxCPUTime
CHANGE: JobAgent - use CEType option instead of CEUniqueID
FIX: JobWrapper - do not attempt to untar directories before having checked if they are tarfiles 
NEW: dirac-wms-job-status - get job statuses for jobs in a given job group
 
*SMS
FIX: StorageManagementDB - when removing unlinked replicas, take into account the case where a
     staging request had been submitted, but failed
      
*Resources    
NEW: glexecCE - add new possible locations of the glexec binary: OSG specific stuff and in last resort 
     looking in the PATH    
NEW: LcgFileCatalogClient - in removeReplica() get the needed PFN inside instead of providing it as an argument     
      
*TS      
CHANGE: Transformation types definition are moved to the Operations CS section

*Interfaces
FIX: Dirac.py - CS option Scratchdir was in LocalSite/LocalSite
FIX: Dirac.py - do not define default catalog, use FileCatalog utility instead

[v6r6p19]

*DMS
BUGFIX: All DMS agents  - set up agent name in the initialization

[v6r6p18]

*Transformation
CHANGE: /DIRAC/VOPolicy/OutputDataModule option moved to <Operations>/Transformations/OutputDataModule

*Resources
FIX: ComputingElement - properly check if the pilot proxy has VOMS before adding it to the payload 
     when updating it

*WMS
BUGFIX: JobSanity - fixed misspelled method call SetParam -> SetParameter

[v6r6p17]

*Transformation
BUGFIX: TransformationAgent - corrected  __getDataReplicasRM()

[v6r6p16]

*DMS
FIX: Agents - proper __init__ implementation with arguments passing to the super class
FIX: LcgFileCatalogClient - in removeReplica() reload PFN in case it has changed

[v6r6p15]

*Framework
BUGFIX: ErrorMessageMonitor - corrected updateFields call 

*DMS:
NEW: FTSMonitorAgent completely rewritten in a multithreaded way

*Transformation
FIX: InputDataAgent - proper instantiation of TransformationClient
CHANGE: Transformation - several log message promoted from info to notice level

[v6r6p14]

*Transformation
FIX: Correct instantiation of agents inside several scripts
CHANGE: TransformationCleaningAgent - added verbosity to logs
CHANGE: TransformationAgent - missingLFC to MissingInFC as it could be the DFC as well
FIX: TransformationAgent - return an entry for all LFNs in __getDataReplicasRM

*DMS
FIX: TransferAgent - fix exception reason in registerFiles()

[v6r6p13]

*DMS
CHANGE: TransferAgent - change RM call from getCatalogueReplicas to getActiveReplicas. 
        Lowering log printouts here and there

[v6r6p12]

*DMS
BUGFIX: RemovalTask - Replacing "'" by "" in error str set as attribute for a subRequest file. 
        Without that request cannot be updated when some nasty error occurs.

[v6r6p11]

*RMS:
BUGFIX: RequestClient - log string formatting

*DMS
BUGFIX: RemovalTask - handling for files not existing in the catalogue

*Transformation
FIX: TransformationManager - ignore files in NotProcessed status to get the % of processed files

*Interfaces
FIX: Fixes due to the recent changes in PromptUser utility

[v6r6p10]

*RMS
FIX: RequestDBMySQL - better escaping of queries 

*WMS
FIX: SiteDirector - get compatible platforms before checking Task Queues for a site

[v6r6p9]

*Core
FIX: Utilities/PromptUser.py - better user prompt

*Accounting
NEW: Add some validation to the job records because of weird data coming from YANDEX.ru

*DMS
BUGFIX: ReplicaManager - typo errStr -> infoStr in __replicate()
FIX: FTSRequest - fixed log message

*WMS
FIX: SiteDirector - use CSGlobals.getVO() call instead of explicit CS option

[v6r6p8]

*Transformation
BUGFIX: TransformationDB - typo in getTransformationFiles(): iterValues -> itervalues

[v6r6p7]

*Resources
FIX: StorageFactory - uncommented line that was preventing the status to be returned 
BUGFIX: CE remote scripts - should return status and not call exit()
BUGFIX: SSHComputingElement - wrong pilot ID reference

[v6r6p6]

*WMS
FIX: TaskQueueDB - in findOrphanJobs() retrieve orphaned jobs as list of ints instead of list of tuples
FIX: OptimizerExecutor - added import of datetime to cope with the old style optimizer parameters

*Transformation
FIX: TransformationAgent - fix finalization entering in an infinite loop
NEW: TransformationCLI - added resetProcessedFile command
FIX: TransformationCleaningAgent - treating the archiving delay 
FIX: TransformationDB - fix in getTransformationFiles() in case of empty file list

[v6r6p5]

*Transformation
FIX: TransformationAgent - type( transClient -> transfClient )
FIX: TransformationAgent - self._logInfo -> self.log.info
FIX: TransformationAgent - skip if no Unused files
FIX: TransformationAgent - Use CS option for replica cache lifetime
CHANGE: TransformationAgent - accept No new Unused files every [6] hours

[v6r6p4]

*DMS
FIX: TransferAgent - protection for files that can not be scheduled
BUGFIX: TransferDB - typo (instIDList - > idList ) fixed

*Transformation
BUGFIX: TransformationAgent - typo ( loginfo -> logInfo )

[v6r6p3]

FIX: merged in patch v6r5p14

*Core
BUGFIX: X509Chain - return the right structure in getCredentials() in case of failure
FIX: dirac-deploy-scripts.py - allow short scripts starting from "d"
FIX: dirac-deploy-scripts.py - added DCOMMANDS_PPID env variable in the script wrapper
FIX: ExecutorReactor - reduced error message dropping redundant Task ID 

*Interfaces
BUGFIX: Dirac.py - allow to pass LFN list to replicateFile()

*DMS
FIX: FileManager - extra check if all files are available in _findFiles()
BUGFIX: FileCatalogClientCLI - bug in DirectoryListing

[v6r6p2]

FIX: merged in patch v6r5p13

*WMS
FIX: SiteDirector - if no community set, look for DIRAC/VirtualOrganization setting

*Framework
FIX: SystemLoggingDB - LogLevel made VARCHAR in the MessageRepository table
FIX: Logging - several log messages are split in fixed and variable parts
FIX: SystemLoggingDB - in insertMessage() do not insert new records in auxiliary tables if they 
     are already there

[v6r6p1]

*Core:
CHANGE: PromptUser - changed log level of the printout to NOTICE
NEW: Base Client constructor arguments are passed to the RPCClient constructor

*DMS:
NEW: FTSRequest - added a prestage mechanism for source files
NEW: FileCatalogClientCLI - added -f switch to the size command to use raw faile tables 
     instead of storage usage tables
NEW: FileCatalog - added orphan directory repair tool
NEW: FIleCatalog - more counters to control the catalog sanity     

*WMS:
FIX: SandboxStoreClient - no more kwargs tricks
FIX: SandboxStoreClient returns sandbox file name in case of upload failure to allow failover
FIX: dirac-pilot - fixed VO_%s_SW_DIR env variable in case of OSG

*TS:
FIX: TransformationManagerHandler - avoid multiple Operations() instantiation in 
     getTransformationSummaryWeb()

[v6r6]

*Core
CHANGE: getDNForUsername helper migrated from Core.Security.CS to Registry helper
NEW: SiteSEMapping - new utilities getSitesGroupedByTierLevel(), getTier1WithAttachedTier2(),
     getTier1WithTier2
CHANGE: The DIRAC.Core.Security.CS is replaced by the Registry helper     
BUGFIX: dirac-install - properly parse += in .cfg files
FIX: Graphs.Utilities - allow two lines input in makeDataFromCVS()
FIX: Graphs - allow Graphs package usage if even matplotlib is not installed
NEW: dirac-compile-externals will retrieve the Externals compilation scripts from it's new location 
     in github (DIRACGrid/Externals)
NEW: Possibility to define a thread-global credentials for DISET connections (for web framework)
NEW: Logger - color output ( configurable )
NEW: dirac-admin-sort-cs-sites - to sort sites in the CS
CHANGE: MessageClient(Factor) - added msgClient attribute to messages
NEW: Core.Security.Properties - added JOB_MONITOR and USER_MANAGER properties

*Configuration
NEW: Registry - added getAllGroups() method

*Framework
NEW: SystemAdministratorClientCLI - possibility to define roothPath and lcgVersion when updating software

*Accounting
NEW: JobPlotter - added Normalized CPU plots to Job accounting
FIX: DBUtils - plots going to greater granularity

*DMS
NEW: FileCatalog - storage usage info stored in all the directories, not only those with files
NEW: FileCatalog - added utility to rebuild storage usage info from scratch
FIX: FileCatalog - addMetadataField() allow generic types, e.g. string
FIX: FileCatalog - path argument is normalized before usage in multiple methods
FIX: FileCatalog - new metadata for files(directories) should not be there before for directories(files)
NEW: FileCatalog - added method for rebuilding DirectoryUsage data from scratch 
NEW: FileCatalog - Use DirectoryUsage mechanism for both logical and physical storage
CHANGE: FileCatalog - forbid removing non-empty directories
BUGFIX: FileCatalogClientCLI - in do_ls() check properly the path existence
FIX: FileCatalogClientCLI - protection against non-existing getCatalogCounters method in the LFC client
FIX: DMS Agents - properly call superclass constructor with loadName argument
FIX: ReplicaManager - in removeFile() non-existent file is marked as failed
FIX: Make several classes pylint compliant: DataIntegrityHandler, DataLoggingHandler,
     FileCatalogHandler, StorageElementHandler, StorageElementProxyHandler, TransferDBMonitoringHandler
FIX: LogUploadAgent - remove the OSError exception in __replicate()
FIX: FileCatalogClientCLI - multiple check of proper command inputs,
     automatic completion of several commands with subcommands,
     automatic completion of file names
CHANGE: FileCatalogClientCLI - reformat the output of size command 
FIX: dirac-admin-ban-se - allow to go over all options read/write/check for each SE      
NEW: StrategyHandler - new implementation to speed up file scheduling + better error reporting
NEW: LcgFileCatalogProxy - moved from from LHCbDirac to DIRAC
FIX: ReplicaManager - removed usage of obsolete "/Resources/StorageElements/BannedTarget" 
CHANGE: removed StorageUsageClient.py
CHANGE: removed obsoleted ProcessingDBAgent.py

*WMS
CHANGE: RunNumber job parameter was removed from all the relevant places ( JDL, JobDB, etc )
NEW: dirac-pilot - add environment setting for SSH and BOINC CEs
NEW: WMSAdministrator - get output for non-grid CEs if not yet in the DB
NEW: JobAgent - job publishes BOINC parameters if any
CHANGE: Get rid of LHCbPlatform everywhere except TaskQueueDB
FIX: SiteDirector - provide list of sites to the Matcher in the initial query
FIX: SiteDirector - present a list of all groups of a community to match TQs
CHANGE: dirac-boinc-pilot dropped
CHANGE: TaskQueueDirector does not depend on /LocalSite section any more
CHANGE: reduced default delays for JobCleaningAgent
CHANGE: limit the number of jobs received by JobCleaningAgent
CHANGE: JobDB - use insertFields instead of _insert
CHANGE: Matcher, TaskQueueDB - switch to use Platform rather than LHCbPlatform retaining LHCbPlatform compatibility
BUGFIX: Matcher - proper reporting pilot site and CE
CHANGE: JobManager - improved job Killing/Deleting logic
CHANGE: dirac-pilot - treat the OSG case when jobs on the same WN all run in the same directory
NEW: JobWrapper - added more status reports on different failures
FIX: PilotStatusAgent - use getPilotProxyFromDIRACGroup() instead of getPilotProxyFromVOMSGroup()
CHANGE: JobMonitoringHandler - add cutDate and condDict parameters to getJobGroup()
NEW: JobMonitoringHandler - check access rights with JobPolicy when accessing job info from the web
NEW: JobManager,JobWrapper - report to accounting jobs in Rescheduled final state if rescheduling is successful
FIX: WMSAdministrator, SiteDirector - store only non-empty pilot output to the PilotDB
NEW: added killPilot() to the WMSAdministrator interface, DiracAdmin and dirac-admin-kill-pilot command
NEW: TimeLeft - renormalize time left using DIRAC Normalization if available
FIX: JobManager - reconnect to the OptimizationMind in background if not yet connected
CHANGE: JobManifest - use Operations helper
NEW: JobCleaningAgent - delete logging records from JobLoggingDB when deleting jobs

*RMS
FIX: RequestDBFile - better exception handling in case no JobID supplied
FIX: RequestManagerHandler - make it pylint compliant
NEW: RequestProxyHandler - is forwarding requests from voboxes to central RequestManager. 
     If central RequestManager is down, requests are dumped into file cache and a separate thread 
     running in background is trying to push them into the central. 
CHANGE: Major revision of the code      
CHANGE: RequestDB - added index on SubRequestID in the Files table
CHANGE: RequestClient - readRequestForJobs updated to the new RequetsClient structure

*RSS
NEW: CS.py - Space Tokens were hardcoded, now are obtained after scanning the StorageElements.

*Resources
FIX: SSHComputingElement - enabled multiple hosts in one queue, more debugging
CHANGE: SSHXXX Computing Elements - define SSH class once in the SSHComputingElement
NEW: SSHComputingElement - added option to define private key location
CHANGE: Get rid of legacy methods in ComputingElement
NEW: enable definition of ChecksumType per SE
NEW: SSHBatch, SSHCondor Computing Elements
NEW: SSHxxx Computing Elements - using remote control scripts to better capture remote command errors
CHANGE: put common functionality into SSHComputingElement base class for all SSHxxx CEs
NEW: added killJob() method tp all the CEs
NEW: FileCatalog - take the catalog information info from /Operations CS section, if defined there, 
     to allow specifications per VO 

*Interfaces
CHANGE: Removed Script.initialize() from the API initialization
CHANGE: Some general API polishing
FIX: Dirac.py - when running in mode="local" any directory in the ISB would not get untarred, 
     contrary to what is done in the JobWrapper

*TS
BUGFIX: TaskManager - bug fixed in treating tasks with input data
FIX: TransformationCleaningAgent - properly call superclass constructor with loadName argument
NEW: TransformationCleaningAgent - added _addExtraDirectories() method to extend the list of
     directories to clean in a subclass if needed
CHANGE: TransformationCleaningAgent - removed usage of StorageUsageClient     
NEW: TransformationAgent is multithreaded now ( implementation moved from LHCbDIRAC )
NEW: added unit tests
NEW: InputDataAgent - possibility to refresh only data registered in the last predefined period of time 
NEW: TransformationAgent(Client) - management of derived transformations and more ported from LHCbDIRAC
BUGFIX: TransformationDB - wrong SQL statement generation in setFileStatusForTransformation()

[v6r5p14]

*Core
NEW: Utilities - added Backports utility

*WMS
FIX: Use /Operations/JobScheduling section consistently, drop /Operations/Matching section
NEW: Allow VO specific share correction plugins from extensions
FIX: Executors - several fixes

[v6r5p13]

*WMS
FIX: Executors - VOPlugin will properly send and receive the params
NEW: Correctors can be defined in an extension
FIX: Correctors - Properly retrieve info from the CS using the ops helper

[v6r5p12]

FIX: merged in patch v6r4p34

[v6r5p11]

FIX: merged in patch v6r4p33

*Core
FIX: MySQL - added offset argument to buildConditions()

[v6r5p10]

FIX: merged in patch v6r4p32

[v6r5p9]

FIX: merged in patch v6r4p30

[v6r5p8]

FIX: merged in patch v6r4p29

[v6r5p7]

FIX: merged in patch v6r4p28

[v6r5p6]

FIX: merged in patch v6r4p27

*Transformation
BUGFIX: TransformationDB - StringType must be imported before it can be used

*RSS
NEW: CS.py - Space Tokens were hardcoded, now are obtained after scanning the StorageElements.

[v6r5p5]

FIX: merged in patch v6r4p26

[v6r5p4]

FIX: merged in patch v6r4p25

[v6r5p3]

*Transformation
FIX: merged in patch v6r4p24

[v6r5p2]

*Web
NEW: includes DIRACWeb tag web2012092101

[v6r5p1]

*Core
BUGFIX: ExecutorMindHandler - return S_OK() in the initializeHandler
FIX: OptimizationMindHandler - if the manifest is not dirty it will not be updated by the Mind

*Configuration
NEW: Resources helper - added getCompatiblePlatform(), getDIRACPlatform() methods

*Resources
FIX: SSHComputingElement - add -q option to ssh command to avoid banners in the output
FIX: BOINCComputingElement - removed debugging printout
FIX: ComputingElement - use Platform CS option which will be converted to LHCbPlatform for legacy compatibility

*DMS
FIX: RequestAgentBase - lowering loglevel from ALWAYS to INFO to avoid flooding SystemLogging

*WMS:
FIX: SiteDirector - provide CE platform parameter when interrogating the TQ
FIX: GridPilotDirector - publish pilot OwnerGroup rather than VOMS role
FIX: WMSUtilities - add new error string into the parsing of the job output retrieval

[v6r5]

NEW: Executor framework

*Core
NEW: MySQL.py - added Test case for Time.dateTime time stamps
NEW: MySQL.py - insertFields and updateFields can get values via Lists or Dicts
NEW: DataIntegrityDB - use the new methods from MySQL and add test cases
NEW: DataIntegrityHandler - check connection to DB and create tables (or update their schema)
NEW: DataLoggingDB - use the new methods from MySQL and add test cases
NEW: DataLoggingHandler - check connection to DB and create tables (or update their schema)
FIX: ProcessPool - killing stuck workers after timeout
CHANGE: DB will throw a RuntimeException instead of a sys.exit in case it can't contact the DB
CHANGE: Several improvements on DISET
CHANGE: Fixed all DOS endings to UNIX
CHANGE: Agents, Services and Executors know how to react to CSSection/Module and react accordingly
NEW: install tools are updated to deal with executors
FIX: dirac-install - add -T/--Timeout option to define timeout for distribution downloads
NEW: dirac-install - added possibility of defining dirac-install's global defaults by command line switch
BUGFIX: avoid PathFinder.getServiceURL and use Client class ( DataLoggingClient,LfcFileCatalogProxyClient ) 
FIX: MySQL - added TIMESTAMPADD and TIMESTAMPDIFF to special values not to be scaped by MySQL
NEW: ObjectLoader utility
CHANGE: dirac-distribution - added global defaults flag and changed the flag to -M or --defaultsURL
FIX: Convert to string before trying to escape value in MySQL
NEW: DISET Services - added PacketTimeout option
NEW: SystemLoggingDB - updated to use the renewed MySQL interface and SQL schema
NEW: Added support for multiple entries in /Registry/DefaultGroup, for multi-VO installations
CHANGE: Component installation procedure updated to cope with components inheriting Modules
CHANGE: InstallTools - use dirac- command in runit run scripts
FIX: X509Chain - avoid a return of error when the group is not valid
FIX: MySQL - reduce verbosity of log messages when high level methods are used
CHANGE: Several DB classes have been updated to use the MySQL buildCondition method
NEW: MySQL - provide support for greater and smaller arguments to all MySQL high level methods
FIX: Service.py - check all return values from all initializers

*Configuration
CHANGE: By default return option and section lists ordered as in the CS
NEW: ConfigurationClient - added function to refresh remote configuration

*Framework
FIX: Registry.findDefaultGroup will never return False
CHANGE: ProxyManager does not accept proxies without explicit group
CHANGE: SystemAdministratorHandler - force refreshing the configuration after new component setup

*RSS
CHANGE: removed code execution from __init__
CHANGE: removed unused methods
NEW: Log all policy results 

*Resources
NEW: updated SSHComputingElement which allows multiple job submission
FIX: SGETimeLeft - better parsing of the batch system commands output
FIX: InProcessComputingElement - when starting a new job discard renewal of the previous proxy
NEW: BOINCComputingElement - new CE client to work with the BOINC desktop grid infrastructure 

*WMS
CHANGE: WMS Optimizers are now executors
CHANGE: SandboxStoreClient can directly access the DB if available
CHANGE: Moved JobDescription and improved into JobManifest
FIX: typo in JobLoggingDB
NEW: JobState/CachedJobState allow access to the Job via DB/JobStateSync Service automatically
BUGFIX: DownloadInputData - when not enough disk space, message was using "buffer" while it should be using "data"
FIX: the sandboxmetadataDB explosion when using the sandboxclient without direct access to the DB
NEW: Added support for reset/reschedule in the OptimizationMind
CHANGE: Whenever a DB is not properly initialized it will raise a catchable RuntimeError exception 
        instead of silently returning
FIX: InputDataResolution - just quick mod for easier extensibility, plus removed some LHCb specific stuff
NEW: allow jobids in a file in dirac-wms-job-get-output
NEW: JobManager - zfill in %n parameter substitution to allow alphabetical sorting
NEW: Directors - added checking of the TaskQueue limits when getting eligible queues
CHANGE: Natcher - refactor to simpify the logic, introduced Limiter class
CHANGE: Treat MaxCPUTime and CPUTime the same way in the JDL to avoid confusion
NEW: SiteDirector - added options PilotScript, MaxPilotsToSubmit, MaxJobsInFillMode
BUGFIX: StalledJobAgent - use cpuNormalization as float, not string 
FIX: Don't kill an executor if a task has been taken out from it
NEW: dirac-boinc-pilot - pilot script to be used on the BOINC volunteer nodes
FIX: SiteDirector - better handling of tokens and filling mode 
NEW: Generic pilot identities are automatically selected by the TQD and the SiteDirector 
     if not explicitly defined in /Pilot/GenericDN and GenericGroup
NEW: Generic pilot groups can have a VO that will be taken into account when selecting generic 
     credentials to submit pilots
NEW: Generic pilots that belong to a VO can only match jobs from that VO
NEW: StalledJobAgent - added rescheduling of jobs stuck in Matched or Rescheduled status
BUGFIX: StalledJobAgent - default startTime and endTime to "now", avoid None value
NEW: JobAgent - stop after N failed matching attempts (nothing to do), use StopAfterFailedMatches option
CHANGE: JobAgent - provide resource description as a dictionary to avoid extra JDL parsing by the Matcher
CHANGE: Matcher - report pilot info once instead of sending it several times from the job
CHANGE: Matcher - set the job site instead of making a separate call to JobStateUpdate
NEW: Matcher - added Matches done and matches OK statistics
NEW: TaskQueue - don't delete fresh task queues. Wait 5 minutes to do so.
CHANGE: Disabled TQs can also be matched, if no jobs are there, a retry will be triggered

*Transformation
FIX: TransformationAgent - a small improvement: now can pick the prods status to handle from the CS, 
     plus few minor corrections (e.g. logger messages)
FIX: TransformationCLI - take into accout possible failures in resetFile command     

*Accounting
NEW: AccountingDB - added retrieving RAW records for internal stuff
FIX: AccountingDB - fixed some logic for readonly cases
CHANGE: Added new simpler and faster bucket insertion mechanism
NEW: Added more info when rebucketing
FIX: Calculate the rebucket ETA using remaining records to be processed instead of the total records to be processed
FIX: Plots with no data still carry the plot name

*DMS
NEW: SRM2Storage - added retry in the gfal calls
NEW: added new FTSCleaningAgent cleaning up TransferDB tables
FIX: DataLoggingClient and DataLoggingDB - tests moved to separate files
CHANGE: request agents cleanup

*RMS
CHANGE: Stop using RequestAgentMixIn in the request agents

[v6r4p34]

*DMS
BUGFIX: FileCatalogCLI - fixed wrong indentation
CHANGE: RegistrationTask - removed some LHCb specific defaults

[v6r4p33]

*DMS
CHANGE: FTSRequest - be more verbose if something is wrong with file

[v6r4p32]

*WMS
FIX: StalledJobAgent - avoid exceptions in the stalled job accounting reporting

*DMS
NEW: FTSMonitorAgent - handling of expired FTS jobs 

*Interfaces
CHANGE: Dirac.py - attempt to retrieve output sandbox also for Completed jobs in retrieveRepositorySandboxes()

[v6r4p30]

*Core
BUGFIX: dirac-admin-bdii-ce-voview - proper check of the result structure

*Interfaces
FIX: Dirac.py, Job.py - allow to pass environment variables with special characters

*DMS
NEW: FileCatalogCLI - possibility to sort output in the ls command

*WMS:
FIX: JobWrapper - interpret environment variables with special characters 

[v6r4p29]

*RMS
BUGFIX: RequestDBMySQL - wrong indentation in __updateSubRequestFiles()

[v6r4p28]

*Interfaces
CHANGE: Dirac.py, DiracAdmin.py - remove explicit timeout on RPC client instantiation

*RSS
FIX: CS.py - fix for updated CS location (backward compatible)

*DMS
BUGFIX: StrategyHandler - bug fixed determineReplicationTree()
FIX: FTSRequest - add checksum string to SURLs file before submitting an FTS job

*WMS
FIX: JobWrapper - protection for double quotes in JobName
CHANGE: SiteDirector - switched some logging messages from verbose to info level

*RMS
NEW: Request(Client,DBMySQL,Manager) - added readRequestsForJobs() method

[v6r4p27]

*DMS
FIX: SRM2Storage - removed hack for EOS (fixed server-side)

*Transformation
CHANGE: TransformationClient - limit to 100 the number of transformations in getTransformations()
NEW: TransformationAgent - define the transformations type to use in the configuration

*Interfaces
FIX: Job.py -  fix for empty environmentDict (setExecutionEnv)

[v6r4p26]

*Transformation
BUGFIX: TransformationClient - fixed calling sequence in rpcClient.getTransformationTasks()
NEW: TransformationClient - added log messages in verbose level.

[v6r4p25]

*DMS
BUGFIX: StrategyHandler - sanity check for wrong replication tree 

[v6r4p24]

*Core
NEW: MySQL - add 'offset' argument to the buildCondition()

*Transformation
FIX: TransformationAgent - randomize the LFNs for removal/replication case when large number of those
CHANGE: TransformationClient(DB,Manager) - get transformation files in smaller chunks to
        improve performance
FIX: TransformationAgent(DB) - do not return redundant LFNs in getTransformationFiles()    

[v6r4p23]

*Web
NEW: includes DIRACWeb tag web2012092101

[v6r4p22]

*DMS
FIX: SRM2Storage - fix the problem with the CERN-EOS storage 

[v6r4p21]

*Core
BUGFIX: SGETimeLeft - take into account dd:hh:mm:ss format of the cpu consumed

[v6r4p20]

*WMS
BUGFIX: PilotDirector, GridPilotDirector - make sure that at least 1 pilot is to be submitted
BUGFIX: GridPilotDirector - bug on how pilots are counted when there is an error in the submit loop.
BUGFIX: dirac-pilot - proper install script installation on OSG sites

[v6r4p19]

*RMS
FIX: RequestDBMySQL - optimized request selection query 

[v6r4p18]

*Configuration
BUGFIX: CE2CSAgent.py - the default value must be set outside the loop

*DMS
NEW: dirac-dms-create-replication-request
BUGFIX: dirac-dms-fts-submit, dirac-dms-fts-monitor - print out error messages

*Resources
BUGFIX: TorqueComputingElement.py, plus add UserName for shared Queues

*WMS
BUGFIX: JobManagerHandler - default value for pStart (to avoid Exception)

[v6r4p17]

*Core
FIX: dirac-configure - setup was not updated in dirac.cfg even with -F option
FIX: RequestHandler - added fix for Missing ConnectionError

*DMS
FIX: dirac-dms-clean-directory - command fails with `KeyError: 'Replicas'`.

*WMS
FIX: SiteDirector - adapt to the new method in the Matcher getMatchingTaskQueue 
FIX: SiteDirector - added all SubmitPools to TQ requests

[v6r4p16]

*Core:
FIX: dirac-install - bashrc/cshrc were wrongly created when using versionsDir

*Accounting
CHANGE: Added new simpler and faster bucket insertion mechanism
NEW: Added more info when rebucketing

*WMS
CHANGE: Matcher - refactored to take into account job limits when providing info to directors
NEW: JoAgent - reports SubmitPool parameter if applicable
FIX: Matcher - bad codition if invalid result

[v6r4p15]

*WMS
FIX: gLitePilotDirector - fix the name of the MyProxy server to avoid crasehs of the gLite WMS

*Transformation
FIX: TaskManager - when the file is on many SEs, wrong results were generated

[v6r4p13]

*DMS
FIX: dirac-admin-allow-se - added missing interpreter line

[v6r4p12]

*DMS
CHANGE: RemovalTask - for DataManager shifter change creds after failure of removal with her/his proxy.

*RSS
NEW: Added RssConfiguration class
FIX: ResourceManagementClient  - Fixed wrong method name

[v6r4p11]

*Core
FIX: GGUSTicketsClient - GGUS SOAP URL updated

*DMS
BUGFIX: ReplicaManager - wrong for loop

*RequestManagement
BUGFIX: RequestClient - bug fix in finalizeRequest()

*Transformation
FIX: TaskManager - fix for correctly setting the sites (as list)

[v6r4p10]

*RequestManagement
BUGFIX: RequestContainer - in addSubrequest() function

*Resources
BUGFIX: SRM2Storage - in checksum type evaluation

*ResourceStatusSystem
BUGFIX: InfoGetter - wrong import statement

*WMS
BUGFIX: SandboxMetadataDB - __init__() can not return a value

[v6r4p9]

*DMS
CHANGE: FailoverTransfer - ensure the correct execution order of the subrequests

[v6r4p8]

Bring in fixes from v6r3p17

*Core:
FIX: Don't have the __init__ return True for all DBs
NEW: Added more protection for exceptions thrown in callbacks for the ProcessPool
FIX: Operations will now look in 'Defaults' instead of 'Default'

*DataManagement:
FIX: Put more protection in StrategyHandler for neither channels  not throughput read out of TransferDB
FIX: No JobIDs supplied in getRequestForJobs function for RequestDBMySQL taken into account
FIX: Fix on getRequestStatus
CHANGE: RequestClient proper use of getRequestStatus in finalizeRequest
CHANGE: Refactored RequestDBFile

[v6r4p7]

*WorkloadManagement
FIX: SandboxMetadataDB won't explode DIRAC when there's no access to the DB 
CHANGE: Whenever a DB fails to initialize it raises a catchable exception instead of just returning silently

*DataManagement
CHANGE: Added Lost and Unavailable to the file metadata

[v6r4p6]

Bring fixes from v6r4p6

[v6r4p5]

*Configuration
NEW: Added function to generate Operations CS paths

*Core
FIX: Added proper ProcessPool checks and finalisation

*DataManagement
FIX: don't set Files.Status to Failed for non-existign files, failover transfers won't go
FIX: remove classmethods here and there to unblock requestHolder
CHANGE: RAB, TA: change task timeout: 180 and 600 (was 600 and 900 respectively)
FIX: sorting replication tree by Ancestor, not hopAncestorgit add DataManagementSystem/Agent/TransferAgent.py
NEW: TA: add finalize
CHANGE: TransferAgent: add AcceptableFailedFiles to StrategyHandler to ban FTS channel from scheduling
FIX: if there is no failed files, put an empty dict


*RSS
FIX: RSS is setting Allowed but the StorageElement checks for Active

*Workflows
FIX: Part of WorfklowTask rewritten to fix some issues and allow 'ANY' as site

*Transformation
FIX: Wrong calls to TCA::cleanMetadataCatalogFiles

[v6r4p4]

*Core
FIX: Platform.py - check if Popen.terminate is available (only from 2.6)

[v6r4p3]

*Core
FIX: ProcessPool with watchdog and timeouts - applied in v6r3 first

[v6r4p2]

*StorageManagement
BUGFIX: StorageElement - staging is a Read operation and should be allowed as such

*WMS
BUGFIX: InProcessComputingElement, JobAgent - proper return status code from the job wrapper

*Core
FIX: Platform - manage properly the case of exception in the ldconfig execution

[v6r4p1]

*DMS
FIX: TransferDB.getChannelObservedThroughput - the channelDict was created in a wrong way

*RSS
FIX: ResourceStatus was not returning Allowed by default

[v6r4]

*Core
FIX: dirac-install-db.py: addDatabaseOptionsToCS has added a new keyed argument
NEW: SGETimeLeft.py: Support for SGE backend
FIX: If several extensions are installed, merge ConfigTemplate.cfg
NEW: Service framework - added monitoring of file descriptors open
NEW: Service framework - Reduced handshake timeout to prevent stuck threads
NEW: MySQL class with new high level methods - buildCondition,insertFields,updateFields
     deleteEntries, getFields, getCounters, getDistinctAttributeValues
FIX: ProcessPool - fixes in the locking mechanism with LockRing, stopping workers when the
     parent process is finished     
FIX: Added more locks to the LockRing
NEW: The installation tools are updated to install components by name with the components module specified as an option

*DMS
FIX: TransferDB.py - speed up the Throughput determination
NEW: dirac-dms-add-files: script similar to dirac-dms-remove-files, 
     allows for 1 file specification on the command line, using the usual dirac-dms-add-file options, 
     but also can take a text file in input to upload a bunch of files. Exit code is 0 only if all 
     was fine and is different for every error found. 
NEW: StorageElementProxy- support for data downloading with http protocol from arbitrary storage, 
     needed for the web data download
BUGFIX: FileCatalogCLI - replicate operation does a proper replica registration ( closes #5 )     
FIX: ReplicaManager - __cleanDirectory now working and thus dirac-dms-clean-directory

*WMS
NEW: CPU normalization script to run a quick test in the pilot, used by the JobWrapper
     to report the CPU consumption to the accounting
FIX: StalledJobAgent - StalledTimeHours and FailedTimeHours are read each cycle, refer to the 
     Watchdog heartBeat period (should be renamed); add NormCPUTime to Accounting record
NEW: SiteDirector - support for the operation per VO in multi-VO installations
FIX: StalledJobAgent - get ProcessingType from JDL if defined
BUGFIX: dirac-wms-job-peek - missing printout in the command
NEW: SiteDirector - take into account the number of already waiting pilots when evaluating the number of pilots to submit
FIX: properly report CPU usage when the Watchdog kill the payload.

*RSS
BUGFIX: Result in ClientCache table is a varchar, but the method was getting a datetime
NEW: CacheFeederAgent - VOBOX and SpaceTokenOccupancy commands added (ported from LHCbDIRAC)
CHANGE: RSS components get operational parameters from the Operations handler

*DataManagement
FIX: if there is no failed files, put an empty dict

*Transformation
FIX: Wrong calls to TCA::cleanMetadataCatalogFiles

[v6r3p19]

*WMS
FIX: gLitePilotDirector - fix the name of the MyProxy server to avoid crashes of the gLite WMS

[v6r3p18]

*Resources
BUGFIX: SRM2Storage - in checksum type evaluation

[v6r3p17]

*DataManagement
FIX: Fixes issues #783 and #781. Bugs in ReplicaManager removePhisicalReplica and getFilesFromDirectory
FIX: Return S_ERROR if missing jobid arguments
NEW: Checksum can be verified during FTS and SRM2Storage 

[v6r3p16]

*DataManagement
FIX: better monitoring of FTS channels 
FIX: Handle properly None value for channels and bandwidths

*Core
FIX: Properly calculate the release notes if there are newer releases in the release.notes file

[v6r3p15]

*DataManagement
FIX: if there is no failed files, put an empty dict

*Transformation
FIX: Wrong calls to TCA::cleanMetadataCatalogFiles


[v6r3p14]

* Core

BUGFIX: ProcessPool.py: clean processing and finalisation
BUGFIX: Pfn.py: don't check for 'FileName' in pfnDict

* DMS

NEW: dirac-dms-show-fts-status.py: script showing last hour history for FTS channels
NEW: TransferDBMonitoringHandler.py: new function exporting FST channel queues
BUGFIX: TransferAgent.py,RemovalAgent.py,RegistrationAgent.py - unlinking of temp proxy files, corection of values sent to gMonitor
BUGFIX: StrategyHandler - new config option 'AcceptableFailedFiles' to unblock scheduling for channels if problematic transfers occured for few files
NEW: TransferAgent,RemovalAgent,RegistrationAgent - new confing options for setting timeouts for tasks and ProcessPool finalisation
BUGFIX: ReplicaManager.py - reverse sort of LFNs when deleting files and directories to avoid blocks
NEW: moved StrategyHandler class def to separate file under DMS/private

* TMS

FIX: TransformationCleaningAgent.py: some refactoring, new way of disabling/enabline execution by 'EnableFlag' config option

[v6r3p13]

*Core
FIX: Added proper ProcessPool checks and finalisation

*DataManagement
FIX: don't set Files.Status to Failed for non-existign files, failover transfers won't go
FIX: remove classmethods here and there to unblock requestHolder
CHANGE: RAB, TA: change task timeout: 180 and 600 (was 600 and 900 respectively)
FIX: sorting replication tree by Ancestor, not hopAncestorgit add DataManagementSystem/Agent/TransferAgent.py
NEW: TA: add finalize
CHANGE: TransferAgent: add AcceptableFailedFiles to StrategyHandler to ban FTS channel from scheduling

[v6r3p12]

*Core
FIX: Platform.py - check if Popen.terminate is available (only from 2.6)

[v6r3p11]

*Core
FIX: ProcessPool with watchdog and timeouts

[v6r3p10]

*StorageManagement
BUGFIX: StorageElement - staging is a Read operation and should be allowed as such

*WMS
BUGFIX: InProcessComputingElement, JobAgent - proper return status code from the job wrapper

*Core
FIX: Platform - manage properly the case of exception in the ldconfig execution

[v6r3p9]

*DMS
FIX: TransferDB.getChannelObservedThroughput - the channelDict was created in a wrong way

[v6r3p8]

*Web
CHANGE: return back to the release web2012041601

[v6r3p7]

*Transformation
FIX: TransformationCleaningAgent - protection from deleting requests with jobID 0 

[v6r3p6]

*Core
FIX: dirac-install-db - proper key argument (follow change in InstallTools)
FIX: ProcessPool - release all locks every time WorkignProcess.run is executed, more fixes to come
FIX: dirac-configure - for Multi-Community installations, all vomsdir/vomses files are now created

*WMS
NEW: SiteDirector - add pilot option with CE name to allow matching of SAM jobs.
BUGFIX: dirac-pilot - SGE batch ID was overwriting the CREAM ID
FIX: PilotDirector - protect the CS master if there are at least 3 slaves
NEW: Watchdog - set LocalJobID in the SGE case

[v6r3p5]

*Core:
BUGFIX: ProcessPool - bug making TaskAgents hang after max cycles
BUGFIX: Graphs - proper handling plots with data containing empty string labels
FIX: GateWay - transfers were using an old API
FIX: GateWay - properly calculate the gateway URL
BUGFIX: Utilities/Pfn.py - bug in pfnunparse() when concatenating Path and FileName

*Accounting
NEW: ReportGenerator - make AccountingDB readonly
FIX: DataCache - set daemon the datacache thread
BUGFIX: BasePlotter - proper handling of the Petabyte scale data

*DMS:
BUGFIX: TransferAgent, RegistrationTask - typos 

[v6r3p4]

*DMS:
BUGFIX: TransferAgent - wrong value for failback in TA:execute

[v6r3p3]

*Configuration
BUGFIX: Operations helper - typo

*DMS:
FIX: TransferAgent - change the way of redirecting request to task

[v6r3p2]

*DMS
FIX: FTSRequest - updating metadata for accouting when finalizing FTS requests

*Core
FIX: DIRAC/__init__.py - default version is set to v6r3

[v6r3p1]

*WMS
CHANGE: Use ResourcesStatus and Resources helpers in the InputDataAgent logic

*Configuration
NEW: added getStorageElementOptions in Resources helper

*DMS
FIX: resourceStatus object created in TransferAgent instead of StrategyHandler

[v6r3]

*Core
NEW: Added protections due to the process pool usage in the locking logic

*Resources
FIX: LcgFileCatalogClient - reduce the number of retries: LFC_CONRETRY = 5 to 
     avoid combined catalog to be stuck on a faulty LFC server
     
*RSS
BUGFIX: ResourceStatus - reworked helper to keep DB connections     

*DMS
BUGFIX: ReplicaManager::CatalogBase::_callFileCatalogFcnSingleFile() - wrong argument

*RequestManagement
FIX: TaskAgents - set timeOut for task to 10 min (15 min)
NEW: TaskAgents - fill in Error fields in case of failing operations

*Interfaces
BUGFIX: dirac-wms-select-jobs - wrong use of the Dirac API

[v6r2p9]

*Core
FIX: dirac-configure - make use of getSEsForSite() method to determine LocalSEs

*WMS
NEW: DownloadInputData,InputDataByProtocol - check Files on Tape SEs are on Disk cache 
     before Download or getturl calls from Wrapper
CHANGE: Matcher - add Stalled to "Running" Jobs when JobLimits are applied   
CHANGE: JobDB - allow to specify required platform as Platform JDL parameter,
        the specified platform is taken into account even without /Resources/Computing/OSCompatibility section

*DMS
CHANGE: dirac-admin-allow(ban)-se - removed lhcb-grid email account by default, 
        and added switch to avoid sending email
FIX: TaskAgents - fix for non-existing files
FIX: change verbosity in failoverReplication 
FIX: FileCatalog - remove properly metadata indices 
BUGFIX: FileManagerBase - bugfix in the descendants evaluation logic  
FIX: TransferAgent and TransferTask - update Files.Status to Failed when ReplicaManager.replicateAndRegister 
     will fail completely; when no replica is available at all.

*Core
FIX: dirac-pilot - default lcg bindings version set to 2012-02-20

[v6r2p8]

*DMS:
CHANGE: TransferAgent - fallback to task execution if replication tree is not found

[v6r2p7]

*WMS
BUGFIX: SiteDirector - wrong CS option use: BundleProxy -> HttpProxy
FIX: SiteDirector - use short lines in compressed/encoded files in the executable
     python script

[v6r2p6]

*DataManagement
FIX: Bad logic in StrategyHandler:MinimiseTotalWait

*Core
CHANGE: updated GGUS web portal URL

*RSS
BUGFIX: meta key cannot be reused, it is popped from dictionary

*Framework
FIX: The Gateway service does not have a handler
NEW: ConfingTemplate entry for Gateway
FIX: distribution notes allow for word wrap

*WorkloadManagement
FIX: avoid unnecessary call if no LFN is left in one of the SEs
FIX: When Uploading job outputs, try first Local SEs, if any


[v6r2p5]

*RSS
BUGFIX: several minor bug fixes

*RequestManagement
BUGFIX: RequestDBMySQL - removed unnecessary request type check

*DMS
BUGFIX: FileCatalogClienctCLI - wrong evaluation of the operation in the find command
NEW: FileCatalog - added possibility to remove specified metadata for a given path 
BUGFIX: ReplicaManager - wrong operation order causing failure of UploadLogFile module

*Core
NEW: dirac-install - generate cshrc DIRAC environment setting file for the (t)csh 

*Interfaces
CHANGE: Job - added InputData to each element in the ParametricInputData

*WMS
CHANGE: dirac-jobexec - pass ParametericInputData to the workflow as a semicolon separated string

[v6r2p4]

*WMS
BUGFIX: StalledJobAgent - protection against jobs with no PilotReference in their parameters
BUGFIX: WMSAdministratorHandler - wrong argument type specification for getPilotInfo method

*StorageManagement
BUGFIX: RequestFinalizationAgent - no method existence check when calling RPC method

[v6r2p3]

*WMS
CHANGE: Matcher - fixed the credentials check in requestJob() to simplify it

*ConfigurationSystem
CHANGE: Operations helper - fix that allow no VO to be defined for components that do not need it

*Core
BUGFIX: InstallTools - when applying runsvctrl to a list of components make sure that the config server is treated first and the sysadmin service - last
        
[v6r2p2]

*WMS
BUGFIX: Matcher - restored logic for checking private pilot asking for a given DN for belonging to the same group with JOB_SHARING property.

[v6r2p1]

*RequestManagementSystem
BUGFIX: RequestCleaningAgent - missing import of the "second" interval definition 

[v6r2]

*General
FIX: replaced use of exec() python statement in favor of object method execution

*Accounting
CHANGE: Accounting 'byte' units are in powers of 1000 instead of powers of 1024 (closes #457)

*Core
CHANGE: Pfn.py - pfnparse function rewritten for speed up and mem usage, unit test case added
FIX: DISET Clients are now thread-safe. Same clients used twice in different threads was not 
closing the previous connection
NEW: reduce wait times in DISET protocol machinery to improve performance    
NEW: dirac-fix-mysql-script command to fix the mysql start-up script for the given installation
FIX: TransferClient closes connections properly
FIX: DISET Clients are now thread-safe. Same client used twice in different threads will not close the previous connection
CHANGE: Beautification and reduce wait times to improve performance
NEW: ProcessPool - added functionality to kill all children processes properly when destroying ProcessPool objects
NEW: CS Helper for LocalSite section, with gridEnv method
NEW: Grid module will use Local.gridEnv if nothing passed in the arguments
CHANGE: Add deprecated sections in the CS Operations helper to ease the transition
FIX: dirac-install - execute dirac-fix-mysql-script, if available, to fix the mysql.server startup script
FIX: dirac-distribution - Changed obsoleted tar.list file URL
FIX: typo in dirac-admin-add-host in case of error
CHANGE: dirac-admin-allow(ban)-se - use diracAdmin.sendMail() instead of NotificationClient.sendMail()

*Framework
BUGFIX: UserProfileDB - no more use of "type" variable as it is a reserved keyword 

*RequestManagement:
FIX: RequestDBFile - more consistent treatment of requestDB Path
FIX: RequestMySQL - Execution order is evaluated based on not Done state of subrequests
NEW: RequestCleaningAgent - resetting Assigned requests to Waiting after a configurable period of time

*RSS
CHANGE: RSS Action now inherits from a base class, and Actions are more homogeneous, they all take a uniform set of arguments. The name of modules has been changed from PolType to Action as well.
FIX: CacheFeederAgent - too verbose messages moved to debug instead of info level
BUGFIX: fixed a bug preventing RSS clients to connect to the services     
FIX: Proper services synchronization
FIX: Better handling of exceptions due to timeouts in GOCDBClient   
FIX: RSS.Notification emails are sent again
FIX: Commands have been modified to return S_OK, S_ERROR inside the Result dict. This way, policies get a S_ERROR / S_OK object. CacheFeederAgent has been updated accordingly.
FIX: allow clients, if db connection fails, to reconnect ( or at least try ) to the servers.
CHANGE: access control using CS Authentication options. Default is SiteManager, and get methods are all.
BUGFIX: MySQLMonkey - properly escaped all parameters of the SQL queries, other fixes.
NEW: CleanerAgent renamed to CacheCleanerAgent
NEW: Updated RSS scripts, to set element statuses and / or tokens.
NEW: Added a new script, dirac-rss-synch
BUGFIX: Minor bugfixes spotted on the Web development
FIX: Removed useless decorator from RSS handlers
CHANGE: ResourceStatus helper tool moved to RSS/Client directory, no RSS objects created if the system is InActive
CHANGE: Removed ClientFastDec decorator, using a more verbose alternative.
CHANGE: Removed useless usage of kwargs on helper functions.  
NEW: added getSESitesList method to RSSClient      
FIX: _checkFloat() checks INTEGERS, not datetimes

*DataManagement
CHANGE: refactoring of DMS agents executing requests, allow requests from arbitrary users
NEW: DFC - allow to specify multiple replicas, owner, mode when adding files
CHANGE: DFC - optimization of the directory size evaluation
NEW: Added CREATE TEMPORARY TABLES privilege to FileCatalogDB
CHANGE: DFC - getCatalogCounters() update to show numbers of directories
NEW: lfc_dfc_copy script to migrate data from LFC to DFC
FIX: dirac-dms-user-lfns - fixed the case when the baseDir is specified
FIX: FTS testing scripts were using sys.argv and getting confused if options are passed
NEW: DFC - use DirectoryUsage tables for the storage usage evaluations
NEW: DFC - search by metadata can be limited to a given directory subtree
NEW: DFC - search by both directory and file indexed metadata
BUGFIX: DFC - avoid crash if no directories or files found in metadata query
NEW: DFC FileCatalogHandler - define database location in the configuration
NEW: DFC - new FileCatalogFactory class, possibility to use named DFC services
FIX: FTSMonitor, FTSRequest - fixes in handling replica registration, setting registration requests in FileToCat table for later retry
FIX: Failover registration request in the FTS agents.      
FIX: FTSMonitor - enabled to register new replicas if even the corresponding request were removed from the RequestManagement 
FIX: StorageElement - check if SE has been properly initialized before executing any method     
CHANGE: LFC client getReplica() - make use of the new bulk method lfc.lfc_getreplicasl()
FIX: LFC client - protect against getting None in lfc.lfc_readdirxr( oDirectory, "" )  
FIX: add extra protection in dump method of StorageElement base class
CHANGE: FailoverTransfer - create subrequest per catalog if more than one catalog

*Interface
NEW: Job.py - added method to handle the parametric parameters in the workflow. They are made available to the workflow_commons via the key 'GenericParameters'.
FIX: Dirac.py - fix some type checking things
FIX: Dirac.py - the addFile() method can now register to more than 1 catalog.

*WMS
FIX: removed dependency of the JobSchedulingAgent on RSS. Move the getSiteTier functionality to a new CS Helper.
FIX: WMSAdministratorHandler - Replace StringType by StringTypes in the export methods argument type
FIX: JobAgent - Set explicitly UseServerCertificate to "no" for the job executable
NEW: dirac-pilot - change directory to $OSG_WN_TMP on OSG sites
FIX: SiteDirector passes jobExecDir to pilot, this defaults to "." for CREAM CEs. It can be set in the CS. It will not make use of $TMPDIR in this case.
FIX: Set proper project and release version to the SiteDirector     
NEW: Added "JobDelay" option for the matching, refactored and added CS options to the matcher
FIX: Added installation as an option to the pilots and random MyProxyServer
NEW: Support for parametric jobs with parameters that can be of List type

*Resources
NEW: Added SSH Grid Engine Computing Element
NEW: Added SSH Computing Element
FIX: make sure lfc client will not try to connect for several days

*Transformation
FIX: TransformationDB - in setFileStatusForTransformation() reset ErrorCount to zero if "force" flag and    the new status is "unused"
NEW: TransformationDB - added support for dictionary in metadata for the InputDataQuery mechanism     

[v6r1p13]

*WMS
FIX: JobSchedulingAgent - backported from v6r2 use of Resources helper

[v6r1p12]

*Accounting
FIX: Properly delete cached plots

*Core
FIX: dirac-install - run externals post install after generating the versions dir

[v6r1p11]

*Core
NEW: dirac-install - caches locally the externals and the grid bundle
FIX: dirac-distribution - properly generate releasehistory and releasenotes

[v6r1p10]

*WorloadManagement
FIX: JobAgent - set UseServerCertificate option "no" for the job executable

[v6r1p9]

*Core
FIX: dirac-configure - set the proper /DIRAC/Hostname when defining /LocalInstallation/Host

*DataManagement
FIX: dirac-dms-user-lfns - fixed the case when the baseDir is specified
BUGFIX: dirac-dms-remove-files - fixed crash in case of returned error report in a form of dictionary 

[v6r1p8]

*Web
FIX: restored Run panel in the production monitor

*Resources
FIX: FileCatalog - do not check existence of the catalog client module file

[v6r1p7]

*Web
BUGFIX: fixed scroll bar in the Monitoring plots view

[v6r1p6]

*Core
FIX: TransferClient closes connections properly

[v6r1p5]

*Core
FIX: DISET Clients are now thread-safe. Same clients used twice in different threads was not 
     closing the previous connection
NEW: reduce wait times in DISET protocol machinery to improve performance   

[v6r1p4]

*RequestManagement
BUGFIX: RequestContainer - in isSubRequestDone() treat special case for subrequests with files

*Transformation
BUGFIX: TransformationCleaningAgent - do not clear requests for tasks with no associated jobs

[v6r1p3]

*Framework
NEW: Pass the monitor down to the request RequestHandler
FIX: Define the service location for the monitor
FIX: Close some connections that DISET was leaving open

[v6r1p2]

*WorkloadManagement
BUGFIX: JobSchedulingAgent - use getSiteTiers() with returned direct value and not S_OK

*Transformation
BUGFIX: Uniform use of the TaskManager in the RequestTaskAgent and WorkflowTaskAgent

[v6r1p1]

*RSS
BUGFIX: Alarm_PolType now really send mails instead of crashing silently.

[v6r1]

*RSS
CHANGE: Major refactoring of the RSS system
CHANGE: DB.ResourceStatusDB has been refactored, making it a simple wrapper round ResourceStatusDB.sql with only four methods by table ( insert, update, get & delete )
CHANGE: DB.ResourceStatusDB.sql has been modified to support different statuses per granularity.
CHANGE: DB.ResourceManagementDB has been refactored, making it a simple wrapper round ResourceStatusDB.sql with only four methods by table ( insert, update, get & delete )
CHANGE: Service.ResourceStatusHandler has been refactored, removing all data processing, making it an intermediary between client and DB.
CHANGE: Service.ResourceManagementHandler has been refactored, removing all data processing, making it an intermediary between client and DB.
NEW: Utilities.ResourceStatusBooster makes use of the 'DB primitives' exposed on the client and does some useful data processing, exposing the new functions on the client.
NEW: Utilities.ResourceManagementBooster makes use of the 'DB primitives' exposed on the client and does some useful data processing, exposing the new functions on the client.
CHANGE: Client.ResourceStatusClient has been refactorerd. It connects automatically to DB or to the Service. Exposes DB and booster functions.
CHANGE: Client.ResourceManagementClient has been refactorerd. It connects automatically to DB or to the Service. Exposes DB and booster functions.
CHANGE: Agent.ClientsCacheFeederAgent renamed to CacheFeederAgent. The name was not accurate, as it also feeds Accouting Cache tables.
CHANGE: Agent.InspectorAgent, makes use of automatic API initialization.
CHANGE: Command. refactor and usage of automatic API initialization.
CHANGE: PolicySystem.PEP has reusable client connections, which increase significantly performance.
CHANGE: PolicySystem.PDP has reusable client connections, which increase significantly performance.
NEW: Utilities.Decorators are syntactic sugar for DB, Handler and Clients.
NEW: Utilities.MySQLMonkey is a mixture of laziness and refactoring, in order to generate the SQL statements automatically. Not anymore sqlStatemens hardcoded on the RSS.
NEW: Utilities.Validator are common checks done through RSS modules
CHANGE: Utilities.Synchronizer syncs users and DIRAC sites
CHANGE: cosmetic changes everywhere, added HeadURL and RCSID
CHANGE: Removed all the VOExtension logic on RSS
BUGFIX: ResourceStatusHandler - getStorageElementStatusWeb(), access mode by default is Read
FIX: RSS __init__.py will not crash anymore if no CS info provided
BUGFIX: CS.getSiteTier now behaves correctly when a site is passed as a string

*dirac-setup-site
BUGFIX: fixed typos in the Script class name

*Transformation
FIX: Missing logger in the TaskManager Client (was using agent's one)
NEW: Added UnitTest class for TaskManager Client

*DIRAC API
BUGFIX: Dirac.py. If /LocalSite/FileCatalog is not define the default Catalog was not properly set.
FIX: Dirac.py - fixed __printOutput to properly interpret the first argument: 0:stdout, 1:stderr
NEW: Dirac.py - added getConfigurationValue() method

*Framework
NEW: UsersAndGroups agent to synchronize users from VOMRS server.

*dirac-install
FIX: make Platform.py able to run with python2.3 to be used inside dirac-install
FIX: protection against the old or pro links pointing to non-existent directories
NEW: make use of the HTTP proxies if available
FIX: fixed the logic of creating links to /opt/dirac directories to take into account webRoot subdirs

*WorkloadManagement
FIX: SiteDirector - change getVO() function call to getVOForGroup()

*Core:
FIX: Pfn.py - check the sanity of the pfn and catch the erroneous case

*RequestManagement:
BUGFIX: RequestContainer.isSubrequestDone() - return 0 if Done check fails

*DataManagement
NEW: FileCatalog - possibility to configure multiple FileCatalog services of the same type

[v6r0p4]

*Framework
NEW: Pass the monitor down to the request RequestHandler
FIX: Define the service location for the monitor
FIX: Close some connections that DISET was leaving open

[v6r0p3]

*Framework
FIX: ProxyManager - Registry.groupHasProperties() wasn't returning a result 
CHANGE: Groups without AutoUploadProxy won't receive expiration notifications 
FIX: typo dirac-proxy-info -> dirac-proxy-init in the expiration mail contents
CHANGE: DISET - directly close the connection after a failed handshake

[v6r0p2]

*Framework
FIX: in services logs change ALWAYS log level for query messages to NOTICE

[v6r0p1]

*Core
BUGFIX: List.uniqueElements() preserves the other of the remaining elements

*Framework
CHANGE: By default set authorization rules to authenticated instead of all
FIX: Use all required arguments in read access data for UserProfileDB
FIX: NotificationClient - dropped LHCb-Production setup by default in the __getRPSClient()

[v6r0]

*Framework
NEW: DISET Framework modified client/server protocol, messaging mechanism to be used for optimizers
NEW: move functions in DIRAC.Core.Security.Misc to DIRAC.Core.Security.ProxyInfo
CHANGE: By default log level for agents and services is INFO
CHANGE: Disable the log headers by default before initializing
NEW: dirac-proxy-init modification according to issue #29: 
     -U flag will upload a long lived proxy to the ProxyManager
     If /Registry/DefaultGroup is defined, try to generate a proxy that has that group
     Replaced params.debugMessage by gLogger.verbose. Closes #65
     If AutoUploadProxy = true in the CS, the proxy will automatically be uploaded
CHANGE: Proxy upload by default is one month with dirac-proxy-upload
NEW: Added upload of pilot proxies automatically
NEW: Print info after creating a proxy
NEW: Added setting VOMS extensions automatically
NEW: dirac-proxy-info can also print the information of the uploaded proxies
NEW: dirac-proxy-init will check that the lifetime of the certificate is less than one month and advise to renew it
NEW: dirac-proxy-init will check that the certificate has at least one month of validity
FIX: Never use the host certificate if there is one for dirac-proxy-init
NEW: Proxy manager will send notifications when the uploaded proxies are about to expire (configurable via CS)
NEW: Now the proxyDB also has a knowledge of user names. Queries can use the user name as a query key
FIX: ProxyManager - calculate properly the dates for credentials about to expire
CHANGE: ProxyManager will autoexpire old proxies, also auto purge logs
CHANGE: Rename dirac-proxy-upload to dirac-admin-proxy-upload
NEW: dirac-proxy-init will complain if the user certificate has less than 30 days
CHANGE: SecurityLogging - security log level to verbose
NEW: OracleDB - added Array type 
NEW: MySQL - allow definition of the port number in the configuration
FIX: Utilities/Security - hash VOMS Attributes as string
FIX: Utilities/Security - Generate a chain hash to discover if two chains are equal
NEW: Use chain has to discover if it has already been dumped
FIX: SystemAdministrator - Do not set  a default lcg version
NEW: SystemAdministrator - added Project support for the sysadmin
CHANGE: SysAdmin CLI - will try to connect to the service when setting the host
NEW: SysAdmin CLI - colorization of errors in the cli
NEW: Logger - added showing the thread id in the logger if enabled
     
*Configuration
NEW: added getVOfromProxyGroup() utility
NEW: added getVoForGroup() utility, use it in the code as appropriate
NEW: added Registry and Operations Configuration helpers
NEW: dirac-configuration-shell - a configuration script for CS that behaves like an UNIX shellCHANGE: CSAPI - added more functionality required by updated configuration console
NEW: Added possibility to define LocalSE to any Site using the SiteLocalSEMapping 
     section on the Operations Section     
NEW: introduce Registry/VO section, associate groups to VOs, define SubmitPools per VO
FIX: CE2CSAgent - update the CEType only if there is a relevant info in the BDII  

*ReleaseManagement
NEW: release preparations and installation tools based on installation packages
NEW: dirac-compile-externals will try go get a DIRAC-free environment before compiling
NEW: dirac-disctribution - upload command can be defined via defaults file
NEW: dirac-disctribution - try to find if the version name is a branch or a tag in git and act accordingly
NEW: dirac-disctribution - added keyword substitution when creating a a distribution from git
FIX: Install tools won't write HostDN to the configuration if the Admin username is not set 
FIX: Properly set /DIRAC/Configuration/Servers when installing a CS Master
FIX: install_site.sh - missing option in wget for https download: --no-check-certificate
FIX: dirac-install-agent(service) - If the component being installed already has corresponding 
     CS section, it is not overwritten unless explicitly asked for
NEW: dirac-install functionality enhancement: start using the switches as defined in issue #26;
CHANGE: dirac-install - write the defaults if any under defaults-.cfg so dirac-configure can 
        pick it up
FIX: dirac-install - define DYLD_LIBRARY_PATH ( for Mac installations )     
NEW: dirac-install - put all the goodness under a function so scripts like lhcb-proxy-init can use it easily
FIX: dirac-install - Properly search for the LcgVer
NEW: dirac-install will write down the releases files in -d mode   
CHANGE: use new dirac_install from gothub/integration branch in install_site.sh
NEW: Extensions can request custom external dependencies to be installed via pip when 
     installing DIRAC.
NEW: LCG bundle version can be defined on a per release basis in the releases.cfg 
NEW: dirac-deploy-scripts - when setting the lib path in the deploy scripts. 
     Also search for subpaths of the libdir and include them
NEW: Install tools - plainly separate projects from installations

*Accounting
CHANGE: For the WMSHistory type, send as JobSplitType the JobType
CHANGE: Reduced the size of the max key length to workaround mysql max bytes for index problem
FIX: Modified buckets width of 1week to 1 week + 1 day to fix summer time end week (1 hour more )

*WorkloadManagement
CHANGE: SiteDirector - simplified executable generation
NEW: SiteDirector - few more checks of error conditions   
NEW: SiteDirector - limit the queue max length to the value of MaxQueueLengthOption 
     ( 3 days be default )
BUGFIX: SiteDirector - do not download pilot output if the flag getPilotOutput is not set     
NEW: JobDB will extract the VO when applying DIRAC/VOPolicy from the proper VO
FIX: SSHTorque - retrieve job status by chunks of 100 jobs to avoid too long
NEW: glexecComputingElement - allow glexecComputingElement to "Reschedule" jobs if the Test of
     the glexec fails, instead of defaulting to InProcess. Controlled by
     RescheduleOnError Option of the glexecComputingElement
NEW: SandboxStore - create a different SBPath with the group included     
FIX: JobDB - properly treat Site parameter in the job JDL while rescheduling jobs
NEW: JobSchedulingAgent - set the job Site attribute to the name of a group of sites corresponding 
     to a SE chosen by the data staging procedure 
CHANGE: TimeLeft - call batch system commands with the ( default ) timeout 120 sec
CHANGE: PBSTimeLeft - uses default CPU/WallClock if not present in the output  
FIX: PBSTimeLeft - proper handling of (p)cput parameter in the batch system output, recovery of the
     incomplete batch system output      
NEW: automatically add SubmitPools JDL option of the job owner's VO defines it     
NEW: JobManager - add MaxParametericJobs option to the service configuration
NEW: PilotDirector - each SubmitPool or Middleware can define TargetGrids
NEW: JobAgent - new StopOnApplicationFailure option to make the agent exiting the loop on application failure
NEW: PilotAgentsDB - on demand retrieval of the CREAM pilot output
NEW: Pilot - proper job ID evaluation for the OSG sites
FIX: ComputingElement - fixed proxy renewal logic for generic and private pilots
NEW: JDL - added %j placeholder in the JDL to be replaced by the JobID
BUGFIX: DownloadInputData - bug fixed in the naming of downloaded files
FIX: Matcher - set the group and DN when a request gets to the matcher if the request is not 
     coming from a pilot
FIX: Matcher = take into account JobSharing when checking the owner for the request
CHANGE: PilotDirector, dirac-pilot - interpret -V flag of the pilot as Installation name

*DataManagement
FIX: FileCatalog/DiractoryLevelTree - consistent application of the max directory level using global 
     MAX_LEVELS variable
FIX: FileCatalog - Directory metadata is deleted together with the directory deletion, issue #40    
CHANGE: FileCatalog - the logic of the files query by metadata revisited to increase efficiency 
FIX: LcgFileCatalog - use lfcthr and call lfcthr.init() to allow multithread
     try the import only once and just when LcgFileCatalogClient class is intantiated
NEW: LcgFileCatalogClient - new version of getPathPermissions relying on the lfc_access method to solve the problem
     of multiple user DNs in LFC.     
FIX: StorageElement - get service CS options with getCSOption() method ( closes #97 )
FIX: retrieve FileCatalogs as ordered list, to have a proper default.
CHANGE: FileCatalog - allow up to 15 levels of directories
BUGFIX: FileCatalog - bug fixes in the directory removal methods (closes #98)
BUGFIX: RemovalAgent - TypeError when getting JobID in RemovalAgent
BUGFIX: RemovalAgent - put a limit to be sure the execute method will end after a certain number of iterations
FIX: DownloadInputData - when files have been uploaded with lcg_util, the PFN filename
     might not match the LFN file name
FIX: putting FTSMonitor web page back
NEW: The default file catalog is now determined using /LocalSite/FileCatalog. The old behavior 
     is provided as a fallback solution
NEW: ReplicaManager - can now deal with multiple catalogs. Makes sure the surl used for removal is 
the same as the one used for registration.   
NEW: PoolXMLCatalog - added getTypeByPfn() function to get the type of the given PFN  
NEW: dirac-dms-ban(allow)-se - added possibility to use CheckAccess property of the SE

*StorageManagement
FIX: Stager - updateJobFromStager(): only return S_ERROR if the Status sent is not
recognized or if a state update fails. If the jobs has been removed or
has moved forward to another status, the Stager will get an S_OK and
should forget about the job.
NEW: new option in the StorageElement configuration "CheckAccess"
FIX: Requests older than 1 day, which haven't been staged are retried. Tasks older than "daysOld" 
     number of days are set to Failed. These tasks have already been retried "daysOld" times for staging.
FIX: CacheReplicas and StageRequests records are kept until the pin has expired. This way the 
     StageRequest agent will have proper accounting of the amount of staged data in cache.
NEW: FTSCleaningAgent will allow to fix transient errors in RequestDB. At the moment it's 
     only fixing Requests for which SourceTURL is equal to TargetSURL.
NEW: Stager - added new command dirac-stager-stage-files          
FIX: Update Stager code in v6 to the same point as v5r13p37
FIX: StorageManager - avoid race condition by ensuring that Links=0 in the query while removing replicas

*RequestManagement
FIX: RequestDBFile - get request in chronological order (closes issue #84)
BUGFIX: RequestDBFile - make getRequest return value for getRequest the same as for

*ResourceStatusSystem
NEW: Major code refacoring. First refactoring of RSS's PEP. Actions are now function 
     defined in modules residing in directory "Actions".
NEW: methods to store cached environment on a DB and ge them.
CHANGE: command caller looks on the extension for commands.
CHANGE: RSS use now the CS instead of getting info from Python modules.
BUGFIX: Cleaned RSS scripts, they are still prototypes
CHANGE: PEP actions now reside in separate modules outside PEP module.
NEW: RSS CS module add facilities to extract info from CS.
CHANGE: Updating various RSS tests to make them compatible with
changes in the system.
NEW: CS is used instead of ad-hoc configuration module in most places.
NEW: Adding various helper functions in RSS Utils module. These are
functions used by RSS developers, including mainly myself, and are
totally independant from the rest of DIRAC.
CHANGE: Mostly trivial changes, typos, etc in various files in RSS     
CHANGE: TokenAgent sends e-mails with current status   

*Transformation
CHANGE: allow Target SE specification for jobs, Site parameter is not set in this case
CHANGE: TransformationAgent  - add new file statuses in production monitoring display
CHANGE: TransformationAgent - limit the number of files to be treated in TransformationAgent 
        for replication and removal (default 5000)
BUGFIX: TransformationDB - not removing task when site is not set
BUGFIX: TransformationCleaningAgent - archiving instead of cleaning Removal and Replication 
        transformations 
FIX: TransformationCleaningAgent - kill jobs before deleting them        

*Workflow
NEW: allow modules to define Input and Output parameters that can be
     used instead of the step_commons/workflow_commons (Workflow.py, Step.py, Module.py)

*Various fixes
BUGFIX: Mail.py uses SMTP class rather than inheriting it
FIX: Platform utility will properly discover libc version even for the new Ubuntu
FIX: Removed old sandbox and other obsoleted components<|MERGE_RESOLUTION|>--- conflicted
+++ resolved
@@ -1,4 +1,3 @@
-<<<<<<< HEAD
 [v7r3-pre7]
 
 FIX: (#5028) Replaced all the cases of BaseException use by Exception
@@ -34,12 +33,11 @@
 
 *tests
 CHANGE: (#5046) don't use mail in the self generated certificates
-=======
+
 [v7r2p6]
 
 *Core
 FIX: (#5000) Display thousands separators in PrettyScalarFormatter again
->>>>>>> c1ed2650
 
 [v7r2p5]
 
