<<<<<<< HEAD
[v6r10-pre9]

*Core
FIX: Several fixes on DB classes(AccountingDB, SystemLoggingDB, UserProfileDB, TransformationDB, 
     JobDB, PilotAgentsDB) after the new movement to the new MySQL implementation with a persistent 
     connection per running thread
NEW: SystemAdministratorCLI - better support for executing remote commands 
FIX: DIRAC.__init__.py - avoid re-definition of platform variable    
NEW: Graphs - added CurveGraph class to draw non-stacked lines with markers
NEW: Graphs - allow graphs with negative Y values
NEW: Graphs - allow to provide errors with the data and display them in the CurveGraph

*Framework
FIX: SystemAdministratorIntegrator - use Host option to get the host address in addition to the section name, closes #1628

*DMS
CHANGE: DFC - optimization and bug fixes of the bulk file addition
FIX: TransferAgent - protection against badly defined LFNs in collectFiles()
NEW: DFC - added getDirectoryReplicas() service method support similar to the LFC
CHANGE: DFC - added new option VisibleReplicaStatus which is used in replica getting commands
CHANGE: FileCatalogClientCLI client shows number of replicas in the 2nd column rather than 
        unimplemented number of links
CHANGE: DFC - optimizations for the bulk replica look-up
CHANGE: DFC updated scalability testing tool FC_Scaling_test.py        
NEW: DFC - methods returning replicas provide also SE definitions instead of PFNs to construct PFNs on the client side
NEW: DFC - added getReplicasByMetadata() interface
CHANGE: DFC - optimized getDirectoryReplicas()
CHANGE: FileCatalogClient - treat the reduced output from various service queries restoring LFNs and PFNs on the fly
NEW: DFC - LFNPFNConvention flag can be None, Weak or Strong to facilitate compatibility with LFC data 
CHANGE: FileCatalog - do not return PFNs, construct them on the client side
CHANGE: FileCatalog - simplified FC_Scaling_test.py script
NEW: FileCatalog/DatasetManager class to define and manipulate datasets corresponding to meta queries
NEW: FileCatalogHandler - new interface methods to expose DatasetManager functionality
NEW: FileCatalogClientCLI - new dataset family of commands
FIX: StorageFactory, ReplicaManager - resolve SE alias name recursively
FIX: FTSRequest, ReplicaManager, SRM2Storage - use current proxy owner as user name in accounting reports, closes #1602
BUGFIX: FileCatalogClientCLI - bug fix in do_ls, missing argument to addFile() call, closes #1658
NEW: FileCatalog - added new setMetadataBulk() interface, closes #1358
FIX: FileCatalog - initial argument check strips off leading lfn:, LFN:, /grid, closes #448
NEW: FileCatalog - added new setFileStatus() interface, closes #170, valid and visible file and replica statuses can be defined in respective options.
CHANGE: multiple new FTS system fixes
CHANGE: uniform argument checking with checkArgumentFormat() in multiple modules

*WMS
CHANGE: JobPolicy - optimization for bulk job verification
NEW: JobPolicy - added getControlledUsers() to get users which jobs can be accessed for 
     a given operation
CHANGE: JobMonitoringHandler - Avoid doing a selection of all Jobs, first count matching jobs 
        and then use "limit" to select only the required JobIDs.
NEW: JobMonitoringHandler - use JobPolicy to filter jobs in getJobSummaryWeb()
NEW: new Operations option /Services/JobMonitoring/GlobalJobsInfo ( True by default ) to 
     allow or not job info lookup by anybody, used in JobMonitoringHandler       
BUGFIX: SiteDirector - take into account the target queue Platform
BUGFIX: JobDB - bug in __insertNewJDL()        
        
*RSS
FIX: DowntimeCommand - take the latest Downtime that fits        
        
*Resources
NEW: added SSHOARComputingElement class        
        
*TS
CHANGE: TransformationClient(DB,Manager) - set file status for transformation as bulk operation 
CHANGE: TransformationClient - applying state machine when changing transformation status
BUGFIX: TransformationClient(Handler) - few minor fixes
NEW: TransformationDB - backported __deleteTransformationFileTask(s) methods

*RMS
NEW: Migrate to use the new Request Management by all the clients
CHANGE: RequestContainer - Retry failed transfers 10 times and avoid sub-requests to be set Done 
        when the files are failed
CHANGE: Use a unique name for storing the proxy as processes may use the same "random" name and 
        give conflicts
NEW: RequestClient(Handler) - add new method readRequest( requestname)                 

*Workflow
NEW: Porting the LHCb Workflow package to DIRAC to make the use of general purpose modules and
     simplify construction of workflows        
=======
[v6r9p20]

*Core
BUGFIX: ProxyUpload - an on the fly upload does not require a proxy to exist

*DMS
CHANGE: TransferAgent - use compareAdler() for checking checksum
FIX: FailoverTransfer - recording the sourceSE in case of failover transfer request 

*WMS
FIX: ProcessMonitor - some fixes added, printout when <1 s of consumed CPU is found

*Transformation
BUGFIX: TransformationClient - fixed return value in moveFilesToDerivedTransformation()

*RMS
BUGFIX: CleanReqDBAgent - now() -> utcnow() in initialize()

*Resources
FIX: ARCComputingElement - fix the parsing of CE status if no jobs are available
>>>>>>> b4321a5e

[v6r9p19]

*DMS
FIX: FileCatalog/DirectoryMetadata - inherited metadata is used while selecting directories
     in findDirIDsByMetadata()

[v6r9p18]

*DMS
FIX: FTSSubmitAgent, FTSRequest - fixes the staging mechanism in the FTS transfer submission
NEW: TransferDBMonitoringHandler - added getFilesForChannel(), resetFileChannelStatus()

[v6r9p17]

*Accounting
FIX: DataStoreClient - send accounting records in batches of 1000 records instead of 100

*DMS:
FIX: FailoverTransfer - catalog name from list to string
FIX: FTSSubmitAgent, FTSRequest - handle FTS3 as new protocol and fix bad submission time
FIX: FTSSubmitAgent, FTSRequest - do not submit FTS transfers for staging files

*WMS
FIX: TaskQueueDB - do not check enabled when TQs are requested from Directors
FIX: TaskQueueDB - check for Enabled in the TaskQueues when inserting jobs to print an alert
NEW: TaskQueueDB - each TQ can have at most 5k jobs, if beyond the limit create a new TQ 
     to prevent long matching times when there are way too many jobs in a single TQ

[v6r9p16]

*TS
BUGFIX: typos in TransformationCleaningAgent.py

*DMS
CHANGE: DownloadInputData - check the available disk space in the right input data directory
FIX: DownloadInputData - try to download only Cached replicas 

[v6r9p15]

*Core
FIX: MySQL - do not decrease the retry counter after ping failure

*DMS
CHANGE: FC/DirectoryMetadata - Speed up findFilesByMetadataWeb when many files match
FIX: RemovalTask - fix error string when removing a non existing file (was incompatible 
     with the LHCb BK client). 

*WMS
FIX: JobReport - minor fix ( removed unused imports )
FIX: JobMonitoring(JobStateUpdate)Handler - jobID argument can be either string, int or long

*TS
CHANGE: TransformationClient - change status of Moved files to a deterministic value
FIX: FileReport - minor fix ( inherits object ) 

[v6r9p14]

*DMS
CHANGE: FTSDB - changed schema: removing FTSSite table. From now on FTS sites 
        would be read from CS Resources

[v6r9p13]

FIX: included fixes from v6r8p26 patch release

[v6r9p12]

FIX: included fixes from v6r8p25 patch release

[v6r9p11]

*DMS
BUGFIX: FTSRequest - in __resolveFTSServer() type "=" -> "=="

[v6r9p10]

FIX: included fixes from v6r8p24 patch release

*Core
NEW: StateMachine utility

*DMS
BUGFIX: in RegisterFile operation handler

*Interfaces
FIX: Dirac.py - in splitInputData() consider only Active replicas

[v6r9p9]

*RMS
FIX: RequestDB - added getRequestFileStatus(), getRequestName() methods

[v6r9p8]

*DMS
FIX: RequestDB - get correct digest ( short request description ) of a request

[v6r9p7]

FIX: included fixes from v6r8p23 patch release

*RSS
FIX: SpaceTokenOccupancyPolicy - SpaceToken Policy decision was based on 
     percentage by mistake
     
*RMS
NEW: new scripts dirac-dms-ftsdb-summary, dirac-dms-show-ftsjobs    
FIX: FTSAgent - setting space tokens for newly created FTSJobs 

[v6r9p6]

*DMS
BUGFIX: dirac-admin-add-ftssite - missing import

*RMS
NEW: RequestDB, ReqManagerHandler - added getRequestStatus() method

*TS
FIX: fixes when using new RequestClient with the TransformationCleaningAgent

*WMS
BUGFIX: typo in SandboxStoreHandler transfer_fromClient() method

[v6r9p5]

*DMS
BUGFIX: missing proxy in service env in the FTSManager service. By default service 
        will use DataManager proxy refreshed every 6 hours.

*Resources
NEW: StorageElement - new checkAccess policy: split the self.checkMethods in 
     self.okMethods. okMethods are the methods that do not use the physical SE. 
     The isValid returns S_OK for all those immediately

*RSS
FIX: SpaceTokenOccupancyPolicy - Policy that now takes into account absolute values 
     for the space left
     
*TS
FIX: TransformationCleaningAgent - will look for both old and new RMS     

[v6r9p4]

*Stager
NEW: Stager API: dirac-stager-monitor-file, dirac-stager-monitor-jobs, 
     dirac-stager-monitor-requests, dirac-stager-show-stats

[v6r9p3]

*Transformation
FIX: TransformationCleaning Agent status was set to 'Deleted' instead of 'Cleaned'

[v6r9p2]

*RSS
NEW: Added Component family tables and statuses
FIX: removed old & unused code 
NEW: allow RSS policies match wild cards on CS

*WMS
BUGFIX: FailoverTransfer,JobWrapper - proper propagation of file metadata

[v6r9p1]

*RMS
NEW: FTSAgent - update rwAccessValidStamp,
     update ftsGraphValidStamp,
     new option for staging files before submission,
     better log handling here and there
CHANGE: FTSJob - add staging flag in in submitFTS2
CHANGE: Changes in WMS (FailoverTransfer, JobReport, JobWrapper, SandboxStoreHandler) 
        and TS (FileReport) to follow the new RMS.
NEW: Full CRUD support in RMS.

*RSS
NEW: ResourceManagementDB - new table ErrorReportBuffer
NEW: new ResourceManagementClient methods - insertErrorReportBuffer, selectErrorReportBuffer,
     deleteErrorReportBuffer

[v6r9]

NEW: Refactored Request Management System, related DMS agents and FTS management
     components

[v6r8p28]

*Core
BUGFIX: RequestHandler - the lock Name includes ActionType/Action

*DMS
FIX: dirac-dms-filecatalog-cli - prevent exception in case of missing proxy

[v6r8p27]

*DMS
BUGFIX: dirac-dms-add-file - fixed typo item -> items

[v6r8p26]

*Core
NEW: RequestHandler - added getServiceOption() to properly resolve inherited options 
     in the global service handler initialize method
NEW: FileCatalogHandler, StorageElementHandler - use getServiceOption()

[v6r8p25]

FIX: included fixes from v6r7p40 patch release

*Resources
FIX: SRM2Storage - do not account gfal_ls operations

[v6r8p24]

FIX: included fixes from v6r7p39 patch release

*Core
FIX: SiteSEMapping was returning wrong info

*DMS
FIX: FTSRequest - choose explicitly target FTS point for RAL and CERN
BUGFIX: StrategyHandler - wrong return value in __getRWAccessForSE()

*Resources
CHANGE: SRM2Storage - do not account gfal_ls operations any more

[v6r8p23]

FIX: included fixes from v6r7p37 patch release

*TS
FIX: TransformationDB - allow tasks made with ProbInFC files
FIX: TransformationCleaingAgent,Client - correct setting of transformation 
     status while cleaning

[v6r8p22]

FIX: included fixes from v6r7p36 patch release

[v6r8p21]

*DMS
FIX: FileCatalog/DirectoryMetadata - even if there is no meta Selection 
     the path should be considered when getting Compatible Metadata
FIX: FileCatalog/DirectoryNodeTree - findDir will return S_OK( '' ) if dir not 
     found, always return the same error from DirectoryMetadata in this case.     

*RSS
FIX: DowntimeCommand - use UTC time stamps

*TS
FIX: TransformationAgent - in _getTransformationFiles() get also ProbInFC files in 
     addition to Used 

[v6r8p20]

*Stager
NEW: Stager API: dirac-stager-monitor-file, dirac-stager-monitor-jobs, 
     dirac-stager-monitor-requests, dirac-stager-show-stats

[v6r8p19]

*Transformation
FIX: TransformationCleaning Agent status was set to 'Deleted' instead of 'Cleaned'

[v6r8p18]

*TS
BUGFIX: TransformationAgent - regression in __cleanCache()

[v6r8p17]

FIX: included fixes from v6r7p32 patch release

*WMS
FIX: StalledJobAgent - for accidentally stopped jobs ExecTime can be not set, 
     set it to CPUTime for the accounting purposes in this case

[v6r8p16]

FIX: included fixes from v6r7p31 patch release

*WMS
BUGFIX: TaskQueueDB - fixed a bug in the negative matching conditions SQL construction

*RSS
NEW: improved doc strings of PEP, PDP modules ( part of PolicySystem )
FIX: Minor changes to ensure consistency if ElementInspectorAgent and 
     users interact simultaneously with the same element
CHANGE: removed DatabaseCleanerAgent ( to be uninstalled if already installed )
FIX: SummarizeLogsAgent - the logic of the agent was wrong, the agent has been re-written.
     
[v6r8p15]

*Core
FIX: X509Chain - fix invalid information when doing dirac-proxy-info without CS
     ( in getCredentials() )

*RSS
NEW: PDP, PEP - added support for option "doNotCombineResult" on PDP

[v6r8p14]

*Core
FIX: dirac-deploy-scripts - can now work with the system python

*WMS
NEW: dirac-wms-cpu-normalization - added -R option to modify a given configuration file
FIX: Executor/InputData - Add extra check for LFns in InputData optimizer, closes #1472

*Transformation
CHANGE: TransformationAgent - add possibility to kick a transformation (not skip it if no 
        unused files), by touching a file in workDirectory
BUGFIX: TransformationAgent - bug in __cleanCache() dict modified in a loop        

[v6r8p13]

*Transformation
BUGFIX: TransformationDB - restored import of StringType

[v6r8p12]

NEW: Applied patches from v6r7p29

*WMS
FIX: JobDB - check if SystemConfig is present in the job definition and convert it 
     into Platform

*DMS
FIX: ReplicaManager - do not get metadata of files when getting files in a directory 
     if not strictly necessary

*RSS
NEW: ported from LHCb PublisherHandler for RSS web views

[v6r8p11]

NEW: Applied patches from v6r7p27

*RSS
NEW: SpaceTokenOccupancyPolicy - ported from LHCbDIRAC 
NEW: db._checkTable done on service initialization ( removed dirac-rss-setup script doing it )

*Transformation
FIX: TaskManager - reset oJob for each task in prepareTransformationTasks()
BUGFIX: ValidateOutputDataAgent - typo fixed in getTransformationDirectories()
FIX: TransformationManagerHandler - use CS to get files statuses not to include in 
     processed file fraction calculation for the web monitoring pages

[v6r8p10]

NEW: Applied patches from v6r7p27

[v6r8p9]

*DMS
FIX: TransferAgent,dirac-dms-show-se-status, ResourceStatus,TaskManager - fixes
     needed for DMS components to use RSS status information
NEW: ReplicaManager - allow to get metadata for an LFN+SE as well as PFN+SE     

[v6r8p8]

*RSS
BUGFIX: dirac-rss-setup - added missing return of S_OK() result

[v6r8p7]

NEW: Applied patches from v6r7p24

*DMS
BUGFIX: LcgFileCatalogClient - bug in addFile()

*RSS
BUGFIX: fixed script dirac-rss-set-token, broken in the current release.
NEW: Statistics module - will be used in the future to provide detailed information 
     from the History of the elements 

[v6r8p6]

NEW: Applied patches from v6r7p23

*Transformation
FIX: TaskManager - allow prepareTransformationTasks to proceed if no OutputDataModule is defined
FIX: TransformationDB - remove INDEX(TaskID) from TransformationTasks. It produces a single counter 
     for the whole table instead of one per TransformationID
     
*WMS     
FIX: WMSUtilities - to allow support for EMI UI's for pilot submission we drop support for glite 3.1

[v6r8p5]

NEW: Applied patches from v6r7p22

*RSS
CHANGE: removed old tests and commented out files

*WMS
FIX: PoolXMLCatalog - proper addFile usage

*Transformation
CHANGE: TransformationAgent - clear replica cache when flushing or setting a file in the workdirectory

[v6r8p4]

*Transformation
FIX: The connection to the jobManager is done only at submission time
FIX: Jenkins complaints fixes

*WMS
BUGFIX: JobDB - CPUtime -> CPUTime
FIX: Jenkins complaints fixes

[v6r8p3]

*DMS
BUGFIX: LcgFileCatalogClient

[v6r8p2]

*DMS:
FIX: LcgFileCatalogClient - remove check for opening a session in __init__ as credentials are not yet set 

*Transformation
CHANGE: reuse RPC clients in Transformation System 

[v6r8p1]

*Core
FIX: dirac-deploy-scripts - restored regression w.r.t. support of scripts starting with "d"

*DMS
BUGFIX: LcgFileCatalogClient - two typos fixed

[v6r8]

CHANGE: Several fixes backported from the v7r0 integration branch

*Core
CHANGE: DictCache - uses global LockRing to avoid locks in multiprocessing
FIX: X509Chain - proxy-info showing an error when there's no CS

*DMS
FIX: TransferAgent - inside loop filter out waiting files dictionary
BUGFIX: dirac-admin-allow-se - there was a continue that was skipping the complete loop for 
        ARCHIVE elements
NEW: LcgFileCatalogClient - test return code in startsess lfc calls       

*WMS:
FIX: OptimizerExecutor, InputData, JobScheduling - check that site candidates have all the 
     replicas

*RSS: 
BUGFIX: ResourceStatus, RSSCacheNoThread - ensure that locks are always released

*Transformation
FIX: TaskManager - site in the job definition is taken into account when submitting
NEW: Transformation - get the allowed plugins from the CS /Operations/Transformations/AllowedPlugins
FIX: ValidateOutputDataAgent - self not needed for static methods

[v6r7p40]

*Resources
FIX: StorageElement class was not properly passing the lifetime argument for prestageFile method

[v6r7p39]

*Core
CHANGE: Grid - in executeGridCommand() allow environment script with arguments needed for ARC client

*DMS
FIX: DFC SEManager - DIP Storage can have a list of ports now

*Resources
FIX: ARCComputingElement - few fixes after debugging

[v6r7p38]

*Core
NEW: DISET FileHelper, TransferClient - possibility to switch off check sum

*Resources
NEW: ARCComputingElement - first version
NEW: StorageFactory - possibility to pass extra protocol parameters to storage object
NEW: DIPStorage - added CheckSum configuration option
BUGFIX: SSHComputingElement - use CE name in the pilot reference construction

*WMS
FIX: StalledJobAgent - if ExecTime < CPUTime make it equal to CPUTime

[v6r7p37]

*Framework
BUGFIX: NotificationDB - typos in SQL statement in purgeExpiredNotifications() 

*WMS
NEW: JobCleaningAgent - added scheduling sandbox LFN removal request 
     when deleting jobs
CHANGE: JobWrapper - report only error code as ApplicationError parameter 
        when payload finishes with errors    
NEW: SiteDirector - possibility to specify extensions to be installed in 
     pilots in /Operations/Pilots/Extensions option in order not to install
     all the server side extensions        

*DMS
CHANGE: FileCatalogFactory - use service path as default URL
CHANGE: FileCatalogFactory - use ObjectLoader to import catalog clients

*SMS
BUGFIX: StorageManagementDB, dirac-stager-monitor-jobs - small bug fixes ( sic, Daniela )

*Resources
CHANGE: DIPStorage - added possibility to specify a list of ports for multiple
        service end-points
CHANGE: InProcessComputingElement - demote log message when payload failure 
        to warning, the job will fail anyway
FIX: StalledJobAgent - if pilot reference is not registered, this is not an 
     error of the StalledJobAgent, no log.error() in  this case                
        
*RMS
CHANGE: RequestTask - ensure that tasks are executed with user credentials 
        even with respect to queries to DIRAC services ( useServerCertificate 
        flag set to false )        

[v6r7p36]

*WMS
FIX: CREAMCE, SiteDirector - make sure that the tmp executable is removed
CHANGE: JobWrapper - remove sending mails via Notification Service in case
        of job rescheduling
        
*SMS
FIX: StorageManagementDB - fix a race condition when old tasks are set failed 
     between stage submission and update.        

[v6r7p35]

*Stager
NEW: Stager API: dirac-stager-monitor-file, dirac-stager-monitor-jobs, 
     dirac-stager-monitor-requests, dirac-stager-show-stats

[v6r7p34]

*Transformation
FIX: TransformationCleaning Agent status was set to 'Deleted' instead of 'Cleaned'

[v6r7p33]

*Interfaces
FIX: Job.py - in setExecutable() - prevent changing the log file name string type

*StorageManagement
NEW: StorageManagementDB(Handler) - kill staging requests at the same time as 
     killing related jobs, closes #1510
FIX: StorageManagementDB - demote the level of several log messages       

[v6r7p32]

*DMS
FIX: StorageElementHandler - do not use getDiskSpace utility, use os.statvfs instead
CHANGE: StorageManagementDB - in getStageRequests() make MySQL do an UNIQUE selection 
        and use implicit loop to speed up queries for large results

*Resources
FIX: lsfce remote script - use re.search instead of re.match in submitJob() to cope with
     multipline output

[v6r7p31]

*WMS
FIX: SiteDirector - make possible more than one SiteDirector (with different pilot identity) attached 
     to a CE, ie sgm and pilot roles. Otherwise one is declaring Aborted the pilots from the other.

[v6r7p30]

*Core
CHANGE: X509Chain - added groupProperties field to the getCredentials() report
BUGFIX: InstallTools - in getSetupComponents() typo fixed: agent -> executor

[v6r7p29]

*DMS
CHANGE: FileCatalog - selection metadata is also returned as compatible metadata in the result
        of getCompatibleMetadata() call
NEW: FileCatalog - added path argument to getCompatibleMetadata() call
NEW: FileCatalogClient - added getFileUserMetadata()
BUGFIX: dirac-dms-fts-monitor - exit with code -1 in case of error

*Resources
FIX: CREAMComputingElement - check globus-url-copy result for errors when retrieving job output

[v6r7p28]

*DMS
BUGFIX: FileCatalog/DirectoryMetadata - wrong MySQL syntax 

[v6r7p27]

*Core
FIX: Mail.py - fix of the problem of colons in the mail's body

*Interfaces
NEW: Job API - added setSubmitPools(), setPlatform() sets ... "Platform"

*WMS
FIX: TaskQueueDB - use SystemConfig as Platform for matching ( if Platform is not set explicitly

*Resources
FIX: SSHComputingElement - use ssh host ( and not CE name ) in the pilot reference
BUGFIX: SSHGEComputingElement - forgotten return statement in _getJobOutputFiles()

*Framework
NEW: dirac-sys-sendmail - email's body can be taken from pipe. Command's argument 
     in this case will be interpreted as a destination address     

[v6r7p26]

*DMS
FIX: ReplicaManager - status names Read/Write -> ReadAccess/WriteAccess

[v6r7p25]

*Core
CHANGE: X509Chain - in getCredentials() failure to contact CS is not fatal, 
        can happen when calling dirac-proxy-init -x, for example

[v6r7p24]

*DMS
NEW: FileCatalog - added getFilesByMetadataWeb() to allow pagination in the Web 
     catalog browser
     
*WMS
CHANGE: WMSAdministrator, DiracAdmin - get banned sites list by specifying the status
        to the respective jobDB call     

[v6r7p23]

*Transformation
BUGFIX: TransformationDB - badly formatted error log message

*RMS
CHANGE: RequestDBMySQL - speedup the lookup of requests

*WMS
BUGFIX: dirac-dms-job-delete - in job selection by group

*DMS
FIX: LcgFileCatalogClient - getDirectorySize made compatible with DFC
BUGFIX: LcgFileCatalogClient - proper call of __getClientCertInfo()

[v6r7p22]

*Transformation
CHANGE: InputDataAgent - treats only suitable transformations, e.g. not the extendable ones. 
CHANGE: TransformationAgent - make some methods more public for easy overload

[v6r7p21]

*Core
FIX: Shifter - pass filePath argument when downloading proxy

[v6r7p20]

*DMS
CHANGE: StrategyHandler - move out SourceSE checking to TransferAgent
CHANGE: ReplicaManager, InputDataAgent - get active replicas
FIX: StorageElement, SRM2Storage - support for '*Access' statuses, checking results
     of return structures
     
*RSS
NEW: set configurable email address on the CS to send the RSS emails
NEW: RSSCache without thread in background
FIX: Synchronizer - moved to ResourceManager handler     

[v6r7p19]

*DMS
BUGFIX: ReplicaManager - in putAndRegister() SE.putFile() singleFile argument not used explicitly

[v6r7p18]

*WMS
FIX: StalledJobAgent - do not exit the loop over Completed jobs if accounting sending fails
NEW: dirac-wms-job-delete - allow to specify jobs to delete by job group and/or in a file
FIX: JobManifest - If CPUTime is not set, set it to MaxCPUTime value

[v6r7p17]

*Resources
FIX: SRM2Storage - treat properly "22 SRM_REQUEST_QUEUED" result code

[v6r7p16]

*DMS
FIX: StrategyHandler - do not proceed when the source SE is not valid for read 
BUGFIX: StorageElement - putFile can take an optional sourceSize argument
BUGFIX: ReplicaManager - in removeFile() proper loop on failed replicas

*RSS
FIX: SpaceTokenOccupancyCommand, CacheFeederAgent - add timeout when calling lcg_util commands

*WMS
FIX: JobManifest - take all the SubmitPools defined in the TaskQueueAgent 
NEW: StalledJobAgent - declare jobs stuck in Completed status as Failed

[v6r7p15]

*Core
BUGFIX: SocketInfo - in host identity evaluation

*DMS
BUGFIX: FileCatalogHandler - missing import os

*Transformation
CHANGE: JobManifest - getting allowed job types from operations() section 

[v6r7p14]

*DMS
CHANGE: StorageElementProxy - removed getParameters(), closes #1280
FIX: StorageElementProxy - free the getFile space before the next file
FIX: StorageElement - added getPFNBase() to comply with the interface

*Interfaces
CHANGE: Dirac API - allow lists of LFNs in removeFile() and removeReplica()

*WMS
CHANGE: JobSchedulingAgent(Executor) - allow both BannedSite and BannedSites JDL option

*RSS
FIX: ElementInspectorAgent - should only pick elements with rss token ( rs_svc ).
FIX: TokenAgent - using 4th element instead of the 5th. Added option to set admin email on the CS.

[v6r7p13]

*Core
FIX: Resources - in getStorageElementSiteMapping() return only sites with non-empty list of SEs

*DMS
FIX: StorageElement - restored the dropped logic of using proxy SEs
FIX: FileCatalog - fix the UseProxy /LocalSite/Catalog option

*Transformation
FIX: TransformationDB - use lower() string comparison in extendTransformation()

[v6r7p12]

*WMS
BUGFIX: JobManifest - get AllowedSubmitPools from the /Systems section, not from /Operations

*Core
NEW: Resources helper - added getSites(), getStorageElementSiteMapping()

*DMS
CHANGE: StrategyHandler - use getStorageElementSiteMapping helper function
BUGFIX: ReplicaManager - do not modify the loop dictionary inside the loop

[v6r7p11]

*Core
CHANGE: Subprocess - put the use of watchdog in flagging

[v6r7p10]

*Core
NEW: Logger - added getLevel() method, closes #1292
FIX: Subprocess - returns correct structure in case of timeout, closes #1295, #1294
CHANGE: TimeOutExec - dropped unused utility
FIX: Logger - cleaned unused imports

*RSS
CHANGE: ElementInspectorAgent - do not use mangled name and removed shifterProxy agentOption

[v6r7p9]

*Core
BUGFIX: InstallTools - MySQL Port should be an integer

[v6r7p8]

*Core
FIX: Subprocess - consistent timeout error message

*DMS
NEW: RemovalTask - added bulk removal
FIX: StrategyHandler - check file source CEs
CHANGE: DataIntegrityClient - code beautification
CHANGE: ReplicaManager - do not check file existence if replica information is queried anyway,
        do not fail if file to be removed does not exist already. 

[v6r7p7]

FIX: Several fixes to allow automatic code documentation

*Core
NEW: InstallTools - added mysqlPort and mysqlRootUser

*DMS
CHANGE: ReplicaManager - set possibility to force the deletion of non existing files
CHANGE: StrategyHandler - better handling of checksum check during scheduling 

[v6r7p6]

*Core
FIX: dirac-install - restore signal alarm if downloadable file is not found
FIX: Subprocess - using Manager proxy object to pass results from the working process

*DMS:
CHANGE: StorageElement - removed overwride mode
CHANGE: removed obsoleted dirac-dms-remove-lfn-replica, dirac-dms-remove-lfn
NEW: FTSMonitorAgent - filter out sources with checksum mismatch
FIX: FTSMonitorAgent, TransferAgent - fix the names of the RSS states

*RSS
NEW: ElementInspectorAgent runs with a variable number of threads which are automatically adjusted
NEW: Added policies to force a particular state, can be very convenient to keep something Banned for example.
NEW: policy system upgrade, added finer granularity when setting policies and actions

*WMS
NEW: SiteDirector- allow to define pilot DN/Group in the agent options
CHANGE: JobDescription, JobManifest - take values for job parameter verification from Operations CS section

[v6r7p5]

*Interfaces
BUGFIX: dirac-wms-job-get-output - properly treat the case when output directory is not specified 

[v6r7p4]

*Core
FIX: Subprocess - avoid that watchdog kills the executor process before it returns itself

*Framework
BUGFIX: ProxuManagerClient - wrong time for caching proxies

*RSS
FIX: removed obsoleted methods

*DMS
NEW: FileCatalog - added findFilesByMetadataDetailed - provides detailed metadata for 
     selected files

[v6r7p3]

*DMS
FIX: FTSMonitorAgent - logging less verbose

*Transformation
FIX: TransformationAgent - use the new CS defaults locations
FIX: Proper agent initialization
NEW: TransformationPlaugin - in Broadcast plugin added file groupings by number of files, 
     make the TargetSE always defined, even if the SourceSE list contains it 

*ResourceStatus
FIX: Added the shifter's proxy to several agents

*RMS
FIX: RequestContainer - the execution order was not properly set for the single files 

*Framework:
BUGFIX: ProxyManagerClient - proxy time can not be shorter than what was requested

[v6r7p2]

*Core
FIX: dirac-configure - switch to use CS before checking proxy info

*Framework
NEW: dirac-sys-sendmail new command
NEW: SystemAdmininistratorCLI - added show host, uninstall, revert commands
NEW: SystemAdmininistratorHandler - added more info in getHostInfo()
NEW: SystemAdmininistratorHandler - added revertSoftware() interface

*Transformation
FIX: TransformationCleaningAgent - check the status of returned results

[v6r7p1]

*Core
FIX: Subprocess - finalize the Watchdog closing internal connections after a command execution
CHANGE: add timeout for py(shell,system)Call calls where appropriate
CHANGE: Shifter - use gProxyManager in a way that allows proxy caching

*Framework
NEW: ProxyManagerClient - allow to specify validity and caching time separately
FIX: ProxyDB - replace instead of delete+insert proxy in __storeVOMSProxy

*DMS
NEW: FTSMonitorAgent - made multithreaded for better efficiency
FIX: dirac-dms-add-file - allow LFN: prefix for lfn argument

*WMS
NEW: dirac-wms-job-get-output, dirac-wms-job-status - allow to retrieve output for a job group
FIX: TaskQueueDB - fixed selection SQL in __generateTQMatchSQL()
CHANGE: OptimizerExecutor - reduce diversity of MinorStatuses for failed executors

*Resources
FIX: CREAMComputingElement - remove temporary JDL right after the submission 

[v6r6p21]

*DMS
BUGFIX: TransformationCleaningAgent - use the right signature of cleanMetadataCatalogFiles() call

[v6r6p20]

*DMS
FIX: RegistrationTask - properly escaped error messages
BUGFIX: DirectoryMetadata - use getFileMetadataFields from FileMetadata in addMetadataField()
NEW: When there is a missing source error spotted during FTS transfer, file should be reset 
     and rescheduled again until maxAttempt (set to 100) is reached

*WMS
FIX: JobScheduling - fix the site group logic in case of Tier0

[v6r6p19]

*DMS
BUGFIX: All DMS agents  - set up agent name in the initialization

*Core
NEW: Subprocess - timeout wrapper for subprocess calls
BUGFIX: Time - proper interpreting of 0's instead of None
CHANGE: DISET - use cStringIO for ANY read that's longer than 16k (speed improvement) 
        + Less mem when writing data to the net
FIX: Os.py - protection against failed "df" command execution       
NEW: dirac-info prints lcg bindings versions
CHANGE: PlotBase - made a new style class 
NEW: Subprocess - added debug level log message

*Framework
NEW: SystemAdministratorIntegrator client for collecting info from several hosts
NEW: SystemAdministrator - added getHostInfo()
FIX: dirac-proxy-init - always check for errors in S_OK/ERROR returned structures
CHANGE: Do not accept VOMS proxies when uploading a proxy to the proxy manager

*Configuration
FIX: CE2CSAgent - get a fresh copy of the cs data before attempting to modify it, closes #1151
FIX: Do not create useless backups due to slaves connecting and disconnecting
FIX: Refresher - prevent retrying with 'Insane environment'

*Accounting
NEW: Accounting/Job - added validation of reported values to cope with the weird Yandex case
FIX: DBUtils - take into account invalid values, closes #949

*DMS
FIX: FTSSubmitAgent - file for some reason rejected from submission should stay in 'Waiting' in 
     TransferDB.Channel table
FIX: FTSRequest - fix in the log printout     
CHANGE: dirac-dms-add-file removed, dirac-dms-add-files renamed to dirac-dms-add-file
FIX: FileCatalogCLI - check the result of removeFile call
FIX: LcgFileCatalogClient - get rid of LHCb specific VO evaluation
NEW: New FileCatalogProxy service - a generalization of a deprecated LcgFileCatalog service
FIX: Restored StorageElementProxy functionality
CHANGE: dirac-dms-add-file - added printout
NEW: FileCatalog(Factory), StorageElement(Factory) - UseProxy flag moved to /Operations and /LocalSite sections

*RSS
NEW:  general reimplementation: 
      New DB schema using python definition of tables, having three big blocks: Site, Resource and Node.
      MySQLMonkey functionality almost fully covered by DB module, eventually will disappear.
      Services updated to use new database.
      Clients updated to use new database.
      Synchronizer updated to fill the new database. When helpers will be ready, it will need an update.
      One ElementInspectorAgent, configurable now is hardcoded.
      New Generic StateMachine using OOP.
      Commands and Policies simplified.
      ResourceStatus using internal cache, needs to be tested with real load.
      Fixes for the state machine
      Replaced Bad with Degraded status ( outside RSS ).
      Added "Access" to Read|Write|Check|Remove SE statuses wherever it applies.
      ResourceStatus returns by default "Active" instead of "Allowed" for CS calls.
      Caching parameters are defined in the CS
FIX: dirac-admin-allow/ban-se - allow a SE on Degraded ( Degraded->Active ) and ban a SE on Probing 
     ( Probing -> Banned ). In practice, Active and Degraded are "usable" states anyway.            
      
*WMS
FIX: OptimizerExecutor - failed optimizations will still update the job     
NEW: JobWrapper - added LFNUserPrefix VO specific Operations option used for building user LFNs
CHANGE: JobDB - do not interpret SystemConfig in the WMS/JobDB
CHANGE: JobDB - Use CPUTime JDL only, keep MaxCPUTime for backward compatibility
CHANGE: JobWrapper - use CPUTime job parameter instead of MaxCPUTime
CHANGE: JobAgent - use CEType option instead of CEUniqueID
FIX: JobWrapper - do not attempt to untar directories before having checked if they are tarfiles 
NEW: dirac-wms-job-status - get job statuses for jobs in a given job group
 
*SMS
FIX: StorageManagementDB - when removing unlinked replicas, take into account the case where a
     staging request had been submitted, but failed
      
*Resources    
NEW: glexecCE - add new possible locations of the glexec binary: OSG specific stuff and in last resort 
     looking in the PATH    
NEW: LcgFileCatalogClient - in removeReplica() get the needed PFN inside instead of providing it as an argument     
      
*TS      
CHANGE: Transformation types definition are moved to the Operations CS section

*Interfaces
FIX: Dirac.py - CS option Scratchdir was in LocalSite/LocalSite
FIX: Dirac.py - do not define default catalog, use FileCatalog utility instead

[v6r6p19]

*DMS
BUGFIX: All DMS agents  - set up agent name in the initialization

[v6r6p18]

*Transformation
CHANGE: /DIRAC/VOPolicy/OutputDataModule option moved to <Operations>/Transformations/OutputDataModule

*Resources
FIX: ComputingElement - properly check if the pilot proxy has VOMS before adding it to the payload 
     when updating it

*WMS
BUGFIX: JobSanity - fixed misspelled method call SetParam -> SetParameter

[v6r6p17]

*Transformation
BUGFIX: TransformationAgent - corrected  __getDataReplicasRM()

[v6r6p16]

*DMS
FIX: Agents - proper __init__ implementation with arguments passing to the super class
FIX: LcgFileCatalogClient - in removeReplica() reload PFN in case it has changed

[v6r6p15]

*Framework
BUGFIX: ErrorMessageMonitor - corrected updateFields call 

*DMS:
NEW: FTSMonitorAgent completely rewritten in a multithreaded way

*Transformation
FIX: InputDataAgent - proper instantiation of TransformationClient
CHANGE: Transformation - several log message promoted from info to notice level

[v6r6p14]

*Transformation
FIX: Correct instantiation of agents inside several scripts
CHANGE: TransformationCleaningAgent - added verbosity to logs
CHANGE: TransformationAgent - missingLFC to MissingInFC as it could be the DFC as well
FIX: TransformationAgent - return an entry for all LFNs in __getDataReplicasRM

*DMS
FIX: TransferAgent - fix exception reason in registerFiles()

[v6r6p13]

*DMS
CHANGE: TransferAgent - change RM call from getCatalogueReplicas to getActiveReplicas. 
        Lowering log printouts here and there

[v6r6p12]

*DMS
BUGFIX: RemovalTask - Replacing "'" by "" in error str set as attribute for a subRequest file. 
        Without that request cannot be updated when some nasty error occurs.

[v6r6p11]

*RMS:
BUGFIX: RequestClient - log string formatting

*DMS
BUGFIX: RemovalTask - handling for files not existing in the catalogue

*Transformation
FIX: TransformationManager - ignore files in NotProcessed status to get the % of processed files

*Interfaces
FIX: Fixes due to the recent changes in PromptUser utility

[v6r6p10]

*RMS
FIX: RequestDBMySQL - better escaping of queries 

*WMS
FIX: SiteDirector - get compatible platforms before checking Task Queues for a site

[v6r6p9]

*Core
FIX: Utilities/PromptUser.py - better user prompt

*Accounting
NEW: Add some validation to the job records because of weird data coming from YANDEX.ru

*DMS
BUGFIX: ReplicaManager - typo errStr -> infoStr in __replicate()
FIX: FTSRequest - fixed log message

*WMS
FIX: SiteDirector - use CSGlobals.getVO() call instead of explicit CS option

[v6r6p8]

*Transformation
BUGFIX: TransformationDB - typo in getTransformationFiles(): iterValues -> itervalues

[v6r6p7]

*Resources
FIX: StorageFactory - uncommented line that was preventing the status to be returned 
BUGFIX: CE remote scripts - should return status and not call exit()
BUGFIX: SSHComputingElement - wrong pilot ID reference

[v6r6p6]

*WMS
FIX: TaskQueueDB - in findOrphanJobs() retrieve orphaned jobs as list of ints instead of list of tuples
FIX: OptimizerExecutor - added import of datetime to cope with the old style optimizer parameters

*Transformation
FIX: TransformationAgent - fix finalization entering in an infinite loop
NEW: TransformationCLI - added resetProcessedFile command
FIX: TransformationCleaningAgent - treating the archiving delay 
FIX: TransformationDB - fix in getTransformationFiles() in case of empty file list

[v6r6p5]

*Transformation
FIX: TransformationAgent - type( transClient -> transfClient )
FIX: TransformationAgent - self._logInfo -> self.log.info
FIX: TransformationAgent - skip if no Unused files
FIX: TransformationAgent - Use CS option for replica cache lifetime
CHANGE: TransformationAgent - accept No new Unused files every [6] hours

[v6r6p4]

*DMS
FIX: TransferAgent - protection for files that can not be scheduled
BUGFIX: TransferDB - typo (instIDList - > idList ) fixed

*Transformation
BUGFIX: TransformationAgent - typo ( loginfo -> logInfo )

[v6r6p3]

FIX: merged in patch v6r5p14

*Core
BUGFIX: X509Chain - return the right structure in getCredentials() in case of failure
FIX: dirac-deploy-scripts.py - allow short scripts starting from "d"
FIX: dirac-deploy-scripts.py - added DCOMMANDS_PPID env variable in the script wrapper
FIX: ExecutorReactor - reduced error message dropping redundant Task ID 

*Interfaces
BUGFIX: Dirac.py - allow to pass LFN list to replicateFile()

*DMS
FIX: FileManager - extra check if all files are available in _findFiles()
BUGFIX: FileCatalogClientCLI - bug in DirectoryListing

[v6r6p2]

FIX: merged in patch v6r5p13

*WMS
FIX: SiteDirector - if no community set, look for DIRAC/VirtualOrganization setting

*Framework
FIX: SystemLoggingDB - LogLevel made VARCHAR in the MessageRepository table
FIX: Logging - several log messages are split in fixed and variable parts
FIX: SystemLoggingDB - in insertMessage() do not insert new records in auxiliary tables if they 
     are already there

[v6r6p1]

*Core:
CHANGE: PromptUser - changed log level of the printout to NOTICE
NEW: Base Client constructor arguments are passed to the RPCClient constructor

*DMS:
NEW: FTSRequest - added a prestage mechanism for source files
NEW: FileCatalogClientCLI - added -f switch to the size command to use raw faile tables 
     instead of storage usage tables
NEW: FileCatalog - added orphan directory repair tool
NEW: FIleCatalog - more counters to control the catalog sanity     

*WMS:
FIX: SandboxStoreClient - no more kwargs tricks
FIX: SandboxStoreClient returns sandbox file name in case of upload failure to allow failover
FIX: dirac-pilot - fixed VO_%s_SW_DIR env variable in case of OSG

*TS:
FIX: TransformationManagerHandler - avoid multiple Operations() instantiation in 
     getTransformationSummaryWeb()

[v6r6]

*Core
CHANGE: getDNForUsername helper migrated from Core.Security.CS to Registry helper
NEW: SiteSEMapping - new utilities getSitesGroupedByTierLevel(), getTier1WithAttachedTier2(),
     getTier1WithTier2
CHANGE: The DIRAC.Core.Security.CS is replaced by the Registry helper     
BUGFIX: dirac-install - properly parse += in .cfg files
FIX: Graphs.Utilities - allow two lines input in makeDataFromCVS()
FIX: Graphs - allow Graphs package usage if even matplotlib is not installed
NEW: dirac-compile-externals will retrieve the Externals compilation scripts from it's new location 
     in github (DIRACGrid/Externals)
NEW: Possibility to define a thread-global credentials for DISET connections (for web framework)
NEW: Logger - color output ( configurable )
NEW: dirac-admin-sort-cs-sites - to sort sites in the CS
CHANGE: MessageClient(Factor) - added msgClient attribute to messages
NEW: Core.Security.Properties - added JOB_MONITOR and USER_MANAGER properties

*Configuration
NEW: Registry - added getAllGroups() method

*Framework
NEW: SystemAdministratorClientCLI - possibility to define roothPath and lcgVersion when updating software

*Accounting
NEW: JobPlotter - added Normalized CPU plots to Job accounting
FIX: DBUtils - plots going to greater granularity

*DMS
NEW: FileCatalog - storage usage info stored in all the directories, not only those with files
NEW: FileCatalog - added utility to rebuild storage usage info from scratch
FIX: FileCatalog - addMetadataField() allow generic types, e.g. string
FIX: FileCatalog - path argument is normalized before usage in multiple methods
FIX: FileCatalog - new metadata for files(directories) should not be there before for directories(files)
NEW: FileCatalog - added method for rebuilding DirectoryUsage data from scratch 
NEW: FileCatalog - Use DirectoryUsage mechanism for both logical and physical storage
CHANGE: FileCatalog - forbid removing non-empty directories
BUGFIX: FileCatalogClientCLI - in do_ls() check properly the path existence
FIX: FileCatalogClientCLI - protection against non-existing getCatalogCounters method in the LFC client
FIX: DMS Agents - properly call superclass constructor with loadName argument
FIX: ReplicaManager - in removeFile() non-existent file is marked as failed
FIX: Make several classes pylint compliant: DataIntegrityHandler, DataLoggingHandler,
     FileCatalogHandler, StorageElementHandler, StorageElementProxyHandler, TransferDBMonitoringHandler
FIX: LogUploadAgent - remove the OSError exception in __replicate()
FIX: FileCatalogClientCLI - multiple check of proper command inputs,
     automatic completion of several commands with subcommands,
     automatic completion of file names
CHANGE: FileCatalogClientCLI - reformat the output of size command 
FIX: dirac-admin-ban-se - allow to go over all options read/write/check for each SE      
NEW: StrategyHandler - new implementation to speed up file scheduling + better error reporting
NEW: LcgFileCatalogProxy - moved from from LHCbDirac to DIRAC
FIX: ReplicaManager - removed usage of obsolete "/Resources/StorageElements/BannedTarget" 
CHANGE: removed StorageUsageClient.py
CHANGE: removed obsoleted ProcessingDBAgent.py

*WMS
CHANGE: RunNumber job parameter was removed from all the relevant places ( JDL, JobDB, etc )
NEW: dirac-pilot - add environment setting for SSH and BOINC CEs
NEW: WMSAdministrator - get output for non-grid CEs if not yet in the DB
NEW: JobAgent - job publishes BOINC parameters if any
CHANGE: Get rid of LHCbPlatform everywhere except TaskQueueDB
FIX: SiteDirector - provide list of sites to the Matcher in the initial query
FIX: SiteDirector - present a list of all groups of a community to match TQs
CHANGE: dirac-boinc-pilot dropped
CHANGE: TaskQueueDirector does not depend on /LocalSite section any more
CHANGE: reduced default delays for JobCleaningAgent
CHANGE: limit the number of jobs received by JobCleaningAgent
CHANGE: JobDB - use insertFields instead of _insert
CHANGE: Matcher, TaskQueueDB - switch to use Platform rather than LHCbPlatform retaining LHCbPlatform compatibility
BUGFIX: Matcher - proper reporting pilot site and CE
CHANGE: JobManager - improved job Killing/Deleting logic
CHANGE: dirac-pilot - treat the OSG case when jobs on the same WN all run in the same directory
NEW: JobWrapper - added more status reports on different failures
FIX: PilotStatusAgent - use getPilotProxyFromDIRACGroup() instead of getPilotProxyFromVOMSGroup()
CHANGE: JobMonitoringHandler - add cutDate and condDict parameters to getJobGroup()
NEW: JobMonitoringHandler - check access rights with JobPolicy when accessing job info from the web
NEW: JobManager,JobWrapper - report to accounting jobs in Rescheduled final state if rescheduling is successful
FIX: WMSAdministrator, SiteDirector - store only non-empty pilot output to the PilotDB
NEW: added killPilot() to the WMSAdministrator interface, DiracAdmin and dirac-admin-kill-pilot command
NEW: TimeLeft - renormalize time left using DIRAC Normalization if available
FIX: JobManager - reconnect to the OptimizationMind in background if not yet connected
CHANGE: JobManifest - use Operations helper
NEW: JobCleaningAgent - delete logging records from JobLoggingDB when deleting jobs

*RMS
FIX: RequestDBFile - better exception handling in case no JobID supplied
FIX: RequestManagerHandler - make it pylint compliant
NEW: RequestProxyHandler - is forwarding requests from voboxes to central RequestManager. 
     If central RequestManager is down, requests are dumped into file cache and a separate thread 
     running in background is trying to push them into the central. 
CHANGE: Major revision of the code      
CHANGE: RequestDB - added index on SubRequestID in the Files table
CHANGE: RequestClient - readRequestForJobs updated to the new RequetsClient structure

*RSS
NEW: CS.py - Space Tokens were hardcoded, now are obtained after scanning the StorageElements.

*Resources
FIX: SSHComputingElement - enabled multiple hosts in one queue, more debugging
CHANGE: SSHXXX Computing Elements - define SSH class once in the SSHComputingElement
NEW: SSHComputingElement - added option to define private key location
CHANGE: Get rid of legacy methods in ComputingElement
NEW: enable definition of ChecksumType per SE
NEW: SSHBatch, SSHCondor Computing Elements
NEW: SSHxxx Computing Elements - using remote control scripts to better capture remote command errors
CHANGE: put common functionality into SSHComputingElement base class for all SSHxxx CEs
NEW: added killJob() method tp all the CEs
NEW: FileCatalog - take the catalog information info from /Operations CS section, if defined there, 
     to allow specifications per VO 

*Interfaces
CHANGE: Removed Script.initialize() from the API initialization
CHANGE: Some general API polishing
FIX: Dirac.py - when running in mode="local" any directory in the ISB would not get untarred, 
     contrary to what is done in the JobWrapper

*TS
BUGFIX: TaskManager - bug fixed in treating tasks with input data
FIX: TransformationCleaningAgent - properly call superclass constructor with loadName argument
NEW: TransformationCleaningAgent - added _addExtraDirectories() method to extend the list of
     directories to clean in a subclass if needed
CHANGE: TransformationCleaningAgent - removed usage of StorageUsageClient     
NEW: TransformationAgent is multithreaded now ( implementation moved from LHCbDIRAC )
NEW: added unit tests
NEW: InputDataAgent - possibility to refresh only data registered in the last predefined period of time 
NEW: TransformationAgent(Client) - management of derived transformations and more ported from LHCbDIRAC
BUGFIX: TransformationDB - wrong SQL statement generation in setFileStatusForTransformation()

[v6r5p14]

*Core
NEW: Utilities - added Backports utility

*WMS
FIX: Use /Operations/JobScheduling section consistently, drop /Operations/Matching section
NEW: Allow VO specific share correction plugins from extensions
FIX: Executors - several fixes

[v6r5p13]

*WMS
FIX: Executors - VOPlugin will properly send and receive the params
NEW: Correctors can be defined in an extension
FIX: Correctors - Properly retrieve info from the CS using the ops helper

[v6r5p12]

FIX: merged in patch v6r4p34

[v6r5p11]

FIX: merged in patch v6r4p33

*Core
FIX: MySQL - added offset argument to buildConditions()

[v6r5p10]

FIX: merged in patch v6r4p32

[v6r5p9]

FIX: merged in patch v6r4p30

[v6r5p8]

FIX: merged in patch v6r4p29

[v6r5p7]

FIX: merged in patch v6r4p28

[v6r5p6]

FIX: merged in patch v6r4p27

*Transformation
BUGFIX: TransformationDB - StringType must be imported before it can be used

*RSS
NEW: CS.py - Space Tokens were hardcoded, now are obtained after scanning the StorageElements.

[v6r5p5]

FIX: merged in patch v6r4p26

[v6r5p4]

FIX: merged in patch v6r4p25

[v6r5p3]

*Transformation
FIX: merged in patch v6r4p24

[v6r5p2]

*Web
NEW: includes DIRACWeb tag web2012092101

[v6r5p1]

*Core
BUGFIX: ExecutorMindHandler - return S_OK() in the initializeHandler
FIX: OptimizationMindHandler - if the manifest is not dirty it will not be updated by the Mind

*Configuration
NEW: Resources helper - added getCompatiblePlatform(), getDIRACPlatform() methods

*Resources
FIX: SSHComputingElement - add -q option to ssh command to avoid banners in the output
FIX: BOINCComputingElement - removed debugging printout
FIX: ComputingElement - use Platform CS option which will be converted to LHCbPlatform for legacy compatibility

*DMS
FIX: RequestAgentBase - lowering loglevel from ALWAYS to INFO to avoid flooding SystemLogging

*WMS:
FIX: SiteDirector - provide CE platform parameter when interrogating the TQ
FIX: GridPilotDirector - publish pilot OwnerGroup rather than VOMS role
FIX: WMSUtilities - add new error string into the parsing of the job output retrieval

[v6r5]

NEW: Executor framework

*Core
NEW: MySQL.py - added Test case for Time.dateTime time stamps
NEW: MySQL.py - insertFields and updateFields can get values via Lists or Dicts
NEW: DataIntegrityDB - use the new methods from MySQL and add test cases
NEW: DataIntegrityHandler - check connection to DB and create tables (or update their schema)
NEW: DataLoggingDB - use the new methods from MySQL and add test cases
NEW: DataLoggingHandler - check connection to DB and create tables (or update their schema)
FIX: ProcessPool - killing stuck workers after timeout
CHANGE: DB will throw a RuntimeException instead of a sys.exit in case it can't contact the DB
CHANGE: Several improvements on DISET
CHANGE: Fixed all DOS endings to UNIX
CHANGE: Agents, Services and Executors know how to react to CSSection/Module and react accordingly
NEW: install tools are updated to deal with executors
FIX: dirac-install - add -T/--Timeout option to define timeout for distribution downloads
NEW: dirac-install - added possibility of defining dirac-install's global defaults by command line switch
BUGFIX: avoid PathFinder.getServiceURL and use Client class ( DataLoggingClient,LfcFileCatalogProxyClient ) 
FIX: MySQL - added TIMESTAMPADD and TIMESTAMPDIFF to special values not to be scaped by MySQL
NEW: ObjectLoader utility
CHANGE: dirac-distribution - added global defaults flag and changed the flag to -M or --defaultsURL
FIX: Convert to string before trying to escape value in MySQL
NEW: DISET Services - added PacketTimeout option
NEW: SystemLoggingDB - updated to use the renewed MySQL interface and SQL schema
NEW: Added support for multiple entries in /Registry/DefaultGroup, for multi-VO installations
CHANGE: Component installation procedure updated to cope with components inheriting Modules
CHANGE: InstallTools - use dirac- command in runit run scripts
FIX: X509Chain - avoid a return of error when the group is not valid
FIX: MySQL - reduce verbosity of log messages when high level methods are used
CHANGE: Several DB classes have been updated to use the MySQL buildCondition method
NEW: MySQL - provide support for greater and smaller arguments to all MySQL high level methods
FIX: Service.py - check all return values from all initializers

*Configuration
CHANGE: By default return option and section lists ordered as in the CS
NEW: ConfigurationClient - added function to refresh remote configuration

*Framework
FIX: Registry.findDefaultGroup will never return False
CHANGE: ProxyManager does not accept proxies without explicit group
CHANGE: SystemAdministratorHandler - force refreshing the configuration after new component setup

*RSS
CHANGE: removed code execution from __init__
CHANGE: removed unused methods
NEW: Log all policy results 

*Resources
NEW: updated SSHComputingElement which allows multiple job submission
FIX: SGETimeLeft - better parsing of the batch system commands output
FIX: InProcessComputingElement - when starting a new job discard renewal of the previous proxy
NEW: BOINCComputingElement - new CE client to work with the BOINC desktop grid infrastructure 

*WMS
CHANGE: WMS Optimizers are now executors
CHANGE: SandboxStoreClient can directly access the DB if available
CHANGE: Moved JobDescription and improved into JobManifest
FIX: typo in JobLoggingDB
NEW: JobState/CachedJobState allow access to the Job via DB/JobStateSync Service automatically
BUGFIX: DownloadInputData - when not enough disk space, message was using "buffer" while it should be using "data"
FIX: the sandboxmetadataDB explosion when using the sandboxclient without direct access to the DB
NEW: Added support for reset/reschedule in the OptimizationMind
CHANGE: Whenever a DB is not properly initialized it will raise a catchable RuntimeError exception 
        instead of silently returning
FIX: InputDataResolution - just quick mod for easier extensibility, plus removed some LHCb specific stuff
NEW: allow jobids in a file in dirac-wms-job-get-output
NEW: JobManager - zfill in %n parameter substitution to allow alphabetical sorting
NEW: Directors - added checking of the TaskQueue limits when getting eligible queues
CHANGE: Natcher - refactor to simpify the logic, introduced Limiter class
CHANGE: Treat MaxCPUTime and CPUTime the same way in the JDL to avoid confusion
NEW: SiteDirector - added options PilotScript, MaxPilotsToSubmit, MaxJobsInFillMode
BUGFIX: StalledJobAgent - use cpuNormalization as float, not string 
FIX: Don't kill an executor if a task has been taken out from it
NEW: dirac-boinc-pilot - pilot script to be used on the BOINC volunteer nodes
FIX: SiteDirector - better handling of tokens and filling mode 
NEW: Generic pilot identities are automatically selected by the TQD and the SiteDirector 
     if not explicitly defined in /Pilot/GenericDN and GenericGroup
NEW: Generic pilot groups can have a VO that will be taken into account when selecting generic 
     credentials to submit pilots
NEW: Generic pilots that belong to a VO can only match jobs from that VO
NEW: StalledJobAgent - added rescheduling of jobs stuck in Matched or Rescheduled status
BUGFIX: StalledJobAgent - default startTime and endTime to "now", avoid None value
NEW: JobAgent - stop after N failed matching attempts (nothing to do), use StopAfterFailedMatches option
CHANGE: JobAgent - provide resource description as a dictionary to avoid extra JDL parsing by the Matcher
CHANGE: Matcher - report pilot info once instead of sending it several times from the job
CHANGE: Matcher - set the job site instead of making a separate call to JobStateUpdate
NEW: Matcher - added Matches done and matches OK statistics
NEW: TaskQueue - don't delete fresh task queues. Wait 5 minutes to do so.
CHANGE: Disabled TQs can also be matched, if no jobs are there, a retry will be triggered

*Transformation
FIX: TransformationAgent - a small improvement: now can pick the prods status to handle from the CS, 
     plus few minor corrections (e.g. logger messages)
FIX: TransformationCLI - take into accout possible failures in resetFile command     

*Accounting
NEW: AccountingDB - added retrieving RAW records for internal stuff
FIX: AccountingDB - fixed some logic for readonly cases
CHANGE: Added new simpler and faster bucket insertion mechanism
NEW: Added more info when rebucketing
FIX: Calculate the rebucket ETA using remaining records to be processed instead of the total records to be processed
FIX: Plots with no data still carry the plot name

*DMS
NEW: SRM2Storage - added retry in the gfal calls
NEW: added new FTSCleaningAgent cleaning up TransferDB tables
FIX: DataLoggingClient and DataLoggingDB - tests moved to separate files
CHANGE: request agents cleanup

*RMS
CHANGE: Stop using RequestAgentMixIn in the request agents

[v6r4p34]

*DMS
BUGFIX: FileCatalogCLI - fixed wrong indentation
CHANGE: RegistrationTask - removed some LHCb specific defaults

[v6r4p33]

*DMS
CHANGE: FTSRequest - be more verbose if something is wrong with file

[v6r4p32]

*WMS
FIX: StalledJobAgent - avoid exceptions in the stalled job accounting reporting

*DMS
NEW: FTSMonitorAgent - handling of expired FTS jobs 

*Interfaces
CHANGE: Dirac.py - attempt to retrieve output sandbox also for Completed jobs in retrieveRepositorySandboxes()

[v6r4p30]

*Core
BUGFIX: dirac-admin-bdii-ce-voview - proper check of the result structure

*Interfaces
FIX: Dirac.py, Job.py - allow to pass environment variables with special characters

*DMS
NEW: FileCatalogCLI - possibility to sort output in the ls command

*WMS:
FIX: JobWrapper - interpret environment variables with special characters 

[v6r4p29]

*RMS
BUGFIX: RequestDBMySQL - wrong indentation in __updateSubRequestFiles()

[v6r4p28]

*Interfaces
CHANGE: Dirac.py, DiracAdmin.py - remove explicit timeout on RPC client instantiation

*RSS
FIX: CS.py - fix for updated CS location (backward compatible)

*DMS
BUGFIX: StrategyHandler - bug fixed determineReplicationTree()
FIX: FTSRequest - add checksum string to SURLs file before submitting an FTS job

*WMS
FIX: JobWrapper - protection for double quotes in JobName
CHANGE: SiteDirector - switched some logging messages from verbose to info level

*RMS
NEW: Request(Client,DBMySQL,Manager) - added readRequestsForJobs() method

[v6r4p27]

*DMS
FIX: SRM2Storage - removed hack for EOS (fixed server-side)

*Transformation
CHANGE: TransformationClient - limit to 100 the number of transformations in getTransformations()
NEW: TransformationAgent - define the transformations type to use in the configuration

*Interfaces
FIX: Job.py -  fix for empty environmentDict (setExecutionEnv)

[v6r4p26]

*Transformation
BUGFIX: TransformationClient - fixed calling sequence in rpcClient.getTransformationTasks()
NEW: TransformationClient - added log messages in verbose level.

[v6r4p25]

*DMS
BUGFIX: StrategyHandler - sanity check for wrong replication tree 

[v6r4p24]

*Core
NEW: MySQL - add 'offset' argument to the buildCondition()

*Transformation
FIX: TransformationAgent - randomize the LFNs for removal/replication case when large number of those
CHANGE: TransformationClient(DB,Manager) - get transformation files in smaller chunks to
        improve performance
FIX: TransformationAgent(DB) - do not return redundant LFNs in getTransformationFiles()    

[v6r4p23]

*Web
NEW: includes DIRACWeb tag web2012092101

[v6r4p22]

*DMS
FIX: SRM2Storage - fix the problem with the CERN-EOS storage 

[v6r4p21]

*Core
BUGFIX: SGETimeLeft - take into account dd:hh:mm:ss format of the cpu consumed

[v6r4p20]

*WMS
BUGFIX: PilotDirector, GridPilotDirector - make sure that at least 1 pilot is to be submitted
BUGFIX: GridPilotDirector - bug on how pilots are counted when there is an error in the submit loop.
BUGFIX: dirac-pilot - proper install script installation on OSG sites

[v6r4p19]

*RMS
FIX: RequestDBMySQL - optimized request selection query 

[v6r4p18]

*Configuration
BUGFIX: CE2CSAgent.py - the default value must be set outside the loop

*DMS
NEW: dirac-dms-create-replication-request
BUGFIX: dirac-dms-fts-submit, dirac-dms-fts-monitor - print out error messages

*Resources
BUGFIX: TorqueComputingElement.py, plus add UserName for shared Queues

*WMS
BUGFIX: JobManagerHandler - default value for pStart (to avoid Exception)

[v6r4p17]

*Core
FIX: dirac-configure - setup was not updated in dirac.cfg even with -F option
FIX: RequestHandler - added fix for Missing ConnectionError

*DMS
FIX: dirac-dms-clean-directory - command fails with `KeyError: 'Replicas'`.

*WMS
FIX: SiteDirector - adapt to the new method in the Matcher getMatchingTaskQueue 
FIX: SiteDirector - added all SubmitPools to TQ requests

[v6r4p16]

*Core:
FIX: dirac-install - bashrc/cshrc were wrongly created when using versionsDir

*Accounting
CHANGE: Added new simpler and faster bucket insertion mechanism
NEW: Added more info when rebucketing

*WMS
CHANGE: Matcher - refactored to take into account job limits when providing info to directors
NEW: JoAgent - reports SubmitPool parameter if applicable
FIX: Matcher - bad codition if invalid result

[v6r4p15]

*WMS
FIX: gLitePilotDirector - fix the name of the MyProxy server to avoid crasehs of the gLite WMS

*Transformation
FIX: TaskManager - when the file is on many SEs, wrong results were generated

[v6r4p13]

*DMS
FIX: dirac-admin-allow-se - added missing interpreter line

[v6r4p12]

*DMS
CHANGE: RemovalTask - for DataManager shifter change creds after failure of removal with her/his proxy.

*RSS
NEW: Added RssConfiguration class
FIX: ResourceManagementClient  - Fixed wrong method name

[v6r4p11]

*Core
FIX: GGUSTicketsClient - GGUS SOAP URL updated

*DMS
BUGFIX: ReplicaManager - wrong for loop

*RequestManagement
BUGFIX: RequestClient - bug fix in finalizeRequest()

*Transformation
FIX: TaskManager - fix for correctly setting the sites (as list)

[v6r4p10]

*RequestManagement
BUGFIX: RequestContainer - in addSubrequest() function

*Resources
BUGFIX: SRM2Storage - in checksum type evaluation

*ResourceStatusSystem
BUGFIX: InfoGetter - wrong import statement

*WMS
BUGFIX: SandboxMetadataDB - __init__() can not return a value

[v6r4p9]

*DMS
CHANGE: FailoverTransfer - ensure the correct execution order of the subrequests

[v6r4p8]

Bring in fixes from v6r3p17

*Core:
FIX: Don't have the __init__ return True for all DBs
NEW: Added more protection for exceptions thrown in callbacks for the ProcessPool
FIX: Operations will now look in 'Defaults' instead of 'Default'

*DataManagement:
FIX: Put more protection in StrategyHandler for neither channels  not throughput read out of TransferDB
FIX: No JobIDs supplied in getRequestForJobs function for RequestDBMySQL taken into account
FIX: Fix on getRequestStatus
CHANGE: RequestClient proper use of getRequestStatus in finalizeRequest
CHANGE: Refactored RequestDBFile

[v6r4p7]

*WorkloadManagement
FIX: SandboxMetadataDB won't explode DIRAC when there's no access to the DB 
CHANGE: Whenever a DB fails to initialize it raises a catchable exception instead of just returning silently

*DataManagement
CHANGE: Added Lost and Unavailable to the file metadata

[v6r4p6]

Bring fixes from v6r4p6

[v6r4p5]

*Configuration
NEW: Added function to generate Operations CS paths

*Core
FIX: Added proper ProcessPool checks and finalisation

*DataManagement
FIX: don't set Files.Status to Failed for non-existign files, failover transfers won't go
FIX: remove classmethods here and there to unblock requestHolder
CHANGE: RAB, TA: change task timeout: 180 and 600 (was 600 and 900 respectively)
FIX: sorting replication tree by Ancestor, not hopAncestorgit add DataManagementSystem/Agent/TransferAgent.py
NEW: TA: add finalize
CHANGE: TransferAgent: add AcceptableFailedFiles to StrategyHandler to ban FTS channel from scheduling
FIX: if there is no failed files, put an empty dict


*RSS
FIX: RSS is setting Allowed but the StorageElement checks for Active

*Workflows
FIX: Part of WorfklowTask rewritten to fix some issues and allow 'ANY' as site

*Transformation
FIX: Wrong calls to TCA::cleanMetadataCatalogFiles

[v6r4p4]

*Core
FIX: Platform.py - check if Popen.terminate is available (only from 2.6)

[v6r4p3]

*Core
FIX: ProcessPool with watchdog and timeouts - applied in v6r3 first

[v6r4p2]

*StorageManagement
BUGFIX: StorageElement - staging is a Read operation and should be allowed as such

*WMS
BUGFIX: InProcessComputingElement, JobAgent - proper return status code from the job wrapper

*Core
FIX: Platform - manage properly the case of exception in the ldconfig execution

[v6r4p1]

*DMS
FIX: TransferDB.getChannelObservedThroughput - the channelDict was created in a wrong way

*RSS
FIX: ResourceStatus was not returning Allowed by default

[v6r4]

*Core
FIX: dirac-install-db.py: addDatabaseOptionsToCS has added a new keyed argument
NEW: SGETimeLeft.py: Support for SGE backend
FIX: If several extensions are installed, merge ConfigTemplate.cfg
NEW: Service framework - added monitoring of file descriptors open
NEW: Service framework - Reduced handshake timeout to prevent stuck threads
NEW: MySQL class with new high level methods - buildCondition,insertFields,updateFields
     deleteEntries, getFields, getCounters, getDistinctAttributeValues
FIX: ProcessPool - fixes in the locking mechanism with LockRing, stopping workers when the
     parent process is finished     
FIX: Added more locks to the LockRing
NEW: The installation tools are updated to install components by name with the components module specified as an option

*DMS
FIX: TransferDB.py - speed up the Throughput determination
NEW: dirac-dms-add-files: script similar to dirac-dms-remove-files, 
     allows for 1 file specification on the command line, using the usual dirac-dms-add-file options, 
     but also can take a text file in input to upload a bunch of files. Exit code is 0 only if all 
     was fine and is different for every error found. 
NEW: StorageElementProxy- support for data downloading with http protocol from arbitrary storage, 
     needed for the web data download
BUGFIX: FileCatalogCLI - replicate operation does a proper replica registration ( closes #5 )     
FIX: ReplicaManager - __cleanDirectory now working and thus dirac-dms-clean-directory

*WMS
NEW: CPU normalization script to run a quick test in the pilot, used by the JobWrapper
     to report the CPU consumption to the accounting
FIX: StalledJobAgent - StalledTimeHours and FailedTimeHours are read each cycle, refer to the 
     Watchdog heartBeat period (should be renamed); add NormCPUTime to Accounting record
NEW: SiteDirector - support for the operation per VO in multi-VO installations
FIX: StalledJobAgent - get ProcessingType from JDL if defined
BUGFIX: dirac-wms-job-peek - missing printout in the command
NEW: SiteDirector - take into account the number of already waiting pilots when evaluating the number of pilots to submit
FIX: properly report CPU usage when the Watchdog kill the payload.

*RSS
BUGFIX: Result in ClientCache table is a varchar, but the method was getting a datetime
NEW: CacheFeederAgent - VOBOX and SpaceTokenOccupancy commands added (ported from LHCbDIRAC)
CHANGE: RSS components get operational parameters from the Operations handler

*DataManagement
FIX: if there is no failed files, put an empty dict

*Transformation
FIX: Wrong calls to TCA::cleanMetadataCatalogFiles

[v6r3p19]

*WMS
FIX: gLitePilotDirector - fix the name of the MyProxy server to avoid crashes of the gLite WMS

[v6r3p18]

*Resources
BUGFIX: SRM2Storage - in checksum type evaluation

[v6r3p17]

*DataManagement
FIX: Fixes issues #783 and #781. Bugs in ReplicaManager removePhisicalReplica and getFilesFromDirectory
FIX: Return S_ERROR if missing jobid arguments
NEW: Checksum can be verified during FTS and SRM2Storage 

[v6r3p16]

*DataManagement
FIX: better monitoring of FTS channels 
FIX: Handle properly None value for channels and bandwidths

*Core
FIX: Properly calculate the release notes if there are newer releases in the release.notes file

[v6r3p15]

*DataManagement
FIX: if there is no failed files, put an empty dict

*Transformation
FIX: Wrong calls to TCA::cleanMetadataCatalogFiles


[v6r3p14]

* Core

BUGFIX: ProcessPool.py: clean processing and finalisation
BUGFIX: Pfn.py: don't check for 'FileName' in pfnDict

* DMS

NEW: dirac-dms-show-fts-status.py: script showing last hour history for FTS channels
NEW: TransferDBMonitoringHandler.py: new function exporting FST channel queues
BUGFIX: TransferAgent.py,RemovalAgent.py,RegistrationAgent.py - unlinking of temp proxy files, corection of values sent to gMonitor
BUGFIX: StrategyHandler - new config option 'AcceptableFailedFiles' to unblock scheduling for channels if problematic transfers occured for few files
NEW: TransferAgent,RemovalAgent,RegistrationAgent - new confing options for setting timeouts for tasks and ProcessPool finalisation
BUGFIX: ReplicaManager.py - reverse sort of LFNs when deleting files and directories to avoid blocks
NEW: moved StrategyHandler class def to separate file under DMS/private

* TMS

FIX: TransformationCleaningAgent.py: some refactoring, new way of disabling/enabline execution by 'EnableFlag' config option

[v6r3p13]

*Core
FIX: Added proper ProcessPool checks and finalisation

*DataManagement
FIX: don't set Files.Status to Failed for non-existign files, failover transfers won't go
FIX: remove classmethods here and there to unblock requestHolder
CHANGE: RAB, TA: change task timeout: 180 and 600 (was 600 and 900 respectively)
FIX: sorting replication tree by Ancestor, not hopAncestorgit add DataManagementSystem/Agent/TransferAgent.py
NEW: TA: add finalize
CHANGE: TransferAgent: add AcceptableFailedFiles to StrategyHandler to ban FTS channel from scheduling

[v6r3p12]

*Core
FIX: Platform.py - check if Popen.terminate is available (only from 2.6)

[v6r3p11]

*Core
FIX: ProcessPool with watchdog and timeouts

[v6r3p10]

*StorageManagement
BUGFIX: StorageElement - staging is a Read operation and should be allowed as such

*WMS
BUGFIX: InProcessComputingElement, JobAgent - proper return status code from the job wrapper

*Core
FIX: Platform - manage properly the case of exception in the ldconfig execution

[v6r3p9]

*DMS
FIX: TransferDB.getChannelObservedThroughput - the channelDict was created in a wrong way

[v6r3p8]

*Web
CHANGE: return back to the release web2012041601

[v6r3p7]

*Transformation
FIX: TransformationCleaningAgent - protection from deleting requests with jobID 0 

[v6r3p6]

*Core
FIX: dirac-install-db - proper key argument (follow change in InstallTools)
FIX: ProcessPool - release all locks every time WorkignProcess.run is executed, more fixes to come
FIX: dirac-configure - for Multi-Community installations, all vomsdir/vomses files are now created

*WMS
NEW: SiteDirector - add pilot option with CE name to allow matching of SAM jobs.
BUGFIX: dirac-pilot - SGE batch ID was overwriting the CREAM ID
FIX: PilotDirector - protect the CS master if there are at least 3 slaves
NEW: Watchdog - set LocalJobID in the SGE case

[v6r3p5]

*Core:
BUGFIX: ProcessPool - bug making TaskAgents hang after max cycles
BUGFIX: Graphs - proper handling plots with data containing empty string labels
FIX: GateWay - transfers were using an old API
FIX: GateWay - properly calculate the gateway URL
BUGFIX: Utilities/Pfn.py - bug in pfnunparse() when concatenating Path and FileName

*Accounting
NEW: ReportGenerator - make AccountingDB readonly
FIX: DataCache - set daemon the datacache thread
BUGFIX: BasePlotter - proper handling of the Petabyte scale data

*DMS:
BUGFIX: TransferAgent, RegistrationTask - typos 

[v6r3p4]

*DMS:
BUGFIX: TransferAgent - wrong value for failback in TA:execute

[v6r3p3]

*Configuration
BUGFIX: Operations helper - typo

*DMS:
FIX: TransferAgent - change the way of redirecting request to task

[v6r3p2]

*DMS
FIX: FTSRequest - updating metadata for accouting when finalizing FTS requests

*Core
FIX: DIRAC/__init__.py - default version is set to v6r3

[v6r3p1]

*WMS
CHANGE: Use ResourcesStatus and Resources helpers in the InputDataAgent logic

*Configuration
NEW: added getStorageElementOptions in Resources helper

*DMS
FIX: resourceStatus object created in TransferAgent instead of StrategyHandler

[v6r3]

*Core
NEW: Added protections due to the process pool usage in the locking logic

*Resources
FIX: LcgFileCatalogClient - reduce the number of retries: LFC_CONRETRY = 5 to 
     avoid combined catalog to be stuck on a faulty LFC server
     
*RSS
BUGFIX: ResourceStatus - reworked helper to keep DB connections     

*DMS
BUGFIX: ReplicaManager::CatalogBase::_callFileCatalogFcnSingleFile() - wrong argument

*RequestManagement
FIX: TaskAgents - set timeOut for task to 10 min (15 min)
NEW: TaskAgents - fill in Error fields in case of failing operations

*Interfaces
BUGFIX: dirac-wms-select-jobs - wrong use of the Dirac API

[v6r2p9]

*Core
FIX: dirac-configure - make use of getSEsForSite() method to determine LocalSEs

*WMS
NEW: DownloadInputData,InputDataByProtocol - check Files on Tape SEs are on Disk cache 
     before Download or getturl calls from Wrapper
CHANGE: Matcher - add Stalled to "Running" Jobs when JobLimits are applied   
CHANGE: JobDB - allow to specify required platform as Platform JDL parameter,
        the specified platform is taken into account even without /Resources/Computing/OSCompatibility section

*DMS
CHANGE: dirac-admin-allow(ban)-se - removed lhcb-grid email account by default, 
        and added switch to avoid sending email
FIX: TaskAgents - fix for non-existing files
FIX: change verbosity in failoverReplication 
FIX: FileCatalog - remove properly metadata indices 
BUGFIX: FileManagerBase - bugfix in the descendants evaluation logic  
FIX: TransferAgent and TransferTask - update Files.Status to Failed when ReplicaManager.replicateAndRegister 
     will fail completely; when no replica is available at all.

*Core
FIX: dirac-pilot - default lcg bindings version set to 2012-02-20

[v6r2p8]

*DMS:
CHANGE: TransferAgent - fallback to task execution if replication tree is not found

[v6r2p7]

*WMS
BUGFIX: SiteDirector - wrong CS option use: BundleProxy -> HttpProxy
FIX: SiteDirector - use short lines in compressed/encoded files in the executable
     python script

[v6r2p6]

*DataManagement
FIX: Bad logic in StrategyHandler:MinimiseTotalWait

*Core
CHANGE: updated GGUS web portal URL

*RSS
BUGFIX: meta key cannot be reused, it is popped from dictionary

*Framework
FIX: The Gateway service does not have a handler
NEW: ConfingTemplate entry for Gateway
FIX: distribution notes allow for word wrap

*WorkloadManagement
FIX: avoid unnecessary call if no LFN is left in one of the SEs
FIX: When Uploading job outputs, try first Local SEs, if any


[v6r2p5]

*RSS
BUGFIX: several minor bug fixes

*RequestManagement
BUGFIX: RequestDBMySQL - removed unnecessary request type check

*DMS
BUGFIX: FileCatalogClienctCLI - wrong evaluation of the operation in the find command
NEW: FileCatalog - added possibility to remove specified metadata for a given path 
BUGFIX: ReplicaManager - wrong operation order causing failure of UploadLogFile module

*Core
NEW: dirac-install - generate cshrc DIRAC environment setting file for the (t)csh 

*Interfaces
CHANGE: Job - added InputData to each element in the ParametricInputData

*WMS
CHANGE: dirac-jobexec - pass ParametericInputData to the workflow as a semicolon separated string

[v6r2p4]

*WMS
BUGFIX: StalledJobAgent - protection against jobs with no PilotReference in their parameters
BUGFIX: WMSAdministratorHandler - wrong argument type specification for getPilotInfo method

*StorageManagement
BUGFIX: RequestFinalizationAgent - no method existence check when calling RPC method

[v6r2p3]

*WMS
CHANGE: Matcher - fixed the credentials check in requestJob() to simplify it

*ConfigurationSystem
CHANGE: Operations helper - fix that allow no VO to be defined for components that do not need it

*Core
BUGFIX: InstallTools - when applying runsvctrl to a list of components make sure that the config server is treated first and the sysadmin service - last
        
[v6r2p2]

*WMS
BUGFIX: Matcher - restored logic for checking private pilot asking for a given DN for belonging to the same group with JOB_SHARING property.

[v6r2p1]

*RequestManagementSystem
BUGFIX: RequestCleaningAgent - missing import of the "second" interval definition 

[v6r2]

*General
FIX: replaced use of exec() python statement in favor of object method execution

*Accounting
CHANGE: Accounting 'byte' units are in powers of 1000 instead of powers of 1024 (closes #457)

*Core
CHANGE: Pfn.py - pfnparse function rewritten for speed up and mem usage, unit test case added
FIX: DISET Clients are now thread-safe. Same clients used twice in different threads was not 
closing the previous connection
NEW: reduce wait times in DISET protocol machinery to improve performance    
NEW: dirac-fix-mysql-script command to fix the mysql start-up script for the given installation
FIX: TransferClient closes connections properly
FIX: DISET Clients are now thread-safe. Same client used twice in different threads will not close the previous connection
CHANGE: Beautification and reduce wait times to improve performance
NEW: ProcessPool - added functionality to kill all children processes properly when destroying ProcessPool objects
NEW: CS Helper for LocalSite section, with gridEnv method
NEW: Grid module will use Local.gridEnv if nothing passed in the arguments
CHANGE: Add deprecated sections in the CS Operations helper to ease the transition
FIX: dirac-install - execute dirac-fix-mysql-script, if available, to fix the mysql.server startup script
FIX: dirac-distribution - Changed obsoleted tar.list file URL
FIX: typo in dirac-admin-add-host in case of error
CHANGE: dirac-admin-allow(ban)-se - use diracAdmin.sendMail() instead of NotificationClient.sendMail()

*Framework
BUGFIX: UserProfileDB - no more use of "type" variable as it is a reserved keyword 

*RequestManagement:
FIX: RequestDBFile - more consistent treatment of requestDB Path
FIX: RequestMySQL - Execution order is evaluated based on not Done state of subrequests
NEW: RequestCleaningAgent - resetting Assigned requests to Waiting after a configurable period of time

*RSS
CHANGE: RSS Action now inherits from a base class, and Actions are more homogeneous, they all take a uniform set of arguments. The name of modules has been changed from PolType to Action as well.
FIX: CacheFeederAgent - too verbose messages moved to debug instead of info level
BUGFIX: fixed a bug preventing RSS clients to connect to the services     
FIX: Proper services synchronization
FIX: Better handling of exceptions due to timeouts in GOCDBClient   
FIX: RSS.Notification emails are sent again
FIX: Commands have been modified to return S_OK, S_ERROR inside the Result dict. This way, policies get a S_ERROR / S_OK object. CacheFeederAgent has been updated accordingly.
FIX: allow clients, if db connection fails, to reconnect ( or at least try ) to the servers.
CHANGE: access control using CS Authentication options. Default is SiteManager, and get methods are all.
BUGFIX: MySQLMonkey - properly escaped all parameters of the SQL queries, other fixes.
NEW: CleanerAgent renamed to CacheCleanerAgent
NEW: Updated RSS scripts, to set element statuses and / or tokens.
NEW: Added a new script, dirac-rss-synch
BUGFIX: Minor bugfixes spotted on the Web development
FIX: Removed useless decorator from RSS handlers
CHANGE: ResourceStatus helper tool moved to RSS/Client directory, no RSS objects created if the system is InActive
CHANGE: Removed ClientFastDec decorator, using a more verbose alternative.
CHANGE: Removed useless usage of kwargs on helper functions.  
NEW: added getSESitesList method to RSSClient      
FIX: _checkFloat() checks INTEGERS, not datetimes

*DataManagement
CHANGE: refactoring of DMS agents executing requests, allow requests from arbitrary users
NEW: DFC - allow to specify multiple replicas, owner, mode when adding files
CHANGE: DFC - optimization of the directory size evaluation
NEW: Added CREATE TEMPORARY TABLES privilege to FileCatalogDB
CHANGE: DFC - getCatalogCounters() update to show numbers of directories
NEW: lfc_dfc_copy script to migrate data from LFC to DFC
FIX: dirac-dms-user-lfns - fixed the case when the baseDir is specified
FIX: FTS testing scripts were using sys.argv and getting confused if options are passed
NEW: DFC - use DirectoryUsage tables for the storage usage evaluations
NEW: DFC - search by metadata can be limited to a given directory subtree
NEW: DFC - search by both directory and file indexed metadata
BUGFIX: DFC - avoid crash if no directories or files found in metadata query
NEW: DFC FileCatalogHandler - define database location in the configuration
NEW: DFC - new FileCatalogFactory class, possibility to use named DFC services
FIX: FTSMonitor, FTSRequest - fixes in handling replica registration, setting registration requests in FileToCat table for later retry
FIX: Failover registration request in the FTS agents.      
FIX: FTSMonitor - enabled to register new replicas if even the corresponding request were removed from the RequestManagement 
FIX: StorageElement - check if SE has been properly initialized before executing any method     
CHANGE: LFC client getReplica() - make use of the new bulk method lfc.lfc_getreplicasl()
FIX: LFC client - protect against getting None in lfc.lfc_readdirxr( oDirectory, "" )  
FIX: add extra protection in dump method of StorageElement base class
CHANGE: FailoverTransfer - create subrequest per catalog if more than one catalog

*Interface
NEW: Job.py - added method to handle the parametric parameters in the workflow. They are made available to the workflow_commons via the key 'GenericParameters'.
FIX: Dirac.py - fix some type checking things
FIX: Dirac.py - the addFile() method can now register to more than 1 catalog.

*WMS
FIX: removed dependency of the JobSchedulingAgent on RSS. Move the getSiteTier functionality to a new CS Helper.
FIX: WMSAdministratorHandler - Replace StringType by StringTypes in the export methods argument type
FIX: JobAgent - Set explicitly UseServerCertificate to "no" for the job executable
NEW: dirac-pilot - change directory to $OSG_WN_TMP on OSG sites
FIX: SiteDirector passes jobExecDir to pilot, this defaults to "." for CREAM CEs. It can be set in the CS. It will not make use of $TMPDIR in this case.
FIX: Set proper project and release version to the SiteDirector     
NEW: Added "JobDelay" option for the matching, refactored and added CS options to the matcher
FIX: Added installation as an option to the pilots and random MyProxyServer
NEW: Support for parametric jobs with parameters that can be of List type

*Resources
NEW: Added SSH Grid Engine Computing Element
NEW: Added SSH Computing Element
FIX: make sure lfc client will not try to connect for several days

*Transformation
FIX: TransformationDB - in setFileStatusForTransformation() reset ErrorCount to zero if "force" flag and    the new status is "unused"
NEW: TransformationDB - added support for dictionary in metadata for the InputDataQuery mechanism     

[v6r1p13]

*WMS
FIX: JobSchedulingAgent - backported from v6r2 use of Resources helper

[v6r1p12]

*Accounting
FIX: Properly delete cached plots

*Core
FIX: dirac-install - run externals post install after generating the versions dir

[v6r1p11]

*Core
NEW: dirac-install - caches locally the externals and the grid bundle
FIX: dirac-distribution - properly generate releasehistory and releasenotes

[v6r1p10]

*WorloadManagement
FIX: JobAgent - set UseServerCertificate option "no" for the job executable

[v6r1p9]

*Core
FIX: dirac-configure - set the proper /DIRAC/Hostname when defining /LocalInstallation/Host

*DataManagement
FIX: dirac-dms-user-lfns - fixed the case when the baseDir is specified
BUGFIX: dirac-dms-remove-files - fixed crash in case of returned error report in a form of dictionary 

[v6r1p8]

*Web
FIX: restored Run panel in the production monitor

*Resources
FIX: FileCatalog - do not check existence of the catalog client module file

[v6r1p7]

*Web
BUGFIX: fixed scroll bar in the Monitoring plots view

[v6r1p6]

*Core
FIX: TransferClient closes connections properly

[v6r1p5]

*Core
FIX: DISET Clients are now thread-safe. Same clients used twice in different threads was not 
     closing the previous connection
NEW: reduce wait times in DISET protocol machinery to improve performance   

[v6r1p4]

*RequestManagement
BUGFIX: RequestContainer - in isSubRequestDone() treat special case for subrequests with files

*Transformation
BUGFIX: TransformationCleaningAgent - do not clear requests for tasks with no associated jobs

[v6r1p3]

*Framework
NEW: Pass the monitor down to the request RequestHandler
FIX: Define the service location for the monitor
FIX: Close some connections that DISET was leaving open

[v6r1p2]

*WorkloadManagement
BUGFIX: JobSchedulingAgent - use getSiteTiers() with returned direct value and not S_OK

*Transformation
BUGFIX: Uniform use of the TaskManager in the RequestTaskAgent and WorkflowTaskAgent

[v6r1p1]

*RSS
BUGFIX: Alarm_PolType now really send mails instead of crashing silently.

[v6r1]

*RSS
CHANGE: Major refactoring of the RSS system
CHANGE: DB.ResourceStatusDB has been refactored, making it a simple wrapper round ResourceStatusDB.sql with only four methods by table ( insert, update, get & delete )
CHANGE: DB.ResourceStatusDB.sql has been modified to support different statuses per granularity.
CHANGE: DB.ResourceManagementDB has been refactored, making it a simple wrapper round ResourceStatusDB.sql with only four methods by table ( insert, update, get & delete )
CHANGE: Service.ResourceStatusHandler has been refactored, removing all data processing, making it an intermediary between client and DB.
CHANGE: Service.ResourceManagementHandler has been refactored, removing all data processing, making it an intermediary between client and DB.
NEW: Utilities.ResourceStatusBooster makes use of the 'DB primitives' exposed on the client and does some useful data processing, exposing the new functions on the client.
NEW: Utilities.ResourceManagementBooster makes use of the 'DB primitives' exposed on the client and does some useful data processing, exposing the new functions on the client.
CHANGE: Client.ResourceStatusClient has been refactorerd. It connects automatically to DB or to the Service. Exposes DB and booster functions.
CHANGE: Client.ResourceManagementClient has been refactorerd. It connects automatically to DB or to the Service. Exposes DB and booster functions.
CHANGE: Agent.ClientsCacheFeederAgent renamed to CacheFeederAgent. The name was not accurate, as it also feeds Accouting Cache tables.
CHANGE: Agent.InspectorAgent, makes use of automatic API initialization.
CHANGE: Command. refactor and usage of automatic API initialization.
CHANGE: PolicySystem.PEP has reusable client connections, which increase significantly performance.
CHANGE: PolicySystem.PDP has reusable client connections, which increase significantly performance.
NEW: Utilities.Decorators are syntactic sugar for DB, Handler and Clients.
NEW: Utilities.MySQLMonkey is a mixture of laziness and refactoring, in order to generate the SQL statements automatically. Not anymore sqlStatemens hardcoded on the RSS.
NEW: Utilities.Validator are common checks done through RSS modules
CHANGE: Utilities.Synchronizer syncs users and DIRAC sites
CHANGE: cosmetic changes everywhere, added HeadURL and RCSID
CHANGE: Removed all the VOExtension logic on RSS
BUGFIX: ResourceStatusHandler - getStorageElementStatusWeb(), access mode by default is Read
FIX: RSS __init__.py will not crash anymore if no CS info provided
BUGFIX: CS.getSiteTier now behaves correctly when a site is passed as a string

*dirac-setup-site
BUGFIX: fixed typos in the Script class name

*Transformation
FIX: Missing logger in the TaskManager Client (was using agent's one)
NEW: Added UnitTest class for TaskManager Client

*DIRAC API
BUGFIX: Dirac.py. If /LocalSite/FileCatalog is not define the default Catalog was not properly set.
FIX: Dirac.py - fixed __printOutput to properly interpret the first argument: 0:stdout, 1:stderr
NEW: Dirac.py - added getConfigurationValue() method

*Framework
NEW: UsersAndGroups agent to synchronize users from VOMRS server.

*dirac-install
FIX: make Platform.py able to run with python2.3 to be used inside dirac-install
FIX: protection against the old or pro links pointing to non-existent directories
NEW: make use of the HTTP proxies if available
FIX: fixed the logic of creating links to /opt/dirac directories to take into account webRoot subdirs

*WorkloadManagement
FIX: SiteDirector - change getVO() function call to getVOForGroup()

*Core:
FIX: Pfn.py - check the sanity of the pfn and catch the erroneous case

*RequestManagement:
BUGFIX: RequestContainer.isSubrequestDone() - return 0 if Done check fails

*DataManagement
NEW: FileCatalog - possibility to configure multiple FileCatalog services of the same type

[v6r0p4]

*Framework
NEW: Pass the monitor down to the request RequestHandler
FIX: Define the service location for the monitor
FIX: Close some connections that DISET was leaving open

[v6r0p3]

*Framework
FIX: ProxyManager - Registry.groupHasProperties() wasn't returning a result 
CHANGE: Groups without AutoUploadProxy won't receive expiration notifications 
FIX: typo dirac-proxy-info -> dirac-proxy-init in the expiration mail contents
CHANGE: DISET - directly close the connection after a failed handshake

[v6r0p2]

*Framework
FIX: in services logs change ALWAYS log level for query messages to NOTICE

[v6r0p1]

*Core
BUGFIX: List.uniqueElements() preserves the other of the remaining elements

*Framework
CHANGE: By default set authorization rules to authenticated instead of all
FIX: Use all required arguments in read access data for UserProfileDB
FIX: NotificationClient - dropped LHCb-Production setup by default in the __getRPSClient()

[v6r0]

*Framework
NEW: DISET Framework modified client/server protocol, messaging mechanism to be used for optimizers
NEW: move functions in DIRAC.Core.Security.Misc to DIRAC.Core.Security.ProxyInfo
CHANGE: By default log level for agents and services is INFO
CHANGE: Disable the log headers by default before initializing
NEW: dirac-proxy-init modification according to issue #29: 
     -U flag will upload a long lived proxy to the ProxyManager
     If /Registry/DefaultGroup is defined, try to generate a proxy that has that group
     Replaced params.debugMessage by gLogger.verbose. Closes #65
     If AutoUploadProxy = true in the CS, the proxy will automatically be uploaded
CHANGE: Proxy upload by default is one month with dirac-proxy-upload
NEW: Added upload of pilot proxies automatically
NEW: Print info after creating a proxy
NEW: Added setting VOMS extensions automatically
NEW: dirac-proxy-info can also print the information of the uploaded proxies
NEW: dirac-proxy-init will check that the lifetime of the certificate is less than one month and advise to renew it
NEW: dirac-proxy-init will check that the certificate has at least one month of validity
FIX: Never use the host certificate if there is one for dirac-proxy-init
NEW: Proxy manager will send notifications when the uploaded proxies are about to expire (configurable via CS)
NEW: Now the proxyDB also has a knowledge of user names. Queries can use the user name as a query key
FIX: ProxyManager - calculate properly the dates for credentials about to expire
CHANGE: ProxyManager will autoexpire old proxies, also auto purge logs
CHANGE: Rename dirac-proxy-upload to dirac-admin-proxy-upload
NEW: dirac-proxy-init will complain if the user certificate has less than 30 days
CHANGE: SecurityLogging - security log level to verbose
NEW: OracleDB - added Array type 
NEW: MySQL - allow definition of the port number in the configuration
FIX: Utilities/Security - hash VOMS Attributes as string
FIX: Utilities/Security - Generate a chain hash to discover if two chains are equal
NEW: Use chain has to discover if it has already been dumped
FIX: SystemAdministrator - Do not set  a default lcg version
NEW: SystemAdministrator - added Project support for the sysadmin
CHANGE: SysAdmin CLI - will try to connect to the service when setting the host
NEW: SysAdmin CLI - colorization of errors in the cli
NEW: Logger - added showing the thread id in the logger if enabled
     
*Configuration
NEW: added getVOfromProxyGroup() utility
NEW: added getVoForGroup() utility, use it in the code as appropriate
NEW: added Registry and Operations Configuration helpers
NEW: dirac-configuration-shell - a configuration script for CS that behaves like an UNIX shellCHANGE: CSAPI - added more functionality required by updated configuration console
NEW: Added possibility to define LocalSE to any Site using the SiteLocalSEMapping 
     section on the Operations Section     
NEW: introduce Registry/VO section, associate groups to VOs, define SubmitPools per VO
FIX: CE2CSAgent - update the CEType only if there is a relevant info in the BDII  

*ReleaseManagement
NEW: release preparations and installation tools based on installation packages
NEW: dirac-compile-externals will try go get a DIRAC-free environment before compiling
NEW: dirac-disctribution - upload command can be defined via defaults file
NEW: dirac-disctribution - try to find if the version name is a branch or a tag in git and act accordingly
NEW: dirac-disctribution - added keyword substitution when creating a a distribution from git
FIX: Install tools won't write HostDN to the configuration if the Admin username is not set 
FIX: Properly set /DIRAC/Configuration/Servers when installing a CS Master
FIX: install_site.sh - missing option in wget for https download: --no-check-certificate
FIX: dirac-install-agent(service) - If the component being installed already has corresponding 
     CS section, it is not overwritten unless explicitly asked for
NEW: dirac-install functionality enhancement: start using the switches as defined in issue #26;
CHANGE: dirac-install - write the defaults if any under defaults-.cfg so dirac-configure can 
        pick it up
FIX: dirac-install - define DYLD_LIBRARY_PATH ( for Mac installations )     
NEW: dirac-install - put all the goodness under a function so scripts like lhcb-proxy-init can use it easily
FIX: dirac-install - Properly search for the LcgVer
NEW: dirac-install will write down the releases files in -d mode   
CHANGE: use new dirac_install from gothub/integration branch in install_site.sh
NEW: Extensions can request custom external dependencies to be installed via pip when 
     installing DIRAC.
NEW: LCG bundle version can be defined on a per release basis in the releases.cfg 
NEW: dirac-deploy-scripts - when setting the lib path in the deploy scripts. 
     Also search for subpaths of the libdir and include them
NEW: Install tools - plainly separate projects from installations

*Accounting
CHANGE: For the WMSHistory type, send as JobSplitType the JobType
CHANGE: Reduced the size of the max key length to workaround mysql max bytes for index problem
FIX: Modified buckets width of 1week to 1 week + 1 day to fix summer time end week (1 hour more )

*WorkloadManagement
CHANGE: SiteDirector - simplified executable generation
NEW: SiteDirector - few more checks of error conditions   
NEW: SiteDirector - limit the queue max length to the value of MaxQueueLengthOption 
     ( 3 days be default )
BUGFIX: SiteDirector - do not download pilot output if the flag getPilotOutput is not set     
NEW: JobDB will extract the VO when applying DIRAC/VOPolicy from the proper VO
FIX: SSHTorque - retrieve job status by chunks of 100 jobs to avoid too long
NEW: glexecComputingElement - allow glexecComputingElement to "Reschedule" jobs if the Test of
     the glexec fails, instead of defaulting to InProcess. Controlled by
     RescheduleOnError Option of the glexecComputingElement
NEW: SandboxStore - create a different SBPath with the group included     
FIX: JobDB - properly treat Site parameter in the job JDL while rescheduling jobs
NEW: JobSchedulingAgent - set the job Site attribute to the name of a group of sites corresponding 
     to a SE chosen by the data staging procedure 
CHANGE: TimeLeft - call batch system commands with the ( default ) timeout 120 sec
CHANGE: PBSTimeLeft - uses default CPU/WallClock if not present in the output  
FIX: PBSTimeLeft - proper handling of (p)cput parameter in the batch system output, recovery of the
     incomplete batch system output      
NEW: automatically add SubmitPools JDL option of the job owner's VO defines it     
NEW: JobManager - add MaxParametericJobs option to the service configuration
NEW: PilotDirector - each SubmitPool or Middleware can define TargetGrids
NEW: JobAgent - new StopOnApplicationFailure option to make the agent exiting the loop on application failure
NEW: PilotAgentsDB - on demand retrieval of the CREAM pilot output
NEW: Pilot - proper job ID evaluation for the OSG sites
FIX: ComputingElement - fixed proxy renewal logic for generic and private pilots
NEW: JDL - added %j placeholder in the JDL to be replaced by the JobID
BUGFIX: DownloadInputData - bug fixed in the naming of downloaded files
FIX: Matcher - set the group and DN when a request gets to the matcher if the request is not 
     coming from a pilot
FIX: Matcher = take into account JobSharing when checking the owner for the request
CHANGE: PilotDirector, dirac-pilot - interpret -V flag of the pilot as Installation name

*DataManagement
FIX: FileCatalog/DiractoryLevelTree - consistent application of the max directory level using global 
     MAX_LEVELS variable
FIX: FileCatalog - Directory metadata is deleted together with the directory deletion, issue #40    
CHANGE: FileCatalog - the logic of the files query by metadata revisited to increase efficiency 
FIX: LcgFileCatalog - use lfcthr and call lfcthr.init() to allow multithread
     try the import only once and just when LcgFileCatalogClient class is intantiated
NEW: LcgFileCatalogClient - new version of getPathPermissions relying on the lfc_access method to solve the problem
     of multiple user DNs in LFC.     
FIX: StorageElement - get service CS options with getCSOption() method ( closes #97 )
FIX: retrieve FileCatalogs as ordered list, to have a proper default.
CHANGE: FileCatalog - allow up to 15 levels of directories
BUGFIX: FileCatalog - bug fixes in the directory removal methods (closes #98)
BUGFIX: RemovalAgent - TypeError when getting JobID in RemovalAgent
BUGFIX: RemovalAgent - put a limit to be sure the execute method will end after a certain number of iterations
FIX: DownloadInputData - when files have been uploaded with lcg_util, the PFN filename
     might not match the LFN file name
FIX: putting FTSMonitor web page back
NEW: The default file catalog is now determined using /LocalSite/FileCatalog. The old behavior 
     is provided as a fallback solution
NEW: ReplicaManager - can now deal with multiple catalogs. Makes sure the surl used for removal is 
the same as the one used for registration.   
NEW: PoolXMLCatalog - added getTypeByPfn() function to get the type of the given PFN  
NEW: dirac-dms-ban(allow)-se - added possibility to use CheckAccess property of the SE

*StorageManagement
FIX: Stager - updateJobFromStager(): only return S_ERROR if the Status sent is not
recognized or if a state update fails. If the jobs has been removed or
has moved forward to another status, the Stager will get an S_OK and
should forget about the job.
NEW: new option in the StorageElement configuration "CheckAccess"
FIX: Requests older than 1 day, which haven't been staged are retried. Tasks older than "daysOld" 
     number of days are set to Failed. These tasks have already been retried "daysOld" times for staging.
FIX: CacheReplicas and StageRequests records are kept until the pin has expired. This way the 
     StageRequest agent will have proper accounting of the amount of staged data in cache.
NEW: FTSCleaningAgent will allow to fix transient errors in RequestDB. At the moment it's 
     only fixing Requests for which SourceTURL is equal to TargetSURL.
NEW: Stager - added new command dirac-stager-stage-files          
FIX: Update Stager code in v6 to the same point as v5r13p37
FIX: StorageManager - avoid race condition by ensuring that Links=0 in the query while removing replicas

*RequestManagement
FIX: RequestDBFile - get request in chronological order (closes issue #84)
BUGFIX: RequestDBFile - make getRequest return value for getRequest the same as for

*ResourceStatusSystem
NEW: Major code refacoring. First refactoring of RSS's PEP. Actions are now function 
     defined in modules residing in directory "Actions".
NEW: methods to store cached environment on a DB and ge them.
CHANGE: command caller looks on the extension for commands.
CHANGE: RSS use now the CS instead of getting info from Python modules.
BUGFIX: Cleaned RSS scripts, they are still prototypes
CHANGE: PEP actions now reside in separate modules outside PEP module.
NEW: RSS CS module add facilities to extract info from CS.
CHANGE: Updating various RSS tests to make them compatible with
changes in the system.
NEW: CS is used instead of ad-hoc configuration module in most places.
NEW: Adding various helper functions in RSS Utils module. These are
functions used by RSS developers, including mainly myself, and are
totally independant from the rest of DIRAC.
CHANGE: Mostly trivial changes, typos, etc in various files in RSS     
CHANGE: TokenAgent sends e-mails with current status   

*Transformation
CHANGE: allow Target SE specification for jobs, Site parameter is not set in this case
CHANGE: TransformationAgent  - add new file statuses in production monitoring display
CHANGE: TransformationAgent - limit the number of files to be treated in TransformationAgent 
        for replication and removal (default 5000)
BUGFIX: TransformationDB - not removing task when site is not set
BUGFIX: TransformationCleaningAgent - archiving instead of cleaning Removal and Replication 
        transformations 
FIX: TransformationCleaningAgent - kill jobs before deleting them        

*Workflow
NEW: allow modules to define Input and Output parameters that can be
     used instead of the step_commons/workflow_commons (Workflow.py, Step.py, Module.py)

*Various fixes
BUGFIX: Mail.py uses SMTP class rather than inheriting it
FIX: Platform utility will properly discover libc version even for the new Ubuntu
FIX: Removed old sandbox and other obsoleted components<|MERGE_RESOLUTION|>--- conflicted
+++ resolved
@@ -1,4 +1,3 @@
-<<<<<<< HEAD
 [v6r10-pre9]
 
 *Core
@@ -77,7 +76,7 @@
 *Workflow
 NEW: Porting the LHCb Workflow package to DIRAC to make the use of general purpose modules and
      simplify construction of workflows        
-=======
+
 [v6r9p20]
 
 *Core
@@ -98,7 +97,6 @@
 
 *Resources
 FIX: ARCComputingElement - fix the parsing of CE status if no jobs are available
->>>>>>> b4321a5e
 
 [v6r9p19]
 
