--- conflicted
+++ resolved
@@ -1,4 +1,3 @@
-<<<<<<< HEAD
 [v6r11-pre1]
 
 *Configuration
@@ -15,7 +14,7 @@
 
 *SMS
 FIX: few minor fixes to avoid pylint warnings
-=======
+
 [v6r10p12]
 
 *WMS
@@ -37,7 +36,6 @@
 *TS
 FIX: TransformationDB - in getTransformationParameters() dropped "Submitted" counter 
      in the output
->>>>>>> 665ac85b
 
 [v6r10p11]
 
