--- conflicted
+++ resolved
@@ -1,4 +1,3 @@
-<<<<<<< HEAD
 [v6r20-pre10]
 
 *Core
@@ -35,7 +34,7 @@
 
 *Docs
 FIX: Drop some old stuff, add link for FTS3 page
-=======
+
 [v6r19p12]
 
 *Core
@@ -56,7 +55,6 @@
 
 *WMS
 FIX: fix bug in dirac-wms-job-select: treating the case of jobGroup(s) not requested
->>>>>>> ea7b0b2a
 
 [v6r19p11]
 
