<<<<<<< HEAD
[v6r6-pre4]

*Core
CHANGE: getDNForUsername helper migrated from Core.Security.CS to Registry helper
NEW: SiteSEMapping - new utilities getSitesGroupedByTierLevel(), getTier1WithAttachedTier2(),
     getTier1WithTier2
CHANGE: The DIRAC.Core.Security.CS is replaced by the Registry helper     
BUGFIX: dirac-install - properly parse += in .cfg files

*Framework
NEW: SystemAdministratorClientCLI - possibility to define roothPath and lcgVersion when updating software

*Accounting
NEW: JobPlotter - added Normalized CPU plots to Job accounting

*DMS
NEW: FileCatalog - torage usage info stored in all the directories, not only those with files
NEW: FileCatalog - added utility to rebuild storage usage info from scratch
BUGFIX: FileCatalogClientCLI - in do_ls() check properly the path existence
FIX: FileCatalogClientCLI - protection against non-existing getCatalogCounters method in the LFC client
FIX: DMS Agents - properly call superclass constructor with loadName argument
FIX: ReplicaManager - in removeFile() non-existent file is marked as failed

*WMS
CHANGE: RunNumber job parameter was removed from all the relevant places ( JDL, JobDB, etc )
NEW: dirac-pilot - add environment setting for SSH and BOINC CEs
NEW: WMSAdministrator - get output for non-grid CEs if not yet in the DB
NEW: JobAgent - job publishes BOINC parameters if any
CHANGE: Get rid of LHCbPlatform everywhere except TaskQueueDB
FIX: SiteDirector - provide list of sites to the Matcher in the initial query
CHANGE: dirac-boinc-pilot dropped
CHANGE: TaskQueueDirector does not depend on /LocalSite section any more
CHANGE: reduced default delays for JobCleaningAgent
CHANGE: limit the number of jobs received by JobCleaningAgent
CHANGE: JobDB - use insertFields instead of _insert
CHANGE: Matcher, TaskQueueDB - switch to use Platform rather than LHCbPlatform retaining LHCbPlatform compatibility
BUGFIX: Matcher - proper reporting pilot site and CE
CHANGE: JobManager - improved job Killing/Deleting logic
CHANGE: dirac-pilot - treat the OSG case when jobs on the same WN all run in the same directory

*RMS
FIX: RequestDBFile - better exception handling in case no JobID supplied

*Resources
FIX: SSHComputingElement - enabled multiple hosts in one queue, more debugging
CHANGE: SSHXXX Computing Elements - define SSH class once in the SSHComputingElement
NEW: SSHComputingElement - added option to define private key location
CHANGE: Get rid of legacy methods in ComputingElement
NEW: enable definition of ChecksumType per SE

*Interfaces
CHANGE: Removed Script.initialize() from the API initialization
CHANGE: Some general API polishing

*TS
BUGFIX: TaskManager - bug fixed in treating tasks with input data
FIX: TransformationCleaningAgent - properly call superclass constructor with loadName argument

[v6r5p4]

FIX: merged in patch v6r4p25

[v6r5p3]

*Transformation
FIX: merged in patch v6r4p24

[v6r5p2]

*Web
NEW: includes DIRACWeb tag web2012092101

[v6r5p1]

*Core
BUGFIX: ExecutorMindHandler - return S_OK() in the initializeHandler
FIX: OptimizationMindHandler - if the manifest is not dirty it will not be updated by the Mind

*Configuration
NEW: Resources helper - added getCompatiblePlatform(), getDIRACPlatform() methods

*Resources
FIX: SSHComputingElement - add -q option to ssh command to avoid banners in the output
FIX: BOINCComputingElement - removed debugging printout
FIX: ComputingElement - use Platform CS option which will be converted to LHCbPlatform for legacy compatibility

*DMS
FIX: RequestAgentBase - lowering loglevel from ALWAYS to INFO to avoid flooding SystemLogging

*WMS:
FIX: SiteDirector - provide CE platform parameter when interrogating the TQ
FIX: GridPilotDirector - publish pilot OwnerGroup rather than VOMS role
FIX: WMSUtilities - add new error string into the parsing of the job output retrieval

[v6r5]

NEW: Executor framework

*Core
NEW: MySQL.py - added Test case for Time.dateTime time stamps
NEW: MySQL.py - insertFields and updateFields can get values via Lists or Dicts
NEW: DataIntegrityDB - use the new methods from MySQL and add test cases
NEW: DataIntegrityHandler - check connection to DB and create tables (or update their schema)
NEW: DataLoggingDB - use the new methods from MySQL and add test cases
NEW: DataLoggingHandler - check connection to DB and create tables (or update their schema)
FIX: ProcessPool - killing stuck workers after timeout
CHANGE: DB will throw a RuntimeException instead of a sys.exit in case it can't contact the DB
CHANGE: Several improvements on DISET
CHANGE: Fixed all DOS endings to UNIX
CHANGE: Agents, Services and Executors know how to react to CSSection/Module and react accordingly
NEW: install tools are updated to deal with executors
FIX: dirac-install - add -T/--Timeout option to define timeout for distribution downloads
NEW: dirac-install - added possibility of defining dirac-install's global defaults by command line switch
BUGFIX: avoid PathFinder.getServiceURL and use Client class ( DataLoggingClient,LfcFileCatalogProxyClient ) 
FIX: MySQL - added TIMESTAMPADD and TIMESTAMPDIFF to special values not to be scaped by MySQL
NEW: ObjectLoader utility
CHANGE: dirac-distribution - added global defaults flag and changed the flag to -M or --defaultsURL
FIX: Convert to string before trying to escape value in MySQL
NEW: DISET Services - added PacketTimeout option
NEW: SystemLoggingDB - updated to use the renewed MySQL interface and SQL schema
NEW: Added support for multiple entries in /Registry/DefaultGroup, for multi-VO installations
CHANGE: Component installation procedure updated to cope with components inheriting Modules
CHANGE: InstallTools - use dirac- command in runit run scripts
FIX: X509Chain - avoid a return of error when the group is not valid
FIX: MySQL - reduce verbosity of log messages when high level methods are used
CHANGE: Several DB classes have been updated to use the MySQL buildCondition method
NEW: MySQL - provide support for greater and smaller arguments to all MySQL high level methods
FIX: Service.py - check all return values from all initializers

*Configuration
CHANGE: By default return option and section lists ordered as in the CS
NEW: ConfigurationClient - added function to refresh remote configuration

*Framework
FIX: Registry.findDefaultGroup will never return False
CHANGE: ProxyManager does not accept proxies without explicit group
CHANGE: SystemAdministratorHandler - force refreshing the configuration after new component setup

*RSS
CHANGE: removed code execution from __init__
CHANGE: removed unused methods
NEW: Log all policy results 

*Resources
NEW: updated SSHComputingElement which allows multiple job submission
FIX: SGETimeLeft - better parsing of the batch system commands output
FIX: InProcessComputingElement - when starting a new job discard renewal of the previous proxy
NEW: BOINCComputingElement - new CE client to work with the BOINC desktop grid infrastructure 

*WMS
CHANGE: WMS Optimizers are now executors
CHANGE: SandboxStoreClient can directly access the DB if available
CHANGE: Moved JobDescription and improved into JobManifest
FIX: typo in JobLoggingDB
NEW: JobState/CachedJobState allow access to the Job via DB/JobStateSync Service automatically
BUGFIX: DownloadInputData - when not enough disk space, message was using "buffer" while it should be using "data"
FIX: the sandboxmetadataDB explosion when using the sandboxclient without direct access to the DB
NEW: Added support for reset/reschedule in the OptimizationMind
CHANGE: Whenever a DB is not properly initialized it will raise a catchable RuntimeError exception 
        instead of silently returning
FIX: InputDataResolution - just quick mod for easier extensibility, plus removed some LHCb specific stuff
NEW: allow jobids in a file in dirac-wms-job-get-output
NEW: JobManager - zfill in %n parameter substitution to allow alphabetical sorting
NEW: Directors - added checking of the TaskQueue limits when getting eligible queues
CHANGE: Natcher - refactor to simpify the logic, introduced Limiter class
CHANGE: Treat MaxCPUTime and CPUTime the same way in the JDL to avoid confusion
NEW: SiteDirector - added options PilotScript, MaxPilotsToSubmit, MaxJobsInFillMode
BUGFIX: StalledJobAgent - use cpuNormalization as float, not string 
FIX: Don't kill an executor if a task has been taken out from it
NEW: dirac-boinc-pilot - pilot script to be used on the BOINC volunteer nodes
FIX: SiteDirector - better handling of tokens and filling mode 
NEW: Generic pilot identities are automatically selected by the TQD and the SiteDirector 
     if not explicitly defined in /Pilot/GenericDN and GenericGroup
NEW: Generic pilot groups can have a VO that will be taken into account when selecting generic 
     credentials to submit pilots
NEW: Generic pilots that belong to a VO can only match jobs from that VO
NEW: StalledJobAgent - added rescheduling of jobs stuck in Matched or Rescheduled status
BUGFIX: StalledJobAgent - default startTime and endTime to "now", avoid None value
NEW: JobAgent - stop after N failed matching attempts (nothing to do), use StopAfterFailedMatches option
CHANGE: JobAgent - provide resource description as a dictionary to avoid extra JDL parsing by the Matcher
CHANGE: Matcher - report pilot info once instead of sending it several times from the job
CHANGE: Matcher - set the job site instead of making a separate call to JobStateUpdate
NEW: Matcher - added Matches done and matches OK statistics
NEW: TaskQueue - don't delete fresh task queues. Wait 5 minutes to do so.
CHANGE: Disabled TQs can also be matched, if no jobs are there, a retry will be triggered

*Transformation
FIX: TransformationAgent - a small improvement: now can pick the prods status to handle from the CS, 
     plus few minor corrections (e.g. logger messages)
FIX: TransformationCLI - take into accout possible failures in resetFile command     

*Accounting
NEW: AccountingDB - added retrieving RAW records for internal stuff
FIX: AccountingDB - fixed some logic for readonly cases
CHANGE: Added new simpler and faster bucket insertion mechanism
NEW: Added more info when rebucketing
FIX: Calculate the rebucket ETA using remaining records to be processed instead of the total records to be processed
FIX: Plots with no data still carry the plot name

*DMS
NEW: SRM2Storage - added retry in the gfal calls
NEW: added new FTSCleaningAgent cleaning up TransferDB tables
FIX: DataLoggingClient and DataLoggingDB - tests moved to separate files
CHANGE: request agents cleanup

*RMS
CHANGE: Stop using RequestAgentMixIn in the request agents
=======
[v6r4p27]

*RSS
NEW: CS.py - Space Tokens were hardcoded, now are obtained after scanning the StorageElements.

[v6r4p26]

*Transformation
BUGFIX: TransformationClient - fixed calling sequence in rpcClient.getTransformationTasks()
NEW: TransformationClient - added log messages in verbose level.
>>>>>>> 00e956d1

[v6r4p25]

*DMS
BUGFIX: StrategyHandler - sanity check for wrong replication tree 

[v6r4p24]

*Core
NEW: MySQL - add 'offset' argument to the buildCondition()

*Transformation
FIX: TransformationAgent - randomize the LFNs for removal/replication case when large number of those
CHANGE: TransformationClient(DB,Manager) - get transformation files in smaller chunks to
        improve performance
FIX: TransformationAgent(DB) - do not return redundant LFNs in getTransformationFiles()    

[v6r4p23]

*Web
NEW: includes DIRACWeb tag web2012092101

[v6r4p22]

*DMS
FIX: SRM2Storage - fix the problem with the CERN-EOS storage 

[v6r4p21]

*Core
BUGFIX: SGETimeLeft - take into account dd:hh:mm:ss format of the cpu consumed

[v6r4p20]

*WMS
BUGFIX: PilotDirector, GridPilotDirector - make sure that at least 1 pilot is to be submitted
BUGFIX: GridPilotDirector - bug on how pilots are counted when there is an error in the submit loop.
BUGFIX: dirac-pilot - proper install script installation on OSG sites

[v6r4p19]

*RMS
FIX: RequestDBMySQL - optimized request selection query 

[v6r4p18]

*Configuration
BUGFIX: CE2CSAgent.py - the default value must be set outside the loop

*DMS
NEW: dirac-dms-create-replication-request
BUGFIX: dirac-dms-fts-submit, dirac-dms-fts-monitor - print out error messages

*Resources
BUGFIX: TorqueComputingElement.py, plus add UserName for shared Queues

*WMS
BUGFIX: JobManagerHandler - default value for pStart (to avoid Exception)

[v6r4p17]

*Core
FIX: dirac-configure - setup was not updated in dirac.cfg even with -F option
FIX: RequestHandler - added fix for Missing ConnectionError

*DMS
FIX: dirac-dms-clean-directory - command fails with `KeyError: 'Replicas'`.

*WMS
FIX: SiteDirector - adapt to the new method in the Matcher getMatchingTaskQueue 
FIX: SiteDirector - added all SubmitPools to TQ requests

[v6r4p16]

*Core:
FIX: dirac-install - bashrc/cshrc were wrongly created when using versionsDir

*Accounting
CHANGE: Added new simpler and faster bucket insertion mechanism
NEW: Added more info when rebucketing

*WMS
CHANGE: Matcher - refactored to take into account job limits when providing info to directors
NEW: JoAgent - reports SubmitPool parameter if applicable
FIX: Matcher - bad codition if invalid result

[v6r4p15]

*WMS
FIX: gLitePilotDirector - fix the name of the MyProxy server to avoid crasehs of the gLite WMS

*Transformation
FIX: TaskManager - when the file is on many SEs, wrong results were generated

[v6r4p13]

*DMS
FIX: dirac-admin-allow-se - added missing interpreter line

[v6r4p12]

*DMS
CHANGE: RemovalTask - for DataManager shifter change creds after failure of removal with her/his proxy.

*RSS
NEW: Added RssConfiguration class
FIX: ResourceManagementClient  - Fixed wrong method name

[v6r4p11]

*Core
FIX: GGUSTicketsClient - GGUS SOAP URL updated

*DMS
BUGFIX: ReplicaManager - wrong for loop

*RequestManagement
BUGFIX: RequestClient - bug fix in finalizeRequest()

*Transformation
FIX: TaskManager - fix for correctly setting the sites (as list)

[v6r4p10]

*RequestManagement
BUGFIX: RequestContainer - in addSubrequest() function

*Resources
BUGFIX: SRM2Storage - in checksum type evaluation

*ResourceStatusSystem
BUGFIX: InfoGetter - wrong import statement

*WMS
BUGFIX: SandboxMetadataDB - __init__() can not return a value

[v6r4p9]

*DMS
CHANGE: FailoverTransfer - ensure the correct execution order of the subrequests

[v6r4p8]

Bring in fixes from v6r3p17

*Core:
FIX: Don't have the __init__ return True for all DBs
NEW: Added more protection for exceptions thrown in callbacks for the ProcessPool
FIX: Operations will now look in 'Defaults' instead of 'Default'

*DataManagement:
FIX: Put more protection in StrategyHandler for neither channels  not throughput read out of TransferDB
FIX: No JobIDs supplied in getRequestForJobs function for RequestDBMySQL taken into account
FIX: Fix on getRequestStatus
CHANGE: RequestClient proper use of getRequestStatus in finalizeRequest
CHANGE: Refactored RequestDBFile

[v6r4p7]

*WorkloadManagement
FIX: SandboxMetadataDB won't explode DIRAC when there's no access to the DB 
CHANGE: Whenever a DB fails to initialize it raises a catchable exception instead of just returning silently

*DataManagement
CHANGE: Added Lost and Unavailable to the file metadata

[v6r4p6]

Bring fixes from v6r4p6

[v6r4p5]

*Configuration
NEW: Added function to generate Operations CS paths

*Core
FIX: Added proper ProcessPool checks and finalisation

*DataManagement
FIX: don't set Files.Status to Failed for non-existign files, failover transfers won't go
FIX: remove classmethods here and there to unblock requestHolder
CHANGE: RAB, TA: change task timeout: 180 and 600 (was 600 and 900 respectively)
FIX: sorting replication tree by Ancestor, not hopAncestorgit add DataManagementSystem/Agent/TransferAgent.py
NEW: TA: add finalize
CHANGE: TransferAgent: add AcceptableFailedFiles to StrategyHandler to ban FTS channel from scheduling
FIX: if there is no failed files, put an empty dict


*RSS
FIX: RSS is setting Allowed but the StorageElement checks for Active

*Workflows
FIX: Part of WorfklowTask rewritten to fix some issues and allow 'ANY' as site

*Transformation
FIX: Wrong calls to TCA::cleanMetadataCatalogFiles

[v6r4p4]

*Core
FIX: Platform.py - check if Popen.terminate is available (only from 2.6)

[v6r4p3]

*Core
FIX: ProcessPool with watchdog and timeouts - applied in v6r3 first

[v6r4p2]

*StorageManagement
BUGFIX: StorageElement - staging is a Read operation and should be allowed as such

*WMS
BUGFIX: InProcessComputingElement, JobAgent - proper return status code from the job wrapper

*Core
FIX: Platform - manage properly the case of exception in the ldconfig execution

[v6r4p1]

*DMS
FIX: TransferDB.getChannelObservedThroughput - the channelDict was created in a wrong way

*RSS
FIX: ResourceStatus was not returning Allowed by default

[v6r4]

*Core
FIX: dirac-install-db.py: addDatabaseOptionsToCS has added a new keyed argument
NEW: SGETimeLeft.py: Support for SGE backend
FIX: If several extensions are installed, merge ConfigTemplate.cfg
NEW: Service framework - added monitoring of file descriptors open
NEW: Service framework - Reduced handshake timeout to prevent stuck threads
NEW: MySQL class with new high level methods - buildCondition,insertFields,updateFields
     deleteEntries, getFields, getCounters, getDistinctAttributeValues
FIX: ProcessPool - fixes in the locking mechanism with LockRing, stopping workers when the
     parent process is finished     
FIX: Added more locks to the LockRing
NEW: The installation tools are updated to install components by name with the components module specified as an option

*DMS
FIX: TransferDB.py - speed up the Throughput determination
NEW: dirac-dms-add-files: script similar to dirac-dms-remove-files, 
     allows for 1 file specification on the command line, using the usual dirac-dms-add-file options, 
     but also can take a text file in input to upload a bunch of files. Exit code is 0 only if all 
     was fine and is different for every error found. 
NEW: StorageElementProxy- support for data downloading with http protocol from arbitrary storage, 
     needed for the web data download
BUGFIX: FileCatalogCLI - replicate operation does a proper replica registration ( closes #5 )     
FIX: ReplicaManager - __cleanDirectory now working and thus dirac-dms-clean-directory

*WMS
NEW: CPU normalization script to run a quick test in the pilot, used by the JobWrapper
     to report the CPU consumption to the accounting
FIX: StalledJobAgent - StalledTimeHours and FailedTimeHours are read each cycle, refer to the 
     Watchdog heartBeat period (should be renamed); add NormCPUTime to Accounting record
NEW: SiteDirector - support for the operation per VO in multi-VO installations
FIX: StalledJobAgent - get ProcessingType from JDL if defined
BUGFIX: dirac-wms-job-peek - missing printout in the command
NEW: SiteDirector - take into account the number of already waiting pilots when evaluating the number of pilots to submit
FIX: properly report CPU usage when the Watchdog kill the payload.

*RSS
BUGFIX: Result in ClientCache table is a varchar, but the method was getting a datetime
NEW: CacheFeederAgent - VOBOX and SpaceTokenOccupancy commands added (ported from LHCbDIRAC)
CHANGE: RSS components get operational parameters from the Operations handler

*DataManagement
FIX: if there is no failed files, put an empty dict

*Transformation
FIX: Wrong calls to TCA::cleanMetadataCatalogFiles

[v6r3p19]

*WMS
FIX: gLitePilotDirector - fix the name of the MyProxy server to avoid crashes of the gLite WMS

[v6r3p18]

*Resources
BUGFIX: SRM2Storage - in checksum type evaluation

[v6r3p17]

*DataManagement
FIX: Fixes issues #783 and #781. Bugs in ReplicaManager removePhisicalReplica and getFilesFromDirectory
FIX: Return S_ERROR if missing jobid arguments
NEW: Checksum can be verified during FTS and SRM2Storage 

[v6r3p16]

*DataManagement
FIX: better monitoring of FTS channels 
FIX: Handle properly None value for channels and bandwidths

*Core
FIX: Properly calculate the release notes if there are newer releases in the release.notes file

[v6r3p15]

*DataManagement
FIX: if there is no failed files, put an empty dict

*Transformation
FIX: Wrong calls to TCA::cleanMetadataCatalogFiles


[v6r3p14]

* Core

BUGFIX: ProcessPool.py: clean processing and finalisation
BUGFIX: Pfn.py: don't check for 'FileName' in pfnDict

* DMS

NEW: dirac-dms-show-fts-status.py: script showing last hour history for FTS channels
NEW: TransferDBMonitoringHandler.py: new function exporting FST channel queues
BUGFIX: TransferAgent.py,RemovalAgent.py,RegistrationAgent.py - unlinking of temp proxy files, corection of values sent to gMonitor
BUGFIX: StrategyHandler - new config option 'AcceptableFailedFiles' to unblock scheduling for channels if problematic transfers occured for few files
NEW: TransferAgent,RemovalAgent,RegistrationAgent - new confing options for setting timeouts for tasks and ProcessPool finalisation
BUGFIX: ReplicaManager.py - reverse sort of LFNs when deleting files and directories to avoid blocks
NEW: moved StrategyHandler class def to separate file under DMS/private

* TMS

FIX: TransformationCleaningAgent.py: some refactoring, new way of disabling/enabline execution by 'EnableFlag' config option

[v6r3p13]

*Core
FIX: Added proper ProcessPool checks and finalisation

*DataManagement
FIX: don't set Files.Status to Failed for non-existign files, failover transfers won't go
FIX: remove classmethods here and there to unblock requestHolder
CHANGE: RAB, TA: change task timeout: 180 and 600 (was 600 and 900 respectively)
FIX: sorting replication tree by Ancestor, not hopAncestorgit add DataManagementSystem/Agent/TransferAgent.py
NEW: TA: add finalize
CHANGE: TransferAgent: add AcceptableFailedFiles to StrategyHandler to ban FTS channel from scheduling

[v6r3p12]

*Core
FIX: Platform.py - check if Popen.terminate is available (only from 2.6)

[v6r3p11]

*Core
FIX: ProcessPool with watchdog and timeouts

[v6r3p10]

*StorageManagement
BUGFIX: StorageElement - staging is a Read operation and should be allowed as such

*WMS
BUGFIX: InProcessComputingElement, JobAgent - proper return status code from the job wrapper

*Core
FIX: Platform - manage properly the case of exception in the ldconfig execution

[v6r3p9]

*DMS
FIX: TransferDB.getChannelObservedThroughput - the channelDict was created in a wrong way

[v6r3p8]

*Web
CHANGE: return back to the release web2012041601

[v6r3p7]

*Transformation
FIX: TransformationCleaningAgent - protection from deleting requests with jobID 0 

[v6r3p6]

*Core
FIX: dirac-install-db - proper key argument (follow change in InstallTools)
FIX: ProcessPool - release all locks every time WorkignProcess.run is executed, more fixes to come
FIX: dirac-configure - for Multi-Community installations, all vomsdir/vomses files are now created

*WMS
NEW: SiteDirector - add pilot option with CE name to allow matching of SAM jobs.
BUGFIX: dirac-pilot - SGE batch ID was overwriting the CREAM ID
FIX: PilotDirector - protect the CS master if there are at least 3 slaves
NEW: Watchdog - set LocalJobID in the SGE case

[v6r3p5]

*Core:
BUGFIX: ProcessPool - bug making TaskAgents hang after max cycles
BUGFIX: Graphs - proper handling plots with data containing empty string labels
FIX: GateWay - transfers were using an old API
FIX: GateWay - properly calculate the gateway URL
BUGFIX: Utilities/Pfn.py - bug in pfnunparse() when concatenating Path and FileName

*Accounting
NEW: ReportGenerator - make AccountingDB readonly
FIX: DataCache - set daemon the datacache thread
BUGFIX: BasePlotter - proper handling of the Petabyte scale data

*DMS:
BUGFIX: TransferAgent, RegistrationTask - typos 

[v6r3p4]

*DMS:
BUGFIX: TransferAgent - wrong value for failback in TA:execute

[v6r3p3]

*Configuration
BUGFIX: Operations helper - typo

*DMS:
FIX: TransferAgent - change the way of redirecting request to task

[v6r3p2]

*DMS
FIX: FTSRequest - updating metadata for accouting when finalizing FTS requests

*Core
FIX: DIRAC/__init__.py - default version is set to v6r3

[v6r3p1]

*WMS
CHANGE: Use ResourcesStatus and Resources helpers in the InputDataAgent logic

*Configuration
NEW: added getStorageElementOptions in Resources helper

*DMS
FIX: resourceStatus object created in TransferAgent instead of StrategyHandler

[v6r3]

*Core
NEW: Added protections due to the process pool usage in the locking logic

*Resources
FIX: LcgFileCatalogClient - reduce the number of retries: LFC_CONRETRY = 5 to 
     avoid combined catalog to be stuck on a faulty LFC server
     
*RSS
BUGFIX: ResourceStatus - reworked helper to keep DB connections     

*DMS
BUGFIX: ReplicaManager::CatalogBase::_callFileCatalogFcnSingleFile() - wrong argument

*RequestManagement
FIX: TaskAgents - set timeOut for task to 10 min (15 min)
NEW: TaskAgents - fill in Error fields in case of failing operations

*Interfaces
BUGFIX: dirac-wms-select-jobs - wrong use of the Dirac API

[v6r2p9]

*Core
FIX: dirac-configure - make use of getSEsForSite() method to determine LocalSEs

*WMS
NEW: DownloadInputData,InputDataByProtocol - check Files on Tape SEs are on Disk cache 
     before Download or getturl calls from Wrapper
CHANGE: Matcher - add Stalled to "Running" Jobs when JobLimits are applied   
CHANGE: JobDB - allow to specify required platform as Platform JDL parameter,
        the specified platform is taken into account even without /Resources/Computing/OSCompatibility section

*DMS
CHANGE: dirac-admin-allow(ban)-se - removed lhcb-grid email account by default, 
        and added switch to avoid sending email
FIX: TaskAgents - fix for non-existing files
FIX: change verbosity in failoverReplication 
FIX: FileCatalog - remove properly metadata indices 
BUGFIX: FileManagerBase - bugfix in the descendants evaluation logic  
FIX: TransferAgent and TransferTask - update Files.Status to Failed when ReplicaManager.replicateAndRegister 
     will fail completely; when no replica is available at all.

*Core
FIX: dirac-pilot - default lcg bindings version set to 2012-02-20

[v6r2p8]

*DMS:
CHANGE: TransferAgent - fallback to task execution if replication tree is not found

[v6r2p7]

*WMS
BUGFIX: SiteDirector - wrong CS option use: BundleProxy -> HttpProxy
FIX: SiteDirector - use short lines in compressed/encoded files in the executable
     python script

[v6r2p6]

*DataManagement
FIX: Bad logic in StrategyHandler:MinimiseTotalWait

*Core
CHANGE: updated GGUS web portal URL

*RSS
BUGFIX: meta key cannot be reused, it is popped from dictionary

*Framework
FIX: The Gateway service does not have a handler
NEW: ConfingTemplate entry for Gateway
FIX: distribution notes allow for word wrap

*WorkloadManagement
FIX: avoid unnecessary call if no LFN is left in one of the SEs
FIX: When Uploading job outputs, try first Local SEs, if any


[v6r2p5]

*RSS
BUGFIX: several minor bug fixes

*RequestManagement
BUGFIX: RequestDBMySQL - removed unnecessary request type check

*DMS
BUGFIX: FileCatalogClienctCLI - wrong evaluation of the operation in the find command
NEW: FileCatalog - added possibility to remove specified metadata for a given path 
BUGFIX: ReplicaManager - wrong operation order causing failure of UploadLogFile module

*Core
NEW: dirac-install - generate cshrc DIRAC environment setting file for the (t)csh 

*Interfaces
CHANGE: Job - added InputData to each element in the ParametricInputData

*WMS
CHANGE: dirac-jobexec - pass ParametericInputData to the workflow as a semicolon separated string

[v6r2p4]

*WMS
BUGFIX: StalledJobAgent - protection against jobs with no PilotReference in their parameters
BUGFIX: WMSAdministratorHandler - wrong argument type specification for getPilotInfo method

*StorageManagement
BUGFIX: RequestFinalizationAgent - no method existence check when calling RPC method

[v6r2p3]

*WMS
CHANGE: Matcher - fixed the credentials check in requestJob() to simplify it

*ConfigurationSystem
CHANGE: Operations helper - fix that allow no VO to be defined for components that do not need it

*Core
BUGFIX: InstallTools - when applying runsvctrl to a list of components make sure that the config server is treated first and the sysadmin service - last
        
[v6r2p2]

*WMS
BUGFIX: Matcher - restored logic for checking private pilot asking for a given DN for belonging to the same group with JOB_SHARING property.

[v6r2p1]

*RequestManagementSystem
BUGFIX: RequestCleaningAgent - missing import of the "second" interval definition 

[v6r2]

*General
FIX: replaced use of exec() python statement in favor of object method execution

*Accounting
CHANGE: Accounting 'byte' units are in powers of 1000 instead of powers of 1024 (closes #457)

*Core
CHANGE: Pfn.py - pfnparse function rewritten for speed up and mem usage, unit test case added
FIX: DISET Clients are now thread-safe. Same clients used twice in different threads was not 
closing the previous connection
NEW: reduce wait times in DISET protocol machinery to improve performance    
NEW: dirac-fix-mysql-script command to fix the mysql start-up script for the given installation
FIX: TransferClient closes connections properly
FIX: DISET Clients are now thread-safe. Same client used twice in different threads will not close the previous connection
CHANGE: Beautification and reduce wait times to improve performance
NEW: ProcessPool - added functionality to kill all children processes properly when destroying ProcessPool objects
NEW: CS Helper for LocalSite section, with gridEnv method
NEW: Grid module will use Local.gridEnv if nothing passed in the arguments
CHANGE: Add deprecated sections in the CS Operations helper to ease the transition
FIX: dirac-install - execute dirac-fix-mysql-script, if available, to fix the mysql.server startup script
FIX: dirac-distribution - Changed obsoleted tar.list file URL
FIX: typo in dirac-admin-add-host in case of error
CHANGE: dirac-admin-allow(ban)-se - use diracAdmin.sendMail() instead of NotificationClient.sendMail()

*Framework
BUGFIX: UserProfileDB - no more use of "type" variable as it is a reserved keyword 

*RequestManagement:
FIX: RequestDBFile - more consistent treatment of requestDB Path
FIX: RequestMySQL - Execution order is evaluated based on not Done state of subrequests
NEW: RequestCleaningAgent - resetting Assigned requests to Waiting after a configurable period of time

*RSS
CHANGE: RSS Action now inherits from a base class, and Actions are more homogeneous, they all take a uniform set of arguments. The name of modules has been changed from PolType to Action as well.
FIX: CacheFeederAgent - too verbose messages moved to debug instead of info level
BUGFIX: fixed a bug preventing RSS clients to connect to the services     
FIX: Proper services synchronization
FIX: Better handling of exceptions due to timeouts in GOCDBClient   
FIX: RSS.Notification emails are sent again
FIX: Commands have been modified to return S_OK, S_ERROR inside the Result dict. This way, policies get a S_ERROR / S_OK object. CacheFeederAgent has been updated accordingly.
FIX: allow clients, if db connection fails, to reconnect ( or at least try ) to the servers.
CHANGE: access control using CS Authentication options. Default is SiteManager, and get methods are all.
BUGFIX: MySQLMonkey - properly escaped all parameters of the SQL queries, other fixes.
NEW: CleanerAgent renamed to CacheCleanerAgent
NEW: Updated RSS scripts, to set element statuses and / or tokens.
NEW: Added a new script, dirac-rss-synch
BUGFIX: Minor bugfixes spotted on the Web development
FIX: Removed useless decorator from RSS handlers
CHANGE: ResourceStatus helper tool moved to RSS/Client directory, no RSS objects created if the system is InActive
CHANGE: Removed ClientFastDec decorator, using a more verbose alternative.
CHANGE: Removed useless usage of **kwargs on helper functions.  
NEW: added getSESitesList method to RSSClient      
FIX: _checkFloat() checks INTEGERS, not datetimes

*DataManagement
CHANGE: refactoring of DMS agents executing requests, allow requests from arbitrary users
NEW: DFC - allow to specify multiple replicas, owner, mode when adding files
CHANGE: DFC - optimization of the directory size evaluation
NEW: Added CREATE TEMPORARY TABLES privilege to FileCatalogDB
CHANGE: DFC - getCatalogCounters() update to show numbers of directories
NEW: lfc_dfc_copy script to migrate data from LFC to DFC
FIX: dirac-dms-user-lfns - fixed the case when the baseDir is specified
FIX: FTS testing scripts were using sys.argv and getting confused if options are passed
NEW: DFC - use DirectoryUsage tables for the storage usage evaluations
NEW: DFC - search by metadata can be limited to a given directory subtree
NEW: DFC - search by both directory and file indexed metadata
BUGFIX: DFC - avoid crash if no directories or files found in metadata query
NEW: DFC FileCatalogHandler - define database location in the configuration
NEW: DFC - new FileCatalogFactory class, possibility to use named DFC services
FIX: FTSMonitor, FTSRequest - fixes in handling replica registration, setting registration requests in FileToCat table for later retry
FIX: Failover registration request in the FTS agents.      
FIX: FTSMonitor - enabled to register new replicas if even the corresponding request were removed from the RequestManagement 
FIX: StorageElement - check if SE has been properly initialized before executing any method     
CHANGE: LFC client getReplica() - make use of the new bulk method lfc.lfc_getreplicasl()
FIX: LFC client - protect against getting None in lfc.lfc_readdirxr( oDirectory, "" )  
FIX: add extra protection in dump method of StorageElement base class
CHANGE: FailoverTransfer - create subrequest per catalog if more than one catalog

*Interface
NEW: Job.py - added method to handle the parametric parameters in the workflow. They are made available to the workflow_commons via the key 'GenericParameters'.
FIX: Dirac.py - fix some type checking things
FIX: Dirac.py - the addFile() method can now register to more than 1 catalog.

*WMS
FIX: removed dependency of the JobSchedulingAgent on RSS. Move the getSiteTier functionality to a new CS Helper.
FIX: WMSAdministratorHandler - Replace StringType by StringTypes in the export methods argument type
FIX: JobAgent - Set explicitly UseServerCertificate to "no" for the job executable
NEW: dirac-pilot - change directory to $OSG_WN_TMP on OSG sites
FIX: SiteDirector passes jobExecDir to pilot, this defaults to "." for CREAM CEs. It can be set in the CS. It will not make use of $TMPDIR in this case.
FIX: Set proper project and release version to the SiteDirector     
NEW: Added "JobDelay" option for the matching, refactored and added CS options to the matcher
FIX: Added installation as an option to the pilots and random MyProxyServer
NEW: Support for parametric jobs with parameters that can be of List type

*Resources
NEW: Added SSH Grid Engine Computing Element
NEW: Added SSH Computing Element
FIX: make sure lfc client will not try to connect for several days

*Transformation
FIX: TransformationDB - in setFileStatusForTransformation() reset ErrorCount to zero if "force" flag and    the new status is "unused"
NEW: TransformationDB - added support for dictionary in metadata for the InputDataQuery mechanism     

[v6r1p13]

*WMS
FIX: JobSchedulingAgent - backported from v6r2 use of Resources helper

[v6r1p12]

*Accounting
FIX: Properly delete cached plots

*Core
FIX: dirac-install - run externals post install after generating the versions dir

[v6r1p11]

*Core
NEW: dirac-install - caches locally the externals and the grid bundle
FIX: dirac-distribution - properly generate releasehistory and releasenotes

[v6r1p10]

*WorloadManagement
FIX: JobAgent - set UseServerCertificate option "no" for the job executable

[v6r1p9]

*Core
FIX: dirac-configure - set the proper /DIRAC/Hostname when defining /LocalInstallation/Host

*DataManagement
FIX: dirac-dms-user-lfns - fixed the case when the baseDir is specified
BUGFIX: dirac-dms-remove-files - fixed crash in case of returned error report in a form of dictionary 

[v6r1p8]

*Web
FIX: restored Run panel in the production monitor

*Resources
FIX: FileCatalog - do not check existence of the catalog client module file

[v6r1p7]

*Web
BUGFIX: fixed scroll bar in the Monitoring plots view

[v6r1p6]

*Core
FIX: TransferClient closes connections properly

[v6r1p5]

*Core
FIX: DISET Clients are now thread-safe. Same clients used twice in different threads was not 
     closing the previous connection
NEW: reduce wait times in DISET protocol machinery to improve performance   

[v6r1p4]

*RequestManagement
BUGFIX: RequestContainer - in isSubRequestDone() treat special case for subrequests with files

*Transformation
BUGFIX: TransformationCleaningAgent - do not clear requests for tasks with no associated jobs

[v6r1p3]

*Framework
NEW: Pass the monitor down to the request RequestHandler
FIX: Define the service location for the monitor
FIX: Close some connections that DISET was leaving open

[v6r1p2]

*WorkloadManagement
BUGFIX: JobSchedulingAgent - use getSiteTiers() with returned direct value and not S_OK

*Transformation
BUGFIX: Uniform use of the TaskManager in the RequestTaskAgent and WorkflowTaskAgent

[v6r1p1]

*RSS
BUGFIX: Alarm_PolType now really send mails instead of crashing silently.

[v6r1]

*RSS
CHANGE: Major refactoring of the RSS system
CHANGE: DB.ResourceStatusDB has been refactored, making it a simple wrapper round ResourceStatusDB.sql with only four methods by table ( insert, update, get & delete )
CHANGE: DB.ResourceStatusDB.sql has been modified to support different statuses per granularity.
CHANGE: DB.ResourceManagementDB has been refactored, making it a simple wrapper round ResourceStatusDB.sql with only four methods by table ( insert, update, get & delete )
CHANGE: Service.ResourceStatusHandler has been refactored, removing all data processing, making it an intermediary between client and DB.
CHANGE: Service.ResourceManagementHandler has been refactored, removing all data processing, making it an intermediary between client and DB.
NEW: Utilities.ResourceStatusBooster makes use of the 'DB primitives' exposed on the client and does some useful data processing, exposing the new functions on the client.
NEW: Utilities.ResourceManagementBooster makes use of the 'DB primitives' exposed on the client and does some useful data processing, exposing the new functions on the client.
CHANGE: Client.ResourceStatusClient has been refactorerd. It connects automatically to DB or to the Service. Exposes DB and booster functions.
CHANGE: Client.ResourceManagementClient has been refactorerd. It connects automatically to DB or to the Service. Exposes DB and booster functions.
CHANGE: Agent.ClientsCacheFeederAgent renamed to CacheFeederAgent. The name was not accurate, as it also feeds Accouting Cache tables.
CHANGE: Agent.InspectorAgent, makes use of automatic API initialization.
CHANGE: Command. refactor and usage of automatic API initialization.
CHANGE: PolicySystem.PEP has reusable client connections, which increase significantly performance.
CHANGE: PolicySystem.PDP has reusable client connections, which increase significantly performance.
NEW: Utilities.Decorators are syntactic sugar for DB, Handler and Clients.
NEW: Utilities.MySQLMonkey is a mixture of laziness and refactoring, in order to generate the SQL statements automatically. Not anymore sqlStatemens hardcoded on the RSS.
NEW: Utilities.Validator are common checks done through RSS modules
CHANGE: Utilities.Synchronizer syncs users and DIRAC sites
CHANGE: cosmetic changes everywhere, added HeadURL and RCSID
CHANGE: Removed all the VOExtension logic on RSS
BUGFIX: ResourceStatusHandler - getStorageElementStatusWeb(), access mode by default is Read
FIX: RSS __init__.py will not crash anymore if no CS info provided
BUGFIX: CS.getSiteTier now behaves correctly when a site is passed as a string

*dirac-setup-site
BUGFIX: fixed typos in the Script class name

*Transformation
FIX: Missing logger in the TaskManager Client (was using agent's one)
NEW: Added UnitTest class for TaskManager Client

*DIRAC API
BUGFIX: Dirac.py. If /LocalSite/FileCatalog is not define the default Catalog was not properly set.
FIX: Dirac.py - fixed __printOutput to properly interpret the first argument: 0:stdout, 1:stderr
NEW: Dirac.py - added getConfigurationValue() method

*Framework
NEW: UsersAndGroups agent to synchronize users from VOMRS server.

*dirac-install
FIX: make Platform.py able to run with python2.3 to be used inside dirac-install
FIX: protection against the old or pro links pointing to non-existent directories
NEW: make use of the HTTP proxies if available
FIX: fixed the logic of creating links to /opt/dirac directories to take into account webRoot subdirs

*WorkloadManagement
FIX: SiteDirector - change getVO() function call to getVOForGroup()

*Core:
FIX: Pfn.py - check the sanity of the pfn and catch the erroneous case

*RequestManagement:
BUGFIX: RequestContainer.isSubrequestDone() - return 0 if Done check fails

*DataManagement
NEW: FileCatalog - possibility to configure multiple FileCatalog services of the same type

[v6r0p4]

*Framework
NEW: Pass the monitor down to the request RequestHandler
FIX: Define the service location for the monitor
FIX: Close some connections that DISET was leaving open

[v6r0p3]

*Framework
FIX: ProxyManager - Registry.groupHasProperties() wasn't returning a result 
CHANGE: Groups without AutoUploadProxy won't receive expiration notifications 
FIX: typo dirac-proxy-info -> dirac-proxy-init in the expiration mail contents
CHANGE: DISET - directly close the connection after a failed handshake

[v6r0p2]

*Framework
FIX: in services logs change ALWAYS log level for query messages to NOTICE

[v6r0p1]

*Core
BUGFIX: List.uniqueElements() preserves the other of the remaining elements

*Framework
CHANGE: By default set authorization rules to authenticated instead of all
FIX: Use all required arguments in read access data for UserProfileDB
FIX: NotificationClient - dropped LHCb-Production setup by default in the __getRPSClient()

[v6r0]

*Framework
NEW: DISET Framework modified client/server protocol, messaging mechanism to be used for optimizers
NEW: move functions in DIRAC.Core.Security.Misc to DIRAC.Core.Security.ProxyInfo
CHANGE: By default log level for agents and services is INFO
CHANGE: Disable the log headers by default before initializing
NEW: dirac-proxy-init modification according to issue #29: 
     -U flag will upload a long lived proxy to the ProxyManager
     If /Registry/DefaultGroup is defined, try to generate a proxy that has that group
     Replaced params.debugMessage by gLogger.verbose. Closes #65
     If AutoUploadProxy = true in the CS, the proxy will automatically be uploaded
CHANGE: Proxy upload by default is one month with dirac-proxy-upload
NEW: Added upload of pilot proxies automatically
NEW: Print info after creating a proxy
NEW: Added setting VOMS extensions automatically
NEW: dirac-proxy-info can also print the information of the uploaded proxies
NEW: dirac-proxy-init will check that the lifetime of the certificate is less than one month and advise to renew it
NEW: dirac-proxy-init will check that the certificate has at least one month of validity
FIX: Never use the host certificate if there is one for dirac-proxy-init
NEW: Proxy manager will send notifications when the uploaded proxies are about to expire (configurable via CS)
NEW: Now the proxyDB also has a knowledge of user names. Queries can use the user name as a query key
FIX: ProxyManager - calculate properly the dates for credentials about to expire
CHANGE: ProxyManager will autoexpire old proxies, also auto purge logs
CHANGE: Rename dirac-proxy-upload to dirac-admin-proxy-upload
NEW: dirac-proxy-init will complain if the user certificate has less than 30 days
CHANGE: SecurityLogging - security log level to verbose
NEW: OracleDB - added Array type 
NEW: MySQL - allow definition of the port number in the configuration
FIX: Utilities/Security - hash VOMS Attributes as string
FIX: Utilities/Security - Generate a chain hash to discover if two chains are equal
NEW: Use chain has to discover if it has already been dumped
FIX: SystemAdministrator - Do not set  a default lcg version
NEW: SystemAdministrator - added Project support for the sysadmin
CHANGE: SysAdmin CLI - will try to connect to the service when setting the host
NEW: SysAdmin CLI - colorization of errors in the cli
NEW: Logger - added showing the thread id in the logger if enabled
     
*Configuration
NEW: added getVOfromProxyGroup() utility
NEW: added getVoForGroup() utility, use it in the code as appropriate
NEW: added Registry and Operations Configuration helpers
NEW: dirac-configuration-shell - a configuration script for CS that behaves like an UNIX shellCHANGE: CSAPI - added more functionality required by updated configuration console
NEW: Added possibility to define LocalSE to any Site using the SiteLocalSEMapping 
     section on the Operations Section     
NEW: introduce Registry/VO section, associate groups to VOs, define SubmitPools per VO
FIX: CE2CSAgent - update the CEType only if there is a relevant info in the BDII  

*ReleaseManagement
NEW: release preparations and installation tools based on installation packages
NEW: dirac-compile-externals will try go get a DIRAC-free environment before compiling
NEW: dirac-disctribution - upload command can be defined via defaults file
NEW: dirac-disctribution - try to find if the version name is a branch or a tag in git and act accordingly
NEW: dirac-disctribution - added keyword substitution when creating a a distribution from git
FIX: Install tools won't write HostDN to the configuration if the Admin username is not set 
FIX: Properly set /DIRAC/Configuration/Servers when installing a CS Master
FIX: install_site.sh - missing option in wget for https download: --no-check-certificate
FIX: dirac-install-agent(service) - If the component being installed already has corresponding 
     CS section, it is not overwritten unless explicitly asked for
NEW: dirac-install functionality enhancement: start using the switches as defined in issue #26;
CHANGE: dirac-install - write the defaults if any under defaults-.cfg so dirac-configure can 
        pick it up
FIX: dirac-install - define DYLD_LIBRARY_PATH ( for Mac installations )     
NEW: dirac-install - put all the goodness under a function so scripts like lhcb-proxy-init can use it easily
FIX: dirac-install - Properly search for the LcgVer
NEW: dirac-install will write down the releases files in -d mode   
CHANGE: use new dirac_install from gothub/integration branch in install_site.sh
NEW: Extensions can request custom external dependencies to be installed via pip when 
     installing DIRAC.
NEW: LCG bundle version can be defined on a per release basis in the releases.cfg 
NEW: dirac-deploy-scripts - when setting the lib path in the deploy scripts. 
     Also search for subpaths of the libdir and include them
NEW: Install tools - plainly separate projects from installations

*Accounting
CHANGE: For the WMSHistory type, send as JobSplitType the JobType
CHANGE: Reduced the size of the max key length to workaround mysql max bytes for index problem
FIX: Modified buckets width of 1week to 1 week + 1 day to fix summer time end week (1 hour more )

*WorkloadManagement
CHANGE: SiteDirector - simplified executable generation
NEW: SiteDirector - few more checks of error conditions   
NEW: SiteDirector - limit the queue max length to the value of MaxQueueLengthOption 
     ( 3 days be default )
BUGFIX: SiteDirector - do not download pilot output if the flag getPilotOutput is not set     
NEW: JobDB will extract the VO when applying DIRAC/VOPolicy from the proper VO
FIX: SSHTorque - retrieve job status by chunks of 100 jobs to avoid too long
NEW: glexecComputingElement - allow glexecComputingElement to "Reschedule" jobs if the Test of
     the glexec fails, instead of defaulting to InProcess. Controlled by
     RescheduleOnError Option of the glexecComputingElement
NEW: SandboxStore - create a different SBPath with the group included     
FIX: JobDB - properly treat Site parameter in the job JDL while rescheduling jobs
NEW: JobSchedulingAgent - set the job Site attribute to the name of a group of sites corresponding 
     to a SE chosen by the data staging procedure 
CHANGE: TimeLeft - call batch system commands with the ( default ) timeout 120 sec
CHANGE: PBSTimeLeft - uses default CPU/WallClock if not present in the output  
FIX: PBSTimeLeft - proper handling of (p)cput parameter in the batch system output, recovery of the
     incomplete batch system output      
NEW: automatically add SubmitPools JDL option of the job owner's VO defines it     
NEW: JobManager - add MaxParametericJobs option to the service configuration
NEW: PilotDirector - each SubmitPool or Middleware can define TargetGrids
NEW: JobAgent - new StopOnApplicationFailure option to make the agent exiting the loop on application failure
NEW: PilotAgentsDB - on demand retrieval of the CREAM pilot output
NEW: Pilot - proper job ID evaluation for the OSG sites
FIX: ComputingElement - fixed proxy renewal logic for generic and private pilots
NEW: JDL - added %j placeholder in the JDL to be replaced by the JobID
BUGFIX: DownloadInputData - bug fixed in the naming of downloaded files
FIX: Matcher - set the group and DN when a request gets to the matcher if the request is not 
     coming from a pilot
FIX: Matcher = take into account JobSharing when checking the owner for the request
CHANGE: PilotDirector, dirac-pilot - interpret -V flag of the pilot as Installation name

*DataManagement
FIX: FileCatalog/DiractoryLevelTree - consistent application of the max directory level using global 
     MAX_LEVELS variable
FIX: FileCatalog - Directory metadata is deleted together with the directory deletion, issue #40    
CHANGE: FileCatalog - the logic of the files query by metadata revisited to increase efficiency 
FIX: LcgFileCatalog - use lfcthr and call lfcthr.init() to allow multithread
     try the import only once and just when LcgFileCatalogClient class is intantiated
NEW: LcgFileCatalogClient - new version of getPathPermissions relying on the lfc_access method to solve the problem
     of multiple user DNs in LFC.     
FIX: StorageElement - get service CS options with getCSOption() method ( closes #97 )
FIX: retrieve FileCatalogs as ordered list, to have a proper default.
CHANGE: FileCatalog - allow up to 15 levels of directories
BUGFIX: FileCatalog - bug fixes in the directory removal methods (closes #98)
BUGFIX: RemovalAgent - TypeError when getting JobID in RemovalAgent
BUGFIX: RemovalAgent - put a limit to be sure the execute method will end after a certain number of iterations
FIX: DownloadInputData - when files have been uploaded with lcg_util, the PFN filename
     might not match the LFN file name
FIX: putting FTSMonitor web page back
NEW: The default file catalog is now determined using /LocalSite/FileCatalog. The old behavior 
     is provided as a fallback solution
NEW: ReplicaManager - can now deal with multiple catalogs. Makes sure the surl used for removal is 
the same as the one used for registration.   
NEW: PoolXMLCatalog - added getTypeByPfn() function to get the type of the given PFN  
NEW: dirac-dms-ban(allow)-se - added possibility to use CheckAccess property of the SE

*StorageManagement
FIX: Stager - updateJobFromStager(): only return S_ERROR if the Status sent is not
recognized or if a state update fails. If the jobs has been removed or
has moved forward to another status, the Stager will get an S_OK and
should forget about the job.
NEW: new option in the StorageElement configuration "CheckAccess"
FIX: Requests older than 1 day, which haven't been staged are retried. Tasks older than "daysOld" 
     number of days are set to Failed. These tasks have already been retried "daysOld" times for staging.
FIX: CacheReplicas and StageRequests records are kept until the pin has expired. This way the 
     StageRequest agent will have proper accounting of the amount of staged data in cache.
NEW: FTSCleaningAgent will allow to fix transient errors in RequestDB. At the moment it's 
     only fixing Requests for which SourceTURL is equal to TargetSURL.
NEW: Stager - added new command dirac-stager-stage-files          
FIX: Update Stager code in v6 to the same point as v5r13p37
FIX: StorageManager - avoid race condition by ensuring that Links=0 in the query while removing replicas

*RequestManagement
FIX: RequestDBFile - get request in chronological order (closes issue #84)
BUGFIX: RequestDBFile - make getRequest return value for getRequest the same as for

*ResourceStatusSystem
NEW: Major code refacoring. First refactoring of RSS's PEP. Actions are now function 
     defined in modules residing in directory "Actions".
NEW: methods to store cached environment on a DB and ge them.
CHANGE: command caller looks on the extension for commands.
CHANGE: RSS use now the CS instead of getting info from Python modules.
BUGFIX: Cleaned RSS scripts, they are still prototypes
CHANGE: PEP actions now reside in separate modules outside PEP module.
NEW: RSS CS module add facilities to extract info from CS.
CHANGE: Updating various RSS tests to make them compatible with
changes in the system.
NEW: CS is used instead of ad-hoc configuration module in most places.
NEW: Adding various helper functions in RSS Utils module. These are
functions used by RSS developers, including mainly myself, and are
totally independant from the rest of DIRAC.
CHANGE: Mostly trivial changes, typos, etc in various files in RSS     
CHANGE: TokenAgent sends e-mails with current status   

*Transformation
CHANGE: allow Target SE specification for jobs, Site parameter is not set in this case
CHANGE: TransformationAgent  - add new file statuses in production monitoring display
CHANGE: TransformationAgent - limit the number of files to be treated in TransformationAgent 
        for replication and removal (default 5000)
BUGFIX: TransformationDB - not removing task when site is not set
BUGFIX: TransformationCleaningAgent - archiving instead of cleaning Removal and Replication 
        transformations 
FIX: TransformationCleaningAgent - kill jobs before deleting them        

*Workflow
NEW: allow modules to define Input and Output parameters that can be
     used instead of the step_commons/workflow_commons (Workflow.py, Step.py, Module.py)

*Various fixes
BUGFIX: Mail.py uses SMTP class rather than inheriting it
FIX: Platform utility will properly discover libc version even for the new Ubuntu
FIX: Removed old sandbox and other obsoleted components<|MERGE_RESOLUTION|>--- conflicted
+++ resolved
@@ -1,4 +1,3 @@
-<<<<<<< HEAD
 [v6r6-pre4]
 
 *Core
@@ -206,7 +205,6 @@
 
 *RMS
 CHANGE: Stop using RequestAgentMixIn in the request agents
-=======
 [v6r4p27]
 
 *RSS
@@ -217,7 +215,6 @@
 *Transformation
 BUGFIX: TransformationClient - fixed calling sequence in rpcClient.getTransformationTasks()
 NEW: TransformationClient - added log messages in verbose level.
->>>>>>> 00e956d1
 
 [v6r4p25]
 
