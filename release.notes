--- conflicted
+++ resolved
@@ -1,4 +1,3 @@
-<<<<<<< HEAD
 [v6r12-pre5]
 
 *Core
@@ -45,7 +44,7 @@
 
 *TMS
 NEW: WorkflowTaskAgent is now multi-threaded
-=======
+
 [v6r11p7]
 
 *Framework
@@ -54,7 +53,6 @@
 *DMS
 FIX: ReplicateAndRegister.py - FTS client is not instantiated in the c'tor as it 
      might not be used, 
->>>>>>> d441d4dd
 
 [v6r11p6]
 
