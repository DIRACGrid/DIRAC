<<<<<<< HEAD
[v6r15p10]

*Core
FIX: MySQL - do not print database access password explicitely in the logs

*Configuration
CHANGE: VOMS2CSAgent - show in the log if there are changes ready to be committed
CHANGE: Bdii2CSAgent - get information from alternative BDII's for sites not 
        existing in central BDII

*Framework
FIX: ComponentInstaller - fixed location of stop_agent file in the content of t file
     of the runsv tool 

*RMS
FIX: Changed default port of ReqProxy service to 9161 from 9198

*Resources
FIX: BatchSystem/Condor, HYCondroCEComputingElement - more resilient parsing 
     of the status lookup command
FIX: CREAMComputingElement - in case of glite-ce-job-submit error print our both 
     std.err and std.out for completeness and better understanding    

*DMS
FIX: FileCatalogClient - bug fix in getDirectoryUserMetadata()

*Interfaces
FIX: Dirac - in replicateFile() in case of copying via the local cache check if 
     there is another copy for the same file name is happening at the same time

[v6r15p9]

*Configuration
FIX: fixed CS agents initialization bug

*DMS
FIX: fixed inconsistency between DataIntegrity and ConsistencyInspector modules

*Interfaces
FIX: Fix download of LFNs in InputSandbox when running job locally

[v6r15p8]

*Configuration
NEW: Added DryRun option for CS agents (false by default, True for new installations)

[v6r15p7]

*Core
CHANGE: Enabled attachments in the emails

*TS
*CHANGE: Added possibility for multiple operations in Data Operation Transformations

[v6r15p6]

*Resources
FIX: FCConditionParser: ProxyPlugin handles the case of having no proxy

*WMS
FIX: MJF messages correctly parsed from the pilot
NEW: Added integration test for TimeLeft utility and script calling it

[v6r15p5]

Included fixes from v6r14p36 patch release

*Framework
FIX: added GOCDB2CSAgent in template
FIX: Fixed permissions for HostLogging

*DMS
FIX: Introduced hopefully temporary fix to circumvent globus bug in gfal2

*WMS:
FIX: added test for MJF and made code more robust

*RSS
NEW: HTML notification Emails


[v6r15p4]

Included fixes from v6r14p35 patch release

*Core
NEW: Added a new way of doing pfnparse and pfnunparse using the standard python library. 
     The two methods now contains a flag to know which method to use. By default, the old 
     hand made one is used. The new one works perfectly for all standard protocols, except SRM

*RSS
FIX: dirac-rss-sync - command fixed to work with calling services rather than 
     databases directly
     
*Resources     
CHANGE: In multiple Storage classes use pfnparse and pfnunparse methods to manipulate
        url strings instead of using just string operations
NEW: A new attribute is added to the storage plugins: DYNAMIC_OPTIONS. This allows to construct 
     URLs with attributes going at the end of the URL, in the form ?key1=value1&key2=value2 
     This is useful for xroot and http.         

[v6r15p3]

Included changes from v6r14p34 patch release

*Accounting
FIX: DataStoreClient - catch all exceptions in sending failover accounting 
     requests as it could disrupt the logic of the caller 

*DMS
CHANGE: dirac-dms-show-se-status - added switches to show SEs only accessible by
        a given VO and SEs not assigned to any VO
FIX: dirac-dms-replicate-and-register-request - prints out the new request IDs
     to allow their monitoring by ID rather than possibly ambiguous request name      

[v6r15p2]

*WMS
FIX: pilotCommands - protect calls to external commands in case of empty
     or erroneous output
FIX: Matcher - fixed bug in the tag matching logic: if a site presented an empty
     Tag list instead of no Tag field at all, it was interpreted as site accepts
     all the tags
FIX: Matcher - matching parameters are printed out in the Matcher rather than
     in the TaskQueueDB, MaxRAM and Processors are not expanded into tags           

[v6r15p1]

Included patches for v6r14p32

*Configuration
CHANGE: Resources helper - remove "dips" protocol from the default list of third party
        protocols

*Resources
FIX: XROOTStorage - bug fixed in __createSingleDirectory() - proper interpretation
     of the xrootClient.mkdir return status
FIX: XROOTStorage unit test reenabled by mocking the xrootd import      

[v6r15]

Removed general "from DIRAC.Core.Utilities import *" in the top-level __init__.py

Made service handlers systematically working with unicode string arguments

DIRAC documentation moved to the "docs" directory if the DIRAC project from the
DIRACDocs separate project.

*Accounting
CHANGE: INTEGER -> BIGINT for "id" in "in" accountingDB tables

*Core
NEW: The S_ERROR has an enhanced structure containing also the error code and the call
     stack from where the structure was created
NEW: DErrno module to contain definitions of the DIRAC error numbers and standard
     descriptions to be used from now on in any error code check      
CHANGE: gMonitor instantiation removed from DIRAC.__init__.py to avoid problems in
        documentation generation
CHANGE: removed Core.Utilities.List.sortList (sorted does the job)
CHANGE: removed unused module Core.Utilities.TimeSeries
NEW: dirac-install - makes us of the DIRAC tar files in CVMFS if available
NEW: dirac-install-client - a guiding script to install the DIRAC client from A to Z        
CHANGE: dirac-install - when generating bashrc and cshrc scripts prepend DIRAC paths
        to the ones existing in the environment already
NEW: MJFTimeLeft - using Machine JOb features in the TimeLeft utility
FIX: BaseClient - only give warning log message "URL banned" when one of the
     service URLs is really banned
CHANGE: DISET components - improved logic of service URL retries to speedup queries
        in case of problematic services     
NEW: dirac-rss-policy-manager - allows to interactively modify and test only the 
     policy section of Dirac.cfg     
FIX: XXXTimeLeft - do not mix CPU and WallTime values     
FIX: ComponentInstaller - longer timeout for checking components PID (after restart)
CHANGE: Proxy - in executeWithUserProxy() when multiple DNs are present, try all of them
CHANGE: List utility - change uniqueElements() to be much faster
NEW: Platform - added getPlatform() and getPlatformTuple() utilities to evaluate lazily the
     DIRAC platform only when it is needed, this accelerates DIRAC commands not needing
     the platform information. 

*Configuration
NEW: GOCDB2CSAgent agent to synchronize GOCDB and CS data about perfSONAR services
NEW: VOMS2CSAgent to synchronize VOMS user data with the DIRAC Registry
CHANGE: ConfigurationData - lazy config data compression in getCompressedData()

*Framework
CHANGE: SystemAdministratorIntegrator - make initial pinging of the hosts in parallel
        to speed up the operation
CHANGE: InstalledComponentsDB - table to cache host status information populated
        by a periodic task    
NEW: ComponentInstaller Client class to encapsulate all the installation utilities
     from InstallTools module    
NEW: SystemAdministratorClientCLI - added uninstall host command
NEW: SystemAdministratorClientCLI - added show ports command
NEW: SystemAdministratorHandler - added getUsedPorts() interface
NEW: SystemAdministratorHandler - show host command shows also versions of the Extensions
NEW: InstalledComponentsDB - added Extension field to the HostLogging table 
FIX: SystemLoggingDB - fixed double creation of db tables

*Accounting
FIX: DataStoreClient - Synchronizer based decorators have been replaced with a simple 
     lock as they were blocking addRegister() during every commit(); 

*RSS
NEW: CE Availability policy, closing #2373
CHANGE: Ported setStatus and setToken rpc calls to PublisherHandler from LHCb implementation
NEW: E-mails generated while RSS actions are now aggregated to avoid avalanches of mails
NEW: dirac-rss-sync is also synchronizing Sites now

*DMS
CHANGE: FileCatalogClient - make explicit methods for all service calls
CHANGE: DataManager, StorageElement - move physical accounting the StorageElement
CHANGE: FileCatalog - added recursive changePathXXX operations
CHANGE: FileCatalog contained objects have Master attribute defined in the CS. Extra check of eligibility of the catalogs specified explicitely. No-LFN write methods return just the Master result to be compatible with the current use in the clients.
CHANGE: Removed LcgFileCatalogXXX obsoleted classes
NEW: ConsistencyInspector class to perform data consistency checks between 
     different databases
CHANGE: FileCatalog(Client) - refactored to allow clients declare which interface
        they implement     
NEW: FileCatalog - conditional FileCatalog instantiation based on the configured
     Operations criteria        

*TS
CHANGE: TransformationDB table TaskInputs: InputVector column from BLOB to MEDIUMTEXT
FIX: TaskManager - fix bug in case there is no InputData for a task, the Request created 
     for the previous task was reassigned
NEW: TaskManager - possibility to submit one bulk job for a series of tasks     

*WMS
NEW: TaskQueueDB - possibility to present requirements in a form of tags from the 
     site( pilot ) to the jobs to select ones with required properties
FIX: JobWrapper - the InputData optimizer parameters are now DEncoded     
CHANGE: JobAgent - add Processors and WholeNode tags to the resources description
CHANGE: SiteDirector - flag to always download pilot output is set to False by default
FIX: SiteDirector - using PilotRunDirectory as WorkingDirectory, if available at the CE 
     level in the CS. Featire requested in issue #2746
NEW: MultiProcessorSiteDirector - new director to experiment with the multiprocessor/
     wholeNode queues
CHANGE: JobMemory utility renamed to JobParameters
CHANGE: CheckWNCapabilities pilot command changed to get WN parameters from the
        Machine Job Features (MJF) - NumberOfProcessors, MaxRAM    
NEW: JobManager, ParametricJob - utilities and support for parametric jobs with multiple
     parameter sequences      
NEW: SiteDirector - added logic to send pilots to sites with no waiting pilots even if
     the number of already sent pilots exceeds the number of waiting jobs. The functionality
     is switched on/off by the AddPilotsToEmptySites option.        

*RMS
FIX: Request - fix for the case when one of the request is malformed, the rest of 
     the requests could not be swiped
FIX: ReqProxyHandler - don't block the ReqProxy sweeping if one of the request is buggy     
CHANGE: ReqProxyHandler - added monitoring counters

*Resources
FIX: SRM2Storage - do not add accounting to the output structure as it is done in 
     the container StorageElement class
CHANGE: Add standard metadata in the output of all the Storage plugins     

*Interfaces
NEW: Job API - added setParameterSequence() to add an arbitrary number of parameter
     sequences for parametric jobs, generate the corresponding JDL

*tests
NEW: The contents of the TestDIRAC package is moved into the tests directory here

=======
[v6r14p39]

Patch to include WebApp version v1r6p32
>>>>>>> 3e02b6af

[v6r14p38]

*Core
CHANGE: Unhashable objects as DAG graph nodes

*RMS
CHANGE: Added possibility of constant delay for RMS operations

[v6r14p37]

*Core
NEW: Added soft implementation of a Direct Acyclic Graph

*Configuration
FIX: Bdii2CSAgent finds all CEs of a site (was finding only one)

*Resources
FIX: Make sure transferClient connects to the same ProxyStorage instance

[v6r14p36]

*Core
FIX: Sending mails to multiple recipients was not working

*WMS
FIX: Allow staging from SEs accessible by protocol


[v6r14p35]

*Core
FIX: SOAPFactory - fixes for import statements of suds module to work with the
     suds-jurko package that replaces the suds package

*Resources
FIX: BatchSystems.Torque - take into account that in some cases jobID includes
     a host name that should be stripped off
FIX: SSHComputingElement - in _getJobOutputFiles() fixed bug where the output
     of scpCall() call was wrongly interpreted    
FIX: ProxyStorage - evaluate the service url as simple /DataManagement/StorageElementProxy
     to solve the problem with redundant StorageElementProxy services with multiple
     possible urls       
     
*RSS
CHANGE: Configurations.py - Added DTScheduled3 policy (3 hours before downtime)     
     
*WMS
FIX: pilotCommands - take into account that in the case of Torque batch system
     jobID includes a host name that should be stripped off   
       
[v6r14p34]

*Configuration
FIX: Bdii2CSAgent - reinitilize the BDII info cache at each cycle in order not to 
     carry on obsoleted stuff. Fixes #2959

*Resources
FIX: Slurm.py - use --partition rather --cluster for passing the DIRAC queue name
FIX: DIPStorage - fixed bug in putFile preventing third party-like transfer from
     another DIPS Storage Element. Fixes #2413

*WMS
CHANGE: JobWrapper - added BOINC user ID to the job parameters
FIX: pilotCommands - interpret SLURM_JOBID environment if present
FIX: WMSClient - strip of comments in the job JDL before any processing.
     Passing jdl with comments to the WMS could provoke errors in the
     job checking.

[v6r14p33]

*WMS
FIX: JobAgent - included a mechanism to stop JobAgent if the host operator
     creates /var/lib/dirac_drain
FIX: CPUNormalization - fixed a typo in getPowerFromMJF() in the name of the
     exception log message           

[v6r14p32]

*Core
FIX: InstallTools - getStartupComponentStatus() uses "ps -p <pid>" variant of the
     system call to be independent of the OS differences

*DMS
FIX: RemoveReplica - bulkRemoval() was modifying its input dict argument and returning it,
     which was useless, only modify argument

*WMS
CHANGE: CPUNormalization - get HS'06 worker node value from JOBFEATURES if available

*RMS
FIX: ReqClient - bug fixed preventing the client to contact multiple instances of ReqManager
     service

[v6r14p31]

*DMS
FIX: FTSAgent - if a file was not Scheduled, the FTSAgent was setting it Done even if it had 
     not been replicated.

*Workflow
FIX: FailoverRequest - forcing setting the input file Unused if it was already set Processed

[v6r14p30]

*Framework
BUGFIX: MonitoringHandler - in deleteActivities() use retVal['Message'] if result is not OK

*Resources
FIX: XROOTStorage - in getFile() evalute file URL without URL parameters
                    in __putSingleFile() use result['Message'] in case of error
                    
*RMS
FIX: dirac-rms-cancel-request - fixed crash because of gLogger object was not imported

*TS
FIX: TransformationCLI - in resetProcessedFile() added check that the Failed dictionary
     is present in the result of a call                    

[v6r14p29]

*Core
FIX: Time - skip the effect of timeThis decorator if not running interractively

*DMS
FIX: DataManager - in getFile(), select preferentially local disk replicas, if none disk replicas, 
     if none tape replicas
FIX: DataManager - avoid changing argument of public method checkActiveReplicas()
FIX: FTSAgent - wait 3 times longer for monitoring FTS jobs if Staging

*Accounting
CHANGE: Jobs per pilot plot is presented as Quality plot rather than a histogram

*WMS
CHANGE: dirac-wms-cpu-normalization - reduce memory usage by using xrange() instead of range()
        in the large test loop

[v6r14p28]

*TS
FIX: TaskManager - protection against am empty task disctionary in 
     prepareTransformationTasks()
FIX: Test_Client_TransformationSystem - fixes ti run in the Travis CI 
     environment
     
*WMS
FIX: JobMemory - use urllib instead of requests Python module as the latter
     can be unavailable in pilots.           

[v6r14p27]

*Core
FIX: PlainTransport,SocketInfoFactory - fix for the IPv6 "Address family not supported 
     by protocol" problems

*Interfaces
NEW: Dirac.py - in ping()/pingService() allow to ping a specific URL

*Resources
FIX: LcgFileCatalogClient - convert LFN into str in __fullLfn to allow LFNs
     in a unicode encoding

*WMS
FIX: JobWrapper - set the job minor status to 'Failover Request Failed' 
     if the failover request fails sending

*TS
FIX: TransformationDB - in getTransformationTasks(),getTaskInputVector 
     forward error result to the callers
FIX: TaskManager - in case there is no InputData for a task, the Request created 
     for the previous task was reassigned. This fixes this bug.      

*tests
FIX: several fixes to satisfy on-the-fly unit tests with teh Travis CI service 

[v6r14p26]

NEW: Enabled on-the-fly tests using the Travis-CI service

*Core
FIX: Subprocess - fix two potential infinite loops which can result in indefinite
     output buffer overflow

*WMS
FIX: JobScheduling executor - check properly if staging is allowed, it was always True before

[v6r14p25]

*Core
FIX: Subprocess - more detailed error log message in case ov output buffer
     overflow

*DMS
FIX: DataManager - fix for getActiveReplicas(): first check Active replicas before 
     selecting disk SEs

*Resources
FIX: StorageElementCache - fixes to make this class thread safe
FIX: StorageFactory - fix in getConfigStorageProtocols() to properly get options
     for inheriting SE definitions

[v6r14p24]

*Accounting
FIX: Plots, JobPlotter - fix sorting by plot labels in case the enddata != "now"

*DMS
FIX: dirac-dms-user-lfns - add error message when proxy is expired 

[v6r14p23]

*Interfaces
FIX: Job.py - setCPUTime() method sets both CPUTime and MaxCPUTime JDL parameters
     for backward compatibility. Otherwise this setting was ignored by scheduling

*TS
BUGFIX: TaskManager - bug fixed in submitTransformationTasks in getting the TransformationID 

[v6r14p22]

CHANGE: Multiple commands - permissions bits changed from 644 to 755  

*Framework
FIX: UserProfileDB - in case of desktop name belonging to two different users we have 
     to use both desktop name and user id to identify the desktop

*WMS
BUGFIX: JobWrapperTemplate - bug fixed in evaluation of the job arguments

*TMS
CHANGE: TaskManager - added TransformationID to the log messages

[v6r14p21]

*DMS
CHANGE: dirac-admin-allow(ban)-se - allow an SE group to be banned/allowed

*SMS
FIX: RequestPreparationAgent - fix crash in execute() in case no replica information
     available

*WMS
FIX: TaskQueueDB, PilotAgentsDB - escape DN strings to avoid potential SQL injection
FIX: JobWrapperTemplate - pass JobArguments through a json file to fix the case
     of having apostrophes in the values

*TMS
FIX: TransformationAgent - in processTransformation() fix reduction of number of files

[v6r14p20]

*WMS
FIX: SandboxMetadataDB - escape values in SandboxMetadataDB SQL queries to accommodate
     DNs containing apostrophe 

[v6r14p19]

*Core
NEW: CLI base class for all the DIRAC CLI consoles, common methods moved to the new class,
     XXXCLI classes updated to inherit the base class
FIX: Network - fix crash when path is empty string, fixes partly #2413     
     
*Configuration
FIX: Utilities.addToChangeSet() - fix the case when comma is in the BDII Site description 
     followed by a white space, the description string was constantly updated in the CS

*Interfaces
FIX: Dirac.py - in retrieveRepositorySandboxes/Data - "Retrieved" and "OutputData" key values
     are strings '0' in the jobDict when a repository file is read, need to cast it to int

*DMS
FIX: RegisterReplica - if operation fails on a file that no longer exists and has no 
     replica at that SE, consider the operation as Done.

*Resources
FIX: ARCComputingElement - bug fix in getJobOutput in using the S_ERROR()

[v6r14p18]

*Core
FIX: VOMSService - attGetUserNickname() can only return string type values
FIX: dirac-deploy-scripts - install DIRAC scripts first so that they can be 
     overwritten by versions from extensions

*Framework
FIX: dirac-populate-component-db - bug fixed to avoid duplicate entries in the
     database

*TS
FIX: TaskManager - do not use ReqProxy when submitting Request for Tasks, otherwise
     no RequestID can be obtained

*Interfaces
CHANGE: Dirac.py - increase verbosity of a error log message in selectJobs

*Resources
FIX: XROOTStorage - fixed KeyError exception while checking file existence
FIX: ARCComputingElement - in getJobOutput test for existence of an already 
     downloaded pilot log

[v6r14p17]

*Core
FIX: Service.py - use the service name as defined in the corresponding section in the CS
     and not the name defined in service Module option. This fixes the problem with the
     StorageElement service not interpreting properly the PFN name and using a wrong local
     data path. 

*Resources
CHANGE: ARCComputingElement - if the VO is not discoverable from the environment, use ARC API
        call in the getCEStatus, use ldapsearch otherwise

[v6r14p16]

*Resources
CHANGE: ARC Computing Element automatically renew proxies of jobs when needed

[v6r14p15]

*Core
FIX: VOMS.py - Fixed bug that generates proxies which are a mix between legacy and rfc proxies.

*DMS
CHANGE: Allow selecting disk replicas in getActiveReplicas() and getReplicas()

*WMS
CHANGE: Use the preferDisk option in the InputData optimizer, the TransformationAgent and in the Interface splitter


[v6r14p14]

*Core
FIX: VOMS.py - return RFC proxy if necessary after adding the VOMS extension

*Configuration
FIX: Validate maxCPUTime and Site description value

*Resources
FIX: XROOTStorage - changes to allow third party transfers between XROOT storages
CHANGE: HTCondorCEComputingElement - the Condor logging can now be obtained in the webinterface;
        SIGTERM (instead of SIGKILL) is send to the application in case jobs are killed by the host site;
        when pilots are put in held status we kill them in condor and mark them as aborted.

*WMS
FIX: pilotCommands - fixes for intrepreting tags in the pilot

[v6r14p13]

*WMS
FIX: pilot commands CheckCECapabilities and CheckWNCapabilities were not considering the case of missing proxy

[v6r14p12]

*Core
FIX: allow a renormalization of the estimated CPU power
FIX: dirac-install: Make hashlib optional again (for previous versions of python, since the pilot may end up on old machines)

*Framework
FIX: allow to install agents with non-standard names (different from the module name)

*DMS
CHANGE: Consider files to reschedule and submit when they are Failed in FTS

*WMS
CHANGE: Move getCEStatus function back to using the ARC API

[v6r14p11]

*Core
FIX: XXXTimeLeft - set limit to CPU lower than wall clock if unknown
FIX: Logger - fix exception printing in gLogger.exception()
CHANGE: InstallTools - added more info about the process in getStartupComponentStatus()
CHANGE: Time - better report from timeThis() decorator

*DMS
CHANGE: FTSAgent - wait some time between 2 monitorings of each job

*WMS
NEW: pilotCommands - added CheckCECapabilities, CheckWNCapabilities commands
NEW: Added dirac-wms-get-wn-parameters command

*TS
NEW: Added dirac-production-runjoblocal command
FIX: TransformationAgent(Plugin) - clean getNextSite() and normalizeShares()
FIX: TransformationPlugin - added setParameters() method

*RSS
FIX: dirac-rss-sync - move imports to after the Script.getPositionalArguments()

*Resources
NEW: Added dirac-resource-get-parameters command

[v6r14p10]
*Configuration
FIX: Resources - getQueue() is fixed to get properly Tag parameters

*Framework
FIX: SecurityFileLog - fix for zipping very large files

*Resources
NEW: added dirac-resource-get-parameters command

*WMS
NEW: JobMonitoringHandler - add getJobsParameters() method
NEW: pilotCommands - added CheckCECapabilities, CheckWNCapabilities
NEW: Added dirac-wms-get-wn-parameters command
NEW: Matcher - generate internal tags for MaxRAM and NumberOfProcessors parameters
CHANGE: SiteDirector does not pass Tags to the Pilot
FIX: Matcher(Handler) - do not send error log message if No match found,
     fixed Matcher return value not correctly interpreted

[v6r14p9]

*Core
FIX: BaseClient - enhance retry connection logic to minimize the overall delay
FIX: MessageBroker - fix of calling private __remove() method from outside
     of the class

*Framework
BUGFIX: dirac-(un)install-component - bug in importing InstallTools module

*WMS:
FIX: JobWrapper - fix in getting the OutputPath defined in the job

*Resources
FIX: ARCComputingElement - add queue to the XRSL string

[v6r14p8]

*Core
FIX: XXXTimeLeft - minor fixes plus added the corresponding Test case
FIX: ReturnValues - fixes in the doc strings to comply with the sphinx syntax
FIX: SocketInfoFactory - in __sockConnect() catch exception when creating a
     socket

*Interfaces
FIX: Job.py - fixes in the doc strings to comply with the sphinx syntax

*RSS
NEW: Configurations.py - new possible configuration options for Downtime Policies

*WMS
CHANGE: StatesAccountingAgent - retry once and empty the local messages cache
        in case of failure to avoid large backlog of messages
CHANGE: SiteDirector - do not send SharedArea and ClientPlatform as pilot
        invocation arguments  
CHANGE: Matcher - allow matching by hosts in multi-VO installations              

[v6r14p7]

*Core
CHANGE: XXXTimeLeft utilities revisited - all return real seconds,
        code refactoring - use consistently always the same CPU power 

*WMS
FIX: JobAgent - code refactoring for the timeLeft logic part

*Resources
BUGFIX: ComputingElement - get rid of legacy getResourcesDict() call

[v6r14p6]

*Configuration
FIX: Bdii2CSAgent - refresh configuration from Master before updating
FIX: Bdii2CSAgent - distinguish the CE and the Cluster in the Glue 1.0 schema

*DMS
CHANGE: FTSAgent - make the amount of scheduled requests fetched by the 
        FTSAgent a parameter in the CS 
CHANGE: RMS Operations - check whether the always banned policy is applied for SEs
        to a given access type

*RMS
FIX: RequestClient(DB,Manager) - fix bulk requests, lock the lines when selecting 
     the requests to be assigned, update the LastUpdate time, and expose the 
     assigned flag to the client

*WMS
FIX: JobAgent - when the application finishes with errors but the agent continues 
     to take jobs, the timeLeft was not evaluated
FIX: JobAgent - the initial timeLeft value was always set to 0.0     

[v6r14p5]

*Core
FIX: X509Certificate - protect from VOMS attributes that are not decodable


*Resources
FIX: GFAL2_StorageBase - fixed indentation and a debug log typo

*WMS
BUGFIX: Matcher - only the first job was associated with the given pilot
FIX: pilotTools - 0o22 is only a valid int for recent python interpreters, 
     replaced by 18

[v6r14p4]

*Core
FIX: DictCache - fix the exception in the destructor preventing the final
     cache cleaning

*Framework
FIX: SystemAdministratorClientCLI - corrected info line inviting to update
     the pilot version after the software update

*DMS
FIX: FTSAgent - Add recovery of FTS files that can be left in weird statuses 
     when the agent dies
CHANGE: DataManager - allow to not get URLs of the replicas
CHANGE: FTSJob - keep and reuse the FTS3 Context object

*Storage
CHANGE: StorageManagerClient - don't fail getting metadata for staging if at 
        least one staged replica found

*WMS
FIX: CPUNormalization - protect MJF from 0 logical cores
FIX: JobScheduling - fix printout that was saying "single site" and "multiple sites" 
     in two consecutive lines
NEW: pilotTools,Commands - added CEType argument, e.g. to specify Pool CE usage 
FIX: WatchDog - added checks of function return status, added hmsCPU initialization to 0,
     removed extra printout     
     
*Resources
FIX: GFAL2 plugins - multiple bug fixes     

[v6r14p3]

*Core
BUGFIX: small bug fixed in dirac-install-component, dirac-uninstall-component
BUGFIX: VOMS - remove the temporary file created when issuing getVOMSProxyInfo
FIX: FileHelper - support unicode file names
FIX: DictCache - purges all the entry of the DictCache when deleting the DictCache object 

*Framework
BUGFIX: dirac-populate-component-db - avoid return statement out of scope

*Interfaces
BUGFIX: Dirac - in submitJob() faulty use of os.open

*WMS
FIX: JobWrapper - avoid evaluation of OutputData to ['']
FIX: Matcher - the Matcher object uses a VO dependent Operations helper
CHANGE: JobAgent - stop agent if time left is too small (default 1000 HS06.s)
FIX: CPUNormalization - use correct denominator to get power in MJF

*Resources
FIX: ARCComputingElement - changed implementation of ldap query for getCEStatus

[v6r14p2]

*Core
FIX: Use GSI version 0.6.3 by default
CHANGE: Time - print out the caller information in the timed decorator
CHANGE: dirac-install - set up ARC_PLUGIN_PATH environment variable

*Framework
FIX: dirac-proxy-info - use actimeleft VOMS attribute

*Accounting
CHANGE: Removed SRMSpaceTokenDeployment Accounting type

*RSS
CHANGE: ResourceStatus - re-try few times to update the RSS SE cache before giving up
FIX: XXXCommand, XXXAction - use self.lof instead of gLogger
CHANGE: Added support for all protocols for SEs managed by RSS

*RMS
FIX: Request - produce enhanced digest string
FIX: RequestDB - fix in getDigest() in case of errors while getting request

*Resources
CHANGE: Propagate hideExceptions flag to the ObjectLoader when creating StorageElements
FIX: ARCComputingElement - multiple fixes after experience in production

*WMS
FIX: Pilot commands - fixed an important bug, when using the 
     dirac-wms-cpu-normalization script

[v6r14p1]

The version is buggy when used in pilots

*Core
NEW: dirac-install-component command replacing dirac-install-agent/service/executor
     commands
     
*Resources
NEW: FileStorage - plugin for "file" protocol
FIX: ARCComputingElement - evaluate as int the job exit code

*RSS
FIX: CSHelpers - several fixes and beautifications     

[v6r14]

*Core
NEW: CSGlobals - includes Extensions class to consistently check the returned
     list of extensions with proper names 
NEW: ProxyManagerXXX, ProxyGeneration, X509XXX - support for RFC proxies
NEW: ProxyInfo - VOMS proxy information without using voms commands
NEW: LocalConfiguration - option to print out license information    
FIX: SocketInfo.py - check the CRL lists while handshaking  

Configuration
NEW: ConfigurationClient - added getSectionTree() method

*Framework
NEW: InstalledComponentsDB will now store information about the user who did the 
     installation/uninstallation of components.

*Resources
NEW: ARCComputingElement based on the ARC python API

*RSS
FIX: Improved logging all over the place 

*DMS
NEW: New FileCatalog SecurityManager with access control based on policies,
     VOMSPolicy as one of the policy implementations.
NEW: lfc_dfc_db_copy - script used by LHCb to migrate from the LFC to the DFC with 
     Foreign Keys and Stored Procedures by accessing the databases directly     
NEW: FileManagerPs.py - added _getFileLFNs() to serve info for the Web Portal     
CHANGE: Moving several tests to TestDIRAC

*Interfaces
CHANGE: use jobDescription.xml as a StringIO object to avoid multiple disk
        write operations while massive job submission

*WMS
FIX: Watchdog - review for style and pylint
CHANGE: Review of the Matcher code, extracting Limiter and Matcher as standalone 
        utilities
        

*Transformation
NEW: New ported plugins from LHCb, added unit tests


[v6r13p21]

*TS
FIX: Registering TargetSE for Standard TransformationAgent plugin

[v6r13p20]

*DMS
FIX: DMSHelpers - allow for more than one Site defined to be local per SE

*Resources
FIX: XRootStorage - fix in getURLBase()

[v6r13p19]

FIX: changes incorporated from v6r12p53 patch

[v6r13p18]

*WMS
FIX: JobWrapper - ported back from v6r14p9 the fix for getting OutputPath

[v6r13p17]

FIX: changes incorporated from v6r12p52 patch

[v6r13p16]

FIX: changes incorporated from v6r12p51 patch

[v6r13p15]

Included patches from v6r12p50 release 

[v6r13p14]

*DMS
FIX: ReplicateAndRegister - fix a problem when a file is set Problematic 
     in the FC but indeed doesn't exist at all 

*Resources
CHANGE: StorageFactory - enhance the logic of BaseSE inheritance in the
        SE definition in the CS
        
*WMS
CHANGE: CPUNormalization, dirac-wms-cpu-normalization - reading CPU power 
        from MJF for comparison with the DIRAC evaluation
FIX: SiteDirector - create pilot working directory in the batch system working
     directory and not in "/tmp"                

[v6r13p13]

*DMS
BUGFIX: FileCatalogClient - bug fixed in getDirectoryMetadata()

[v6r13p12]

*Resources
FIX: StorageElement - bug fixed in inValid()
CHANGE: StorageFactory - do not interpret VO parameter as mandatory

[v6r13p11]

*DMS
BUGFIX: RemoveReplica - fix in singleRemoval()
FIX: dirac-dms-user-lfns - increased timeout

[v6r13p10]

CHANGE: Use sublogger to better identify log source in multiple places

*Core
CHANGE: Review / beautify code in TimeLeft and LSFTimeLeft
FIX: LSFTimeLeft - is setting shell variables, not environment variables, 
     therefore added an "export" command to get the relevant variable 
     and extract then the correct normalization

*Accounting
FIX: DataOperationPlotter - add better names to the data operations

*DMS:
FIX: DataManager - add mandatory vo parameter in __SEActive()
CHANGE: dirac-dms-replicate-and-register-request - submit multiple requests
        to avoid too many files in a single FTS request
FIX: FileCatalog - typo in getDirectoryMetadata()
FIX: FileCatalog - pass directory name to getDirectoryMetadata and not file name 
FIX: DataManager - in __SEActive() break LFN list in smaller chunks when
     getting replicas from a catalog        

*WMS
FIX: WMSAdministratorHandler - fix in reporting pilot statistics
FIX: JobScheduling - fix in __getSitesRequired() when calling self.jobLog.info 
CHANGE: pilotCommands - when exiting with error, print out current processes info

[v6r13p9]

*Framework
FIX: SystemLoggingDB - schema change for ClientIPs table to store IPv6 addresses

*DMS
BUGFIX: DMSRequestOperationsBase - bug fix in checkSEsRSS()
FIX: RemoveFile - in __call__(): bug fix; fix in the BannedSE treatment logic

*RMS
BUGFIX: Operation - in catalogList()
BUGFIX: ReqClient - in printOperation()

*Resources
FIX: GFAL2_StorageBase - added Lost, Cached, Unavailable in getSingleFileMetadata() output
BUGFIX: GFAL2_StorageBase - fixed URL construction in put(get)SingleFile() methods

*WMS
FIX: InputDataByProtocol - removed StorageElement object caching

[v6r13p8]

*Framework
FIX: MonitoringUtilities - minor bug fix

*DMS
FIX: DataManager - remove local file when doing two hops transfer

*WMS
FIX: SandboxStoreClient - get the VO info from the delegatedGroup argument to 
     use for the StorageElement instantiation

*TMS
CHANGE: Transformation(Client,DB,Manager) - multiple code clean-up without
        changing the logic

[v6r13p7]

*Core
NEW: X509CRL - class to handle certificate revocation lists

*DMS
FIX: RequestOperations/RemoveFile.py - check target SEs to be online before
     performing the removal operation. 
FIX: SecurityManager, VOMSPolicy - make the vomspolicy compatible with the old client 
     by calling in case of need the old SecurityManager     

*Resources
BUGFIX: Torque, GE - methods must return Message field in case of non-zero return status
FIX: SRM2Storage - when used internaly, listDirectory should return urls and not lfns

*WMS
FIX: ConfigureCPURequirements pilot command - add queue CPU length to the extra local
     configuration
FIX: JobWrapper - load extra local configuration of any     

*RMS
FIX: RequestDB - fix in getRequestSummaryWeb() to suit the Web Portal requirements

*Transformation
FIX: TransformationManagerHandler - fix in getTransformationSummaryWeb() to suit 
     the Web Portal requirements

[v6r13p6]

*Core
FIX: X509Chain - use SHA1 signature encryption in all tha cases

*Resources
FIX: ComputingElement - take CPUTime from its configuration defined in the 
     pilot parameters

*WMS
FIX: SiteDirector - correctly configure jobExecDir and httpProxy Queue parameters

[v6r13p5]

*Resources
BUGFIX: Torque - getCEStatus() must return integer job numbers
FIX: StorageBase - removed checking the VO name inside the LFN 

*WMS
FIX: InputData, JobScheduling - StorageElement needs to know its VO

*DMS
FIX: ReplicateAndRegister - Add checksumType to RMS files when adding 
     checksum value
FIX: DataManager - remove unnecessary access to RSS and use SE.getStatus()     
FIX: DMHelpers - take into account Alias and BaseSE in site-SE relation

*RMS
FIX: Request - bug fixed in optimize() in File reassignment from one
     Operation to another  

*Transformation
FIX: TransformationDB - set derived transformation to Automatic

[v6r13p4]

*Core
FIX: VOMSService - treat properly the case when the VOMS service returns no result
     in attGetUserNickname()

*DMS
FIX: FTSAgent, ReplicateAndRegister - make sure we use source replicas with correct 
     checksum 

*RMS
FIX: Request - minor fix in setting the Request properties, suppressing pylint
     warnings
CHANGE: File, Reques, Operation, RequestDB - remove the use of sqlalchemy on 
        the client side     
     
*Resources
FIX: StorageElement - import FileCatalog class rather than the corresponding module     
FIX: SLURM - proper formatting commands using %j, %T placeholders
FIX: SSHComputingElement - return full job references from getJobStatus() 

*RSS
FIX: DowntimeCommand - checking for downtimes including the time to start in hours

*Workflow
CHANGE: FailoverRequest - assign to properties rather than using setters

*Transformation
FIX: TransformationClient(DB,Utilities) - fixes to make derived transformations work

[v6r13p3]

*DMS
FIX: DataManager - in putAndRegister() specify explicitly registration protocol
     to ensure the file URL available right after the transfer
     
*Resources
FIX: SRM2Storage - use the proper se.getStatus() interface ( not the one of the RSS )     

[v6r13p2]

*Framework
FIX: SystemAdministratorHandler - install WebAppDIRAC extension only in case
     of Web Portal installation
CHANGE: dirac-populate-component-db - check the setup of the hosts to register 
        into the DB only installations from the same setup; check the MySQL installation
        before retrieving the database information      

*DMS
FIX: FTSAgent - fix in parsing the server result
FIX: FTSFile - added Waiting status
FIX: FTSJob - updated regexps for the "missing source" reports from the server;
     more logging message 

*Resources
FIX: SRM2Storage - fix in treating the checksum type 
FIX: StorageElement - removed getTransportURL from read methods

*RMS
FIX: Request - typo in the optimize() method

[v6r13p1]

*Framework
CHANGE: SystemAdminstratorIntegrator - can take a list of hosts to exclude from contacting

*DMS
FIX: DataManager - fix in __getFile() in resolving local SEs
FIX: dirac-dms-user-lfns - sort result, simplify logic

*RMS
FIX: Request - Use DMSHelper to resolve the Failovers SEs
FIX: Operation - treat the case where the SourceSE is None

*WMS
FIX: WMSAdministratorHandler - return per DN dictionary from getPilotStatistics 

[v6r13]

CHANGE: Separating fixed and variable parts of error log messages for multiple systems 
        to allow SystemLogging to work

*Core
FIX: MySQL.py - treat in detailed way datetime functions in __escapeString()
FIX: DictCache.get() returns now None instead of False if no or expired value
NEW: InstallTools - allow to define environment variables to be added to the component
     runit run script
NEW: Changes to make the DISET protocol IP V6 ready
CHANGE: BaseClient - retry service call on another instance in case of failure
CHANGE: InnerRPCClient - retry 3 times in case of exception in the transport layer
CHANGE: SocketInfo - retry 3 times in case of handshaking error
CHANGE: MySQL - possibility to specify charset in the table definition
FIX: dirac-install, dirac-distribution - removed obsoleted defaults     
NEW: Proxy utility module with executeWithUserProxy decorator function

*Configuration
NEW: CSAPI,dirac-admin-add-shifter - function, and script, for adding or modifying a 
     shifter in the CS

*Framework
FIX: NotificationDB - escape fields for sorting in getNotifications()
NEW: Database, Service, Client, commands for tracking the installed DIRAC components

*Interfaces
CHANGE: Dirac - changed method names, keeping backward compatibility
CHANGE: multiple commands updated to use the new Dirac API method names

*DMS
NEW: Native use of the FTS3 services
CHANGE: Removed the use of current DataLogging service
CHANGE: DataManager - changes to manage URLs inside StorageElement objects only
FIX: DataManager - define SEGroup as accessible at a site
CHANGE: DirectoryListing - extracted from FileCatalogClientCLI as an independent utility
CHANGE: MetaQuery - extracted from FileCatalogClientCLI as an independent utility
CHANGE: FileCatalogClientCLI uses external DirectoryListing, MetaQuery utilities
CHANGE: FileCatalog - replace getDirectoryMetadata by getDirectoryUserMetadata
NEW: FileCatalog - added new getDirectoryMetadata() interface to get standard directory metadata
NEW: FileCatalog - possibility to find files by standard metadata
NEW: FileCatalog - possibility to use wildcards in the metadata values for queries
NEW: DMSHelpers class
NEW: dirac-dms-find-lfns command

*WMS
NEW: SiteDirector - support for the MaxRAM queue description parameter
CHANGE: JobScheduling executor uses the job owner proxy to evaluate which files to stage
FIX: DownloadInputData - localFile was not defined properly
FIX: DownloadInputData - could not find cached files (missing [lfn])

*RMS
CHANGE: Removed files from the previous generation RMS
CHANGE: RMS refactored based on SQLAlchemy 
NEW: ReqClient - added options to putRequest(): useFailoverProxy and retryMainServer
CHANGE: DMSRequestOperationsBase - delay execution or cancel request based on SE statuses 
        from RSS/CS
FIX: Fixes to make use of RequestID as a unique identifier. RequestName can be used in
     commands in case of its uniqueness        

*Resources
NEW: Computing - BatchSystem classes introduced to be used both in Local and SSH Computing Elements
CHANGE: Storage - reworked Storage Element/Plugins to encapsulate physical URLs 
NEW: GFAL2_StorageBase.py, GFAL2_SRM2Storage.py, GFAL2_XROOTStorage.py 

*RSS:
NEW: dirac-admin-allow(ban)-se - added RemoveAccess status
CHANGE: TokenAgent - added more info to the mail

*TS
CHANGE: Task Manager plugins

[v6r12p53]

*DMS
CHANGE: FileCatalogClientCLI - ls order by size, human readable size value
FIX: DirectoryMetadata - enhanced error message in getDirectoryMetadata

*WMS
BUGFIX: JobAgent - bug when rescheduling job due to glexec failure

*TS
NEW: TransformationCLI - added getOutputFiles, getAllByUser commands
NEW: Transformation - added getAuthorDNfromProxy, getTransformationsByUser methods

*Resources
CHANGE: GlobusComputingElement - simplify creating of pilotStamp

[v6r12p52]

*DMS
NEW: dirac-dms-directory-sync - new command to synchronize the contents of a
     local and remote directories
FIX: DataManager - in removeFile() return successfully if empty input file list     

*TS
NEW: TransformationCLI - getInputDataQuery command returning inputDataQuery 
     of a given transformation

[v6r12p51]

*Core
FIX: dirac-install - fix to work with python version prior to 2.5

*DMS
CHANGE: FileCatalogClientCLI - possibility to set multiple metadata with one command

*Resources
FIX: HTCondorComputingElement - multiple improvements

[v6r12p50]

*Core
FIX: dirac-install - define TERMINFO variable to include local sources as well

*Framework
FIX: SystemAdministratorHandler - show also executors in the log overview

*DMS
FIX: FileCatalogClientCLI - use getPath utility systematically to normalize the
     paths passed by users

*WMS
FIX: PilotStatusAgent - split dynamic and static parts in the log error message

*Resources
NEW: HTCondorCEComputingElement class

[v6r12p49]

*Resources
FIX: GlobusComputingElement - in killJob added -f switch to globus-job-clean command
FIX: ARCComputingElement - create working directory if it does not exist

*DMS
CHANGE: DataManager - added XROOTD to registration protocols

*TMS
FIX: TransformationCLI - doc string

[v6r12p48]

*DMS
FIX: DirectoryTreeBase - fix in changeDirectoryXXX methods to properly interpret input

[v6r12p47]

*DMS
BUGFIX: FileCatalogClientCLI - wrong signature in the removeMetadata() service call

[v6r12p46]

*Core
FIX: GraphData - check for missing keys in parsed_data in initialize()

*WMS
CHANGE: PilotStatusAgent - kill pilots being deleted; do not delete pilots still
        running jobs
  
*RSS
CHANGE: Instantiate RequestManagementDB/Client taking into account possible extensions        

*Resources
FIX: GlobusComputingElement - evaluate WaitingJobs in getCEStatus()
FIX: SRM2Storage - error 16 of exists call is interpreted as existing file
FIX: XROOTStorage - added Lost, Cached, Unavailable in the output of getSingleMetadata()

*WMS
FIX: pilotCommands - removed unnecessary doOSG() function

[v6r12p45]

*Resources
FIX: SRM2Storage - error 22 of exists call is interpreted as existing file
     ( backport from v6r13 )

[v6r12p44]

*WMS
FIX: SiteDirector - consider also pilots in Waiting status when evaluating
     queue slots available

*Resources
NEW: SRM2Storage - makes use of /Resources/StorageElements/SRMBusyFilesExist option
     to set up the mode of interpreting the 22 error code as existing file

[v6r12p43]

*DMS:
FIX: DirectoryTreeBase - avoid double definition of FC_DirectoryUsage table
     in _rebuildDirectoryUsage()

[v6r12p42]

FIX: added fixes from v6r11p34 patch release

[v6r12p41]

*WMS
CHANGE: dirac-wms-job-submit - "-r" switch to enable job repo

[v6r12p40]

*DMS
FIX: DirectoryTreeBase.py - set database engine to InnoDB 

[v6r12p39]

FIX: imported fixes from rel-v6r11

[v6r12p38]

*DMS
CHANGE: DataManager - enhanced real SE name resolution

*RMS
FIX: Request - fixed bug in the optimization of requests with failover operations

*Resources
CHANGE: StorageFactory - allow for BaseSE option in the SE definition

[v6r12p37]

*Core
FIX: InstallTools - force $HOME/.my.cnf to be the only defaults file

[v6r12p36]

*Configuration
FIX: Utilities.py - bug fix getSiteUpdates()

[v6r12p35]

*Core
CHANGE: VOMSService - add URL for the method to get certificates

*DMS
FIX: DataManager - in __replicate() set do not pass file size to the SE if no
     third party transfer
FIX: RemoveFile, ReplicateAndRegister - regular expression for "no replicas"
     common for both DFC and LFC     
     
*WMS
FIX: WMSHistoryCorrector - make explicit error if no data returned from WMSHistory
     accounting query     

[v6r12p34]

*DMS
BUGFIX: FileCatalogWithFkAndPsDB - fix storage usage calculation

[v6r12p33]

*Core
NEW: VOMSService - added method admListCertificates()

*DMS
BUGFIX: dirac-dms-put-and-register-request - missing Operation in the request

*Resources
FIX: sshce - better interpretation of the "ps" command output

[v6r12p32]

*RMS
FIX: ReqManager - in getRequest() possibility to accept None type
     argument for any request 

[v6r12p31]

*WMS
FIX: pilotCommands - import json module only in case it is needed

[v6r12p30]

*Core
FIX: InstallTools - 't' file is deployed for agents installation only
FIX: GOCDBClient - creates unique DowntimeID using the ENDPOINT

*Framework
FIX: SystemAdministratorHandler - use WebAppDIRAC extension, not just WebApp

*DMS:
FIX: FileCatalogComponents.Utilities - do not allow empty LFN names in
     checkArgumentDict()

[v6r12p29]

*CS
CHANGE: CSCLI - use readline to store and resurrect command history

*WMS
FIX: JobWrapper - bug fixed in the failoverTransfer() call
CHANGE: dirac-wms-job-submit - added -f flag to store ids

*DMS
FIX: DataManager - make successful removeReplica if missing replica 
     in one catalog

*RMS
FIX: Operation, Request - limit the length of the error message

[v6r12p28]

*RMS
FIX: Request - do not optimize requests already in the DB 

[v6r12p27]

*Core
CHANGE: InstallTools - install "t" script to gracefully stop agents

*DMS
FIX: FileCatalog - return GUID in DirectoryParameters

*Resource
CHANGE: DFC/LFC clients - added setReplicaProblematic()

[v6r12p26]

*DMS
BUGFIX: FileCatalog - getDirectoryMetadata was wrongly in ro_meta_methods list 

*RMS
FIX: Operation - temporary fix in catalog names evaluation to smooth
     LFC->DFC migration - not to forget to remove afterwards !

*WMS
CHANGE: JobWrapper - added MasterCatalogOnlyFlag configuration option

[v6r12p25]

*DMS
BUGFIX: PutAndRegister, RegitserFile, RegisterReplica, ReplicateAndRegister - do not
        evaluate the catalog list if None

[v6r12p24]

*DMS:
FIX: DataManager - retry RSS call 5 times - to be reviewed

[v6r12p23]

*DMS
FIX: pass a catalog list to the DataManager methods
FIX: FileCatalog - bug fixed in the catalog list evaluation

[v6r12p22]

*DMS
FIX: RegisterFile, PutAndRegister - pass a list of catalogs to the DataManager instead of a comma separated string
FIX: FTSJob - log when a job is not found in FTS
CHANGE: dropped commands dirac-admin-allow(ban)-catalog

*Interfaces
CHANGE: Dirac, JobMonitoringHandler,dirac-wms-job-get-jdl - possibility to retrieve original JDL

*WMS
CHANGE: JobManifest - make MaxInputData a configurable option

[v6r12p21]

*RMS
BUGFIX: File,Operation,RequestDB - bug making that the request would always show 
        the current time for LastUpdate
  
*WMS
FIX: JobAgent - storing on disk retrieved job JDL as required by VMDIRAC
     ( to be reviewed )        

[v6r12p20]

*DMS
FIX: DataManager - more informative log messages, checking return structure
FIX: FileCatalog - make exists() behave like LFC file catalog client by checking
     the unicity of supplied GUID if any
FIX: StorageElementProxyHandler - do not remove the cache directory

*Framework
FIX: SystemAdministratorClient - increase the timeout to 300 for the software update     

*RMS
FIX: Operation.py - set Operation Scheduled if one file is Scheduled
CHANGE: Request - group ReplicateAndRegister operations together for failover 
        requests: it allows to launch all FTS jobs at once

*Resources
FIX: LcgFileCatalogClient - fix longstanding problem in LFC when several files 
     were not available (only one was returned) 

*TS
BUGFIX: TransformationCleaning,ValidateOutputDataAgent - interpret correctly
        the result of getTransformationParameters() call
FIX: TaskManager - fix exception in RequestTaskAgent        

[v6r12p19]

*Core
FIX: Core.py - check return value of getRecursive() call

*DMS
FIX: FileCatalog - directory removal is successful if does not exist
     special treatment of Delete operation

*WMS
FIX: InputDataByProtocol - fix interpretation of return values

[v6r12p18]

*DMS
FIX: FTSStrategy - config option name
FIX: DataManager - removing dirac_directory flag file only of it is there
     in __cleanDirectory()

*RMS
FIX: Operation - MAX_FILES limit set to 10000
FIX: ReqClient - enhanced log messages

*TMS
FIX: TaskManager - enhanced log messages

*RSS
FIX: DowntimeCommand - fixed mix of SRM.NEARLINE and SRM

*WMS
FIX: InputDataByProtocol - fixed return structure

[v6r12p16]

*DMS
FIX: IRODSStorageElement more complete implementation
FIX: FileCatalogHandler(DB) - make removeMetadata bulk method

*Resources
FIX: FileCatalog - make a special option CatalogList (Operations) to specify catalogs used by a given VO

[v6r12p15]

*Core
FIX: ProcessPool - kill the working process in case of the task timeout
FIX: FileHelper - count transfered bytes in DataSourceToNetwork()

*DMS
BUGFIX: FileCatalogCLI - changed interface in changePathXXX() methods
NEW: IRODSStorageElementHandler class
CHANGE: FileCatalog - separate metadata and file catalog methods, 
        apply metadata methods only to Metadata Catalogs 

*Resources
FIX: SSHTorqueComputingElement - check the status of the ssh call for qstat 

*WMS
FIX: WatchdogLinux - fixed typo

[v6r12p14]

*TS
FIX: TaskManagerAgentBase: avoid race conditions when submitting to WMS

*DMS
NEW: FileCatalog - added new components ( directory tree, file manager ) 
     making use of foreign keys and stored procedures
FIX: DataManager returns properly the FileCatalog errors     

[v6r12p13]

*TS
BUGFIX: TransformationAgent - data member not defined

*WMS
FIX: InputData(Resolution,ByProtocol) - possibility to define RemoteProtocol

[v6r12p12]

*WMS
BUGFIX: pilotTools - missing comma

[v6r12p11]

*WMS
FIX: CPUNormalization - dealing with the case when the maxCPUTime is not set in the queue
     definition
FIX: pilotTools - added option pilotCFGFile

[v6r12p10]

*DMS
FIX: StorageElementProxy - BASE_PATH should be a full path

*Resources
FIX: SRM2Storage - return specific error in putFile

*TS
FIX: TransformationAgent - fix to avoid an exception in finalize and double printing 
     when terminating the agent
BUGFIX: TransformationDB - fix return value in setTransformationParameter()

[v6r12p9]

*Core
CHANGE: SiteCEMapping - getSiteForCE can take site argu

ment to avoid confusion

*Interfaces
FIX: Job - provide optional site name in setDestinationCE()

*WMS
FIX: pilotCommands - check properly the presence of extra cfg files
     when starting job agent
FIX: JobAgent - can pick up local cfg file if extraOptions are specified     

[v6r12p8]

*Core
FIX: dirac-configure - correctly deleting useServerCertificate flag
BUGFIX: InstallTools - in fixMySQLScript()

*DMS
BUGFIX: DatasetManager - bug fixes
CHANGE: StorageElementProxy - internal SE object created with the VO of the requester

*TS
FIX: dirac-transformation-xxx commands - do not check the transformation status
CHANGE: Agents - do not use shifter proxy 
FIX: TransformationAgent - correct handling of replica cache for transformations 
     when there were more files in the transformation than accepted to be executed
FIX: TransformationAgent - do not get replicas for the Removal transformations     

*RMS
NEW: new SetFileStatus Operation

[v6r12p7]

*Core
FIX: dirac-configure - always removing the UseServerCertificate flag before leaving
FIX: ProcessPool - one more check for the executing task ending properly 

*Interfaces 
FIX: Dirac.py - use printTable in loggingInfo()

[v6r12p6]

FIX: fixes from v6r11p26 patch release

[v6r12p5]

*Core
FIX: VOMS.py - do not use obsoleted -dont-verify-ac flag with voms-proxy-info

*TS
FIX: TransformationManager - no status checked at level service

[v6r12p4]

FIX: fixes from v6r11p23 patch release

[v6r12p3]

*Configuration
CHANGE: dirac-admin-add-resources - define VOPath/ option when adding new SE 

*Resources
NEW: StorageFactory - modify protocol Path for VO specific value

*DMS
FIX: FileCatalog - check for empty input in checkArgumentFormat utility
FIX: DataManager - protect against FC queries with empty input

[v6r12p2]

*Core
FIX: dirac-install - svn.cern.ch rather than svnweb.cern.ch is now needed for direct 
     HTTP access to files in SVN

*WMS
FIX: dirac-wms-cpu-normalization - when re-configuring, do not try to dump in the 
     diracConfigFilePath

[v6r12p1]

*Configuration
FIX: Core.Utilities.Grid, dirac-admin-add-resources - fix to make a best effort to 
     guess the proper VO specific path of a new SE
*WMS
FIX: dirac-configure, pilotCommands, pilotTools - fixes to use server certificate

[v6r12]

*Core
CHANGE: ProcessPool - do not stop working processes by default
NEW: ReturnValue - added returnSingleResult() utility 
FIX: MySQL - correctly parse BooleanType
FIX: dirac-install - use python 2.7 by default
FIX: dirac-install-xxx commands - complement installation with the component setup
     in runit
NEW: dirac-configure - added --SkipVOMSDownload switch, added --Output switch
     to define output configuration file
CHANGE: ProcessPool - exit from the working process if a task execution timed out  
NEW: ProcessMonitor - added evaluation of the memory consumed by a process and its children   
NEW: InstallTools - added flag to require MySQL installation
FIX: InstallTools - correctly installing DBs extended (with sql to be sourced) 
FIX: InstallTools - run MySQL commands one by one when creating a new database
FIX: InstallTools - fixMySQLScripts() fixes the mysql start script to ognore /etc/my.cnf file
CHANGE: Os.py - the use of "which" is replaced by distutils.spawn.find_executable
NEW: Grid.py - ldapSA replaced by ldapSE, added getBdiiSE(CE)Info() methods
CHANGE: CFG.py - only lines starting with ^\s*# will be treated as comments
CHANGE: Shifter - Agents will now have longer proxies cached to prevent errors 
        for heavy duty agents, closes #2110
NEW: Bdii2CSAgent - reworked to apply also for SEs and use the same utilities for the
     corresponding command line tool
NEW: dirac-admin-add-resources - an interactive tool to add and update sites, CEs, SEs
     to the DIRAC CS   
CHANGE: dirac-proxy-init - added message in case of impossibility to add VOMS extension   
FIX: GOCDBClient - handle correctly the case of multiple elements in the same DT            


*Accounting
NEW: Allow to have more than one DB for accounting
CHANGE: Accounting - use TypeLoader to load plotters

*Framework
FIX: Logger - fix FileBackend implementation

*WMS
NEW: Refactored pilots ( dirac-pilot-2 ) to become modular following RFC #18, 
     added pilotCommands.py, SiteDirector modified accordingly 
CHANGE: InputData(Executor) - use VO specific catalogs      
NEW: JobWrapper, Watchdog - monitor memory consumption by the job ( in a Warning mode )
FIX: SandboxStoreHandler - treat the case of exception while cleaning sandboxes
CHANGE: JobCleaningAgent - the delays of job removals become CS parameters
BUGFIX: JobDB - %j placeholder not replaced after rescheduling
FIX: JobDB - in the SQL schema description reorder tables to allow foreign keys
BUGFIX: JobAgent, Matcher - logical bug in using PilotInfoReported flag
FIX: OptimizerExecutor - when a job fails the optimization chain set the minor status 
     to the optimiser name and the app status to the fail error

*Resources
NEW: StorageElement - added a cache of already created SE objects
CHANGE: SSHTorqueComputingElement - mv getCEStatus to remote script

*ResourceStatus
NEW: ResourceManagementClient/DB, DowntimeCommand - distinguish Disk and Tape storage 
FIX: GODDBClient  - downTimeXMLParsing() can now handle the "service type" parameter properly
CHANGE: dirac-rss-xxx commands use the printTable standard utility
FIX: dirac-dms-ftsdb-summary - bug fix for #2096

*DMS
NEW: DataManager - add masterCatalogOnly flag in the constructor
FIX: DataManager - fix to protect against non valid SE
CHANGE: FC.DirectoryLevelTree - use SELECT ... FOR UPDATE lock in makeDir()
FIX: FileCatalog - fixes in using file and replica status
CHANGE: DataManager - added a new argument to the constructor - vo
CHANGE: DataManager - removed removeCatalogFile() and dirac-dms-remove-catalog-file adjusted
CHANGE: Several components - field/parameter CheckSumType all changed to ChecksumType
CHANGE: PoolXMLCatalog - add the SE by default in the xml dump and use the XML library 
        for dumping the XML
FIX: XROOTStorageElement - fixes to comply with the interface formalism        

*SMS
FIX: StorageManagementDB - small bugfix to avoid SQL errors

*RMS
NEW: Added 'since' and 'until' parameters for getting requests
NEW: Request - added optimize() method to merge similar operations when
     first inserting the request
NEW: ReqClient, RequestDB - added getBulkRequest() interface. RequestExecutingAgent
     can use it controlled by a special flag     
FIX: Operation, Request - set LastUpdate time stamp when reaching final state
FIX: OperationHandlerBase - don't erase the original message when reaching the max attempts      
FIX: removed some deprecated codes
FIX: RequestTask - always set useServerCerificate flag to tru in case of executing inside
     an agent
CHANGE: gRequestValidator removed to avoid object instantiation at import   
NEW: dirac-rms-cancel-request command and related additions to the db and service classes  

*TMS
NEW: WorkflowTaskAgent is now multi-threaded
NEW: Better use of threads in Transformation Agents
CHANGE: TransformationDB - modified such that the body in a transformation can be updated
FIX: TransformationCleaningAgent - removed non-ASCII characters in a comment

[v6r11p34]

*Resources
NEW: GlobusComputingElement class

[v6r11p33]

*Configuration
FIX: Resources - avoid white spaces in OSCompatibility

[v6r11p32]

*Core
CHANGE: BaseClient, SSLSocketFactory, SocketInfo - enable TLSv1 for outgoing 
        connections via suds, possibility to configure SSL connection details
        per host/IP 

[v6r11p31]

*Core
FIX: CFG - bug fixed in loadFromBuffer() resulting in a loss of comments

*Resources
FIX: SSHTorqueComputingElement - check the status of ssh call for qstat

*DMS
FIX: FileCatalog - return LFN name instead of True from exists() call if LFN
     already in the catalog

[v6r11p30]

*DMS
CHANGE: FileCatalogCLI - add new -D flag for find to print only directories

[v6r11p29]

*DMS
FIX: FTS(Agent,Startegy,Gragh) - make use of MaxActiveJobs parameter, bug fixes

*TMS
FIX: Transformation(Agent,Client) - Operations CS parameters can be defined for each plugin: MaxFiles, SortedBy, NoUnusedDelay. Fixes to facilitate work with large numbers of files.

[v6r11p28]

*Core
FIX: InstallTools - check properly the module availability before installation

*WMS
FIX: JobScheduling - protection against missing dict field RescheduleCounter

*TMS
FIX: TransformationCleaningAgent - execute DM operations with the shifter proxy

[v6r11p27]

*Core
BUGFIX: InstallTools - bug fix in installNewPortal()

*WMS
FIX: Watchdog - disallow cputime and wallclock to be negative

*TS
FIX: TransformationAgent - correct handling of replica caches when more than 5000 files


BUGFIX: ModuleBase - bug fix in execute()
BUGFIX: Workflow - bug fix in createStepInstance()

*DMS
BUGFIX: DiractoryTreeBase - bug fix in getDirectoryPhysicalSizeFromUsage()

*Resources
FIX: XROOTStorage - back ported fixes from #2126: putFile would place file in 
     the wrong location on eos

[v6r11p26]

*Framework
FIX: UserProfileDB.py - add PublishAccess field to the UserProfileDB

*RSS
FIX: Synchronizer.py - fix deletion of old resources

*DMS
FIX: DataManager - allow that permissions are OK for part of a list of LFNs ( __verifyWritePermission() )
     (when testing write access to parent directory). Allows removal of replicas 
     even if one cannot be removed
FIX: DataManager - test SE validity before removing replica     
     
*RMS
FIX: RequestTask - fail requests for users who are no longer in the system
FIX: RequestExecutingAgent - fix request timeout computation

[v6r11p25]

*Interfaces
FIX: Job.py - bring back different logfile names if they have not been specified by the user

[v6r11p24]

*DMS
BUGFIX: SEManagerDB - bug fixed in getting connection in __add/__removeSE

[v6r11p23]

*DMS
CHANGE: FTSRequest is left only to support dirac-dms-fts-XXX commands

[v6r11p22]

*DMS
FIX: FTSJob - fixes in the glite-transfer-status command outpu parsing
FIX: TransformationClient - allow single lfn in setFileStatusForTransformation()

*WMS
FIX: StatesMonitoringAgent - install pika on the fly as a temporary solution

[v6r11p21]

*DMS
BUGFIX: dirac-dms-remove-replicas - continue in case of single replica failure
FIX: dirac-rms-xxx scripts - use Script.getPositionalArgs() instead of sys.argv

*Workflow
FIX: Test_Modules.py - fix in mocking functions, less verbose logging

[v6r11p20]

*DMS
BUGFIX: DataManager - in __SEActive() use resolved SE name to deal with aliases
BUGFIX: FileMetadata - multiple bugs in __buildUserMetaQuery()

[v6r11p19]

*DMS
FIX: FTSJob - fix FTS job monitoring a la FTS2

*RMS
CHANGE: ReqClient - added setServer() method
FIX: File,Operation,Request - call the getters to fetch the up-to-date information 
     from the parent

[v6r11p18]

*DMS
FIX: FTSAgent(Job) - fixes for transfers requiring staging (bringOnline) and adaptation 
     to the FTS3 interface

*WMS
FIX: StatesMonitoringAgent - resend the records in case of failure

[v6r11p17]

*DMS
FIX: FileCatalog - in multi-VO case get common catalogs if even VO is not specified

*Resources
FIX: ComputintgElement - bugfix in available() method

*WMS
FIX: SiteDirector - if not pilots registered in the DB, pass empty list to the ce.available()

[v6r11p16]

*RMS
BUGFIX: Request,Operation,File - do not cast to str None values

[v6r11p15]

*DMS
FIX: ReplicateAndRegister - do not create FTSClient if no FTSMode requested
CHANGE: FTSAgent(Job,File) - allow to define the FTS2 submission command;
        added --copy-pin-lifetime only for a tape backend
        parse output of both commands (FTS2, FTS3)
        consider additional state for FTS retry (Canceled)
        
*RMS
FIX: Operation, Request - treat updates specially for Error fields        

*TMS
FIX: TransformationAgent - fixes in preparing json serialization of requests

*WMS
NEW: StateMonitoringAgent - sends WMS history data through MQ messages 

[v6r11p14]

*WMS
CHANGE: JobDB - removed unused tables and methods
CHANGE: removed obsoleted tests

*DMS
FIX: FTSAgent - recover case when a target is not in FTSDB
CHANGE: FTSAgent(Job) - give possibility to specify a pin life time in CS 

*RMS
FIX: Make RMS objects comply with Python Data Model by adding __nonzero__ methods 

[v6r11p13]

*DMS
BUGFIX: SEManager - in SEManagerDB.__addSE() bad _getConnection call, closes #2062

[v6r11p12]

*Resources
CHANGE: ARCComputingElement - accomodate changes in the ARC job reported states

*Configuration
CHANGE: Resources - define a default FTS server in the CS (only for v6r11 and v6r12)

*DMS
FIX: FTSStrategy - allow to use a given channel more than once in a tree 
FIX: FTSAgent - remove request from cache if not found
FIX: FTSAgent - recover deadlock situations when FTS Files had not been correctly 
     updated or were not in the DB

*RMS
FIX: RequestExecutingAgent - fix a race condition (cache was cleared after the request was put)
FIX: RequestValidator - check that the Operation handlers are defined when inserting a request

[v6r11p11]

*Core
FIX: TransportPool - fixed exception due to uninitialized variable
FIX: HTTPDISETSocket - readline() takes optional argument size ( = 0 )

*DMS
FIX: FTSAgent - check the type of the Operation object ( can be None ) and
     some other protections
FIX: FTSClient - avoid duplicates in the file list

*RMS
FIX: ReqClient - modified log message
CHANGE: dirac-dms-fts-monitor - allow multiple comma separated LFNs in the arguments

[v6r11p10]

*RSS
FIX: DowntimeCommand, Test_RSS_Command_GOCDBStatusCommand - correctly interpreting list of downtimes

*RMS
FIX: ReplicateAndRegister - Create a RegisterReplica (not RegisterFile) if ReplicateAndRegister 
     fails to register
FIX: OperationHandlerBase - handle correctly Attempt counters when SEs are banned
FIX: ReplicateAndRegister - use FC checksum in case of mismatch request/PFN
FIX: FTSAgent - in case a file is Submitted but the FTSJob is unknown, resubmit
FIX: FTSAgent - log exceptions and put request to DB in case of exception
FIX: FTSAgent - handle FTS error "Unknown transfer state NOT_USED", due to same file 
     registered twice (to be fixed in RMS, not clear origin)

*WMS
FIX: JobStateUpdateHandler - status not updated while jobLogging is, due to time skew between 
     WN and DB service
FIX: JobStateUpdateHandler - stager callback not getting the correct status Staging 
     (retry for 10 seconds)     

[v6r11p9]

*Core
NEW: AgentModule - set AGENT_WORKDIRECTORY env variable with the workDirectory
NEW: InstallTools - added methods for the new web portal installation

*DMS
FIX: ReplicateAndRegister - apply same error logic for DM replication as for FTS

*Resources:
FIX: SRM2Storage - fix log message level
FIX: SRM2Storage - avoid useless existence checks 

*RMS
FIX: ForwardDISET - a temporary fix for a special LHCb case, to be removed asap
FIX: ReqClient - prettyPrint is even prettier
FIX: RequestTask - always use server certificates when executed within an agent

[v6r11p8]

*TMS
FIX: TransformationDB - fix default value within ON DUPLICATE KEY UPDATE mysql statement

[v6r11p7]

*Framework
BUGFIX: ProxyDB.py - bug in a MySQL table definition

*DMS
FIX: ReplicateAndRegister.py - FTS client is not instantiated in the c'tor as it 
     might not be used, 

*WMS
FIX: JobWrapper - don't delete the sandbox tar file if upload fails
FIX: JobWrapper - fix in setting the failover request

*RMS
FIX: RequestDB - add protections when trying to get a non existing request

[v6r11p6]

*WMS
FIX: InpudDataResolution - fix the case when some files only have a local replica
FIX: DownloadInputData, InputDataByProtocol - fix the return structure of the
     execute() method
     
*Resources
NEW: LocalComputingElement, CondorComputingElement      

[v6r11p5]

FIX: Incorporated changes from v6r10p25 patch

*Framework
NEW: Added getUserProfileNames() interface

*WMS
NEW: WMSAdministrator - added getPilotStatistics() interface
BUGFIX: JobWrapperTemplate - use sendJobAccounting() instead of sendWMSAccounting()
FIX: JobCleaningAgent - skip if no jobs to remove

*DMS
BUGFIX: FileCatalogClientCLI - bug fix in the metaquery construction

*Resources
CHANGE: StorageElement - enable Storage Element proxy configuration by protocol name

*TMS
NEW: TransformationManager - add Scheduled to task state for monitoring

[v6r11p4]

*Framework
NEW: ProxyDB - added primary key to ProxyDB_Log table
CHANGE: ProxyManagerHandler - purge logs once in 6 hours

*DMS
FIX: DataManager - fix in the accounting report for deletion operation
CHANGE: FTSRequest - print FTS GUID when submitting request
FIX: dirac-dms-fts-monitor - fix for using the new FTS structure
FIX: DataLoggingDB - fix type of the StatusTimeOrder field
FIX: DataLoggingDB - take into account empty date argument in addFileRecord()
FIX: ReplicateAndRegister - use active replicas
FIX: FTS related modules - multiple fixes

*WMS
NEW: SiteDirector - pass the list of already registered pilots to the CE.available() query
FIX: JobCleaningAgent - do not attempt job removal if no eligible jobs

*Resources
FIX: LcgFileCatalogClient - if replica already exists while registration, reregister
NEW: CREAM, SSH, ComputingElement - consider only registered pilots to evaluate queue occupancy

[v6r11p3]

FIX: import gMonitor from it is original location

*Core
FIX: FC.Utilities - treat properly the LFN names starting with /grid ( /gridpp case )

*Configuration
FIX: LocalConfiguration - added exitCode optional argument to showHelp(), closes #1821

*WMS
FIX: StalledJobAgent - extra checks when failing Completed jobs, closes #1944
FIX: JobState - added protection against absent job in getStatus(), closes #1853

[v6r11p2]

*Core
FIX: dirac-install - skip expectedBytes check if Content-Length not returned by server
FIX: AgentModule - demote message "Cycle had an error:" to warning

*Accounting
FIX: BaseReporter - protect against division by zero

*DMS
CHANGE: FileCatalogClientCLI - quite "-q" option in find command
FIX: DataManager - bug fix in __initializeReplication()
FIX: DataManager - less verbose log message 
FIX: DataManager - report the size of removed files only for successfully removed ones
FIX: File, FTSFile, FTSJob - SQL tables schema change: Size filed INTEGER -> BIGINT

*RMS
FIX: dirac-rms-reset-request, dirac-rms-show-request - fixes
FIX: ForwardDISET - execute with trusted host certificate

*Resources
FIX: SSHComputingElement - SSHOptions are parsed at the wrong place
NEW: ComputingElement - evaluate the number of available cores if relevant

*WMS
NEW: JobMonitoringHander - added export_getOwnerGroup() interface

*TMS
CHANGE: TransformationCleaningAgent - instantiation of clients moved in the initialize()

[v6r11p1]

*RMS
FIX: ReqClient - failures due to banned sites are considered to be recoverable

*DMS
BUGFIX: dirac-dms-replicate-and-register-request - minor bug fixes

*Resources
FIX: InProcessComputingElement - stop proxy renewal thread for a finished payload

[v6r11]

*Core
FIX: Client - fix in __getattr__() to provide dir() functionality
CHANGE: dirac-configure - use Registry helper to get VOMS servers information
BUGFIX: ObjectLoader - extensions must be looked up first for plug-ins
CHANGE: Misc.py - removed obsoleted
NEW: added returnSingleResult() generic utility by moving it from Resources/Utils module 

*Configuration
CHANGE: Resources.getDIRACPlatform() returns a list of compatible DIRAC platforms
NEW: Resources.getDIRACPlatforms() used to access platforms from /Resources/Computing/OSCompatibility
     section
NEW: Registry - added getVOs() and getVOMSServerInfo()     
NEW: CE2CSAgent - added VO management

*Accounting
FIX: AccountingDB, Job - extra checks for invalid values

*WMS
NEW: WMS tags to allow jobs require special site/CE/queue properties  
CHANGES: DownloadInputData, InputDataByProtocol, InputDataResolution - allows to get multiple 
         PFNs for the protocol resolution
NEW: JobDB, JobMonitoringHandler - added traceJobParameters(s)() methods     
CHANGE: TaskQueueDirector - use ObjectLoader to load directors    
CHANGE: dirac-pilot - use Python 2.7 by default, 2014-04-09 LCG bundles

*DMS
NEW: DataManager to replace ReplicaManager class ( simplification, streamlining )
FIX: InputDataByProtocol - fix the case where file is only on tape
FIX: FTSAgent - multiple fixes
BUGFIX: ReplicateAndRegister - do not ask SE with explicit SRM2 protocol

*Interfaces
CHANGE: Dirac - instantiate SandboxStoreClient and WMSClient when needed, not in the constructor
CHANGE: Job - removed setSystemConfig() method
NEW: Job.py - added setTag() interface

*Resources
CHANGE: StorageElement - changes to avoid usage PFNs
FIX: XROOTStorage, SRM2Storage - changes in PFN construction 
NEW: PoolComputingElement - a CE allowing to manage multi-core slots
FIX: SSHTorqueComputingElement - specify the SSHUser user for querying running/waiting jobs 

*RSS
NEW: added commands dirac-rss-query-db and dirac-rss-query-dtcache

*RMS
CHANGE: ReqDB - added Foreign Keys to ReqDB tables
NEW: dirac-rms-reset-request command
FIX: RequestTask - always execute operations with owner proxy

*SMS
FIX: few minor fixes to avoid pylint warnings

[v6r10p25]

*DMS
CHANGE: FileCatalog - optimized file selection by metadata

[v6r10p24]

*DMS
FIX: FC.FileMetadata - optimized queries for list interception evaluation

[v6r10p23]

*Resoures
CHANGE: SSHComputingElement - allow SSH options to be passed from CS setup of SSH Computing Element
FIX: SSHComputingElement - use SharedArea path as $HOME by default

[v6r10p22]

*CS
CHANGE: Operations helper - if not given, determine the VO from the current proxy 

*Resources
FIX: glexecComputingElement - allows Application Failed with Errors results to show through, 
     rather than be masked by false "glexec CE submission" errors
     
*DMS     
CHANGE: ReplicaManager - in getReplicas() rebuild PFN if 
        <Operations>/DataManagement/UseCatalogPFN option is set to False ( True by default )

[v6r10p21]

*Configuration
FIX: CSGlobals - allow to specify extensions in xxxDIRAC form in the CS

*Interfaces
FIX: Job - removed self.reqParams
FIX: Job - setSubmitPools renamed to setSubmitPool, fixed parameter definition string

*WMS
FIX: JobMonitorigHandler, JobPolicy - allow JobMonitor property to access job information

[v6r10p20]

*DMS
FIX: FTSAgent/Client, ReplicateAndRegister - fixes to properly process failed
     FTS request scheduling

[v6r10p19]

*DMS
FIX: FTSAgent - putRequest when leaving processRequest
FIX: ReplicaManager - bug in getReplicas() in dictionary creation

[v6r10p18]

*DMS
FIX: ReplicateAndRegister - dictionary items incorrectly called in ftsTransfer()

[v6r10p17]

*RMS
FIX: RequestDB.py - typo in a table name
NEW: ReqManagerHandler - added getDistinctValues() to allow selectors in the web page

*DMS
CHANGE: ReplicaManager - bulk PFN lookup in getReplicas()

[v6r10p16]

*Framework
NEW: PlottingClient - added curveGraph() function

*Transformation
FIX: TaskManagerAgentBase - add the missing Scheduled state

*WMS
FIX: TaskQueueDB - reduced number of lines in the matching parameters printout

*DMS
FIX: dirac-dms-show-se-status - exit on error in the service call, closes #1840

*Interface
FIX: API.Job - removed special interpretation of obsoleted JDLreqt type parameters

*Resources
FIX: SSHComputingElement - increased timeout in getJobStatusOnHost() ssh call, closes #1830

[v6r10p15]

*DMS
FIX: FTSAgent - added missing monitoring activity
FIX: FileCatalog - do not check directory permissions when creating / directory

*Resources
FIX: SSHTorqueComputingElement - removed obsoleted stuff

[v6r10p14]

*SMS
FIX: RequestPreparationAgent - typo fixed

[v6r10p13]

*SMS
FIX: RequestPreparationAgent - use ReplicaManager to get active replicas

*DMS
FIX: ReplicaManager - getReplicas returns all replicas ( in all statuses ) by default
CHANGE: FC/SecurityManager - give full ACL access to the catalog to groups with admin rights

*WMS
CHANGE: SiteDirector - changes to reduce the load on computing elements
FIX: JobWrapper - do not set Completed status for the case with failed application thread

[v6r10p12]

*WMS
CHANGE: Replace consistently everywhere SAM JobType by Test JobType
FIX: JobWrapper - the outputSandbox should be always uploaded (outsized, in failed job)

*DMS
FIX: RemoveFile - bugfix
FIX: ReplicateAndRegister - fixes in the checksum check, retry failed FTS transfer 
     with RM transfer
NEW: RegisterReplica request operation     

*RMS
FIX: ReqClient - fix in the request state machine
FIX: Request - enhance digest string
NEW: dirac-dms-reset-request command
CHANGE: dirac-rms-show-request - allow selection of a request by job ID

*TS
FIX: TransformationDB - in getTransformationParameters() dropped "Submitted" counter 
     in the output

[v6r10p11]

*Core
FIX: X509Chain - cast life time to int before creating cert

*Accounting
FIX: DataStoreClient - self.__maxRecordsInABundle = 5000 instead of 1000
FIX: JobPolicy - allow access for JOB_MONITOR property

*RMS
FIX: ReqClient - fix the case when a job is Completed but in an unknown minor status

*Resources
BUGFIX: ProxyStorage - use checkArgumentFormat() instead of self.__checkArgumentFormatDict()

[v6r10p10]

*DMS
FIX: Several fixes to make FTS accounting working (FTSAgent/Job, ReplicaManager, File )

[v6r10p9]

*Core
BUGFIX: LineGraph - Ymin was set to a minimal plot value rather than 0.

*DMS
CHANGE: FTSJob(Agent) - get correct information for FTS accounting (registration)

[v6r10p8]

*Core
FIX: InstallTools - admin e-mail default location changed

*Framework
FIX: SystemAdministratorClientCLI - allow "set host localhost"
FIX: BundleDelivery - protect against empty bundle

*WMS
FIX: SiteDirector - Pass siteNames and ceList as None if any is accepted
FIX: WorkloadManagement.ConfigTemplate.SiteDorectory - set Site to Any by default 

*DMS
FIX: FileCatalogCLI - ignore Datasets in ls command for backward compatibility

*Resources
FIX: SSH - some platforms use Password instead of password prompt

[v6r10p7]

*Core
FIX: dirac-install - execute dirac-fix-mysql-script and dirac-external-requirements after sourcing the environment
FIX: InstallTools - set basedir variable in fixMySQLScript()
FIX: InstallTools - define user root@host.domain in installMySQL()

*Framework
BUGFIX: SystemAdministratorCLI - bug fixed in default() call signature

*DMS
FIX: FTSRequest - handle properly FTS server in the old system 
FIX: ReplicaManager - check if file is in FC before removing 
FIX: Request/RemovalTask - handle properly proxies for removing files 
BUGFIX: DatasetManager - in the table description

[v6r10p6]

*Core
FIX: X509Certificate - reenabled fix in getDIRACGroup()

*Configuration
FIX: CSAPI - Group should be taken from the X509 chain and not the certificate

*RMS
CHANGE: ReqClient - if the job does not exist, do not try further finalization

[v6r10p5]

*Core
FIX: X509Certificate - reverted fix in getDIRACGroup()

[v6r10p4]

*Core
NEW: dirac-info - extra printout
CHANGE: PrettyPrint - extra options in printTable()
FIX: X509Certificate - bug fixed in getDIRACGroup()

*Framework
NEW: SystemAdministratorCLI - new showall command to show components across hosts
NEW: ProxyDB - allow to upload proxies without DIRAC group

*RMS
CHANGE: ReqClient - requests from failed jobs update job status to Failed
CHANGE: RequestTask - retry in the request finalize()

[v6r10p3]

*Configuration
CHANGE: Registry - allow to define a default group per user

*WMS
BUGFIX: JobReport - typo in generateForwardDISET()

[v6r10p2]

*TMS
CHANGE: Backward compatibility fixes when setting the Transformation files status

*DMS
BUGFIX: ReplicateAndRegister - bugfix when replicating to multiple destination by ReplicaManager

*WMS
BUGFIX: JobManager - bug fix when deleting no-existing jobs

[v6r10p1]

*RMS
FIX: ReqDB.Operations - Arguments field changed type from BLOB to MEDIUMBLOB

*DMS
FIX: FileCatalog - check for non-exiting directories in removeDirectory()

*TMS
FIX: TransformationDB - removed constraint that was making impossible to derive a production

[v6r10]

*Core
FIX: Several fixes on DB classes(AccountingDB, SystemLoggingDB, UserProfileDB, TransformationDB, 
     JobDB, PilotAgentsDB) after the new movement to the new MySQL implementation with a persistent 
     connection per running thread
NEW: SystemAdministratorCLI - better support for executing remote commands 
FIX: DIRAC.__init__.py - avoid re-definition of platform variable    
NEW: Graphs - added CurveGraph class to draw non-stacked lines with markers
NEW: Graphs - allow graphs with negative Y values
NEW: Graphs - allow to provide errors with the data and display them in the CurveGraph
FIX: InstallTools - fix for creation of the root@'host' user in MySQL 
FIX: dirac-install - create links to permanent directories before module installation
CHANGE: InstallTools - use printTable() utility for table printing
CHANGE: move printTable() utility to Core.Utilities.PrettyPrint
NEW: added installation configuration examples
FIX: dirac-install - fixBuildPath() operates only on files in the directory
FIX: VOMSService - added X-VOMS-CSRF-GUARD to the html header to be compliant with EMI-3 servers

*CS
CHANGE: getVOMSVOForGroup() uses the VOMSName option of the VO definition 
NEW: CE2CSAgent - added ARC CE information lookup

*Framework
FIX: SystemAdministratorIntegrator - use Host option to get the host address in addition to the section name, closes #1628
FIX: dirac-proxy-init - uses getVOMSVOForGroup() when adding VOMS extensions

*DMS
CHANGE: DFC - optimization and bug fixes of the bulk file addition
FIX: TransferAgent - protection against badly defined LFNs in collectFiles()
NEW: DFC - added getDirectoryReplicas() service method support similar to the LFC
CHANGE: DFC - added new option VisibleReplicaStatus which is used in replica getting commands
CHANGE: FileCatalogClientCLI client shows number of replicas in the 2nd column rather than 
        unimplemented number of links
CHANGE: DFC - optimizations for the bulk replica look-up
CHANGE: DFC updated scalability testing tool FC_Scaling_test.py        
NEW: DFC - methods returning replicas provide also SE definitions instead of PFNs to construct PFNs on the client side
NEW: DFC - added getReplicasByMetadata() interface
CHANGE: DFC - optimized getDirectoryReplicas()
CHANGE: FileCatalogClient - treat the reduced output from various service queries restoring LFNs and PFNs on the fly
NEW: DFC - LFNPFNConvention flag can be None, Weak or Strong to facilitate compatibility with LFC data 
CHANGE: FileCatalog - do not return PFNs, construct them on the client side
CHANGE: FileCatalog - simplified FC_Scaling_test.py script
NEW: FileCatalog/DatasetManager class to define and manipulate datasets corresponding to meta queries
NEW: FileCatalogHandler - new interface methods to expose DatasetManager functionality
NEW: FileCatalogClientCLI - new dataset family of commands
FIX: StorageFactory, ReplicaManager - resolve SE alias name recursively
FIX: FTSRequest, ReplicaManager, SRM2Storage - use current proxy owner as user name in accounting reports, closes #1602
BUGFIX: FileCatalogClientCLI - bug fix in do_ls, missing argument to addFile() call, closes #1658
NEW: FileCatalog - added new setMetadataBulk() interface, closes #1358
FIX: FileCatalog - initial argument check strips off leading lfn:, LFN:, /grid, closes #448
NEW: FileCatalog - added new setFileStatus() interface, closes #170, valid and visible file and replica statuses can be defined in respective options.
CHANGE: multiple new FTS system fixes
CHANGE: uniform argument checking with checkArgumentFormat() in multiple modules
CHANGE: FileCatalog - add Trash to the default replica valid statuses
CHANGE: ReplicaManager,FTSRequest,StorageElement - no use of PFN as returned by the FC except for file removal,
        rather constructing it always on the fly
        
*SMS
CHANGE: PinRequestAgent, SENamespaceCatalogCheckAgent - removed
CHANGE: Use StorageManagerClient instead of StorageDB directly        

*WMS
CHANGE: JobPolicy - optimization for bulk job verification
NEW: JobPolicy - added getControlledUsers() to get users which jobs can be accessed for 
     a given operation
CHANGE: JobMonitoringHandler - Avoid doing a selection of all Jobs, first count matching jobs 
        and then use "limit" to select only the required JobIDs.
NEW: JobMonitoringHandler - use JobPolicy to filter jobs in getJobSummaryWeb()
NEW: new Operations option /Services/JobMonitoring/GlobalJobsInfo ( True by default ) to 
     allow or not job info lookup by anybody, used in JobMonitoringHandler       
BUGFIX: SiteDirector - take into account the target queue Platform
BUGFIX: JobDB - bug in __insertNewJDL()    
CHANGE: dirac-admin-show-task-queues - enhanced output  
CHANGE: JobLoggingDB.sql - use trigger to manage the new LoggingInfo structure  
CHANGE: JobWrapper - trying several times to upload a request before declaring the job failed
FIX: JobScheduling executor - fix race condition that causes a job to remain in Staging
NEW: SiteDirector - do not touch sites for which there is no work available
NEW: SiteDirector - allow sites not in mask to take jobs with JobType Test
NEW: SiteDirector - allow 1 hour grace period for pilots in Unknown state before aborting them
CHANGE: Allow usage of non-plural form of the job requirement options ( PilotType, GridCE, BannedSite, 
        SubmitPool ), keep backward compatibility with a plural form
        
*RSS
FIX: DowntimeCommand - take the latest Downtime that fits    
NEW: porting new Policies from integration  
NEW: RSS SpaceToken command querying endpoints/tokens that exist  
        
*Resources
NEW: added SSHOARComputingElement class 
NEW: added XROOTStorage class       
FIX: CREAMComputingElement - extra checks for validity of returned pilot references
        
*TS
CHANGE: TransformationClient(DB,Manager) - set file status for transformation as bulk operation 
CHANGE: TransformationClient - applying state machine when changing transformation status
BUGFIX: TransformationClient(Handler) - few minor fixes
NEW: TransformationDB - backported __deleteTransformationFileTask(s) methods
CHANGE: TransformationDB(Client) - fixes to reestablish the FileCatalog interface
FIX: TransformationAgent - added MissingInFC to consider for Removal transformations
BUGFIX: TransformationAgent - in _getTransformationFiles() variable 'now' was not defined
FIX: TransformationDB.sql - DataFiles primary key is changed to (FileID) from (FileID,LFN) 
CHANGE: TransformationDB(.sql) - schema changes suitable for InnoDB
FIX: TaskManager(AgentBase) - consider only submitted tasks for updating status
CHANGE: TransformationDB(.sql) - added index on LFN in DataFiles table

*RMS
NEW: Migrate to use the new Request Management by all the clients
CHANGE: RequestContainer - Retry failed transfers 10 times and avoid sub-requests to be set Done 
        when the files are failed
CHANGE: Use a unique name for storing the proxy as processes may use the same "random" name and 
        give conflicts
NEW: RequestClient(Handler) - add new method readRequest( requestname)                 

*Workflow
NEW: Porting the LHCb Workflow package to DIRAC to make the use of general purpose modules and
     simplify construction of workflows        

[v6r9p33]

*Accounting
BUGFIX: AccountingDB - wrong indentation

[v6r9p32]

*Accounting
FIX: AccountingDB - use old style grouping if the default grouping is altered, e.g. by Country

[v6r9p31]

*Accounting
CHANGE: AccountingDB - changes to speed up queries: use "values" in GROUP By clause;
        drop duplicate indexes; reorder fields in the UniqueConstraint index of the
        "bucket" tables  

[v6r9p30]

*DMS
CHANGE: FileCatalogFactory - construct CatalogURL from CatalogType by default

*SMS
FIX: dirac-stager-stage-files - changed the order of the arguments

[v6r9p29]

*TS
FIX: TaskManager(AgentBase) - fix for considering only submitted tasks 

[v6r9p28]

*TS
FIX: TransformationDB(ManagerHandler) - several portings from v6r10

[v6r9p27]

*SMS
FIX: StorageManagementDB - in removeUnlinkedReplicas() second look for CacheReplicas 
     for which there is no entry in StageRequests

[v6r9p26]

*Resources
CHANGE: CREAMComputigElement - Make sure that pilots submitted to CREAM get a 
        fresh proxy during their complete lifetime
*Framework
FIX: ProxyDB - process properly any SQLi with DNs/groups with 's in the name

[v6r9p25]

*TS
CHANGE: TransformationClient - changed default timeout values for service calls
FIX: TransformationClient - fixes for processing of derived transformations 

[v6r9p24]

*TS
FIX: TransformationClient - in moveFilesToDerivedTransformation() set file status
     to Moved-<prod>

[v6r9p23]

*Core
BUGFIX: InstallTools - improper configuration prevents a fresh new installation

*WMS
BUGFIX: PilotDirector - Operations Helper non-instantiated

[v6r9p22]

*WMS
FIX: PilotDirector - allow to properly define extensions to be installed by the 
     Pilot differently to those installed at the server
FIX: Watchdog - convert pid to string in ProcessMonitor

*TS
FIX: TransformationDB - splitting files in chunks

*DMS
NEW: dirac-dms-create-removal-request command
CHANGE: update dirac-dms-xxx commands to use the new RMS client,
        strip lines when reading LFNs from a file

[v6r9p21]

*TS
FIX: Transformation(Client,DB,Manager) - restored FileCatalog compliant interface
FIX: TransformationDB - fix in __insertIntoExistingTransformationFiles()

[v6r9p20]

*Core
BUGFIX: ProxyUpload - an on the fly upload does not require a proxy to exist

*DMS
CHANGE: TransferAgent - use compareAdler() for checking checksum
FIX: FailoverTransfer - recording the sourceSE in case of failover transfer request 

*WMS
FIX: ProcessMonitor - some fixes added, printout when <1 s of consumed CPU is found

*Transformation
BUGFIX: TransformationClient - fixed return value in moveFilesToDerivedTransformation()

*RMS
BUGFIX: CleanReqDBAgent - now() -> utcnow() in initialize()

*Resources
FIX: ARCComputingElement - fix the parsing of CE status if no jobs are available

[v6r9p19]

*DMS
FIX: FileCatalog/DirectoryMetadata - inherited metadata is used while selecting directories
     in findDirIDsByMetadata()

[v6r9p18]

*DMS
FIX: FTSSubmitAgent, FTSRequest - fixes the staging mechanism in the FTS transfer submission
NEW: TransferDBMonitoringHandler - added getFilesForChannel(), resetFileChannelStatus()

[v6r9p17]

*Accounting
FIX: DataStoreClient - send accounting records in batches of 1000 records instead of 100

*DMS:
FIX: FailoverTransfer - catalog name from list to string
FIX: FTSSubmitAgent, FTSRequest - handle FTS3 as new protocol and fix bad submission time
FIX: FTSSubmitAgent, FTSRequest - do not submit FTS transfers for staging files

*WMS
FIX: TaskQueueDB - do not check enabled when TQs are requested from Directors
FIX: TaskQueueDB - check for Enabled in the TaskQueues when inserting jobs to print an alert
NEW: TaskQueueDB - each TQ can have at most 5k jobs, if beyond the limit create a new TQ 
     to prevent long matching times when there are way too many jobs in a single TQ

[v6r9p16]

*TS
BUGFIX: typos in TransformationCleaningAgent.py

*DMS
CHANGE: DownloadInputData - check the available disk space in the right input data directory
FIX: DownloadInputData - try to download only Cached replicas 

[v6r9p15]

*Core
FIX: MySQL - do not decrease the retry counter after ping failure

*DMS
CHANGE: FC/DirectoryMetadata - Speed up findFilesByMetadataWeb when many files match
FIX: RemovalTask - fix error string when removing a non existing file (was incompatible 
     with the LHCb BK client). 

*WMS
FIX: JobReport - minor fix ( removed unused imports )
FIX: JobMonitoring(JobStateUpdate)Handler - jobID argument can be either string, int or long

*TS
CHANGE: TransformationClient - change status of Moved files to a deterministic value
FIX: FileReport - minor fix ( inherits object ) 

[v6r9p14]

*DMS
CHANGE: FTSDB - changed schema: removing FTSSite table. From now on FTS sites 
        would be read from CS Resources

[v6r9p13]

FIX: included fixes from v6r8p26 patch release

[v6r9p12]

FIX: included fixes from v6r8p25 patch release

[v6r9p11]

*DMS
BUGFIX: FTSRequest - in __resolveFTSServer() type "=" -> "=="

[v6r9p10]

FIX: included fixes from v6r8p24 patch release

*Core
NEW: StateMachine utility

*DMS
BUGFIX: in RegisterFile operation handler

*Interfaces
FIX: Dirac.py - in splitInputData() consider only Active replicas

[v6r9p9]

*RMS
FIX: RequestDB - added getRequestFileStatus(), getRequestName() methods

[v6r9p8]

*DMS
FIX: RequestDB - get correct digest ( short request description ) of a request

[v6r9p7]

FIX: included fixes from v6r8p23 patch release

*RSS
FIX: SpaceTokenOccupancyPolicy - SpaceToken Policy decision was based on 
     percentage by mistake
     
*RMS
NEW: new scripts dirac-dms-ftsdb-summary, dirac-dms-show-ftsjobs    
FIX: FTSAgent - setting space tokens for newly created FTSJobs 

[v6r9p6]

*DMS
BUGFIX: dirac-admin-add-ftssite - missing import

*RMS
NEW: RequestDB, ReqManagerHandler - added getRequestStatus() method

*TS
FIX: fixes when using new RequestClient with the TransformationCleaningAgent

*WMS
BUGFIX: typo in SandboxStoreHandler transfer_fromClient() method

[v6r9p5]

*DMS
BUGFIX: missing proxy in service env in the FTSManager service. By default service 
        will use DataManager proxy refreshed every 6 hours.

*Resources
NEW: StorageElement - new checkAccess policy: split the self.checkMethods in 
     self.okMethods. okMethods are the methods that do not use the physical SE. 
     The isValid returns S_OK for all those immediately

*RSS
FIX: SpaceTokenOccupancyPolicy - Policy that now takes into account absolute values 
     for the space left
     
*TS
FIX: TransformationCleaningAgent - will look for both old and new RMS     

[v6r9p4]

*Stager
NEW: Stager API: dirac-stager-monitor-file, dirac-stager-monitor-jobs, 
     dirac-stager-monitor-requests, dirac-stager-show-stats

[v6r9p3]

*Transformation
FIX: TransformationCleaning Agent status was set to 'Deleted' instead of 'Cleaned'

[v6r9p2]

*RSS
NEW: Added Component family tables and statuses
FIX: removed old & unused code 
NEW: allow RSS policies match wild cards on CS

*WMS
BUGFIX: FailoverTransfer,JobWrapper - proper propagation of file metadata

[v6r9p1]

*RMS
NEW: FTSAgent - update rwAccessValidStamp,
     update ftsGraphValidStamp,
     new option for staging files before submission,
     better log handling here and there
CHANGE: FTSJob - add staging flag in in submitFTS2
CHANGE: Changes in WMS (FailoverTransfer, JobReport, JobWrapper, SandboxStoreHandler) 
        and TS (FileReport) to follow the new RMS.
NEW: Full CRUD support in RMS.

*RSS
NEW: ResourceManagementDB - new table ErrorReportBuffer
NEW: new ResourceManagementClient methods - insertErrorReportBuffer, selectErrorReportBuffer,
     deleteErrorReportBuffer

[v6r9]

NEW: Refactored Request Management System, related DMS agents and FTS management
     components

[v6r8p28]

*Core
BUGFIX: RequestHandler - the lock Name includes ActionType/Action

*DMS
FIX: dirac-dms-filecatalog-cli - prevent exception in case of missing proxy

[v6r8p27]

*DMS
BUGFIX: dirac-dms-add-file - fixed typo item -> items

[v6r8p26]

*Core
NEW: RequestHandler - added getServiceOption() to properly resolve inherited options 
     in the global service handler initialize method
NEW: FileCatalogHandler, StorageElementHandler - use getServiceOption()

[v6r8p25]

FIX: included fixes from v6r7p40 patch release

*Resources
FIX: SRM2Storage - do not account gfal_ls operations

[v6r8p24]

FIX: included fixes from v6r7p39 patch release

*Core
FIX: SiteSEMapping was returning wrong info

*DMS
FIX: FTSRequest - choose explicitly target FTS point for RAL and CERN
BUGFIX: StrategyHandler - wrong return value in __getRWAccessForSE()

*Resources
CHANGE: SRM2Storage - do not account gfal_ls operations any more

[v6r8p23]

FIX: included fixes from v6r7p37 patch release

*TS
FIX: TransformationDB - allow tasks made with ProbInFC files
FIX: TransformationCleaingAgent,Client - correct setting of transformation 
     status while cleaning

[v6r8p22]

FIX: included fixes from v6r7p36 patch release

[v6r8p21]

*DMS
FIX: FileCatalog/DirectoryMetadata - even if there is no meta Selection 
     the path should be considered when getting Compatible Metadata
FIX: FileCatalog/DirectoryNodeTree - findDir will return S_OK( '' ) if dir not 
     found, always return the same error from DirectoryMetadata in this case.     

*RSS
FIX: DowntimeCommand - use UTC time stamps

*TS
FIX: TransformationAgent - in _getTransformationFiles() get also ProbInFC files in 
     addition to Used 

[v6r8p20]

*Stager
NEW: Stager API: dirac-stager-monitor-file, dirac-stager-monitor-jobs, 
     dirac-stager-monitor-requests, dirac-stager-show-stats

[v6r8p19]

*Transformation
FIX: TransformationCleaning Agent status was set to 'Deleted' instead of 'Cleaned'

[v6r8p18]

*TS
BUGFIX: TransformationAgent - regression in __cleanCache()

[v6r8p17]

FIX: included fixes from v6r7p32 patch release

*WMS
FIX: StalledJobAgent - for accidentally stopped jobs ExecTime can be not set, 
     set it to CPUTime for the accounting purposes in this case

[v6r8p16]

FIX: included fixes from v6r7p31 patch release

*WMS
BUGFIX: TaskQueueDB - fixed a bug in the negative matching conditions SQL construction

*RSS
NEW: improved doc strings of PEP, PDP modules ( part of PolicySystem )
FIX: Minor changes to ensure consistency if ElementInspectorAgent and 
     users interact simultaneously with the same element
CHANGE: removed DatabaseCleanerAgent ( to be uninstalled if already installed )
FIX: SummarizeLogsAgent - the logic of the agent was wrong, the agent has been re-written.
     
[v6r8p15]

*Core
FIX: X509Chain - fix invalid information when doing dirac-proxy-info without CS
     ( in getCredentials() )

*RSS
NEW: PDP, PEP - added support for option "doNotCombineResult" on PDP

[v6r8p14]

*Core
FIX: dirac-deploy-scripts - can now work with the system python

*WMS
NEW: dirac-wms-cpu-normalization - added -R option to modify a given configuration file
FIX: Executor/InputData - Add extra check for LFns in InputData optimizer, closes #1472

*Transformation
CHANGE: TransformationAgent - add possibility to kick a transformation (not skip it if no 
        unused files), by touching a file in workDirectory
BUGFIX: TransformationAgent - bug in __cleanCache() dict modified in a loop        

[v6r8p13]

*Transformation
BUGFIX: TransformationDB - restored import of StringType

[v6r8p12]

NEW: Applied patches from v6r7p29

*WMS
FIX: JobDB - check if SystemConfig is present in the job definition and convert it 
     into Platform

*DMS
FIX: ReplicaManager - do not get metadata of files when getting files in a directory 
     if not strictly necessary

*RSS
NEW: ported from LHCb PublisherHandler for RSS web views

[v6r8p11]

NEW: Applied patches from v6r7p27

*RSS
NEW: SpaceTokenOccupancyPolicy - ported from LHCbDIRAC 
NEW: db._checkTable done on service initialization ( removed dirac-rss-setup script doing it )

*Transformation
FIX: TaskManager - reset oJob for each task in prepareTransformationTasks()
BUGFIX: ValidateOutputDataAgent - typo fixed in getTransformationDirectories()
FIX: TransformationManagerHandler - use CS to get files statuses not to include in 
     processed file fraction calculation for the web monitoring pages

[v6r8p10]

NEW: Applied patches from v6r7p27

[v6r8p9]

*DMS
FIX: TransferAgent,dirac-dms-show-se-status, ResourceStatus,TaskManager - fixes
     needed for DMS components to use RSS status information
NEW: ReplicaManager - allow to get metadata for an LFN+SE as well as PFN+SE     

[v6r8p8]

*RSS
BUGFIX: dirac-rss-setup - added missing return of S_OK() result

[v6r8p7]

NEW: Applied patches from v6r7p24

*DMS
BUGFIX: LcgFileCatalogClient - bug in addFile()

*RSS
BUGFIX: fixed script dirac-rss-set-token, broken in the current release.
NEW: Statistics module - will be used in the future to provide detailed information 
     from the History of the elements 

[v6r8p6]

NEW: Applied patches from v6r7p23

*Transformation
FIX: TaskManager - allow prepareTransformationTasks to proceed if no OutputDataModule is defined
FIX: TransformationDB - remove INDEX(TaskID) from TransformationTasks. It produces a single counter 
     for the whole table instead of one per TransformationID
     
*WMS     
FIX: WMSUtilities - to allow support for EMI UI's for pilot submission we drop support for glite 3.1

[v6r8p5]

NEW: Applied patches from v6r7p22

*RSS
CHANGE: removed old tests and commented out files

*WMS
FIX: PoolXMLCatalog - proper addFile usage

*Transformation
CHANGE: TransformationAgent - clear replica cache when flushing or setting a file in the workdirectory

[v6r8p4]

*Transformation
FIX: The connection to the jobManager is done only at submission time
FIX: Jenkins complaints fixes

*WMS
BUGFIX: JobDB - CPUtime -> CPUTime
FIX: Jenkins complaints fixes

[v6r8p3]

*DMS
BUGFIX: LcgFileCatalogClient

[v6r8p2]

*DMS:
FIX: LcgFileCatalogClient - remove check for opening a session in __init__ as credentials are not yet set 

*Transformation
CHANGE: reuse RPC clients in Transformation System 

[v6r8p1]

*Core
FIX: dirac-deploy-scripts - restored regression w.r.t. support of scripts starting with "d"

*DMS
BUGFIX: LcgFileCatalogClient - two typos fixed

[v6r8]

CHANGE: Several fixes backported from the v7r0 integration branch

*Core
CHANGE: DictCache - uses global LockRing to avoid locks in multiprocessing
FIX: X509Chain - proxy-info showing an error when there's no CS

*DMS
FIX: TransferAgent - inside loop filter out waiting files dictionary
BUGFIX: dirac-admin-allow-se - there was a continue that was skipping the complete loop for 
        ARCHIVE elements
NEW: LcgFileCatalogClient - test return code in startsess lfc calls       

*WMS:
FIX: OptimizerExecutor, InputData, JobScheduling - check that site candidates have all the 
     replicas

*RSS: 
BUGFIX: ResourceStatus, RSSCacheNoThread - ensure that locks are always released

*Transformation
FIX: TaskManager - site in the job definition is taken into account when submitting
NEW: Transformation - get the allowed plugins from the CS /Operations/Transformations/AllowedPlugins
FIX: ValidateOutputDataAgent - self not needed for static methods

[v6r7p40]

*Resources
FIX: StorageElement class was not properly passing the lifetime argument for prestageFile method

[v6r7p39]

*Core
CHANGE: Grid - in executeGridCommand() allow environment script with arguments needed for ARC client

*DMS
FIX: DFC SEManager - DIP Storage can have a list of ports now

*Resources
FIX: ARCComputingElement - few fixes after debugging

[v6r7p38]

*Core
NEW: DISET FileHelper, TransferClient - possibility to switch off check sum

*Resources
NEW: ARCComputingElement - first version
NEW: StorageFactory - possibility to pass extra protocol parameters to storage object
NEW: DIPStorage - added CheckSum configuration option
BUGFIX: SSHComputingElement - use CE name in the pilot reference construction

*WMS
FIX: StalledJobAgent - if ExecTime < CPUTime make it equal to CPUTime

[v6r7p37]

*Framework
BUGFIX: NotificationDB - typos in SQL statement in purgeExpiredNotifications() 

*WMS
NEW: JobCleaningAgent - added scheduling sandbox LFN removal request 
     when deleting jobs
CHANGE: JobWrapper - report only error code as ApplicationError parameter 
        when payload finishes with errors    
NEW: SiteDirector - possibility to specify extensions to be installed in 
     pilots in /Operations/Pilots/Extensions option in order not to install
     all the server side extensions        

*DMS
CHANGE: FileCatalogFactory - use service path as default URL
CHANGE: FileCatalogFactory - use ObjectLoader to import catalog clients

*SMS
BUGFIX: StorageManagementDB, dirac-stager-monitor-jobs - small bug fixes ( sic, Daniela )

*Resources
CHANGE: DIPStorage - added possibility to specify a list of ports for multiple
        service end-points
CHANGE: InProcessComputingElement - demote log message when payload failure 
        to warning, the job will fail anyway
FIX: StalledJobAgent - if pilot reference is not registered, this is not an 
     error of the StalledJobAgent, no log.error() in  this case                
        
*RMS
CHANGE: RequestTask - ensure that tasks are executed with user credentials 
        even with respect to queries to DIRAC services ( useServerCertificate 
        flag set to false )        

[v6r7p36]

*WMS
FIX: CREAMCE, SiteDirector - make sure that the tmp executable is removed
CHANGE: JobWrapper - remove sending mails via Notification Service in case
        of job rescheduling
        
*SMS
FIX: StorageManagementDB - fix a race condition when old tasks are set failed 
     between stage submission and update.        

[v6r7p35]

*Stager
NEW: Stager API: dirac-stager-monitor-file, dirac-stager-monitor-jobs, 
     dirac-stager-monitor-requests, dirac-stager-show-stats

[v6r7p34]

*Transformation
FIX: TransformationCleaning Agent status was set to 'Deleted' instead of 'Cleaned'

[v6r7p33]

*Interfaces
FIX: Job.py - in setExecutable() - prevent changing the log file name string type

*StorageManagement
NEW: StorageManagementDB(Handler) - kill staging requests at the same time as 
     killing related jobs, closes #1510
FIX: StorageManagementDB - demote the level of several log messages       

[v6r7p32]

*DMS
FIX: StorageElementHandler - do not use getDiskSpace utility, use os.statvfs instead
CHANGE: StorageManagementDB - in getStageRequests() make MySQL do an UNIQUE selection 
        and use implicit loop to speed up queries for large results

*Resources
FIX: lsfce remote script - use re.search instead of re.match in submitJob() to cope with
     multipline output

[v6r7p31]

*WMS
FIX: SiteDirector - make possible more than one SiteDirector (with different pilot identity) attached 
     to a CE, ie sgm and pilot roles. Otherwise one is declaring Aborted the pilots from the other.

[v6r7p30]

*Core
CHANGE: X509Chain - added groupProperties field to the getCredentials() report
BUGFIX: InstallTools - in getSetupComponents() typo fixed: agent -> executor

[v6r7p29]

*DMS
CHANGE: FileCatalog - selection metadata is also returned as compatible metadata in the result
        of getCompatibleMetadata() call
NEW: FileCatalog - added path argument to getCompatibleMetadata() call
NEW: FileCatalogClient - added getFileUserMetadata()
BUGFIX: dirac-dms-fts-monitor - exit with code -1 in case of error

*Resources
FIX: CREAMComputingElement - check globus-url-copy result for errors when retrieving job output

[v6r7p28]

*DMS
BUGFIX: FileCatalog/DirectoryMetadata - wrong MySQL syntax 

[v6r7p27]

*Core
FIX: Mail.py - fix of the problem of colons in the mail's body

*Interfaces
NEW: Job API - added setSubmitPools(), setPlatform() sets ... "Platform"

*WMS
FIX: TaskQueueDB - use SystemConfig as Platform for matching ( if Platform is not set explicitly

*Resources
FIX: SSHComputingElement - use ssh host ( and not CE name ) in the pilot reference
BUGFIX: SSHGEComputingElement - forgotten return statement in _getJobOutputFiles()

*Framework
NEW: dirac-sys-sendmail - email's body can be taken from pipe. Command's argument 
     in this case will be interpreted as a destination address     

[v6r7p26]

*DMS
FIX: ReplicaManager - status names Read/Write -> ReadAccess/WriteAccess

[v6r7p25]

*Core
CHANGE: X509Chain - in getCredentials() failure to contact CS is not fatal, 
        can happen when calling dirac-proxy-init -x, for example

[v6r7p24]

*DMS
NEW: FileCatalog - added getFilesByMetadataWeb() to allow pagination in the Web 
     catalog browser
     
*WMS
CHANGE: WMSAdministrator, DiracAdmin - get banned sites list by specifying the status
        to the respective jobDB call     

[v6r7p23]

*Transformation
BUGFIX: TransformationDB - badly formatted error log message

*RMS
CHANGE: RequestDBMySQL - speedup the lookup of requests

*WMS
BUGFIX: dirac-dms-job-delete - in job selection by group

*DMS
FIX: LcgFileCatalogClient - getDirectorySize made compatible with DFC
BUGFIX: LcgFileCatalogClient - proper call of __getClientCertInfo()

[v6r7p22]

*Transformation
CHANGE: InputDataAgent - treats only suitable transformations, e.g. not the extendable ones. 
CHANGE: TransformationAgent - make some methods more public for easy overload

[v6r7p21]

*Core
FIX: Shifter - pass filePath argument when downloading proxy

[v6r7p20]

*DMS
CHANGE: StrategyHandler - move out SourceSE checking to TransferAgent
CHANGE: ReplicaManager, InputDataAgent - get active replicas
FIX: StorageElement, SRM2Storage - support for 'xxxAccess' statuses, checking results
     of return structures
     
*RSS
NEW: set configurable email address on the CS to send the RSS emails
NEW: RSSCache without thread in background
FIX: Synchronizer - moved to ResourceManager handler     

[v6r7p19]

*DMS
BUGFIX: ReplicaManager - in putAndRegister() SE.putFile() singleFile argument not used explicitly

[v6r7p18]

*WMS
FIX: StalledJobAgent - do not exit the loop over Completed jobs if accounting sending fails
NEW: dirac-wms-job-delete - allow to specify jobs to delete by job group and/or in a file
FIX: JobManifest - If CPUTime is not set, set it to MaxCPUTime value

[v6r7p17]

*Resources
FIX: SRM2Storage - treat properly "22 SRM_REQUEST_QUEUED" result code

[v6r7p16]

*DMS
FIX: StrategyHandler - do not proceed when the source SE is not valid for read 
BUGFIX: StorageElement - putFile can take an optional sourceSize argument
BUGFIX: ReplicaManager - in removeFile() proper loop on failed replicas

*RSS
FIX: SpaceTokenOccupancyCommand, CacheFeederAgent - add timeout when calling lcg_util commands

*WMS
FIX: JobManifest - take all the SubmitPools defined in the TaskQueueAgent 
NEW: StalledJobAgent - declare jobs stuck in Completed status as Failed

[v6r7p15]

*Core
BUGFIX: SocketInfo - in host identity evaluation

*DMS
BUGFIX: FileCatalogHandler - missing import os

*Transformation
CHANGE: JobManifest - getting allowed job types from operations() section 

[v6r7p14]

*DMS
CHANGE: StorageElementProxy - removed getParameters(), closes #1280
FIX: StorageElementProxy - free the getFile space before the next file
FIX: StorageElement - added getPFNBase() to comply with the interface

*Interfaces
CHANGE: Dirac API - allow lists of LFNs in removeFile() and removeReplica()

*WMS
CHANGE: JobSchedulingAgent(Executor) - allow both BannedSite and BannedSites JDL option

*RSS
FIX: ElementInspectorAgent - should only pick elements with rss token ( rs_svc ).
FIX: TokenAgent - using 4th element instead of the 5th. Added option to set admin email on the CS.

[v6r7p13]

*Core
FIX: Resources - in getStorageElementSiteMapping() return only sites with non-empty list of SEs

*DMS
FIX: StorageElement - restored the dropped logic of using proxy SEs
FIX: FileCatalog - fix the UseProxy /LocalSite/Catalog option

*Transformation
FIX: TransformationDB - use lower() string comparison in extendTransformation()

[v6r7p12]

*WMS
BUGFIX: JobManifest - get AllowedSubmitPools from the /Systems section, not from /Operations

*Core
NEW: Resources helper - added getSites(), getStorageElementSiteMapping()

*DMS
CHANGE: StrategyHandler - use getStorageElementSiteMapping helper function
BUGFIX: ReplicaManager - do not modify the loop dictionary inside the loop

[v6r7p11]

*Core
CHANGE: Subprocess - put the use of watchdog in flagging

[v6r7p10]

*Core
NEW: Logger - added getLevel() method, closes #1292
FIX: Subprocess - returns correct structure in case of timeout, closes #1295, #1294
CHANGE: TimeOutExec - dropped unused utility
FIX: Logger - cleaned unused imports

*RSS
CHANGE: ElementInspectorAgent - do not use mangled name and removed shifterProxy agentOption

[v6r7p9]

*Core
BUGFIX: InstallTools - MySQL Port should be an integer

[v6r7p8]

*Core
FIX: Subprocess - consistent timeout error message

*DMS
NEW: RemovalTask - added bulk removal
FIX: StrategyHandler - check file source CEs
CHANGE: DataIntegrityClient - code beautification
CHANGE: ReplicaManager - do not check file existence if replica information is queried anyway,
        do not fail if file to be removed does not exist already. 

[v6r7p7]

FIX: Several fixes to allow automatic code documentation

*Core
NEW: InstallTools - added mysqlPort and mysqlRootUser

*DMS
CHANGE: ReplicaManager - set possibility to force the deletion of non existing files
CHANGE: StrategyHandler - better handling of checksum check during scheduling 

[v6r7p6]

*Core
FIX: dirac-install - restore signal alarm if downloadable file is not found
FIX: Subprocess - using Manager proxy object to pass results from the working process

*DMS:
CHANGE: StorageElement - removed overwride mode
CHANGE: removed obsoleted dirac-dms-remove-lfn-replica, dirac-dms-remove-lfn
NEW: FTSMonitorAgent - filter out sources with checksum mismatch
FIX: FTSMonitorAgent, TransferAgent - fix the names of the RSS states

*RSS
NEW: ElementInspectorAgent runs with a variable number of threads which are automatically adjusted
NEW: Added policies to force a particular state, can be very convenient to keep something Banned for example.
NEW: policy system upgrade, added finer granularity when setting policies and actions

*WMS
NEW: SiteDirector- allow to define pilot DN/Group in the agent options
CHANGE: JobDescription, JobManifest - take values for job parameter verification from Operations CS section

[v6r7p5]

*Interfaces
BUGFIX: dirac-wms-job-get-output - properly treat the case when output directory is not specified 

[v6r7p4]

*Core
FIX: Subprocess - avoid that watchdog kills the executor process before it returns itself

*Framework
BUGFIX: ProxuManagerClient - wrong time for caching proxies

*RSS
FIX: removed obsoleted methods

*DMS
NEW: FileCatalog - added findFilesByMetadataDetailed - provides detailed metadata for 
     selected files

[v6r7p3]

*DMS
FIX: FTSMonitorAgent - logging less verbose

*Transformation
FIX: TransformationAgent - use the new CS defaults locations
FIX: Proper agent initialization
NEW: TransformationPlaugin - in Broadcast plugin added file groupings by number of files, 
     make the TargetSE always defined, even if the SourceSE list contains it 

*ResourceStatus
FIX: Added the shifter's proxy to several agents

*RMS
FIX: RequestContainer - the execution order was not properly set for the single files 

*Framework:
BUGFIX: ProxyManagerClient - proxy time can not be shorter than what was requested

[v6r7p2]

*Core
FIX: dirac-configure - switch to use CS before checking proxy info

*Framework
NEW: dirac-sys-sendmail new command
NEW: SystemAdmininistratorCLI - added show host, uninstall, revert commands
NEW: SystemAdmininistratorHandler - added more info in getHostInfo()
NEW: SystemAdmininistratorHandler - added revertSoftware() interface

*Transformation
FIX: TransformationCleaningAgent - check the status of returned results

[v6r7p1]

*Core
FIX: Subprocess - finalize the Watchdog closing internal connections after a command execution
CHANGE: add timeout for py(shell,system)Call calls where appropriate
CHANGE: Shifter - use gProxyManager in a way that allows proxy caching

*Framework
NEW: ProxyManagerClient - allow to specify validity and caching time separately
FIX: ProxyDB - replace instead of delete+insert proxy in __storeVOMSProxy

*DMS
NEW: FTSMonitorAgent - made multithreaded for better efficiency
FIX: dirac-dms-add-file - allow LFN: prefix for lfn argument

*WMS
NEW: dirac-wms-job-get-output, dirac-wms-job-status - allow to retrieve output for a job group
FIX: TaskQueueDB - fixed selection SQL in __generateTQMatchSQL()
CHANGE: OptimizerExecutor - reduce diversity of MinorStatuses for failed executors

*Resources
FIX: CREAMComputingElement - remove temporary JDL right after the submission 

[v6r6p21]

*DMS
BUGFIX: TransformationCleaningAgent - use the right signature of cleanMetadataCatalogFiles() call

[v6r6p20]

*DMS
FIX: RegistrationTask - properly escaped error messages
BUGFIX: DirectoryMetadata - use getFileMetadataFields from FileMetadata in addMetadataField()
NEW: When there is a missing source error spotted during FTS transfer, file should be reset 
     and rescheduled again until maxAttempt (set to 100) is reached

*WMS
FIX: JobScheduling - fix the site group logic in case of Tier0

[v6r6p19]

*DMS
BUGFIX: All DMS agents  - set up agent name in the initialization

*Core
NEW: Subprocess - timeout wrapper for subprocess calls
BUGFIX: Time - proper interpreting of 0's instead of None
CHANGE: DISET - use cStringIO for ANY read that's longer than 16k (speed improvement) 
        + Less mem when writing data to the net
FIX: Os.py - protection against failed "df" command execution       
NEW: dirac-info prints lcg bindings versions
CHANGE: PlotBase - made a new style class 
NEW: Subprocess - added debug level log message

*Framework
NEW: SystemAdministratorIntegrator client for collecting info from several hosts
NEW: SystemAdministrator - added getHostInfo()
FIX: dirac-proxy-init - always check for errors in S_OK/ERROR returned structures
CHANGE: Do not accept VOMS proxies when uploading a proxy to the proxy manager

*Configuration
FIX: CE2CSAgent - get a fresh copy of the cs data before attempting to modify it, closes #1151
FIX: Do not create useless backups due to slaves connecting and disconnecting
FIX: Refresher - prevent retrying with 'Insane environment'

*Accounting
NEW: Accounting/Job - added validation of reported values to cope with the weird Yandex case
FIX: DBUtils - take into account invalid values, closes #949

*DMS
FIX: FTSSubmitAgent - file for some reason rejected from submission should stay in 'Waiting' in 
     TransferDB.Channel table
FIX: FTSRequest - fix in the log printout     
CHANGE: dirac-dms-add-file removed, dirac-dms-add-files renamed to dirac-dms-add-file
FIX: FileCatalogCLI - check the result of removeFile call
FIX: LcgFileCatalogClient - get rid of LHCb specific VO evaluation
NEW: New FileCatalogProxy service - a generalization of a deprecated LcgFileCatalog service
FIX: Restored StorageElementProxy functionality
CHANGE: dirac-dms-add-file - added printout
NEW: FileCatalog(Factory), StorageElement(Factory) - UseProxy flag moved to /Operations and /LocalSite sections

*RSS
NEW:  general reimplementation: 
      New DB schema using python definition of tables, having three big blocks: Site, Resource and Node.
      MySQLMonkey functionality almost fully covered by DB module, eventually will disappear.
      Services updated to use new database.
      Clients updated to use new database.
      Synchronizer updated to fill the new database. When helpers will be ready, it will need an update.
      One ElementInspectorAgent, configurable now is hardcoded.
      New Generic StateMachine using OOP.
      Commands and Policies simplified.
      ResourceStatus using internal cache, needs to be tested with real load.
      Fixes for the state machine
      Replaced Bad with Degraded status ( outside RSS ).
      Added "Access" to Read|Write|Check|Remove SE statuses wherever it applies.
      ResourceStatus returns by default "Active" instead of "Allowed" for CS calls.
      Caching parameters are defined in the CS
FIX: dirac-admin-allow/ban-se - allow a SE on Degraded ( Degraded->Active ) and ban a SE on Probing 
     ( Probing -> Banned ). In practice, Active and Degraded are "usable" states anyway.            
      
*WMS
FIX: OptimizerExecutor - failed optimizations will still update the job     
NEW: JobWrapper - added LFNUserPrefix VO specific Operations option used for building user LFNs
CHANGE: JobDB - do not interpret SystemConfig in the WMS/JobDB
CHANGE: JobDB - Use CPUTime JDL only, keep MaxCPUTime for backward compatibility
CHANGE: JobWrapper - use CPUTime job parameter instead of MaxCPUTime
CHANGE: JobAgent - use CEType option instead of CEUniqueID
FIX: JobWrapper - do not attempt to untar directories before having checked if they are tarfiles 
NEW: dirac-wms-job-status - get job statuses for jobs in a given job group
 
*SMS
FIX: StorageManagementDB - when removing unlinked replicas, take into account the case where a
     staging request had been submitted, but failed
      
*Resources    
NEW: glexecCE - add new possible locations of the glexec binary: OSG specific stuff and in last resort 
     looking in the PATH    
NEW: LcgFileCatalogClient - in removeReplica() get the needed PFN inside instead of providing it as an argument     
      
*TS      
CHANGE: Transformation types definition are moved to the Operations CS section

*Interfaces
FIX: Dirac.py - CS option Scratchdir was in LocalSite/LocalSite
FIX: Dirac.py - do not define default catalog, use FileCatalog utility instead

[v6r6p19]

*DMS
BUGFIX: All DMS agents  - set up agent name in the initialization

[v6r6p18]

*Transformation
CHANGE: /DIRAC/VOPolicy/OutputDataModule option moved to <Operations>/Transformations/OutputDataModule

*Resources
FIX: ComputingElement - properly check if the pilot proxy has VOMS before adding it to the payload 
     when updating it

*WMS
BUGFIX: JobSanity - fixed misspelled method call SetParam -> SetParameter

[v6r6p17]

*Transformation
BUGFIX: TransformationAgent - corrected  __getDataReplicasRM()

[v6r6p16]

*DMS
FIX: Agents - proper __init__ implementation with arguments passing to the super class
FIX: LcgFileCatalogClient - in removeReplica() reload PFN in case it has changed

[v6r6p15]

*Framework
BUGFIX: ErrorMessageMonitor - corrected updateFields call 

*DMS:
NEW: FTSMonitorAgent completely rewritten in a multithreaded way

*Transformation
FIX: InputDataAgent - proper instantiation of TransformationClient
CHANGE: Transformation - several log message promoted from info to notice level

[v6r6p14]

*Transformation
FIX: Correct instantiation of agents inside several scripts
CHANGE: TransformationCleaningAgent - added verbosity to logs
CHANGE: TransformationAgent - missingLFC to MissingInFC as it could be the DFC as well
FIX: TransformationAgent - return an entry for all LFNs in __getDataReplicasRM

*DMS
FIX: TransferAgent - fix exception reason in registerFiles()

[v6r6p13]

*DMS
CHANGE: TransferAgent - change RM call from getCatalogueReplicas to getActiveReplicas. 
        Lowering log printouts here and there

[v6r6p12]

*DMS
BUGFIX: RemovalTask - Replacing "'" by "" in error str set as attribute for a subRequest file. 
        Without that request cannot be updated when some nasty error occurs.

[v6r6p11]

*RMS:
BUGFIX: RequestClient - log string formatting

*DMS
BUGFIX: RemovalTask - handling for files not existing in the catalogue

*Transformation
FIX: TransformationManager - ignore files in NotProcessed status to get the % of processed files

*Interfaces
FIX: Fixes due to the recent changes in PromptUser utility

[v6r6p10]

*RMS
FIX: RequestDBMySQL - better escaping of queries 

*WMS
FIX: SiteDirector - get compatible platforms before checking Task Queues for a site

[v6r6p9]

*Core
FIX: Utilities/PromptUser.py - better user prompt

*Accounting
NEW: Add some validation to the job records because of weird data coming from YANDEX.ru

*DMS
BUGFIX: ReplicaManager - typo errStr -> infoStr in __replicate()
FIX: FTSRequest - fixed log message

*WMS
FIX: SiteDirector - use CSGlobals.getVO() call instead of explicit CS option

[v6r6p8]

*Transformation
BUGFIX: TransformationDB - typo in getTransformationFiles(): iterValues -> itervalues

[v6r6p7]

*Resources
FIX: StorageFactory - uncommented line that was preventing the status to be returned 
BUGFIX: CE remote scripts - should return status and not call exit()
BUGFIX: SSHComputingElement - wrong pilot ID reference

[v6r6p6]

*WMS
FIX: TaskQueueDB - in findOrphanJobs() retrieve orphaned jobs as list of ints instead of list of tuples
FIX: OptimizerExecutor - added import of datetime to cope with the old style optimizer parameters

*Transformation
FIX: TransformationAgent - fix finalization entering in an infinite loop
NEW: TransformationCLI - added resetProcessedFile command
FIX: TransformationCleaningAgent - treating the archiving delay 
FIX: TransformationDB - fix in getTransformationFiles() in case of empty file list

[v6r6p5]

*Transformation
FIX: TransformationAgent - type( transClient -> transfClient )
FIX: TransformationAgent - self._logInfo -> self.log.info
FIX: TransformationAgent - skip if no Unused files
FIX: TransformationAgent - Use CS option for replica cache lifetime
CHANGE: TransformationAgent - accept No new Unused files every [6] hours

[v6r6p4]

*DMS
FIX: TransferAgent - protection for files that can not be scheduled
BUGFIX: TransferDB - typo (instIDList - > idList ) fixed

*Transformation
BUGFIX: TransformationAgent - typo ( loginfo -> logInfo )

[v6r6p3]

FIX: merged in patch v6r5p14

*Core
BUGFIX: X509Chain - return the right structure in getCredentials() in case of failure
FIX: dirac-deploy-scripts.py - allow short scripts starting from "d"
FIX: dirac-deploy-scripts.py - added DCOMMANDS_PPID env variable in the script wrapper
FIX: ExecutorReactor - reduced error message dropping redundant Task ID 

*Interfaces
BUGFIX: Dirac.py - allow to pass LFN list to replicateFile()

*DMS
FIX: FileManager - extra check if all files are available in _findFiles()
BUGFIX: FileCatalogClientCLI - bug in DirectoryListing

[v6r6p2]

FIX: merged in patch v6r5p13

*WMS
FIX: SiteDirector - if no community set, look for DIRAC/VirtualOrganization setting

*Framework
FIX: SystemLoggingDB - LogLevel made VARCHAR in the MessageRepository table
FIX: Logging - several log messages are split in fixed and variable parts
FIX: SystemLoggingDB - in insertMessage() do not insert new records in auxiliary tables if they 
     are already there

[v6r6p1]

*Core:
CHANGE: PromptUser - changed log level of the printout to NOTICE
NEW: Base Client constructor arguments are passed to the RPCClient constructor

*DMS:
NEW: FTSRequest - added a prestage mechanism for source files
NEW: FileCatalogClientCLI - added -f switch to the size command to use raw faile tables 
     instead of storage usage tables
NEW: FileCatalog - added orphan directory repair tool
NEW: FIleCatalog - more counters to control the catalog sanity     

*WMS:
FIX: SandboxStoreClient - no more kwargs tricks
FIX: SandboxStoreClient returns sandbox file name in case of upload failure to allow failover
FIX: dirac-pilot - fixed VO_%s_SW_DIR env variable in case of OSG

*TS:
FIX: TransformationManagerHandler - avoid multiple Operations() instantiation in 
     getTransformationSummaryWeb()

[v6r6]

*Core
CHANGE: getDNForUsername helper migrated from Core.Security.CS to Registry helper
NEW: SiteSEMapping - new utilities getSitesGroupedByTierLevel(), getTier1WithAttachedTier2(),
     getTier1WithTier2
CHANGE: The DIRAC.Core.Security.CS is replaced by the Registry helper     
BUGFIX: dirac-install - properly parse += in .cfg files
FIX: Graphs.Utilities - allow two lines input in makeDataFromCVS()
FIX: Graphs - allow Graphs package usage if even matplotlib is not installed
NEW: dirac-compile-externals will retrieve the Externals compilation scripts from it's new location 
     in github (DIRACGrid/Externals)
NEW: Possibility to define a thread-global credentials for DISET connections (for web framework)
NEW: Logger - color output ( configurable )
NEW: dirac-admin-sort-cs-sites - to sort sites in the CS
CHANGE: MessageClient(Factor) - added msgClient attribute to messages
NEW: Core.Security.Properties - added JOB_MONITOR and USER_MANAGER properties

*Configuration
NEW: Registry - added getAllGroups() method

*Framework
NEW: SystemAdministratorClientCLI - possibility to define roothPath and lcgVersion when updating software

*Accounting
NEW: JobPlotter - added Normalized CPU plots to Job accounting
FIX: DBUtils - plots going to greater granularity

*DMS
NEW: FileCatalog - storage usage info stored in all the directories, not only those with files
NEW: FileCatalog - added utility to rebuild storage usage info from scratch
FIX: FileCatalog - addMetadataField() allow generic types, e.g. string
FIX: FileCatalog - path argument is normalized before usage in multiple methods
FIX: FileCatalog - new metadata for files(directories) should not be there before for directories(files)
NEW: FileCatalog - added method for rebuilding DirectoryUsage data from scratch 
NEW: FileCatalog - Use DirectoryUsage mechanism for both logical and physical storage
CHANGE: FileCatalog - forbid removing non-empty directories
BUGFIX: FileCatalogClientCLI - in do_ls() check properly the path existence
FIX: FileCatalogClientCLI - protection against non-existing getCatalogCounters method in the LFC client
FIX: DMS Agents - properly call superclass constructor with loadName argument
FIX: ReplicaManager - in removeFile() non-existent file is marked as failed
FIX: Make several classes pylint compliant: DataIntegrityHandler, DataLoggingHandler,
     FileCatalogHandler, StorageElementHandler, StorageElementProxyHandler, TransferDBMonitoringHandler
FIX: LogUploadAgent - remove the OSError exception in __replicate()
FIX: FileCatalogClientCLI - multiple check of proper command inputs,
     automatic completion of several commands with subcommands,
     automatic completion of file names
CHANGE: FileCatalogClientCLI - reformat the output of size command 
FIX: dirac-admin-ban-se - allow to go over all options read/write/check for each SE      
NEW: StrategyHandler - new implementation to speed up file scheduling + better error reporting
NEW: LcgFileCatalogProxy - moved from from LHCbDirac to DIRAC
FIX: ReplicaManager - removed usage of obsolete "/Resources/StorageElements/BannedTarget" 
CHANGE: removed StorageUsageClient.py
CHANGE: removed obsoleted ProcessingDBAgent.py

*WMS
CHANGE: RunNumber job parameter was removed from all the relevant places ( JDL, JobDB, etc )
NEW: dirac-pilot - add environment setting for SSH and BOINC CEs
NEW: WMSAdministrator - get output for non-grid CEs if not yet in the DB
NEW: JobAgent - job publishes BOINC parameters if any
CHANGE: Get rid of LHCbPlatform everywhere except TaskQueueDB
FIX: SiteDirector - provide list of sites to the Matcher in the initial query
FIX: SiteDirector - present a list of all groups of a community to match TQs
CHANGE: dirac-boinc-pilot dropped
CHANGE: TaskQueueDirector does not depend on /LocalSite section any more
CHANGE: reduced default delays for JobCleaningAgent
CHANGE: limit the number of jobs received by JobCleaningAgent
CHANGE: JobDB - use insertFields instead of _insert
CHANGE: Matcher, TaskQueueDB - switch to use Platform rather than LHCbPlatform retaining LHCbPlatform compatibility
BUGFIX: Matcher - proper reporting pilot site and CE
CHANGE: JobManager - improved job Killing/Deleting logic
CHANGE: dirac-pilot - treat the OSG case when jobs on the same WN all run in the same directory
NEW: JobWrapper - added more status reports on different failures
FIX: PilotStatusAgent - use getPilotProxyFromDIRACGroup() instead of getPilotProxyFromVOMSGroup()
CHANGE: JobMonitoringHandler - add cutDate and condDict parameters to getJobGroup()
NEW: JobMonitoringHandler - check access rights with JobPolicy when accessing job info from the web
NEW: JobManager,JobWrapper - report to accounting jobs in Rescheduled final state if rescheduling is successful
FIX: WMSAdministrator, SiteDirector - store only non-empty pilot output to the PilotDB
NEW: added killPilot() to the WMSAdministrator interface, DiracAdmin and dirac-admin-kill-pilot command
NEW: TimeLeft - renormalize time left using DIRAC Normalization if available
FIX: JobManager - reconnect to the OptimizationMind in background if not yet connected
CHANGE: JobManifest - use Operations helper
NEW: JobCleaningAgent - delete logging records from JobLoggingDB when deleting jobs

*RMS
FIX: RequestDBFile - better exception handling in case no JobID supplied
FIX: RequestManagerHandler - make it pylint compliant
NEW: RequestProxyHandler - is forwarding requests from voboxes to central RequestManager. 
     If central RequestManager is down, requests are dumped into file cache and a separate thread 
     running in background is trying to push them into the central. 
CHANGE: Major revision of the code      
CHANGE: RequestDB - added index on SubRequestID in the Files table
CHANGE: RequestClient - readRequestForJobs updated to the new RequetsClient structure

*RSS
NEW: CS.py - Space Tokens were hardcoded, now are obtained after scanning the StorageElements.

*Resources
FIX: SSHComputingElement - enabled multiple hosts in one queue, more debugging
CHANGE: SSHXXX Computing Elements - define SSH class once in the SSHComputingElement
NEW: SSHComputingElement - added option to define private key location
CHANGE: Get rid of legacy methods in ComputingElement
NEW: enable definition of ChecksumType per SE
NEW: SSHBatch, SSHCondor Computing Elements
NEW: SSHxxx Computing Elements - using remote control scripts to better capture remote command errors
CHANGE: put common functionality into SSHComputingElement base class for all SSHxxx CEs
NEW: added killJob() method tp all the CEs
NEW: FileCatalog - take the catalog information info from /Operations CS section, if defined there, 
     to allow specifications per VO 

*Interfaces
CHANGE: Removed Script.initialize() from the API initialization
CHANGE: Some general API polishing
FIX: Dirac.py - when running in mode="local" any directory in the ISB would not get untarred, 
     contrary to what is done in the JobWrapper

*TS
BUGFIX: TaskManager - bug fixed in treating tasks with input data
FIX: TransformationCleaningAgent - properly call superclass constructor with loadName argument
NEW: TransformationCleaningAgent - added _addExtraDirectories() method to extend the list of
     directories to clean in a subclass if needed
CHANGE: TransformationCleaningAgent - removed usage of StorageUsageClient     
NEW: TransformationAgent is multithreaded now ( implementation moved from LHCbDIRAC )
NEW: added unit tests
NEW: InputDataAgent - possibility to refresh only data registered in the last predefined period of time 
NEW: TransformationAgent(Client) - management of derived transformations and more ported from LHCbDIRAC
BUGFIX: TransformationDB - wrong SQL statement generation in setFileStatusForTransformation()

[v6r5p14]

*Core
NEW: Utilities - added Backports utility

*WMS
FIX: Use /Operations/JobScheduling section consistently, drop /Operations/Matching section
NEW: Allow VO specific share correction plugins from extensions
FIX: Executors - several fixes

[v6r5p13]

*WMS
FIX: Executors - VOPlugin will properly send and receive the params
NEW: Correctors can be defined in an extension
FIX: Correctors - Properly retrieve info from the CS using the ops helper

[v6r5p12]

FIX: merged in patch v6r4p34

[v6r5p11]

FIX: merged in patch v6r4p33

*Core
FIX: MySQL - added offset argument to buildConditions()

[v6r5p10]

FIX: merged in patch v6r4p32

[v6r5p9]

FIX: merged in patch v6r4p30

[v6r5p8]

FIX: merged in patch v6r4p29

[v6r5p7]

FIX: merged in patch v6r4p28

[v6r5p6]

FIX: merged in patch v6r4p27

*Transformation
BUGFIX: TransformationDB - StringType must be imported before it can be used

*RSS
NEW: CS.py - Space Tokens were hardcoded, now are obtained after scanning the StorageElements.

[v6r5p5]

FIX: merged in patch v6r4p26

[v6r5p4]

FIX: merged in patch v6r4p25

[v6r5p3]

*Transformation
FIX: merged in patch v6r4p24

[v6r5p2]

*Web
NEW: includes DIRACWeb tag web2012092101

[v6r5p1]

*Core
BUGFIX: ExecutorMindHandler - return S_OK() in the initializeHandler
FIX: OptimizationMindHandler - if the manifest is not dirty it will not be updated by the Mind

*Configuration
NEW: Resources helper - added getCompatiblePlatform(), getDIRACPlatform() methods

*Resources
FIX: SSHComputingElement - add -q option to ssh command to avoid banners in the output
FIX: BOINCComputingElement - removed debugging printout
FIX: ComputingElement - use Platform CS option which will be converted to LHCbPlatform for legacy compatibility

*DMS
FIX: RequestAgentBase - lowering loglevel from ALWAYS to INFO to avoid flooding SystemLogging

*WMS:
FIX: SiteDirector - provide CE platform parameter when interrogating the TQ
FIX: GridPilotDirector - publish pilot OwnerGroup rather than VOMS role
FIX: WMSUtilities - add new error string into the parsing of the job output retrieval

[v6r5]

NEW: Executor framework

*Core
NEW: MySQL.py - added Test case for Time.dateTime time stamps
NEW: MySQL.py - insertFields and updateFields can get values via Lists or Dicts
NEW: DataIntegrityDB - use the new methods from MySQL and add test cases
NEW: DataIntegrityHandler - check connection to DB and create tables (or update their schema)
NEW: DataLoggingDB - use the new methods from MySQL and add test cases
NEW: DataLoggingHandler - check connection to DB and create tables (or update their schema)
FIX: ProcessPool - killing stuck workers after timeout
CHANGE: DB will throw a RuntimeException instead of a sys.exit in case it can't contact the DB
CHANGE: Several improvements on DISET
CHANGE: Fixed all DOS endings to UNIX
CHANGE: Agents, Services and Executors know how to react to CSSection/Module and react accordingly
NEW: install tools are updated to deal with executors
FIX: dirac-install - add -T/--Timeout option to define timeout for distribution downloads
NEW: dirac-install - added possibility of defining dirac-install's global defaults by command line switch
BUGFIX: avoid PathFinder.getServiceURL and use Client class ( DataLoggingClient,LfcFileCatalogProxyClient ) 
FIX: MySQL - added TIMESTAMPADD and TIMESTAMPDIFF to special values not to be scaped by MySQL
NEW: ObjectLoader utility
CHANGE: dirac-distribution - added global defaults flag and changed the flag to -M or --defaultsURL
FIX: Convert to string before trying to escape value in MySQL
NEW: DISET Services - added PacketTimeout option
NEW: SystemLoggingDB - updated to use the renewed MySQL interface and SQL schema
NEW: Added support for multiple entries in /Registry/DefaultGroup, for multi-VO installations
CHANGE: Component installation procedure updated to cope with components inheriting Modules
CHANGE: InstallTools - use dirac- command in runit run scripts
FIX: X509Chain - avoid a return of error when the group is not valid
FIX: MySQL - reduce verbosity of log messages when high level methods are used
CHANGE: Several DB classes have been updated to use the MySQL buildCondition method
NEW: MySQL - provide support for greater and smaller arguments to all MySQL high level methods
FIX: Service.py - check all return values from all initializers

*Configuration
CHANGE: By default return option and section lists ordered as in the CS
NEW: ConfigurationClient - added function to refresh remote configuration

*Framework
FIX: Registry.findDefaultGroup will never return False
CHANGE: ProxyManager does not accept proxies without explicit group
CHANGE: SystemAdministratorHandler - force refreshing the configuration after new component setup

*RSS
CHANGE: removed code execution from __init__
CHANGE: removed unused methods
NEW: Log all policy results 

*Resources
NEW: updated SSHComputingElement which allows multiple job submission
FIX: SGETimeLeft - better parsing of the batch system commands output
FIX: InProcessComputingElement - when starting a new job discard renewal of the previous proxy
NEW: BOINCComputingElement - new CE client to work with the BOINC desktop grid infrastructure 

*WMS
CHANGE: WMS Optimizers are now executors
CHANGE: SandboxStoreClient can directly access the DB if available
CHANGE: Moved JobDescription and improved into JobManifest
FIX: typo in JobLoggingDB
NEW: JobState/CachedJobState allow access to the Job via DB/JobStateSync Service automatically
BUGFIX: DownloadInputData - when not enough disk space, message was using "buffer" while it should be using "data"
FIX: the sandboxmetadataDB explosion when using the sandboxclient without direct access to the DB
NEW: Added support for reset/reschedule in the OptimizationMind
CHANGE: Whenever a DB is not properly initialized it will raise a catchable RuntimeError exception 
        instead of silently returning
FIX: InputDataResolution - just quick mod for easier extensibility, plus removed some LHCb specific stuff
NEW: allow jobids in a file in dirac-wms-job-get-output
NEW: JobManager - zfill in %n parameter substitution to allow alphabetical sorting
NEW: Directors - added checking of the TaskQueue limits when getting eligible queues
CHANGE: Natcher - refactor to simpify the logic, introduced Limiter class
CHANGE: Treat MaxCPUTime and CPUTime the same way in the JDL to avoid confusion
NEW: SiteDirector - added options PilotScript, MaxPilotsToSubmit, MaxJobsInFillMode
BUGFIX: StalledJobAgent - use cpuNormalization as float, not string 
FIX: Don't kill an executor if a task has been taken out from it
NEW: dirac-boinc-pilot - pilot script to be used on the BOINC volunteer nodes
FIX: SiteDirector - better handling of tokens and filling mode 
NEW: Generic pilot identities are automatically selected by the TQD and the SiteDirector 
     if not explicitly defined in /Pilot/GenericDN and GenericGroup
NEW: Generic pilot groups can have a VO that will be taken into account when selecting generic 
     credentials to submit pilots
NEW: Generic pilots that belong to a VO can only match jobs from that VO
NEW: StalledJobAgent - added rescheduling of jobs stuck in Matched or Rescheduled status
BUGFIX: StalledJobAgent - default startTime and endTime to "now", avoid None value
NEW: JobAgent - stop after N failed matching attempts (nothing to do), use StopAfterFailedMatches option
CHANGE: JobAgent - provide resource description as a dictionary to avoid extra JDL parsing by the Matcher
CHANGE: Matcher - report pilot info once instead of sending it several times from the job
CHANGE: Matcher - set the job site instead of making a separate call to JobStateUpdate
NEW: Matcher - added Matches done and matches OK statistics
NEW: TaskQueue - don't delete fresh task queues. Wait 5 minutes to do so.
CHANGE: Disabled TQs can also be matched, if no jobs are there, a retry will be triggered

*Transformation
FIX: TransformationAgent - a small improvement: now can pick the prods status to handle from the CS, 
     plus few minor corrections (e.g. logger messages)
FIX: TransformationCLI - take into accout possible failures in resetFile command     

*Accounting
NEW: AccountingDB - added retrieving RAW records for internal stuff
FIX: AccountingDB - fixed some logic for readonly cases
CHANGE: Added new simpler and faster bucket insertion mechanism
NEW: Added more info when rebucketing
FIX: Calculate the rebucket ETA using remaining records to be processed instead of the total records to be processed
FIX: Plots with no data still carry the plot name

*DMS
NEW: SRM2Storage - added retry in the gfal calls
NEW: added new FTSCleaningAgent cleaning up TransferDB tables
FIX: DataLoggingClient and DataLoggingDB - tests moved to separate files
CHANGE: request agents cleanup

*RMS
CHANGE: Stop using RequestAgentMixIn in the request agents

[v6r4p34]

*DMS
BUGFIX: FileCatalogCLI - fixed wrong indentation
CHANGE: RegistrationTask - removed some LHCb specific defaults

[v6r4p33]

*DMS
CHANGE: FTSRequest - be more verbose if something is wrong with file

[v6r4p32]

*WMS
FIX: StalledJobAgent - avoid exceptions in the stalled job accounting reporting

*DMS
NEW: FTSMonitorAgent - handling of expired FTS jobs 

*Interfaces
CHANGE: Dirac.py - attempt to retrieve output sandbox also for Completed jobs in retrieveRepositorySandboxes()

[v6r4p30]

*Core
BUGFIX: dirac-admin-bdii-ce-voview - proper check of the result structure

*Interfaces
FIX: Dirac.py, Job.py - allow to pass environment variables with special characters

*DMS
NEW: FileCatalogCLI - possibility to sort output in the ls command

*WMS:
FIX: JobWrapper - interpret environment variables with special characters 

[v6r4p29]

*RMS
BUGFIX: RequestDBMySQL - wrong indentation in __updateSubRequestFiles()

[v6r4p28]

*Interfaces
CHANGE: Dirac.py, DiracAdmin.py - remove explicit timeout on RPC client instantiation

*RSS
FIX: CS.py - fix for updated CS location (backward compatible)

*DMS
BUGFIX: StrategyHandler - bug fixed determineReplicationTree()
FIX: FTSRequest - add checksum string to SURLs file before submitting an FTS job

*WMS
FIX: JobWrapper - protection for double quotes in JobName
CHANGE: SiteDirector - switched some logging messages from verbose to info level

*RMS
NEW: Request(Client,DBMySQL,Manager) - added readRequestsForJobs() method

[v6r4p27]

*DMS
FIX: SRM2Storage - removed hack for EOS (fixed server-side)

*Transformation
CHANGE: TransformationClient - limit to 100 the number of transformations in getTransformations()
NEW: TransformationAgent - define the transformations type to use in the configuration

*Interfaces
FIX: Job.py -  fix for empty environmentDict (setExecutionEnv)

[v6r4p26]

*Transformation
BUGFIX: TransformationClient - fixed calling sequence in rpcClient.getTransformationTasks()
NEW: TransformationClient - added log messages in verbose level.

[v6r4p25]

*DMS
BUGFIX: StrategyHandler - sanity check for wrong replication tree 

[v6r4p24]

*Core
NEW: MySQL - add 'offset' argument to the buildCondition()

*Transformation
FIX: TransformationAgent - randomize the LFNs for removal/replication case when large number of those
CHANGE: TransformationClient(DB,Manager) - get transformation files in smaller chunks to
        improve performance
FIX: TransformationAgent(DB) - do not return redundant LFNs in getTransformationFiles()    

[v6r4p23]

*Web
NEW: includes DIRACWeb tag web2012092101

[v6r4p22]

*DMS
FIX: SRM2Storage - fix the problem with the CERN-EOS storage 

[v6r4p21]

*Core
BUGFIX: SGETimeLeft - take into account dd:hh:mm:ss format of the cpu consumed

[v6r4p20]

*WMS
BUGFIX: PilotDirector, GridPilotDirector - make sure that at least 1 pilot is to be submitted
BUGFIX: GridPilotDirector - bug on how pilots are counted when there is an error in the submit loop.
BUGFIX: dirac-pilot - proper install script installation on OSG sites

[v6r4p19]

*RMS
FIX: RequestDBMySQL - optimized request selection query 

[v6r4p18]

*Configuration
BUGFIX: CE2CSAgent.py - the default value must be set outside the loop

*DMS
NEW: dirac-dms-create-replication-request
BUGFIX: dirac-dms-fts-submit, dirac-dms-fts-monitor - print out error messages

*Resources
BUGFIX: TorqueComputingElement.py, plus add UserName for shared Queues

*WMS
BUGFIX: JobManagerHandler - default value for pStart (to avoid Exception)

[v6r4p17]

*Core
FIX: dirac-configure - setup was not updated in dirac.cfg even with -F option
FIX: RequestHandler - added fix for Missing ConnectionError

*DMS
FIX: dirac-dms-clean-directory - command fails with `KeyError: 'Replicas'`.

*WMS
FIX: SiteDirector - adapt to the new method in the Matcher getMatchingTaskQueue 
FIX: SiteDirector - added all SubmitPools to TQ requests

[v6r4p16]

*Core:
FIX: dirac-install - bashrc/cshrc were wrongly created when using versionsDir

*Accounting
CHANGE: Added new simpler and faster bucket insertion mechanism
NEW: Added more info when rebucketing

*WMS
CHANGE: Matcher - refactored to take into account job limits when providing info to directors
NEW: JoAgent - reports SubmitPool parameter if applicable
FIX: Matcher - bad codition if invalid result

[v6r4p15]

*WMS
FIX: gLitePilotDirector - fix the name of the MyProxy server to avoid crasehs of the gLite WMS

*Transformation
FIX: TaskManager - when the file is on many SEs, wrong results were generated

[v6r4p13]

*DMS
FIX: dirac-admin-allow-se - added missing interpreter line

[v6r4p12]

*DMS
CHANGE: RemovalTask - for DataManager shifter change creds after failure of removal with her/his proxy.

*RSS
NEW: Added RssConfiguration class
FIX: ResourceManagementClient  - Fixed wrong method name

[v6r4p11]

*Core
FIX: GGUSTicketsClient - GGUS SOAP URL updated

*DMS
BUGFIX: ReplicaManager - wrong for loop

*RequestManagement
BUGFIX: RequestClient - bug fix in finalizeRequest()

*Transformation
FIX: TaskManager - fix for correctly setting the sites (as list)

[v6r4p10]

*RequestManagement
BUGFIX: RequestContainer - in addSubrequest() function

*Resources
BUGFIX: SRM2Storage - in checksum type evaluation

*ResourceStatusSystem
BUGFIX: InfoGetter - wrong import statement

*WMS
BUGFIX: SandboxMetadataDB - __init__() can not return a value

[v6r4p9]

*DMS
CHANGE: FailoverTransfer - ensure the correct execution order of the subrequests

[v6r4p8]

Bring in fixes from v6r3p17

*Core:
FIX: Don't have the __init__ return True for all DBs
NEW: Added more protection for exceptions thrown in callbacks for the ProcessPool
FIX: Operations will now look in 'Defaults' instead of 'Default'

*DataManagement:
FIX: Put more protection in StrategyHandler for neither channels  not throughput read out of TransferDB
FIX: No JobIDs supplied in getRequestForJobs function for RequestDBMySQL taken into account
FIX: Fix on getRequestStatus
CHANGE: RequestClient proper use of getRequestStatus in finalizeRequest
CHANGE: Refactored RequestDBFile

[v6r4p7]

*WorkloadManagement
FIX: SandboxMetadataDB won't explode DIRAC when there's no access to the DB 
CHANGE: Whenever a DB fails to initialize it raises a catchable exception instead of just returning silently

*DataManagement
CHANGE: Added Lost and Unavailable to the file metadata

[v6r4p6]

Bring fixes from v6r4p6

[v6r4p5]

*Configuration
NEW: Added function to generate Operations CS paths

*Core
FIX: Added proper ProcessPool checks and finalisation

*DataManagement
FIX: don't set Files.Status to Failed for non-existign files, failover transfers won't go
FIX: remove classmethods here and there to unblock requestHolder
CHANGE: RAB, TA: change task timeout: 180 and 600 (was 600 and 900 respectively)
FIX: sorting replication tree by Ancestor, not hopAncestorgit add DataManagementSystem/Agent/TransferAgent.py
NEW: TA: add finalize
CHANGE: TransferAgent: add AcceptableFailedFiles to StrategyHandler to ban FTS channel from scheduling
FIX: if there is no failed files, put an empty dict


*RSS
FIX: RSS is setting Allowed but the StorageElement checks for Active

*Workflows
FIX: Part of WorfklowTask rewritten to fix some issues and allow 'ANY' as site

*Transformation
FIX: Wrong calls to TCA::cleanMetadataCatalogFiles

[v6r4p4]

*Core
FIX: Platform.py - check if Popen.terminate is available (only from 2.6)

[v6r4p3]

*Core
FIX: ProcessPool with watchdog and timeouts - applied in v6r3 first

[v6r4p2]

*StorageManagement
BUGFIX: StorageElement - staging is a Read operation and should be allowed as such

*WMS
BUGFIX: InProcessComputingElement, JobAgent - proper return status code from the job wrapper

*Core
FIX: Platform - manage properly the case of exception in the ldconfig execution

[v6r4p1]

*DMS
FIX: TransferDB.getChannelObservedThroughput - the channelDict was created in a wrong way

*RSS
FIX: ResourceStatus was not returning Allowed by default

[v6r4]

*Core
FIX: dirac-install-db.py: addDatabaseOptionsToCS has added a new keyed argument
NEW: SGETimeLeft.py: Support for SGE backend
FIX: If several extensions are installed, merge ConfigTemplate.cfg
NEW: Service framework - added monitoring of file descriptors open
NEW: Service framework - Reduced handshake timeout to prevent stuck threads
NEW: MySQL class with new high level methods - buildCondition,insertFields,updateFields
     deleteEntries, getFields, getCounters, getDistinctAttributeValues
FIX: ProcessPool - fixes in the locking mechanism with LockRing, stopping workers when the
     parent process is finished     
FIX: Added more locks to the LockRing
NEW: The installation tools are updated to install components by name with the components module specified as an option

*DMS
FIX: TransferDB.py - speed up the Throughput determination
NEW: dirac-dms-add-files: script similar to dirac-dms-remove-files, 
     allows for 1 file specification on the command line, using the usual dirac-dms-add-file options, 
     but also can take a text file in input to upload a bunch of files. Exit code is 0 only if all 
     was fine and is different for every error found. 
NEW: StorageElementProxy- support for data downloading with http protocol from arbitrary storage, 
     needed for the web data download
BUGFIX: FileCatalogCLI - replicate operation does a proper replica registration ( closes #5 )     
FIX: ReplicaManager - __cleanDirectory now working and thus dirac-dms-clean-directory

*WMS
NEW: CPU normalization script to run a quick test in the pilot, used by the JobWrapper
     to report the CPU consumption to the accounting
FIX: StalledJobAgent - StalledTimeHours and FailedTimeHours are read each cycle, refer to the 
     Watchdog heartBeat period (should be renamed); add NormCPUTime to Accounting record
NEW: SiteDirector - support for the operation per VO in multi-VO installations
FIX: StalledJobAgent - get ProcessingType from JDL if defined
BUGFIX: dirac-wms-job-peek - missing printout in the command
NEW: SiteDirector - take into account the number of already waiting pilots when evaluating the number of pilots to submit
FIX: properly report CPU usage when the Watchdog kill the payload.

*RSS
BUGFIX: Result in ClientCache table is a varchar, but the method was getting a datetime
NEW: CacheFeederAgent - VOBOX and SpaceTokenOccupancy commands added (ported from LHCbDIRAC)
CHANGE: RSS components get operational parameters from the Operations handler

*DataManagement
FIX: if there is no failed files, put an empty dict

*Transformation
FIX: Wrong calls to TCA::cleanMetadataCatalogFiles

[v6r3p19]

*WMS
FIX: gLitePilotDirector - fix the name of the MyProxy server to avoid crashes of the gLite WMS

[v6r3p18]

*Resources
BUGFIX: SRM2Storage - in checksum type evaluation

[v6r3p17]

*DataManagement
FIX: Fixes issues #783 and #781. Bugs in ReplicaManager removePhisicalReplica and getFilesFromDirectory
FIX: Return S_ERROR if missing jobid arguments
NEW: Checksum can be verified during FTS and SRM2Storage 

[v6r3p16]

*DataManagement
FIX: better monitoring of FTS channels 
FIX: Handle properly None value for channels and bandwidths

*Core
FIX: Properly calculate the release notes if there are newer releases in the release.notes file

[v6r3p15]

*DataManagement
FIX: if there is no failed files, put an empty dict

*Transformation
FIX: Wrong calls to TCA::cleanMetadataCatalogFiles


[v6r3p14]

* Core

BUGFIX: ProcessPool.py: clean processing and finalisation
BUGFIX: Pfn.py: don't check for 'FileName' in pfnDict

* DMS

NEW: dirac-dms-show-fts-status.py: script showing last hour history for FTS channels
NEW: TransferDBMonitoringHandler.py: new function exporting FST channel queues
BUGFIX: TransferAgent.py,RemovalAgent.py,RegistrationAgent.py - unlinking of temp proxy files, corection of values sent to gMonitor
BUGFIX: StrategyHandler - new config option 'AcceptableFailedFiles' to unblock scheduling for channels if problematic transfers occured for few files
NEW: TransferAgent,RemovalAgent,RegistrationAgent - new confing options for setting timeouts for tasks and ProcessPool finalisation
BUGFIX: ReplicaManager.py - reverse sort of LFNs when deleting files and directories to avoid blocks
NEW: moved StrategyHandler class def to separate file under DMS/private

* TMS

FIX: TransformationCleaningAgent.py: some refactoring, new way of disabling/enabline execution by 'EnableFlag' config option

[v6r3p13]

*Core
FIX: Added proper ProcessPool checks and finalisation

*DataManagement
FIX: don't set Files.Status to Failed for non-existign files, failover transfers won't go
FIX: remove classmethods here and there to unblock requestHolder
CHANGE: RAB, TA: change task timeout: 180 and 600 (was 600 and 900 respectively)
FIX: sorting replication tree by Ancestor, not hopAncestorgit add DataManagementSystem/Agent/TransferAgent.py
NEW: TA: add finalize
CHANGE: TransferAgent: add AcceptableFailedFiles to StrategyHandler to ban FTS channel from scheduling

[v6r3p12]

*Core
FIX: Platform.py - check if Popen.terminate is available (only from 2.6)

[v6r3p11]

*Core
FIX: ProcessPool with watchdog and timeouts

[v6r3p10]

*StorageManagement
BUGFIX: StorageElement - staging is a Read operation and should be allowed as such

*WMS
BUGFIX: InProcessComputingElement, JobAgent - proper return status code from the job wrapper

*Core
FIX: Platform - manage properly the case of exception in the ldconfig execution

[v6r3p9]

*DMS
FIX: TransferDB.getChannelObservedThroughput - the channelDict was created in a wrong way

[v6r3p8]

*Web
CHANGE: return back to the release web2012041601

[v6r3p7]

*Transformation
FIX: TransformationCleaningAgent - protection from deleting requests with jobID 0 

[v6r3p6]

*Core
FIX: dirac-install-db - proper key argument (follow change in InstallTools)
FIX: ProcessPool - release all locks every time WorkignProcess.run is executed, more fixes to come
FIX: dirac-configure - for Multi-Community installations, all vomsdir/vomses files are now created

*WMS
NEW: SiteDirector - add pilot option with CE name to allow matching of SAM jobs.
BUGFIX: dirac-pilot - SGE batch ID was overwriting the CREAM ID
FIX: PilotDirector - protect the CS master if there are at least 3 slaves
NEW: Watchdog - set LocalJobID in the SGE case

[v6r3p5]

*Core:
BUGFIX: ProcessPool - bug making TaskAgents hang after max cycles
BUGFIX: Graphs - proper handling plots with data containing empty string labels
FIX: GateWay - transfers were using an old API
FIX: GateWay - properly calculate the gateway URL
BUGFIX: Utilities/Pfn.py - bug in pfnunparse() when concatenating Path and FileName

*Accounting
NEW: ReportGenerator - make AccountingDB readonly
FIX: DataCache - set daemon the datacache thread
BUGFIX: BasePlotter - proper handling of the Petabyte scale data

*DMS:
BUGFIX: TransferAgent, RegistrationTask - typos 

[v6r3p4]

*DMS:
BUGFIX: TransferAgent - wrong value for failback in TA:execute

[v6r3p3]

*Configuration
BUGFIX: Operations helper - typo

*DMS:
FIX: TransferAgent - change the way of redirecting request to task

[v6r3p2]

*DMS
FIX: FTSRequest - updating metadata for accouting when finalizing FTS requests

*Core
FIX: DIRAC/__init__.py - default version is set to v6r3

[v6r3p1]

*WMS
CHANGE: Use ResourcesStatus and Resources helpers in the InputDataAgent logic

*Configuration
NEW: added getStorageElementOptions in Resources helper

*DMS
FIX: resourceStatus object created in TransferAgent instead of StrategyHandler

[v6r3]

*Core
NEW: Added protections due to the process pool usage in the locking logic

*Resources
FIX: LcgFileCatalogClient - reduce the number of retries: LFC_CONRETRY = 5 to 
     avoid combined catalog to be stuck on a faulty LFC server
     
*RSS
BUGFIX: ResourceStatus - reworked helper to keep DB connections     

*DMS
BUGFIX: ReplicaManager::CatalogBase::_callFileCatalogFcnSingleFile() - wrong argument

*RequestManagement
FIX: TaskAgents - set timeOut for task to 10 min (15 min)
NEW: TaskAgents - fill in Error fields in case of failing operations

*Interfaces
BUGFIX: dirac-wms-select-jobs - wrong use of the Dirac API

[v6r2p9]

*Core
FIX: dirac-configure - make use of getSEsForSite() method to determine LocalSEs

*WMS
NEW: DownloadInputData,InputDataByProtocol - check Files on Tape SEs are on Disk cache 
     before Download or getturl calls from Wrapper
CHANGE: Matcher - add Stalled to "Running" Jobs when JobLimits are applied   
CHANGE: JobDB - allow to specify required platform as Platform JDL parameter,
        the specified platform is taken into account even without /Resources/Computing/OSCompatibility section

*DMS
CHANGE: dirac-admin-allow(ban)-se - removed lhcb-grid email account by default, 
        and added switch to avoid sending email
FIX: TaskAgents - fix for non-existing files
FIX: change verbosity in failoverReplication 
FIX: FileCatalog - remove properly metadata indices 
BUGFIX: FileManagerBase - bugfix in the descendants evaluation logic  
FIX: TransferAgent and TransferTask - update Files.Status to Failed when ReplicaManager.replicateAndRegister 
     will fail completely; when no replica is available at all.

*Core
FIX: dirac-pilot - default lcg bindings version set to 2012-02-20

[v6r2p8]

*DMS:
CHANGE: TransferAgent - fallback to task execution if replication tree is not found

[v6r2p7]

*WMS
BUGFIX: SiteDirector - wrong CS option use: BundleProxy -> HttpProxy
FIX: SiteDirector - use short lines in compressed/encoded files in the executable
     python script

[v6r2p6]

*DataManagement
FIX: Bad logic in StrategyHandler:MinimiseTotalWait

*Core
CHANGE: updated GGUS web portal URL

*RSS
BUGFIX: meta key cannot be reused, it is popped from dictionary

*Framework
FIX: The Gateway service does not have a handler
NEW: ConfingTemplate entry for Gateway
FIX: distribution notes allow for word wrap

*WorkloadManagement
FIX: avoid unnecessary call if no LFN is left in one of the SEs
FIX: When Uploading job outputs, try first Local SEs, if any


[v6r2p5]

*RSS
BUGFIX: several minor bug fixes

*RequestManagement
BUGFIX: RequestDBMySQL - removed unnecessary request type check

*DMS
BUGFIX: FileCatalogClienctCLI - wrong evaluation of the operation in the find command
NEW: FileCatalog - added possibility to remove specified metadata for a given path 
BUGFIX: ReplicaManager - wrong operation order causing failure of UploadLogFile module

*Core
NEW: dirac-install - generate cshrc DIRAC environment setting file for the (t)csh 

*Interfaces
CHANGE: Job - added InputData to each element in the ParametricInputData

*WMS
CHANGE: dirac-jobexec - pass ParametericInputData to the workflow as a semicolon separated string

[v6r2p4]

*WMS
BUGFIX: StalledJobAgent - protection against jobs with no PilotReference in their parameters
BUGFIX: WMSAdministratorHandler - wrong argument type specification for getPilotInfo method

*StorageManagement
BUGFIX: RequestFinalizationAgent - no method existence check when calling RPC method

[v6r2p3]

*WMS
CHANGE: Matcher - fixed the credentials check in requestJob() to simplify it

*ConfigurationSystem
CHANGE: Operations helper - fix that allow no VO to be defined for components that do not need it

*Core
BUGFIX: InstallTools - when applying runsvctrl to a list of components make sure that the config server is treated first and the sysadmin service - last
        
[v6r2p2]

*WMS
BUGFIX: Matcher - restored logic for checking private pilot asking for a given DN for belonging to the same group with JOB_SHARING property.

[v6r2p1]

*RequestManagementSystem
BUGFIX: RequestCleaningAgent - missing import of the "second" interval definition 

[v6r2]

*General
FIX: replaced use of exec() python statement in favor of object method execution

*Accounting
CHANGE: Accounting 'byte' units are in powers of 1000 instead of powers of 1024 (closes #457)

*Core
CHANGE: Pfn.py - pfnparse function rewritten for speed up and mem usage, unit test case added
FIX: DISET Clients are now thread-safe. Same clients used twice in different threads was not 
closing the previous connection
NEW: reduce wait times in DISET protocol machinery to improve performance    
NEW: dirac-fix-mysql-script command to fix the mysql start-up script for the given installation
FIX: TransferClient closes connections properly
FIX: DISET Clients are now thread-safe. Same client used twice in different threads will not close the previous connection
CHANGE: Beautification and reduce wait times to improve performance
NEW: ProcessPool - added functionality to kill all children processes properly when destroying ProcessPool objects
NEW: CS Helper for LocalSite section, with gridEnv method
NEW: Grid module will use Local.gridEnv if nothing passed in the arguments
CHANGE: Add deprecated sections in the CS Operations helper to ease the transition
FIX: dirac-install - execute dirac-fix-mysql-script, if available, to fix the mysql.server startup script
FIX: dirac-distribution - Changed obsoleted tar.list file URL
FIX: typo in dirac-admin-add-host in case of error
CHANGE: dirac-admin-allow(ban)-se - use diracAdmin.sendMail() instead of NotificationClient.sendMail()

*Framework
BUGFIX: UserProfileDB - no more use of "type" variable as it is a reserved keyword 

*RequestManagement:
FIX: RequestDBFile - more consistent treatment of requestDB Path
FIX: RequestMySQL - Execution order is evaluated based on not Done state of subrequests
NEW: RequestCleaningAgent - resetting Assigned requests to Waiting after a configurable period of time

*RSS
CHANGE: RSS Action now inherits from a base class, and Actions are more homogeneous, they all take a uniform set of arguments. The name of modules has been changed from PolType to Action as well.
FIX: CacheFeederAgent - too verbose messages moved to debug instead of info level
BUGFIX: fixed a bug preventing RSS clients to connect to the services     
FIX: Proper services synchronization
FIX: Better handling of exceptions due to timeouts in GOCDBClient   
FIX: RSS.Notification emails are sent again
FIX: Commands have been modified to return S_OK, S_ERROR inside the Result dict. This way, policies get a S_ERROR / S_OK object. CacheFeederAgent has been updated accordingly.
FIX: allow clients, if db connection fails, to reconnect ( or at least try ) to the servers.
CHANGE: access control using CS Authentication options. Default is SiteManager, and get methods are all.
BUGFIX: MySQLMonkey - properly escaped all parameters of the SQL queries, other fixes.
NEW: CleanerAgent renamed to CacheCleanerAgent
NEW: Updated RSS scripts, to set element statuses and / or tokens.
NEW: Added a new script, dirac-rss-synch
BUGFIX: Minor bugfixes spotted on the Web development
FIX: Removed useless decorator from RSS handlers
CHANGE: ResourceStatus helper tool moved to RSS/Client directory, no RSS objects created if the system is InActive
CHANGE: Removed ClientFastDec decorator, using a more verbose alternative.
CHANGE: Removed useless usage of kwargs on helper functions.  
NEW: added getSESitesList method to RSSClient      
FIX: _checkFloat() checks INTEGERS, not datetimes

*DataManagement
CHANGE: refactoring of DMS agents executing requests, allow requests from arbitrary users
NEW: DFC - allow to specify multiple replicas, owner, mode when adding files
CHANGE: DFC - optimization of the directory size evaluation
NEW: Added CREATE TEMPORARY TABLES privilege to FileCatalogDB
CHANGE: DFC - getCatalogCounters() update to show numbers of directories
NEW: lfc_dfc_copy script to migrate data from LFC to DFC
FIX: dirac-dms-user-lfns - fixed the case when the baseDir is specified
FIX: FTS testing scripts were using sys.argv and getting confused if options are passed
NEW: DFC - use DirectoryUsage tables for the storage usage evaluations
NEW: DFC - search by metadata can be limited to a given directory subtree
NEW: DFC - search by both directory and file indexed metadata
BUGFIX: DFC - avoid crash if no directories or files found in metadata query
NEW: DFC FileCatalogHandler - define database location in the configuration
NEW: DFC - new FileCatalogFactory class, possibility to use named DFC services
FIX: FTSMonitor, FTSRequest - fixes in handling replica registration, setting registration requests in FileToCat table for later retry
FIX: Failover registration request in the FTS agents.      
FIX: FTSMonitor - enabled to register new replicas if even the corresponding request were removed from the RequestManagement 
FIX: StorageElement - check if SE has been properly initialized before executing any method     
CHANGE: LFC client getReplica() - make use of the new bulk method lfc.lfc_getreplicasl()
FIX: LFC client - protect against getting None in lfc.lfc_readdirxr( oDirectory, "" )  
FIX: add extra protection in dump method of StorageElement base class
CHANGE: FailoverTransfer - create subrequest per catalog if more than one catalog

*Interface
NEW: Job.py - added method to handle the parametric parameters in the workflow. They are made available to the workflow_commons via the key 'GenericParameters'.
FIX: Dirac.py - fix some type checking things
FIX: Dirac.py - the addFile() method can now register to more than 1 catalog.

*WMS
FIX: removed dependency of the JobSchedulingAgent on RSS. Move the getSiteTier functionality to a new CS Helper.
FIX: WMSAdministratorHandler - Replace StringType by StringTypes in the export methods argument type
FIX: JobAgent - Set explicitly UseServerCertificate to "no" for the job executable
NEW: dirac-pilot - change directory to $OSG_WN_TMP on OSG sites
FIX: SiteDirector passes jobExecDir to pilot, this defaults to "." for CREAM CEs. It can be set in the CS. It will not make use of $TMPDIR in this case.
FIX: Set proper project and release version to the SiteDirector     
NEW: Added "JobDelay" option for the matching, refactored and added CS options to the matcher
FIX: Added installation as an option to the pilots and random MyProxyServer
NEW: Support for parametric jobs with parameters that can be of List type

*Resources
NEW: Added SSH Grid Engine Computing Element
NEW: Added SSH Computing Element
FIX: make sure lfc client will not try to connect for several days

*Transformation
FIX: TransformationDB - in setFileStatusForTransformation() reset ErrorCount to zero if "force" flag and    the new status is "unused"
NEW: TransformationDB - added support for dictionary in metadata for the InputDataQuery mechanism     

[v6r1p13]

*WMS
FIX: JobSchedulingAgent - backported from v6r2 use of Resources helper

[v6r1p12]

*Accounting
FIX: Properly delete cached plots

*Core
FIX: dirac-install - run externals post install after generating the versions dir

[v6r1p11]

*Core
NEW: dirac-install - caches locally the externals and the grid bundle
FIX: dirac-distribution - properly generate releasehistory and releasenotes

[v6r1p10]

*WorloadManagement
FIX: JobAgent - set UseServerCertificate option "no" for the job executable

[v6r1p9]

*Core
FIX: dirac-configure - set the proper /DIRAC/Hostname when defining /LocalInstallation/Host

*DataManagement
FIX: dirac-dms-user-lfns - fixed the case when the baseDir is specified
BUGFIX: dirac-dms-remove-files - fixed crash in case of returned error report in a form of dictionary 

[v6r1p8]

*Web
FIX: restored Run panel in the production monitor

*Resources
FIX: FileCatalog - do not check existence of the catalog client module file

[v6r1p7]

*Web
BUGFIX: fixed scroll bar in the Monitoring plots view

[v6r1p6]

*Core
FIX: TransferClient closes connections properly

[v6r1p5]

*Core
FIX: DISET Clients are now thread-safe. Same clients used twice in different threads was not 
     closing the previous connection
NEW: reduce wait times in DISET protocol machinery to improve performance   

[v6r1p4]

*RequestManagement
BUGFIX: RequestContainer - in isSubRequestDone() treat special case for subrequests with files

*Transformation
BUGFIX: TransformationCleaningAgent - do not clear requests for tasks with no associated jobs

[v6r1p3]

*Framework
NEW: Pass the monitor down to the request RequestHandler
FIX: Define the service location for the monitor
FIX: Close some connections that DISET was leaving open

[v6r1p2]

*WorkloadManagement
BUGFIX: JobSchedulingAgent - use getSiteTiers() with returned direct value and not S_OK

*Transformation
BUGFIX: Uniform use of the TaskManager in the RequestTaskAgent and WorkflowTaskAgent

[v6r1p1]

*RSS
BUGFIX: Alarm_PolType now really send mails instead of crashing silently.

[v6r1]

*RSS
CHANGE: Major refactoring of the RSS system
CHANGE: DB.ResourceStatusDB has been refactored, making it a simple wrapper round ResourceStatusDB.sql with only four methods by table ( insert, update, get & delete )
CHANGE: DB.ResourceStatusDB.sql has been modified to support different statuses per granularity.
CHANGE: DB.ResourceManagementDB has been refactored, making it a simple wrapper round ResourceStatusDB.sql with only four methods by table ( insert, update, get & delete )
CHANGE: Service.ResourceStatusHandler has been refactored, removing all data processing, making it an intermediary between client and DB.
CHANGE: Service.ResourceManagementHandler has been refactored, removing all data processing, making it an intermediary between client and DB.
NEW: Utilities.ResourceStatusBooster makes use of the 'DB primitives' exposed on the client and does some useful data processing, exposing the new functions on the client.
NEW: Utilities.ResourceManagementBooster makes use of the 'DB primitives' exposed on the client and does some useful data processing, exposing the new functions on the client.
CHANGE: Client.ResourceStatusClient has been refactorerd. It connects automatically to DB or to the Service. Exposes DB and booster functions.
CHANGE: Client.ResourceManagementClient has been refactorerd. It connects automatically to DB or to the Service. Exposes DB and booster functions.
CHANGE: Agent.ClientsCacheFeederAgent renamed to CacheFeederAgent. The name was not accurate, as it also feeds Accouting Cache tables.
CHANGE: Agent.InspectorAgent, makes use of automatic API initialization.
CHANGE: Command. refactor and usage of automatic API initialization.
CHANGE: PolicySystem.PEP has reusable client connections, which increase significantly performance.
CHANGE: PolicySystem.PDP has reusable client connections, which increase significantly performance.
NEW: Utilities.Decorators are syntactic sugar for DB, Handler and Clients.
NEW: Utilities.MySQLMonkey is a mixture of laziness and refactoring, in order to generate the SQL statements automatically. Not anymore sqlStatemens hardcoded on the RSS.
NEW: Utilities.Validator are common checks done through RSS modules
CHANGE: Utilities.Synchronizer syncs users and DIRAC sites
CHANGE: cosmetic changes everywhere, added HeadURL and RCSID
CHANGE: Removed all the VOExtension logic on RSS
BUGFIX: ResourceStatusHandler - getStorageElementStatusWeb(), access mode by default is Read
FIX: RSS __init__.py will not crash anymore if no CS info provided
BUGFIX: CS.getSiteTier now behaves correctly when a site is passed as a string

*dirac-setup-site
BUGFIX: fixed typos in the Script class name

*Transformation
FIX: Missing logger in the TaskManager Client (was using agent's one)
NEW: Added UnitTest class for TaskManager Client

*DIRAC API
BUGFIX: Dirac.py. If /LocalSite/FileCatalog is not define the default Catalog was not properly set.
FIX: Dirac.py - fixed __printOutput to properly interpret the first argument: 0:stdout, 1:stderr
NEW: Dirac.py - added getConfigurationValue() method

*Framework
NEW: UsersAndGroups agent to synchronize users from VOMRS server.

*dirac-install
FIX: make Platform.py able to run with python2.3 to be used inside dirac-install
FIX: protection against the old or pro links pointing to non-existent directories
NEW: make use of the HTTP proxies if available
FIX: fixed the logic of creating links to /opt/dirac directories to take into account webRoot subdirs

*WorkloadManagement
FIX: SiteDirector - change getVO() function call to getVOForGroup()

*Core:
FIX: Pfn.py - check the sanity of the pfn and catch the erroneous case

*RequestManagement:
BUGFIX: RequestContainer.isSubrequestDone() - return 0 if Done check fails

*DataManagement
NEW: FileCatalog - possibility to configure multiple FileCatalog services of the same type

[v6r0p4]

*Framework
NEW: Pass the monitor down to the request RequestHandler
FIX: Define the service location for the monitor
FIX: Close some connections that DISET was leaving open

[v6r0p3]

*Framework
FIX: ProxyManager - Registry.groupHasProperties() wasn't returning a result 
CHANGE: Groups without AutoUploadProxy won't receive expiration notifications 
FIX: typo dirac-proxy-info -> dirac-proxy-init in the expiration mail contents
CHANGE: DISET - directly close the connection after a failed handshake

[v6r0p2]

*Framework
FIX: in services logs change ALWAYS log level for query messages to NOTICE

[v6r0p1]

*Core
BUGFIX: List.uniqueElements() preserves the other of the remaining elements

*Framework
CHANGE: By default set authorization rules to authenticated instead of all
FIX: Use all required arguments in read access data for UserProfileDB
FIX: NotificationClient - dropped LHCb-Production setup by default in the __getRPSClient()

[v6r0]

*Framework
NEW: DISET Framework modified client/server protocol, messaging mechanism to be used for optimizers
NEW: move functions in DIRAC.Core.Security.Misc to DIRAC.Core.Security.ProxyInfo
CHANGE: By default log level for agents and services is INFO
CHANGE: Disable the log headers by default before initializing
NEW: dirac-proxy-init modification according to issue #29: 
     -U flag will upload a long lived proxy to the ProxyManager
     If /Registry/DefaultGroup is defined, try to generate a proxy that has that group
     Replaced params.debugMessage by gLogger.verbose. Closes #65
     If AutoUploadProxy = true in the CS, the proxy will automatically be uploaded
CHANGE: Proxy upload by default is one month with dirac-proxy-upload
NEW: Added upload of pilot proxies automatically
NEW: Print info after creating a proxy
NEW: Added setting VOMS extensions automatically
NEW: dirac-proxy-info can also print the information of the uploaded proxies
NEW: dirac-proxy-init will check that the lifetime of the certificate is less than one month and advise to renew it
NEW: dirac-proxy-init will check that the certificate has at least one month of validity
FIX: Never use the host certificate if there is one for dirac-proxy-init
NEW: Proxy manager will send notifications when the uploaded proxies are about to expire (configurable via CS)
NEW: Now the proxyDB also has a knowledge of user names. Queries can use the user name as a query key
FIX: ProxyManager - calculate properly the dates for credentials about to expire
CHANGE: ProxyManager will autoexpire old proxies, also auto purge logs
CHANGE: Rename dirac-proxy-upload to dirac-admin-proxy-upload
NEW: dirac-proxy-init will complain if the user certificate has less than 30 days
CHANGE: SecurityLogging - security log level to verbose
NEW: OracleDB - added Array type 
NEW: MySQL - allow definition of the port number in the configuration
FIX: Utilities/Security - hash VOMS Attributes as string
FIX: Utilities/Security - Generate a chain hash to discover if two chains are equal
NEW: Use chain has to discover if it has already been dumped
FIX: SystemAdministrator - Do not set  a default lcg version
NEW: SystemAdministrator - added Project support for the sysadmin
CHANGE: SysAdmin CLI - will try to connect to the service when setting the host
NEW: SysAdmin CLI - colorization of errors in the cli
NEW: Logger - added showing the thread id in the logger if enabled
     
*Configuration
NEW: added getVOfromProxyGroup() utility
NEW: added getVoForGroup() utility, use it in the code as appropriate
NEW: added Registry and Operations Configuration helpers
NEW: dirac-configuration-shell - a configuration script for CS that behaves like an UNIX shellCHANGE: CSAPI - added more functionality required by updated configuration console
NEW: Added possibility to define LocalSE to any Site using the SiteLocalSEMapping 
     section on the Operations Section     
NEW: introduce Registry/VO section, associate groups to VOs, define SubmitPools per VO
FIX: CE2CSAgent - update the CEType only if there is a relevant info in the BDII  

*ReleaseManagement
NEW: release preparations and installation tools based on installation packages
NEW: dirac-compile-externals will try go get a DIRAC-free environment before compiling
NEW: dirac-disctribution - upload command can be defined via defaults file
NEW: dirac-disctribution - try to find if the version name is a branch or a tag in git and act accordingly
NEW: dirac-disctribution - added keyword substitution when creating a a distribution from git
FIX: Install tools won't write HostDN to the configuration if the Admin username is not set 
FIX: Properly set /DIRAC/Configuration/Servers when installing a CS Master
FIX: install_site.sh - missing option in wget for https download: --no-check-certificate
FIX: dirac-install-agent(service) - If the component being installed already has corresponding 
     CS section, it is not overwritten unless explicitly asked for
NEW: dirac-install functionality enhancement: start using the switches as defined in issue #26;
CHANGE: dirac-install - write the defaults if any under defaults-.cfg so dirac-configure can 
        pick it up
FIX: dirac-install - define DYLD_LIBRARY_PATH ( for Mac installations )     
NEW: dirac-install - put all the goodness under a function so scripts like lhcb-proxy-init can use it easily
FIX: dirac-install - Properly search for the LcgVer
NEW: dirac-install will write down the releases files in -d mode   
CHANGE: use new dirac_install from gothub/integration branch in install_site.sh
NEW: Extensions can request custom external dependencies to be installed via pip when 
     installing DIRAC.
NEW: LCG bundle version can be defined on a per release basis in the releases.cfg 
NEW: dirac-deploy-scripts - when setting the lib path in the deploy scripts. 
     Also search for subpaths of the libdir and include them
NEW: Install tools - plainly separate projects from installations

*Accounting
CHANGE: For the WMSHistory type, send as JobSplitType the JobType
CHANGE: Reduced the size of the max key length to workaround mysql max bytes for index problem
FIX: Modified buckets width of 1week to 1 week + 1 day to fix summer time end week (1 hour more )

*WorkloadManagement
CHANGE: SiteDirector - simplified executable generation
NEW: SiteDirector - few more checks of error conditions   
NEW: SiteDirector - limit the queue max length to the value of MaxQueueLengthOption 
     ( 3 days be default )
BUGFIX: SiteDirector - do not download pilot output if the flag getPilotOutput is not set     
NEW: JobDB will extract the VO when applying DIRAC/VOPolicy from the proper VO
FIX: SSHTorque - retrieve job status by chunks of 100 jobs to avoid too long
NEW: glexecComputingElement - allow glexecComputingElement to "Reschedule" jobs if the Test of
     the glexec fails, instead of defaulting to InProcess. Controlled by
     RescheduleOnError Option of the glexecComputingElement
NEW: SandboxStore - create a different SBPath with the group included     
FIX: JobDB - properly treat Site parameter in the job JDL while rescheduling jobs
NEW: JobSchedulingAgent - set the job Site attribute to the name of a group of sites corresponding 
     to a SE chosen by the data staging procedure 
CHANGE: TimeLeft - call batch system commands with the ( default ) timeout 120 sec
CHANGE: PBSTimeLeft - uses default CPU/WallClock if not present in the output  
FIX: PBSTimeLeft - proper handling of (p)cput parameter in the batch system output, recovery of the
     incomplete batch system output      
NEW: automatically add SubmitPools JDL option of the job owner's VO defines it     
NEW: JobManager - add MaxParametericJobs option to the service configuration
NEW: PilotDirector - each SubmitPool or Middleware can define TargetGrids
NEW: JobAgent - new StopOnApplicationFailure option to make the agent exiting the loop on application failure
NEW: PilotAgentsDB - on demand retrieval of the CREAM pilot output
NEW: Pilot - proper job ID evaluation for the OSG sites
FIX: ComputingElement - fixed proxy renewal logic for generic and private pilots
NEW: JDL - added %j placeholder in the JDL to be replaced by the JobID
BUGFIX: DownloadInputData - bug fixed in the naming of downloaded files
FIX: Matcher - set the group and DN when a request gets to the matcher if the request is not 
     coming from a pilot
FIX: Matcher = take into account JobSharing when checking the owner for the request
CHANGE: PilotDirector, dirac-pilot - interpret -V flag of the pilot as Installation name

*DataManagement
FIX: FileCatalog/DiractoryLevelTree - consistent application of the max directory level using global 
     MAX_LEVELS variable
FIX: FileCatalog - Directory metadata is deleted together with the directory deletion, issue #40    
CHANGE: FileCatalog - the logic of the files query by metadata revisited to increase efficiency 
FIX: LcgFileCatalog - use lfcthr and call lfcthr.init() to allow multithread
     try the import only once and just when LcgFileCatalogClient class is intantiated
NEW: LcgFileCatalogClient - new version of getPathPermissions relying on the lfc_access method to solve the problem
     of multiple user DNs in LFC.     
FIX: StorageElement - get service CS options with getCSOption() method ( closes #97 )
FIX: retrieve FileCatalogs as ordered list, to have a proper default.
CHANGE: FileCatalog - allow up to 15 levels of directories
BUGFIX: FileCatalog - bug fixes in the directory removal methods (closes #98)
BUGFIX: RemovalAgent - TypeError when getting JobID in RemovalAgent
BUGFIX: RemovalAgent - put a limit to be sure the execute method will end after a certain number of iterations
FIX: DownloadInputData - when files have been uploaded with lcg_util, the PFN filename
     might not match the LFN file name
FIX: putting FTSMonitor web page back
NEW: The default file catalog is now determined using /LocalSite/FileCatalog. The old behavior 
     is provided as a fallback solution
NEW: ReplicaManager - can now deal with multiple catalogs. Makes sure the surl used for removal is 
the same as the one used for registration.   
NEW: PoolXMLCatalog - added getTypeByPfn() function to get the type of the given PFN  
NEW: dirac-dms-ban(allow)-se - added possibility to use CheckAccess property of the SE

*StorageManagement
FIX: Stager - updateJobFromStager(): only return S_ERROR if the Status sent is not
recognized or if a state update fails. If the jobs has been removed or
has moved forward to another status, the Stager will get an S_OK and
should forget about the job.
NEW: new option in the StorageElement configuration "CheckAccess"
FIX: Requests older than 1 day, which haven't been staged are retried. Tasks older than "daysOld" 
     number of days are set to Failed. These tasks have already been retried "daysOld" times for staging.
FIX: CacheReplicas and StageRequests records are kept until the pin has expired. This way the 
     StageRequest agent will have proper accounting of the amount of staged data in cache.
NEW: FTSCleaningAgent will allow to fix transient errors in RequestDB. At the moment it's 
     only fixing Requests for which SourceTURL is equal to TargetSURL.
NEW: Stager - added new command dirac-stager-stage-files          
FIX: Update Stager code in v6 to the same point as v5r13p37
FIX: StorageManager - avoid race condition by ensuring that Links=0 in the query while removing replicas

*RequestManagement
FIX: RequestDBFile - get request in chronological order (closes issue #84)
BUGFIX: RequestDBFile - make getRequest return value for getRequest the same as for

*ResourceStatusSystem
NEW: Major code refacoring. First refactoring of RSS's PEP. Actions are now function 
     defined in modules residing in directory "Actions".
NEW: methods to store cached environment on a DB and ge them.
CHANGE: command caller looks on the extension for commands.
CHANGE: RSS use now the CS instead of getting info from Python modules.
BUGFIX: Cleaned RSS scripts, they are still prototypes
CHANGE: PEP actions now reside in separate modules outside PEP module.
NEW: RSS CS module add facilities to extract info from CS.
CHANGE: Updating various RSS tests to make them compatible with
changes in the system.
NEW: CS is used instead of ad-hoc configuration module in most places.
NEW: Adding various helper functions in RSS Utils module. These are
functions used by RSS developers, including mainly myself, and are
totally independant from the rest of DIRAC.
CHANGE: Mostly trivial changes, typos, etc in various files in RSS     
CHANGE: TokenAgent sends e-mails with current status   

*Transformation
CHANGE: allow Target SE specification for jobs, Site parameter is not set in this case
CHANGE: TransformationAgent  - add new file statuses in production monitoring display
CHANGE: TransformationAgent - limit the number of files to be treated in TransformationAgent 
        for replication and removal (default 5000)
BUGFIX: TransformationDB - not removing task when site is not set
BUGFIX: TransformationCleaningAgent - archiving instead of cleaning Removal and Replication 
        transformations 
FIX: TransformationCleaningAgent - kill jobs before deleting them        

*Workflow
NEW: allow modules to define Input and Output parameters that can be
     used instead of the step_commons/workflow_commons (Workflow.py, Step.py, Module.py)

*Various fixes
BUGFIX: Mail.py uses SMTP class rather than inheriting it
FIX: Platform utility will properly discover libc version even for the new Ubuntu
FIX: Removed old sandbox and other obsoleted components<|MERGE_RESOLUTION|>--- conflicted
+++ resolved
@@ -1,4 +1,3 @@
-<<<<<<< HEAD
 [v6r15p10]
 
 *Core
@@ -263,11 +262,9 @@
 *tests
 NEW: The contents of the TestDIRAC package is moved into the tests directory here
 
-=======
 [v6r14p39]
 
 Patch to include WebApp version v1r6p32
->>>>>>> 3e02b6af
 
 [v6r14p38]
 
