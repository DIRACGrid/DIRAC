<<<<<<< HEAD
[v7r1p29]

*Core
CHANGE: (#4954) using argparse for a few scripts instead of getopt
NEW: (#4957) ObjectLoader: do not fail if one module fails importing in recursive loading

*Framework
CHANGE: (#4964) dirac-proxy-init always uploads the proxy unless --no-upload is specified
FIX: (#4964) ProxyManagerClient checks for group and groupless proxies in its cache

*WMS
FIX: (#4954) PilotCStoJSONSynchronizer - bug fixed in getting CE information
CHANGE: (#4956) JobAgent - resorting to calculate time left with info in possession

*Workflow
FIX: (#4953) ModuleBase - remove deprecated function that does not do anything

[v7r1p28]

CHANGE: Revert #4919 - absolute imports in several modules

*Configuration
FIX: (#4945) CS.Client.Utilities: change exception caught to IndexError

*WMS
FIX: (#4947) SiteDirector: fix for case of empty tag

*DMS
CHANGE: (#4891) split staging and access protocols
NEW: (#4891) FTS3 can submit transfers with staging protocols different from transfer protocols

[v7r1p27]

FIX: Fixes from v7r0p47
FIX: (#4919) Added from future import absolute_import when having conflicts when importing standard modules.
     Fixes issue #2207

*Core
FIX: (#4918) Glue2: fix problem for CEs with multiple Queues, only one queue was discovered
FIX: (#4926) ElasticSearchDB: fix exception handling when checking existence of indices

*Configuration
CHANGE: (#4926) Adding Pool as LocalCEType for MultiProcessor queues (invoked by BDII2CSAgent)

*Framework
CHANGE: (#4928) initialized, processMessage and flushAllMessages functions of Logging are deprecated

*WMS
FIX: (#4923) The StalledJobAgent's behaviour changed (for bad) as only jobs stalled for more than 24.5 hours were
     checked before being set Failed... Restore v7r0 behaviour with immediate check
CHANGE: (#4926) JobAgent: getting CEType only from LocalSite/LocalCE config
CHANGE: (#4926) JobAgent: flipped the default for fillingMode
CHANGE: (#4926) SiteDirector: The max number of jobs in filling mode is not set anymore by the SD. The option
        MaxJobsInFillMode was removed

*Resources
FIX: (#4931) InProcess/SingularityComputingElement - Fix calling _monitorProxy as a periodic task

*Monitoring
NEW: (#4924) added possibility to login to ES via certificates.

*docs
NEW: (#4853) user management, ProxyManager
CHANGE: (#4853) move Registry from ConfReference to dirac.cfg
CHANGE: (#4853) move CommandReference content to scripts docs

[v7r1p26]

FIX: Fixes from v7r0p46

*Resources
FIX: (#4909) use grid CA to download the srr file
FIX: (#4904) ARCComputingElement: fixed a few places where unicode literals have leaked: wrapped in str

*WMS
FIX: (#4904) JobAgent: using internal function for rescheduling jobs

[v7r1p25]

FIX: Fixes from v7r0p45

*Core
CHANGE: (#4890) logging failing MySQL commands

*WMS
FIX: (#4889) fix for retrieving the pilot reference when it's an ES JobParameter
FIX: (#4889) fix for using the ES JobParameters for static data of heartbeats (app std out)
FIX: (#4897) added timestamp to pilot.json

[v7r1p24]

FIX: fixes from v7r0p44

*TransformationSystem
FIX: (#4883) fix to allow to pass a list of sourceSE to dirac-transformation-replication

[v7r1p23]

FIX: Fixes from v7r0p43

*Configuration
FIX: (#4869) Bdii2CSAgent: remove constant update of NumberOfProcessors parameter.
     Comparison between int and str lead to "new" value every run.

*WMS
FIX: (#4868) JobLoggingDB: fix for backward compatibility

*Monitoring
CHANGE: (#4872) better, faster aggregations. Always using term queries for keyword fields,
         and other less important changes
CHANGE: (#4872) do not return error if trying to delete non-existing index

*tests
NEW: (#4872) added integration test for MonitoringDB

[v7r1p22]

*WMS
NEW: (#4852) new module JobMinorStatus.py to put some standard minor statuses
CHANGE: (#4852) JobStateUpdateHandler - set startTime of job (in attributes) as from when the
        (#4852) job is Running (was when the application started). As agreed in a mail discussion...
CHANGE: (#4852) JobWrapper - send failover requests and accounting information after setting the final status

[v7r1p21]

*ConfigurationSystem
FIX: (#4854) Fix typo in CERNLDAPSyncPlugin

*Resources
FIX: (#4848) Fix SingularityComputingElement for non-server-style installations

[v7r1p20]

*Core
CHANGE: (#4842) TLS: read proxy flag from M2Crypto.X509

*Framework
CHANGE: (#4832) NotificationHandler: sendMail: the avoidSpam parameter is deprecated.
        All emails (same subject, address, body) are now only sent once per 24h

*WorkloadManagementSystem
FIX: (#4839) There was a bug handling the bulk status updates that was not updating
             correctly the job status although the job logging information was correct).
             This PR fixes this bug. It was tested in certification as a hotfix
CHANGE: (#4839) internally always call the setJobStatusBulk() method in order to be consistent
CHANGE: (#4839) in JobReport, only send statuses that are not empty, and remove handling of
                ApplicationCounter that is never sent nor used anywhere
CHANGE: (#4834) JobStateUpdateHandler: use class variables instead of global

*Resources
FIX: (#4841) Fix using SingularityComputingElement with the host's DIRAC installation

*Interfaces
FIX: (#4834) Job.py: use --cfg option for JobConfigArgs

*RSS
FIX: (#4834) Added one field for retrieving the corrected order of columns

[v7r1p19]

FIX: Fixes from v7r0p40

*Configuration
FIX: (#4821) Bdii2CSAgent: Updating CE information wasn't working because the list of
     CEs wasn't picked up from the right place (Site/CE option, instead of Site/CES/<CE_Sections>)
FIX: (#4821) Glue2: fix association of CEs to sites if the CE associated sitename in the BDII differs
     from the Name given in the CS
FIX: (#4821) dirac-admin-add-resources: Fix bug preventing the use of GLUE2 mode
CHANGE: (#4636) BDII2CSAgent: stop looking for SEs in BDII

*Resources
FIX: (#4827) SingularityCE: Create pilot.cfg as part of the inner DIRAC install.

*RSS
FIX: (#4830) added vo field to ResourceStatusClient calls

[v7r1p18]

*RSS
FIX: (#4815) Fix a problem with vo being returned in a middle to a list in toList

[v7r1p17]

*Configuration
NEW: (#4784) VOMS2CSAgent introduce SyncPlugins to add extra or validate user information information
NEW: (#4809) Add CERNLDAPSyncPlugin for VOMS2CSAgent

*Accounting
CHANGE: (#4798) multiply wallclock per the number of processors used

*WMS
FIX: (#4816) JobStateUpdateHandler - Fix bug when using elasticJobParametersDB

*Resources
FIX: (#4792) Initialisation of arc.Endpoint in ARCComputingElement

*RSS
FIX: (#4790) use createClient decorator for RSS clients

[v7r1p16]

*Resources
FIX: (#4786) FileCatalogClient: correctly returning error in getReplicas() call

[v7r1p15]

*Configuration
FIX: (#4766) Bdii2CSAgent: Fix exception if selectedSites was set, but some unknown Sites were found by the agent
CHANGE: Bdii2CSAgent: if selectedSites is configured, also remove all CEs from unknown sites from the results

*Framework
CHANGE: (#4766) NotificationHandler: sendMail: the avoidSpam parameter is deprecated. All emails (same subject, address,
        body) are now only sent once per 24h

*Resources
FIX: (#4777) Mount the host's DIRAC installation in the container when using SingularityCE without
     InstallDIRACInContainer

*RSS
CHANGE: (#4767) SummarizeLogAgent uses list instead of tuples

*WorkloadManagement
CHANGE: (#4767) JobMonitoring uses cls/self attributes instead of global variable
CHANGE: (#4772) JobMonitoring.getJobPageSummaryWeb can provide jobIDs according to the pilotJobReferences

[v7r1p14]

*Core
CHANGE: (#4752) Glue2: the number of ldap searches has been reduced to three making lookups much faster
CHANGE: (#4752) Glue2: return also unknown sites not found in the information provider for given VO
CHANGE: (#4752) Glue2: fill value for SI00 for queues as well. Value is fixed at 2500 and will overwrite any existing value.
CHANGE: (#4752) Glue2: architecture will now always be lowercase.
CHANGE: (#4752) Glue2: Read the GLUE2ComputingShareMaxSlotsPerJob value and fill the NumberOfProcessors entry for
                the respective queue. Ignores CREAM CEs. A Ceiling for this number can be set by
                /Resources/Computing/CEDefaults/MaxNumberOfProcessors, defaults to 8. Solves #3926
CHANGE: (#4747) Added support for ElasticSearch 7.
CHANGE: (#4747)  Find cas.pem and crls.pem if they are local, before generating them.

*Configuration:
CHANGE: (#4752) Bdii2CSAgent: change email subject to agent name
CHANGE: (#4752) Bdii2CSAgent: Make GLUE2Only=True the default
CHANGE: (#4752) Bdii2CSAgent: Email also information about CEs not found in the specified information, CEs can be ignored with BannedCEs option, solves #1034
CHANGE: (#4752) dirac-admin-add-resources: printout CEs that are not known at the given information provider
CHANGE: (#4752) dirac-admin-add-resources: default to Glue2, deprecate -G flag. Add -g flag to use glue1
FIX: (#4752) dirac-admin-add-resources: Do not exit if no new CEs are found, still look for changes of existing CEs

*Monitoring
CHANGE: (#4747) Eliminate types from MonitoringDB for support for ElasticSearch 7

*WMS
CHANGE: (#4747) renamed ElasticJobDB.py in ElasticJobParametersDB.py
CHANGE: (#4747) Eliminate types from ElasticJobParametersDB.py for support for ElasticSearch 7
CHANGE: (#4747) Use ES query DSL for searches in ElasticJobParametersDB.py, also for deleting entries

*Resources

CHANGE: (#4755) remove backward compatibility for BaseSE defined in StorageElements section (issue #3516)
CHANGE: (#4755) Clearer error message related to LFN convention (issue #2790)

[v7r1p13]

*WMS
CHANGE: (#4750) JobMonitoring casts for JSON

*Framework
CHANGE: (#4750) ignore serialization error for JSON in the Monitoring

*RMS
CHANGE: (#4750) ignore serialization error in ForwardDISET

tests
FIX: (#4745, #4746) transformation_replication - fix integration test

[v7r1p12]

*Core:
FIX: (#4724) correctly pass the argument to the new ThreadPool in MessageBroker
FIX: (#4737) modify logging when CAs & CRLs sync

*Framework
FIX: (#4728) Fix hashing of local CA and CRL bundles
FIX: (#4737) add check of availability of directories for sync CAs in BundleDeliveryClient

*Production
FIX: (#4739) Fixes for JSON serialization

*WMS
FIX: (#4739) Fixes for JSON serialization

*Transformation
FIX: (#4739) TransformationManagerHandler: fixes for JSON serialization


*ResourceStatusSystem
CHANGE: (#4720) add a VO column to all tables as apart of the primary key and a default value='all'

*Resources
NEW: (#4721) SingularityCE: singularityCE: added possibility to run without re-installing DIRAC inside the container
CHANGE: (#4733) SingularityComputingElement: Enable userns option in singularity if possible.
CHANGE: (#4733) SingularityComputingElement: Use CVMFS as singularity fallback location if userns is enabled.

*docs:
CHANGE: (#4721) improved doc for SingularityCE options

*tests
FIX: (#4724) fix rss-scripts syntax

[v7r1p11]

*WMS
FIX: (#4712) PilotStatusAgent was crashing due to a bug

*Test
FIX: (#4712) fix for main RSS system test

[v7r1p10]

Fixes from v7r0p32

CHANGE: (#4690) ComponentInstaller uses --cfg option

[v7r1p9]

Fixes from v7r0p31

*Resources
FIX: (#4704) ARCComputingElement: fix use of gLogger, which was replaced by self.log

[v7r1p8]

*WMS
NEW: (#4699) add a retryUpload option in the JobWrapper

*DMS
NEW: (#4699) add a retryUpload option to FailoverTransfer
CHANGE: (#4693) Retry file upload for any error condition, not just file catalogue failure.

*Resources
FIX: (#4669) multiple minor style fixes

*tests
FIX: (#4695) Tests are modified so the MultiVO File catalog is not a master catalog anymore.
     Addresses #4682 .

[v7r1p7]

*Core
FIX: (#4679) dirac-install is getting the globalDefaults.cfg from CVMFS if available
FIX: (#4679) dirac-install - loads the installation configuration from etc/dirac.cfg if it is present
NEW: (#4679) dirac-install-extension - new command to add an extension to an existing installation
CHANGE: (#4679) dirac-deploy-scripts - added --module option to inspect only specified modules

*WMS
CHANGE: (#4674) DownloadInputData no longer fails if getFileMetadata fails for the first SE, tries others if available

*DMS
FIX: (#4678) Fix problem where a FileCatalog instance was not aware of SEs added by a different instance.
     SEManager.getSEName now refreshes if an seID is not known. Fixes #4653

*docs
FIX: (#4667) some more info on duplications

*tests
FIX: (#4681) Test_UserMetadata makes dynamic lfns using VO

[v7r1p6]

*Framework
CHANGE: (#4643) BundleDeliveryClient: inheriting from Client

*SMS
FIX: (#4645) StorageManagementDB - drop the tables in the correct order to avoid foreign key errors

*TS
NEW: (#4641) TransformationCleaningAgent will (re)clean very old transformations that are still in the system

*tests
FIX: (#4645) dropDBs uses real array;
FIX: (#4645) remove readonly variables

[v7r1p5]

*Framework
FIX: (#4640) Install of ES DBs: only search in *DB.py files

[v7r1p4]

Includes fixes from v6r22p30, v7r0p26

*Framework
CHANGE: (#4632) dirac-sysadmin - handle installation possible also for ES DBs

*tests
NEW: (#4633) added xmltodict module - makes working with XML feel like working with JSON.

[v7r1p3]

Includes fixes from v6r22p29, v7r0p25

*Framework
FIX: (#4611) ProxyManager, dirac-admin-get-proxy - allow bool type for vomsAttribute parameter
     on service side. Fixes #4608

[v7r1p2]

Changes from v7r0p24 patch

[v7r1p1]

Changes from v6r22p28 patch

*Framework
CHANGE: (#4572) removed group from proxy expiration notification

[v7r1]

NEW: Add environment.yml file for preparing an environment with conda
CHANGE: (#4507) autopep8 for the entire code stack

*Core
NEW: initial support for mysql8
NEW: (#4236) DISET - pass the client DIRAC version as part of the request description structure
NEW: (#4274) Allow installation from a local directory
FIX: (#4289) Use subprocess32 if possible for significantly better performance
FIX: (#4289) TypeLoader should not be a singleton as it has a cache
CHANGE: (#4362) RPC parameters are cast to list/tuples when needed
FIX: (#4410) M2Crypto transport cast socket.error to strings
CHANGE: (#4410) (JSON) rpcStub uses list instead of tuples
NEW: (#4410) add utilities for JSON Serialization (strToIntDict and ignoreEncodeWarning)
CHANGE: (#4354) ThreadPool - replaced by ThreadPoolExecutor(native python)
FIX: (#4439) MySQLDB _connect method
NEW: (#4510) Removed dirac-distribution (use docker image)
CHANGE: (#4491) Streamline of CS helpers for sites and computing elements
NEW: (#4538) MixedEncode - allows for json serialization transition
CHANGE: (#4461) use M2Crypto by default
CHANGE: (#4565) Source bashrc in wrapper script

*Configuration
CHANGE: (#4157) add new helper methods for IdP/Proxy Providers, OAuthManager. Add methods that 
        read DN options in dirac user section
NEW: (#4241) Slave configuration servers are automatically updated as part of the new configuration 
     changes commit
NEW: (#4241) Configuration Server - added forceGlobalConfigurationUpdate() interface to force all 
     registered service to update their configuration
NEW: (#4257) Add search emails for group method in Registry
NEW: (#4397) ConfigurationClient - added getOptionsDictRecursively method, add docs
CHANGE: (#4551) Registry - change search DN properties logic

*Framework
CHANGE: (#4157) add possibility to work with Proxy Providers and "clean" proxy without 
        voms/dirac extensions
NEW: (#4257) Filter of duplicate mails in Notification
FIX: (#4257) Optimize test in NotificationHandler
FIX: (#4289) Avoid leaking std(in|out|err) file handles when running runsvdir
CHANGE: (#4362) BundleDeliveryFramework uses list instead of tuple
CHANGE: (#4410) (JSON) use of list instead of tuples for SecurityLog

*WMS
CHANGE: (#4362) SandboxStoreClient uses list instead of tuple
CHANGE: (#4396) Removed outdated PilotMonitorAgent
CHANGE: (#4410) (JSON) use of list instead of tuples for JobReport and Watchdog
CHANGE: (#4416) As explained in #4412, Completed jobs is used as major status for jobs during
        completion while it is also used for jobs that have a pending request and require a further
        action before being Done or Failed.
CHANGE: (#4416) Completing jobs are treated exactly like Running jobs, i.e. set Stalled if they
        didn't give sign of life, and are not set Failed directly as before. Jobs to be checked
        are those that had not sent a heartbeat within the stalledTime period, in order to reduce
        the number of jobs to check.
NEW: (#4416) Created a file JobStatus.py for replacing the literal job statuses, and updated many
        modules using these new variables. Note that there are still many others to change, but
        could be done gradually...
FIX: (#4451) StalledJobAgent - use int factor to the seconds time delta
FIX: (#4451) ProxyDB - set UserName in setPersistencyFlag() if it is a first record in ProxyDB_Proxies
FIX: (#4514) JobWrapper: try to send the failover requests BEFORE declaring the job status
FIX: (#4514) JobAgent: do not override the job status after the job has finished

*DMS
CHANGE: (#4243) FileCatalog - standard components are loaded using ObjectLoader mechanism
NEW: (#4279) FileCatalog - added VOMSSecurityManager class
CHANGE: (#4279) FileCatalog - dropped PolicyBasedSecurityManager and VOMSPolicy classes
CHANGE: (#4410) (JSON) correct casts for serialization for FTS
CHANGE: (#4364) remove all the SE mangling in the DFC (SEPrefix, resolvePFN, SEDefinition)
CHANGE: (#4423) FileMetadata - split getFileMetadataFields into getFileMetadataFields and _getFileMetadataFields
CHANGE: (#4423) DirectoryMetadata - split getMetadataFields into getMetadataFields and _getMetadataFields
NEW: (#4465) FileCatalog - a FileMetadata and DirectoryMetadata multi VO targeted plug-in wrappers for
     user metadata operations.
FIX: (#4535) StorageElement - do not return negative values in getFreeDiskSpace()

*RMS
CHANGE: (#4410) (JSON) correct casts for serialization
FIX: (#4517) When finalising the request, one should take into account the fact that if the job is
     Stalled one must find its previous status. This is fixed in ReqClient

*Resources
NEW: (#4157) ProxyProvider resources with implementation for DIRAC CA and PUSP proxy providers
NEW: (#4276) IdProvider resources to represent external user identity providers
FIX: (#4455) discrepancy in CE._reset() methods return value in different CE implementations
NEW: (#4546) add Test_ProxyProviderFactory, docs


*RSS
CHANGE: (#4362) SQL query orders using list instead of tuples
CHANGE: (#4410) (JSON) db ordering uses list instead of tuples
FIX: (#4462) convert the dictionary keys to number, when it is required.
CHANGE: (#4463) Dynamically load database handlers for ResourceStatus and ResourceManagement modules in
         preparation for a schema changes needed by multi-VO versions of these.


*StorageManagement
CHANGE: (#4410) (JSON) use lists instead of tuples

*tests
CHANGE: (#4279) use VOMSSecurityManager for integration instead of PolicyBasedSecurityManager/VOMSPolicy
FIX: (#4284) DMS client tests to use DIRAC user name, rather than the local system user name
NEW: (#4289) CI for unit/lint/integration testing with GitHub actions
NEW: (#4289) Start using shell linting of the test scripts
FIX: (#4289) Exit quickly if the installation fails to make it easier to find issues
CHANGE: (#4410) call pytest directly instead of as a module
FIX: (#4426) restored system test, moved Jenkins test to appropriate location
CHANGE: (#4439) integrate test_MySQLDB to all_integration_server_tests

*tests
FIX: (#4469) ProxyDB integration tests fixed for the M2Crypto case
FIX: (#4551) align ProxyDB test to current changes

*docs
NEW: (#4289) Document how to run integration tests in docker
NEW: (#4551) add DNProperties description to Registry/Users subsection
=======
[v7r0p49]

*Core
NEW: (#4967) introduce DIRAC_M2CRYPTO_SSL_METHODS to configure accepted protocols
NEW: (#4967) introduce DIRAC_M2CRYPTO_SSL_CIPHERS to configure accepted ciphers
>>>>>>> 3c374508

[v7r0p48]

CHANGE: (#4949) change default top-level bdii to cclcgtopbdii01.in2p3.fr (was lcg-bdii.cern.ch)

*CS
FIX: (#4943) Fix exception in VOMS2CSAgent for missing 'suspended' and other entries occurring if the credentials
     used to query the VOMS server have insufficient privileges to obtain this information

[v7r0p47]

*Core
CHANGE: (#4930) Resolve location of etc/grid-security/vomses via env variable X509_VOMSES

[v7r0p46]

*DMS
FIX: (#4908) FTS3Job: fix the check of isTapeSE for multiVO instances, fixes #4878
FIX: (#4908) FTS3Job: pass VO for fetchSpaceToken function to StorageElement

[v7r0p45]

*WMS
FIX: (#4899) JobAgent: adding ExtraOptions as argument iff the executable is a DIRAC script

*Resources
CHANGE: (#4896) ARC CE: request all processors on the same node.

[v7r0p44]

*Core
CHANGE: (#4873) default generated bashrc does not overwrite X509* variables if already set
NEW: (#4873) Add DIRAC_X509_HOST_CERT and DIRAC_X509_HOST_KEY environment variables

*WMS
CHANGE: (#4836) JobWrapper: Add extraOptions only when the executable is a DIRAC script

[v7r0p43]

*RSS
FIX: (#4871) SiteInspectorAgent: prevent the agent from getting locked if an exception occurs during enforcement
FIX: (#4871) ElementInspectorAgent: prevent the agent from getting locked if an exception occurs during enforcement

[v7r0p42]

*Configuration
CHANGE: (#4587) Added possibility to load more then one cfg file from DIRACSYSCONFIGFILE env variable

[v7r0p41]

*Core
FIX: (#4845) Fix hashing SubjectName in X509Chain

*FrameworkSystem
FIX: (#4833) pilot update script, update global CS not the local one
NEW: (#4840) Add option to retry to update hosts in dirac-admin-update-instance

*WorkloadManagementSystem
FIX: (#4838) SiteDirector - Flatten platform list avoid crash if CheckPlatform=True

[v7r0p40]

*docs
FIX: (#4826) correct link to LHCb documentation

[v7r0p39]

NEW: (#4814) FileManager, FileCatalogDB - added repairFilesTable function to fix differencies between FC_Files
     and FC_FileInfo tables
NEW: (#4814) FileCatalog CLI - rmdir command can perform recursive directory removal
NEW: (#4814) FileCatalog CLI - repair command adapted to multiple repair operations

[v7r0p38]

*Configuration
FIX: (#4807) --cfg option supports tilde
FIX: (#4813) Show username when deleting users

*FrameworkSystem
NEW: (#4800) new tool dirac-admin-update-instance to update all servers of a dirac instance from command line
NEW: (#4800) new tool dirac-admin-update-pilot to update version of pilot in CS from command line

*DMS
CHANGE: (#4807) FTS3 gives priority to disk replicas

*Resources
NEW: (#4807) CTA compatible Storage plugin
FIX: (#4812) get SSH hostname from the CE config instead of the job ID to get the job output

*tests
FIX: (#4803) Use GitHub Container registry due to pull limit on dockerhub
CHANGE: (#4806) Remove obsolete gitlab integration

[v7r0p37]

*TS
CHANGE: (#4769) consider all sites when getting sites with storage (not only LCG sites with Tier0, 1 or 2

*WMS
FIX: (#4769) dirac-wms-job-parameters: output was printed twice

*docs
NEW: (#4771) admin tutorial on how to install the WorkloadManagementSystem
CHANGE: (#4780) mock the MySQLDB python module as we cannot install it in RTD any longer

[v7r0p36]

FIX: fixes from v6r22p35 patch release

[v7r0p35]

*Core
FIX: (#4751) Do not read suspensionReason from VOMS as it's not used anywhere and
     needs special permissions to give this information
FIX: (#4756) Fix for silly-formed XMLs from GOCDB

*Framework
CHANGE: (#4753) NotificationService: if avoidSpam=True the email is now sent immediately
        and cached for up to one hour, instead of being cached and then sent after up to an hour.

*Resources
FIX: (#4743) remove dots in xroot virtual username

[v7r0p34]

*Core
NEW: (#4391) Make M2Crypto TLS implementation compatible with openssl 1.1 series

*DataManagement
FIX: (#4729) Allow no LFNs to be passed to getReplicas

*RSS
FIX: (#4722) GOCDBClient: fix for different forms of XML answer from GOC

*Resources
FIX: (#4725) create "task kwargs" with the required arguments in PoolCE before passing them to the ProcessPool
FIX: (#4738) create chunks before using the Arc.JobSupervisor

[v7r0p33]

*Interfaces
FIX: (#4713) Pass useCertificates to WMSClient in Dirac API

*Resources
NEW: (#4716) better way to discover the innerCESubmissionType (Pool CE)
CHANGE: (#4716) SingularityCE: get info from Pilot3 pilot.json, if present

*tests
NEW: (#4716) added integration test for SingularityCE

[v7r0p32]

*Core
FIX: (#4688) M2Crypto based protocol - better handling of timeout
NEW: (#4710) add loadCRLFromFile to pyGSI implementation of X509CRL

*WorkloadManagement
NEW: (#4708) JobAgent - define DIRAC_JOB_PROCESSORS environment to number of
     processors allocated for the user job

[v7r0p31]

*WorkloadManagement
FIX: (#4706) Crash getting available memory limits when MJF is not available

[v7r0p30]

*Core
FIX: (#4698) Glue2: Fix crash in bdii2CSAgent, when ARC CEs do not have an ExecutionEnvironment

*WorkloadManagementSystem
FIX: (#4701) Ensure JobParameters.getNumberOfProcessors always returns an integer

*RSS
NEW: (#4691) GOCDB - interpret also downtimes with URLs different from the hostname

*Resources
CHANGE: (#4666) ARCComputingElement - enable GLUE2 queries on ARC CEs, which is now strongly recommended
        as GLUE1 publishing is stopped in ARC6.

*docs
NEW: (#4684) Added documentation for HTCondor/use full proxy length setting.

[v7r0p29]

*Core
FIX: (#4683) M2Crypto - force bio free and shutdown when closing

*Configuration
CHANGE: (#4651) Add --cfg option for config files, deprecating old non-option version.

*TransformationSystem
FIX: (#4680) Bug fixed in updateFilterQueries. The bug was affecting only TS catalog interface.

*Production
FIX: (#4672) minor fix in ProdValidator
FIX: (#4672) more detailed output added in dirac-prod-get-trans

*Resources
FIX: (#4673) hack in Slurm ResourceUsage to stop jobs running out of time on multi-processors resources

[v7r0p28]

*Core
FIX: (#4642) M2Crypto closes the socket after dereferencing the Connection instance

*DMS
FIX: (#4644) Cancel FTS3 Operation if the RMS request does not exist

*RMS
NEW: (#4644) getRequestStatus returns ENOENT if the request does not exist

*TS
FIX: (#4647) TaskManager - hospital sites were not looked for correctly, which
      generated an exception
FIX: (#4656) fix parsing of command line flags (e.g., -ddd) for dirac-transformation-archive/clean/remove-output/verify-outputdata

*Interfaces
CHANGE: (#4652) dirac-admin-add-host now inserts hosts into the ComponentMonitoring if the host
        is not yet known

[v7r0p27]

*Framework
FIX: (#4639) MySQL - commit transaction when creating tables

[v7r0p26]

*Resources
CHANGE: (#4626) Test_PoolComputingElement - increase delays for job submission
CHANGE: (#4626) PoolComputingElement - fix the logic of number of processors evaluation
FIX: (#4634) Add pilot.cfg symlink in SingularityCE for Pilot3 compatibility.
FIX: (#4620) in getPilotOutput, returns errors when the HTCondor working directory is
     not available and condor_transfer_data fails

*WMS
NEW: (#4614) uploadToWebApp flag to disable the json upload for the CSToJson
FIX: (#4614) Fix an absolute path in the CSToJSON
NEW: (#4620) pop the pilot reference from the failedPilotOutput dictionary when
     maxRetryGetPilotOutput is reached
NEW: (#4619) Watchdog - added DISABLE_WATCHDOG_CPU_WALLCLOCK_CHECK env variable
FIX: (#4619) Watchdog - Split check methods for better control

*Docs:
CHANGE: (#4614) allow to generate only header/footer in the release notes if no PR were merged
FIX: (#4635) add missing packages for the UBUNTU Linux Distribution that need to be installed
     before installing DIRAC
NEW: (#4635) add useful commands for working with conda environments
CHANGE: (#4622) diracdoctools - No longer mock numpy and matplotlib
FIX: (#4619) added doc about DIRACSYSCONFIG environment variable

[v7r0p25]

Fixes from v6r22p29 patch

*Core
FIX: (#4615) M2SSLTransport does not catch all the exceptions
FIX: (#4615) M2SSLTransport calls parent class when renewing context
CHANGE: (#4615) default to split handshake
NEW: (#4617) Added test for profiler.py

*WMS
FIX: (#4617) Watchdog - use 2 flags for profiler: withChildren and withTerminatedChildren

[v7r0p24]

*Core
FIX: (#4584) M2SSLTransport catch exceptions and convert them into S_ERROR
CHANGE: (#4584) M2SSLTransport: allow to do the SSL handshake in threads
CHANGE: (#4584) Do not query the Registry when doing the handshake

*WMS
CHANGE: (#4587) Check LFN InputSandbox separately from InputData
NEW: (#4593) option to only retry to get pilot outputs a limited number of times
CHANGE: (#4594) SandboxStoreClient - remove direct access to SandboxMetadataDB by default
CHANGE: (#4594) JobSanity - instantiate SandboxStoreClient with direct access to SandboxMetadataDB
FIX: (#4601) JobAgent: check if there are arguments

*Resources
CHANGE: (#4593) retrieve pilot output paths in getJobOutput using the pilot IDs instead of calling condor

*Interfaces
Change: (#4594) Dirac - instantiate SandboxStoreClient without smdb=False which is now a default

*docs
FIX: (#4598) Use also time in addition to date to get list of PRs since last tag

[v7r0p23]

*Core
FIX: (#4580) The CPU for the jobWrapper process group was incorrectly calculated as
     it was not including former children of the JobWrapper.

*Framework
FIX: (#4570) MonitoringCatalog only prints an error when there is really one

*WMS
NEW: (#4576) add a workDir to PilotCStoJSONSynchronizer
FIX: (#4591) Fix exception when calling HTCondorCE killJob, used when killing pilots
     with dirac-admin-kill-pilot for example. Fixes #4590

*DMS
FIX: (#4591) allow dirac-dms-protocol-matrix be run for non LHCb VOs

*RMS
CHANGE: (#4573) Add include from ConfigTemplate to CleanReqDBAgent, RequestExecutingAgent, ReqManager
CHANGE: (#4573) align defaults in ConfigTemplate with those in the Code

*Resources
FIX: (#4588) HTCondorCE cleanup only the pilots files related to the CE

*Docs:
NEW: (#4571) the DiracDocTools are now also compatible with python3
NEW: (#4571) added ".readthedocs.yml" config

[v7r0p22]

*Core:
CHANGE: (#4554) dirac-install: remove empty lines between options in dirac-install --help

*Configuration
CHANGE: (#4563) move documentation to ConfigTemplate, Module docstrings

*Accounting
CHANGE: (#4564) Move documentation about agent and services configuration to module docstrings, ConfigTemplate

*Docs
CHANGE: (#4554) Small restructuring in the DeveloperGuide: merge sections on testing, add note about generating command references
NEW: (#4554) DeveloperGuide: add section about DIRACOS and link to diracos.readthedocs.io
CHANGE: (#4560) allow release notes to be empty in dirac-docs-get-release-notes

*Tests
FIX: (#4560) DataManager tests check VO dynamically

[v7r0p21]

*Core
CHANGE: (#4506) remove rst2pdf from dirac-create-distribution-tarball

*Framework
CHANGE: (#4536) Don't loop forever if a query does not work in the MonitoringCatalog

[v7r0p20]

*Core
FIX: (#4531) Mail.py - add SMTP parameters

*DMS
CHANGE: (#4528) FTS3 - failoverTransfer sleep & retries in case of FC unavailability

*Resources
NEW: (#4529) WLCGAccountingHTTPJson occupancy plugin

*TS
CHANGE: (#4525) clean the DataFiles table when cleaning a Transformation

[v7r0p19]

*DMS
CHANGE: (#4505) explicitly delegate the proxy to FTS3 with a configurable lifetime
NEW: (#4519) S3 storage support

*RSS
FIX: (#4520) correct verbosity (avoid non-necessary warnings)

*docs
NEW: (#4520) Minimal documentation on Bdii2CSAgent and GOCDB2CSAgent

[v7r0p18]

*Interfaces
CHANGE: (#4502) run jobs locally: use $DIRAC for $DIRACROOT

*Docs
NEW: (#4513) add recommonmark extension to allow use of markdown files in the documenation

[v7r0p17]

*WMS
FIX: (#4496) PilotCS2Json: fix writing of local pilot.json file, which is used to calculate the hash
FIX: (#4496) PilotCS2Json: write checksum file in text mode

*DMS
FIX: (#4476) StorageElementHandler: removed ignoreMaxStorageSize flag from getTotalDiskSpace and getFreeDiskSpace

*Resources
FIX: (#4499) Slurm Resource Usage

[v7r0p16]

*Core
CHANGE: (#4482) TimeLeft modules become ResourceUsage and inherit from an abstract module called ResourceUsage
NEW: (#4482) TimeLeft/SLURMResourceUsage module to get resource usage from a SLURM installation
CHANGE: (#4482) Move TimeLeft from Core/Utilities to Resources/Computing/BatchSystems

*WMS
NEW: (#4493) Add checksum calculation for PilotCSToJsonSynchroniser
NEW: (#4493) Add checksum checks to PilotWrapper
FIX: (#4493) Fix download checks in PilotWrapper in case the webserver does not return 404 but not the expected file content either.

*Resources
FIX: (#4482) LocalCE: proxy submission and getJobStatus
FIX: (#4482) Slurm getJobStatus() making use of sacct
FIX: (#4466) Stomp reconnection only reconnect the connection that dropped

[v7r0p15]

*Accounting
NEW: (#4464) StorageOccupancy accounting

*RSS
NEW: (#4464) FreeDiskSpaceCommand used to fill the StorageOccupancy accounting
CHANGE: (#4464) FreeDiskSpaceCommand can clean the from not-anymore-existing SEs

*WMS
CHANGE: (#4471) Optimizer: treat input sandboxes uploaded as LFNs ad Input Data

[v7r0p14]

*Framework
CHANGE: (#4458) Remove LHCb specific code used to install cx_Oracle

*Core
CHANGE: (#4460) agents exit with sys.exit(2) in case of errors

*Resources
CHANGE: (#4460) InProcess CE correctly reports number of processors available

*WMS
FIX: (#4454) PilotWrapper: try to untar also with system tar

[v7r0p13]

*Core
FIX: (#4448) SubProcess: rewritten function for getting child PIDs

*ResourceStatusSystem
NEW: (#4419) Backported GGUSTicketsPolicy from LHCb
CHANGE: (#4419) removed dangerous script dirac-rss-policy-manager

*tests
NEW: (#4429) Allow extensions to extend the continuous integration tests

*docs
NEW: (#4431) dirac-doc-get-release-notes can take a sinceLatestTag option, header and footer messages,
     and can create github/gitlab release

[v7r0p12]

*WMS
FIX: (#4432) Better logging for WMS Optimizers
NEW: (#4435) PilotCS2JSONSynchronizer: added options pilotRepoBranch and pilotVORepoBranch

*DMS
FIX: (#4436) dirac-dms-clean-directory: also works on single empty directory, fixes #4420

*Framework
FIX: (#4436) dirac-install-component: fix bug prohibiting use of the -m/--module parameter

*tests
NEW: (#4429) Allow extensions to extend the continuous integration tests
NEW: (#4433) added README.rst for every subdirectory

*docs
FIX: (#4438) update notes for dirac-distribution (add extensions)

[v7r0p11]

*Core
FIX: (#4411) Make dirac-install tool python 3 compatible
NEW: (#4409) Allow --dirac-os-version argument to dirac-install.py to be a path or URL to a tarball

[v7r0p10]

*Core
FIX: (#4394) RequestHandler - fix log output for the case where the ActionTuple is actually a string
FIX: (#4394) AuthManager - manage the case where ExtraCredentials are in a form of a list
NEW: (#4379) dirac-install accepts userEnvVariables switch, adds user-requested env variables
     to *rc* files

*WMS
FIX: (#4404) Fix the matching delay functionality, fixes #2983
NEW: (#4403) JobCleaningAgent: Add possibility to remove HeartBeatLoggingInfo before jobs are
     completely removed.
FIX: (#4394) SiteDirector - do not add downloading files ti the pilot if Pilot3 flag is False
FIX: (#4390) Watchdog: get the CPU consumed by children processes too
FIX: (#4370) SiteDirector: Pilot3 option easier to interpret
CHANGE: (#4338) getStatus method in ARC CE now uses a JobSupervisor to get status of multiple pilots at once.
CHANGE: (#4338) SiteDirector.updatePilotStatus has been parallelized using threads.
NEW: (#4338) AvailableSlotsUpdateCycleFactor is a parameter part of the configuration allowing to control
     the rate of the update of the available slots in the queues.
FIX: (#4338) Revert to queueCECache being an object attribute to fix the CEs instantiation.

*RMS
CHANGE: (#4400) ReqDB: Add pool_recycle=3600 parameter for sql engine setup, might prevent
        occasional "Mysql Server has gone away" errors

*Resources
FIX: (#4380) ComputingElement classes: use GridEnv if present
CHANGE: (#4360) in HTCondor CEs, the pilot stamps are now used to retrieve outputs and logging info

*DMS
CHANGE: (#4400) FTS3DB: Add pool_recycle=3600 parameter for sql engine setup, might prevent
        occasional "Mysql Server has gone away" errors

*Docs
CHANGE: (#4402) dirac-docs-get-release-notes.py does not require a GITLABTOKEN

[v7r0p9]

*Core
CHANGE: (#4302) Simplify and convert command wrapper scripts to bash. Also removed some obsolete MacOS code.
FIX: (#4361) restore the possibility to set a global timeout for a Client

*DMS
CHANGE: (#4353) FTS3 persistOperation method checks that the caller is allowed to do so
CHANGE: (#4353) FTS3Manager: do not expose updateJobStatus and updateFileStatus on the service
CHANGE: (#4353) FTS3 operation is canceled if the matching request is canceled
CHANGE: (#4353) when a source file does not exist, defunct the FTS3File associated
CHANGE: (#4353) use the JEncode serializer instead of the custom FTS3Serializer
CHANGE: (#4353) cancel an FTS3Job together with its associated FTS3Files if the job is not found on the server

*RSS
CHANGE: (#4336) remove a call to shifterProxy configuration which would not work for multi VO Dirac

*docs
CHANGE: (#4378) using docker images from docker hub

[v7r0p8]

*Configuration
CHANGE: Let update the config, even if the Pilot info is not in the CS

[v7r0p7]

*Core
CHANGE: {bash,tchs,diracos}rc set the PYTHONPATH to only dirac (ignore existing PYTHONPATH)
CHANGE: dirac-configure might work without the need of a proxy
CHANGE: the timeout of an RPC call is always updated

[v7r0p6]

*Core
NEW: Add environment.yml file for preparing an environment with conda
CHANGE: Use subprocess32 if possible for significantly better performance
FIX: TypeLoader should not be a singleton as it has a cache

*FrameworkSystem
FIX: Avoid leaking std(in|out|err) file handles when running runsvdir

*WorkloadManagementSystem
NEW: To activate the pilot logging mechanism the following option must be present in CS: Pilot/PilotLogging with a value set to "true", "yes" or "y".

*Tests
NEW: CI for unit/lint/integration testing with GitHub actions
NEW: Start using shell linting of the test scripts
FIX: Exit quickly if the installation fails to make it easier to find issues

*Docs
NEW: Document how to run integration tests in docker
CHANGE: The options in the command reference sections: 'ignore' and 'scripts', are replaced by 'exclude' and 'manual' respectively. The entries in 'exclude' will now reject scripts that are otherwise picked up by the 'patterns'. Entries in 'manual' will be added to the indexFile, but their rst file has to be provided by hand. Fixes #4345


[v7r0p5]

FIX: changes from v6r22p15 included

[v7r0p4]

*Core
FIX: (#4337) remove unexisting import from dirac-info

*WMS
CHANGE: (#4317) dealing with min and max number of processors from the job

*docs
CHANGE: (#4317) added WMS admin doc (job state machine)

[v7r0p3]

*Core
FIX: (#4298) install_site.sh : set UpdatePilotCStoJSONFile=False for initial installations

*WMS
FIX: (#4294) JobState - restored logic of having database clients at the class level

*TS
CHANGE: (#4308) Rename Operations option Productions/ProductionFilesMaxResetCounter to Transformations/FilesMaxResetCounter

*Resources, WMS, tests
CHANGE: (#4295) save the number of processors as jobLimits in pilot cfg

*tests
CHANGE: (#4291) removed pilot2 tests

*docs
NEW: (#4309) Added how to create a dedicated dirac file catalog

[v7r0p2]

*Accounting
FIX: (#4290) Allow longer user and site names.

*WMS
NEW: (#4287) dirac-wms-get-wn and dirac-wms-pilot-job-info scripts (ported from LHCbDIRAC)

*docs
CHANGE: (#4266) the AdministratorGuide has been restructured

[v7r0p1]

FIX: Removing some deprecated codes

[v7r0]

FIX: (#3962) use print function instead of print statement
FIX: (#3962) remove the usage of the long suffix to distinguish between long and int
FIX: (#3962) convert octal literals to new syntax
NEW: (#3962) Add pylint test to check python 3 compatibility

*Configuration
CHANGE: (#4249) The flag UpdatePilotCStoJSONFile has been moved to Operations/[]/Pilot section
NEW: (#4255) Resources - added getStorageElements() method

*Framework
CHANGE: (#4180) Removed local MySQL handling (DIRACOS won't have install it)
CHANGE: (#4180) Removed setup of old portal

*Accounting
CHANGE: (Multi)AccountingDB - Grouping Type and Object loader together with the MonitoringSystem ones.

*WorkloadManagementSystem
NEW: Add JobElasticDB.py with getJobParameters and setJobParameter methods to work with ElasticSearch (ES) backend.
NEW: Add gJobElasticDB variable and indicates the activation of ES backend.
CHANGE: Modify export_getJobParameter(s) to report values from ES if available.
CHANGE: (#3748) Reduced (removed, in fact) interactions of Optimizers with JobParameters, using only OptimizerParameters
NEW: (#3760) Add Client/JobStateUpdateClient.py
NEW: (#3760) Add Client/JobManagerClient.py
CHANGE: (#3760) Use the above Client classes instead of invoking RPCClient()
NEW: Added ES backend to WMSAdministratorHandler to get JobParameters.
NEW: Added separate MySQL table for JobsStatus in JobDB, and modified code accordingly.
CHANGE: ElasticJobDB.py: Modify setJobParameter method to register JobAttributes like Owner, Proxy, JobGroup etc.
CHANGE: ElasticJobDB.py: added getJobParametersAndAttributes method to retrieve both parameters and attributes for a given JobID.
CHANGE: Pilot Watchdog - using python UNIX services for some watchdog calls
CHANGE: (#3890) JobState always connects to DBs directly
CHANGE: (#3890) remove JobStateSync service
CHANGE: (#3873) Watchdog: use Profiler instead of ProcessMonitor
NEW: (#4163) SiteDirectors send by default Pilot3 (flag for pilot2 is still kept)
FIX: (#4163) removed unicode_literals (messes up things with DEncode)
NEW: (#4224) PilotWrapper can get the Pilot files from a list of locations
CHANGE: (#4224) PilotWrapper is compatible with several python versions
NEW: (#4260) New dirac-wms-match command to test a given job for matching computing resources
NEW: (#4260) QueueUtilities - utilities relevant to queues manipulation
FIX: (#4265) urllib.urlopen() call with and without the 'context' parameter in Utilities/PilotWrapper.py 
     according to the version of urllib instead of the python version
CHANGE: (#4244) Modified flag for using the JobParameters on ElasticSearch database

*Core
NEW: (#3744) Add update method to the ElasticSearchDB.py to update or if not available create the values 
     sent from the setJobParameter function. Uses update_by_query and index ES APIs.
CHANGE: (#3744) generateFullIndexName() method made static under the ElasticSearchDB class.
CHANGE: (#3744) removed unused/outdated stuff from Distribution module
FIX: check for empty /etc/grid-security/certificates dir
NEW: (#3842) Add createClient decorator to add wrapper for all export_ functions automatically
NEW: (#3678) dirac-install can install a non released code directly from the git repository
FIX: (#3931) AuthManager - modified to work with the case of unregistered DN in credDict
FIX: (#4182) Add CountryName OID and be more permissive in the String type for decoding VOMSExtensions
FIX: (#4211) change orders of @deprecated and @classmethod decorators in X509Chain
NEW: (#4229) dirac-install defines XRD_RUNFORKHANDLER environment variable

*TransformationSystem
NEW: (#4124) InputDataQuery and OutputDataQuery parameters can be set for Transformations before 
     they are added to the transformation system. Solves #4071
CHANGE: (#4238) TransformationDB.getTransformationMetaQuery returns ENOENT if no meta query exists
FIX: (#4238) InputDataAgent: silence warnings about transformations not having a input data query

*ProductionManagement
NEW: (#3703) ProductionManagement system is introduced

*Interfaces
CHANGE: (#4163) removed deprecated methods from Dirac.py

*Resources
FIX: (#4229) add proxy location as a virtual user for xroot urls
FIX: (#4234) future import in executeBatch script that prevented the pilot deployment on SSH CE, fixes #4233
FIX: (#4231) SE __executeMethod: only pass protocols parameter to getTransportURL
NEW: (#4255) New dirac-resource-info command to display computing and storage resources available
     to a given VO     

*ResourceStatusSystem
CHANGE: (#4177) use the ObjectLoader for Clients, in PEP

*Monitoring
FIX: MonitoringReporter - make processRecords() method thread safe, fixes #4193

*tests
NEW: Add ChangeESFlag.py script to modify useES flag in dirac.cfg. To be integrated with Jenkins code.
CHANGE: (#3760) Use the above Client classes instead of invoking RPCClient()
NEW: (#3744) Added performance tests for ES and MySQL for WMS DB backends
NEW: (#3744) Added miniInstallDIRAC function for Jenkins jobs
FIX: (#4177) restored test of JobsMonitor().JobParameters
NEW: (#4224) added a test for PilotWrapper
NEW: (#4244) integration test for JobParameters on ElasticSearch database

*Docs
FIX: Better dirac.cfg example configuration for web
NEW: (#3744) Add WMS documentation in DeveloperGuide/Systems
NEW: Added script (docs/Tools/UpdateDiracCFG.py) to collate the ConfigTemplate.cfg 
     files into the main dirac.cfg file
CHANGE: (#4110) updated basic tutorial for CC7 instead of SLC6.     
NEW: (#4170) added Production system documentation
CHANGE: (#4224) Pilot 3 is the default
NEW: (#4244) Added a few notes on using the JobParameters on ElasticSearch database

[v6r22p35]

*WMS
FIX: (#4759) exclude fuse from df (watchdog checks)

[v6r22p34]

*DMS
FIX: (#4748) FTS3Agent - Rotate FTS3Operations list to fetch all. Fixes #4727

[v6r22p33]

*Core
NEW: (#4710) add loadCRLFromFile to pyGSI implementation of X509CRL

[v6r22p32]

*Core
Change: (#4665) ElasticSearchDB - existing index function is modified to add argument option of document id
NEW: (#4665) ElasticSearchDB - update() function is added.

*Resources
CHANGE: (#4676) ARCComputingElement - reserve the number of cores as defined in the NumberOfProcessors
        configuration parameter
FIX: (#4676) ARCComputingElement - use CEQueueName configuration parameter if defined

[v6r22p31]

*DMS
FIX: (#4646) Print error from dirac-dms-add-file if input LFN list file is missing.

*RMS
FIX: (#4657) RequestDB - fix getRequestCountersWeb error in DIRACOS

[v6r22p30]

*DataManagementSystem
FIX: (#4627) Throw an error if LFN contains '//'

[v6r22p29]

*WorkloadManagementSystem
CHANGE: (#4603) Updated to customize the JobType of user jobs in JobDescription and JobManifest

*DataManagementSystem
CHANGE: (#4618) dirac-dms-remove-catalog-files and dirac-dms-remove-catalog-files use
        Operations/.../DataManagement/AllowUserReplicaManagement to allow users perform
        direct File Catalog operations

[v6r22p28]

*TS
FIX: (#4569) TransformationClient - allow "LFN" condition as a string to be compatible with the service

[v6r22p27]

*Monitoring
CHANGE: (#4543) Allow to retrieve multiple variables from Monitoring DB.
        Add functions to calculate efficiency.

*TS
FIX: (#4550) infinite loop when a file was requested an it was not in the TS
CHANGE: (#4550) show headers in Utilities sub logger (but this is not effective yet)

[v6r22p26]

*Resources
FIX: (#4518) HTCondorCE - added missing multicore option

*Transformation
FIX: (#4523) when getTransformationFiles was called with a large list
     of LFNs, the DB couldn't cope. This fix truncates the list of
     LFNs in chunks such that each call to the DB is fast enough.

[v6r22p25]

*Framework
FIX: (#4503) SystemLoggingDB: reduce too long messages to 255 characters (see also #1780 ?)

*WMS
FIX: (#4503) JobLoggingDB: Limit StatusSource to 32 characters

*TS
CHANGE: (#4503) TransformationDB.Transformations TransformationGroup column increased to 255 characters
        (ALTER TABLE Transformations MODIFY TransformationGroup VARCHAR(255) NOT NULL default 'General';)

*Resources
FIX: (#4511) Moved _prepareRemoteHost in SSHComputingElement

[v6r22p24]

*Core
FIX: (#4477) Try to untar using system tar in case tarfile module is failing

[v6r22p23]

*DMS
CHANGE: (#4472) DM.getFile only checks metadata of files with replicas

[v6r22p22]

*Framework
CHANGE: (#4457) Web portal compilation is done during the DIRAC distribution, it is not
        required to compile during the installation

*RSS
FIX: (#4452) PublisherHandler - fix UnboundLocalError

[v6r22p21]

*Core
FIX: (#4442) If no port is set in the CS for ES assume that the URL points to right location

*RSS
FIX: (#4441) DowntimeCommand - fix typo that was preventing to update expired or deleted
     downtimes from RSS downtime cache.

*ConfigurationSystem
FIX: (#4447) remove logging from inside getConfigurationTree

*MonitoringSystem
FIX: (#4447) add check if MQ is setup for Monitoring
CHANGE: (#4443) Read the IndexPrefix for the CS and use this index prefix when creating ES indices,
        if not given use the name of the setup

[v6r22p20]

*Core
CHANGE: (#4424) SocketInfo.py - DEFAULT_SSL_CIPHERS updated following the issue #4393

*WorkloadManagement
FIX: (#4440) ServerUtils.py - server name in ServerUtils.getPilotAgentsDB()

*Transformation
FIX: (#4434) TaskManager.py - fix bug in finding the settings for Clinics in the hospital

[v6r22p19]

*Framework
CHANGE: (#4415) ComponentInstaller - do not start runsvdir if not needed

*Resources
FIX: (#4414) Enable setting of WaitingToRunningRatio from Global CE Defaults, fixes #4368

*DMS
CHANGE: (#4413) FTS3Agent - change proxy lifetime of FTS3Agent from 2 to 12 hours

[v6r22p18]

*TS
CHANGE: (#4331) TaskManager - give possibility to run jobs for different problematic productions at
        different Hospital sites

[v6r22p17]

CHANGE: Just update the Web version

[v6r22p16]

*Core
CHANGE: remove many calls to gLogger.debug() of low level DB modules (in particular MySQL.py) that may slowdown services

*FrameworkSystem
FIX: PRIVATE_LIMITED_DELEGATION role can download its own proxies

*ResourceStatusSystem
FIX: PublisherHandler: Convert set to list, because set can not be serialized using DEncode.

[v6r22p15]

*Resources
NEW: GFAL2_StorageBase: Disable GRIDFTP SESSION_REUSE by default. It can be enabled via 
     an environment variable export DIRAC_GFAL_GRIDFTP_SESSION_REUSE=True. This export 
     should be added in server bashrc files.

[v6r22p14]

*Framework
FIX: (#4318) NotificationHandler: fix name of initializeHandler function so the 
     handler is properly initialized and the periodicTasks are created
CHANGE: (#4325) InstalledComponentsDB.addInstalledComponents: Instead of creating a new 
        Host entry if only the CPU model changed, update the CPU field in the DBCHANGE: 
        InstalledComponentsDB.addInstalledComponents: Instead of creating a new Host entry 
        if only the CPU model changed, update the CPU field in the DB

*WMS
FIX: (#4329) Fix exception for PilotManager or PilotStatusAgent: itertems -> iteritems

*DMS
FIX: (#4327) avoid introducing inconsistencies in the DB due to the FTS inconsistencies

*Resources
CHANGE: (#4313) increase the SE logging level for plugin errors

*TS
CHANGE: (#4315) DataRecoveryAgent: Tweak information printout for email formatting; 
        clarify use of default values; reduce logging verbosity

[v6r22p13]

*Resources
FIX: (#4299) CREAMComputingElement - possibility to defined CEQueueName to be used in the pilot submission command
CHANGE: (#4297) SingularityCE: Delete workDir at end of job by default.
FIX: (#4297) SingularityCE: Always stop proxy renewal thread at end of job.

*TS
NEW: (#4301) DataRecoveryAgent to perform and apply consistency checks for transformations
NEW: (#4301) dirac-transformation-recover-data : script to manually run consistency checks on 
     individual transformations, for debugging and testing of the DataRecoveryAgent

[v6r22p12]

FIX: fixes from v6r21p16

[v6r22p11]

*Interfaces
FIX: (#4277) Dirac.py - fix error handling in getJobParameters()

[v6r22p10]

*Resources
FIX: (#4271) StorageElement - loadObject of occupancyPlugin is called with the path to OccupancyPlugins

[v6r22p9]

*Core
FIX: (#4269) Workflow - revert changes introduced in #4253

[v6r22p8]

*WMS
FIX: (#4256) handle empty results of getJobParameter in StalledJobAgent

*Resources
NEW: (#4223) Storage - occupancy plugin for WLCG standard accounting JSON
FIX: (#4259) SingularityComputingElement - ensure lcgBundle is installed in container if LCGBundleVersion is set.

[v6r22p7]

*Core
FIX: (#4253) Workflow - accept unicode file path to workflow XML

*WMS
NEW: (#4205) Statistics of Pilot submission is sent to Accounting System by SiteDirector.
FIX: (#4250) use host credentials to query the SandboxMetadataDB for async removal

*Resources
CHANGE: (#4242) DFC SEManagerDB: only acquire the lock if the cache needs to be modified
FIX: (#4251) preamble attribute was missing in SSHBatchComputingElement causing an error 
     in _submitJobHost()

*DMS
FIX: (#4248) SEManager correct order of calls at init

[v6r22p6]

*Core
CHANGE: (#4203) A VO with diracos extension, must be able to install the main diracos from DIRAC repository.

*TS
CHANGE: (#4218) do not set Job type 'hospital'

[v6r22p5]

*WMS
CHANGE: (#4217) Sandbox: Adding OwnerDN and OwnerGroup for DelayedExternalDeletion

*DMS
CHANGE: (#4202) relax permissions on getLFNForGUID

*Resources
FIX: (#4200) re-allow the use of the gsiftp cache in the SE
CHANGE: (#4206) Storage - improved treatment for the case without SpaceToken in SpaceOccupancy

[v6r22p4]

*Core
NEW: (#4181) Allow to install an extension of DIRACOS

*Docs
FIX: (#4187) Create a TransformationAgent Plugin -- more concrete 
     descriptions for adding a plugin to AllowedPlugins

[v6r22p3]

*WMS
CHANGE: (#4175) added function to get the number of Processors, using it in dirac-wms-get-wn-parameters (invoked by the pilots)
CHANGE: (#4175) changed port of PilotManager from 9129 to 9171

*docs
CHANGE: (#4174) update WebApp administrator docs
CHANGE: (#4175) removed mentions of MPIService

[v6r22p2]

*Core
FIX: (#4165) $Id$ keyword must be replaced only at the beginning of the file

*RSS
FIX: (#4169) PublisherHandler fix (UnboundLocalError)

*Docs
NEW: (#4167) /Operations/DataManagement - Added a link to the documentation on "Multi Protocol"

[v6r22p1]

*WMS
NEW: (#4147) added option for specifying a LocalCEType (which by default is "InProcess")

*Interfaces
NEW: (#4146) added setNumberOfProcessors method to Job() API

*Resources
NEW: (#4159) add dav(s) in the protocol lists of GFAL2_HTTPS

*tests
NEW: (#4154) Using variable for location of INSTALL_CFG_FILE (useful for extensions)

[v6r22]

*WorkloadManagementSystem
NEW: (#4045) PilotsHandler service (to interact with PilotAgentsDB)
CHANGE: (#4049) Pilot wrapper for pilot3: download files at runtime
CHANGE: (#4119) removed last bit looking into /Registry/VOMS/ section
CHANGE: (#4119) VOMS2CSAgent: mailFrom option is invalid, use MailFrom instead
FIX: (#4074) fixed PilotManager service name in ConfigTemplate.cfg
FIX: (#4100) use CAs to upload the pilot files to a dedicated web server using requests
FIX: (#4106) fixes for logging messages for Matcher
FIX: (#4106) fixes for logging messages for Optimizers
NEW: (#4136) added DIRACOS option (for SiteDirectors)

*ConfigurationSystem
NEW: (#4053) VOMS2CSSynchronizer/VOMS2CSAgent - enable automatic synchronization of the 
     Suspended user status with the VOMS database
CHANGE: (#4113) VOMS2CSSynchronizer: considering the case when no email is provided by VOMS

*Core
NEW: (#4053) AuthManager - interpret the Suspended user status considering suspended 
     users as anonymous visitors
CHANGE: (#4053) The use of CS.py module is replaced by the use of Registry.py and CSGlobals.py

*Interfaces
CHANGE: (#4098) removed dirac-admin-get-site-protocols.py as it could give potentially wrong results (use dirac-dms-protocol-matrix instead)

*Resources
NEW: (#4142) enable to get SE occupancy from plugin
NEW: (#4142) add occupancy plugin to retrieve the info from BDII
CHANGE: (#4142) GFAL2_SRM2Storage.getOccupancy() calls parent if SpaceToken is not given

*ResourceStatusSystem
CHANGE: clients: using DIRAC.Core.Base.Client as base
CHANGE: (#4098) SiteInspectorAgent runs only on sites with tokenOwner="rs_svc"
CHANGE: (#4098) remove SRM dependencies
CHANGE: (#4136) downtimeCommand will use the GOCServiceType only for SRM SEs
FIX: (#4139) only take the first endpoint for the SpaceOccupancy

*DataManagementSystem
CHANGE: (#4136) Moved methods from ResourceStatusSystem/CSHelpers to DMSHelpers
CHANGE: (#4138) FTS3 is now the default

*docs
NEW: (#4099) Instructions about setting up the DIRAC web server for pilot3
CHANGE: (#4119) added note on MultiProcessor jobs preparation

*test
FIX: (#4119) Not lhcb but dteam (for DIRAC certification)
FIX: (#4139) client_dms.sh not lhcb specific
CHANGE:(#4140) adapt transformation certification tests to dteam VO

[v6r21p16]

*Resources
FIX: (#4292) SSHComputingElement - define X509_USER_PROXY in case of gsissh access

*WMS
FIX: (#4292) SiteDirector - do not use keyword arguments when making setPilotStatus call

[v6r21p15]

*WMS
CHANGE: (#4214) Add an argument to the constructor of SandboxStoreClient for using in scripts 
        that cannot use the DB directly

*DMS
NEW: (#4171) ArchiveFiles Request Operation: to create a tarball out of a list of LFNs
NEW: (#4171) CheckMigration Request Operation to hold the request progress until the attached 
             LFNs are migrated to tape
NEW: (#4171) FCOnlyStorage StorageElement plugin to register LFNs without physical replica to 
             conserve LFN metadata when they are archived, for example
NEW: (#4171) dirac-dms-create-archive-request command to create a request to archive a list of 
             LFNs and remove their physical copies
NEW: (#4171) dirac-dms-create-moving-request command to move LFNs from a to b with optional 
             "CheckMigration" step. as it uses the ReplicateAndRegister operation, transfer via 
             FTS is also possible
FIX: (#4171) FileCatalogClient: add "addFileAncestors" to list of "write functions"

[v6r21p14]

*DMS
FIX: (#4192) dirac-dms-clean-directory correct usage message for list of arguments
FIX: (#4192) dirac-dms-clean-directory now properly prints error messages
FIX: (#4192) dirac-dms-clean-directory will now also clean empty directories
FIX: (#4192) FileCatalog.DirectoryMetadata: prevent error when removeMetadataDirectory is 
     called on empty list of directories, triggered when calling removeDirectory 
     on non-existing directory
FIX: (#4192) FileCatalog.DirectoryTreeBase: prevent maximum recursion depth exception 
     when calling remove directory with illegal path

*Resources
CHANGE: (#4191) Storages: catch specific DPM/Globus error code when creating existing directory

[v6r21p13]

*RSS
FIX: (#4173) only use the hostname of FTS servers in the RSS commands

[v6r21p12]

*WMS
FIX: (#4155) JobDB.getAttributesForJobList: Return S_ERROR if unknown attributes are requested. 
     Instead of potentially returning garbage a clear error message is returned.

[v6r21p11]

*Transformation
FIX: (#4144) fixed a logic bug in counting numberOfTasks in MCExtension which is expected
     to limit the total number of tasks for MC transformations

*Accounting
FIX: (#4151) In AccountingDB.insertRecordThroughQueue fix bad dictionary key "0K"

[v6r21p10]

*Core
FIX: (#4133) dirac-install: correct location for ARC plugins with DIRACOS

*WMS
CHANGE: (#4136) JobStateUpdateHandler - restoring the job status to Running after hearbeat

*Docs
NEW: (#4134) Added /Operations/DataManagement parameters for protocols

[v6r21p9]

*Core
FIX: (#4130) correct symlinks in dirac-deploy

[v6r21p8]

*WMS
CHANGE: (#4111) Better logging in JobWrapper
CHANGE: (#4114) JobScheduling - allow both Tag and Tags option in the job JDL

*DMS
FIX: (#4101) FileManagerBase - use returned ID:LFN dict instead of the LFN list. Fixes the bug in 
             getReplicasByMetadata reported in #4058

*TransformationSystem
FIX: (#4112) TaskManager.py - testing if the request ID is correct was not done properly, test the numerical value

[v6r21p7]

*Core
FIX: (#4076) A certain module like WebAppDIRAC must be checked out from the code repository once.

*Resources
FIX: (#4078) Fix the exception when StorageElement objects are created with a list of plugins

*SMS
NEW: (#4086) StageMonitorAgent: new option StoragePlugins to limit the protocols used to contact storagelements for staged files.

*WMS
FIX: (#4093) better logging from services

*TS
CHANGE: (#4095) ConfigTemplate for RequestTaskAgent now contains all options
CHANGE: (#4096) the Broadcast TransformationPlugin no longer requires a SourceSE to be set. If it is set, the behaviour is unchanged
CHANGE: (#4096) dirac-transformation-replication: change default pluging back to Broadcast (reverts #4066)

*Docs:
CHANGE: (#4095) AdministratorGuide install TS tutorial: added options MonitorFiles and MonitorTasks for TaskAgents

[v6r21p6]

*CS
FIX: (#4064) Fix exception when calling dirac-admin-add-shifter with already existing values

*Core
NEW: (#4065) getIndexInList utility in List.py

*Resources
NEW: (#4065) add a SpaceReservation concept to storages
NEW: (#4065) add a getEndpoint method to StorageBase

*RSS
CHANGE: (#4065) CSHelpers.getStorageElementEndpoint returns the endpoint or non srm protocol
CHANGE: (#4065) add the SpaceReservation to the FreeDiskSpaceCommand result

*TS
FIX: (#4066) The dirac-transformation-replication script will now create valid transformations 
     given only the required arguments. Instead of the 'Broadcast' plugin, the 'Standard' plugin 
     is created if not SourceSE is given. If a value for the plugin argument is given, that will 
     be used.

*docs
CHANGE: (#4069) DIRAC installation procedure is updated taking account DIRACOS
CHANGE: (#4094) Pilots3 options: moved to /Operation/Pilot section

[v6r21p5]

*Core
NEW: (#4046) allow install_site to install DIRACOS
FIX: (#4047) dirac-deploy-scripts uses correct regex to find scripts
NEW: (#4047) dirac-deploy-scripts can use symplink instead of wrapper
CHANGE: (#4051) use debug level for logs in the ProcessPool

*RequestManagementSystem
CHANGE: (#4051) split log messages

*ResourceStatusSystem
FIX: (#4050) fix reporting from EmailAgent
CHANGE: (#4051) split log messages in static and dynamic parts

*Docs
CHANGE: (#4034) Add magic runs to setup DIRAC in example scripts, so they work out of the box.
NEW: (#4046) add a tuto for setting up a basic installation
NEW: (#4046) add a tuto for setting up two Dirac SEs
NEW: (#4046) add a tuto for setting up the DFC
NEW: (#4046) add a tuto for managing identities
NEW: (#4046) add a tuto for setting up the RMS
NEW: (#4046) add a tuto for doing DMS with TS

*ConfigurationSystem
CHANGE: (#4044) dirac-configure: forcing update (override, in fact) of CS list

*WorkloadManagementSystem
FIX: (#4052) SiteDirector - restore the logic of limiting the number of pilots to submit due to the  
             WaitingToRunningRatio option
FIX: (#4052) Matcher - if a pilot presents OwnerGroup parameter in its description, this is interpreted 
             as a pilot requirement to jobs and should not be overriden.
CHANGE: (#4027) Improve scalability of HTCondorCE jobs

*Accounting
CHANGE: (#4033) accounting clients use DIRAC.Core.Base.Client as base

*DataManagementSystem
FIX: (#4042) add exit handler for stored procedure
FIX: (#4048) correct the header of the CSV file generated by dirac-dms-protocol-matrix

*TransformationSystem
FIX: (#4038) TransformationCleaningAgent cancels the Request instead of removing them

*Resources
CHANGE: (#4048) SE: give preference to native plugins when generating third party URLS

[v6r21p4]

WorkloadManagementSystem
CHANGE: (#4008) Modification of utility function PilotCStoJSONSynchronizer. The modification 
        allows to add information to created json file about the DNs fields of users belonging 
        to 'lhcb_pilot' group. This information is needed for the second level authorization 
        used in the Pilot Logger architecture. Also, some basic unit tests are added.

*Docs
CHANGE: (#4028) update instructions to install and setup runit

*TransformationSystem
FIX: (#4022) when a site was requested inside the job workflow description, and BulkSubmission was used, such site was not considered.

*Resources
FIX: (#4006) Resources/MessageQueue: add a dedicated listener ReconnectListener

[v6r21p3]

*Core
FIX: (#4005) getDiracModules is removed, class member is used instead.
FIX: (#4013) Use getCAsLocation in order to avoid non-exist os.environ['X509_CERT_DIR']

*ConfigurationSystem
FIX: (#4004) BDII2CSAgent: fix for CEs with incomplete BDII info

*WorkloadManagementSystem
NEW: (#4016) JobAgent - added possibility to try out several CE descriptions when 
             getting jobs in one cycle
NEW: (#4016) Matcher - MultiProcessor tag is added to the resource description if appropriate
NEW: (#4016) JobScheduling - MultiProcessor tag is added to the job description if it 
             specifies multiple processor requirements
FIX: (#4018) JobMonitoring.getJobParameter cast to int
NEW: (#4019) added WMSAdministratorClient module, and using it throughout the code

*Resources/MessageQueue
CHANGE: (#4007) change the way of defining identifier  format for MQ resources: 
        accepted values are  'Topics' or 'Queues'.

*DataManagementSystem
CHANGE: (#4017) DIP handler internally uses bytes instead of MB
NEW: (#4010) add dirac-dms-protocol-matrix script
CHANGE: (#4010) remove dirac-dms-add-files script

*Resources
NEW: (#4016) PoolComputingElement - getDescription returns a list of descriptions 
             with different requirements to jobs to be matched
CHANGE: (#4017) Standardize sizes returned by StoragePlugins in Bytes
CHANGE: (#4011) MQ: randomzied the broker list when putting message

[v6r21p2]

*Core
CHANGE: (#3992) dirac-install does not define REQUESTS_CA_BUNDLE in the bashrc anymore
NEW: (#3998) dirac-install if DIRACOS already installed and DIRACOS is not requested, 
             it will force to install it
CHANGE: (#3992) specify the ca location when calling requests
CHANGE: (#3991) MySQL class prints only debug logs
FIX: (#4003) dirac-install - if the DIRACOS version is not given then use the proper 
             release version

*WorkloadManagementSystem
CHANGE: (#3992) specify the ca location when calling requests
FIX: (#4002) Local protocols are retrieved as a list in InputDataResolution

*Interfaces
FIX: (#4000) Dirac.py - bug fixed: return value of getJobParameters changed that
     should be taken into account by the clients

[v6r21p1]

*WorkloadManagementSystem
CHANGE: (#3989) JobDB.py - do not add default SubmitPool parameter to a job description
FIX: (#3989) dirac-admin-get-site-mask - show only sites in Active state

*DataManagementSystem
CHANGE: (#3985) FTS3DB: getActiveJobs, those jobs are now selected that have been monitored the longest time ago. Ensure better cycling through FTS Jobs
FIX: (#3987) check missing file with another string

[v6r21]

*Core
NEW: (#3921) DictCache - allow threadLocal cache
FIX: (#3936) DictCache - Fix exception upon delete
FIX: (#3922) allow Script.py to accommodate specific test calls with pytest
CHANGE: (#3940) dirac-install - instrument to support DiracOS
FIX: (#3945) set DIRACOS environment variable before souring diracosrc
CHANGE: (#3949) Removed unattended dirac-install-client.py
CHANGE: (#3950) File.py - do not follow links when getting files list or size 
        in directory via getGlobbedFiles and getGlobbedTotalSize
CHANGE: (#3969) Use EOS for installing DIRAC software        

*FrameworkSystem
FIX: (#3968) removed the old logging

*ResourceStatusSystem
FIX: (#3921) fix logic of the RSSCache leading in expired keys

*Accounting
CHANGE: (#3933) Change the columns size of the FinalMinorStatus

*WorkloadManagementSystem
CHANGE: (#3923) Clean PYTHONPATH from *rc when installing DIRAC from the pilot
NEW: (#3941) JobDB: getJobParameters work also with list on job IDs
CHANGE: (#3941) JobCleaningAgent queries for job parameters in bulk
CHANGE: (#3941) Optimizers only set optimizers parameters (backported from v7r0)
CHANGE: (#3970) streamlining code in OptimizerModule. Also pep8 formatting (ignore white spaces for reviewing)
FIX: (#3976) fixed Banned Sites matching in TaskQueueDB
FIX: (#3970) when an optimizer agent was instantiating JobDB (via the base class) and the machine 
     was overloaded, the connection to the DB failed but this was not noticed and the agent was 
     not working until restarted after max cycles. Now testing JobDB  is valid in OptimizerModule 
     base class and exit if not valid.

*TransformationSystem
CHANGE: (#3946) Remove directory listing from ValidateOutputDataAgent
CHANGE: (#3946) Remove directory listing from TransformationCleaningAgent
FIX: (#3967) TransformationCleaningAgent: don't return error if log directory does not exist

*Interfaces
CHANGE: (#3947) removed old methods going through old RMS
CHANGE: (#3960) Dirac.py - getLFNMetadata returns result for both file and directory LFNs
FIX: (#3966) Dirac: replace the use of deprecated function status by getJobStatus

*DataManagementSystem
FIX: (#3922) Fixes FTS3 duplicate transfers
FIX: (#3982) respect the source limitation when picking source for an FTS transfer

*MonitoringSystem
CHANGE: (#3956) Change the bucket size from week to day.

*Resources
CHANGE: (#3933) When crating a consumer or producer then the error message must be 
        handled by the caller.
CHANGE: (#3937) MessageQueue log backends is now set to VERBOSE instead of DEBUG        
NEW: (#3943) SSHComputingElement - added Preamble option to define a command to be 
     executed right before the batch system job submission command
NEW: (#3953) Added the possibility to add filters to log backends to refine the 
     output shown/stored
NEW: (#3953) Resources.LogFilters.ModuleFilter: Filter that allows one to set the 
     LogLevel for individual modules
NEW: (#3953) Resources.LogFilter.PatternFilter: Filter to select or reject log 
     output based on words
FIX: (#3959) PoolComputingElement - bug fix: initialize process pool if not yet 
     done in getCEStatus()     

*test
CHANGE: (#3948) integration tests run with unittest now exit with exit code != 0 if failed

*docs
NEW: (#3974) Added HowTo section to the User Guide

[v6r20p28]

*WorkloadManagementSystem
FIX: (#4092) pilotTools - Ensure maxNumberOfProcessors is an int

[v6r20p27]

*WMS
FIX: (#4020) SiteDirector - do not use keywords in addPilotTQReference/setPilotStatus calls

[v6r20p26]

*WorkloadManagementSystem
FIX: (#3932) MutiProcessorSiteDirector: get platform is checkPLatform flag is true

*DataManagementSystem
FIX: (#3928) `FileCatalogClient` now properly forwards function docstrings through 
     `checkCatalogArguments` decorator, fixes #3927
CHANGE: (#3928) `Resources.Catalog.Utilities`: use functool_wraps in `checkCatalogArguments`

*TransformationSystem
CHANGE: (#3934) make the recursive removal of the log directory explicit in the TransformationCleaningAgent

[v6r20p25]

*Core
FIX: (#3909) DISET - always close the socket even in case of exception

*FrameworkSystem
FIX: (#3913) NotificationHandler - bugfixed: changed SMTPServer to SMTP
FIX: (#3914) add extjs6 support to the web compiler

*docs
NEW: (#3910) Added documentation on MultiProcessor jobs

*WorkloadManagementSystem
FIX: (#3910) TaskQueueDB - fixed strict matching with tags, plus extended the integration test

*DataManagementSystem
CHANGE: (#3917) FTS3: speedup by using subqueries for the Jobs table

*TransformationSystem
CHANGE: (#3916) use SE.isSameSE() method

*Resources
NEW: (#3916) Add isSameSE method to StorageElement which works for all protocols

[v6r20p24]

*WorkloadManagementSystem
FIX: (#3904) SiteDirector fixed case with TQs for 'ANY' site

[v6r20p23]

*TransformationSystem
NEW: (#3903)  do not remove archive SEs when looking at closerSE

*CORE
NEW: (#3902) When the environment variable DIRAC_DEPRECATED_FAIL is set to a non-empty value, 
     the use of deprecated functions will raise a NotImplementError exception

*ConfigurationSystem
FIX: (#3903) ServiceInterface - fix exception when removing dead slave

*FrameworkSystem
FIX: (#3901) NotificationClient - bug fix

[v6r20p22]

*Core
FIX: (#3897) ObjectLoader returns DErrno code
FIX: (#3895) more debug messages in BaseClient

*ResourceStatusSystem
FIX: (#3895) fixed bug in dirac-rss-set-token script

*WorkloadManagementSystem
FIX: (#3897) SiteDirector: using checkPlatform flag everwhere needed
CHANGE: (#3894) Using JobStateUpdateClient instead of RPCClient to it
CHANGE: (#3894) Using JobManagerClient instead of RPCClient to it

[v6r20p20]

*Core
CHANGE: (#3885) Script.parseCommandLine: the called script is not necessarily the first in sys.argv

*ConfigurationSystem
CHANGE: (#3887) /Client/Helpers/Registry.py: Added search dirac user for ID and CA

*MonitoringSystem
FIX: (#3888) mqProducer field in MonitoringReporter can be set to None, and the comparison was broken. 
     It is fixed. Also some additional checks are added.

*WorkloadManagementSystem
CHANGE: (#3889) removed confusing Job parameter LocalBatchID
CHANGE: (#3854) TQ matching (TaskQueueDB.py): when "ANY" is specified, don't exclude task queues 
        (fix with "Platforms" matching in mind)
CHANGE: (#3854) SiteDirector: split method getPlatforms, for extension purposes

*DataManagementSystem
FIX: (#3884) restore correct default value for the SEPrefix in the FileCatalogClient
FIX: (#3886) FTS3: remove the hardcoded srm protocol for registration
FIX: (#3886) FTS3: return an empty spacetoken if SRM is not available

*TransformationSystem
CHANGE: (#3891) ReplicationTransformation.createDataTransformation: returns S_OK with the 
        transformation object when it was successfully added, instead of S_OK(None)

*Resources
NEW: (#3886) SE - return a standard error in case the requested protocol is not available

[v6r20p18]

*DataManagementSystem
CHANGE: (#3882) script for allow/ban SEs now accepting -a/--All switch, for allo status types

*Core
FIX: (#3882) ClassAdLight - fix to avoid returning a list with empty string

*Resources
FIX: (#3882) Add site name configuration for the dirac installation inside singularity CE

*test
FIX: (#3882) fully activating RSS in Jenkins tests

[v6r20p17]

*Core
CHANGE: (#3874) dirac-create-distribution-tarball - add tests directory to the tar file and fix pylint warnings.
FIX: (#3876) Add function "discoverInterfaces" again which is still needed for VMDIRAC

*ConfigurationSystem
CHANGE: (#3875) Resources - allow to pass a list of platforms to getDIRACPlatform()

*WorkloadManagement
CHANGE: (#3867) SandboxStoreClient - Returning file location in output of getOutputSandbox
CHANGE: (#3875) JobDB - allow to define a list of Platforms in a job description JDL

*ResourceStatusSystem
CHANGE: (#3863) deprecated CSHelpers.getSites() function

*Interfaces
NEW: (#3872) Add protocol option to dirac-dms-lfn-accessURL
CHANGE: (#3864) marked deprecated some API functions (perfect replace exists already, as specified)

*Resources
FIX: (#3868) GFAL2_SRM2Storage: only set SPACETOKENDESC when SpaceToken is not an empty string

*Test
CHANGE: (#3863) Enable RSS in Jenkins

*DataManagementSystem
FIX: (#3859) FTS3: resubmit files in status Canceled on the FTS server
NEW: (#3871) FTS submissions can use any third party protocol
NEW: (#3871) Storage plugin for Echo (gsiftp+root)
FIX: (#3871) replace deprecated calls to the gfal2 API
NEW: (#3871) Generic implementation for retrieving space occupancy on storage

*TransformationSystem
FIX: (#3865) fixed submission of parametric jobs with InputData from WorkflowTask
FIX: (#3865) better logging for parametric jobs submission

*StorageManagamentSystem
FIX: (#3868) Fix StageRequestAgent failures for SEs without a SpaceToken

*RequestManagementSystem
FIX: (#3861) tests do not re-use File objects

[v6r20p16]

*WorkloadManagementSystem
CHANGE: (#3850) the platform discovery can be VO-specific.

*Interfaces
CHANGE: (#3856) setParameterSequence always return S_OK/S_ERROR

*TransformationSystem
FIX: (#3856) check for return value on Job interface and handle it

*ResourceStatusSystem
FIX: (#3852) site may not have any SE

[v6r20p15]

*Interface
FIX: (#3843) Fix the sandbox download, returning the inMemory default.

*WorkloadManagementSystem
FIX: (#3845) late creation on RPC in JobMonitoringClient and PilotsLoggingClient

*DataManagementSystem
FIX: (#3839) Update obsolete dirac-rms-show-request command in user message displayed when running dirac-dms-replicate-and-register-request

*FrameworkSystem
FIX: (#3845) added setServer for NotificationClient

*Docs
NEW: (#3847) Added some info on parametric jobs

[v6r20p14]

CHANGE: (#3826) emacs backup file pattern added to .gitignore

*MonitoringSystem
CHANGE: (#3827) The default name of the Message Queue can be changed

*Core
FIX: (#3832) VOMSService.py: better logging and error prevention

*ConfigurationSystem
FIX: (#3837) Corrected configuration location for Pilot 3 files synchronization

*FrameworkSystem
FIX: (#3830) InstalledComponentDB.__filterFields: fix error in "Component History Web App" when filter values are unicode

*Interface
CHANGE: (#3836) Dirac.py API - make the unpacking of downloaded sandboxes optional

*Accounting
CHANGE: (#3831) ReportGenerator: Authenticated users without JOB_SHARING will now only get plots showing their own jobs, solves #3776

*ResourceStatusSystem
FIX: (#3833) Documentation update
CHANGE: (#3838) For some info, use DMSHelper instead of CSHelper for better precision

*RequestManagementSystem
FIX: (#3829) catch more exception in the ReqClient when trying to display the associated FTS jobs

[v6r20p13]

*FrameworkSystem

FIX: (#3822) obsolete parameter maxQueueSize in UserProfileDB initialization removed

*WorkloadManagementSystem

FIX: (#3824) Added Parameter "Queue" to methods invoked on batch systems by LocalComputingElement
FIX: (#3818) Testing parametric jobs locally now should also work for parametric input data
NEW: (#3818) Parameters from Parametric jobs are also replaced for ModuleParameters, 
             and not only for common workflow parameters

*DataManagementSystem

FIX: (#3825) FileCatalogCLI: print error message when removeReplica encounters weird return value
FIX: (#3819) ReplicateAndRegister: fix a problem when transferring files to multiple storage 
             elements, if more than one attempt was needed the transfer to all SEs was not always 
             happening.
CHANGE: (#3821) FTS3Agent: set pool_size of the FTS3DB

*TransformationSystem

FIX: (#3820) Fix exception in TransformationCleaningAgent: "'str' object not callable"

*ConfigurationSystem

FIX: (#3816) The VOMS2CSAgent was not sending notification emails when the DetailedReport 
             option was set to False, it will now send emails again when things change for a VO.
CHANGE: (#3816) VOMS2CSAgent: Users to be checked for deletion are now printed sorted and line 
                by line
NEW: (#3817) dirac-admin-check-config-options script to compare options and values between 
             the current Configuration and the ConfigTemplates. Allows one to find wrong or 
             missing option names or just see the difference between the current settings and 
             the default values.

[v6r20p12]

*Core
FIX: (#3807) Glue2 will return a constant 2500 for the SI00 queue parameter, 
     any value is needed so that the SiteDirector does not ignore the queue, fixes #3790

*ConfigurationSystem
FIX: (#3797) VOMS2CSAgent: return error when VO is not set (instead of exception)
FIX: (#3797) BDII2CSAgent: Fix for GLUE2URLs option in ConfigTemplate (Lower case S at the end)

*DataManagementSystem
FIX: (#3814) SEManager - adapt to the new meaning of the SE plugin section name
FIX: (#3814) SEManager - return also VO specific prefixes for the getReplicas() and similar calls
FIX: (#3814) FileCatalogClient - take into account VO specific prefixes when constructing PFNs on the fly

*TransformationSystem
FIX: (#3812) checking return value of jobManagerClient.getMaxParametricJobs() call

[v6r20p11]

*Core
FIX: (#3805) ElasticSearchDB - fix a typo (itertems -> iteritems())

[v6r20p10]

*Core
NEW: (#3801) ElasticSearchDB - add method which allows for deletion by query
NEW: (#3792) added breakDictionaryIntoChunks utility

*WorkloadManagementSystem
FIX: (#3796) Removed legacy "SystemConfig" and "LHCbPlatform" checks
FIX: (#3803) bug fix: missing loop on pRef in SiteDirector
NEW: (#3792) JobManager exposes a call to get the maxParametricJobs

*TransformationSystem
NEW: (#3804) new option for dirac-transformation-replication scrip `--GroupName/-R`
FIX: (#3804) The TransformationGroup is now properly set for transformation created with dirac-transformation-replication, previously a transformation parameter Group was created instead.
FIX: (#3792) Adding JobType as parameter to parametric jobs
FIX: (#3792) WorkflowTaskAgent is submitting a chunk of tasks not exceeding the MaxParametricJobs accepted by JobManager

[v6r20p9]

*Core
FIX: (#3794) Fix executeWithUserProxy when called with proxyUserDN, 
     fixes exception in WMSAdministrator getPilotLoggingInfo and TransformationCleaningAgent

*DataManagementSystem
CHANGE: (#3793) reuse of the ThreadPool in the FTS3Agent in order to optimize the Context use

*WorkloadManagementSystem
FIX: (#3787) Better and simpler code and test for SiteDirector 
FIX: (#3791) Fix exception in TaskQueueDB.getActiveTaskQueues, triggered 
             by dirac-admin-show-task-queues

[v6r20p8]

*ResourceStatusSystem
FIX: (#3782) try/except for OperationalError for sqlite (EmailAction)

*Core
FIX: (#3785) Adjust voms-proxy-init timeouts
NEW: (#3773) New Core.Utilities.Proxy.UserProxy class to be used as a contextManager
FIX: (#3773) Fix race condition in Core.Utilities.Proxy.executeWithUserProxy, 
     the $X509_USER_PROXY environment variable from one thread could leak to another, fixes #3764


*ConfigurationSystem
NEW: (#3784) Bdii2CSAgent: New option **SelectedSites**, if any sites are set, only those will 
     be updated
NEW: (#3788) for CS/Registry section: added possibility to define a QuarantineGroup per VO

*WorkloadManagementSystem

FIX: (#3786) StalledJobAgent: fix "Proxy not found" error when sending kill command to stalled job, 
     fixes #3783
FIX: (#3773) The solution for bug #3764 fixes a problem with the JobScheduling executor, where 
     files could end up in the checking state with the error "Couldn't get storage metadata 
     of some files"
FIX: (#3779) Add setting of X509_USER_PROXY in pilot wrapper script, 
which is needed to establish pilot env in work nodes of Cluster sites.

*DataManagementSystem
FIX: (#3778) Added template for RegisterReplica
FIX: (#3772) add a protection against race condition between RMS and FTS3
FIX: (#3774) Fix FTS3 multi-VO support by setting VO name in SE constructor.

*TransformationSystem
FIX: (#3789) better tests for TS agents

*StorageManagamentSystem
FIX: (#3773) Fix setting of the user proxy for StorageElement.getFileMetadata calls, fixes #3764

[v6r20p7]

*Core
FIX: (#3768) The Glue2 parsing handles some common issues more gracefully:
     handle cases where the execution environment just does not exist, use sensible;
     dummy values in this case (many sites);
     handle multiple execution environments at a single computing share (i.e., CERN);
     handle multiple execution environments with the same ID (e.g., SARA)
     
CHANGE: (#3768) some print outs are prefixed with "SCHEMA PROBLEM", which seem to point to problems in the published information, i.e. keys pointing to non-existent entries, or non-unique IDs

*Tests
NEW: (#3769) allow to install DIRACOS if DIRACOSVER env variable is specified

*ResourceStatusSystem
CHANGE: (#3767) Added a post-processing function in InfoGetter, for handling special case of FreeDisk policies

*WorkloadManagementSystem
FIX: (#3767) corrected inconsistent option name for pilotFileServer CS option

*TransformationSystem
CHANGE: (#3766) TransformationCleaningAgent can now run without a shifterProxy, it uses 
        the author of the transformation for the cleanup actions instead.
CHANGE: (#3766) TransformationCleaningAgent: the default value for shifterProxy was removed
FIX: (#3766) TaskManagerAgent: RequestTasks/WorkflowTasks: value for useCertficates to `False` 
     instead of `None`. Fixes the broken submission when using a shifterProxy for the TaskManagerAgents

[v6r20p6]

*Tests
CHANGE: (#3757) generate self signed certificate TLS compliant

*Interfaces
FIX: (#3754) classmethods should not have self! (Dirac.py)

*WorkloadManagementSystem
FIX: (#3755) JobManager - bug fix in __deleteJob resulting in exceptions

*DataManagementSystem
NEW: (#3736) FTS3 add kicking of stuck jobs
FIX: (#3736) FTS3 update files in sequence to avoid mysql deadlock
CHANGE: (#3736) Canceled is not a final state for FTS3 Files
CHANGE: (#3736) FTS3Operations are finalized if the Request is in a final state (instead of Scheduled)
FIX: (#3724) change the ps_delete_files and ps_delete_replicas_from_file_ids to not lock on MySQL 5.7

*TransformationSystem
CHANGE: (#3758) re-written a large test as pytest (much less verbosity, plan to extend it)
FIX: (#3758) added BulkSubmission option in documentation for WorkflowTaskAgent

*RequestManagementSystem
FIX: (#3759) dirac-rms-request: silence a warning, when not using the old FTS Services

*ResourceStatusSystem
FIX: (#3753) - style changes

[v6r20p5]

*Docs

FIX: (#3747) fix many warnings
FIX: (#3735) GetReleaseNotes.py no longer depends on curl, but the python requests packe
FIX: (#3740) Fix fake environments for sqlalchemy.ext import, some code documentation pages were not build, e.g. FTS3Agent
NEW: (#3762) Add --repo option, e.g. --repo DiracGrid/DiracOS, or just --repo DiracOS, fixes DIRACGrid/DIRACOS#30

*TransformationSystem

FIX: (#3726) If the result can not be evaluated, it can be converted to list
FIX: (#3723) TaskManagerAgentBase - add option ShifterCredentials to set the credentials to 
     use for all submissions, this is single VO only
FIX: (#3723) WorkflowTasks/RequestTasks: pass ownerDN and ownerGroup parameter to all the submission 
     clients if using shifterProxy ownerDN and ownerGroup are None thus reproducing the original behaviour
FIX: (#3723) TaskManagerAgentBase - refactor adding operations for transformation to separate function to 
     ensure presence of Owner/DN/Group in dict entries RequestTaskAgent no longer sets shifterProxy by default.

*Resources

CHANGE: (#3745) Add the deprecated decorator to native XROOT plugin

[v6r20p4]

*DMS
FIX: (#3727) use proxy location in the SECache

*RMS
FIX: (#3727) use downloadVOMSProxyToFile in RequestTask

*TS
FIX: (#3720) TaskManager - pass output data arguments as lists rather 
     than strings to the parametric job description

Docs:
FIX: (#3725) AdministratorGuide TransformationSystem spell check and added a few 
     phrases, notably for bulk submission working in v6r20p3

[v6r20p3]

*Framework
FIX: SystemAdministrator - Get the correct cpu usage data for each component

*TS
NEW: new command dirac-transformation-replication to create replication transformation to copy files from some SEs to other SEs, resolves #3700

*RMS
FIX: fix integration tests to work with privileged and non privileged proxies

*RSS
FIX: Fix for downtime publisher: wrong column names. Avoiding dates (not reflected in web app)

[v6r20p2]

*Core

CHANGE: (#3713) Fixes the infamous "invalid action proposal" by speeding up the handshake and not looking up the user/group in the baseStub

*RequestManagementSystem
CHANGE: (#3713) FowardDISET uses the owner/group of Request to execute the stub
CHANGE: (#3713) owner/group of the Requests are evaluated/authorized on the server side
CHANGE: (#3713) LimitedDelegation or FullDelegation are required to set requests on behalf of others -> pilot user and hosts should must them (which should already be the case)

*docs

NEW: (#3699) documentation on Workflow
CHANGE: (#3699) update on documentation for integration tests

*ConfigurationSystem

CHANGE: (#3699) for pilotCS2JSONSynchronizer: if pilotFileServer is not set, still print out the content

*WorkloadManagementSystem

CHANGE: (#3693) introduce options for sites to choose usage of Singularity

*TransformationSystem

FIX: (#3706) TaskManger with bulksubmission might have occasional exception, depending on order of entries in a dictionary
FIX: (#3709) TaskManager - fix the generated JobName to be of the form ProdID_TaskID
FIX: (#3709) TaskManager - check the JOB_ID and PRODUCTION_ID parameters are defined in the workflow

*Interfaces

FIX: (#3709) Job API - do not merge workflow non-JDL parameters with the sequence parameters of the same name

[v6r20p1]

*WorkloadManagementSystem

FIX: (#3697) Ensure retrieveTaskQueues doesn't return anything when given an empty list of TQ IDs.
FIX: (#3698) Call optimizer fast-path for non-bulk jobs

[v6r20]

*Core
NEW: MJF utility added, providing a general interface to Machine/Job Features values.
NEW: DEncode - added unit tests
NEW: JEncode for json based serialization
NEW: Add conditional printout of the traceback when serializing/deserializing non json compatible
     object in DEncode (enabled with DIRAC_DEBUG_DENCODE_CALLSTACK environment variable)
NEW: File.py - utility to convert file sizes between different unit
NEW: new flag in dirac-install script to install DIRAC-OS on demand
CHANGE: Removed deprecated option "ExtraModules" (dirac-configure, dirac-install scripts)
CHANGE: dirac-deploy-scripts, dirac-install - allow command modules with underscores in 
        their names in order for better support for the code checking tools
CHANGE: dirac-distribution and related scripts - compile web code while release
        generation
CHANGE: dirac-external-requirements - reimplemented to use preinstalled pip command rather than
the pip python API
FIX: dirac-distribution - fixed wrong indentation  
NEW: new command name for voms proxy
FIX: dirac-install default behaviour preserved even with diracos options
New: Add additional check in MJF utility to look for a shutdown file located at '/var/run/shutdown_time'
FIX: The hardcoded rule was not taken into account when the query was coming from the web server
CHANGE: VOMSService - reimplemented using VOMS REST interface
FIX: MJF utility won't throw exceptions when MJF is not fully deployed at a site

*Framework
NEW: WebAppCompiler methods is implemented, which is used to compile the web framework
NEW: add JsonFormatter for logs
NEW: add default configuration to CS: only TrustedHost can upload file
CHANGE: ComponentInstaller - remove the old web portal configuration data used during the installation
CHANGE: MessageQueue log handler uses JsonFormatter

*Monitoring
CHANGE: fixes for testing in Jenkins with locally-deployed ElasticSearch
FIX: fixes in the query results interpretation

*Configuration
FIX: ConfigurationHandler, PilotCStoJSONSynchronizer - fixes for enabling pilotCStoJSONSynchronizer, and doc
NEW: dirac-admin-voms-sync - command line for VOMS to CS synchronization
NEW: VOMS2CSSynchronizer - new class encapsulating VOMS to CS synchronization
CHANGE: VOMS2CSAgent - reimplemented to use VOMS2CSSynchronizer

*WorkloadManagementSystem
NEW: StopSigRegex, StopSigStartSeconds, StopSigFinishSeconds, StopSigNumber added to JDL, which cause Watchdog to send a signal StopSigNumber to payload processes matching StopSigRegex when there are less than StopSigFinishSeconds of wall clock remaining according to MJF.
NEW: PilotLoggingDB, Service and Client for handling extended pilot logging
NEW: added a new synchronizer for Pilot3: sync of subset of CS info to JSON file, 
     and sync of pilot3 files
NEW: dirac-admin-get-pilotslogging script for viewing PilotsLogging
NEW: Bulk job submission with protection of the operation transaction
NEW: WMSHistoryCorrector and MonitoringHistoryCorrector classes inheriting from a common BaseHistoryCorrector class
CHANGE: SiteDirector - refactored Site Director for better extensibility
CHANGE: dirac-wms-cpu-normalization uses the abstracted DB12 benchmark script used by the HEPiX Benchmarking Working Group, and the new MJF utility to obtain values from the system and to save them into the DIRAC LocalSite configuration.
CHANGE: Removed TaskQueueDirector and the other old style (WMS) *PilotDirector
CHANGE: TaskQueueDB - removed PilotsRequirements table
CHANGE: TaskQueueDB - added FOREIGN KEYS 
CHANGE: Removed gLite pilot related WMS code
FIX: always initialize gPilotAgentsDB object
FIX: JobManager - Added some debug message when deleting jobs
FIX: Job.py - fixing finding XML file
NEW: SiteDirector - added flag for sending pilot3 files
CHANGE: SiteDirector - changed the way we create the pilotWrapper (better extensibility)
NEW: SiteDirector - added possibility for deploying environment variables in the pilot wrapper

*Workflow
CHANGE: Script.py: created _exitWithError method for extension possibilities

*TS
FIX: TranformationCleaningAgent - just few simplifications 

*DMS
NEW: FTS3Agent working only with the FTS3 service to replace the existing one
NEW: FTS3Utilities - use correct FTS Server Selection Policy
NEW: StorageElement service - getFreeDiskSpace() and getTotalDiskSpace() take into account 
     MAX_STORAGE_SIZE parameter value
CHANGE: Adding vo name argument for StorageElement   
CHANGE: Fixing rss to fetch fts3 server status
NEW: Add a feature to the DFC LHCbManager to dump the content of an SE as a CSV file
FIX: FTS3DB: sqlalchemy filter statements with "is None" do not work and result in no lines being selected
NEW: FTS3Agent and FTS3DB: add functionality to kick stuck requests and delete old requests
NEW: FTS3Agent - add accounting report

*RMS
FIX: Really exit the RequestExecutingAgent when the result queue is buggy

*RSS
CHANGE: Using StorageElement.getOccupancy()
FIX: Initialize RPC to WMSAdministrator only once
FIX: Using MB as default for the size
FIX: flagged some commands that for the moment are unusable
FIX: fixed documentation of how to develop commands

*Resources
NEW: New SingularityComputingElement to submit jobs to a Singularity container
NEW: Added StorageElement.getOccupancy() method for DIP and GFAL2_SMR2 SE types
CHANGE: enable Stomp logging only if DIRAC_DEBUG_STOMP environment variable is set to any value

*Interfaces
CHANGE: Dirac.py - saving output of jobs run with 'runLocal' when they fail (for DEBUG purposes)

*Docs
CHANGE: WebApp release procedure
FIX: Update of the FTS3 docs

*Tests
FIX: add MonitoringDB to the configuration
FIX: Installing elasticSeach locally in Jenkins, with ComponentInstaller support.

[v6r19p25]

*TransformationSystem
FIX: (#3742) TransformationDB - when adding files to transformations with a multi-threaded agent, 
     it might happen that 2 threads are adding the same file at the same time. The LFN was not 
     unique in the DataFiles table, which was a mistake... This fix assumes the LFN is unique, 
     i.e. if not the table had been cleaned and the table updated to be unique.

[v6r19p24]

*WMS
FIX: (#3739) pilotTools - added --tag and --requiredTag options
FIX: (#3739) pilotCommands - make NumberOfProcessors = 1 if nowhere defined (default)

*Resources
FIX: (#3739) CREAMComputingElement - possibility to defined CEQueueName to be used in the pilot submission command

[v6r19p23]

*TS
FIX: (#3734) catch correct exception for ast.literal_eval

[v6r19p22]

*Core
CHANGE: Backport from v6r20 - fixes the infamous "invalid action proposal" by speeding up 
        the handshake and not looking up the user/group in the baseStub

RMS:
CHANGE: Backport from v6r20 - FowardDISET uses the owner/group of Request to execute the stub
CHANGE: Backport from v6r20 - owner/group of the Requests are evaluated/authorized on the server side
CHANGE: Backport from v6r20 - LimitedDelegation or FullDelegation are required to set requests on behalf 
        of others -> pilot user and hosts should must them (which should already be the case)

*API
NEW: Dirac.py - running jobs locally now also works for parametric jobs. Only the first sequence will be run
FIX: Dirac.py - running jobs locally will now properly work with LFNs in the inputSanbdox

*DMS
FIX: DMSHelpers - in getLocalSiteForSE() return None as LocalSite if an SE is at no site

[v6r19p21]

*Configuration
FIX: Bdii2CSAgent - make the GLUE2 information gathering less verbose; Silently ignore StorageShares

*Test
CHANGE: backported some of the CI tools from the integration branch 

[v6r19p20]

*StorageManagement
FIX: StorageManagementDB - fixed buggy group by with MySQL 5.7

[v6r19p19]

*Configuration

NEW: BDII2CSAgent - new options: GLUE2URLs, if set this is queried in addition to the other BDII;
    GLUE2Only to turn off looking on the old schema, if true only the main BDII URL is queried;
    Host to set the BDII host to search

NEW: dirac-admin-add-resources new option G/glue2 , enable looking at GLUE2 Schema, 
     H/host to set the host URL to something else

[v6r19p18]

*Configuration
CHANGE: Better logging of the Configuration file write exception

*RSS
FIX: SummarizeLogsAgent - fix the case when no previous history

[v6r19p17]

*Framework
FIX: ProxyManager - if an extension has a ProxyDB, use it

*RSS
FIX: CSHelpers.py minor fixes

[v6r19p16]

*WMS
FIX: pilotCommands - cast maxNumOfProcs to an int.
CHANGE: pilotTools - change maxNumOfProcs short option from -P to -m.

[v6r19p15]

*Framework
NEW: ProxyDB - allow FROM address to be set for proxy expiry e-mails

*DMS
CHANGE: FTSJob - FailedSize is now BIGINT in FTSJob
CHANGE: FTSJob - increase the bringonline time

*WMS
FIX: SiteDirector won't set CPUTime of the pilot
FIX: convert MaxRAM inside the pilots to int

*RSS
FIX: SummarizeLogsAgent: comparison bug fix
FIX: Fixed sites synchronizer

[v6r19p14]

*WMS
NEW: pilotCommands/Tools - added possibility to specify a maxNumberOfProcessors parameter for pilots
CHANGE: MultiProcessorSiteDirector - allow kwargs to SiteDirector getExecutable & _getPilotOptions functions

*RMS
FIX: Fix a bug in ReplicateAndRegister Operation preventing files having failed once to be retried

*DMS
FIX: FileCatalogWithFkAndPsDB.sql - Fixes for the DFC to be compatible with strict group by mode 
     (https://dev.mysql.com/doc/refman/5.7/en/sql-mode.html#sqlmode_only_full_group_by)

*docs
CHANGE: added little documentation for lcgBundles

[v6r19p13]

*WMS
FIX: JobWrapper - added a debug message
FIX: Allow non-processor related tags to match TQ in MultiProcessorSiteDirector.

*Test
CHANGE: improve Gfal2 integration tests by checking the metadata

[v6r19p12]

*Core
CHANGE: QualityMapGraph - change the color map of the Quality plots

*Framework
FIX: Logging - remove the space after log messages if no variable message is printed, fixes #3587

*MonitoringSystem
CHANGE: ElasticSearch 6 does not support multiple types, only one type is created instead.

*RSS
FIX: GOCDBClient - encode in utf-8, update goc db web api URL
FIX: fixed bug in creation of history of status (avoid repetition of entries)

*DMS
FIX: fixed bug in FTSAgent initialization

*WMS
FIX: fix bug in dirac-wms-job-select: treating the case of jobGroup(s) not requested

[v6r19p11]

*Framework:
CHANGE: moved column "Instance" of InstalledComponentsDB.InstalledComponent 
        table from 64 to 32 characters

*WMS
FIX: JobWrapperTemplate - fix exception handling
CHANGE: dirac-wms-select-jobs - new option to limit the number of selected jobs
CHANGE: returning an error when sandboxes can't be unassigned from jobs (JobCleaningAgent)

*RMS
FIX: RequestDB - add missing JOIN in the web summary query
NEW: dirac-rms-request - add option to allow resetting the NotBefore member even 
     for non-failed requests

*DMS
FIX: FTSAgent - change data member names from uppercase to lower case

*Interfaces
CHANGE: autopep8 on the API/Dirac module

*docs:
NEW: added some doc about shifterProxy

[v6r19p10]

*Core
FIX: MySQL - catch exception when closing closed connection

*TS
CHANGE: add possibility to get extension-specific tasks and files statuses in TransformationMonitor web application

*RMS
NEW: dirac-rms-request - add option --ListJobs to list the jobs for a set of requests

*Resources
FIX: Use parameters given at construction for SRM2 protocols List

*StorageManagement
FIX: use StorageElement object to get disk cache size

*DMS
FIX: DMSHelpers - fix case when no site is found for an SE
FIX: ReplicateAndRegister - don't try and get SE metadata is replica is inactive

[v6r19p9]

*WMS
CHANGE: DownloadInputData was instantiating all local SEs which is not necessary... Only instantiate those that are needed
CHANGE: JobWrapper - use resolveSEGroup in order to allow defining SE groups including other SE groups
FIX: JobDB - fixed typo in getSiteMaskStatus() method
FIX: Fix getSiteMaskStatus in SiteDirector and MultiProcessSiteDirector
CHANGE: WatchdogLinux - using python modules in  instead of shell calls

*DMS
FIX: in DMSHelpers don't complain if an SE is at 0 sites

*Interfaces
CHANGE: Job.py - using the deprecated decorator for 2 deprecated methods

*RSS
FIX: EmailAction considers also CEs, not only SEs

*Resources
FIX: removed a useless/broken method in Resources helper
FIX: marked as obsoleted two methods in Resources helper (FTS2 related)

[v6r19p8]

*Configuration
FIX; Resources - don't overwrite queue tags if requiredtags are set.

*Framework
CHANGE: dirac-proxy-init - increase dirac-proxy-init CRL update frequency

*Accounting
CHANGE: AccountingDB - if the bucket length is part of the selected conditions, 
        add to the grouping

*WorkloadManagement
FIX: ConfigTemplate.cfg - allow user access to getSiteMaskStatus

*DataManagementSystem
FIX: DMSHelpers - recursive resolution of SEGroup was keeping the SEGroup in the list

*RSS
FIX: CSHelper - getting FTS from the correct location
CHANGE: use the SiteStatus object wherever possible

*Resources
FIX: CREAMComputingElement - added CS option for extra JDL parameters

*Documentation
CHANGE: point README to master and add badges for integration

[v6r19p7]

*WorkloadManagement
FIX: SiteDirector - correct escaping in pilot template
FIX: dirac-wms-get-wn-parameters - added some printouts to dirac-wms-get-wn-parameters

[v6r19p6]

*Core
FIX: SocketInfo - log proper message on CA's init failure.

*Accounting
CHANGE: NetworkAgent - remove support of perfSONAR summaries and add support of raw metrics.

*WMS
FIX: JobDB - don't trigger exception in webSummary if a site with a single dot is in the system
CHANGE: SiteDirector - added logging format and UTC timestamp to pilot wrapper
FIX: JobMonitoring - fix in getJobPageSummaryWeb() for showing correct sign of life for stalled jobs

*TS
FIX: TransformationManager - fix for wrong method called by the Manager

*RSS
NEW: SiteStatus object uses the RSS Cache
FIX: expiration time is a date (dirac-rss-query-db)

[v6r19p5]

*WMS
CHANGE: ParametricJob - added getParameterVectorLength() to replace getNumberOfParameters with a more detailed check of the job JDL validity
FIX: JobManagerHandler - restored the use of MaxParametricJobs configuration option

*Interfaces
FIX: Always use a list of LFNs for input data resolution (local run, mostly)

*tests
FIX: use rootPath instead of environment variable


[v6r19p4]

NEW: Added dummy setup.py in anticipation for standard installation procedure

*Core
CHANGE: SocketInfoFactory - version check of GSI at run time is removed

*Configuration 
FIX: Resources - fix RequiredTags in getQueue() function

*Interfaces
FIX: fix exception when using Dirac.Job.getJobJDL

*WMS
FIX: SiteDirector - fix proxy validity check in updatePilotStatus, a new proxy was 
     never created because isProxyValid returns non-empty dictionary
FIX: JobMonitoring - web table was not considering correctly Failed jobs because 
     stalled for setting the LastSignOfLife     

*DMS
FIX: StorageFactory - avoid complaining if Access option is not in SE section
CHANGE: dirac-dms-user-lfns - the wildcard flag will always assume leading "*" to match files, 
       unless the full path was specified in the wildcard no files were previously matched

*RSS
FIX: CacheFeederAgent resilient to command exceptions

*Resources
FIX: ARCComputingElement - the proxy environment variable was assumed before the 
     return value of the prepareProxy function was checked, which could lead to exceptions

[v6r19p3]

CHANGE: .pylintrc - disable redefined-variable-type
CHANGE: .pylintrc - max-nested-blocks=10 due to the many tests of result['OK']
CHANGE: use autopep8 for auto-formatting with following exceptions:
        tabs = 2 spaces and not 4
        line length check disabled (i.e. 120 characters instead of 80)
        Option for autopep8 are: --ignore E111,E101,E501

*Configuration
FIX: retrigger the initialization of the logger and the ObjectLoader after 
     all the CS has been loaded

*WMS
FIX: pilot commands will add /DIRAC/Extensions=extensions if requested
FIX: SiteDirector, pilotCommands - fix support for multiple values in the 
     RequiredTag CE parameter
FIX: MultiProcessorSiteDirector - fix dictionary changed size exception 

*Workflow
FIX: application log name can also come from step_commons.get['logFile']

*Resources
CHANGE: Condor, SLURM, SSHComputingElement - added parameters to force allocation
        of multi-core job slots

[v6r19p2]

*DMS
FIX: dirac-admin-allow-se: fix crash because of usage of old RSS function

*RSS
FIX: ResourceStatusDB - microseconds should always be 0 
FIX: Multiple fixes for the RSS tests

[v6r19p1]

*Core
FIX: ElasticSearchDB - certifi package was miscalled
FIX: ElasticSearchDB - added debug messages for DB connection

*Framework
FIX: ComponentInstaller - handling correctly extensions of DBs found in sql files

*WMS
FIX: SudoComputingElement - prevent message overwriting application errors
FIX: JobDB.getInputData now returns list of cleaned LFNs strings, possible "LFN:" 
     prefix is removed

*Interfaces
FIX: Dirac.py - bring back treatment of files in working local submission directory

[v6r19]

FIX: In multiple places - use systemCall() rather than shellCall() to avoid
     potential shell injection problems

FIX: All Databases are granting also REFERENCES grant to Dirac user to comply with
     more strict policies of MySQL version >= 5.7

*Accounting
NEW: new functionality to plot the data gathered by perfSONARs. It allows to 
     present jitter, one-way delay, packet-loss rate and some derived functions.
FIX: compatibility of AccountingDB with MySQL 5.7

*ConfigurationSystem
NEW: Allow to define FailoverURLs and to reference MainServers in the URLs

*FrameworkSystem
NEW: gLogger is replaced by the new logging system based on the python logging module
NEW: Added ElasticSearch backend for the logging
NEW: Central Backends configuration to customize their use by multiple components 
NEW: BundleDelivery - serves also CA's and CRL's all-in-one files
NEW: added shell scripts for generating CAs and CRLs with the possibility to specify the Input and/or output directories
CHANGE: can now send mails to multiple recipients using the NotificationClient
CHANGE: Make the new logging system thread-safe
FIX: Adapting query to MySLQ 5.7 "GROUP BY" clause
FIX: TopErrorMessagesReporter - more precise selection to please stricter versions of MySQL
CHANGE: ProxyGeneration - make RFC proxies by default, added -L/--legacy flag to dirac-proxy-init
        to force generation of no-RFC proxies

*Core
FIX: dirac-install - allow to use local md5 files
CHANGE: X509Chain - fixes to allow robot proxies with embedded DIRAC group extension
        ( allow DIRAC group extension not in the first certificate chain step )
CHANGE: BaseClient - recheck the useServerCertificate while establishing connection
        and take it into account even if it has changed after the client object creation    
FIX: PlainTransport - fixed socket creation in initAsClient()         
NEW: Technology preview of new logging system, based on standard python logging module
CHANGE: Added graphviz extension to sphinx builds
FIX: Added documentation of low level RPC/DISET classes
FIX: Gateway service - multiple fixes to resurrect the service and to correctly instantiate it
NEW: dirac-install will change the shebang of the python scripts to use the environment 
     python instead of the system one
NEW: Security.Utilities - methods to generate all-in-one CA certificates and CRLs files     
NEW: ElasticSearchDB - gets CA's all-in-one file from the BundleDelivery service if needed
NEW: genAllCAs.sh, genRevokedCerts.sh - DIRAC-free commands to generate all-in-one CA 
     certificates and CRLs files     
CHANGE: dirac-create-distribution-tarball - removing docs and tests directories when 
        creating release tarballs     

*DMS
CHANGE: FTSJob - use Request wrapper for the fts3 REST interface instead of pycurl based
        client
CHANGE: FTSHistoryView - drop FTSServer field from the view description   
CHANGE: FTSFile DB table: increased length of fields LFN(955), SourceSURL(1024), TargetSURL(1024)
CHANGE: Uniform length of LFN to 255 across DIRAC dbs
FIX: FTSJob - fix the serialization of 0 values
FIX: FTSFile, FTSJob - fix SQL statement generation for stricter versions of MySQL

*Resources
NEW: New method in the StorageElement to generate pair of URLs for third party copy.
     Implement the logic to generate pair of URLs to do third party copy. 
     This will be used mostly by FTS, but is not enabled as of now
FIX: StorageElement - fix different weird behaviors in Storage Element, in particular, 
     the inheritance of the protocol sections     
FIX: GFAL2 storage element: update for compatibility with GFAL2 2.13.3 APIs
NEW: Introduced Resources/StorageElementBases configuration section for definitions
     of abstract SEs to be used in real SEs definition by inheritance     

*RMS
NEW: dirac-rms-request - command including functionality of several other commands:
     dirac-rms-cancel|reset|show-request which are dropped. The required functionality
     is selected by the appropriate switches   

*RSS
NEW: Put Sites, ComputingElements, FTS and Catalogs under the status control of the
     RSS system 
NEW: Rewrote RsourceStatus/ResourceManagementDB tables with sqlAlchemy (RM DB with declarative base style)
NEW: SiteStatus client to interrogate site status with respect to RSS
CHANGE: introduced backward compatibility of RSS services with DIRAC v6r17 clients
CHANGE: moved some integration tests from pytest to unittest
CHANGE: Moved ResourceStatusDB to sqlAlchemy declarative_base
FIX: Automated setting of lastCheckTime and Dateffective in ResourceStatusDB and ResourceManagementDB
FIX: fixes for tables inheritance and extensions
FIX: fixes for Web return structure ("meta" column)
FIX: ResourceStatus, RSSCacheNoThread - fixed RSS cache generation 
FIX: ResourceStatus - fixes for getting status from the CS information
FIX: ResourceManagement/StatusDB - fixed bugs in meta parameter check
FIX: fixed incompatibility between Active/InActive RSS clients return format
FIX: SiteStatus - bug fixed in getSites() method - siteState argument not propagated to
     the service call
FIX: ResourceStatus - return the same structure for status lookup in both RSS and CS cases     
FIX: Bug fixes in scripts getting data out of DB


*Monitoring
CHANGE: DBUtils - change the bucket sizes for the monitoring plots as function of the time span

*WMS
NEW: SiteDirector - checks the status of CEs and Sites with respect to RSS  
NEW: pilotCommands - new ReplaceDIRACCode command mostly for testing purposes
NEW: JobAgent, JobWrapper - several fixes to allow the work with PoolComputingElement
     to support multiprocessor jobs    
NEW: JobScheduling - interpret WholeNode and NumberOfProcessors job JDL parameters and
     convert then to corresponding tags
NEW: SiteDirector - CEs can define QueryCEFlag in the Configuration Service which can be
     used to disallow querying the CE status and use information from PiltAgentsDB instead     
NEW: The application error codes, when returned, are passed to the JobWrapper, and maybe interpreted.
NEW: The JobWrapperTemplate can reschedule a job if the payload exits with status DErrno.EWMSRESC & 255 (222)
FIX: SiteDirector - unlink is also to be skipped for Local Condor batch system
FIX: JobDB - fixes necessary to suite MySQL 5.7
FIX: dirac-pilot, pilotTools - PYTHONPATH is cleared on pilot start, pilot option keepPP
     can override this
FIX: WMSAdministratorHandler - make methods static appropriately
FIX: Bug fix for correctly excluding WebApp extensions
CHANGE: JobScheduling - more precise site name while the job is Waiting, using the set of 
        sites at which the input files are online rather than checking Tier1s in eligible sites      
FIX: SiteDirector - aggregate tags for the general job availability test         
FIX: JobScheduling - bug fix in __sendToTQ()
FIX: pilotTools,pilotCommands - pick up all the necessary settings from the site/queue configuration
     related to Tags and multi-processor
NEW: SiteDirector - added option to force lcgBundle version in the pilot
FIX: SiteDirector - if MaxWaitingJobs or MaxTotalJobs not defined for a queue, assume a default value of 10
FIX: MatcherHandler - preprocess resource description in getMatchingTaskQueues()
FIX: JobDB - set CPUTime to a default value if not defined when rescheduling jobs

*TS
FIX: TransformationClient - fix issue #3446 for wrong file error counting in TS
FIX: TransformationDB - set ExternalID before ExternalStatus in tasks
BUGFIX: TransformationClient - fix a bug in the TS files state machine (comparing old status.lower() 
        with new status)

*Interfaces
CHANGE: Dirac API - expose the protocol parameter of getAccessURL()
CHANGE: Dirac API - added runLocal as an API method

*Docs
NEW: Documentation for developing with a container (includes Dockerfile)
NEW: Add script to collate release notes from Pull Request comments  
NEW: Chapter on scaling and limitations
CHANGE: Added documentation about runsv installation outside of DIRAC

*tests
NEW: Added client (scripts) system test
CHANGE: Add to the TS system test, the test for transformations with meta-filters
FIX: Minor fixes in the TS system test
FIX: correctly update the DFC DB configuration in jenkins' tests

[v6r17p35]

*Core
FIX: GOCDBClient - add EXTENSIONS & SCOPE tag support to GOCDB service queries.

[v6r17p34]

*SMS
FIX: StorageManagerClient - fix logic for JobScheduling executor when CheckOnlyTapeSEs is 
     its default true and the lfn is only on a tapeSE

[v6r17p33]

*WMS
FIX: StalledJobAgent - if no PilotReference found in jobs parameters, do as if there would be 
     no pilot information, i.e. set Stalled job Failed immediately
CHANGE: DownloadInputData - job parameters report not only successful downloads but also failed ones
FIX: JobDB - back port - set CPUTime to 0 if not defined at all for the given job 
FIX: JobDB - back port - use default CPUTime in the job description when rescheduling jobs

*Resources
FIX: ARCComputingElement - fix job submission issue due to timeout for newer lcg-bundles

[v6r17p32]

Resources:
CHANGE: /Computing/BatchSystems/Condor.py: do not copy SiteDirector's shell environment variables into the job environment

*WMS
CHANGE: Add option to clear PYTHONPATH on pilot start

[v6r17p31]

*RMS
FIX: ReqClient - avoid INFO message in client
*WMS
CHANGE: JobWrapper - allow SE-USER to be defined as another SE group (e.g. Tier1-USER)
*DMS
CHANGE: DMSHelpers - make resolveSEGroup recursive in order to be able to define SE groups in terms of SE groups

[v6r17p30]

*DMS
CHANGE: StorageElement - added status(), storageElementName(), checksumType() methods returning
        values directly without the S_OK structure. Remove the checks of OK everywhere
NEW: dirac-dms-add-file, DataManager - added option (-f) to force an overwrite of an existing file

*TS:
FIX: TransformationDB.py - set the ExternalID before the ExternalStatus in order to avoid inconsistent 
     tasks if setting the ExternalID fails

*StorageManagementSystem
FIX: StorageManagementClient.py - return the full list of onlineSites while it was previously happy 
     with only one

*Resources
FIX: HTCondorCEComputingElement.py - transfer output files(only log and err) for remote scheduler

[v6r17p29]

*WMS
CHANGE: split time left margins in cpuMargin and wallClockMargin. Also simplified check.


[v6r17p28]

*WMS
BUGFIX: JobScheduling - fix a bug introduced in 6r17p27 changes

*Monitoring
BUGFIX: MonitoringReporter - do not try to close the MQ connection if MD is not used

[v6r17p27]

*Configuration
FIX: ConfigurationClient - allow default value to be a tuple, a dict or a set

*Monitoring
CHANGE: DBUtils - change bucket sizes and simplify settings

*DMS
FIX: DMSRequestOperationsBase, RemoveFile - allow request to not fail if an SE is temporarily banned
FIX: dirac-admin-allow-se - first call of gLogger after its import

*RMS
CHANGE: remove scripts dirac-rms-show-request, dirac-rms-cancel-request and dirac-rms-reset-request 
        and replace with a single script dirac-rms-request with option (default is "show")
CHANGE: allow script to finalize a request if needed and set the job status appropriately

*Resources
FIX: LocalComputingElement - pilot jobIDs start with ssh to be compatible with pilotCommands. 
     Still original jobIDs are passed to getJobStatus. To be reviewed

*WMS
CHANGE: JobScheduling - assign a job to Group.<site>.<country>, if input files are at <site>.<country>.
        If several input replicas, assign Waiting to "MultipleInput"

[v6r17p26]

*Core
FIX: dirac-install.py to fail when installation of lcgBundle has failed
FIX: ClassAdLight - getAttributeInt() and getAttributeFloat() return None 
     if the corresponding JDL attribute is not defined

*MonitoringSystem
CHANGE: The Consumer and Producer use separate connections to the MQ; 
        If the db is not accessible, the messaged will not be consumed.

*WMS
FIX: JobDB - fix the case where parametric job placeholder %j is used in the JobName attribute
FIX: JobDB - take into account that ClassAdLight methods return None if numerical attribute is not defined
FIX: ParametricJob utility - fixed bug in evaluation of the ParameterStart|Step|Factor.X job numerical attribute

[v6r17p25]

*Monitoring
NEW: Implemented the support of monthly indexes and the unit tests are fixed

*RMS
FIX: RequestExecutingAgent - fix infinite loop for duplicate requests

*WMS 
NEW: ARCComputingElement - add support for multiprocessor jobs

[v6r17p24]

*WMS
FIX: SiteDirector - unlink is also to be skipped for Local Condor batch system

[v6r17p23]

*WMS
FIX: get job output for remote scheduler in the case of HTCondorCE

[v6r17p22]

*Framework
FIX: NotificationClient - added avoidSpam flag to sendMail() method which is propagated to
     the corresponding service call
     
*Integration
FIX: several fixes in integration testing scripts     

[v6r17p21]

*Core
NEW: Mail.py - added mechanism to compare mail objects
FIX: Grid.py - take into account the case sometimes happening to ARC CEs 
     where ARC-CE BDII definitions have SubClusters where the name isn't set to 
     the hostname of the machine

*Framework
FIX: Notification service - avoid duplicate emails mechanism 

[v6r17p20]

*Core
NEW: API.py - added __getstate__, __setstate__ to allow pickling objects inheriting
     API class by special treatment of internal Logger objects, fixes #3334

*Framework
FIX: SystemAdministrator - sort software version directories by explicit versions in the
     old software cleaning logic
FIX: MonitoringUtilities - sets a suitable "unknown" username when installing DIRAC from scratch, 
     and the CS isn't initialized fully when running dirac-setup-site     
CHANGE: Logger - added getter methods to access internal protected variables, use these methods
        in various places instead of access Logger protected variables     

*WMS
CHANGE: JobDB - removed unused CPUTime field in the Jobs table
CHANGE: JobScheduling - make check for requested Platform among otherwise eligible sites
        for a given job, fail jobs if no site with requested Platform are available

*RSS
FIX: Commands - improved logging messages

*SMS
FIX: StorageManagerClient - instantiate StorageElement object with an explicit vo argument,
     fixes #3335

*Interfaces
NEW: dirac-framework-self-ping command for a server to self ping using it's own certificate

[v6r17p19]

*Core
FIX: Adler - fix checksum with less than 8 characters to be 8 chars long

*Configuration
FIX: VOMS2CSAgent - fix to accomodate some weird new user DNs (containing only CN field)

*DMS
FIX: FileCatalog - fix for the doc strings usage in file catalog CLI, fixes #3306
FIX: FileCatalog - modified recursive file parameter setting to enable usage of the index

*SMS
CHANGE: StorageManagerClient - try to get sites with data online if possible in getFilesToStage

*RMS
FIX: RequestExecutingAgent - tuning of the request caching while execution

*WMS
FIX: DownloadInputData - do not mistakenly use other metadata from the replica info than SEs
FIX: JobScheduling - put sites holding data before others in the list of available sites
FIX: JobScheduling - try and select replicas for staging at the same site as online files
FIX: SiteDirector - keep the old pilot status if the new one can not be obtained in updatePilotStatus()

*Resources
FIX: CREAMComputingElement - return error when pilot output is missing in getJobOutput()

*Monitoring
FIX: DBUtils - change the buckets in order to support queries which require more than one year 
     data. The maximum buckets size is 7 weeks

[v6r17p18]

*Framework
NEW: SystemAdministrator - added possibility to remove old software installations keeping
     only a predefined number of the most recent ones.

*DMS
FIX: RemoveReplica - removing replica of a non-existing file is considered successful

*SMS
CHANGE: StorageManagerClient - restrict usage of executeWithUserProxy decorator 
        to calling the SE.getFileMetadata only; added flag to check only replicas 
        at tape SEs
        
*WMS
FIX: JobScheduling - added CS option to flag checking only replicas at tape SEs;
     fail jobs with input data not available in the File Catalog        

[v6r17p17]

*DMS
NEW: FTSAgent has a new CS parameter ProcessJobRequests to be able to process job
     requests only. This allows to run 2 FTS agents in parallel
     
*Resources
FIX: GFAL2_StorageBase - only set the space token if there is one to avoid problems
     with some SEs     

[v6r17p16]

*Configuration
FIX: VOMS2CSAgent - create user home directory in the catalog without
     recursion in the chown command
     
*RMS
FIX: RequestExecutingAgent - catch error of the cacheRequest() call
FIX: ReqClient - enhanced log error message

*SMS
FIX: StorageManagerClient - treat the case of absent and offline files on an SE 
     while staging
     
*TS
FIX: TaskManagerBase - process tasks in chunks of 100 in order to 
     update faster the TS (tasks and files)          

*WMS
FIX: JobScheduling - do not assume that all non-online files required staging

[v6r17p15]

*WMS
CHANGE: StalledJobAgent - ignore or prolong the Stalled state period for jobs 
        at particular sites which can be suspended, e.g. Boinc sites

[v6r17p14]

*Core
FIX: PrettyPrint.printTable utility enhanced to allow multi-row fields and
     justification specification for each field value  

*Accounting
NEW: DataStore - allow to run several instances of the service with only one which
     is enabled to do the bucketing

*RMS
NEW: new dirac-rms-list-req-cache command to list the requests in the ReqProxies services

*Interfaces
CHANGE: Dirac API - make several private methods visible to derived class

[v6r17p13]

*Core
NEW: Proxy - added executeWithoutServerCertificate() decorator function 

*Resources
FIX: CREAMComputingElement - split CREAM proxy renewal operation into smaller chunks for 
     improved reliability

[v6r17p12]

*Framework
FIX: SecurityFileLog  - when the security logs are rotated, the buffer size is reduced
     to 1 MB to avoid gzip failures ( was 2 GBs )

*WMS
FIX: pilotCommands - fix for interpreting DNs when saving the installation environment
FIX: SandboxStoreClient - do not check/make destination directory if requested sandbox 
     is returned InMemory

*TS
FIX: TransformationAgent CS option MaxFiles split in MaxFilesToProcess and MaxFilesPerTask,
     MaxFiles option is interpreted as MaxFilesPerTask for backward compatibility

*Resources
NEW: Added plug-ins for GSIFTP and HTTPS Storage protocols 

[v6r17p11]

*Core
FIX: ElasticSearchDB - set a very high number (10K) for the size of the ElasticSearch result

*Monitoring
FIX: MonitoringDB - et a very high number (10K) for the size of the ElasticSearch result

*WMS
FIX: pilotCommands - get the pilot environment from the contents of the bashrc script

*DMS
FIX: RemoveReplica - fix for the problem that if an error was set it was never reset
FIX: SE metadata usage in several components: ConsistencyInspector, DataIntwgrityClient,
     FTSRequest, dirac-dms-replica-metadata, StageMonitorAgent, StageRequestAgent,
     StorageManagerClient, DownloadInputData, InputDataByProtocol

[v6r17p10]

*Core
NEW: Logger - printing methods return True/False if the message was printed or not
FIX: ElastocSearchDB - error messages demoted to warnings

*Monitoring
FIX: MonitoringReporter - create producers if the CS definitions are properly in place

*TS
CHANGE: TaskManagerPlugin - allow to redefine the AutoAddedSites for each job type

[v6r17p9]

*WMS
BUGFIX: JobScheduling - bug fixed introduced in the previous patch 
NEW: pilotTools - introduced -o swicth for a generic CS option

*SMS
FIX: StorageManagerClient - fixes in the unit test

*DMS
FIX: FileManagerPs - in _getFileLFNs() - break a long list of LFNs into smaller chunks

[v6r17p8]

*Core
NEW: DErrno.ENOGROUP error to denote proxies without DIRAC group extension embedded
CHANGE: X509Chain - use DErrno.ENOGROUP error
FIX: dirac-install, dirac-deploy-scripts - fixes to allow DIRAC client installation on
     recent MacOS versions with System Integrity Protection feature
CHANGE: Proxy - added executionLock optional argument to executeWithUserProxy() decorator
        to lock while executing the function with user proxy 
FIX: Proxy - fix indentation in getProxy() preventing looping on the DNs  

*Framework
FIX: ProxyDB - fix of error message check in completeDelegation()

*WMS
FIX: TaskQueueDB - when an empty TaskQueue is marked for deletion, it can still get matches 
     which result in no selected jobs that produced unnecessary error messages 
FIX: JobScheduling executor - calls getFilesToStage() with a flag to lock while file lookup
     with user proxy; same for InputData executor for calling _resolveInputData()      

*TS
FIX: FileReport - fix in setFileStatus() for setting status for multiple LFNs at once

*SMS
FIX: StorageManagerClient - in getFilesToStage() avoid using proxy if no files to check
     on a storage element

*Resources
FIX: GFAL2_XROOTStorage - fix to allow interactive use of xroot plugin
FIX: GFAL2_StorageBase - enable IPV6 for gsiftp

[v6r17p7]

*DMS
FIX: dirac-dms-user-lfns - do not print out empty directories

*WMS
FIX: InputData Executor, JobWrapper - use DataManager.getReplicasForJobs() for
     getting input data replicas

*TS
FIX: TransformationAgent - use DataManager.getReplicasForJobs() for transformations
     creating jobs  

[v6r17p6]

*DMS
NEW: DataManager - add key argument forJobs (default False) in getReplicas() in order 
     to get only replicas that can be used for jobs (as defined in the CS); added
     getReplicasForJobs(), also used in the Dirac API

*SMS
FIX: Stager agents - monitor files even when there is no requestID, e.g. dCache returns None 
     when staging a file that is already staged    

*Resources
FIX: StorageFactory - bug fixes when interpreting SEs inheriting other SE parameters
NEW: Test_StorageFactory unit test and corresponding docs
FIX: Torque - some sites put advertising in the command answer that can not be parsed:
     redirect stderr to /dev/null

[v6r17p5]

*Resources
FIX: LcgFileCatalogClient - do not evaluate GUID if it is not a string

[v6r17p4]

*Configuration
FIX: Utilities - fixed interpretation of weird values of GlueCEPolicyMaxWallClockTime
     BDII parameter; newMaxCPUTime should is made integer

*Framework
FIX: Logger - make subloggers processing messages with the same level
     as the parent logger

*Docs
NEW: Updated documentation in several sections

*DMS
FIX: RemoveReplica operation - don't set file Done in RemoveReplicas if there is an error

[v6r17p3]

*RSS
FIX: Synchronizer - the sync method removes the resources that are no longer 
     in the CS from the DowntimeCache table

*DMS
CHANGE: dirac-dms-find-lfns - added SE switch to look for files only having
        replicas on a given SE (list)

*TS
FIX: TaskManager - optimization of the site checking while preparing job; optimized
     creation of the job template

*Resources
CHANGE: GFAL2_SRM2Storage, SRM2Storage - added gsiftp to the list of OUTPUT protocols 

[v6r17p2]

*Monitoring
FIX: ElasticSearchDB - fixes required to use host certificate for connection;
     fixes required to pass to version 5.0.1 of the elasticsearch.py binding

[v6r17p1]

*RSS
FIX: GOCDBSync - make commmand more verbose and added some minor fixes

[v6r17]

*Core
FIX: Adler - check explicitly if the checksum value is "False"
FIX: install_site.sh - added command line option to choose DIRAC version to install
NEW: ComponentInstaller - added configuration parameters to setup NoSQL database

*Framework
CHANGE: Logger - test level before processing string (i.e. mostly converting objects to strings)  
CHANGE: dirac-proxy-init - check and attempt to update local CRLs at the same time as
        generating user proxy
CHANGE: ProxyManager service - always store the uploaded proxy even if the already stored
        one is of the same validity length to allow replacement in case of proxy type
        changes, e.g. RFC type proxies           

*DMS
NEW: Next in implementation multi-protocol support for storage elements. When performing 
     an action on the StorageElement, instead of looping over all the protocol plugins, 
     we loop over a filtered list. This list is built taking into account which action 
     is taken (read vs write), and is also sorted according to lists defined in the CS.
     The negotiation for third party transfer is also improved: it takes into account all 
     possible protocols the source SE is able to produce, and all protocols the target is 
     able to receive as input.
NEW: StorageElement - added methods for monitoring used disk space
FIX: ReplicateAndRegister - fix the case when checksum is False in the FC
NEW: DMSHelpers - get list of sites from CS via methods; allow to add automatically sites 
     with storage

*RSS
NEW: FreeDiskSpace - added new command which is used to get the total and the remaining 
     disk space of all dirac storage elements that are found in the CS and inserts the 
     results in the SpaceTokenOccupancyCache table of ResourceManagementDB database.  
NEW: GOCDBSync command to ensure that all the downtime dates in the DowntimeCache 
     table are up to date       

Resources*
NEW: Updated Message Queue interface: MQ service connection management, support for
     SSL connections, better code arrangement

*Workflow
FIX: Modulebase, Script - avoid too many unnecessarily different application states

*WMS
FIX: JobStateUpdate service - in setJobStatusBulk() avoid adding false information when adding 
     an application status
     
*TS
FIX: TaskManager, TaskManagerAgentBase - standardize the logging information; removed unnecessary 
     code; use iterators wherever possible     
NEW: Introduced metadata-based filters when registering new data in the TS as catalog       

[v6r16p6]

*WMS
NEW: Added MultiProcessorSiteDirector section to the ConfigTemplate.cfg

*DMS
FIX: FileCatalogClient - added missing read methods to the interface description
     getDirectoryUserMetadata(), getFileUserMetadata()

[v6r16p5]

FIX: included patches from v6r15p27

[v6r16p4]

FIX: applied fixes from v6r15p26

[v6r16p3]

FIX: incorporated fixes from v6r15p25

[v6r16p2]

*Configuration
CHANGE: VOMS2CSAgent - remove user DNs which are no more in VOMS. Fixes #3130

*Monitoring
CHANGE: WMSHistory - added user, jobgroup and usergroup selection keys

*DMS
FIX: DataManager - retry checksum calculation on putAndRegister, pass checksum to the DataManager
     object in the FailoverTransfer object.
FIX: DatasetManager, FileCatalogClientCLI - bug fixes in the dataset management and commands      
     
*WMS
CHANGE: JobManager - added 'Killed' to list of jobs status that can be deleted     

[v6r16p1]

*Monitoring
CHANGE: MonitorinDB - allow to use more than one filter condition

*WMS
CHANGE: StalledJobAgent - send a kill signal to the job before setting it Failed. This should 
        prevent jobs to continue running after they have been found Stalled and then Failed.

[v6r16]

*Core
CHANGE: dirac-install, dirac-configure - use Extensions options consistently, drop
        ExtraModule option
CHANGE: dirac-install - use insecure ssl context for downloading files with urllib2.urlopen    
CHANGE: GOCDBClient - replaced urllib2 with requests module
        FIX: dirac-setup-site - added switch to exitOnError, do not exit on error by default
CHANGE: Added environment variables to rc files to enable certificates verification (necessary for python 2.7.9+)
FIX: ComponentInstaller - always update CS when a database is installed, even if it is
     already existing in the db server 
FIX: SSLSocketFactory - in __checkKWArgs() use correct host address composed of 2 parts      

*Framework
FIX: SystemAdministrator service - do not install WebAppDIRAC by default, only for the host
     really running the web portal

*Accounting
FIX: JobPolicy - remove User field from the policy conditions to fix a problem that 
     non-authenticated user gets more privileges on the Accounting info.

*Monitoring
NEW: New Monitoring system is introduced to collect, analyze and display various
     monitoring information on DIRAC components status and behavior using ElasticSearch
     database. The initial implementation is to collect WMSHistory counters.

*DMS
NEW: MoveReplica operation for the RMS system and a corresponding dirac-dms-move-replica-request
     comand line tool

*Resources
NEW: MessageQueue resources to manage MQ connections complemented with
     MQListener and MQPublisher helper classes
NEW: SudoComputingElement - computing element to execute payload with a sudo to a dedicated
     UNIX account     

[v6r15p27]

*Configuration
FIX: CSAPI - changed so that empty but existing options in the CS can be still
     modified

[v6r15p26]

*WMS
FIX: SandboxStoreClient - ensure that the latest sandbox is returned in the Web
     portal in the case the job was reset.

[v6r15p25]

*Resources
FIX: HTCondorCEComputingElement - cast useLocalSchedd to bool value even if it
     is defined as srting

[v6r15p24]

*Resources
CHANGE: HTCondorCE - added option to use remote scheduler daemon

[v6r15p23]

*DMS
FIX: dirac-dms-find-lfns - fixed bug causing generl script failure

[v6r15p22]

*Interfaces
CHANGE: Dirac API - add possibility to define the VO in the API
CHANGE: Dirac API - add checkSEAccess() method for checking SE status

[v6r15p21]

*WMS
FIX: removed default LCG version from the pilot (dirac-install will use the one of the requested release)

*RMS
FIX: reject bad checksum

[v6r15p20]

*Framework
FIX: SystemAdministratorHandler - in updateSoftware() put explicitly the project
     name into the command
FIX: ComponentInstaller - added baseDir option to the mysql_install_db call
     while a fresh new database server installation     

[v6r15p19]

*Core
FIX: dirac-install - lcg-binding version specified in the command switch
     overrides the configuration option value
     
*DMS
FIX: RemoveFile operation - Remove all files that are not at banned SEs

*TMS
FIX: FileReport - after successful update of input files status, clear the 
     cache dictionary to avoid double update      

[v6r15p18]

*Configuration
FIX: Utilities - take into account WallClock time limit while the MaxCPUTime
     evaluation in the Bdii@CSAgent 

*DMS
FIX: FTSJob - specify checksum type at FTS request submission

*StorageManagement
FIX: StorageManagerClient - in getFilesToStage() avoid exception in case
     of no active replicas

*Resources
FIX: StorageBase - in getParameters() added baseURL in the list of parameters returned 

*WMS
FIX: CPUNormalization - minor code rearrangement

[v6r15p17]

*Core
CHANGE: GOCDBClient - catch all downtimes, independently of their scope
FIX: LSFTimeLeft - accept 2 "word" output from bqueues command
CHANGE: dirac-install - create bashrc/cshrc with the possibility to define
        installation path in the $DIRAC env variable, this is needed for
        the cvmfs DIRAC client installation

[v6r15p16]

*Core
CHANGE: AgentModule - added a SIGALARM handler to set a hard timeout for each Agent
        cycle to avoid agents stuck forever due to some faults in the execution code

*DMS
FIX: DataManager - cache SE status information in filterTapeReplicas() to speed up execution
     
*WMS
BUGFIX: InputDataByProtocol - the failed resolution for local SEs was not considered correctly:
        if there were other SEs that were ignored (e.g. because on tape)     
     
*TS
FIX: TransformationAgent - in getDataReplicasDM() no need to get replica PFNs     

[v6r15p15]

*Configuration
CHANGE: VOMS2CSAgent - added new features: deleting users no more registered in VOMS;
        automatic creation of home directories in the File Catalog for new users

*WMS
CHANGE: JobScheduling - correct handling of user specified sites in the executor,
        including non-existent (misspelled) site names
FIX: CPUNormalization - accept if the JOBFEATURES information is zero or absent        

[v6r15p14]

*Core
FIX: BaseClient - proper error propagation to avoid excessive output in the logger

*Configuration
CHANGE: Resources helper - in getStorageElementOptions() dereference SEs containing
        BaseSE and Alias references

*Accounting
FIX: AccountingDB - changes to use DB index to speed-up removal query

*DMS
CHANGE: DMSHelpers - define SE groups SEsUsedForFailover, SEsNotToBeUsedForJobs, 
        SEsUsedForArchive in the Operations/DataManagement and use them in the
        corresponding helper functions
FIX: FTSJob - temporary fix for the FTS rest interface Request object until it is
     fixed in the FTS REST server         

*Resources
FIX: HTCondorCEComputingElement - check that some path was found in findFile(), return with error otherwise
CHANGE: ARCComputingElement - consider jobs in Hold state as Failed as they never come back
CHANGE: ARCComputingElement - do not use JobSupervisor tool for bulk job cancellation as
        it does not seem to work, cancel jobs one by one
FIX: ARCComputingElement - ensure that pilot jobs that are queued also get their proxies renewed on ARC-CE        

*WMS
FIX: SiteDirector - ensure that a proxy of at least 3 hours is available to the updatePilotStatus 
     function so that if it renews any proxies, it's not renewing them with a very short proxy

[v6r15p13]

*Resources
FIX: HTCondorCEComputingElement - fixed location of log/output files 
  
*TS
FIX: ValidateOutputDataAgent - works now with the DataManager shifter proxy

[v6r15p12]

*Core
FIX: Graphs - make sure matplotlib package is always using Agg backend
FIX: cshrc - added protection for cases with undefined environment variables
NEW: AuthManager - added possibility to define authorization rules by VO
     and by user group

*Configuration
NEW: Resources, ComputingElement(Factory) - added possibility to define site-wide
     CE parameters; added possibility to define common parameters for a given
     CE type.

*Framework
FIX: SystemAdministrator service - avoid using its own client to connect
     to itself for storing host information
FIX: SystemAdministratorClientCLI, dirac-populate-component-db - fix insertion
     of wrongly configured component to the ComponentMonitorDB     

*DMS
FIX: FileCatalog service - fix the argument type for getAncestor(), getDescendents()

*WMS
NEW: JobCleaningAgent - add an option (disabled by default) to remove Jobs from the 
     dirac server irrespective of their state

*Resources
CHANGE: HTCondorCE - added new configurable options - ExtraSubmitString, WorkingDirectory
        DaysToKeepLogs

[v6r15p11]

*Framework
NEW: dirac-proxy-destroy command to destroy proxy locally and in the ProxyManager
     service
CHANGE: ProxyManagerClient - reduce the proxy caching time to be more suitable
        for cases with short VOMS extensions     

*Configuration
FIX: VOMS2CSAgent - fixed typo bug in execute()

*RMS
FIX: RequestTask - fix if the problem when the processing of an operation times out, 
     there was no increment of the attempts done.

*DMS
FIX: FTSAgent - avoid FTS to fetch a request that was canceled

*Resources
FIX: HTCondorCE - protect against non-standard line in 'job status' list in the getJobStatus()
CHANGE: ComputingElement - reduce the default time length of the payload proxy to accomodate
        the case with short VOMS extensions

[v6r15p10]

*Core
FIX: MySQL - do not print database access password explicitly in the logs

*Configuration
CHANGE: VOMS2CSAgent - show in the log if there are changes ready to be committed
CHANGE: Bdii2CSAgent - get information from alternative BDII's for sites not 
        existing in central BDII

*Framework
FIX: ComponentInstaller - fixed location of stop_agent file in the content of t file
     of the runsv tool 

*RMS
FIX: Changed default port of ReqProxy service to 9161 from 9198

*Resources
FIX: BatchSystem/Condor, HYCondroCEComputingElement - more resilient parsing 
     of the status lookup command
FIX: CREAMComputingElement - in case of glite-ce-job-submit error print our both 
     std.err and std.out for completeness and better understanding    

*DMS
FIX: FileCatalogClient - bug fix in getDirectoryUserMetadata()

*Interfaces
FIX: Dirac - in replicateFile() in case of copying via the local cache check if 
     there is another copy for the same file name is happening at the same time

[v6r15p9]

*Configuration
FIX: fixed CS agents initialization bug

*DMS
FIX: fixed inconsistency between DataIntegrity and ConsistencyInspector modules

*Interfaces
FIX: Fix download of LFNs in InputSandbox when running job locally

[v6r15p8]

*Configuration
NEW: Added DryRun option for CS agents (false by default, True for new installations)

[v6r15p7]

*Core
CHANGE: Enabled attachments in the emails

*TS
*CHANGE: Added possibility for multiple operations in Data Operation Transformations

[v6r15p6]

*Resources
FIX: FCConditionParser: ProxyPlugin handles the case of having no proxy

*WMS
FIX: MJF messages correctly parsed from the pilot
NEW: Added integration test for TimeLeft utility and script calling it

[v6r15p5]

Included fixes from v6r14p36 patch release

*Framework
FIX: added GOCDB2CSAgent in template
FIX: Fixed permissions for HostLogging

*DMS
FIX: Introduced hopefully temporary fix to circumvent globus bug in gfal2

*WMS:
FIX: added test for MJF and made code more robust

*RSS
NEW: HTML notification Emails


[v6r15p4]

Included fixes from v6r14p35 patch release

*Core
NEW: Added a new way of doing pfnparse and pfnunparse using the standard python library. 
     The two methods now contains a flag to know which method to use. By default, the old 
     hand made one is used. The new one works perfectly for all standard protocols, except SRM

*RSS
FIX: dirac-rss-sync - command fixed to work with calling services rather than 
     databases directly
     
*Resources     
CHANGE: In multiple Storage classes use pfnparse and pfnunparse methods to manipulate
        url strings instead of using just string operations
NEW: A new attribute is added to the storage plugins: DYNAMIC_OPTIONS. This allows to construct 
     URLs with attributes going at the end of the URL, in the form ?key1=value1&key2=value2 
     This is useful for xroot and http.         

[v6r15p3]

Included changes from v6r14p34 patch release

*Accounting
FIX: DataStoreClient - catch all exceptions in sending failover accounting 
     requests as it could disrupt the logic of the caller 

*DMS
CHANGE: dirac-dms-show-se-status - added switches to show SEs only accessible by
        a given VO and SEs not assigned to any VO
FIX: dirac-dms-replicate-and-register-request - prints out the new request IDs
     to allow their monitoring by ID rather than possibly ambiguous request name      

[v6r15p2]

*WMS
FIX: pilotCommands - protect calls to external commands in case of empty
     or erroneous output
FIX: Matcher - fixed bug in the tag matching logic: if a site presented an empty
     Tag list instead of no Tag field at all, it was interpreted as site accepts
     all the tags
FIX: Matcher - matching parameters are printed out in the Matcher rather than
     in the TaskQueueDB, MaxRAM and Processors are not expanded into tags           

[v6r15p1]

Included patches for v6r14p32

*Configuration
CHANGE: Resources helper - remove "dips" protocol from the default list of third party
        protocols

*Resources
FIX: XROOTStorage - bug fixed in __createSingleDirectory() - proper interpretation
     of the xrootClient.mkdir return status
FIX: XROOTStorage unit test reenabled by mocking the xrootd import      

[v6r15]

Removed general "from DIRAC.Core.Utilities import *" in the top-level __init__.py

Made service handlers systematically working with unicode string arguments
Added requirements.txt and Makefile in the root of the project to support pip style installation

DIRAC documentation moved to the "docs" directory if the DIRAC project from the
DIRACDocs separate project.

*Accounting
CHANGE: INTEGER -> BIGINT for "id" in "in" accountingDB tables

*Core
NEW: The S_ERROR has an enhanced structure containing also the error code and the call
     stack from where the structure was created
NEW: DErrno module to contain definitions of the DIRAC error numbers and standard
     descriptions to be used from now on in any error code check      
CHANGE: gMonitor instantiation removed from DIRAC.__init__.py to avoid problems in
        documentation generation
CHANGE: removed Core.Utilities.List.sortList (sorted does the job)
CHANGE: removed unused module Core.Utilities.TimeSeries
NEW: dirac-install - makes us of the DIRAC tar files in CVMFS if available
NEW: dirac-install-client - a guiding script to install the DIRAC client from A to Z        
CHANGE: dirac-install - when generating bashrc and cshrc scripts prepend DIRAC paths
        to the ones existing in the environment already
NEW: MJFTimeLeft - using Machine JOb features in the TimeLeft utility
FIX: BaseClient - only give warning log message "URL banned" when one of the
     service URLs is really banned
CHANGE: DISET components - improved logic of service URL retries to speedup queries
        in case of problematic services     
NEW: dirac-rss-policy-manager - allows to interactively modify and test only the 
     policy section of Dirac.cfg     
FIX: XXXTimeLeft - do not mix CPU and WallTime values     
FIX: ComponentInstaller - longer timeout for checking components PID (after restart)
CHANGE: Proxy - in executeWithUserProxy() when multiple DNs are present, try all of them
CHANGE: List utility - change uniqueElements() to be much faster
NEW: Platform - added getPlatform() and getPlatformTuple() utilities to evaluate lazily the
     DIRAC platform only when it is needed, this accelerates DIRAC commands not needing
     the platform information. 

*Configuration
NEW: GOCDB2CSAgent agent to synchronize GOCDB and CS data about perfSONAR services
NEW: VOMS2CSAgent to synchronize VOMS user data with the DIRAC Registry
CHANGE: ConfigurationData - lazy config data compression in getCompressedData()

*Framework
CHANGE: SystemAdministratorIntegrator - make initial pinging of the hosts in parallel
        to speed up the operation
CHANGE: InstalledComponentsDB - table to cache host status information populated
        by a periodic task    
NEW: ComponentInstaller Client class to encapsulate all the installation utilities
     from InstallTools module    
NEW: SystemAdministratorClientCLI - added uninstall host command
NEW: SystemAdministratorClientCLI - added show ports command
NEW: SystemAdministratorHandler - added getUsedPorts() interface
NEW: SystemAdministratorHandler - show host command shows also versions of the Extensions
NEW: InstalledComponentsDB - added Extension field to the HostLogging table 
FIX: SystemLoggingDB - fixed double creation of db tables

*Accounting
FIX: DataStoreClient - Synchronizer based decorators have been replaced with a simple 
     lock as they were blocking addRegister() during every commit(); 

*RSS
NEW: CE Availability policy, closing #2373
CHANGE: Ported setStatus and setToken rpc calls to PublisherHandler from LHCb implementation
NEW: E-mails generated while RSS actions are now aggregated to avoid avalanches of mails
NEW: dirac-rss-sync is also synchronizing Sites now

*DMS
CHANGE: FileCatalogClient - make explicit methods for all service calls
CHANGE: DataManager, StorageElement - move physical accounting the StorageElement
CHANGE: FileCatalog - added recursive changePathXXX operations
CHANGE: FileCatalog contained objects have Master attribute defined in the CS. Extra check of eligibility of the catalogs specified explicitely. No-LFN write methods return just the Master result to be compatible with the current use in the clients.
CHANGE: Removed LcgFileCatalogXXX obsoleted classes
NEW: ConsistencyInspector class to perform data consistency checks between 
     different databases
CHANGE: FileCatalog(Client) - refactored to allow clients declare which interface
        they implement     
NEW: FileCatalog - conditional FileCatalog instantiation based on the configured
     Operations criteria        

*TS
CHANGE: TransformationDB table TaskInputs: InputVector column from BLOB to MEDIUMTEXT
FIX: TaskManager - fix bug in case there is no InputData for a task, the Request created 
     for the previous task was reassigned
NEW: TaskManager - possibility to submit one bulk job for a series of tasks     

*WMS
NEW: TaskQueueDB - possibility to present requirements in a form of tags from the 
     site( pilot ) to the jobs to select ones with required properties
FIX: JobWrapper - the InputData optimizer parameters are now DEncoded     
CHANGE: JobAgent - add Processors and WholeNode tags to the resources description
CHANGE: SiteDirector - flag to always download pilot output is set to False by default
FIX: SiteDirector - using PilotRunDirectory as WorkingDirectory, if available at the CE 
     level in the CS. Featire requested in issue #2746
NEW: MultiProcessorSiteDirector - new director to experiment with the multiprocessor/
     wholeNode queues
CHANGE: JobMemory utility renamed to JobParameters
CHANGE: CheckWNCapabilities pilot command changed to get WN parameters from the
        Machine Job Features (MJF) - NumberOfProcessors, MaxRAM    
NEW: JobManager, ParametricJob - utilities and support for parametric jobs with multiple
     parameter sequences      
NEW: SiteDirector - added logic to send pilots to sites with no waiting pilots even if
     the number of already sent pilots exceeds the number of waiting jobs. The functionality
     is switched on/off by the AddPilotsToEmptySites option.        

*RMS
FIX: Request - fix for the case when one of the request is malformed, the rest of 
     the requests could not be swiped
FIX: ReqProxyHandler - don't block the ReqProxy sweeping if one of the request is buggy     
CHANGE: ReqProxyHandler - added monitoring counters
NEW: ReqProxyHandler - added interface methods to list and show requests in a ReqProxy

*Resources
FIX: SRM2Storage - do not add accounting to the output structure as it is done in 
     the container StorageElement class
CHANGE: Add standard metadata in the output of all the Storage plugins     

*Interfaces
NEW: Job API - added setParameterSequence() to add an arbitrary number of parameter
     sequences for parametric jobs, generate the corresponding JDL

*tests
NEW: The contents of the TestDIRAC package is moved into the tests directory here

[v6r14p39]

Patch to include WebApp version v1r6p32

[v6r14p38]

*Core
CHANGE: Unhashable objects as DAG graph nodes

*RMS
CHANGE: Added possibility of constant delay for RMS operations

[v6r14p37]

*Core
NEW: Added soft implementation of a Direct Acyclic Graph

*Configuration
FIX: Bdii2CSAgent finds all CEs of a site (was finding only one)

*Resources
FIX: Make sure transferClient connects to the same ProxyStorage instance

[v6r14p36]

*Core
FIX: Sending mails to multiple recipients was not working

*WMS
FIX: Allow staging from SEs accessible by protocol


[v6r14p35]

*Core
FIX: SOAPFactory - fixes for import statements of suds module to work with the
     suds-jurko package that replaces the suds package

*Resources
FIX: BatchSystems.Torque - take into account that in some cases jobID includes
     a host name that should be stripped off
FIX: SSHComputingElement - in _getJobOutputFiles() fixed bug where the output
     of scpCall() call was wrongly interpreted    
FIX: ProxyStorage - evaluate the service url as simple /DataManagement/StorageElementProxy
     to solve the problem with redundant StorageElementProxy services with multiple
     possible urls       
     
*RSS
CHANGE: Configurations.py - Added DTScheduled3 policy (3 hours before downtime)     
     
*WMS
FIX: pilotCommands - take into account that in the case of Torque batch system
     jobID includes a host name that should be stripped off   
       
[v6r14p34]

*Configuration
FIX: Bdii2CSAgent - reinitilize the BDII info cache at each cycle in order not to 
     carry on obsoleted stuff. Fixes #2959

*Resources
FIX: Slurm.py - use --partition rather --cluster for passing the DIRAC queue name
FIX: DIPStorage - fixed bug in putFile preventing third party-like transfer from
     another DIPS Storage Element. Fixes #2413

*WMS
CHANGE: JobWrapper - added BOINC user ID to the job parameters
FIX: pilotCommands - interpret SLURM_JOBID environment if present
FIX: WMSClient - strip of comments in the job JDL before any processing.
     Passing jdl with comments to the WMS could provoke errors in the
     job checking.

[v6r14p33]

*WMS
FIX: JobAgent - included a mechanism to stop JobAgent if the host operator
     creates /var/lib/dirac_drain
FIX: CPUNormalization - fixed a typo in getPowerFromMJF() in the name of the
     exception log message           

[v6r14p32]

*Core
FIX: InstallTools - getStartupComponentStatus() uses "ps -p <pid>" variant of the
     system call to be independent of the OS differences

*DMS
FIX: RemoveReplica - bulkRemoval() was modifying its input dict argument and returning it,
     which was useless, only modify argument

*WMS
CHANGE: CPUNormalization - get HS'06 worker node value from JOBFEATURES if available

*RMS
FIX: ReqClient - bug fixed preventing the client to contact multiple instances of ReqManager
     service

[v6r14p31]

*DMS
FIX: FTSAgent - if a file was not Scheduled, the FTSAgent was setting it Done even if it had 
     not been replicated.

*Workflow
FIX: FailoverRequest - forcing setting the input file Unused if it was already set Processed

[v6r14p30]

*Framework
BUGFIX: MonitoringHandler - in deleteActivities() use retVal['Message'] if result is not OK

*Resources
FIX: XROOTStorage - in getFile() evaluate file URL without URL parameters
                    in __putSingleFile() use result['Message'] in case of error
                    
*RMS
FIX: dirac-rms-cancel-request - fixed crash because of gLogger object was not imported

*TS
FIX: TransformationCLI - in resetProcessedFile() added check that the Failed dictionary
     is present in the result of a call                    

[v6r14p29]

*Core
FIX: Time - skip the effect of timeThis decorator if not running interractively

*DMS
FIX: DataManager - in getFile(), select preferentially local disk replicas, if none disk replicas, 
     if none tape replicas
FIX: DataManager - avoid changing argument of public method checkActiveReplicas()
FIX: FTSAgent - wait 3 times longer for monitoring FTS jobs if Staging

*Accounting
CHANGE: Jobs per pilot plot is presented as Quality plot rather than a histogram

*WMS
CHANGE: dirac-wms-cpu-normalization - reduce memory usage by using xrange() instead of range()
        in the large test loop

[v6r14p28]

*TS
FIX: TaskManager - protection against am empty task dictionary in 
     prepareTransformationTasks()
FIX: Test_Client_TransformationSystem - fixes ti run in the Travis CI 
     environment
     
*WMS
FIX: JobMemory - use urllib instead of requests Python module as the latter
     can be unavailable in pilots.           

[v6r14p27]

*Core
FIX: PlainTransport,SocketInfoFactory - fix for the IPv6 "Address family not supported 
     by protocol" problems

*Interfaces
NEW: Dirac.py - in ping()/pingService() allow to ping a specific URL

*Resources
FIX: LcgFileCatalogClient - convert LFN into str in __fullLfn to allow LFNs
     in a unicode encoding

*WMS
FIX: JobWrapper - set the job minor status to 'Failover Request Failed' 
     if the failover request fails sending

*TS
FIX: TransformationDB - in getTransformationTasks(),getTaskInputVector 
     forward error result to the callers
FIX: TaskManager - in case there is no InputData for a task, the Request created 
     for the previous task was reassigned. This fixes this bug.      

*tests
FIX: several fixes to satisfy on-the-fly unit tests with teh Travis CI service 

[v6r14p26]

NEW: Enabled on-the-fly tests using the Travis-CI service

*Core
FIX: Subprocess - fix two potential infinite loops which can result in indefinite
     output buffer overflow

*WMS
FIX: JobScheduling executor - check properly if staging is allowed, it was always True before

[v6r14p25]

*Core
FIX: Subprocess - more detailed error log message in case ov output buffer
     overflow

*DMS
FIX: DataManager - fix for getActiveReplicas(): first check Active replicas before 
     selecting disk SEs

*Resources
FIX: StorageElementCache - fixes to make this class thread safe
FIX: StorageFactory - fix in getConfigStorageProtocols() to properly get options
     for inheriting SE definitions

[v6r14p24]

*Accounting
FIX: Plots, JobPlotter - fix sorting by plot labels in case the enddata != "now"

*DMS
FIX: dirac-dms-user-lfns - add error message when proxy is expired 

[v6r14p23]

*Interfaces
FIX: Job.py - setCPUTime() method sets both CPUTime and MaxCPUTime JDL parameters
     for backward compatibility. Otherwise this setting was ignored by scheduling

*TS
BUGFIX: TaskManager - bug fixed in submitTransformationTasks in getting the TransformationID 

[v6r14p22]

CHANGE: Multiple commands - permissions bits changed from 644 to 755  

*Framework
FIX: UserProfileDB - in case of desktop name belonging to two different users we have 
     to use both desktop name and user id to identify the desktop

*WMS
BUGFIX: JobWrapperTemplate - bug fixed in evaluation of the job arguments

*TMS
CHANGE: TaskManager - added TransformationID to the log messages

[v6r14p21]

*DMS
CHANGE: dirac-admin-allow(ban)-se - allow an SE group to be banned/allowed

*SMS
FIX: RequestPreparationAgent - fix crash in execute() in case no replica information
     available

*WMS
FIX: TaskQueueDB, PilotAgentsDB - escape DN strings to avoid potential SQL injection
FIX: JobWrapperTemplate - pass JobArguments through a json file to fix the case
     of having apostrophes in the values

*TMS
FIX: TransformationAgent - in processTransformation() fix reduction of number of files

[v6r14p20]

*WMS
FIX: SandboxMetadataDB - escape values in SandboxMetadataDB SQL queries to accommodate
     DNs containing apostrophe 

[v6r14p19]

*Core
NEW: CLI base class for all the DIRAC CLI consoles, common methods moved to the new class,
     XXXCLI classes updated to inherit the base class
FIX: Network - fix crash when path is empty string, fixes partly #2413     
     
*Configuration
FIX: Utilities.addToChangeSet() - fix the case when comma is in the BDII Site description 
     followed by a white space, the description string was constantly updated in the CS

*Interfaces
FIX: Dirac.py - in retrieveRepositorySandboxes/Data - "Retrieved" and "OutputData" key values
     are strings '0' in the jobDict when a repository file is read, need to cast it to int

*DMS
FIX: RegisterReplica - if operation fails on a file that no longer exists and has no 
     replica at that SE, consider the operation as Done.

*Resources
FIX: ARCComputingElement - bug fix in getJobOutput in using the S_ERROR()

[v6r14p18]

*Core
FIX: VOMSService - attGetUserNickname() can only return string type values
FIX: dirac-deploy-scripts - install DIRAC scripts first so that they can be 
     overwritten by versions from extensions

*Framework
FIX: dirac-populate-component-db - bug fixed to avoid duplicate entries in the
     database

*TS
FIX: TaskManager - do not use ReqProxy when submitting Request for Tasks, otherwise
     no RequestID can be obtained

*Interfaces
CHANGE: Dirac.py - increase verbosity of a error log message in selectJobs

*Resources
FIX: XROOTStorage - fixed KeyError exception while checking file existence
FIX: ARCComputingElement - in getJobOutput test for existence of an already 
     downloaded pilot log

[v6r14p17]

*Core
FIX: Service.py - use the service name as defined in the corresponding section in the CS
     and not the name defined in service Module option. This fixes the problem with the
     StorageElement service not interpreting properly the PFN name and using a wrong local
     data path. 

*Resources
CHANGE: ARCComputingElement - if the VO is not discoverable from the environment, use ARC API
        call in the getCEStatus, use ldapsearch otherwise

[v6r14p16]

*Resources
CHANGE: ARC Computing Element automatically renew proxies of jobs when needed

[v6r14p15]

*Core
FIX: VOMS.py - Fixed bug that generates proxies which are a mix between legacy and rfc proxies.

*DMS
CHANGE: Allow selecting disk replicas in getActiveReplicas() and getReplicas()

*WMS
CHANGE: Use the preferDisk option in the InputData optimizer, the TransformationAgent and in the Interface splitter


[v6r14p14]

*Core
FIX: VOMS.py - return RFC proxy if necessary after adding the VOMS extension

*Configuration
FIX: Validate maxCPUTime and Site description value

*Resources
FIX: XROOTStorage - changes to allow third party transfers between XROOT storages
CHANGE: HTCondorCEComputingElement - the Condor logging can now be obtained in the webinterface;
        SIGTERM (instead of SIGKILL) is send to the application in case jobs are killed by the host site;
        when pilots are put in held status we kill them in condor and mark them as aborted.

*WMS
FIX: pilotCommands - fixes for intrepreting tags in the pilot

[v6r14p13]

*WMS
FIX: pilot commands CheckCECapabilities and CheckWNCapabilities were not considering the case of missing proxy

[v6r14p12]

*Core
FIX: allow a renormalization of the estimated CPU power
FIX: dirac-install: Make hashlib optional again (for previous versions of python, since the pilot may end up on old machines)

*Framework
FIX: allow to install agents with non-standard names (different from the module name)

*DMS
CHANGE: Consider files to reschedule and submit when they are Failed in FTS

*WMS
CHANGE: Move getCEStatus function back to using the ARC API

[v6r14p11]

*Core
FIX: XXXTimeLeft - set limit to CPU lower than wall clock if unknown
FIX: Logger - fix exception printing in gLogger.exception()
CHANGE: InstallTools - added more info about the process in getStartupComponentStatus()
CHANGE: Time - better report from timeThis() decorator

*DMS
CHANGE: FTSAgent - wait some time between 2 monitorings of each job

*WMS
NEW: pilotCommands - added CheckCECapabilities, CheckWNCapabilities commands
NEW: Added dirac-wms-get-wn-parameters command

*TS
NEW: Added dirac-production-runjoblocal command
FIX: TransformationAgent(Plugin) - clean getNextSite() and normalizeShares()
FIX: TransformationPlugin - added setParameters() method

*RSS
FIX: dirac-rss-sync - move imports to after the Script.getPositionalArguments()

*Resources
NEW: Added dirac-resource-get-parameters command

[v6r14p10]
*Configuration
FIX: Resources - getQueue() is fixed to get properly Tag parameters

*Framework
FIX: SecurityFileLog - fix for zipping very large files

*Resources
NEW: added dirac-resource-get-parameters command

*WMS
NEW: JobMonitoringHandler - add getJobsParameters() method
NEW: pilotCommands - added CheckCECapabilities, CheckWNCapabilities
NEW: Added dirac-wms-get-wn-parameters command
NEW: Matcher - generate internal tags for MaxRAM and NumberOfProcessors parameters
CHANGE: SiteDirector does not pass Tags to the Pilot
FIX: Matcher(Handler) - do not send error log message if No match found,
     fixed Matcher return value not correctly interpreted

[v6r14p9]

*Core
FIX: BaseClient - enhance retry connection logic to minimize the overall delay
FIX: MessageBroker - fix of calling private __remove() method from outside
     of the class

*Framework
BUGFIX: dirac-(un)install-component - bug in importing InstallTools module

*WMS:
FIX: JobWrapper - fix in getting the OutputPath defined in the job

*Resources
FIX: ARCComputingElement - add queue to the XRSL string

[v6r14p8]

*Core
FIX: XXXTimeLeft - minor fixes plus added the corresponding Test case
FIX: ReturnValues - fixes in the doc strings to comply with the sphinx syntax
FIX: SocketInfoFactory - in __sockConnect() catch exception when creating a
     socket

*Interfaces
FIX: Job.py - fixes in the doc strings to comply with the sphinx syntax

*RSS
NEW: Configurations.py - new possible configuration options for Downtime Policies

*WMS
CHANGE: StatesAccountingAgent - retry once and empty the local messages cache
        in case of failure to avoid large backlog of messages
CHANGE: SiteDirector - do not send SharedArea and ClientPlatform as pilot
        invocation arguments  
CHANGE: Matcher - allow matching by hosts in multi-VO installations              

[v6r14p7]

*Core
CHANGE: XXXTimeLeft utilities revisited - all return real seconds,
        code refactoring - use consistently always the same CPU power 

*WMS
FIX: JobAgent - code refactoring for the timeLeft logic part

*Resources
BUGFIX: ComputingElement - get rid of legacy getResourcesDict() call

[v6r14p6]

*Configuration
FIX: Bdii2CSAgent - refresh configuration from Master before updating
FIX: Bdii2CSAgent - distinguish the CE and the Cluster in the Glue 1.0 schema

*DMS
CHANGE: FTSAgent - make the amount of scheduled requests fetched by the 
        FTSAgent a parameter in the CS 
CHANGE: RMS Operations - check whether the always banned policy is applied for SEs
        to a given access type

*RMS
FIX: RequestClient(DB,Manager) - fix bulk requests, lock the lines when selecting 
     the requests to be assigned, update the LastUpdate time, and expose the 
     assigned flag to the client

*WMS
FIX: JobAgent - when the application finishes with errors but the agent continues 
     to take jobs, the timeLeft was not evaluated
FIX: JobAgent - the initial timeLeft value was always set to 0.0     

[v6r14p5]

*Core
FIX: X509Certificate - protect from VOMS attributes that are not decodable


*Resources
FIX: GFAL2_StorageBase - fixed indentation and a debug log typo

*WMS
BUGFIX: Matcher - only the first job was associated with the given pilot
FIX: pilotTools - 0o22 is only a valid int for recent python interpreters, 
     replaced by 18

[v6r14p4]

*Core
FIX: DictCache - fix the exception in the destructor preventing the final
     cache cleaning

*Framework
FIX: SystemAdministratorClientCLI - corrected info line inviting to update
     the pilot version after the software update

*DMS
FIX: FTSAgent - Add recovery of FTS files that can be left in weird statuses 
     when the agent dies
CHANGE: DataManager - allow to not get URLs of the replicas
CHANGE: FTSJob - keep and reuse the FTS3 Context object

*Storage
CHANGE: StorageManagerClient - don't fail getting metadata for staging if at 
        least one staged replica found

*WMS
FIX: CPUNormalization - protect MJF from 0 logical cores
FIX: JobScheduling - fix printout that was saying "single site" and "multiple sites" 
     in two consecutive lines
NEW: pilotTools,Commands - added CEType argument, e.g. to specify Pool CE usage 
FIX: WatchDog - added checks of function return status, added hmsCPU initialization to 0,
     removed extra printout     
     
*Resources
FIX: GFAL2 plugins - multiple bug fixes     

[v6r14p3]

*Core
BUGFIX: small bug fixed in dirac-install-component, dirac-uninstall-component
BUGFIX: VOMS - remove the temporary file created when issuing getVOMSProxyInfo
FIX: FileHelper - support unicode file names
FIX: DictCache - purges all the entry of the DictCache when deleting the DictCache object 

*Framework
BUGFIX: dirac-populate-component-db - avoid return statement out of scope

*Interfaces
BUGFIX: Dirac - in submitJob() faulty use of os.open

*WMS
FIX: JobWrapper - avoid evaluation of OutputData to ['']
FIX: Matcher - the Matcher object uses a VO dependent Operations helper
CHANGE: JobAgent - stop agent if time left is too small (default 1000 HS06.s)
FIX: CPUNormalization - use correct denominator to get power in MJF

*Resources
FIX: ARCComputingElement - changed implementation of ldap query for getCEStatus

[v6r14p2]

*Core
FIX: Use GSI version 0.6.3 by default
CHANGE: Time - print out the caller information in the timed decorator
CHANGE: dirac-install - set up ARC_PLUGIN_PATH environment variable

*Framework
FIX: dirac-proxy-info - use actimeleft VOMS attribute

*Accounting
CHANGE: Removed SRMSpaceTokenDeployment Accounting type

*RSS
CHANGE: ResourceStatus - re-try few times to update the RSS SE cache before giving up
FIX: XXXCommand, XXXAction - use self.lof instead of gLogger
CHANGE: Added support for all protocols for SEs managed by RSS

*RMS
FIX: Request - produce enhanced digest string
FIX: RequestDB - fix in getDigest() in case of errors while getting request

*Resources
CHANGE: Propagate hideExceptions flag to the ObjectLoader when creating StorageElements
FIX: ARCComputingElement - multiple fixes after experience in production

*WMS
FIX: Pilot commands - fixed an important bug, when using the 
     dirac-wms-cpu-normalization script

[v6r14p1]

The version is buggy when used in pilots

*Core
NEW: dirac-install-component command replacing dirac-install-agent/service/executor
     commands
     
*Resources
NEW: FileStorage - plugin for "file" protocol
FIX: ARCComputingElement - evaluate as int the job exit code

*RSS
FIX: CSHelpers - several fixes and beautifications     

[v6r14]

*Core
NEW: CSGlobals - includes Extensions class to consistently check the returned
     list of extensions with proper names 
NEW: ProxyManagerXXX, ProxyGeneration, X509XXX - support for RFC proxies
NEW: ProxyInfo - VOMS proxy information without using voms commands
NEW: LocalConfiguration - option to print out license information    
FIX: SocketInfo.py - check the CRL lists while handshaking  

Configuration
NEW: ConfigurationClient - added getSectionTree() method

*Framework
NEW: InstalledComponentsDB will now store information about the user who did the 
     installation/uninstallation of components.

*Resources
NEW: ARCComputingElement based on the ARC python API

*RSS
FIX: Improved logging all over the place 

*DMS
NEW: New FileCatalog SecurityManager with access control based on policies,
     VOMSPolicy as one of the policy implementations.
NEW: lfc_dfc_db_copy - script used by LHCb to migrate from the LFC to the DFC with 
     Foreign Keys and Stored Procedures by accessing the databases directly     
NEW: FileManagerPs.py - added _getFileLFNs() to serve info for the Web Portal     
CHANGE: Moving several tests to TestDIRAC

*Interfaces
CHANGE: use jobDescription.xml as a StringIO object to avoid multiple disk
        write operations while massive job submission

*WMS
FIX: Watchdog - review for style and pylint
CHANGE: Review of the Matcher code, extracting Limiter and Matcher as standalone 
        utilities
        

*Transformation
NEW: New ported plugins from LHCb, added unit tests


[v6r13p21]

*TS
FIX: Registering TargetSE for Standard TransformationAgent plugin

[v6r13p20]

*DMS
FIX: DMSHelpers - allow for more than one Site defined to be local per SE

*Resources
FIX: XRootStorage - fix in getURLBase()

[v6r13p19]

FIX: changes incorporated from v6r12p53 patch

[v6r13p18]

*WMS
FIX: JobWrapper - ported back from v6r14p9 the fix for getting OutputPath

[v6r13p17]

FIX: changes incorporated from v6r12p52 patch

[v6r13p16]

FIX: changes incorporated from v6r12p51 patch

[v6r13p15]

Included patches from v6r12p50 release 

[v6r13p14]

*DMS
FIX: ReplicateAndRegister - fix a problem when a file is set Problematic 
     in the FC but indeed doesn't exist at all 

*Resources
CHANGE: StorageFactory - enhance the logic of BaseSE inheritance in the
        SE definition in the CS
        
*WMS
CHANGE: CPUNormalization, dirac-wms-cpu-normalization - reading CPU power 
        from MJF for comparison with the DIRAC evaluation
FIX: SiteDirector - create pilot working directory in the batch system working
     directory and not in "/tmp"                

[v6r13p13]

*DMS
BUGFIX: FileCatalogClient - bug fixed in getDirectoryMetadata()

[v6r13p12]

*Resources
FIX: StorageElement - bug fixed in inValid()
CHANGE: StorageFactory - do not interpret VO parameter as mandatory

[v6r13p11]

*DMS
BUGFIX: RemoveReplica - fix in singleRemoval()
FIX: dirac-dms-user-lfns - increased timeout

[v6r13p10]

CHANGE: Use sublogger to better identify log source in multiple places

*Core
CHANGE: Review / beautify code in TimeLeft and LSFTimeLeft
FIX: LSFTimeLeft - is setting shell variables, not environment variables, 
     therefore added an "export" command to get the relevant variable 
     and extract then the correct normalization

*Accounting
FIX: DataOperationPlotter - add better names to the data operations

*DMS:
FIX: DataManager - add mandatory vo parameter in __SEActive()
CHANGE: dirac-dms-replicate-and-register-request - submit multiple requests
        to avoid too many files in a single FTS request
FIX: FileCatalog - typo in getDirectoryMetadata()
FIX: FileCatalog - pass directory name to getDirectoryMetadata and not file name 
FIX: DataManager - in __SEActive() break LFN list in smaller chunks when
     getting replicas from a catalog        

*WMS
FIX: WMSAdministratorHandler - fix in reporting pilot statistics
FIX: JobScheduling - fix in __getSitesRequired() when calling self.jobLog.info 
CHANGE: pilotCommands - when exiting with error, print out current processes info

[v6r13p9]

*Framework
FIX: SystemLoggingDB - schema change for ClientIPs table to store IPv6 addresses

*DMS
BUGFIX: DMSRequestOperationsBase - bug fix in checkSEsRSS()
FIX: RemoveFile - in __call__(): bug fix; fix in the BannedSE treatment logic

*RMS
BUGFIX: Operation - in catalogList()
BUGFIX: ReqClient - in printOperation()

*Resources
FIX: GFAL2_StorageBase - added Lost, Cached, Unavailable in getSingleFileMetadata() output
BUGFIX: GFAL2_StorageBase - fixed URL construction in put(get)SingleFile() methods

*WMS
FIX: InputDataByProtocol - removed StorageElement object caching

[v6r13p8]

*Framework
FIX: MonitoringUtilities - minor bug fix

*DMS
FIX: DataManager - remove local file when doing two hops transfer

*WMS
FIX: SandboxStoreClient - get the VO info from the delegatedGroup argument to 
     use for the StorageElement instantiation

*TMS
CHANGE: Transformation(Client,DB,Manager) - multiple code clean-up without
        changing the logic

[v6r13p7]

*Core
NEW: X509CRL - class to handle certificate revocation lists

*DMS
FIX: RequestOperations/RemoveFile.py - check target SEs to be online before
     performing the removal operation. 
FIX: SecurityManager, VOMSPolicy - make the vomspolicy compatible with the old client 
     by calling in case of need the old SecurityManager     

*Resources
BUGFIX: Torque, GE - methods must return Message field in case of non-zero return status
FIX: SRM2Storage - when used internaly, listDirectory should return urls and not lfns

*WMS
FIX: ConfigureCPURequirements pilot command - add queue CPU length to the extra local
     configuration
FIX: JobWrapper - load extra local configuration of any     

*RMS
FIX: RequestDB - fix in getRequestSummaryWeb() to suit the Web Portal requirements

*Transformation
FIX: TransformationManagerHandler - fix in getTransformationSummaryWeb() to suit 
     the Web Portal requirements

[v6r13p6]

*Core
FIX: X509Chain - use SHA1 signature encryption in all tha cases

*Resources
FIX: ComputingElement - take CPUTime from its configuration defined in the 
     pilot parameters

*WMS
FIX: SiteDirector - correctly configure jobExecDir and httpProxy Queue parameters

[v6r13p5]

*Resources
BUGFIX: Torque - getCEStatus() must return integer job numbers
FIX: StorageBase - removed checking the VO name inside the LFN 

*WMS
FIX: InputData, JobScheduling - StorageElement needs to know its VO

*DMS
FIX: ReplicateAndRegister - Add checksumType to RMS files when adding 
     checksum value
FIX: DataManager - remove unnecessary access to RSS and use SE.getStatus()     
FIX: DMHelpers - take into account Alias and BaseSE in site-SE relation

*RMS
FIX: Request - bug fixed in optimize() in File reassignment from one
     Operation to another  

*Transformation
FIX: TransformationDB - set derived transformation to Automatic

[v6r13p4]

*Core
FIX: VOMSService - treat properly the case when the VOMS service returns no result
     in attGetUserNickname()

*DMS
FIX: FTSAgent, ReplicateAndRegister - make sure we use source replicas with correct 
     checksum 

*RMS
FIX: Request - minor fix in setting the Request properties, suppressing pylint
     warnings
CHANGE: File, Reques, Operation, RequestDB - remove the use of sqlalchemy on 
        the client side     
     
*Resources
FIX: StorageElement - import FileCatalog class rather than the corresponding module     
FIX: SLURM - proper formatting commands using %j, %T placeholders
FIX: SSHComputingElement - return full job references from getJobStatus() 

*RSS
FIX: DowntimeCommand - checking for downtimes including the time to start in hours

*Workflow
CHANGE: FailoverRequest - assign to properties rather than using setters

*Transformation
FIX: TransformationClient(DB,Utilities) - fixes to make derived transformations work

[v6r13p3]

*DMS
FIX: DataManager - in putAndRegister() specify explicitly registration protocol
     to ensure the file URL available right after the transfer
     
*Resources
FIX: SRM2Storage - use the proper se.getStatus() interface ( not the one of the RSS )     

[v6r13p2]

*Framework
FIX: SystemAdministratorHandler - install WebAppDIRAC extension only in case
     of Web Portal installation
CHANGE: dirac-populate-component-db - check the setup of the hosts to register 
        into the DB only installations from the same setup; check the MySQL installation
        before retrieving the database information      

*DMS
FIX: FTSAgent - fix in parsing the server result
FIX: FTSFile - added Waiting status
FIX: FTSJob - updated regexps for the "missing source" reports from the server;
     more logging message 

*Resources
FIX: SRM2Storage - fix in treating the checksum type 
FIX: StorageElement - removed getTransportURL from read methods

*RMS
FIX: Request - typo in the optimize() method

[v6r13p1]

*Framework
CHANGE: SystemAdminstratorIntegrator - can take a list of hosts to exclude from contacting

*DMS
FIX: DataManager - fix in __getFile() in resolving local SEs
FIX: dirac-dms-user-lfns - sort result, simplify logic

*RMS
FIX: Request - Use DMSHelper to resolve the Failovers SEs
FIX: Operation - treat the case where the SourceSE is None

*WMS
FIX: WMSAdministratorHandler - return per DN dictionary from getPilotStatistics 

[v6r13]

CHANGE: Separating fixed and variable parts of error log messages for multiple systems 
        to allow SystemLogging to work

*Core
FIX: MySQL.py - treat in detailed way datetime functions in __escapeString()
FIX: DictCache.get() returns now None instead of False if no or expired value
NEW: InstallTools - allow to define environment variables to be added to the component
     runit run script
NEW: Changes to make the DISET protocol IP V6 ready
CHANGE: BaseClient - retry service call on another instance in case of failure
CHANGE: InnerRPCClient - retry 3 times in case of exception in the transport layer
CHANGE: SocketInfo - retry 3 times in case of handshaking error
CHANGE: MySQL - possibility to specify charset in the table definition
FIX: dirac-install, dirac-distribution - removed obsoleted defaults     
NEW: Proxy utility module with executeWithUserProxy decorator function

*Configuration
NEW: CSAPI,dirac-admin-add-shifter - function, and script, for adding or modifying a 
     shifter in the CS

*Framework
FIX: NotificationDB - escape fields for sorting in getNotifications()
NEW: Database, Service, Client, commands for tracking the installed DIRAC components

*Interfaces
CHANGE: Dirac - changed method names, keeping backward compatibility
CHANGE: multiple commands updated to use the new Dirac API method names

*DMS
NEW: Native use of the FTS3 services
CHANGE: Removed the use of current DataLogging service
CHANGE: DataManager - changes to manage URLs inside StorageElement objects only
FIX: DataManager - define SEGroup as accessible at a site
CHANGE: DirectoryListing - extracted from FileCatalogClientCLI as an independent utility
CHANGE: MetaQuery - extracted from FileCatalogClientCLI as an independent utility
CHANGE: FileCatalogClientCLI uses external DirectoryListing, MetaQuery utilities
CHANGE: FileCatalog - replace getDirectoryMetadata by getDirectoryUserMetadata
NEW: FileCatalog - added new getDirectoryMetadata() interface to get standard directory metadata
NEW: FileCatalog - possibility to find files by standard metadata
NEW: FileCatalog - possibility to use wildcards in the metadata values for queries
NEW: DMSHelpers class
NEW: dirac-dms-find-lfns command

*WMS
NEW: SiteDirector - support for the MaxRAM queue description parameter
CHANGE: JobScheduling executor uses the job owner proxy to evaluate which files to stage
FIX: DownloadInputData - localFile was not defined properly
FIX: DownloadInputData - could not find cached files (missing [lfn])

*RMS
CHANGE: Removed files from the previous generation RMS
CHANGE: RMS refactored based on SQLAlchemy 
NEW: ReqClient - added options to putRequest(): useFailoverProxy and retryMainServer
CHANGE: DMSRequestOperationsBase - delay execution or cancel request based on SE statuses 
        from RSS/CS
FIX: Fixes to make use of RequestID as a unique identifier. RequestName can be used in
     commands in case of its uniqueness        

*Resources
NEW: Computing - BatchSystem classes introduced to be used both in Local and SSH Computing Elements
CHANGE: Storage - reworked Storage Element/Plugins to encapsulate physical URLs 
NEW: GFAL2_StorageBase.py, GFAL2_SRM2Storage.py, GFAL2_XROOTStorage.py 

*RSS:
NEW: dirac-admin-allow(ban)-se - added RemoveAccess status
CHANGE: TokenAgent - added more info to the mail

*TS
CHANGE: Task Manager plugins

[v6r12p53]

*DMS
CHANGE: FileCatalogClientCLI - ls order by size, human readable size value
FIX: DirectoryMetadata - enhanced error message in getDirectoryMetadata

*WMS
BUGFIX: JobAgent - bug when rescheduling job due to glexec failure

*TS
NEW: TransformationCLI - added getOutputFiles, getAllByUser commands
NEW: Transformation - added getAuthorDNfromProxy, getTransformationsByUser methods

*Resources
CHANGE: GlobusComputingElement - simplify creating of pilotStamp

[v6r12p52]

*DMS
NEW: dirac-dms-directory-sync - new command to synchronize the contents of a
     local and remote directories
FIX: DataManager - in removeFile() return successfully if empty input file list     

*TS
NEW: TransformationCLI - getInputDataQuery command returning inputDataQuery 
     of a given transformation

[v6r12p51]

*Core
FIX: dirac-install - fix to work with python version prior to 2.5

*DMS
CHANGE: FileCatalogClientCLI - possibility to set multiple metadata with one command

*Resources
FIX: HTCondorComputingElement - multiple improvements

[v6r12p50]

*Core
FIX: dirac-install - define TERMINFO variable to include local sources as well

*Framework
FIX: SystemAdministratorHandler - show also executors in the log overview

*DMS
FIX: FileCatalogClientCLI - use getPath utility systematically to normalize the
     paths passed by users

*WMS
FIX: PilotStatusAgent - split dynamic and static parts in the log error message

*Resources
NEW: HTCondorCEComputingElement class

[v6r12p49]

*Resources
FIX: GlobusComputingElement - in killJob added -f switch to globus-job-clean command
FIX: ARCComputingElement - create working directory if it does not exist

*DMS
CHANGE: DataManager - added XROOTD to registration protocols

*TMS
FIX: TransformationCLI - doc string

[v6r12p48]

*DMS
FIX: DirectoryTreeBase - fix in changeDirectoryXXX methods to properly interpret input

[v6r12p47]

*DMS
BUGFIX: FileCatalogClientCLI - wrong signature in the removeMetadata() service call

[v6r12p46]

*Core
FIX: GraphData - check for missing keys in parsed_data in initialize()

*WMS
CHANGE: PilotStatusAgent - kill pilots being deleted; do not delete pilots still
        running jobs
  
*RSS
CHANGE: Instantiate RequestManagementDB/Client taking into account possible extensions        

*Resources
FIX: GlobusComputingElement - evaluate WaitingJobs in getCEStatus()
FIX: SRM2Storage - error 16 of exists call is interpreted as existing file
FIX: XROOTStorage - added Lost, Cached, Unavailable in the output of getSingleMetadata()

*WMS
FIX: pilotCommands - removed unnecessary doOSG() function

[v6r12p45]

*Resources
FIX: SRM2Storage - error 22 of exists call is interpreted as existing file
     ( backport from v6r13 )

[v6r12p44]

*WMS
FIX: SiteDirector - consider also pilots in Waiting status when evaluating
     queue slots available

*Resources
NEW: SRM2Storage - makes use of /Resources/StorageElements/SRMBusyFilesExist option
     to set up the mode of interpreting the 22 error code as existing file

[v6r12p43]

*DMS:
FIX: DirectoryTreeBase - avoid double definition of FC_DirectoryUsage table
     in _rebuildDirectoryUsage()

[v6r12p42]

FIX: added fixes from v6r11p34 patch release

[v6r12p41]

*WMS
CHANGE: dirac-wms-job-submit - "-r" switch to enable job repo

[v6r12p40]

*DMS
FIX: DirectoryTreeBase.py - set database engine to InnoDB 

[v6r12p39]

FIX: imported fixes from rel-v6r11

[v6r12p38]

*DMS
CHANGE: DataManager - enhanced real SE name resolution

*RMS
FIX: Request - fixed bug in the optimization of requests with failover operations

*Resources
CHANGE: StorageFactory - allow for BaseSE option in the SE definition

[v6r12p37]

*Core
FIX: InstallTools - force $HOME/.my.cnf to be the only defaults file

[v6r12p36]

*Configuration
FIX: Utilities.py - bug fix getSiteUpdates()

[v6r12p35]

*Core
CHANGE: VOMSService - add URL for the method to get certificates

*DMS
FIX: DataManager - in __replicate() set do not pass file size to the SE if no
     third party transfer
FIX: RemoveFile, ReplicateAndRegister - regular expression for "no replicas"
     common for both DFC and LFC     
     
*WMS
FIX: WMSHistoryCorrector - make explicit error if no data returned from WMSHistory
     accounting query     

[v6r12p34]

*DMS
BUGFIX: FileCatalogWithFkAndPsDB - fix storage usage calculation

[v6r12p33]

*Core
NEW: VOMSService - added method admListCertificates()

*DMS
BUGFIX: dirac-dms-put-and-register-request - missing Operation in the request

*Resources
FIX: sshce - better interpretation of the "ps" command output

[v6r12p32]

*RMS
FIX: ReqManager - in getRequest() possibility to accept None type
     argument for any request 

[v6r12p31]

*WMS
FIX: pilotCommands - import json module only in case it is needed

[v6r12p30]

*Core
FIX: InstallTools - 't' file is deployed for agents installation only
FIX: GOCDBClient - creates unique DowntimeID using the ENDPOINT

*Framework
FIX: SystemAdministratorHandler - use WebAppDIRAC extension, not just WebApp

*DMS:
FIX: FileCatalogComponents.Utilities - do not allow empty LFN names in
     checkArgumentDict()

[v6r12p29]

*CS
CHANGE: CSCLI - use readline to store and resurrect command history

*WMS
FIX: JobWrapper - bug fixed in the failoverTransfer() call
CHANGE: dirac-wms-job-submit - added -f flag to store ids

*DMS
FIX: DataManager - make successful removeReplica if missing replica 
     in one catalog

*RMS
FIX: Operation, Request - limit the length of the error message

[v6r12p28]

*RMS
FIX: Request - do not optimize requests already in the DB 

[v6r12p27]

*Core
CHANGE: InstallTools - install "t" script to gracefully stop agents

*DMS
FIX: FileCatalog - return GUID in DirectoryParameters

*Resource
CHANGE: DFC/LFC clients - added setReplicaProblematic()

[v6r12p26]

*DMS
BUGFIX: FileCatalog - getDirectoryMetadata was wrongly in ro_meta_methods list 

*RMS
FIX: Operation - temporary fix in catalog names evaluation to smooth
     LFC->DFC migration - not to forget to remove afterwards !

*WMS
CHANGE: JobWrapper - added MasterCatalogOnlyFlag configuration option

[v6r12p25]

*DMS
BUGFIX: PutAndRegister, RegitserFile, RegisterReplica, ReplicateAndRegister - do not
        evaluate the catalog list if None

[v6r12p24]

*DMS:
FIX: DataManager - retry RSS call 5 times - to be reviewed

[v6r12p23]

*DMS
FIX: pass a catalog list to the DataManager methods
FIX: FileCatalog - bug fixed in the catalog list evaluation

[v6r12p22]

*DMS
FIX: RegisterFile, PutAndRegister - pass a list of catalogs to the DataManager instead of a comma separated string
FIX: FTSJob - log when a job is not found in FTS
CHANGE: dropped commands dirac-admin-allow(ban)-catalog

*Interfaces
CHANGE: Dirac, JobMonitoringHandler,dirac-wms-job-get-jdl - possibility to retrieve original JDL

*WMS
CHANGE: JobManifest - make MaxInputData a configurable option

[v6r12p21]

*RMS
BUGFIX: File,Operation,RequestDB - bug making that the request would always show 
        the current time for LastUpdate
  
*WMS
FIX: JobAgent - storing on disk retrieved job JDL as required by VMDIRAC
     ( to be reviewed )        

[v6r12p20]

*DMS
FIX: DataManager - more informative log messages, checking return structure
FIX: FileCatalog - make exists() behave like LFC file catalog client by checking
     the unicity of supplied GUID if any
FIX: StorageElementProxyHandler - do not remove the cache directory

*Framework
FIX: SystemAdministratorClient - increase the timeout to 300 for the software update     

*RMS
FIX: Operation.py - set Operation Scheduled if one file is Scheduled
CHANGE: Request - group ReplicateAndRegister operations together for failover 
        requests: it allows to launch all FTS jobs at once

*Resources
FIX: LcgFileCatalogClient - fix longstanding problem in LFC when several files 
     were not available (only one was returned) 

*TS
BUGFIX: TransformationCleaning,ValidateOutputDataAgent - interpret correctly
        the result of getTransformationParameters() call
FIX: TaskManager - fix exception in RequestTaskAgent        

[v6r12p19]

*Core
FIX: Core.py - check return value of getRecursive() call

*DMS
FIX: FileCatalog - directory removal is successful if does not exist
     special treatment of Delete operation

*WMS
FIX: InputDataByProtocol - fix interpretation of return values

[v6r12p18]

*DMS
FIX: FTSStrategy - config option name
FIX: DataManager - removing dirac_directory flag file only of it is there
     in __cleanDirectory()

*RMS
FIX: Operation - MAX_FILES limit set to 10000
FIX: ReqClient - enhanced log messages

*TMS
FIX: TaskManager - enhanced log messages

*RSS
FIX: DowntimeCommand - fixed mix of SRM.NEARLINE and SRM

*WMS
FIX: InputDataByProtocol - fixed return structure

[v6r12p16]

*DMS
FIX: IRODSStorageElement more complete implementation
FIX: FileCatalogHandler(DB) - make removeMetadata bulk method

*Resources
FIX: FileCatalog - make a special option CatalogList (Operations) to specify catalogs used by a given VO

[v6r12p15]

*Core
FIX: ProcessPool - kill the working process in case of the task timeout
FIX: FileHelper - count transfered bytes in DataSourceToNetwork()

*DMS
BUGFIX: FileCatalogCLI - changed interface in changePathXXX() methods
NEW: IRODSStorageElementHandler class
CHANGE: FileCatalog - separate metadata and file catalog methods, 
        apply metadata methods only to Metadata Catalogs 

*Resources
FIX: SSHTorqueComputingElement - check the status of the ssh call for qstat 

*WMS
FIX: WatchdogLinux - fixed typo

[v6r12p14]

*TS
FIX: TaskManagerAgentBase: avoid race conditions when submitting to WMS

*DMS
NEW: FileCatalog - added new components ( directory tree, file manager ) 
     making use of foreign keys and stored procedures
FIX: DataManager returns properly the FileCatalog errors     

[v6r12p13]

*TS
BUGFIX: TransformationAgent - data member not defined

*WMS
FIX: InputData(Resolution,ByProtocol) - possibility to define RemoteProtocol

[v6r12p12]

*WMS
BUGFIX: pilotTools - missing comma

[v6r12p11]

*WMS
FIX: CPUNormalization - dealing with the case when the maxCPUTime is not set in the queue
     definition
FIX: pilotTools - added option pilotCFGFile

[v6r12p10]

*DMS
FIX: StorageElementProxy - BASE_PATH should be a full path

*Resources
FIX: SRM2Storage - return specific error in putFile

*TS
FIX: TransformationAgent - fix to avoid an exception in finalize and double printing 
     when terminating the agent
BUGFIX: TransformationDB - fix return value in setTransformationParameter()

[v6r12p9]

*Core
CHANGE: SiteCEMapping - getSiteForCE can take site argu

ment to avoid confusion

*Interfaces
FIX: Job - provide optional site name in setDestinationCE()

*WMS
FIX: pilotCommands - check properly the presence of extra cfg files
     when starting job agent
FIX: JobAgent - can pick up local cfg file if extraOptions are specified     

[v6r12p8]

*Core
FIX: dirac-configure - correctly deleting useServerCertificate flag
BUGFIX: InstallTools - in fixMySQLScript()

*DMS
BUGFIX: DatasetManager - bug fixes
CHANGE: StorageElementProxy - internal SE object created with the VO of the requester

*TS
FIX: dirac-transformation-xxx commands - do not check the transformation status
CHANGE: Agents - do not use shifter proxy 
FIX: TransformationAgent - correct handling of replica cache for transformations 
     when there were more files in the transformation than accepted to be executed
FIX: TransformationAgent - do not get replicas for the Removal transformations     

*RMS
NEW: new SetFileStatus Operation

[v6r12p7]

*Core
FIX: dirac-configure - always removing the UseServerCertificate flag before leaving
FIX: ProcessPool - one more check for the executing task ending properly 

*Interfaces 
FIX: Dirac.py - use printTable in loggingInfo()

[v6r12p6]

FIX: fixes from v6r11p26 patch release

[v6r12p5]

*Core
FIX: VOMS.py - do not use obsoleted -dont-verify-ac flag with voms-proxy-info

*TS
FIX: TransformationManager - no status checked at level service

[v6r12p4]

FIX: fixes from v6r11p23 patch release

[v6r12p3]

*Configuration
CHANGE: dirac-admin-add-resources - define VOPath/ option when adding new SE 

*Resources
NEW: StorageFactory - modify protocol Path for VO specific value

*DMS
FIX: FileCatalog - check for empty input in checkArgumentFormat utility
FIX: DataManager - protect against FC queries with empty input

[v6r12p2]

*Core
FIX: dirac-install - svn.cern.ch rather than svnweb.cern.ch is now needed for direct 
     HTTP access to files in SVN

*WMS
FIX: dirac-wms-cpu-normalization - when re-configuring, do not try to dump in the 
     diracConfigFilePath

[v6r12p1]

*Configuration
FIX: Core.Utilities.Grid, dirac-admin-add-resources - fix to make a best effort to 
     guess the proper VO specific path of a new SE
*WMS
FIX: dirac-configure, pilotCommands, pilotTools - fixes to use server certificate

[v6r12]

*Core
CHANGE: ProcessPool - do not stop working processes by default
NEW: ReturnValue - added returnSingleResult() utility 
FIX: MySQL - correctly parse BooleanType
FIX: dirac-install - use python 2.7 by default
FIX: dirac-install-xxx commands - complement installation with the component setup
     in runit
NEW: dirac-configure - added --SkipVOMSDownload switch, added --Output switch
     to define output configuration file
CHANGE: ProcessPool - exit from the working process if a task execution timed out  
NEW: ProcessMonitor - added evaluation of the memory consumed by a process and its children   
NEW: InstallTools - added flag to require MySQL installation
FIX: InstallTools - correctly installing DBs extended (with sql to be sourced) 
FIX: InstallTools - run MySQL commands one by one when creating a new database
FIX: InstallTools - fixMySQLScripts() fixes the mysql start script to ognore /etc/my.cnf file
CHANGE: Os.py - the use of "which" is replaced by distutils.spawn.find_executable
NEW: Grid.py - ldapSA replaced by ldapSE, added getBdiiSE(CE)Info() methods
CHANGE: CFG.py - only lines starting with ^\s*# will be treated as comments
CHANGE: Shifter - Agents will now have longer proxies cached to prevent errors 
        for heavy duty agents, closes #2110
NEW: Bdii2CSAgent - reworked to apply also for SEs and use the same utilities for the
     corresponding command line tool
NEW: dirac-admin-add-resources - an interactive tool to add and update sites, CEs, SEs
     to the DIRAC CS   
CHANGE: dirac-proxy-init - added message in case of impossibility to add VOMS extension   
FIX: GOCDBClient - handle correctly the case of multiple elements in the same DT            


*Accounting
NEW: Allow to have more than one DB for accounting
CHANGE: Accounting - use TypeLoader to load plotters

*Framework
FIX: Logger - fix FileBackend implementation

*WMS
NEW: Refactored pilots ( dirac-pilot-2 ) to become modular following RFC #18, 
     added pilotCommands.py, SiteDirector modified accordingly 
CHANGE: InputData(Executor) - use VO specific catalogs      
NEW: JobWrapper, Watchdog - monitor memory consumption by the job ( in a Warning mode )
FIX: SandboxStoreHandler - treat the case of exception while cleaning sandboxes
CHANGE: JobCleaningAgent - the delays of job removals become CS parameters
BUGFIX: JobDB - %j placeholder not replaced after rescheduling
FIX: JobDB - in the SQL schema description reorder tables to allow foreign keys
BUGFIX: JobAgent, Matcher - logical bug in using PilotInfoReported flag
FIX: OptimizerExecutor - when a job fails the optimization chain set the minor status 
     to the optimiser name and the app status to the fail error

*Resources
NEW: StorageElement - added a cache of already created SE objects
CHANGE: SSHTorqueComputingElement - mv getCEStatus to remote script

*ResourceStatus
NEW: ResourceManagementClient/DB, DowntimeCommand - distinguish Disk and Tape storage 
FIX: GODDBClient  - downTimeXMLParsing() can now handle the "service type" parameter properly
CHANGE: dirac-rss-xxx commands use the printTable standard utility
FIX: dirac-dms-ftsdb-summary - bug fix for #2096

*DMS
NEW: DataManager - add masterCatalogOnly flag in the constructor
FIX: DataManager - fix to protect against non valid SE
CHANGE: FC.DirectoryLevelTree - use SELECT ... FOR UPDATE lock in makeDir()
FIX: FileCatalog - fixes in using file and replica status
CHANGE: DataManager - added a new argument to the constructor - vo
CHANGE: DataManager - removed removeCatalogFile() and dirac-dms-remove-catalog-file adjusted
CHANGE: Several components - field/parameter CheckSumType all changed to ChecksumType
CHANGE: PoolXMLCatalog - add the SE by default in the xml dump and use the XML library 
        for dumping the XML
FIX: XROOTStorageElement - fixes to comply with the interface formalism        

*SMS
FIX: StorageManagementDB - small bugfix to avoid SQL errors

*RMS
NEW: Added 'since' and 'until' parameters for getting requests
NEW: Request - added optimize() method to merge similar operations when
     first inserting the request
NEW: ReqClient, RequestDB - added getBulkRequest() interface. RequestExecutingAgent
     can use it controlled by a special flag     
FIX: Operation, Request - set LastUpdate time stamp when reaching final state
FIX: OperationHandlerBase - don't erase the original message when reaching the max attempts      
FIX: removed some deprecated codes
FIX: RequestTask - always set useServerCerificate flag to tru in case of executing inside
     an agent
CHANGE: gRequestValidator removed to avoid object instantiation at import   
NEW: dirac-rms-cancel-request command and related additions to the db and service classes  

*TMS
NEW: WorkflowTaskAgent is now multi-threaded
NEW: Better use of threads in Transformation Agents
CHANGE: TransformationDB - modified such that the body in a transformation can be updated
FIX: TransformationCleaningAgent - removed non-ASCII characters in a comment

[v6r11p34]

*Resources
NEW: GlobusComputingElement class

[v6r11p33]

*Configuration
FIX: Resources - avoid white spaces in OSCompatibility

[v6r11p32]

*Core
CHANGE: BaseClient, SSLSocketFactory, SocketInfo - enable TLSv1 for outgoing 
        connections via suds, possibility to configure SSL connection details
        per host/IP 

[v6r11p31]

*Core
FIX: CFG - bug fixed in loadFromBuffer() resulting in a loss of comments

*Resources
FIX: SSHTorqueComputingElement - check the status of ssh call for qstat

*DMS
FIX: FileCatalog - return LFN name instead of True from exists() call if LFN
     already in the catalog

[v6r11p30]

*DMS
CHANGE: FileCatalogCLI - add new -D flag for find to print only directories

[v6r11p29]

*DMS
FIX: FTS(Agent,Startegy,Gragh) - make use of MaxActiveJobs parameter, bug fixes

*TMS
FIX: Transformation(Agent,Client) - Operations CS parameters can be defined for each plugin: MaxFiles, SortedBy, NoUnusedDelay. Fixes to facilitate work with large numbers of files.

[v6r11p28]

*Core
FIX: InstallTools - check properly the module availability before installation

*WMS
FIX: JobScheduling - protection against missing dict field RescheduleCounter

*TMS
FIX: TransformationCleaningAgent - execute DM operations with the shifter proxy

[v6r11p27]

*Core
BUGFIX: InstallTools - bug fix in installNewPortal()

*WMS
FIX: Watchdog - disallow cputime and wallclock to be negative

*TS
FIX: TransformationAgent - correct handling of replica caches when more than 5000 files


BUGFIX: ModuleBase - bug fix in execute()
BUGFIX: Workflow - bug fix in createStepInstance()

*DMS
BUGFIX: DiractoryTreeBase - bug fix in getDirectoryPhysicalSizeFromUsage()

*Resources
FIX: XROOTStorage - back ported fixes from #2126: putFile would place file in 
     the wrong location on eos

[v6r11p26]

*Framework
FIX: UserProfileDB.py - add PublishAccess field to the UserProfileDB

*RSS
FIX: Synchronizer.py - fix deletion of old resources

*DMS
FIX: DataManager - allow that permissions are OK for part of a list of LFNs ( __verifyWritePermission() )
     (when testing write access to parent directory). Allows removal of replicas 
     even if one cannot be removed
FIX: DataManager - test SE validity before removing replica     
     
*RMS
FIX: RequestTask - fail requests for users who are no longer in the system
FIX: RequestExecutingAgent - fix request timeout computation

[v6r11p25]

*Interfaces
FIX: Job.py - bring back different logfile names if they have not been specified by the user

[v6r11p24]

*DMS
BUGFIX: SEManagerDB - bug fixed in getting connection in __add/__removeSE

[v6r11p23]

*DMS
CHANGE: FTSRequest is left only to support dirac-dms-fts-XXX commands

[v6r11p22]

*DMS
FIX: FTSJob - fixes in the glite-transfer-status command outpu parsing
FIX: TransformationClient - allow single lfn in setFileStatusForTransformation()

*WMS
FIX: StatesMonitoringAgent - install pika on the fly as a temporary solution

[v6r11p21]

*DMS
BUGFIX: dirac-dms-remove-replicas - continue in case of single replica failure
FIX: dirac-rms-xxx scripts - use Script.getPositionalArgs() instead of sys.argv

*Workflow
FIX: Test_Modules.py - fix in mocking functions, less verbose logging

[v6r11p20]

*DMS
BUGFIX: DataManager - in __SEActive() use resolved SE name to deal with aliases
BUGFIX: FileMetadata - multiple bugs in __buildUserMetaQuery()

[v6r11p19]

*DMS
FIX: FTSJob - fix FTS job monitoring a la FTS2

*RMS
CHANGE: ReqClient - added setServer() method
FIX: File,Operation,Request - call the getters to fetch the up-to-date information 
     from the parent

[v6r11p18]

*DMS
FIX: FTSAgent(Job) - fixes for transfers requiring staging (bringOnline) and adaptation 
     to the FTS3 interface

*WMS
FIX: StatesMonitoringAgent - resend the records in case of failure

[v6r11p17]

*DMS
FIX: FileCatalog - in multi-VO case get common catalogs if even VO is not specified

*Resources
FIX: ComputintgElement - bugfix in available() method

*WMS
FIX: SiteDirector - if not pilots registered in the DB, pass empty list to the ce.available()

[v6r11p16]

*RMS
BUGFIX: Request,Operation,File - do not cast to str None values

[v6r11p15]

*DMS
FIX: ReplicateAndRegister - do not create FTSClient if no FTSMode requested
CHANGE: FTSAgent(Job,File) - allow to define the FTS2 submission command;
        added --copy-pin-lifetime only for a tape backend
        parse output of both commands (FTS2, FTS3)
        consider additional state for FTS retry (Canceled)
        
*RMS
FIX: Operation, Request - treat updates specially for Error fields        

*TMS
FIX: TransformationAgent - fixes in preparing json serialization of requests

*WMS
NEW: StateMonitoringAgent - sends WMS history data through MQ messages 

[v6r11p14]

*WMS
CHANGE: JobDB - removed unused tables and methods
CHANGE: removed obsoleted tests

*DMS
FIX: FTSAgent - recover case when a target is not in FTSDB
CHANGE: FTSAgent(Job) - give possibility to specify a pin life time in CS 

*RMS
FIX: Make RMS objects comply with Python Data Model by adding __nonzero__ methods 

[v6r11p13]

*DMS
BUGFIX: SEManager - in SEManagerDB.__addSE() bad _getConnection call, closes #2062

[v6r11p12]

*Resources
CHANGE: ARCComputingElement - accomodate changes in the ARC job reported states

*Configuration
CHANGE: Resources - define a default FTS server in the CS (only for v6r11 and v6r12)

*DMS
FIX: FTSStrategy - allow to use a given channel more than once in a tree 
FIX: FTSAgent - remove request from cache if not found
FIX: FTSAgent - recover deadlock situations when FTS Files had not been correctly 
     updated or were not in the DB

*RMS
FIX: RequestExecutingAgent - fix a race condition (cache was cleared after the request was put)
FIX: RequestValidator - check that the Operation handlers are defined when inserting a request

[v6r11p11]

*Core
FIX: TransportPool - fixed exception due to uninitialized variable
FIX: HTTPDISETSocket - readline() takes optional argument size ( = 0 )

*DMS
FIX: FTSAgent - check the type of the Operation object ( can be None ) and
     some other protections
FIX: FTSClient - avoid duplicates in the file list

*RMS
FIX: ReqClient - modified log message
CHANGE: dirac-dms-fts-monitor - allow multiple comma separated LFNs in the arguments

[v6r11p10]

*RSS
FIX: DowntimeCommand, Test_RSS_Command_GOCDBStatusCommand - correctly interpreting list of downtimes

*RMS
FIX: ReplicateAndRegister - Create a RegisterReplica (not RegisterFile) if ReplicateAndRegister 
     fails to register
FIX: OperationHandlerBase - handle correctly Attempt counters when SEs are banned
FIX: ReplicateAndRegister - use FC checksum in case of mismatch request/PFN
FIX: FTSAgent - in case a file is Submitted but the FTSJob is unknown, resubmit
FIX: FTSAgent - log exceptions and put request to DB in case of exception
FIX: FTSAgent - handle FTS error "Unknown transfer state NOT_USED", due to same file 
     registered twice (to be fixed in RMS, not clear origin)

*WMS
FIX: JobStateUpdateHandler - status not updated while jobLogging is, due to time skew between 
     WN and DB service
FIX: JobStateUpdateHandler - stager callback not getting the correct status Staging 
     (retry for 10 seconds)     

[v6r11p9]

*Core
NEW: AgentModule - set AGENT_WORKDIRECTORY env variable with the workDirectory
NEW: InstallTools - added methods for the new web portal installation

*DMS
FIX: ReplicateAndRegister - apply same error logic for DM replication as for FTS

*Resources:
FIX: SRM2Storage - fix log message level
FIX: SRM2Storage - avoid useless existence checks 

*RMS
FIX: ForwardDISET - a temporary fix for a special LHCb case, to be removed asap
FIX: ReqClient - prettyPrint is even prettier
FIX: RequestTask - always use server certificates when executed within an agent

[v6r11p8]

*TMS
FIX: TransformationDB - fix default value within ON DUPLICATE KEY UPDATE mysql statement

[v6r11p7]

*Framework
BUGFIX: ProxyDB.py - bug in a MySQL table definition

*DMS
FIX: ReplicateAndRegister.py - FTS client is not instantiated in the c'tor as it 
     might not be used, 

*WMS
FIX: JobWrapper - don't delete the sandbox tar file if upload fails
FIX: JobWrapper - fix in setting the failover request

*RMS
FIX: RequestDB - add protections when trying to get a non existing request

[v6r11p6]

*WMS
FIX: InpudDataResolution - fix the case when some files only have a local replica
FIX: DownloadInputData, InputDataByProtocol - fix the return structure of the
     execute() method
     
*Resources
NEW: LocalComputingElement, CondorComputingElement      

[v6r11p5]

FIX: Incorporated changes from v6r10p25 patch

*Framework
NEW: Added getUserProfileNames() interface

*WMS
NEW: WMSAdministrator - added getPilotStatistics() interface
BUGFIX: JobWrapperTemplate - use sendJobAccounting() instead of sendWMSAccounting()
FIX: JobCleaningAgent - skip if no jobs to remove

*DMS
BUGFIX: FileCatalogClientCLI - bug fix in the metaquery construction

*Resources
CHANGE: StorageElement - enable Storage Element proxy configuration by protocol name

*TMS
NEW: TransformationManager - add Scheduled to task state for monitoring

[v6r11p4]

*Framework
NEW: ProxyDB - added primary key to ProxyDB_Log table
CHANGE: ProxyManagerHandler - purge logs once in 6 hours

*DMS
FIX: DataManager - fix in the accounting report for deletion operation
CHANGE: FTSRequest - print FTS GUID when submitting request
FIX: dirac-dms-fts-monitor - fix for using the new FTS structure
FIX: DataLoggingDB - fix type of the StatusTimeOrder field
FIX: DataLoggingDB - take into account empty date argument in addFileRecord()
FIX: ReplicateAndRegister - use active replicas
FIX: FTS related modules - multiple fixes

*WMS
NEW: SiteDirector - pass the list of already registered pilots to the CE.available() query
FIX: JobCleaningAgent - do not attempt job removal if no eligible jobs

*Resources
FIX: LcgFileCatalogClient - if replica already exists while registration, reregister
NEW: CREAM, SSH, ComputingElement - consider only registered pilots to evaluate queue occupancy

[v6r11p3]

FIX: import gMonitor from it is original location

*Core
FIX: FC.Utilities - treat properly the LFN names starting with /grid ( /gridpp case )

*Configuration
FIX: LocalConfiguration - added exitCode optional argument to showHelp(), closes #1821

*WMS
FIX: StalledJobAgent - extra checks when failing Completed jobs, closes #1944
FIX: JobState - added protection against absent job in getStatus(), closes #1853

[v6r11p2]

*Core
FIX: dirac-install - skip expectedBytes check if Content-Length not returned by server
FIX: AgentModule - demote message "Cycle had an error:" to warning

*Accounting
FIX: BaseReporter - protect against division by zero

*DMS
CHANGE: FileCatalogClientCLI - quite "-q" option in find command
FIX: DataManager - bug fix in __initializeReplication()
FIX: DataManager - less verbose log message 
FIX: DataManager - report the size of removed files only for successfully removed ones
FIX: File, FTSFile, FTSJob - SQL tables schema change: Size filed INTEGER -> BIGINT

*RMS
FIX: dirac-rms-reset-request, dirac-rms-show-request - fixes
FIX: ForwardDISET - execute with trusted host certificate

*Resources
FIX: SSHComputingElement - SSHOptions are parsed at the wrong place
NEW: ComputingElement - evaluate the number of available cores if relevant

*WMS
NEW: JobMonitoringHander - added export_getOwnerGroup() interface

*TMS
CHANGE: TransformationCleaningAgent - instantiation of clients moved in the initialize()

[v6r11p1]

*RMS
FIX: ReqClient - failures due to banned sites are considered to be recoverable

*DMS
BUGFIX: dirac-dms-replicate-and-register-request - minor bug fixes

*Resources
FIX: InProcessComputingElement - stop proxy renewal thread for a finished payload

[v6r11]

*Core
FIX: Client - fix in __getattr__() to provide dir() functionality
CHANGE: dirac-configure - use Registry helper to get VOMS servers information
BUGFIX: ObjectLoader - extensions must be looked up first for plug-ins
CHANGE: Misc.py - removed obsoleted
NEW: added returnSingleResult() generic utility by moving it from Resources/Utils module 

*Configuration
CHANGE: Resources.getDIRACPlatform() returns a list of compatible DIRAC platforms
NEW: Resources.getDIRACPlatforms() used to access platforms from /Resources/Computing/OSCompatibility
     section
NEW: Registry - added getVOs() and getVOMSServerInfo()     
NEW: CE2CSAgent - added VO management

*Accounting
FIX: AccountingDB, Job - extra checks for invalid values

*WMS
NEW: WMS tags to allow jobs require special site/CE/queue properties  
CHANGES: DownloadInputData, InputDataByProtocol, InputDataResolution - allows to get multiple 
         PFNs for the protocol resolution
NEW: JobDB, JobMonitoringHandler - added traceJobParameters(s)() methods     
CHANGE: TaskQueueDirector - use ObjectLoader to load directors    
CHANGE: dirac-pilot - use Python 2.7 by default, 2014-04-09 LCG bundles

*DMS
NEW: DataManager to replace ReplicaManager class ( simplification, streamlining )
FIX: InputDataByProtocol - fix the case where file is only on tape
FIX: FTSAgent - multiple fixes
BUGFIX: ReplicateAndRegister - do not ask SE with explicit SRM2 protocol

*Interfaces
CHANGE: Dirac - instantiate SandboxStoreClient and WMSClient when needed, not in the constructor
CHANGE: Job - removed setSystemConfig() method
NEW: Job.py - added setTag() interface

*Resources
CHANGE: StorageElement - changes to avoid usage PFNs
FIX: XROOTStorage, SRM2Storage - changes in PFN construction 
NEW: PoolComputingElement - a CE allowing to manage multi-core slots
FIX: SSHTorqueComputingElement - specify the SSHUser user for querying running/waiting jobs 

*RSS
NEW: added commands dirac-rss-query-db and dirac-rss-query-dtcache

*RMS
CHANGE: ReqDB - added Foreign Keys to ReqDB tables
NEW: dirac-rms-reset-request command
FIX: RequestTask - always execute operations with owner proxy

*SMS
FIX: few minor fixes to avoid pylint warnings

[v6r10p25]

*DMS
CHANGE: FileCatalog - optimized file selection by metadata

[v6r10p24]

*DMS
FIX: FC.FileMetadata - optimized queries for list interception evaluation

[v6r10p23]

*Resoures
CHANGE: SSHComputingElement - allow SSH options to be passed from CS setup of SSH Computing Element
FIX: SSHComputingElement - use SharedArea path as $HOME by default

[v6r10p22]

*CS
CHANGE: Operations helper - if not given, determine the VO from the current proxy 

*Resources
FIX: glexecComputingElement - allows Application Failed with Errors results to show through, 
     rather than be masked by false "glexec CE submission" errors
     
*DMS     
CHANGE: ReplicaManager - in getReplicas() rebuild PFN if 
        <Operations>/DataManagement/UseCatalogPFN option is set to False ( True by default )

[v6r10p21]

*Configuration
FIX: CSGlobals - allow to specify extensions in xxxDIRAC form in the CS

*Interfaces
FIX: Job - removed self.reqParams
FIX: Job - setSubmitPools renamed to setSubmitPool, fixed parameter definition string

*WMS
FIX: JobMonitorigHandler, JobPolicy - allow JobMonitor property to access job information

[v6r10p20]

*DMS
FIX: FTSAgent/Client, ReplicateAndRegister - fixes to properly process failed
     FTS request scheduling

[v6r10p19]

*DMS
FIX: FTSAgent - putRequest when leaving processRequest
FIX: ReplicaManager - bug in getReplicas() in dictionary creation

[v6r10p18]

*DMS
FIX: ReplicateAndRegister - dictionary items incorrectly called in ftsTransfer()

[v6r10p17]

*RMS
FIX: RequestDB.py - typo in a table name
NEW: ReqManagerHandler - added getDistinctValues() to allow selectors in the web page

*DMS
CHANGE: ReplicaManager - bulk PFN lookup in getReplicas()

[v6r10p16]

*Framework
NEW: PlottingClient - added curveGraph() function

*Transformation
FIX: TaskManagerAgentBase - add the missing Scheduled state

*WMS
FIX: TaskQueueDB - reduced number of lines in the matching parameters printout

*DMS
FIX: dirac-dms-show-se-status - exit on error in the service call, closes #1840

*Interface
FIX: API.Job - removed special interpretation of obsoleted JDLreqt type parameters

*Resources
FIX: SSHComputingElement - increased timeout in getJobStatusOnHost() ssh call, closes #1830

[v6r10p15]

*DMS
FIX: FTSAgent - added missing monitoring activity
FIX: FileCatalog - do not check directory permissions when creating / directory

*Resources
FIX: SSHTorqueComputingElement - removed obsoleted stuff

[v6r10p14]

*SMS
FIX: RequestPreparationAgent - typo fixed

[v6r10p13]

*SMS
FIX: RequestPreparationAgent - use ReplicaManager to get active replicas

*DMS
FIX: ReplicaManager - getReplicas returns all replicas ( in all statuses ) by default
CHANGE: FC/SecurityManager - give full ACL access to the catalog to groups with admin rights

*WMS
CHANGE: SiteDirector - changes to reduce the load on computing elements
FIX: JobWrapper - do not set Completed status for the case with failed application thread

[v6r10p12]

*WMS
CHANGE: Replace consistently everywhere SAM JobType by Test JobType
FIX: JobWrapper - the outputSandbox should be always uploaded (outsized, in failed job)

*DMS
FIX: RemoveFile - bugfix
FIX: ReplicateAndRegister - fixes in the checksum check, retry failed FTS transfer 
     with RM transfer
NEW: RegisterReplica request operation     

*RMS
FIX: ReqClient - fix in the request state machine
FIX: Request - enhance digest string
NEW: dirac-dms-reset-request command
CHANGE: dirac-rms-show-request - allow selection of a request by job ID

*TS
FIX: TransformationDB - in getTransformationParameters() dropped "Submitted" counter 
     in the output

[v6r10p11]

*Core
FIX: X509Chain - cast life time to int before creating cert

*Accounting
FIX: DataStoreClient - self.__maxRecordsInABundle = 5000 instead of 1000
FIX: JobPolicy - allow access for JOB_MONITOR property

*RMS
FIX: ReqClient - fix the case when a job is Completed but in an unknown minor status

*Resources
BUGFIX: ProxyStorage - use checkArgumentFormat() instead of self.__checkArgumentFormatDict()

[v6r10p10]

*DMS
FIX: Several fixes to make FTS accounting working (FTSAgent/Job, ReplicaManager, File )

[v6r10p9]

*Core
BUGFIX: LineGraph - Ymin was set to a minimal plot value rather than 0.

*DMS
CHANGE: FTSJob(Agent) - get correct information for FTS accounting (registration)

[v6r10p8]

*Core
FIX: InstallTools - admin e-mail default location changed

*Framework
FIX: SystemAdministratorClientCLI - allow "set host localhost"
FIX: BundleDelivery - protect against empty bundle

*WMS
FIX: SiteDirector - Pass siteNames and ceList as None if any is accepted
FIX: WorkloadManagement.ConfigTemplate.SiteDorectory - set Site to Any by default 

*DMS
FIX: FileCatalogCLI - ignore Datasets in ls command for backward compatibility

*Resources
FIX: SSH - some platforms use Password instead of password prompt

[v6r10p7]

*Core
FIX: dirac-install - execute dirac-fix-mysql-script and dirac-external-requirements after sourcing the environment
FIX: InstallTools - set basedir variable in fixMySQLScript()
FIX: InstallTools - define user root@host.domain in installMySQL()

*Framework
BUGFIX: SystemAdministratorCLI - bug fixed in default() call signature

*DMS
FIX: FTSRequest - handle properly FTS server in the old system 
FIX: ReplicaManager - check if file is in FC before removing 
FIX: Request/RemovalTask - handle properly proxies for removing files 
BUGFIX: DatasetManager - in the table description

[v6r10p6]

*Core
FIX: X509Certificate - reenabled fix in getDIRACGroup()

*Configuration
FIX: CSAPI - Group should be taken from the X509 chain and not the certificate

*RMS
CHANGE: ReqClient - if the job does not exist, do not try further finalization

[v6r10p5]

*Core
FIX: X509Certificate - reverted fix in getDIRACGroup()

[v6r10p4]

*Core
NEW: dirac-info - extra printout
CHANGE: PrettyPrint - extra options in printTable()
FIX: X509Certificate - bug fixed in getDIRACGroup()

*Framework
NEW: SystemAdministratorCLI - new showall command to show components across hosts
NEW: ProxyDB - allow to upload proxies without DIRAC group

*RMS
CHANGE: ReqClient - requests from failed jobs update job status to Failed
CHANGE: RequestTask - retry in the request finalize()

[v6r10p3]

*Configuration
CHANGE: Registry - allow to define a default group per user

*WMS
BUGFIX: JobReport - typo in generateForwardDISET()

[v6r10p2]

*TMS
CHANGE: Backward compatibility fixes when setting the Transformation files status

*DMS
BUGFIX: ReplicateAndRegister - bugfix when replicating to multiple destination by ReplicaManager

*WMS
BUGFIX: JobManager - bug fix when deleting no-existing jobs

[v6r10p1]

*RMS
FIX: ReqDB.Operations - Arguments field changed type from BLOB to MEDIUMBLOB

*DMS
FIX: FileCatalog - check for non-exiting directories in removeDirectory()

*TMS
FIX: TransformationDB - removed constraint that was making impossible to derive a production

[v6r10]

*Core
FIX: Several fixes on DB classes(AccountingDB, SystemLoggingDB, UserProfileDB, TransformationDB, 
     JobDB, PilotAgentsDB) after the new movement to the new MySQL implementation with a persistent 
     connection per running thread
NEW: SystemAdministratorCLI - better support for executing remote commands 
FIX: DIRAC.__init__.py - avoid re-definition of platform variable    
NEW: Graphs - added CurveGraph class to draw non-stacked lines with markers
NEW: Graphs - allow graphs with negative Y values
NEW: Graphs - allow to provide errors with the data and display them in the CurveGraph
FIX: InstallTools - fix for creation of the root@'host' user in MySQL 
FIX: dirac-install - create links to permanent directories before module installation
CHANGE: InstallTools - use printTable() utility for table printing
CHANGE: move printTable() utility to Core.Utilities.PrettyPrint
NEW: added installation configuration examples
FIX: dirac-install - fixBuildPath() operates only on files in the directory
FIX: VOMSService - added X-VOMS-CSRF-GUARD to the html header to be compliant with EMI-3 servers

*CS
CHANGE: getVOMSVOForGroup() uses the VOMSName option of the VO definition 
NEW: CE2CSAgent - added ARC CE information lookup

*Framework
FIX: SystemAdministratorIntegrator - use Host option to get the host address in addition to the section name, closes #1628
FIX: dirac-proxy-init - uses getVOMSVOForGroup() when adding VOMS extensions

*DMS
CHANGE: DFC - optimization and bug fixes of the bulk file addition
FIX: TransferAgent - protection against badly defined LFNs in collectFiles()
NEW: DFC - added getDirectoryReplicas() service method support similar to the LFC
CHANGE: DFC - added new option VisibleReplicaStatus which is used in replica getting commands
CHANGE: FileCatalogClientCLI client shows number of replicas in the 2nd column rather than 
        unimplemented number of links
CHANGE: DFC - optimizations for the bulk replica look-up
CHANGE: DFC updated scalability testing tool FC_Scaling_test.py        
NEW: DFC - methods returning replicas provide also SE definitions instead of PFNs to construct PFNs on the client side
NEW: DFC - added getReplicasByMetadata() interface
CHANGE: DFC - optimized getDirectoryReplicas()
CHANGE: FileCatalogClient - treat the reduced output from various service queries restoring LFNs and PFNs on the fly
NEW: DFC - LFNPFNConvention flag can be None, Weak or Strong to facilitate compatibility with LFC data 
CHANGE: FileCatalog - do not return PFNs, construct them on the client side
CHANGE: FileCatalog - simplified FC_Scaling_test.py script
NEW: FileCatalog/DatasetManager class to define and manipulate datasets corresponding to meta queries
NEW: FileCatalogHandler - new interface methods to expose DatasetManager functionality
NEW: FileCatalogClientCLI - new dataset family of commands
FIX: StorageFactory, ReplicaManager - resolve SE alias name recursively
FIX: FTSRequest, ReplicaManager, SRM2Storage - use current proxy owner as user name in accounting reports, closes #1602
BUGFIX: FileCatalogClientCLI - bug fix in do_ls, missing argument to addFile() call, closes #1658
NEW: FileCatalog - added new setMetadataBulk() interface, closes #1358
FIX: FileCatalog - initial argument check strips off leading lfn:, LFN:, /grid, closes #448
NEW: FileCatalog - added new setFileStatus() interface, closes #170, valid and visible file and replica statuses can be defined in respective options.
CHANGE: multiple new FTS system fixes
CHANGE: uniform argument checking with checkArgumentFormat() in multiple modules
CHANGE: FileCatalog - add Trash to the default replica valid statuses
CHANGE: ReplicaManager,FTSRequest,StorageElement - no use of PFN as returned by the FC except for file removal,
        rather constructing it always on the fly
        
*SMS
CHANGE: PinRequestAgent, SENamespaceCatalogCheckAgent - removed
CHANGE: Use StorageManagerClient instead of StorageDB directly        

*WMS
CHANGE: JobPolicy - optimization for bulk job verification
NEW: JobPolicy - added getControlledUsers() to get users which jobs can be accessed for 
     a given operation
CHANGE: JobMonitoringHandler - Avoid doing a selection of all Jobs, first count matching jobs 
        and then use "limit" to select only the required JobIDs.
NEW: JobMonitoringHandler - use JobPolicy to filter jobs in getJobSummaryWeb()
NEW: new Operations option /Services/JobMonitoring/GlobalJobsInfo ( True by default ) to 
     allow or not job info lookup by anybody, used in JobMonitoringHandler       
BUGFIX: SiteDirector - take into account the target queue Platform
BUGFIX: JobDB - bug in __insertNewJDL()    
CHANGE: dirac-admin-show-task-queues - enhanced output  
CHANGE: JobLoggingDB.sql - use trigger to manage the new LoggingInfo structure  
CHANGE: JobWrapper - trying several times to upload a request before declaring the job failed
FIX: JobScheduling executor - fix race condition that causes a job to remain in Staging
NEW: SiteDirector - do not touch sites for which there is no work available
NEW: SiteDirector - allow sites not in mask to take jobs with JobType Test
NEW: SiteDirector - allow 1 hour grace period for pilots in Unknown state before aborting them
CHANGE: Allow usage of non-plural form of the job requirement options ( PilotType, GridCE, BannedSite, 
        SubmitPool ), keep backward compatibility with a plural form
        
*RSS
FIX: DowntimeCommand - take the latest Downtime that fits    
NEW: porting new Policies from integration  
NEW: RSS SpaceToken command querying endpoints/tokens that exist  
        
*Resources
NEW: added SSHOARComputingElement class 
NEW: added XROOTStorage class       
FIX: CREAMComputingElement - extra checks for validity of returned pilot references
        
*TS
CHANGE: TransformationClient(DB,Manager) - set file status for transformation as bulk operation 
CHANGE: TransformationClient - applying state machine when changing transformation status
BUGFIX: TransformationClient(Handler) - few minor fixes
NEW: TransformationDB - backported __deleteTransformationFileTask(s) methods
CHANGE: TransformationDB(Client) - fixes to reestablish the FileCatalog interface
FIX: TransformationAgent - added MissingInFC to consider for Removal transformations
BUGFIX: TransformationAgent - in _getTransformationFiles() variable 'now' was not defined
FIX: TransformationDB.sql - DataFiles primary key is changed to (FileID) from (FileID,LFN) 
CHANGE: TransformationDB(.sql) - schema changes suitable for InnoDB
FIX: TaskManager(AgentBase) - consider only submitted tasks for updating status
CHANGE: TransformationDB(.sql) - added index on LFN in DataFiles table

*RMS
NEW: Migrate to use the new Request Management by all the clients
CHANGE: RequestContainer - Retry failed transfers 10 times and avoid sub-requests to be set Done 
        when the files are failed
CHANGE: Use a unique name for storing the proxy as processes may use the same "random" name and 
        give conflicts
NEW: RequestClient(Handler) - add new method readRequest( requestname)                 

*Workflow
NEW: Porting the LHCb Workflow package to DIRAC to make the use of general purpose modules and
     simplify construction of workflows        

[v6r9p33]

*Accounting
BUGFIX: AccountingDB - wrong indentation

[v6r9p32]

*Accounting
FIX: AccountingDB - use old style grouping if the default grouping is altered, e.g. by Country

[v6r9p31]

*Accounting
CHANGE: AccountingDB - changes to speed up queries: use "values" in GROUP By clause;
        drop duplicate indexes; reorder fields in the UniqueConstraint index of the
        "bucket" tables  

[v6r9p30]

*DMS
CHANGE: FileCatalogFactory - construct CatalogURL from CatalogType by default

*SMS
FIX: dirac-stager-stage-files - changed the order of the arguments

[v6r9p29]

*TS
FIX: TaskManager(AgentBase) - fix for considering only submitted tasks 

[v6r9p28]

*TS
FIX: TransformationDB(ManagerHandler) - several portings from v6r10

[v6r9p27]

*SMS
FIX: StorageManagementDB - in removeUnlinkedReplicas() second look for CacheReplicas 
     for which there is no entry in StageRequests

[v6r9p26]

*Resources
CHANGE: CREAMComputigElement - Make sure that pilots submitted to CREAM get a 
        fresh proxy during their complete lifetime
*Framework
FIX: ProxyDB - process properly any SQLi with DNs/groups with 's in the name

[v6r9p25]

*TS
CHANGE: TransformationClient - changed default timeout values for service calls
FIX: TransformationClient - fixes for processing of derived transformations 

[v6r9p24]

*TS
FIX: TransformationClient - in moveFilesToDerivedTransformation() set file status
     to Moved-<prod>

[v6r9p23]

*Core
BUGFIX: InstallTools - improper configuration prevents a fresh new installation

*WMS
BUGFIX: PilotDirector - Operations Helper non-instantiated

[v6r9p22]

*WMS
FIX: PilotDirector - allow to properly define extensions to be installed by the 
     Pilot differently to those installed at the server
FIX: Watchdog - convert pid to string in ProcessMonitor

*TS
FIX: TransformationDB - splitting files in chunks

*DMS
NEW: dirac-dms-create-removal-request command
CHANGE: update dirac-dms-xxx commands to use the new RMS client,
        strip lines when reading LFNs from a file

[v6r9p21]

*TS
FIX: Transformation(Client,DB,Manager) - restored FileCatalog compliant interface
FIX: TransformationDB - fix in __insertIntoExistingTransformationFiles()

[v6r9p20]

*Core
BUGFIX: ProxyUpload - an on the fly upload does not require a proxy to exist

*DMS
CHANGE: TransferAgent - use compareAdler() for checking checksum
FIX: FailoverTransfer - recording the sourceSE in case of failover transfer request 

*WMS
FIX: ProcessMonitor - some fixes added, printout when <1 s of consumed CPU is found

*Transformation
BUGFIX: TransformationClient - fixed return value in moveFilesToDerivedTransformation()

*RMS
BUGFIX: CleanReqDBAgent - now() -> utcnow() in initialize()

*Resources
FIX: ARCComputingElement - fix the parsing of CE status if no jobs are available

[v6r9p19]

*DMS
FIX: FileCatalog/DirectoryMetadata - inherited metadata is used while selecting directories
     in findDirIDsByMetadata()

[v6r9p18]

*DMS
FIX: FTSSubmitAgent, FTSRequest - fixes the staging mechanism in the FTS transfer submission
NEW: TransferDBMonitoringHandler - added getFilesForChannel(), resetFileChannelStatus()

[v6r9p17]

*Accounting
FIX: DataStoreClient - send accounting records in batches of 1000 records instead of 100

*DMS:
FIX: FailoverTransfer - catalog name from list to string
FIX: FTSSubmitAgent, FTSRequest - handle FTS3 as new protocol and fix bad submission time
FIX: FTSSubmitAgent, FTSRequest - do not submit FTS transfers for staging files

*WMS
FIX: TaskQueueDB - do not check enabled when TQs are requested from Directors
FIX: TaskQueueDB - check for Enabled in the TaskQueues when inserting jobs to print an alert
NEW: TaskQueueDB - each TQ can have at most 5k jobs, if beyond the limit create a new TQ 
     to prevent long matching times when there are way too many jobs in a single TQ

[v6r9p16]

*TS
BUGFIX: typos in TransformationCleaningAgent.py

*DMS
CHANGE: DownloadInputData - check the available disk space in the right input data directory
FIX: DownloadInputData - try to download only Cached replicas 

[v6r9p15]

*Core
FIX: MySQL - do not decrease the retry counter after ping failure

*DMS
CHANGE: FC/DirectoryMetadata - Speed up findFilesByMetadataWeb when many files match
FIX: RemovalTask - fix error string when removing a non existing file (was incompatible 
     with the LHCb BK client). 

*WMS
FIX: JobReport - minor fix ( removed unused imports )
FIX: JobMonitoring(JobStateUpdate)Handler - jobID argument can be either string, int or long

*TS
CHANGE: TransformationClient - change status of Moved files to a deterministic value
FIX: FileReport - minor fix ( inherits object ) 

[v6r9p14]

*DMS
CHANGE: FTSDB - changed schema: removing FTSSite table. From now on FTS sites 
        would be read from CS Resources

[v6r9p13]

FIX: included fixes from v6r8p26 patch release

[v6r9p12]

FIX: included fixes from v6r8p25 patch release

[v6r9p11]

*DMS
BUGFIX: FTSRequest - in __resolveFTSServer() type "=" -> "=="

[v6r9p10]

FIX: included fixes from v6r8p24 patch release

*Core
NEW: StateMachine utility

*DMS
BUGFIX: in RegisterFile operation handler

*Interfaces
FIX: Dirac.py - in splitInputData() consider only Active replicas

[v6r9p9]

*RMS
FIX: RequestDB - added getRequestFileStatus(), getRequestName() methods

[v6r9p8]

*DMS
FIX: RequestDB - get correct digest ( short request description ) of a request

[v6r9p7]

FIX: included fixes from v6r8p23 patch release

*RSS
FIX: SpaceTokenOccupancyPolicy - SpaceToken Policy decision was based on 
     percentage by mistake
     
*RMS
NEW: new scripts dirac-dms-ftsdb-summary, dirac-dms-show-ftsjobs    
FIX: FTSAgent - setting space tokens for newly created FTSJobs 

[v6r9p6]

*DMS
BUGFIX: dirac-admin-add-ftssite - missing import

*RMS
NEW: RequestDB, ReqManagerHandler - added getRequestStatus() method

*TS
FIX: fixes when using new RequestClient with the TransformationCleaningAgent

*WMS
BUGFIX: typo in SandboxStoreHandler transfer_fromClient() method

[v6r9p5]

*DMS
BUGFIX: missing proxy in service env in the FTSManager service. By default service 
        will use DataManager proxy refreshed every 6 hours.

*Resources
NEW: StorageElement - new checkAccess policy: split the self.checkMethods in 
     self.okMethods. okMethods are the methods that do not use the physical SE. 
     The isValid returns S_OK for all those immediately

*RSS
FIX: SpaceTokenOccupancyPolicy - Policy that now takes into account absolute values 
     for the space left
     
*TS
FIX: TransformationCleaningAgent - will look for both old and new RMS     

[v6r9p4]

*Stager
NEW: Stager API: dirac-stager-monitor-file, dirac-stager-monitor-jobs, 
     dirac-stager-monitor-requests, dirac-stager-show-stats

[v6r9p3]

*Transformation
FIX: TransformationCleaning Agent status was set to 'Deleted' instead of 'Cleaned'

[v6r9p2]

*RSS
NEW: Added Component family tables and statuses
FIX: removed old & unused code 
NEW: allow RSS policies match wild cards on CS

*WMS
BUGFIX: FailoverTransfer,JobWrapper - proper propagation of file metadata

[v6r9p1]

*RMS
NEW: FTSAgent - update rwAccessValidStamp,
     update ftsGraphValidStamp,
     new option for staging files before submission,
     better log handling here and there
CHANGE: FTSJob - add staging flag in in submitFTS2
CHANGE: Changes in WMS (FailoverTransfer, JobReport, JobWrapper, SandboxStoreHandler) 
        and TS (FileReport) to follow the new RMS.
NEW: Full CRUD support in RMS.

*RSS
NEW: ResourceManagementDB - new table ErrorReportBuffer
NEW: new ResourceManagementClient methods - insertErrorReportBuffer, selectErrorReportBuffer,
     deleteErrorReportBuffer

[v6r9]

NEW: Refactored Request Management System, related DMS agents and FTS management
     components

[v6r8p28]

*Core
BUGFIX: RequestHandler - the lock Name includes ActionType/Action

*DMS
FIX: dirac-dms-filecatalog-cli - prevent exception in case of missing proxy

[v6r8p27]

*DMS
BUGFIX: dirac-dms-add-file - fixed typo item -> items

[v6r8p26]

*Core
NEW: RequestHandler - added getServiceOption() to properly resolve inherited options 
     in the global service handler initialize method
NEW: FileCatalogHandler, StorageElementHandler - use getServiceOption()

[v6r8p25]

FIX: included fixes from v6r7p40 patch release

*Resources
FIX: SRM2Storage - do not account gfal_ls operations

[v6r8p24]

FIX: included fixes from v6r7p39 patch release

*Core
FIX: SiteSEMapping was returning wrong info

*DMS
FIX: FTSRequest - choose explicitly target FTS point for RAL and CERN
BUGFIX: StrategyHandler - wrong return value in __getRWAccessForSE()

*Resources
CHANGE: SRM2Storage - do not account gfal_ls operations any more

[v6r8p23]

FIX: included fixes from v6r7p37 patch release

*TS
FIX: TransformationDB - allow tasks made with ProbInFC files
FIX: TransformationCleaingAgent,Client - correct setting of transformation 
     status while cleaning

[v6r8p22]

FIX: included fixes from v6r7p36 patch release

[v6r8p21]

*DMS
FIX: FileCatalog/DirectoryMetadata - even if there is no meta Selection 
     the path should be considered when getting Compatible Metadata
FIX: FileCatalog/DirectoryNodeTree - findDir will return S_OK( '' ) if dir not 
     found, always return the same error from DirectoryMetadata in this case.     

*RSS
FIX: DowntimeCommand - use UTC time stamps

*TS
FIX: TransformationAgent - in _getTransformationFiles() get also ProbInFC files in 
     addition to Used 

[v6r8p20]

*Stager
NEW: Stager API: dirac-stager-monitor-file, dirac-stager-monitor-jobs, 
     dirac-stager-monitor-requests, dirac-stager-show-stats

[v6r8p19]

*Transformation
FIX: TransformationCleaning Agent status was set to 'Deleted' instead of 'Cleaned'

[v6r8p18]

*TS
BUGFIX: TransformationAgent - regression in __cleanCache()

[v6r8p17]

FIX: included fixes from v6r7p32 patch release

*WMS
FIX: StalledJobAgent - for accidentally stopped jobs ExecTime can be not set, 
     set it to CPUTime for the accounting purposes in this case

[v6r8p16]

FIX: included fixes from v6r7p31 patch release

*WMS
BUGFIX: TaskQueueDB - fixed a bug in the negative matching conditions SQL construction

*RSS
NEW: improved doc strings of PEP, PDP modules ( part of PolicySystem )
FIX: Minor changes to ensure consistency if ElementInspectorAgent and 
     users interact simultaneously with the same element
CHANGE: removed DatabaseCleanerAgent ( to be uninstalled if already installed )
FIX: SummarizeLogsAgent - the logic of the agent was wrong, the agent has been re-written.
     
[v6r8p15]

*Core
FIX: X509Chain - fix invalid information when doing dirac-proxy-info without CS
     ( in getCredentials() )

*RSS
NEW: PDP, PEP - added support for option "doNotCombineResult" on PDP

[v6r8p14]

*Core
FIX: dirac-deploy-scripts - can now work with the system python

*WMS
NEW: dirac-wms-cpu-normalization - added -R option to modify a given configuration file
FIX: Executor/InputData - Add extra check for LFns in InputData optimizer, closes #1472

*Transformation
CHANGE: TransformationAgent - add possibility to kick a transformation (not skip it if no 
        unused files), by touching a file in workDirectory
BUGFIX: TransformationAgent - bug in __cleanCache() dict modified in a loop        

[v6r8p13]

*Transformation
BUGFIX: TransformationDB - restored import of StringType

[v6r8p12]

NEW: Applied patches from v6r7p29

*WMS
FIX: JobDB - check if SystemConfig is present in the job definition and convert it 
     into Platform

*DMS
FIX: ReplicaManager - do not get metadata of files when getting files in a directory 
     if not strictly necessary

*RSS
NEW: ported from LHCb PublisherHandler for RSS web views

[v6r8p11]

NEW: Applied patches from v6r7p27

*RSS
NEW: SpaceTokenOccupancyPolicy - ported from LHCbDIRAC 
NEW: db._checkTable done on service initialization ( removed dirac-rss-setup script doing it )

*Transformation
FIX: TaskManager - reset oJob for each task in prepareTransformationTasks()
BUGFIX: ValidateOutputDataAgent - typo fixed in getTransformationDirectories()
FIX: TransformationManagerHandler - use CS to get files statuses not to include in 
     processed file fraction calculation for the web monitoring pages

[v6r8p10]

NEW: Applied patches from v6r7p27

[v6r8p9]

*DMS
FIX: TransferAgent,dirac-dms-show-se-status, ResourceStatus,TaskManager - fixes
     needed for DMS components to use RSS status information
NEW: ReplicaManager - allow to get metadata for an LFN+SE as well as PFN+SE     

[v6r8p8]

*RSS
BUGFIX: dirac-rss-setup - added missing return of S_OK() result

[v6r8p7]

NEW: Applied patches from v6r7p24

*DMS
BUGFIX: LcgFileCatalogClient - bug in addFile()

*RSS
BUGFIX: fixed script dirac-rss-set-token, broken in the current release.
NEW: Statistics module - will be used in the future to provide detailed information 
     from the History of the elements 

[v6r8p6]

NEW: Applied patches from v6r7p23

*Transformation
FIX: TaskManager - allow prepareTransformationTasks to proceed if no OutputDataModule is defined
FIX: TransformationDB - remove INDEX(TaskID) from TransformationTasks. It produces a single counter 
     for the whole table instead of one per TransformationID
     
*WMS     
FIX: WMSUtilities - to allow support for EMI UI's for pilot submission we drop support for glite 3.1

[v6r8p5]

NEW: Applied patches from v6r7p22

*RSS
CHANGE: removed old tests and commented out files

*WMS
FIX: PoolXMLCatalog - proper addFile usage

*Transformation
CHANGE: TransformationAgent - clear replica cache when flushing or setting a file in the workdirectory

[v6r8p4]

*Transformation
FIX: The connection to the jobManager is done only at submission time
FIX: Jenkins complaints fixes

*WMS
BUGFIX: JobDB - CPUtime -> CPUTime
FIX: Jenkins complaints fixes

[v6r8p3]

*DMS
BUGFIX: LcgFileCatalogClient

[v6r8p2]

*DMS:
FIX: LcgFileCatalogClient - remove check for opening a session in __init__ as credentials are not yet set 

*Transformation
CHANGE: reuse RPC clients in Transformation System 

[v6r8p1]

*Core
FIX: dirac-deploy-scripts - restored regression w.r.t. support of scripts starting with "d"

*DMS
BUGFIX: LcgFileCatalogClient - two typos fixed

[v6r8]

CHANGE: Several fixes backported from the v7r0 integration branch

*Core
CHANGE: DictCache - uses global LockRing to avoid locks in multiprocessing
FIX: X509Chain - proxy-info showing an error when there's no CS

*DMS
FIX: TransferAgent - inside loop filter out waiting files dictionary
BUGFIX: dirac-admin-allow-se - there was a continue that was skipping the complete loop for 
        ARCHIVE elements
NEW: LcgFileCatalogClient - test return code in startsess lfc calls       

*WMS:
FIX: OptimizerExecutor, InputData, JobScheduling - check that site candidates have all the 
     replicas

*RSS: 
BUGFIX: ResourceStatus, RSSCacheNoThread - ensure that locks are always released

*Transformation
FIX: TaskManager - site in the job definition is taken into account when submitting
NEW: Transformation - get the allowed plugins from the CS /Operations/Transformations/AllowedPlugins
FIX: ValidateOutputDataAgent - self not needed for static methods

[v6r7p40]

*Resources
FIX: StorageElement class was not properly passing the lifetime argument for prestageFile method

[v6r7p39]

*Core
CHANGE: Grid - in executeGridCommand() allow environment script with arguments needed for ARC client

*DMS
FIX: DFC SEManager - DIP Storage can have a list of ports now

*Resources
FIX: ARCComputingElement - few fixes after debugging

[v6r7p38]

*Core
NEW: DISET FileHelper, TransferClient - possibility to switch off check sum

*Resources
NEW: ARCComputingElement - first version
NEW: StorageFactory - possibility to pass extra protocol parameters to storage object
NEW: DIPStorage - added CheckSum configuration option
BUGFIX: SSHComputingElement - use CE name in the pilot reference construction

*WMS
FIX: StalledJobAgent - if ExecTime < CPUTime make it equal to CPUTime

[v6r7p37]

*Framework
BUGFIX: NotificationDB - typos in SQL statement in purgeExpiredNotifications() 

*WMS
NEW: JobCleaningAgent - added scheduling sandbox LFN removal request 
     when deleting jobs
CHANGE: JobWrapper - report only error code as ApplicationError parameter 
        when payload finishes with errors    
NEW: SiteDirector - possibility to specify extensions to be installed in 
     pilots in /Operations/Pilots/Extensions option in order not to install
     all the server side extensions        

*DMS
CHANGE: FileCatalogFactory - use service path as default URL
CHANGE: FileCatalogFactory - use ObjectLoader to import catalog clients

*SMS
BUGFIX: StorageManagementDB, dirac-stager-monitor-jobs - small bug fixes ( sic, Daniela )

*Resources
CHANGE: DIPStorage - added possibility to specify a list of ports for multiple
        service end-points
CHANGE: InProcessComputingElement - demote log message when payload failure 
        to warning, the job will fail anyway
FIX: StalledJobAgent - if pilot reference is not registered, this is not an 
     error of the StalledJobAgent, no log.error() in  this case                
        
*RMS
CHANGE: RequestTask - ensure that tasks are executed with user credentials 
        even with respect to queries to DIRAC services ( useServerCertificate 
        flag set to false )        

[v6r7p36]

*WMS
FIX: CREAMCE, SiteDirector - make sure that the tmp executable is removed
CHANGE: JobWrapper - remove sending mails via Notification Service in case
        of job rescheduling
        
*SMS
FIX: StorageManagementDB - fix a race condition when old tasks are set failed 
     between stage submission and update.        

[v6r7p35]

*Stager
NEW: Stager API: dirac-stager-monitor-file, dirac-stager-monitor-jobs, 
     dirac-stager-monitor-requests, dirac-stager-show-stats

[v6r7p34]

*Transformation
FIX: TransformationCleaning Agent status was set to 'Deleted' instead of 'Cleaned'

[v6r7p33]

*Interfaces
FIX: Job.py - in setExecutable() - prevent changing the log file name string type

*StorageManagement
NEW: StorageManagementDB(Handler) - kill staging requests at the same time as 
     killing related jobs, closes #1510
FIX: StorageManagementDB - demote the level of several log messages       

[v6r7p32]

*DMS
FIX: StorageElementHandler - do not use getDiskSpace utility, use os.statvfs instead
CHANGE: StorageManagementDB - in getStageRequests() make MySQL do an UNIQUE selection 
        and use implicit loop to speed up queries for large results

*Resources
FIX: lsfce remote script - use re.search instead of re.match in submitJob() to cope with
     multipline output

[v6r7p31]

*WMS
FIX: SiteDirector - make possible more than one SiteDirector (with different pilot identity) attached 
     to a CE, ie sgm and pilot roles. Otherwise one is declaring Aborted the pilots from the other.

[v6r7p30]

*Core
CHANGE: X509Chain - added groupProperties field to the getCredentials() report
BUGFIX: InstallTools - in getSetupComponents() typo fixed: agent -> executor

[v6r7p29]

*DMS
CHANGE: FileCatalog - selection metadata is also returned as compatible metadata in the result
        of getCompatibleMetadata() call
NEW: FileCatalog - added path argument to getCompatibleMetadata() call
NEW: FileCatalogClient - added getFileUserMetadata()
BUGFIX: dirac-dms-fts-monitor - exit with code -1 in case of error

*Resources
FIX: CREAMComputingElement - check globus-url-copy result for errors when retrieving job output

[v6r7p28]

*DMS
BUGFIX: FileCatalog/DirectoryMetadata - wrong MySQL syntax 

[v6r7p27]

*Core
FIX: Mail.py - fix of the problem of colons in the mail's body

*Interfaces
NEW: Job API - added setSubmitPools(), setPlatform() sets ... "Platform"

*WMS
FIX: TaskQueueDB - use SystemConfig as Platform for matching ( if Platform is not set explicitly

*Resources
FIX: SSHComputingElement - use ssh host ( and not CE name ) in the pilot reference
BUGFIX: SSHGEComputingElement - forgotten return statement in _getJobOutputFiles()

*Framework
NEW: dirac-sys-sendmail - email's body can be taken from pipe. Command's argument 
     in this case will be interpreted as a destination address     

[v6r7p26]

*DMS
FIX: ReplicaManager - status names Read/Write -> ReadAccess/WriteAccess

[v6r7p25]

*Core
CHANGE: X509Chain - in getCredentials() failure to contact CS is not fatal, 
        can happen when calling dirac-proxy-init -x, for example

[v6r7p24]

*DMS
NEW: FileCatalog - added getFilesByMetadataWeb() to allow pagination in the Web 
     catalog browser
     
*WMS
CHANGE: WMSAdministrator, DiracAdmin - get banned sites list by specifying the status
        to the respective jobDB call     

[v6r7p23]

*Transformation
BUGFIX: TransformationDB - badly formatted error log message

*RMS
CHANGE: RequestDBMySQL - speedup the lookup of requests

*WMS
BUGFIX: dirac-dms-job-delete - in job selection by group

*DMS
FIX: LcgFileCatalogClient - getDirectorySize made compatible with DFC
BUGFIX: LcgFileCatalogClient - proper call of __getClientCertInfo()

[v6r7p22]

*Transformation
CHANGE: InputDataAgent - treats only suitable transformations, e.g. not the extendable ones. 
CHANGE: TransformationAgent - make some methods more public for easy overload

[v6r7p21]

*Core
FIX: Shifter - pass filePath argument when downloading proxy

[v6r7p20]

*DMS
CHANGE: StrategyHandler - move out SourceSE checking to TransferAgent
CHANGE: ReplicaManager, InputDataAgent - get active replicas
FIX: StorageElement, SRM2Storage - support for 'xxxAccess' statuses, checking results
     of return structures
     
*RSS
NEW: set configurable email address on the CS to send the RSS emails
NEW: RSSCache without thread in background
FIX: Synchronizer - moved to ResourceManager handler     

[v6r7p19]

*DMS
BUGFIX: ReplicaManager - in putAndRegister() SE.putFile() singleFile argument not used explicitly

[v6r7p18]

*WMS
FIX: StalledJobAgent - do not exit the loop over Completed jobs if accounting sending fails
NEW: dirac-wms-job-delete - allow to specify jobs to delete by job group and/or in a file
FIX: JobManifest - If CPUTime is not set, set it to MaxCPUTime value

[v6r7p17]

*Resources
FIX: SRM2Storage - treat properly "22 SRM_REQUEST_QUEUED" result code

[v6r7p16]

*DMS
FIX: StrategyHandler - do not proceed when the source SE is not valid for read 
BUGFIX: StorageElement - putFile can take an optional sourceSize argument
BUGFIX: ReplicaManager - in removeFile() proper loop on failed replicas

*RSS
FIX: SpaceTokenOccupancyCommand, CacheFeederAgent - add timeout when calling lcg_util commands

*WMS
FIX: JobManifest - take all the SubmitPools defined in the TaskQueueAgent 
NEW: StalledJobAgent - declare jobs stuck in Completed status as Failed

[v6r7p15]

*Core
BUGFIX: SocketInfo - in host identity evaluation

*DMS
BUGFIX: FileCatalogHandler - missing import os

*Transformation
CHANGE: JobManifest - getting allowed job types from operations() section 

[v6r7p14]

*DMS
CHANGE: StorageElementProxy - removed getParameters(), closes #1280
FIX: StorageElementProxy - free the getFile space before the next file
FIX: StorageElement - added getPFNBase() to comply with the interface

*Interfaces
CHANGE: Dirac API - allow lists of LFNs in removeFile() and removeReplica()

*WMS
CHANGE: JobSchedulingAgent(Executor) - allow both BannedSite and BannedSites JDL option

*RSS
FIX: ElementInspectorAgent - should only pick elements with rss token ( rs_svc ).
FIX: TokenAgent - using 4th element instead of the 5th. Added option to set admin email on the CS.

[v6r7p13]

*Core
FIX: Resources - in getStorageElementSiteMapping() return only sites with non-empty list of SEs

*DMS
FIX: StorageElement - restored the dropped logic of using proxy SEs
FIX: FileCatalog - fix the UseProxy /LocalSite/Catalog option

*Transformation
FIX: TransformationDB - use lower() string comparison in extendTransformation()

[v6r7p12]

*WMS
BUGFIX: JobManifest - get AllowedSubmitPools from the /Systems section, not from /Operations

*Core
NEW: Resources helper - added getSites(), getStorageElementSiteMapping()

*DMS
CHANGE: StrategyHandler - use getStorageElementSiteMapping helper function
BUGFIX: ReplicaManager - do not modify the loop dictionary inside the loop

[v6r7p11]

*Core
CHANGE: Subprocess - put the use of watchdog in flagging

[v6r7p10]

*Core
NEW: Logger - added getLevel() method, closes #1292
FIX: Subprocess - returns correct structure in case of timeout, closes #1295, #1294
CHANGE: TimeOutExec - dropped unused utility
FIX: Logger - cleaned unused imports

*RSS
CHANGE: ElementInspectorAgent - do not use mangled name and removed shifterProxy agentOption

[v6r7p9]

*Core
BUGFIX: InstallTools - MySQL Port should be an integer

[v6r7p8]

*Core
FIX: Subprocess - consistent timeout error message

*DMS
NEW: RemovalTask - added bulk removal
FIX: StrategyHandler - check file source CEs
CHANGE: DataIntegrityClient - code beautification
CHANGE: ReplicaManager - do not check file existence if replica information is queried anyway,
        do not fail if file to be removed does not exist already. 

[v6r7p7]

FIX: Several fixes to allow automatic code documentation

*Core
NEW: InstallTools - added mysqlPort and mysqlRootUser

*DMS
CHANGE: ReplicaManager - set possibility to force the deletion of non existing files
CHANGE: StrategyHandler - better handling of checksum check during scheduling 

[v6r7p6]

*Core
FIX: dirac-install - restore signal alarm if downloadable file is not found
FIX: Subprocess - using Manager proxy object to pass results from the working process

*DMS:
CHANGE: StorageElement - removed overwride mode
CHANGE: removed obsoleted dirac-dms-remove-lfn-replica, dirac-dms-remove-lfn
NEW: FTSMonitorAgent - filter out sources with checksum mismatch
FIX: FTSMonitorAgent, TransferAgent - fix the names of the RSS states

*RSS
NEW: ElementInspectorAgent runs with a variable number of threads which are automatically adjusted
NEW: Added policies to force a particular state, can be very convenient to keep something Banned for example.
NEW: policy system upgrade, added finer granularity when setting policies and actions

*WMS
NEW: SiteDirector- allow to define pilot DN/Group in the agent options
CHANGE: JobDescription, JobManifest - take values for job parameter verification from Operations CS section

[v6r7p5]

*Interfaces
BUGFIX: dirac-wms-job-get-output - properly treat the case when output directory is not specified 

[v6r7p4]

*Core
FIX: Subprocess - avoid that watchdog kills the executor process before it returns itself

*Framework
BUGFIX: ProxuManagerClient - wrong time for caching proxies

*RSS
FIX: removed obsoleted methods

*DMS
NEW: FileCatalog - added findFilesByMetadataDetailed - provides detailed metadata for 
     selected files

[v6r7p3]

*DMS
FIX: FTSMonitorAgent - logging less verbose

*Transformation
FIX: TransformationAgent - use the new CS defaults locations
FIX: Proper agent initialization
NEW: TransformationPlaugin - in Broadcast plugin added file groupings by number of files, 
     make the TargetSE always defined, even if the SourceSE list contains it 

*ResourceStatus
FIX: Added the shifter's proxy to several agents

*RMS
FIX: RequestContainer - the execution order was not properly set for the single files 

*Framework:
BUGFIX: ProxyManagerClient - proxy time can not be shorter than what was requested

[v6r7p2]

*Core
FIX: dirac-configure - switch to use CS before checking proxy info

*Framework
NEW: dirac-sys-sendmail new command
NEW: SystemAdmininistratorCLI - added show host, uninstall, revert commands
NEW: SystemAdmininistratorHandler - added more info in getHostInfo()
NEW: SystemAdmininistratorHandler - added revertSoftware() interface

*Transformation
FIX: TransformationCleaningAgent - check the status of returned results

[v6r7p1]

*Core
FIX: Subprocess - finalize the Watchdog closing internal connections after a command execution
CHANGE: add timeout for py(shell,system)Call calls where appropriate
CHANGE: Shifter - use gProxyManager in a way that allows proxy caching

*Framework
NEW: ProxyManagerClient - allow to specify validity and caching time separately
FIX: ProxyDB - replace instead of delete+insert proxy in __storeVOMSProxy

*DMS
NEW: FTSMonitorAgent - made multithreaded for better efficiency
FIX: dirac-dms-add-file - allow LFN: prefix for lfn argument

*WMS
NEW: dirac-wms-job-get-output, dirac-wms-job-status - allow to retrieve output for a job group
FIX: TaskQueueDB - fixed selection SQL in __generateTQMatchSQL()
CHANGE: OptimizerExecutor - reduce diversity of MinorStatuses for failed executors

*Resources
FIX: CREAMComputingElement - remove temporary JDL right after the submission 

[v6r6p21]

*DMS
BUGFIX: TransformationCleaningAgent - use the right signature of cleanMetadataCatalogFiles() call

[v6r6p20]

*DMS
FIX: RegistrationTask - properly escaped error messages
BUGFIX: DirectoryMetadata - use getFileMetadataFields from FileMetadata in addMetadataField()
NEW: When there is a missing source error spotted during FTS transfer, file should be reset 
     and rescheduled again until maxAttempt (set to 100) is reached

*WMS
FIX: JobScheduling - fix the site group logic in case of Tier0

[v6r6p19]

*DMS
BUGFIX: All DMS agents  - set up agent name in the initialization

*Core
NEW: Subprocess - timeout wrapper for subprocess calls
BUGFIX: Time - proper interpreting of 0's instead of None
CHANGE: DISET - use cStringIO for ANY read that's longer than 16k (speed improvement) 
        + Less mem when writing data to the net
FIX: Os.py - protection against failed "df" command execution       
NEW: dirac-info prints lcg bindings versions
CHANGE: PlotBase - made a new style class 
NEW: Subprocess - added debug level log message

*Framework
NEW: SystemAdministratorIntegrator client for collecting info from several hosts
NEW: SystemAdministrator - added getHostInfo()
FIX: dirac-proxy-init - always check for errors in S_OK/ERROR returned structures
CHANGE: Do not accept VOMS proxies when uploading a proxy to the proxy manager

*Configuration
FIX: CE2CSAgent - get a fresh copy of the cs data before attempting to modify it, closes #1151
FIX: Do not create useless backups due to slaves connecting and disconnecting
FIX: Refresher - prevent retrying with 'Insane environment'

*Accounting
NEW: Accounting/Job - added validation of reported values to cope with the weird Yandex case
FIX: DBUtils - take into account invalid values, closes #949

*DMS
FIX: FTSSubmitAgent - file for some reason rejected from submission should stay in 'Waiting' in 
     TransferDB.Channel table
FIX: FTSRequest - fix in the log printout     
CHANGE: dirac-dms-add-file removed, dirac-dms-add-files renamed to dirac-dms-add-file
FIX: FileCatalogCLI - check the result of removeFile call
FIX: LcgFileCatalogClient - get rid of LHCb specific VO evaluation
NEW: New FileCatalogProxy service - a generalization of a deprecated LcgFileCatalog service
FIX: Restored StorageElementProxy functionality
CHANGE: dirac-dms-add-file - added printout
NEW: FileCatalog(Factory), StorageElement(Factory) - UseProxy flag moved to /Operations and /LocalSite sections

*RSS
NEW:  general reimplementation: 
      New DB schema using python definition of tables, having three big blocks: Site, Resource and Node.
      MySQLMonkey functionality almost fully covered by DB module, eventually will disappear.
      Services updated to use new database.
      Clients updated to use new database.
      Synchronizer updated to fill the new database. When helpers will be ready, it will need an update.
      One ElementInspectorAgent, configurable now is hardcoded.
      New Generic StateMachine using OOP.
      Commands and Policies simplified.
      ResourceStatus using internal cache, needs to be tested with real load.
      Fixes for the state machine
      Replaced Bad with Degraded status ( outside RSS ).
      Added "Access" to Read|Write|Check|Remove SE statuses wherever it applies.
      ResourceStatus returns by default "Active" instead of "Allowed" for CS calls.
      Caching parameters are defined in the CS
FIX: dirac-admin-allow/ban-se - allow a SE on Degraded ( Degraded->Active ) and ban a SE on Probing 
     ( Probing -> Banned ). In practice, Active and Degraded are "usable" states anyway.            
      
*WMS
FIX: OptimizerExecutor - failed optimizations will still update the job     
NEW: JobWrapper - added LFNUserPrefix VO specific Operations option used for building user LFNs
CHANGE: JobDB - do not interpret SystemConfig in the WMS/JobDB
CHANGE: JobDB - Use CPUTime JDL only, keep MaxCPUTime for backward compatibility
CHANGE: JobWrapper - use CPUTime job parameter instead of MaxCPUTime
CHANGE: JobAgent - use CEType option instead of CEUniqueID
FIX: JobWrapper - do not attempt to untar directories before having checked if they are tarfiles 
NEW: dirac-wms-job-status - get job statuses for jobs in a given job group
 
*SMS
FIX: StorageManagementDB - when removing unlinked replicas, take into account the case where a
     staging request had been submitted, but failed
      
*Resources    
NEW: glexecCE - add new possible locations of the glexec binary: OSG specific stuff and in last resort 
     looking in the PATH    
NEW: LcgFileCatalogClient - in removeReplica() get the needed PFN inside instead of providing it as an argument     
      
*TS      
CHANGE: Transformation types definition are moved to the Operations CS section

*Interfaces
FIX: Dirac.py - CS option Scratchdir was in LocalSite/LocalSite
FIX: Dirac.py - do not define default catalog, use FileCatalog utility instead

[v6r6p19]

*DMS
BUGFIX: All DMS agents  - set up agent name in the initialization

[v6r6p18]

*Transformation
CHANGE: /DIRAC/VOPolicy/OutputDataModule option moved to <Operations>/Transformations/OutputDataModule

*Resources
FIX: ComputingElement - properly check if the pilot proxy has VOMS before adding it to the payload 
     when updating it

*WMS
BUGFIX: JobSanity - fixed misspelled method call SetParam -> SetParameter

[v6r6p17]

*Transformation
BUGFIX: TransformationAgent - corrected  __getDataReplicasRM()

[v6r6p16]

*DMS
FIX: Agents - proper __init__ implementation with arguments passing to the super class
FIX: LcgFileCatalogClient - in removeReplica() reload PFN in case it has changed

[v6r6p15]

*Framework
BUGFIX: ErrorMessageMonitor - corrected updateFields call 

*DMS:
NEW: FTSMonitorAgent completely rewritten in a multithreaded way

*Transformation
FIX: InputDataAgent - proper instantiation of TransformationClient
CHANGE: Transformation - several log message promoted from info to notice level

[v6r6p14]

*Transformation
FIX: Correct instantiation of agents inside several scripts
CHANGE: TransformationCleaningAgent - added verbosity to logs
CHANGE: TransformationAgent - missingLFC to MissingInFC as it could be the DFC as well
FIX: TransformationAgent - return an entry for all LFNs in __getDataReplicasRM

*DMS
FIX: TransferAgent - fix exception reason in registerFiles()

[v6r6p13]

*DMS
CHANGE: TransferAgent - change RM call from getCatalogueReplicas to getActiveReplicas. 
        Lowering log printouts here and there

[v6r6p12]

*DMS
BUGFIX: RemovalTask - Replacing "'" by "" in error str set as attribute for a subRequest file. 
        Without that request cannot be updated when some nasty error occurs.

[v6r6p11]

*RMS:
BUGFIX: RequestClient - log string formatting

*DMS
BUGFIX: RemovalTask - handling for files not existing in the catalogue

*Transformation
FIX: TransformationManager - ignore files in NotProcessed status to get the % of processed files

*Interfaces
FIX: Fixes due to the recent changes in PromptUser utility

[v6r6p10]

*RMS
FIX: RequestDBMySQL - better escaping of queries 

*WMS
FIX: SiteDirector - get compatible platforms before checking Task Queues for a site

[v6r6p9]

*Core
FIX: Utilities/PromptUser.py - better user prompt

*Accounting
NEW: Add some validation to the job records because of weird data coming from YANDEX.ru

*DMS
BUGFIX: ReplicaManager - typo errStr -> infoStr in __replicate()
FIX: FTSRequest - fixed log message

*WMS
FIX: SiteDirector - use CSGlobals.getVO() call instead of explicit CS option

[v6r6p8]

*Transformation
BUGFIX: TransformationDB - typo in getTransformationFiles(): iterValues -> itervalues

[v6r6p7]

*Resources
FIX: StorageFactory - uncommented line that was preventing the status to be returned 
BUGFIX: CE remote scripts - should return status and not call exit()
BUGFIX: SSHComputingElement - wrong pilot ID reference

[v6r6p6]

*WMS
FIX: TaskQueueDB - in findOrphanJobs() retrieve orphaned jobs as list of ints instead of list of tuples
FIX: OptimizerExecutor - added import of datetime to cope with the old style optimizer parameters

*Transformation
FIX: TransformationAgent - fix finalization entering in an infinite loop
NEW: TransformationCLI - added resetProcessedFile command
FIX: TransformationCleaningAgent - treating the archiving delay 
FIX: TransformationDB - fix in getTransformationFiles() in case of empty file list

[v6r6p5]

*Transformation
FIX: TransformationAgent - type( transClient -> transfClient )
FIX: TransformationAgent - self._logInfo -> self.log.info
FIX: TransformationAgent - skip if no Unused files
FIX: TransformationAgent - Use CS option for replica cache lifetime
CHANGE: TransformationAgent - accept No new Unused files every [6] hours

[v6r6p4]

*DMS
FIX: TransferAgent - protection for files that can not be scheduled
BUGFIX: TransferDB - typo (instIDList - > idList ) fixed

*Transformation
BUGFIX: TransformationAgent - typo ( loginfo -> logInfo )

[v6r6p3]

FIX: merged in patch v6r5p14

*Core
BUGFIX: X509Chain - return the right structure in getCredentials() in case of failure
FIX: dirac-deploy-scripts.py - allow short scripts starting from "d"
FIX: dirac-deploy-scripts.py - added DCOMMANDS_PPID env variable in the script wrapper
FIX: ExecutorReactor - reduced error message dropping redundant Task ID 

*Interfaces
BUGFIX: Dirac.py - allow to pass LFN list to replicateFile()

*DMS
FIX: FileManager - extra check if all files are available in _findFiles()
BUGFIX: FileCatalogClientCLI - bug in DirectoryListing

[v6r6p2]

FIX: merged in patch v6r5p13

*WMS
FIX: SiteDirector - if no community set, look for DIRAC/VirtualOrganization setting

*Framework
FIX: SystemLoggingDB - LogLevel made VARCHAR in the MessageRepository table
FIX: Logging - several log messages are split in fixed and variable parts
FIX: SystemLoggingDB - in insertMessage() do not insert new records in auxiliary tables if they 
     are already there

[v6r6p1]

*Core:
CHANGE: PromptUser - changed log level of the printout to NOTICE
NEW: Base Client constructor arguments are passed to the RPCClient constructor

*DMS:
NEW: FTSRequest - added a prestage mechanism for source files
NEW: FileCatalogClientCLI - added -f switch to the size command to use raw faile tables 
     instead of storage usage tables
NEW: FileCatalog - added orphan directory repair tool
NEW: FIleCatalog - more counters to control the catalog sanity     

*WMS:
FIX: SandboxStoreClient - no more kwargs tricks
FIX: SandboxStoreClient returns sandbox file name in case of upload failure to allow failover
FIX: dirac-pilot - fixed VO_%s_SW_DIR env variable in case of OSG

*TS:
FIX: TransformationManagerHandler - avoid multiple Operations() instantiation in 
     getTransformationSummaryWeb()

[v6r6]

*Core
CHANGE: getDNForUsername helper migrated from Core.Security.CS to Registry helper
NEW: SiteSEMapping - new utilities getSitesGroupedByTierLevel(), getTier1WithAttachedTier2(),
     getTier1WithTier2
CHANGE: The DIRAC.Core.Security.CS is replaced by the Registry helper     
BUGFIX: dirac-install - properly parse += in .cfg files
FIX: Graphs.Utilities - allow two lines input in makeDataFromCVS()
FIX: Graphs - allow Graphs package usage if even matplotlib is not installed
NEW: dirac-compile-externals will retrieve the Externals compilation scripts from it's new location 
     in github (DIRACGrid/Externals)
NEW: Possibility to define a thread-global credentials for DISET connections (for web framework)
NEW: Logger - color output ( configurable )
NEW: dirac-admin-sort-cs-sites - to sort sites in the CS
CHANGE: MessageClient(Factor) - added msgClient attribute to messages
NEW: Core.Security.Properties - added JOB_MONITOR and USER_MANAGER properties

*Configuration
NEW: Registry - added getAllGroups() method

*Framework
NEW: SystemAdministratorClientCLI - possibility to define roothPath and lcgVersion when updating software

*Accounting
NEW: JobPlotter - added Normalized CPU plots to Job accounting
FIX: DBUtils - plots going to greater granularity

*DMS
NEW: FileCatalog - storage usage info stored in all the directories, not only those with files
NEW: FileCatalog - added utility to rebuild storage usage info from scratch
FIX: FileCatalog - addMetadataField() allow generic types, e.g. string
FIX: FileCatalog - path argument is normalized before usage in multiple methods
FIX: FileCatalog - new metadata for files(directories) should not be there before for directories(files)
NEW: FileCatalog - added method for rebuilding DirectoryUsage data from scratch 
NEW: FileCatalog - Use DirectoryUsage mechanism for both logical and physical storage
CHANGE: FileCatalog - forbid removing non-empty directories
BUGFIX: FileCatalogClientCLI - in do_ls() check properly the path existence
FIX: FileCatalogClientCLI - protection against non-existing getCatalogCounters method in the LFC client
FIX: DMS Agents - properly call superclass constructor with loadName argument
FIX: ReplicaManager - in removeFile() non-existent file is marked as failed
FIX: Make several classes pylint compliant: DataIntegrityHandler, DataLoggingHandler,
     FileCatalogHandler, StorageElementHandler, StorageElementProxyHandler, TransferDBMonitoringHandler
FIX: LogUploadAgent - remove the OSError exception in __replicate()
FIX: FileCatalogClientCLI - multiple check of proper command inputs,
     automatic completion of several commands with subcommands,
     automatic completion of file names
CHANGE: FileCatalogClientCLI - reformat the output of size command 
FIX: dirac-admin-ban-se - allow to go over all options read/write/check for each SE      
NEW: StrategyHandler - new implementation to speed up file scheduling + better error reporting
NEW: LcgFileCatalogProxy - moved from from LHCbDirac to DIRAC
FIX: ReplicaManager - removed usage of obsolete "/Resources/StorageElements/BannedTarget" 
CHANGE: removed StorageUsageClient.py
CHANGE: removed obsoleted ProcessingDBAgent.py

*WMS
CHANGE: RunNumber job parameter was removed from all the relevant places ( JDL, JobDB, etc )
NEW: dirac-pilot - add environment setting for SSH and BOINC CEs
NEW: WMSAdministrator - get output for non-grid CEs if not yet in the DB
NEW: JobAgent - job publishes BOINC parameters if any
CHANGE: Get rid of LHCbPlatform everywhere except TaskQueueDB
FIX: SiteDirector - provide list of sites to the Matcher in the initial query
FIX: SiteDirector - present a list of all groups of a community to match TQs
CHANGE: dirac-boinc-pilot dropped
CHANGE: TaskQueueDirector does not depend on /LocalSite section any more
CHANGE: reduced default delays for JobCleaningAgent
CHANGE: limit the number of jobs received by JobCleaningAgent
CHANGE: JobDB - use insertFields instead of _insert
CHANGE: Matcher, TaskQueueDB - switch to use Platform rather than LHCbPlatform retaining LHCbPlatform compatibility
BUGFIX: Matcher - proper reporting pilot site and CE
CHANGE: JobManager - improved job Killing/Deleting logic
CHANGE: dirac-pilot - treat the OSG case when jobs on the same WN all run in the same directory
NEW: JobWrapper - added more status reports on different failures
FIX: PilotStatusAgent - use getPilotProxyFromDIRACGroup() instead of getPilotProxyFromVOMSGroup()
CHANGE: JobMonitoringHandler - add cutDate and condDict parameters to getJobGroup()
NEW: JobMonitoringHandler - check access rights with JobPolicy when accessing job info from the web
NEW: JobManager,JobWrapper - report to accounting jobs in Rescheduled final state if rescheduling is successful
FIX: WMSAdministrator, SiteDirector - store only non-empty pilot output to the PilotDB
NEW: added killPilot() to the WMSAdministrator interface, DiracAdmin and dirac-admin-kill-pilot command
NEW: TimeLeft - renormalize time left using DIRAC Normalization if available
FIX: JobManager - reconnect to the OptimizationMind in background if not yet connected
CHANGE: JobManifest - use Operations helper
NEW: JobCleaningAgent - delete logging records from JobLoggingDB when deleting jobs

*RMS
FIX: RequestDBFile - better exception handling in case no JobID supplied
FIX: RequestManagerHandler - make it pylint compliant
NEW: RequestProxyHandler - is forwarding requests from voboxes to central RequestManager. 
     If central RequestManager is down, requests are dumped into file cache and a separate thread 
     running in background is trying to push them into the central. 
CHANGE: Major revision of the code      
CHANGE: RequestDB - added index on SubRequestID in the Files table
CHANGE: RequestClient - readRequestForJobs updated to the new RequetsClient structure

*RSS
NEW: CS.py - Space Tokens were hardcoded, now are obtained after scanning the StorageElements.

*Resources
FIX: SSHComputingElement - enabled multiple hosts in one queue, more debugging
CHANGE: SSHXXX Computing Elements - define SSH class once in the SSHComputingElement
NEW: SSHComputingElement - added option to define private key location
CHANGE: Get rid of legacy methods in ComputingElement
NEW: enable definition of ChecksumType per SE
NEW: SSHBatch, SSHCondor Computing Elements
NEW: SSHxxx Computing Elements - using remote control scripts to better capture remote command errors
CHANGE: put common functionality into SSHComputingElement base class for all SSHxxx CEs
NEW: added killJob() method tp all the CEs
NEW: FileCatalog - take the catalog information info from /Operations CS section, if defined there, 
     to allow specifications per VO 

*Interfaces
CHANGE: Removed Script.initialize() from the API initialization
CHANGE: Some general API polishing
FIX: Dirac.py - when running in mode="local" any directory in the ISB would not get untarred, 
     contrary to what is done in the JobWrapper

*TS
BUGFIX: TaskManager - bug fixed in treating tasks with input data
FIX: TransformationCleaningAgent - properly call superclass constructor with loadName argument
NEW: TransformationCleaningAgent - added _addExtraDirectories() method to extend the list of
     directories to clean in a subclass if needed
CHANGE: TransformationCleaningAgent - removed usage of StorageUsageClient     
NEW: TransformationAgent is multithreaded now ( implementation moved from LHCbDIRAC )
NEW: added unit tests
NEW: InputDataAgent - possibility to refresh only data registered in the last predefined period of time 
NEW: TransformationAgent(Client) - management of derived transformations and more ported from LHCbDIRAC
BUGFIX: TransformationDB - wrong SQL statement generation in setFileStatusForTransformation()

[v6r5p14]

*Core
NEW: Utilities - added Backports utility

*WMS
FIX: Use /Operations/JobScheduling section consistently, drop /Operations/Matching section
NEW: Allow VO specific share correction plugins from extensions
FIX: Executors - several fixes

[v6r5p13]

*WMS
FIX: Executors - VOPlugin will properly send and receive the params
NEW: Correctors can be defined in an extension
FIX: Correctors - Properly retrieve info from the CS using the ops helper

[v6r5p12]

FIX: merged in patch v6r4p34

[v6r5p11]

FIX: merged in patch v6r4p33

*Core
FIX: MySQL - added offset argument to buildConditions()

[v6r5p10]

FIX: merged in patch v6r4p32

[v6r5p9]

FIX: merged in patch v6r4p30

[v6r5p8]

FIX: merged in patch v6r4p29

[v6r5p7]

FIX: merged in patch v6r4p28

[v6r5p6]

FIX: merged in patch v6r4p27

*Transformation
BUGFIX: TransformationDB - StringType must be imported before it can be used

*RSS
NEW: CS.py - Space Tokens were hardcoded, now are obtained after scanning the StorageElements.

[v6r5p5]

FIX: merged in patch v6r4p26

[v6r5p4]

FIX: merged in patch v6r4p25

[v6r5p3]

*Transformation
FIX: merged in patch v6r4p24

[v6r5p2]

*Web
NEW: includes DIRACWeb tag web2012092101

[v6r5p1]

*Core
BUGFIX: ExecutorMindHandler - return S_OK() in the initializeHandler
FIX: OptimizationMindHandler - if the manifest is not dirty it will not be updated by the Mind

*Configuration
NEW: Resources helper - added getCompatiblePlatform(), getDIRACPlatform() methods

*Resources
FIX: SSHComputingElement - add -q option to ssh command to avoid banners in the output
FIX: BOINCComputingElement - removed debugging printout
FIX: ComputingElement - use Platform CS option which will be converted to LHCbPlatform for legacy compatibility

*DMS
FIX: RequestAgentBase - lowering loglevel from ALWAYS to INFO to avoid flooding SystemLogging

*WMS:
FIX: SiteDirector - provide CE platform parameter when interrogating the TQ
FIX: GridPilotDirector - publish pilot OwnerGroup rather than VOMS role
FIX: WMSUtilities - add new error string into the parsing of the job output retrieval

[v6r5]

NEW: Executor framework

*Core
NEW: MySQL.py - added Test case for Time.dateTime time stamps
NEW: MySQL.py - insertFields and updateFields can get values via Lists or Dicts
NEW: DataIntegrityDB - use the new methods from MySQL and add test cases
NEW: DataIntegrityHandler - check connection to DB and create tables (or update their schema)
NEW: DataLoggingDB - use the new methods from MySQL and add test cases
NEW: DataLoggingHandler - check connection to DB and create tables (or update their schema)
FIX: ProcessPool - killing stuck workers after timeout
CHANGE: DB will throw a RuntimeException instead of a sys.exit in case it can't contact the DB
CHANGE: Several improvements on DISET
CHANGE: Fixed all DOS endings to UNIX
CHANGE: Agents, Services and Executors know how to react to CSSection/Module and react accordingly
NEW: install tools are updated to deal with executors
FIX: dirac-install - add -T/--Timeout option to define timeout for distribution downloads
NEW: dirac-install - added possibility of defining dirac-install's global defaults by command line switch
BUGFIX: avoid PathFinder.getServiceURL and use Client class ( DataLoggingClient,LfcFileCatalogProxyClient ) 
FIX: MySQL - added TIMESTAMPADD and TIMESTAMPDIFF to special values not to be scaped by MySQL
NEW: ObjectLoader utility
CHANGE: dirac-distribution - added global defaults flag and changed the flag to -M or --defaultsURL
FIX: Convert to string before trying to escape value in MySQL
NEW: DISET Services - added PacketTimeout option
NEW: SystemLoggingDB - updated to use the renewed MySQL interface and SQL schema
NEW: Added support for multiple entries in /Registry/DefaultGroup, for multi-VO installations
CHANGE: Component installation procedure updated to cope with components inheriting Modules
CHANGE: InstallTools - use dirac- command in runit run scripts
FIX: X509Chain - avoid a return of error when the group is not valid
FIX: MySQL - reduce verbosity of log messages when high level methods are used
CHANGE: Several DB classes have been updated to use the MySQL buildCondition method
NEW: MySQL - provide support for greater and smaller arguments to all MySQL high level methods
FIX: Service.py - check all return values from all initializers

*Configuration
CHANGE: By default return option and section lists ordered as in the CS
NEW: ConfigurationClient - added function to refresh remote configuration

*Framework
FIX: Registry.findDefaultGroup will never return False
CHANGE: ProxyManager does not accept proxies without explicit group
CHANGE: SystemAdministratorHandler - force refreshing the configuration after new component setup

*RSS
CHANGE: removed code execution from __init__
CHANGE: removed unused methods
NEW: Log all policy results 

*Resources
NEW: updated SSHComputingElement which allows multiple job submission
FIX: SGETimeLeft - better parsing of the batch system commands output
FIX: InProcessComputingElement - when starting a new job discard renewal of the previous proxy
NEW: BOINCComputingElement - new CE client to work with the BOINC desktop grid infrastructure 

*WMS
CHANGE: WMS Optimizers are now executors
CHANGE: SandboxStoreClient can directly access the DB if available
CHANGE: Moved JobDescription and improved into JobManifest
FIX: typo in JobLoggingDB
NEW: JobState/CachedJobState allow access to the Job via DB/JobStateSync Service automatically
BUGFIX: DownloadInputData - when not enough disk space, message was using "buffer" while it should be using "data"
FIX: the sandboxmetadataDB explosion when using the sandboxclient without direct access to the DB
NEW: Added support for reset/reschedule in the OptimizationMind
CHANGE: Whenever a DB is not properly initialized it will raise a catchable RuntimeError exception 
        instead of silently returning
FIX: InputDataResolution - just quick mod for easier extensibility, plus removed some LHCb specific stuff
NEW: allow jobids in a file in dirac-wms-job-get-output
NEW: JobManager - zfill in %n parameter substitution to allow alphabetical sorting
NEW: Directors - added checking of the TaskQueue limits when getting eligible queues
CHANGE: Natcher - refactor to simpify the logic, introduced Limiter class
CHANGE: Treat MaxCPUTime and CPUTime the same way in the JDL to avoid confusion
NEW: SiteDirector - added options PilotScript, MaxPilotsToSubmit, MaxJobsInFillMode
BUGFIX: StalledJobAgent - use cpuNormalization as float, not string 
FIX: Don't kill an executor if a task has been taken out from it
NEW: dirac-boinc-pilot - pilot script to be used on the BOINC volunteer nodes
FIX: SiteDirector - better handling of tokens and filling mode 
NEW: Generic pilot identities are automatically selected by the TQD and the SiteDirector 
     if not explicitly defined in /Pilot/GenericDN and GenericGroup
NEW: Generic pilot groups can have a VO that will be taken into account when selecting generic 
     credentials to submit pilots
NEW: Generic pilots that belong to a VO can only match jobs from that VO
NEW: StalledJobAgent - added rescheduling of jobs stuck in Matched or Rescheduled status
BUGFIX: StalledJobAgent - default startTime and endTime to "now", avoid None value
NEW: JobAgent - stop after N failed matching attempts (nothing to do), use StopAfterFailedMatches option
CHANGE: JobAgent - provide resource description as a dictionary to avoid extra JDL parsing by the Matcher
CHANGE: Matcher - report pilot info once instead of sending it several times from the job
CHANGE: Matcher - set the job site instead of making a separate call to JobStateUpdate
NEW: Matcher - added Matches done and matches OK statistics
NEW: TaskQueue - don't delete fresh task queues. Wait 5 minutes to do so.
CHANGE: Disabled TQs can also be matched, if no jobs are there, a retry will be triggered

*Transformation
FIX: TransformationAgent - a small improvement: now can pick the prods status to handle from the CS, 
     plus few minor corrections (e.g. logger messages)
FIX: TransformationCLI - take into accout possible failures in resetFile command     

*Accounting
NEW: AccountingDB - added retrieving RAW records for internal stuff
FIX: AccountingDB - fixed some logic for readonly cases
CHANGE: Added new simpler and faster bucket insertion mechanism
NEW: Added more info when rebucketing
FIX: Calculate the rebucket ETA using remaining records to be processed instead of the total records to be processed
FIX: Plots with no data still carry the plot name

*DMS
NEW: SRM2Storage - added retry in the gfal calls
NEW: added new FTSCleaningAgent cleaning up TransferDB tables
FIX: DataLoggingClient and DataLoggingDB - tests moved to separate files
CHANGE: request agents cleanup

*RMS
CHANGE: Stop using RequestAgentMixIn in the request agents

[v6r4p34]

*DMS
BUGFIX: FileCatalogCLI - fixed wrong indentation
CHANGE: RegistrationTask - removed some LHCb specific defaults

[v6r4p33]

*DMS
CHANGE: FTSRequest - be more verbose if something is wrong with file

[v6r4p32]

*WMS
FIX: StalledJobAgent - avoid exceptions in the stalled job accounting reporting

*DMS
NEW: FTSMonitorAgent - handling of expired FTS jobs 

*Interfaces
CHANGE: Dirac.py - attempt to retrieve output sandbox also for Completed jobs in retrieveRepositorySandboxes()

[v6r4p30]

*Core
BUGFIX: dirac-admin-bdii-ce-voview - proper check of the result structure

*Interfaces
FIX: Dirac.py, Job.py - allow to pass environment variables with special characters

*DMS
NEW: FileCatalogCLI - possibility to sort output in the ls command

*WMS:
FIX: JobWrapper - interpret environment variables with special characters 

[v6r4p29]

*RMS
BUGFIX: RequestDBMySQL - wrong indentation in __updateSubRequestFiles()

[v6r4p28]

*Interfaces
CHANGE: Dirac.py, DiracAdmin.py - remove explicit timeout on RPC client instantiation

*RSS
FIX: CS.py - fix for updated CS location (backward compatible)

*DMS
BUGFIX: StrategyHandler - bug fixed determineReplicationTree()
FIX: FTSRequest - add checksum string to SURLs file before submitting an FTS job

*WMS
FIX: JobWrapper - protection for double quotes in JobName
CHANGE: SiteDirector - switched some logging messages from verbose to info level

*RMS
NEW: Request(Client,DBMySQL,Manager) - added readRequestsForJobs() method

[v6r4p27]

*DMS
FIX: SRM2Storage - removed hack for EOS (fixed server-side)

*Transformation
CHANGE: TransformationClient - limit to 100 the number of transformations in getTransformations()
NEW: TransformationAgent - define the transformations type to use in the configuration

*Interfaces
FIX: Job.py -  fix for empty environmentDict (setExecutionEnv)

[v6r4p26]

*Transformation
BUGFIX: TransformationClient - fixed calling sequence in rpcClient.getTransformationTasks()
NEW: TransformationClient - added log messages in verbose level.

[v6r4p25]

*DMS
BUGFIX: StrategyHandler - sanity check for wrong replication tree 

[v6r4p24]

*Core
NEW: MySQL - add 'offset' argument to the buildCondition()

*Transformation
FIX: TransformationAgent - randomize the LFNs for removal/replication case when large number of those
CHANGE: TransformationClient(DB,Manager) - get transformation files in smaller chunks to
        improve performance
FIX: TransformationAgent(DB) - do not return redundant LFNs in getTransformationFiles()    

[v6r4p23]

*Web
NEW: includes DIRACWeb tag web2012092101

[v6r4p22]

*DMS
FIX: SRM2Storage - fix the problem with the CERN-EOS storage 

[v6r4p21]

*Core
BUGFIX: SGETimeLeft - take into account dd:hh:mm:ss format of the cpu consumed

[v6r4p20]

*WMS
BUGFIX: PilotDirector, GridPilotDirector - make sure that at least 1 pilot is to be submitted
BUGFIX: GridPilotDirector - bug on how pilots are counted when there is an error in the submit loop.
BUGFIX: dirac-pilot - proper install script installation on OSG sites

[v6r4p19]

*RMS
FIX: RequestDBMySQL - optimized request selection query 

[v6r4p18]

*Configuration
BUGFIX: CE2CSAgent.py - the default value must be set outside the loop

*DMS
NEW: dirac-dms-create-replication-request
BUGFIX: dirac-dms-fts-submit, dirac-dms-fts-monitor - print out error messages

*Resources
BUGFIX: TorqueComputingElement.py, plus add UserName for shared Queues

*WMS
BUGFIX: JobManagerHandler - default value for pStart (to avoid Exception)

[v6r4p17]

*Core
FIX: dirac-configure - setup was not updated in dirac.cfg even with -F option
FIX: RequestHandler - added fix for Missing ConnectionError

*DMS
FIX: dirac-dms-clean-directory - command fails with `KeyError: 'Replicas'`.

*WMS
FIX: SiteDirector - adapt to the new method in the Matcher getMatchingTaskQueue 
FIX: SiteDirector - added all SubmitPools to TQ requests

[v6r4p16]

*Core:
FIX: dirac-install - bashrc/cshrc were wrongly created when using versionsDir

*Accounting
CHANGE: Added new simpler and faster bucket insertion mechanism
NEW: Added more info when rebucketing

*WMS
CHANGE: Matcher - refactored to take into account job limits when providing info to directors
NEW: JoAgent - reports SubmitPool parameter if applicable
FIX: Matcher - bad codition if invalid result

[v6r4p15]

*WMS
FIX: gLitePilotDirector - fix the name of the MyProxy server to avoid crasehs of the gLite WMS

*Transformation
FIX: TaskManager - when the file is on many SEs, wrong results were generated

[v6r4p13]

*DMS
FIX: dirac-admin-allow-se - added missing interpreter line

[v6r4p12]

*DMS
CHANGE: RemovalTask - for DataManager shifter change creds after failure of removal with her/his proxy.

*RSS
NEW: Added RssConfiguration class
FIX: ResourceManagementClient  - Fixed wrong method name

[v6r4p11]

*Core
FIX: GGUSTicketsClient - GGUS SOAP URL updated

*DMS
BUGFIX: ReplicaManager - wrong for loop

*RequestManagement
BUGFIX: RequestClient - bug fix in finalizeRequest()

*Transformation
FIX: TaskManager - fix for correctly setting the sites (as list)

[v6r4p10]

*RequestManagement
BUGFIX: RequestContainer - in addSubrequest() function

*Resources
BUGFIX: SRM2Storage - in checksum type evaluation

*ResourceStatusSystem
BUGFIX: InfoGetter - wrong import statement

*WMS
BUGFIX: SandboxMetadataDB - __init__() can not return a value

[v6r4p9]

*DMS
CHANGE: FailoverTransfer - ensure the correct execution order of the subrequests

[v6r4p8]

Bring in fixes from v6r3p17

*Core:
FIX: Don't have the __init__ return True for all DBs
NEW: Added more protection for exceptions thrown in callbacks for the ProcessPool
FIX: Operations will now look in 'Defaults' instead of 'Default'

*DataManagement:
FIX: Put more protection in StrategyHandler for neither channels  not throughput read out of TransferDB
FIX: No JobIDs supplied in getRequestForJobs function for RequestDBMySQL taken into account
FIX: Fix on getRequestStatus
CHANGE: RequestClient proper use of getRequestStatus in finalizeRequest
CHANGE: Refactored RequestDBFile

[v6r4p7]

*WorkloadManagement
FIX: SandboxMetadataDB won't explode DIRAC when there's no access to the DB 
CHANGE: Whenever a DB fails to initialize it raises a catchable exception instead of just returning silently

*DataManagement
CHANGE: Added Lost and Unavailable to the file metadata

[v6r4p6]

Bring fixes from v6r4p6

[v6r4p5]

*Configuration
NEW: Added function to generate Operations CS paths

*Core
FIX: Added proper ProcessPool checks and finalisation

*DataManagement
FIX: don't set Files.Status to Failed for non-existign files, failover transfers won't go
FIX: remove classmethods here and there to unblock requestHolder
CHANGE: RAB, TA: change task timeout: 180 and 600 (was 600 and 900 respectively)
FIX: sorting replication tree by Ancestor, not hopAncestorgit add DataManagementSystem/Agent/TransferAgent.py
NEW: TA: add finalize
CHANGE: TransferAgent: add AcceptableFailedFiles to StrategyHandler to ban FTS channel from scheduling
FIX: if there is no failed files, put an empty dict


*RSS
FIX: RSS is setting Allowed but the StorageElement checks for Active

*Workflows
FIX: Part of WorfklowTask rewritten to fix some issues and allow 'ANY' as site

*Transformation
FIX: Wrong calls to TCA::cleanMetadataCatalogFiles

[v6r4p4]

*Core
FIX: Platform.py - check if Popen.terminate is available (only from 2.6)

[v6r4p3]

*Core
FIX: ProcessPool with watchdog and timeouts - applied in v6r3 first

[v6r4p2]

*StorageManagement
BUGFIX: StorageElement - staging is a Read operation and should be allowed as such

*WMS
BUGFIX: InProcessComputingElement, JobAgent - proper return status code from the job wrapper

*Core
FIX: Platform - manage properly the case of exception in the ldconfig execution

[v6r4p1]

*DMS
FIX: TransferDB.getChannelObservedThroughput - the channelDict was created in a wrong way

*RSS
FIX: ResourceStatus was not returning Allowed by default

[v6r4]

*Core
FIX: dirac-install-db.py: addDatabaseOptionsToCS has added a new keyed argument
NEW: SGETimeLeft.py: Support for SGE backend
FIX: If several extensions are installed, merge ConfigTemplate.cfg
NEW: Service framework - added monitoring of file descriptors open
NEW: Service framework - Reduced handshake timeout to prevent stuck threads
NEW: MySQL class with new high level methods - buildCondition,insertFields,updateFields
     deleteEntries, getFields, getCounters, getDistinctAttributeValues
FIX: ProcessPool - fixes in the locking mechanism with LockRing, stopping workers when the
     parent process is finished     
FIX: Added more locks to the LockRing
NEW: The installation tools are updated to install components by name with the components module specified as an option

*DMS
FIX: TransferDB.py - speed up the Throughput determination
NEW: dirac-dms-add-files: script similar to dirac-dms-remove-files, 
     allows for 1 file specification on the command line, using the usual dirac-dms-add-file options, 
     but also can take a text file in input to upload a bunch of files. Exit code is 0 only if all 
     was fine and is different for every error found. 
NEW: StorageElementProxy- support for data downloading with http protocol from arbitrary storage, 
     needed for the web data download
BUGFIX: FileCatalogCLI - replicate operation does a proper replica registration ( closes #5 )     
FIX: ReplicaManager - __cleanDirectory now working and thus dirac-dms-clean-directory

*WMS
NEW: CPU normalization script to run a quick test in the pilot, used by the JobWrapper
     to report the CPU consumption to the accounting
FIX: StalledJobAgent - StalledTimeHours and FailedTimeHours are read each cycle, refer to the 
     Watchdog heartBeat period (should be renamed); add NormCPUTime to Accounting record
NEW: SiteDirector - support for the operation per VO in multi-VO installations
FIX: StalledJobAgent - get ProcessingType from JDL if defined
BUGFIX: dirac-wms-job-peek - missing printout in the command
NEW: SiteDirector - take into account the number of already waiting pilots when evaluating the number of pilots to submit
FIX: properly report CPU usage when the Watchdog kill the payload.

*RSS
BUGFIX: Result in ClientCache table is a varchar, but the method was getting a datetime
NEW: CacheFeederAgent - VOBOX and SpaceTokenOccupancy commands added (ported from LHCbDIRAC)
CHANGE: RSS components get operational parameters from the Operations handler

*DataManagement
FIX: if there is no failed files, put an empty dict

*Transformation
FIX: Wrong calls to TCA::cleanMetadataCatalogFiles

[v6r3p19]

*WMS
FIX: gLitePilotDirector - fix the name of the MyProxy server to avoid crashes of the gLite WMS

[v6r3p18]

*Resources
BUGFIX: SRM2Storage - in checksum type evaluation

[v6r3p17]

*DataManagement
FIX: Fixes issues #783 and #781. Bugs in ReplicaManager removePhisicalReplica and getFilesFromDirectory
FIX: Return S_ERROR if missing jobid arguments
NEW: Checksum can be verified during FTS and SRM2Storage 

[v6r3p16]

*DataManagement
FIX: better monitoring of FTS channels 
FIX: Handle properly None value for channels and bandwidths

*Core
FIX: Properly calculate the release notes if there are newer releases in the release.notes file

[v6r3p15]

*DataManagement
FIX: if there is no failed files, put an empty dict

*Transformation
FIX: Wrong calls to TCA::cleanMetadataCatalogFiles


[v6r3p14]

* Core

BUGFIX: ProcessPool.py: clean processing and finalisation
BUGFIX: Pfn.py: don't check for 'FileName' in pfnDict

* DMS

NEW: dirac-dms-show-fts-status.py: script showing last hour history for FTS channels
NEW: TransferDBMonitoringHandler.py: new function exporting FST channel queues
BUGFIX: TransferAgent.py,RemovalAgent.py,RegistrationAgent.py - unlinking of temp proxy files, corection of values sent to gMonitor
BUGFIX: StrategyHandler - new config option 'AcceptableFailedFiles' to unblock scheduling for channels if problematic transfers occured for few files
NEW: TransferAgent,RemovalAgent,RegistrationAgent - new confing options for setting timeouts for tasks and ProcessPool finalisation
BUGFIX: ReplicaManager.py - reverse sort of LFNs when deleting files and directories to avoid blocks
NEW: moved StrategyHandler class def to separate file under DMS/private

* TMS

FIX: TransformationCleaningAgent.py: some refactoring, new way of disabling/enabline execution by 'EnableFlag' config option

[v6r3p13]

*Core
FIX: Added proper ProcessPool checks and finalisation

*DataManagement
FIX: don't set Files.Status to Failed for non-existign files, failover transfers won't go
FIX: remove classmethods here and there to unblock requestHolder
CHANGE: RAB, TA: change task timeout: 180 and 600 (was 600 and 900 respectively)
FIX: sorting replication tree by Ancestor, not hopAncestorgit add DataManagementSystem/Agent/TransferAgent.py
NEW: TA: add finalize
CHANGE: TransferAgent: add AcceptableFailedFiles to StrategyHandler to ban FTS channel from scheduling

[v6r3p12]

*Core
FIX: Platform.py - check if Popen.terminate is available (only from 2.6)

[v6r3p11]

*Core
FIX: ProcessPool with watchdog and timeouts

[v6r3p10]

*StorageManagement
BUGFIX: StorageElement - staging is a Read operation and should be allowed as such

*WMS
BUGFIX: InProcessComputingElement, JobAgent - proper return status code from the job wrapper

*Core
FIX: Platform - manage properly the case of exception in the ldconfig execution

[v6r3p9]

*DMS
FIX: TransferDB.getChannelObservedThroughput - the channelDict was created in a wrong way

[v6r3p8]

*Web
CHANGE: return back to the release web2012041601

[v6r3p7]

*Transformation
FIX: TransformationCleaningAgent - protection from deleting requests with jobID 0 

[v6r3p6]

*Core
FIX: dirac-install-db - proper key argument (follow change in InstallTools)
FIX: ProcessPool - release all locks every time WorkignProcess.run is executed, more fixes to come
FIX: dirac-configure - for Multi-Community installations, all vomsdir/vomses files are now created

*WMS
NEW: SiteDirector - add pilot option with CE name to allow matching of SAM jobs.
BUGFIX: dirac-pilot - SGE batch ID was overwriting the CREAM ID
FIX: PilotDirector - protect the CS master if there are at least 3 slaves
NEW: Watchdog - set LocalJobID in the SGE case

[v6r3p5]

*Core:
BUGFIX: ProcessPool - bug making TaskAgents hang after max cycles
BUGFIX: Graphs - proper handling plots with data containing empty string labels
FIX: GateWay - transfers were using an old API
FIX: GateWay - properly calculate the gateway URL
BUGFIX: Utilities/Pfn.py - bug in pfnunparse() when concatenating Path and FileName

*Accounting
NEW: ReportGenerator - make AccountingDB readonly
FIX: DataCache - set daemon the datacache thread
BUGFIX: BasePlotter - proper handling of the Petabyte scale data

*DMS:
BUGFIX: TransferAgent, RegistrationTask - typos 

[v6r3p4]

*DMS:
BUGFIX: TransferAgent - wrong value for failback in TA:execute

[v6r3p3]

*Configuration
BUGFIX: Operations helper - typo

*DMS:
FIX: TransferAgent - change the way of redirecting request to task

[v6r3p2]

*DMS
FIX: FTSRequest - updating metadata for accouting when finalizing FTS requests

*Core
FIX: DIRAC/__init__.py - default version is set to v6r3

[v6r3p1]

*WMS
CHANGE: Use ResourcesStatus and Resources helpers in the InputDataAgent logic

*Configuration
NEW: added getStorageElementOptions in Resources helper

*DMS
FIX: resourceStatus object created in TransferAgent instead of StrategyHandler

[v6r3]

*Core
NEW: Added protections due to the process pool usage in the locking logic

*Resources
FIX: LcgFileCatalogClient - reduce the number of retries: LFC_CONRETRY = 5 to 
     avoid combined catalog to be stuck on a faulty LFC server
     
*RSS
BUGFIX: ResourceStatus - reworked helper to keep DB connections     

*DMS
BUGFIX: ReplicaManager::CatalogBase::_callFileCatalogFcnSingleFile() - wrong argument

*RequestManagement
FIX: TaskAgents - set timeOut for task to 10 min (15 min)
NEW: TaskAgents - fill in Error fields in case of failing operations

*Interfaces
BUGFIX: dirac-wms-select-jobs - wrong use of the Dirac API

[v6r2p9]

*Core
FIX: dirac-configure - make use of getSEsForSite() method to determine LocalSEs

*WMS
NEW: DownloadInputData,InputDataByProtocol - check Files on Tape SEs are on Disk cache 
     before Download or getturl calls from Wrapper
CHANGE: Matcher - add Stalled to "Running" Jobs when JobLimits are applied   
CHANGE: JobDB - allow to specify required platform as Platform JDL parameter,
        the specified platform is taken into account even without /Resources/Computing/OSCompatibility section

*DMS
CHANGE: dirac-admin-allow(ban)-se - removed lhcb-grid email account by default, 
        and added switch to avoid sending email
FIX: TaskAgents - fix for non-existing files
FIX: change verbosity in failoverReplication 
FIX: FileCatalog - remove properly metadata indices 
BUGFIX: FileManagerBase - bugfix in the descendants evaluation logic  
FIX: TransferAgent and TransferTask - update Files.Status to Failed when ReplicaManager.replicateAndRegister 
     will fail completely; when no replica is available at all.

*Core
FIX: dirac-pilot - default lcg bindings version set to 2012-02-20

[v6r2p8]

*DMS:
CHANGE: TransferAgent - fallback to task execution if replication tree is not found

[v6r2p7]

*WMS
BUGFIX: SiteDirector - wrong CS option use: BundleProxy -> HttpProxy
FIX: SiteDirector - use short lines in compressed/encoded files in the executable
     python script

[v6r2p6]

*DataManagement
FIX: Bad logic in StrategyHandler:MinimiseTotalWait

*Core
CHANGE: updated GGUS web portal URL

*RSS
BUGFIX: meta key cannot be reused, it is popped from dictionary

*Framework
FIX: The Gateway service does not have a handler
NEW: ConfingTemplate entry for Gateway
FIX: distribution notes allow for word wrap

*WorkloadManagement
FIX: avoid unnecessary call if no LFN is left in one of the SEs
FIX: When Uploading job outputs, try first Local SEs, if any


[v6r2p5]

*RSS
BUGFIX: several minor bug fixes

*RequestManagement
BUGFIX: RequestDBMySQL - removed unnecessary request type check

*DMS
BUGFIX: FileCatalogClienctCLI - wrong evaluation of the operation in the find command
NEW: FileCatalog - added possibility to remove specified metadata for a given path 
BUGFIX: ReplicaManager - wrong operation order causing failure of UploadLogFile module

*Core
NEW: dirac-install - generate cshrc DIRAC environment setting file for the (t)csh 

*Interfaces
CHANGE: Job - added InputData to each element in the ParametricInputData

*WMS
CHANGE: dirac-jobexec - pass ParametericInputData to the workflow as a semicolon separated string

[v6r2p4]

*WMS
BUGFIX: StalledJobAgent - protection against jobs with no PilotReference in their parameters
BUGFIX: WMSAdministratorHandler - wrong argument type specification for getPilotInfo method

*StorageManagement
BUGFIX: RequestFinalizationAgent - no method existence check when calling RPC method

[v6r2p3]

*WMS
CHANGE: Matcher - fixed the credentials check in requestJob() to simplify it

*ConfigurationSystem
CHANGE: Operations helper - fix that allow no VO to be defined for components that do not need it

*Core
BUGFIX: InstallTools - when applying runsvctrl to a list of components make sure that the config server is treated first and the sysadmin service - last
        
[v6r2p2]

*WMS
BUGFIX: Matcher - restored logic for checking private pilot asking for a given DN for belonging to the same group with JOB_SHARING property.

[v6r2p1]

*RequestManagementSystem
BUGFIX: RequestCleaningAgent - missing import of the "second" interval definition 

[v6r2]

*General
FIX: replaced use of exec() python statement in favor of object method execution

*Accounting
CHANGE: Accounting 'byte' units are in powers of 1000 instead of powers of 1024 (closes #457)

*Core
CHANGE: Pfn.py - pfnparse function rewritten for speed up and mem usage, unit test case added
FIX: DISET Clients are now thread-safe. Same clients used twice in different threads was not 
closing the previous connection
NEW: reduce wait times in DISET protocol machinery to improve performance    
NEW: dirac-fix-mysql-script command to fix the mysql start-up script for the given installation
FIX: TransferClient closes connections properly
FIX: DISET Clients are now thread-safe. Same client used twice in different threads will not close the previous connection
CHANGE: Beautification and reduce wait times to improve performance
NEW: ProcessPool - added functionality to kill all children processes properly when destroying ProcessPool objects
NEW: CS Helper for LocalSite section, with gridEnv method
NEW: Grid module will use Local.gridEnv if nothing passed in the arguments
CHANGE: Add deprecated sections in the CS Operations helper to ease the transition
FIX: dirac-install - execute dirac-fix-mysql-script, if available, to fix the mysql.server startup script
FIX: dirac-distribution - Changed obsoleted tar.list file URL
FIX: typo in dirac-admin-add-host in case of error
CHANGE: dirac-admin-allow(ban)-se - use diracAdmin.sendMail() instead of NotificationClient.sendMail()

*Framework
BUGFIX: UserProfileDB - no more use of "type" variable as it is a reserved keyword 

*RequestManagement:
FIX: RequestDBFile - more consistent treatment of requestDB Path
FIX: RequestMySQL - Execution order is evaluated based on not Done state of subrequests
NEW: RequestCleaningAgent - resetting Assigned requests to Waiting after a configurable period of time

*RSS
CHANGE: RSS Action now inherits from a base class, and Actions are more homogeneous, they all take a uniform set of arguments. The name of modules has been changed from PolType to Action as well.
FIX: CacheFeederAgent - too verbose messages moved to debug instead of info level
BUGFIX: fixed a bug preventing RSS clients to connect to the services     
FIX: Proper services synchronization
FIX: Better handling of exceptions due to timeouts in GOCDBClient   
FIX: RSS.Notification emails are sent again
FIX: Commands have been modified to return S_OK, S_ERROR inside the Result dict. This way, policies get a S_ERROR / S_OK object. CacheFeederAgent has been updated accordingly.
FIX: allow clients, if db connection fails, to reconnect ( or at least try ) to the servers.
CHANGE: access control using CS Authentication options. Default is SiteManager, and get methods are all.
BUGFIX: MySQLMonkey - properly escaped all parameters of the SQL queries, other fixes.
NEW: CleanerAgent renamed to CacheCleanerAgent
NEW: Updated RSS scripts, to set element statuses and / or tokens.
NEW: Added a new script, dirac-rss-synch
BUGFIX: Minor bugfixes spotted on the Web development
FIX: Removed useless decorator from RSS handlers
CHANGE: ResourceStatus helper tool moved to RSS/Client directory, no RSS objects created if the system is InActive
CHANGE: Removed ClientFastDec decorator, using a more verbose alternative.
CHANGE: Removed useless usage of kwargs on helper functions.  
NEW: added getSESitesList method to RSSClient      
FIX: _checkFloat() checks INTEGERS, not datetimes

*DataManagement
CHANGE: refactoring of DMS agents executing requests, allow requests from arbitrary users
NEW: DFC - allow to specify multiple replicas, owner, mode when adding files
CHANGE: DFC - optimization of the directory size evaluation
NEW: Added CREATE TEMPORARY TABLES privilege to FileCatalogDB
CHANGE: DFC - getCatalogCounters() update to show numbers of directories
NEW: lfc_dfc_copy script to migrate data from LFC to DFC
FIX: dirac-dms-user-lfns - fixed the case when the baseDir is specified
FIX: FTS testing scripts were using sys.argv and getting confused if options are passed
NEW: DFC - use DirectoryUsage tables for the storage usage evaluations
NEW: DFC - search by metadata can be limited to a given directory subtree
NEW: DFC - search by both directory and file indexed metadata
BUGFIX: DFC - avoid crash if no directories or files found in metadata query
NEW: DFC FileCatalogHandler - define database location in the configuration
NEW: DFC - new FileCatalogFactory class, possibility to use named DFC services
FIX: FTSMonitor, FTSRequest - fixes in handling replica registration, setting registration requests in FileToCat table for later retry
FIX: Failover registration request in the FTS agents.      
FIX: FTSMonitor - enabled to register new replicas if even the corresponding request were removed from the RequestManagement 
FIX: StorageElement - check if SE has been properly initialized before executing any method     
CHANGE: LFC client getReplica() - make use of the new bulk method lfc.lfc_getreplicasl()
FIX: LFC client - protect against getting None in lfc.lfc_readdirxr( oDirectory, "" )  
FIX: add extra protection in dump method of StorageElement base class
CHANGE: FailoverTransfer - create subrequest per catalog if more than one catalog

*Interface
NEW: Job.py - added method to handle the parametric parameters in the workflow. They are made available to the workflow_commons via the key 'GenericParameters'.
FIX: Dirac.py - fix some type checking things
FIX: Dirac.py - the addFile() method can now register to more than 1 catalog.

*WMS
FIX: removed dependency of the JobSchedulingAgent on RSS. Move the getSiteTier functionality to a new CS Helper.
FIX: WMSAdministratorHandler - Replace StringType by StringTypes in the export methods argument type
FIX: JobAgent - Set explicitly UseServerCertificate to "no" for the job executable
NEW: dirac-pilot - change directory to $OSG_WN_TMP on OSG sites
FIX: SiteDirector passes jobExecDir to pilot, this defaults to "." for CREAM CEs. It can be set in the CS. It will not make use of $TMPDIR in this case.
FIX: Set proper project and release version to the SiteDirector     
NEW: Added "JobDelay" option for the matching, refactored and added CS options to the matcher
FIX: Added installation as an option to the pilots and random MyProxyServer
NEW: Support for parametric jobs with parameters that can be of List type

*Resources
NEW: Added SSH Grid Engine Computing Element
NEW: Added SSH Computing Element
FIX: make sure lfc client will not try to connect for several days

*Transformation
FIX: TransformationDB - in setFileStatusForTransformation() reset ErrorCount to zero if "force" flag and    the new status is "unused"
NEW: TransformationDB - added support for dictionary in metadata for the InputDataQuery mechanism     

[v6r1p13]

*WMS
FIX: JobSchedulingAgent - backported from v6r2 use of Resources helper

[v6r1p12]

*Accounting
FIX: Properly delete cached plots

*Core
FIX: dirac-install - run externals post install after generating the versions dir

[v6r1p11]

*Core
NEW: dirac-install - caches locally the externals and the grid bundle
FIX: dirac-distribution - properly generate releasehistory and releasenotes

[v6r1p10]

*WorloadManagement
FIX: JobAgent - set UseServerCertificate option "no" for the job executable

[v6r1p9]

*Core
FIX: dirac-configure - set the proper /DIRAC/Hostname when defining /LocalInstallation/Host

*DataManagement
FIX: dirac-dms-user-lfns - fixed the case when the baseDir is specified
BUGFIX: dirac-dms-remove-files - fixed crash in case of returned error report in a form of dictionary 

[v6r1p8]

*Web
FIX: restored Run panel in the production monitor

*Resources
FIX: FileCatalog - do not check existence of the catalog client module file

[v6r1p7]

*Web
BUGFIX: fixed scroll bar in the Monitoring plots view

[v6r1p6]

*Core
FIX: TransferClient closes connections properly

[v6r1p5]

*Core
FIX: DISET Clients are now thread-safe. Same clients used twice in different threads was not 
     closing the previous connection
NEW: reduce wait times in DISET protocol machinery to improve performance   

[v6r1p4]

*RequestManagement
BUGFIX: RequestContainer - in isSubRequestDone() treat special case for subrequests with files

*Transformation
BUGFIX: TransformationCleaningAgent - do not clear requests for tasks with no associated jobs

[v6r1p3]

*Framework
NEW: Pass the monitor down to the request RequestHandler
FIX: Define the service location for the monitor
FIX: Close some connections that DISET was leaving open

[v6r1p2]

*WorkloadManagement
BUGFIX: JobSchedulingAgent - use getSiteTiers() with returned direct value and not S_OK

*Transformation
BUGFIX: Uniform use of the TaskManager in the RequestTaskAgent and WorkflowTaskAgent

[v6r1p1]

*RSS
BUGFIX: Alarm_PolType now really send mails instead of crashing silently.

[v6r1]

*RSS
CHANGE: Major refactoring of the RSS system
CHANGE: DB.ResourceStatusDB has been refactored, making it a simple wrapper round ResourceStatusDB.sql with only four methods by table ( insert, update, get & delete )
CHANGE: DB.ResourceStatusDB.sql has been modified to support different statuses per granularity.
CHANGE: DB.ResourceManagementDB has been refactored, making it a simple wrapper round ResourceStatusDB.sql with only four methods by table ( insert, update, get & delete )
CHANGE: Service.ResourceStatusHandler has been refactored, removing all data processing, making it an intermediary between client and DB.
CHANGE: Service.ResourceManagementHandler has been refactored, removing all data processing, making it an intermediary between client and DB.
NEW: Utilities.ResourceStatusBooster makes use of the 'DB primitives' exposed on the client and does some useful data processing, exposing the new functions on the client.
NEW: Utilities.ResourceManagementBooster makes use of the 'DB primitives' exposed on the client and does some useful data processing, exposing the new functions on the client.
CHANGE: Client.ResourceStatusClient has been refactorerd. It connects automatically to DB or to the Service. Exposes DB and booster functions.
CHANGE: Client.ResourceManagementClient has been refactorerd. It connects automatically to DB or to the Service. Exposes DB and booster functions.
CHANGE: Agent.ClientsCacheFeederAgent renamed to CacheFeederAgent. The name was not accurate, as it also feeds Accouting Cache tables.
CHANGE: Agent.InspectorAgent, makes use of automatic API initialization.
CHANGE: Command. refactor and usage of automatic API initialization.
CHANGE: PolicySystem.PEP has reusable client connections, which increase significantly performance.
CHANGE: PolicySystem.PDP has reusable client connections, which increase significantly performance.
NEW: Utilities.Decorators are syntactic sugar for DB, Handler and Clients.
NEW: Utilities.MySQLMonkey is a mixture of laziness and refactoring, in order to generate the SQL statements automatically. Not anymore sqlStatemens hardcoded on the RSS.
NEW: Utilities.Validator are common checks done through RSS modules
CHANGE: Utilities.Synchronizer syncs users and DIRAC sites
CHANGE: cosmetic changes everywhere, added HeadURL and RCSID
CHANGE: Removed all the VOExtension logic on RSS
BUGFIX: ResourceStatusHandler - getStorageElementStatusWeb(), access mode by default is Read
FIX: RSS __init__.py will not crash anymore if no CS info provided
BUGFIX: CS.getSiteTier now behaves correctly when a site is passed as a string

*dirac-setup-site
BUGFIX: fixed typos in the Script class name

*Transformation
FIX: Missing logger in the TaskManager Client (was using agent's one)
NEW: Added UnitTest class for TaskManager Client

*DIRAC API
BUGFIX: Dirac.py. If /LocalSite/FileCatalog is not define the default Catalog was not properly set.
FIX: Dirac.py - fixed __printOutput to properly interpret the first argument: 0:stdout, 1:stderr
NEW: Dirac.py - added getConfigurationValue() method

*Framework
NEW: UsersAndGroups agent to synchronize users from VOMRS server.

*dirac-install
FIX: make Platform.py able to run with python2.3 to be used inside dirac-install
FIX: protection against the old or pro links pointing to non-existent directories
NEW: make use of the HTTP proxies if available
FIX: fixed the logic of creating links to /opt/dirac directories to take into account webRoot subdirs

*WorkloadManagement
FIX: SiteDirector - change getVO() function call to getVOForGroup()

*Core:
FIX: Pfn.py - check the sanity of the pfn and catch the erroneous case

*RequestManagement:
BUGFIX: RequestContainer.isSubrequestDone() - return 0 if Done check fails

*DataManagement
NEW: FileCatalog - possibility to configure multiple FileCatalog services of the same type

[v6r0p4]

*Framework
NEW: Pass the monitor down to the request RequestHandler
FIX: Define the service location for the monitor
FIX: Close some connections that DISET was leaving open

[v6r0p3]

*Framework
FIX: ProxyManager - Registry.groupHasProperties() wasn't returning a result 
CHANGE: Groups without AutoUploadProxy won't receive expiration notifications 
FIX: typo dirac-proxy-info -> dirac-proxy-init in the expiration mail contents
CHANGE: DISET - directly close the connection after a failed handshake

[v6r0p2]

*Framework
FIX: in services logs change ALWAYS log level for query messages to NOTICE

[v6r0p1]

*Core
BUGFIX: List.uniqueElements() preserves the other of the remaining elements

*Framework
CHANGE: By default set authorization rules to authenticated instead of all
FIX: Use all required arguments in read access data for UserProfileDB
FIX: NotificationClient - dropped LHCb-Production setup by default in the __getRPSClient()

[v6r0]

*Framework
NEW: DISET Framework modified client/server protocol, messaging mechanism to be used for optimizers
NEW: move functions in DIRAC.Core.Security.Misc to DIRAC.Core.Security.ProxyInfo
CHANGE: By default log level for agents and services is INFO
CHANGE: Disable the log headers by default before initializing
NEW: dirac-proxy-init modification according to issue #29: 
     -U flag will upload a long lived proxy to the ProxyManager
     If /Registry/DefaultGroup is defined, try to generate a proxy that has that group
     Replaced params.debugMessage by gLogger.verbose. Closes #65
     If AutoUploadProxy = true in the CS, the proxy will automatically be uploaded
CHANGE: Proxy upload by default is one month with dirac-proxy-upload
NEW: Added upload of pilot proxies automatically
NEW: Print info after creating a proxy
NEW: Added setting VOMS extensions automatically
NEW: dirac-proxy-info can also print the information of the uploaded proxies
NEW: dirac-proxy-init will check that the lifetime of the certificate is less than one month and advise to renew it
NEW: dirac-proxy-init will check that the certificate has at least one month of validity
FIX: Never use the host certificate if there is one for dirac-proxy-init
NEW: Proxy manager will send notifications when the uploaded proxies are about to expire (configurable via CS)
NEW: Now the proxyDB also has a knowledge of user names. Queries can use the user name as a query key
FIX: ProxyManager - calculate properly the dates for credentials about to expire
CHANGE: ProxyManager will autoexpire old proxies, also auto purge logs
CHANGE: Rename dirac-proxy-upload to dirac-admin-proxy-upload
NEW: dirac-proxy-init will complain if the user certificate has less than 30 days
CHANGE: SecurityLogging - security log level to verbose
NEW: OracleDB - added Array type 
NEW: MySQL - allow definition of the port number in the configuration
FIX: Utilities/Security - hash VOMS Attributes as string
FIX: Utilities/Security - Generate a chain hash to discover if two chains are equal
NEW: Use chain has to discover if it has already been dumped
FIX: SystemAdministrator - Do not set  a default lcg version
NEW: SystemAdministrator - added Project support for the sysadmin
CHANGE: SysAdmin CLI - will try to connect to the service when setting the host
NEW: SysAdmin CLI - colorization of errors in the cli
NEW: Logger - added showing the thread id in the logger if enabled
     
*Configuration
NEW: added getVOfromProxyGroup() utility
NEW: added getVoForGroup() utility, use it in the code as appropriate
NEW: added Registry and Operations Configuration helpers
NEW: dirac-configuration-shell - a configuration script for CS that behaves like an UNIX shellCHANGE: CSAPI - added more functionality required by updated configuration console
NEW: Added possibility to define LocalSE to any Site using the SiteLocalSEMapping 
     section on the Operations Section     
NEW: introduce Registry/VO section, associate groups to VOs, define SubmitPools per VO
FIX: CE2CSAgent - update the CEType only if there is a relevant info in the BDII  

*ReleaseManagement
NEW: release preparations and installation tools based on installation packages
NEW: dirac-compile-externals will try go get a DIRAC-free environment before compiling
NEW: dirac-disctribution - upload command can be defined via defaults file
NEW: dirac-disctribution - try to find if the version name is a branch or a tag in git and act accordingly
NEW: dirac-disctribution - added keyword substitution when creating a a distribution from git
FIX: Install tools won't write HostDN to the configuration if the Admin username is not set 
FIX: Properly set /DIRAC/Configuration/Servers when installing a CS Master
FIX: install_site.sh - missing option in wget for https download: --no-check-certificate
FIX: dirac-install-agent(service) - If the component being installed already has corresponding 
     CS section, it is not overwritten unless explicitly asked for
NEW: dirac-install functionality enhancement: start using the switches as defined in issue #26;
CHANGE: dirac-install - write the defaults if any under defaults-.cfg so dirac-configure can 
        pick it up
FIX: dirac-install - define DYLD_LIBRARY_PATH ( for Mac installations )     
NEW: dirac-install - put all the goodness under a function so scripts like lhcb-proxy-init can use it easily
FIX: dirac-install - Properly search for the LcgVer
NEW: dirac-install will write down the releases files in -d mode   
CHANGE: use new dirac_install from gothub/integration branch in install_site.sh
NEW: Extensions can request custom external dependencies to be installed via pip when 
     installing DIRAC.
NEW: LCG bundle version can be defined on a per release basis in the releases.cfg 
NEW: dirac-deploy-scripts - when setting the lib path in the deploy scripts. 
     Also search for subpaths of the libdir and include them
NEW: Install tools - plainly separate projects from installations

*Accounting
CHANGE: For the WMSHistory type, send as JobSplitType the JobType
CHANGE: Reduced the size of the max key length to workaround mysql max bytes for index problem
FIX: Modified buckets width of 1week to 1 week + 1 day to fix summer time end week (1 hour more )

*WorkloadManagement
CHANGE: SiteDirector - simplified executable generation
NEW: SiteDirector - few more checks of error conditions   
NEW: SiteDirector - limit the queue max length to the value of MaxQueueLengthOption 
     ( 3 days be default )
BUGFIX: SiteDirector - do not download pilot output if the flag getPilotOutput is not set     
NEW: JobDB will extract the VO when applying DIRAC/VOPolicy from the proper VO
FIX: SSHTorque - retrieve job status by chunks of 100 jobs to avoid too long
NEW: glexecComputingElement - allow glexecComputingElement to "Reschedule" jobs if the Test of
     the glexec fails, instead of defaulting to InProcess. Controlled by
     RescheduleOnError Option of the glexecComputingElement
NEW: SandboxStore - create a different SBPath with the group included     
FIX: JobDB - properly treat Site parameter in the job JDL while rescheduling jobs
NEW: JobSchedulingAgent - set the job Site attribute to the name of a group of sites corresponding 
     to a SE chosen by the data staging procedure 
CHANGE: TimeLeft - call batch system commands with the ( default ) timeout 120 sec
CHANGE: PBSTimeLeft - uses default CPU/WallClock if not present in the output  
FIX: PBSTimeLeft - proper handling of (p)cput parameter in the batch system output, recovery of the
     incomplete batch system output      
NEW: automatically add SubmitPools JDL option of the job owner's VO defines it     
NEW: JobManager - add MaxParametericJobs option to the service configuration
NEW: PilotDirector - each SubmitPool or Middleware can define TargetGrids
NEW: JobAgent - new StopOnApplicationFailure option to make the agent exiting the loop on application failure
NEW: PilotAgentsDB - on demand retrieval of the CREAM pilot output
NEW: Pilot - proper job ID evaluation for the OSG sites
FIX: ComputingElement - fixed proxy renewal logic for generic and private pilots
NEW: JDL - added %j placeholder in the JDL to be replaced by the JobID
BUGFIX: DownloadInputData - bug fixed in the naming of downloaded files
FIX: Matcher - set the group and DN when a request gets to the matcher if the request is not 
     coming from a pilot
FIX: Matcher = take into account JobSharing when checking the owner for the request
CHANGE: PilotDirector, dirac-pilot - interpret -V flag of the pilot as Installation name

*DataManagement
FIX: FileCatalog/DiractoryLevelTree - consistent application of the max directory level using global 
     MAX_LEVELS variable
FIX: FileCatalog - Directory metadata is deleted together with the directory deletion, issue #40    
CHANGE: FileCatalog - the logic of the files query by metadata revisited to increase efficiency 
FIX: LcgFileCatalog - use lfcthr and call lfcthr.init() to allow multithread
     try the import only once and just when LcgFileCatalogClient class is intantiated
NEW: LcgFileCatalogClient - new version of getPathPermissions relying on the lfc_access method to solve the problem
     of multiple user DNs in LFC.     
FIX: StorageElement - get service CS options with getCSOption() method ( closes #97 )
FIX: retrieve FileCatalogs as ordered list, to have a proper default.
CHANGE: FileCatalog - allow up to 15 levels of directories
BUGFIX: FileCatalog - bug fixes in the directory removal methods (closes #98)
BUGFIX: RemovalAgent - TypeError when getting JobID in RemovalAgent
BUGFIX: RemovalAgent - put a limit to be sure the execute method will end after a certain number of iterations
FIX: DownloadInputData - when files have been uploaded with lcg_util, the PFN filename
     might not match the LFN file name
FIX: putting FTSMonitor web page back
NEW: The default file catalog is now determined using /LocalSite/FileCatalog. The old behavior 
     is provided as a fallback solution
NEW: ReplicaManager - can now deal with multiple catalogs. Makes sure the surl used for removal is 
the same as the one used for registration.   
NEW: PoolXMLCatalog - added getTypeByPfn() function to get the type of the given PFN  
NEW: dirac-dms-ban(allow)-se - added possibility to use CheckAccess property of the SE

*StorageManagement
FIX: Stager - updateJobFromStager(): only return S_ERROR if the Status sent is not
recognized or if a state update fails. If the jobs has been removed or
has moved forward to another status, the Stager will get an S_OK and
should forget about the job.
NEW: new option in the StorageElement configuration "CheckAccess"
FIX: Requests older than 1 day, which haven't been staged are retried. Tasks older than "daysOld" 
     number of days are set to Failed. These tasks have already been retried "daysOld" times for staging.
FIX: CacheReplicas and StageRequests records are kept until the pin has expired. This way the 
     StageRequest agent will have proper accounting of the amount of staged data in cache.
NEW: FTSCleaningAgent will allow to fix transient errors in RequestDB. At the moment it's 
     only fixing Requests for which SourceTURL is equal to TargetSURL.
NEW: Stager - added new command dirac-stager-stage-files          
FIX: Update Stager code in v6 to the same point as v5r13p37
FIX: StorageManager - avoid race condition by ensuring that Links=0 in the query while removing replicas

*RequestManagement
FIX: RequestDBFile - get request in chronological order (closes issue #84)
BUGFIX: RequestDBFile - make getRequest return value for getRequest the same as for

*ResourceStatusSystem
NEW: Major code refacoring. First refactoring of RSS's PEP. Actions are now function 
     defined in modules residing in directory "Actions".
NEW: methods to store cached environment on a DB and ge them.
CHANGE: command caller looks on the extension for commands.
CHANGE: RSS use now the CS instead of getting info from Python modules.
BUGFIX: Cleaned RSS scripts, they are still prototypes
CHANGE: PEP actions now reside in separate modules outside PEP module.
NEW: RSS CS module add facilities to extract info from CS.
CHANGE: Updating various RSS tests to make them compatible with
changes in the system.
NEW: CS is used instead of ad-hoc configuration module in most places.
NEW: Adding various helper functions in RSS Utils module. These are
functions used by RSS developers, including mainly myself, and are
totally independant from the rest of DIRAC.
CHANGE: Mostly trivial changes, typos, etc in various files in RSS     
CHANGE: TokenAgent sends e-mails with current status   

*Transformation
CHANGE: allow Target SE specification for jobs, Site parameter is not set in this case
CHANGE: TransformationAgent  - add new file statuses in production monitoring display
CHANGE: TransformationAgent - limit the number of files to be treated in TransformationAgent 
        for replication and removal (default 5000)
BUGFIX: TransformationDB - not removing task when site is not set
BUGFIX: TransformationCleaningAgent - archiving instead of cleaning Removal and Replication 
        transformations 
FIX: TransformationCleaningAgent - kill jobs before deleting them        

*Workflow
NEW: allow modules to define Input and Output parameters that can be
     used instead of the step_commons/workflow_commons (Workflow.py, Step.py, Module.py)

*Various fixes
BUGFIX: Mail.py uses SMTP class rather than inheriting it
FIX: Platform utility will properly discover libc version even for the new Ubuntu
FIX: Removed old sandbox and other obsoleted components<|MERGE_RESOLUTION|>--- conflicted
+++ resolved
@@ -1,4 +1,3 @@
-<<<<<<< HEAD
 [v7r1p29]
 
 *Core
@@ -527,13 +526,12 @@
 *docs
 NEW: (#4289) Document how to run integration tests in docker
 NEW: (#4551) add DNProperties description to Registry/Users subsection
-=======
+
 [v7r0p49]
 
 *Core
 NEW: (#4967) introduce DIRAC_M2CRYPTO_SSL_METHODS to configure accepted protocols
 NEW: (#4967) introduce DIRAC_M2CRYPTO_SSL_CIPHERS to configure accepted ciphers
->>>>>>> 3c374508
 
 [v7r0p48]
 
