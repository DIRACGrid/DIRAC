<<<<<<< HEAD
[v6r10-pre18]

*Core
FIX: Several fixes on DB classes(AccountingDB, SystemLoggingDB, UserProfileDB, TransformationDB, 
     JobDB, PilotAgentsDB) after the new movement to the new MySQL implementation with a persistent 
     connection per running thread
NEW: SystemAdministratorCLI - better support for executing remote commands 
FIX: DIRAC.__init__.py - avoid re-definition of platform variable    
NEW: Graphs - added CurveGraph class to draw non-stacked lines with markers
NEW: Graphs - allow graphs with negative Y values
NEW: Graphs - allow to provide errors with the data and display them in the CurveGraph
FIX: InstallTools - fix for creation of the root@'host' user in MySQL 
FIX: dirac-install - create links to permanent directories before module installation
CHANGE: InstallTools - use printTable() utility for table printing
CHANGE: move printTable() utility to Core.Utilities.PrettyPrint
NEW: added installation configuration examples
FIX: dirac-install - fixBuildPath() operates only on files in the directory
FIX: VOMSService - added X-VOMS-CSRF-GUARD to the html header to be compliant with EMI-3 servers

*CS
CHANGE: getVOMSVOForGroup() uses the VOMSName option of the VO definition 
NEW: CE2CSAgent - added ARC CE information lookup

*Framework
FIX: SystemAdministratorIntegrator - use Host option to get the host address in addition to the section name, closes #1628
FIX: dirac-proxy-init - uses getVOMSVOForGroup() when adding VOMS extensions

*DMS
CHANGE: DFC - optimization and bug fixes of the bulk file addition
FIX: TransferAgent - protection against badly defined LFNs in collectFiles()
NEW: DFC - added getDirectoryReplicas() service method support similar to the LFC
CHANGE: DFC - added new option VisibleReplicaStatus which is used in replica getting commands
CHANGE: FileCatalogClientCLI client shows number of replicas in the 2nd column rather than 
        unimplemented number of links
CHANGE: DFC - optimizations for the bulk replica look-up
CHANGE: DFC updated scalability testing tool FC_Scaling_test.py        
NEW: DFC - methods returning replicas provide also SE definitions instead of PFNs to construct PFNs on the client side
NEW: DFC - added getReplicasByMetadata() interface
CHANGE: DFC - optimized getDirectoryReplicas()
CHANGE: FileCatalogClient - treat the reduced output from various service queries restoring LFNs and PFNs on the fly
NEW: DFC - LFNPFNConvention flag can be None, Weak or Strong to facilitate compatibility with LFC data 
CHANGE: FileCatalog - do not return PFNs, construct them on the client side
CHANGE: FileCatalog - simplified FC_Scaling_test.py script
NEW: FileCatalog/DatasetManager class to define and manipulate datasets corresponding to meta queries
NEW: FileCatalogHandler - new interface methods to expose DatasetManager functionality
NEW: FileCatalogClientCLI - new dataset family of commands
FIX: StorageFactory, ReplicaManager - resolve SE alias name recursively
FIX: FTSRequest, ReplicaManager, SRM2Storage - use current proxy owner as user name in accounting reports, closes #1602
BUGFIX: FileCatalogClientCLI - bug fix in do_ls, missing argument to addFile() call, closes #1658
NEW: FileCatalog - added new setMetadataBulk() interface, closes #1358
FIX: FileCatalog - initial argument check strips off leading lfn:, LFN:, /grid, closes #448
NEW: FileCatalog - added new setFileStatus() interface, closes #170, valid and visible file and replica statuses can be defined in respective options.
CHANGE: multiple new FTS system fixes
CHANGE: uniform argument checking with checkArgumentFormat() in multiple modules
CHANGE: FileCatalog - add Trash to the default replica valid statuses

*WMS
CHANGE: JobPolicy - optimization for bulk job verification
NEW: JobPolicy - added getControlledUsers() to get users which jobs can be accessed for 
     a given operation
CHANGE: JobMonitoringHandler - Avoid doing a selection of all Jobs, first count matching jobs 
        and then use "limit" to select only the required JobIDs.
NEW: JobMonitoringHandler - use JobPolicy to filter jobs in getJobSummaryWeb()
NEW: new Operations option /Services/JobMonitoring/GlobalJobsInfo ( True by default ) to 
     allow or not job info lookup by anybody, used in JobMonitoringHandler       
BUGFIX: SiteDirector - take into account the target queue Platform
BUGFIX: JobDB - bug in __insertNewJDL()    
CHANGE: dirac-admin-show-task-queues - enhanced output  
CHANGE: JobLoggingDB.sql - use trigger to manage the new LoggingInfo structure  
CHANGE: JobWrapper - trying several times to upload a request before declaring the job failed
        
*RSS
FIX: DowntimeCommand - take the latest Downtime that fits    
NEW: porting new Policies from integration  
NEW: RSS SpaceToken command querying endpoints/tokens that exist  
        
*Resources
NEW: added SSHOARComputingElement class 
NEW: added XROOTStorage class       
        
*TS
CHANGE: TransformationClient(DB,Manager) - set file status for transformation as bulk operation 
CHANGE: TransformationClient - applying state machine when changing transformation status
BUGFIX: TransformationClient(Handler) - few minor fixes
NEW: TransformationDB - backported __deleteTransformationFileTask(s) methods
CHANGE: TransformationDB(Client) - fixes to reestablish the FileCatalog interface
FIX: TransformationAgent - added MissingInFC to consider for Removal transformations
BUGFIX: TransformationAgent - in _getTransformationFiles() variable 'now' was not defined
FIX: TransformationDB.sql - DataFiles primary key is changed to (FileID) from (FileID,LFN) 
CHANGE: TransformationDB(.sql) - schema changes suitable for InnoDB
FIX: TaskManager(AgentBase) - consider only submitted tasks for updating status

*RMS
NEW: Migrate to use the new Request Management by all the clients
CHANGE: RequestContainer - Retry failed transfers 10 times and avoid sub-requests to be set Done 
        when the files are failed
CHANGE: Use a unique name for storing the proxy as processes may use the same "random" name and 
        give conflicts
NEW: RequestClient(Handler) - add new method readRequest( requestname)                 

*Workflow
NEW: Porting the LHCb Workflow package to DIRAC to make the use of general purpose modules and
     simplify construction of workflows        
=======
[v6r9p29]

*TS
FIX: TaskManager(AgentBase) - fix for considering only submitted tasks 
>>>>>>> 72414522

[v6r9p28]

*TS
FIX: TransformationDB(ManagerHandler) - several portings from v6r10

[v6r9p27]

*SMS
FIX: StorageManagementDB - in removeUnlinkedReplicas() second look for CacheReplicas 
     for which there is no entry in StageRequests

[v6r9p26]

*Resources
CHANGE: CREAMComputigElement - Make sure that pilots submitted to CREAM get a 
        fresh proxy during their complete lifetime
*Framework
FIX: ProxyDB - process properly any SQLi with DNs/groups with 's in the name

[v6r9p25]

*TS
CHANGE: TransformationClient - changed default timeout values for service calls
FIX: TransformationClient - fixes for processing of derived transformations 

[v6r9p24]

*TS
FIX: TransformationClient - in moveFilesToDerivedTransformation() set file status
     to Moved-<prod>

[v6r9p23]

*Core
BUGFIX: InstallTools - improper configuration prevents a fresh new installation

*WMS
BUGFIX: PilotDirector - Operations Helper non-instantiated

[v6r9p22]

*WMS
FIX: PilotDirector - allow to properly define extensions to be installed by the 
     Pilot differently to those installed at the server
FIX: Watchdog - convert pid to string in ProcessMonitor

*TS
FIX: TransformationDB - splitting files in chunks

*DMS
NEW: dirac-dms-create-removal-request command
CHANGE: update dirac-dms-xxx commands to use the new RMS client,
        strip lines when reading LFNs from a file

[v6r9p21]

*TS
FIX: Transformation(Client,DB,Manager) - restored FileCatalog compliant interface
FIX: TransformationDB - fix in __insertIntoExistingTransformationFiles()

[v6r9p20]

*Core
BUGFIX: ProxyUpload - an on the fly upload does not require a proxy to exist

*DMS
CHANGE: TransferAgent - use compareAdler() for checking checksum
FIX: FailoverTransfer - recording the sourceSE in case of failover transfer request 

*WMS
FIX: ProcessMonitor - some fixes added, printout when <1 s of consumed CPU is found

*Transformation
BUGFIX: TransformationClient - fixed return value in moveFilesToDerivedTransformation()

*RMS
BUGFIX: CleanReqDBAgent - now() -> utcnow() in initialize()

*Resources
FIX: ARCComputingElement - fix the parsing of CE status if no jobs are available

[v6r9p19]

*DMS
FIX: FileCatalog/DirectoryMetadata - inherited metadata is used while selecting directories
     in findDirIDsByMetadata()

[v6r9p18]

*DMS
FIX: FTSSubmitAgent, FTSRequest - fixes the staging mechanism in the FTS transfer submission
NEW: TransferDBMonitoringHandler - added getFilesForChannel(), resetFileChannelStatus()

[v6r9p17]

*Accounting
FIX: DataStoreClient - send accounting records in batches of 1000 records instead of 100

*DMS:
FIX: FailoverTransfer - catalog name from list to string
FIX: FTSSubmitAgent, FTSRequest - handle FTS3 as new protocol and fix bad submission time
FIX: FTSSubmitAgent, FTSRequest - do not submit FTS transfers for staging files

*WMS
FIX: TaskQueueDB - do not check enabled when TQs are requested from Directors
FIX: TaskQueueDB - check for Enabled in the TaskQueues when inserting jobs to print an alert
NEW: TaskQueueDB - each TQ can have at most 5k jobs, if beyond the limit create a new TQ 
     to prevent long matching times when there are way too many jobs in a single TQ

[v6r9p16]

*TS
BUGFIX: typos in TransformationCleaningAgent.py

*DMS
CHANGE: DownloadInputData - check the available disk space in the right input data directory
FIX: DownloadInputData - try to download only Cached replicas 

[v6r9p15]

*Core
FIX: MySQL - do not decrease the retry counter after ping failure

*DMS
CHANGE: FC/DirectoryMetadata - Speed up findFilesByMetadataWeb when many files match
FIX: RemovalTask - fix error string when removing a non existing file (was incompatible 
     with the LHCb BK client). 

*WMS
FIX: JobReport - minor fix ( removed unused imports )
FIX: JobMonitoring(JobStateUpdate)Handler - jobID argument can be either string, int or long

*TS
CHANGE: TransformationClient - change status of Moved files to a deterministic value
FIX: FileReport - minor fix ( inherits object ) 

[v6r9p14]

*DMS
CHANGE: FTSDB - changed schema: removing FTSSite table. From now on FTS sites 
        would be read from CS Resources

[v6r9p13]

FIX: included fixes from v6r8p26 patch release

[v6r9p12]

FIX: included fixes from v6r8p25 patch release

[v6r9p11]

*DMS
BUGFIX: FTSRequest - in __resolveFTSServer() type "=" -> "=="

[v6r9p10]

FIX: included fixes from v6r8p24 patch release

*Core
NEW: StateMachine utility

*DMS
BUGFIX: in RegisterFile operation handler

*Interfaces
FIX: Dirac.py - in splitInputData() consider only Active replicas

[v6r9p9]

*RMS
FIX: RequestDB - added getRequestFileStatus(), getRequestName() methods

[v6r9p8]

*DMS
FIX: RequestDB - get correct digest ( short request description ) of a request

[v6r9p7]

FIX: included fixes from v6r8p23 patch release

*RSS
FIX: SpaceTokenOccupancyPolicy - SpaceToken Policy decision was based on 
     percentage by mistake
     
*RMS
NEW: new scripts dirac-dms-ftsdb-summary, dirac-dms-show-ftsjobs    
FIX: FTSAgent - setting space tokens for newly created FTSJobs 

[v6r9p6]

*DMS
BUGFIX: dirac-admin-add-ftssite - missing import

*RMS
NEW: RequestDB, ReqManagerHandler - added getRequestStatus() method

*TS
FIX: fixes when using new RequestClient with the TransformationCleaningAgent

*WMS
BUGFIX: typo in SandboxStoreHandler transfer_fromClient() method

[v6r9p5]

*DMS
BUGFIX: missing proxy in service env in the FTSManager service. By default service 
        will use DataManager proxy refreshed every 6 hours.

*Resources
NEW: StorageElement - new checkAccess policy: split the self.checkMethods in 
     self.okMethods. okMethods are the methods that do not use the physical SE. 
     The isValid returns S_OK for all those immediately

*RSS
FIX: SpaceTokenOccupancyPolicy - Policy that now takes into account absolute values 
     for the space left
     
*TS
FIX: TransformationCleaningAgent - will look for both old and new RMS     

[v6r9p4]

*Stager
NEW: Stager API: dirac-stager-monitor-file, dirac-stager-monitor-jobs, 
     dirac-stager-monitor-requests, dirac-stager-show-stats

[v6r9p3]

*Transformation
FIX: TransformationCleaning Agent status was set to 'Deleted' instead of 'Cleaned'

[v6r9p2]

*RSS
NEW: Added Component family tables and statuses
FIX: removed old & unused code 
NEW: allow RSS policies match wild cards on CS

*WMS
BUGFIX: FailoverTransfer,JobWrapper - proper propagation of file metadata

[v6r9p1]

*RMS
NEW: FTSAgent - update rwAccessValidStamp,
     update ftsGraphValidStamp,
     new option for staging files before submission,
     better log handling here and there
CHANGE: FTSJob - add staging flag in in submitFTS2
CHANGE: Changes in WMS (FailoverTransfer, JobReport, JobWrapper, SandboxStoreHandler) 
        and TS (FileReport) to follow the new RMS.
NEW: Full CRUD support in RMS.

*RSS
NEW: ResourceManagementDB - new table ErrorReportBuffer
NEW: new ResourceManagementClient methods - insertErrorReportBuffer, selectErrorReportBuffer,
     deleteErrorReportBuffer

[v6r9]

NEW: Refactored Request Management System, related DMS agents and FTS management
     components

[v6r8p28]

*Core
BUGFIX: RequestHandler - the lock Name includes ActionType/Action

*DMS
FIX: dirac-dms-filecatalog-cli - prevent exception in case of missing proxy

[v6r8p27]

*DMS
BUGFIX: dirac-dms-add-file - fixed typo item -> items

[v6r8p26]

*Core
NEW: RequestHandler - added getServiceOption() to properly resolve inherited options 
     in the global service handler initialize method
NEW: FileCatalogHandler, StorageElementHandler - use getServiceOption()

[v6r8p25]

FIX: included fixes from v6r7p40 patch release

*Resources
FIX: SRM2Storage - do not account gfal_ls operations

[v6r8p24]

FIX: included fixes from v6r7p39 patch release

*Core
FIX: SiteSEMapping was returning wrong info

*DMS
FIX: FTSRequest - choose explicitly target FTS point for RAL and CERN
BUGFIX: StrategyHandler - wrong return value in __getRWAccessForSE()

*Resources
CHANGE: SRM2Storage - do not account gfal_ls operations any more

[v6r8p23]

FIX: included fixes from v6r7p37 patch release

*TS
FIX: TransformationDB - allow tasks made with ProbInFC files
FIX: TransformationCleaingAgent,Client - correct setting of transformation 
     status while cleaning

[v6r8p22]

FIX: included fixes from v6r7p36 patch release

[v6r8p21]

*DMS
FIX: FileCatalog/DirectoryMetadata - even if there is no meta Selection 
     the path should be considered when getting Compatible Metadata
FIX: FileCatalog/DirectoryNodeTree - findDir will return S_OK( '' ) if dir not 
     found, always return the same error from DirectoryMetadata in this case.     

*RSS
FIX: DowntimeCommand - use UTC time stamps

*TS
FIX: TransformationAgent - in _getTransformationFiles() get also ProbInFC files in 
     addition to Used 

[v6r8p20]

*Stager
NEW: Stager API: dirac-stager-monitor-file, dirac-stager-monitor-jobs, 
     dirac-stager-monitor-requests, dirac-stager-show-stats

[v6r8p19]

*Transformation
FIX: TransformationCleaning Agent status was set to 'Deleted' instead of 'Cleaned'

[v6r8p18]

*TS
BUGFIX: TransformationAgent - regression in __cleanCache()

[v6r8p17]

FIX: included fixes from v6r7p32 patch release

*WMS
FIX: StalledJobAgent - for accidentally stopped jobs ExecTime can be not set, 
     set it to CPUTime for the accounting purposes in this case

[v6r8p16]

FIX: included fixes from v6r7p31 patch release

*WMS
BUGFIX: TaskQueueDB - fixed a bug in the negative matching conditions SQL construction

*RSS
NEW: improved doc strings of PEP, PDP modules ( part of PolicySystem )
FIX: Minor changes to ensure consistency if ElementInspectorAgent and 
     users interact simultaneously with the same element
CHANGE: removed DatabaseCleanerAgent ( to be uninstalled if already installed )
FIX: SummarizeLogsAgent - the logic of the agent was wrong, the agent has been re-written.
     
[v6r8p15]

*Core
FIX: X509Chain - fix invalid information when doing dirac-proxy-info without CS
     ( in getCredentials() )

*RSS
NEW: PDP, PEP - added support for option "doNotCombineResult" on PDP

[v6r8p14]

*Core
FIX: dirac-deploy-scripts - can now work with the system python

*WMS
NEW: dirac-wms-cpu-normalization - added -R option to modify a given configuration file
FIX: Executor/InputData - Add extra check for LFns in InputData optimizer, closes #1472

*Transformation
CHANGE: TransformationAgent - add possibility to kick a transformation (not skip it if no 
        unused files), by touching a file in workDirectory
BUGFIX: TransformationAgent - bug in __cleanCache() dict modified in a loop        

[v6r8p13]

*Transformation
BUGFIX: TransformationDB - restored import of StringType

[v6r8p12]

NEW: Applied patches from v6r7p29

*WMS
FIX: JobDB - check if SystemConfig is present in the job definition and convert it 
     into Platform

*DMS
FIX: ReplicaManager - do not get metadata of files when getting files in a directory 
     if not strictly necessary

*RSS
NEW: ported from LHCb PublisherHandler for RSS web views

[v6r8p11]

NEW: Applied patches from v6r7p27

*RSS
NEW: SpaceTokenOccupancyPolicy - ported from LHCbDIRAC 
NEW: db._checkTable done on service initialization ( removed dirac-rss-setup script doing it )

*Transformation
FIX: TaskManager - reset oJob for each task in prepareTransformationTasks()
BUGFIX: ValidateOutputDataAgent - typo fixed in getTransformationDirectories()
FIX: TransformationManagerHandler - use CS to get files statuses not to include in 
     processed file fraction calculation for the web monitoring pages

[v6r8p10]

NEW: Applied patches from v6r7p27

[v6r8p9]

*DMS
FIX: TransferAgent,dirac-dms-show-se-status, ResourceStatus,TaskManager - fixes
     needed for DMS components to use RSS status information
NEW: ReplicaManager - allow to get metadata for an LFN+SE as well as PFN+SE     

[v6r8p8]

*RSS
BUGFIX: dirac-rss-setup - added missing return of S_OK() result

[v6r8p7]

NEW: Applied patches from v6r7p24

*DMS
BUGFIX: LcgFileCatalogClient - bug in addFile()

*RSS
BUGFIX: fixed script dirac-rss-set-token, broken in the current release.
NEW: Statistics module - will be used in the future to provide detailed information 
     from the History of the elements 

[v6r8p6]

NEW: Applied patches from v6r7p23

*Transformation
FIX: TaskManager - allow prepareTransformationTasks to proceed if no OutputDataModule is defined
FIX: TransformationDB - remove INDEX(TaskID) from TransformationTasks. It produces a single counter 
     for the whole table instead of one per TransformationID
     
*WMS     
FIX: WMSUtilities - to allow support for EMI UI's for pilot submission we drop support for glite 3.1

[v6r8p5]

NEW: Applied patches from v6r7p22

*RSS
CHANGE: removed old tests and commented out files

*WMS
FIX: PoolXMLCatalog - proper addFile usage

*Transformation
CHANGE: TransformationAgent - clear replica cache when flushing or setting a file in the workdirectory

[v6r8p4]

*Transformation
FIX: The connection to the jobManager is done only at submission time
FIX: Jenkins complaints fixes

*WMS
BUGFIX: JobDB - CPUtime -> CPUTime
FIX: Jenkins complaints fixes

[v6r8p3]

*DMS
BUGFIX: LcgFileCatalogClient

[v6r8p2]

*DMS:
FIX: LcgFileCatalogClient - remove check for opening a session in __init__ as credentials are not yet set 

*Transformation
CHANGE: reuse RPC clients in Transformation System 

[v6r8p1]

*Core
FIX: dirac-deploy-scripts - restored regression w.r.t. support of scripts starting with "d"

*DMS
BUGFIX: LcgFileCatalogClient - two typos fixed

[v6r8]

CHANGE: Several fixes backported from the v7r0 integration branch

*Core
CHANGE: DictCache - uses global LockRing to avoid locks in multiprocessing
FIX: X509Chain - proxy-info showing an error when there's no CS

*DMS
FIX: TransferAgent - inside loop filter out waiting files dictionary
BUGFIX: dirac-admin-allow-se - there was a continue that was skipping the complete loop for 
        ARCHIVE elements
NEW: LcgFileCatalogClient - test return code in startsess lfc calls       

*WMS:
FIX: OptimizerExecutor, InputData, JobScheduling - check that site candidates have all the 
     replicas

*RSS: 
BUGFIX: ResourceStatus, RSSCacheNoThread - ensure that locks are always released

*Transformation
FIX: TaskManager - site in the job definition is taken into account when submitting
NEW: Transformation - get the allowed plugins from the CS /Operations/Transformations/AllowedPlugins
FIX: ValidateOutputDataAgent - self not needed for static methods

[v6r7p40]

*Resources
FIX: StorageElement class was not properly passing the lifetime argument for prestageFile method

[v6r7p39]

*Core
CHANGE: Grid - in executeGridCommand() allow environment script with arguments needed for ARC client

*DMS
FIX: DFC SEManager - DIP Storage can have a list of ports now

*Resources
FIX: ARCComputingElement - few fixes after debugging

[v6r7p38]

*Core
NEW: DISET FileHelper, TransferClient - possibility to switch off check sum

*Resources
NEW: ARCComputingElement - first version
NEW: StorageFactory - possibility to pass extra protocol parameters to storage object
NEW: DIPStorage - added CheckSum configuration option
BUGFIX: SSHComputingElement - use CE name in the pilot reference construction

*WMS
FIX: StalledJobAgent - if ExecTime < CPUTime make it equal to CPUTime

[v6r7p37]

*Framework
BUGFIX: NotificationDB - typos in SQL statement in purgeExpiredNotifications() 

*WMS
NEW: JobCleaningAgent - added scheduling sandbox LFN removal request 
     when deleting jobs
CHANGE: JobWrapper - report only error code as ApplicationError parameter 
        when payload finishes with errors    
NEW: SiteDirector - possibility to specify extensions to be installed in 
     pilots in /Operations/Pilots/Extensions option in order not to install
     all the server side extensions        

*DMS
CHANGE: FileCatalogFactory - use service path as default URL
CHANGE: FileCatalogFactory - use ObjectLoader to import catalog clients

*SMS
BUGFIX: StorageManagementDB, dirac-stager-monitor-jobs - small bug fixes ( sic, Daniela )

*Resources
CHANGE: DIPStorage - added possibility to specify a list of ports for multiple
        service end-points
CHANGE: InProcessComputingElement - demote log message when payload failure 
        to warning, the job will fail anyway
FIX: StalledJobAgent - if pilot reference is not registered, this is not an 
     error of the StalledJobAgent, no log.error() in  this case                
        
*RMS
CHANGE: RequestTask - ensure that tasks are executed with user credentials 
        even with respect to queries to DIRAC services ( useServerCertificate 
        flag set to false )        

[v6r7p36]

*WMS
FIX: CREAMCE, SiteDirector - make sure that the tmp executable is removed
CHANGE: JobWrapper - remove sending mails via Notification Service in case
        of job rescheduling
        
*SMS
FIX: StorageManagementDB - fix a race condition when old tasks are set failed 
     between stage submission and update.        

[v6r7p35]

*Stager
NEW: Stager API: dirac-stager-monitor-file, dirac-stager-monitor-jobs, 
     dirac-stager-monitor-requests, dirac-stager-show-stats

[v6r7p34]

*Transformation
FIX: TransformationCleaning Agent status was set to 'Deleted' instead of 'Cleaned'

[v6r7p33]

*Interfaces
FIX: Job.py - in setExecutable() - prevent changing the log file name string type

*StorageManagement
NEW: StorageManagementDB(Handler) - kill staging requests at the same time as 
     killing related jobs, closes #1510
FIX: StorageManagementDB - demote the level of several log messages       

[v6r7p32]

*DMS
FIX: StorageElementHandler - do not use getDiskSpace utility, use os.statvfs instead
CHANGE: StorageManagementDB - in getStageRequests() make MySQL do an UNIQUE selection 
        and use implicit loop to speed up queries for large results

*Resources
FIX: lsfce remote script - use re.search instead of re.match in submitJob() to cope with
     multipline output

[v6r7p31]

*WMS
FIX: SiteDirector - make possible more than one SiteDirector (with different pilot identity) attached 
     to a CE, ie sgm and pilot roles. Otherwise one is declaring Aborted the pilots from the other.

[v6r7p30]

*Core
CHANGE: X509Chain - added groupProperties field to the getCredentials() report
BUGFIX: InstallTools - in getSetupComponents() typo fixed: agent -> executor

[v6r7p29]

*DMS
CHANGE: FileCatalog - selection metadata is also returned as compatible metadata in the result
        of getCompatibleMetadata() call
NEW: FileCatalog - added path argument to getCompatibleMetadata() call
NEW: FileCatalogClient - added getFileUserMetadata()
BUGFIX: dirac-dms-fts-monitor - exit with code -1 in case of error

*Resources
FIX: CREAMComputingElement - check globus-url-copy result for errors when retrieving job output

[v6r7p28]

*DMS
BUGFIX: FileCatalog/DirectoryMetadata - wrong MySQL syntax 

[v6r7p27]

*Core
FIX: Mail.py - fix of the problem of colons in the mail's body

*Interfaces
NEW: Job API - added setSubmitPools(), setPlatform() sets ... "Platform"

*WMS
FIX: TaskQueueDB - use SystemConfig as Platform for matching ( if Platform is not set explicitly

*Resources
FIX: SSHComputingElement - use ssh host ( and not CE name ) in the pilot reference
BUGFIX: SSHGEComputingElement - forgotten return statement in _getJobOutputFiles()

*Framework
NEW: dirac-sys-sendmail - email's body can be taken from pipe. Command's argument 
     in this case will be interpreted as a destination address     

[v6r7p26]

*DMS
FIX: ReplicaManager - status names Read/Write -> ReadAccess/WriteAccess

[v6r7p25]

*Core
CHANGE: X509Chain - in getCredentials() failure to contact CS is not fatal, 
        can happen when calling dirac-proxy-init -x, for example

[v6r7p24]

*DMS
NEW: FileCatalog - added getFilesByMetadataWeb() to allow pagination in the Web 
     catalog browser
     
*WMS
CHANGE: WMSAdministrator, DiracAdmin - get banned sites list by specifying the status
        to the respective jobDB call     

[v6r7p23]

*Transformation
BUGFIX: TransformationDB - badly formatted error log message

*RMS
CHANGE: RequestDBMySQL - speedup the lookup of requests

*WMS
BUGFIX: dirac-dms-job-delete - in job selection by group

*DMS
FIX: LcgFileCatalogClient - getDirectorySize made compatible with DFC
BUGFIX: LcgFileCatalogClient - proper call of __getClientCertInfo()

[v6r7p22]

*Transformation
CHANGE: InputDataAgent - treats only suitable transformations, e.g. not the extendable ones. 
CHANGE: TransformationAgent - make some methods more public for easy overload

[v6r7p21]

*Core
FIX: Shifter - pass filePath argument when downloading proxy

[v6r7p20]

*DMS
CHANGE: StrategyHandler - move out SourceSE checking to TransferAgent
CHANGE: ReplicaManager, InputDataAgent - get active replicas
FIX: StorageElement, SRM2Storage - support for '*Access' statuses, checking results
     of return structures
     
*RSS
NEW: set configurable email address on the CS to send the RSS emails
NEW: RSSCache without thread in background
FIX: Synchronizer - moved to ResourceManager handler     

[v6r7p19]

*DMS
BUGFIX: ReplicaManager - in putAndRegister() SE.putFile() singleFile argument not used explicitly

[v6r7p18]

*WMS
FIX: StalledJobAgent - do not exit the loop over Completed jobs if accounting sending fails
NEW: dirac-wms-job-delete - allow to specify jobs to delete by job group and/or in a file
FIX: JobManifest - If CPUTime is not set, set it to MaxCPUTime value

[v6r7p17]

*Resources
FIX: SRM2Storage - treat properly "22 SRM_REQUEST_QUEUED" result code

[v6r7p16]

*DMS
FIX: StrategyHandler - do not proceed when the source SE is not valid for read 
BUGFIX: StorageElement - putFile can take an optional sourceSize argument
BUGFIX: ReplicaManager - in removeFile() proper loop on failed replicas

*RSS
FIX: SpaceTokenOccupancyCommand, CacheFeederAgent - add timeout when calling lcg_util commands

*WMS
FIX: JobManifest - take all the SubmitPools defined in the TaskQueueAgent 
NEW: StalledJobAgent - declare jobs stuck in Completed status as Failed

[v6r7p15]

*Core
BUGFIX: SocketInfo - in host identity evaluation

*DMS
BUGFIX: FileCatalogHandler - missing import os

*Transformation
CHANGE: JobManifest - getting allowed job types from operations() section 

[v6r7p14]

*DMS
CHANGE: StorageElementProxy - removed getParameters(), closes #1280
FIX: StorageElementProxy - free the getFile space before the next file
FIX: StorageElement - added getPFNBase() to comply with the interface

*Interfaces
CHANGE: Dirac API - allow lists of LFNs in removeFile() and removeReplica()

*WMS
CHANGE: JobSchedulingAgent(Executor) - allow both BannedSite and BannedSites JDL option

*RSS
FIX: ElementInspectorAgent - should only pick elements with rss token ( rs_svc ).
FIX: TokenAgent - using 4th element instead of the 5th. Added option to set admin email on the CS.

[v6r7p13]

*Core
FIX: Resources - in getStorageElementSiteMapping() return only sites with non-empty list of SEs

*DMS
FIX: StorageElement - restored the dropped logic of using proxy SEs
FIX: FileCatalog - fix the UseProxy /LocalSite/Catalog option

*Transformation
FIX: TransformationDB - use lower() string comparison in extendTransformation()

[v6r7p12]

*WMS
BUGFIX: JobManifest - get AllowedSubmitPools from the /Systems section, not from /Operations

*Core
NEW: Resources helper - added getSites(), getStorageElementSiteMapping()

*DMS
CHANGE: StrategyHandler - use getStorageElementSiteMapping helper function
BUGFIX: ReplicaManager - do not modify the loop dictionary inside the loop

[v6r7p11]

*Core
CHANGE: Subprocess - put the use of watchdog in flagging

[v6r7p10]

*Core
NEW: Logger - added getLevel() method, closes #1292
FIX: Subprocess - returns correct structure in case of timeout, closes #1295, #1294
CHANGE: TimeOutExec - dropped unused utility
FIX: Logger - cleaned unused imports

*RSS
CHANGE: ElementInspectorAgent - do not use mangled name and removed shifterProxy agentOption

[v6r7p9]

*Core
BUGFIX: InstallTools - MySQL Port should be an integer

[v6r7p8]

*Core
FIX: Subprocess - consistent timeout error message

*DMS
NEW: RemovalTask - added bulk removal
FIX: StrategyHandler - check file source CEs
CHANGE: DataIntegrityClient - code beautification
CHANGE: ReplicaManager - do not check file existence if replica information is queried anyway,
        do not fail if file to be removed does not exist already. 

[v6r7p7]

FIX: Several fixes to allow automatic code documentation

*Core
NEW: InstallTools - added mysqlPort and mysqlRootUser

*DMS
CHANGE: ReplicaManager - set possibility to force the deletion of non existing files
CHANGE: StrategyHandler - better handling of checksum check during scheduling 

[v6r7p6]

*Core
FIX: dirac-install - restore signal alarm if downloadable file is not found
FIX: Subprocess - using Manager proxy object to pass results from the working process

*DMS:
CHANGE: StorageElement - removed overwride mode
CHANGE: removed obsoleted dirac-dms-remove-lfn-replica, dirac-dms-remove-lfn
NEW: FTSMonitorAgent - filter out sources with checksum mismatch
FIX: FTSMonitorAgent, TransferAgent - fix the names of the RSS states

*RSS
NEW: ElementInspectorAgent runs with a variable number of threads which are automatically adjusted
NEW: Added policies to force a particular state, can be very convenient to keep something Banned for example.
NEW: policy system upgrade, added finer granularity when setting policies and actions

*WMS
NEW: SiteDirector- allow to define pilot DN/Group in the agent options
CHANGE: JobDescription, JobManifest - take values for job parameter verification from Operations CS section

[v6r7p5]

*Interfaces
BUGFIX: dirac-wms-job-get-output - properly treat the case when output directory is not specified 

[v6r7p4]

*Core
FIX: Subprocess - avoid that watchdog kills the executor process before it returns itself

*Framework
BUGFIX: ProxuManagerClient - wrong time for caching proxies

*RSS
FIX: removed obsoleted methods

*DMS
NEW: FileCatalog - added findFilesByMetadataDetailed - provides detailed metadata for 
     selected files

[v6r7p3]

*DMS
FIX: FTSMonitorAgent - logging less verbose

*Transformation
FIX: TransformationAgent - use the new CS defaults locations
FIX: Proper agent initialization
NEW: TransformationPlaugin - in Broadcast plugin added file groupings by number of files, 
     make the TargetSE always defined, even if the SourceSE list contains it 

*ResourceStatus
FIX: Added the shifter's proxy to several agents

*RMS
FIX: RequestContainer - the execution order was not properly set for the single files 

*Framework:
BUGFIX: ProxyManagerClient - proxy time can not be shorter than what was requested

[v6r7p2]

*Core
FIX: dirac-configure - switch to use CS before checking proxy info

*Framework
NEW: dirac-sys-sendmail new command
NEW: SystemAdmininistratorCLI - added show host, uninstall, revert commands
NEW: SystemAdmininistratorHandler - added more info in getHostInfo()
NEW: SystemAdmininistratorHandler - added revertSoftware() interface

*Transformation
FIX: TransformationCleaningAgent - check the status of returned results

[v6r7p1]

*Core
FIX: Subprocess - finalize the Watchdog closing internal connections after a command execution
CHANGE: add timeout for py(shell,system)Call calls where appropriate
CHANGE: Shifter - use gProxyManager in a way that allows proxy caching

*Framework
NEW: ProxyManagerClient - allow to specify validity and caching time separately
FIX: ProxyDB - replace instead of delete+insert proxy in __storeVOMSProxy

*DMS
NEW: FTSMonitorAgent - made multithreaded for better efficiency
FIX: dirac-dms-add-file - allow LFN: prefix for lfn argument

*WMS
NEW: dirac-wms-job-get-output, dirac-wms-job-status - allow to retrieve output for a job group
FIX: TaskQueueDB - fixed selection SQL in __generateTQMatchSQL()
CHANGE: OptimizerExecutor - reduce diversity of MinorStatuses for failed executors

*Resources
FIX: CREAMComputingElement - remove temporary JDL right after the submission 

[v6r6p21]

*DMS
BUGFIX: TransformationCleaningAgent - use the right signature of cleanMetadataCatalogFiles() call

[v6r6p20]

*DMS
FIX: RegistrationTask - properly escaped error messages
BUGFIX: DirectoryMetadata - use getFileMetadataFields from FileMetadata in addMetadataField()
NEW: When there is a missing source error spotted during FTS transfer, file should be reset 
     and rescheduled again until maxAttempt (set to 100) is reached

*WMS
FIX: JobScheduling - fix the site group logic in case of Tier0

[v6r6p19]

*DMS
BUGFIX: All DMS agents  - set up agent name in the initialization

*Core
NEW: Subprocess - timeout wrapper for subprocess calls
BUGFIX: Time - proper interpreting of 0's instead of None
CHANGE: DISET - use cStringIO for ANY read that's longer than 16k (speed improvement) 
        + Less mem when writing data to the net
FIX: Os.py - protection against failed "df" command execution       
NEW: dirac-info prints lcg bindings versions
CHANGE: PlotBase - made a new style class 
NEW: Subprocess - added debug level log message

*Framework
NEW: SystemAdministratorIntegrator client for collecting info from several hosts
NEW: SystemAdministrator - added getHostInfo()
FIX: dirac-proxy-init - always check for errors in S_OK/ERROR returned structures
CHANGE: Do not accept VOMS proxies when uploading a proxy to the proxy manager

*Configuration
FIX: CE2CSAgent - get a fresh copy of the cs data before attempting to modify it, closes #1151
FIX: Do not create useless backups due to slaves connecting and disconnecting
FIX: Refresher - prevent retrying with 'Insane environment'

*Accounting
NEW: Accounting/Job - added validation of reported values to cope with the weird Yandex case
FIX: DBUtils - take into account invalid values, closes #949

*DMS
FIX: FTSSubmitAgent - file for some reason rejected from submission should stay in 'Waiting' in 
     TransferDB.Channel table
FIX: FTSRequest - fix in the log printout     
CHANGE: dirac-dms-add-file removed, dirac-dms-add-files renamed to dirac-dms-add-file
FIX: FileCatalogCLI - check the result of removeFile call
FIX: LcgFileCatalogClient - get rid of LHCb specific VO evaluation
NEW: New FileCatalogProxy service - a generalization of a deprecated LcgFileCatalog service
FIX: Restored StorageElementProxy functionality
CHANGE: dirac-dms-add-file - added printout
NEW: FileCatalog(Factory), StorageElement(Factory) - UseProxy flag moved to /Operations and /LocalSite sections

*RSS
NEW:  general reimplementation: 
      New DB schema using python definition of tables, having three big blocks: Site, Resource and Node.
      MySQLMonkey functionality almost fully covered by DB module, eventually will disappear.
      Services updated to use new database.
      Clients updated to use new database.
      Synchronizer updated to fill the new database. When helpers will be ready, it will need an update.
      One ElementInspectorAgent, configurable now is hardcoded.
      New Generic StateMachine using OOP.
      Commands and Policies simplified.
      ResourceStatus using internal cache, needs to be tested with real load.
      Fixes for the state machine
      Replaced Bad with Degraded status ( outside RSS ).
      Added "Access" to Read|Write|Check|Remove SE statuses wherever it applies.
      ResourceStatus returns by default "Active" instead of "Allowed" for CS calls.
      Caching parameters are defined in the CS
FIX: dirac-admin-allow/ban-se - allow a SE on Degraded ( Degraded->Active ) and ban a SE on Probing 
     ( Probing -> Banned ). In practice, Active and Degraded are "usable" states anyway.            
      
*WMS
FIX: OptimizerExecutor - failed optimizations will still update the job     
NEW: JobWrapper - added LFNUserPrefix VO specific Operations option used for building user LFNs
CHANGE: JobDB - do not interpret SystemConfig in the WMS/JobDB
CHANGE: JobDB - Use CPUTime JDL only, keep MaxCPUTime for backward compatibility
CHANGE: JobWrapper - use CPUTime job parameter instead of MaxCPUTime
CHANGE: JobAgent - use CEType option instead of CEUniqueID
FIX: JobWrapper - do not attempt to untar directories before having checked if they are tarfiles 
NEW: dirac-wms-job-status - get job statuses for jobs in a given job group
 
*SMS
FIX: StorageManagementDB - when removing unlinked replicas, take into account the case where a
     staging request had been submitted, but failed
      
*Resources    
NEW: glexecCE - add new possible locations of the glexec binary: OSG specific stuff and in last resort 
     looking in the PATH    
NEW: LcgFileCatalogClient - in removeReplica() get the needed PFN inside instead of providing it as an argument     
      
*TS      
CHANGE: Transformation types definition are moved to the Operations CS section

*Interfaces
FIX: Dirac.py - CS option Scratchdir was in LocalSite/LocalSite
FIX: Dirac.py - do not define default catalog, use FileCatalog utility instead

[v6r6p19]

*DMS
BUGFIX: All DMS agents  - set up agent name in the initialization

[v6r6p18]

*Transformation
CHANGE: /DIRAC/VOPolicy/OutputDataModule option moved to <Operations>/Transformations/OutputDataModule

*Resources
FIX: ComputingElement - properly check if the pilot proxy has VOMS before adding it to the payload 
     when updating it

*WMS
BUGFIX: JobSanity - fixed misspelled method call SetParam -> SetParameter

[v6r6p17]

*Transformation
BUGFIX: TransformationAgent - corrected  __getDataReplicasRM()

[v6r6p16]

*DMS
FIX: Agents - proper __init__ implementation with arguments passing to the super class
FIX: LcgFileCatalogClient - in removeReplica() reload PFN in case it has changed

[v6r6p15]

*Framework
BUGFIX: ErrorMessageMonitor - corrected updateFields call 

*DMS:
NEW: FTSMonitorAgent completely rewritten in a multithreaded way

*Transformation
FIX: InputDataAgent - proper instantiation of TransformationClient
CHANGE: Transformation - several log message promoted from info to notice level

[v6r6p14]

*Transformation
FIX: Correct instantiation of agents inside several scripts
CHANGE: TransformationCleaningAgent - added verbosity to logs
CHANGE: TransformationAgent - missingLFC to MissingInFC as it could be the DFC as well
FIX: TransformationAgent - return an entry for all LFNs in __getDataReplicasRM

*DMS
FIX: TransferAgent - fix exception reason in registerFiles()

[v6r6p13]

*DMS
CHANGE: TransferAgent - change RM call from getCatalogueReplicas to getActiveReplicas. 
        Lowering log printouts here and there

[v6r6p12]

*DMS
BUGFIX: RemovalTask - Replacing "'" by "" in error str set as attribute for a subRequest file. 
        Without that request cannot be updated when some nasty error occurs.

[v6r6p11]

*RMS:
BUGFIX: RequestClient - log string formatting

*DMS
BUGFIX: RemovalTask - handling for files not existing in the catalogue

*Transformation
FIX: TransformationManager - ignore files in NotProcessed status to get the % of processed files

*Interfaces
FIX: Fixes due to the recent changes in PromptUser utility

[v6r6p10]

*RMS
FIX: RequestDBMySQL - better escaping of queries 

*WMS
FIX: SiteDirector - get compatible platforms before checking Task Queues for a site

[v6r6p9]

*Core
FIX: Utilities/PromptUser.py - better user prompt

*Accounting
NEW: Add some validation to the job records because of weird data coming from YANDEX.ru

*DMS
BUGFIX: ReplicaManager - typo errStr -> infoStr in __replicate()
FIX: FTSRequest - fixed log message

*WMS
FIX: SiteDirector - use CSGlobals.getVO() call instead of explicit CS option

[v6r6p8]

*Transformation
BUGFIX: TransformationDB - typo in getTransformationFiles(): iterValues -> itervalues

[v6r6p7]

*Resources
FIX: StorageFactory - uncommented line that was preventing the status to be returned 
BUGFIX: CE remote scripts - should return status and not call exit()
BUGFIX: SSHComputingElement - wrong pilot ID reference

[v6r6p6]

*WMS
FIX: TaskQueueDB - in findOrphanJobs() retrieve orphaned jobs as list of ints instead of list of tuples
FIX: OptimizerExecutor - added import of datetime to cope with the old style optimizer parameters

*Transformation
FIX: TransformationAgent - fix finalization entering in an infinite loop
NEW: TransformationCLI - added resetProcessedFile command
FIX: TransformationCleaningAgent - treating the archiving delay 
FIX: TransformationDB - fix in getTransformationFiles() in case of empty file list

[v6r6p5]

*Transformation
FIX: TransformationAgent - type( transClient -> transfClient )
FIX: TransformationAgent - self._logInfo -> self.log.info
FIX: TransformationAgent - skip if no Unused files
FIX: TransformationAgent - Use CS option for replica cache lifetime
CHANGE: TransformationAgent - accept No new Unused files every [6] hours

[v6r6p4]

*DMS
FIX: TransferAgent - protection for files that can not be scheduled
BUGFIX: TransferDB - typo (instIDList - > idList ) fixed

*Transformation
BUGFIX: TransformationAgent - typo ( loginfo -> logInfo )

[v6r6p3]

FIX: merged in patch v6r5p14

*Core
BUGFIX: X509Chain - return the right structure in getCredentials() in case of failure
FIX: dirac-deploy-scripts.py - allow short scripts starting from "d"
FIX: dirac-deploy-scripts.py - added DCOMMANDS_PPID env variable in the script wrapper
FIX: ExecutorReactor - reduced error message dropping redundant Task ID 

*Interfaces
BUGFIX: Dirac.py - allow to pass LFN list to replicateFile()

*DMS
FIX: FileManager - extra check if all files are available in _findFiles()
BUGFIX: FileCatalogClientCLI - bug in DirectoryListing

[v6r6p2]

FIX: merged in patch v6r5p13

*WMS
FIX: SiteDirector - if no community set, look for DIRAC/VirtualOrganization setting

*Framework
FIX: SystemLoggingDB - LogLevel made VARCHAR in the MessageRepository table
FIX: Logging - several log messages are split in fixed and variable parts
FIX: SystemLoggingDB - in insertMessage() do not insert new records in auxiliary tables if they 
     are already there

[v6r6p1]

*Core:
CHANGE: PromptUser - changed log level of the printout to NOTICE
NEW: Base Client constructor arguments are passed to the RPCClient constructor

*DMS:
NEW: FTSRequest - added a prestage mechanism for source files
NEW: FileCatalogClientCLI - added -f switch to the size command to use raw faile tables 
     instead of storage usage tables
NEW: FileCatalog - added orphan directory repair tool
NEW: FIleCatalog - more counters to control the catalog sanity     

*WMS:
FIX: SandboxStoreClient - no more kwargs tricks
FIX: SandboxStoreClient returns sandbox file name in case of upload failure to allow failover
FIX: dirac-pilot - fixed VO_%s_SW_DIR env variable in case of OSG

*TS:
FIX: TransformationManagerHandler - avoid multiple Operations() instantiation in 
     getTransformationSummaryWeb()

[v6r6]

*Core
CHANGE: getDNForUsername helper migrated from Core.Security.CS to Registry helper
NEW: SiteSEMapping - new utilities getSitesGroupedByTierLevel(), getTier1WithAttachedTier2(),
     getTier1WithTier2
CHANGE: The DIRAC.Core.Security.CS is replaced by the Registry helper     
BUGFIX: dirac-install - properly parse += in .cfg files
FIX: Graphs.Utilities - allow two lines input in makeDataFromCVS()
FIX: Graphs - allow Graphs package usage if even matplotlib is not installed
NEW: dirac-compile-externals will retrieve the Externals compilation scripts from it's new location 
     in github (DIRACGrid/Externals)
NEW: Possibility to define a thread-global credentials for DISET connections (for web framework)
NEW: Logger - color output ( configurable )
NEW: dirac-admin-sort-cs-sites - to sort sites in the CS
CHANGE: MessageClient(Factor) - added msgClient attribute to messages
NEW: Core.Security.Properties - added JOB_MONITOR and USER_MANAGER properties

*Configuration
NEW: Registry - added getAllGroups() method

*Framework
NEW: SystemAdministratorClientCLI - possibility to define roothPath and lcgVersion when updating software

*Accounting
NEW: JobPlotter - added Normalized CPU plots to Job accounting
FIX: DBUtils - plots going to greater granularity

*DMS
NEW: FileCatalog - storage usage info stored in all the directories, not only those with files
NEW: FileCatalog - added utility to rebuild storage usage info from scratch
FIX: FileCatalog - addMetadataField() allow generic types, e.g. string
FIX: FileCatalog - path argument is normalized before usage in multiple methods
FIX: FileCatalog - new metadata for files(directories) should not be there before for directories(files)
NEW: FileCatalog - added method for rebuilding DirectoryUsage data from scratch 
NEW: FileCatalog - Use DirectoryUsage mechanism for both logical and physical storage
CHANGE: FileCatalog - forbid removing non-empty directories
BUGFIX: FileCatalogClientCLI - in do_ls() check properly the path existence
FIX: FileCatalogClientCLI - protection against non-existing getCatalogCounters method in the LFC client
FIX: DMS Agents - properly call superclass constructor with loadName argument
FIX: ReplicaManager - in removeFile() non-existent file is marked as failed
FIX: Make several classes pylint compliant: DataIntegrityHandler, DataLoggingHandler,
     FileCatalogHandler, StorageElementHandler, StorageElementProxyHandler, TransferDBMonitoringHandler
FIX: LogUploadAgent - remove the OSError exception in __replicate()
FIX: FileCatalogClientCLI - multiple check of proper command inputs,
     automatic completion of several commands with subcommands,
     automatic completion of file names
CHANGE: FileCatalogClientCLI - reformat the output of size command 
FIX: dirac-admin-ban-se - allow to go over all options read/write/check for each SE      
NEW: StrategyHandler - new implementation to speed up file scheduling + better error reporting
NEW: LcgFileCatalogProxy - moved from from LHCbDirac to DIRAC
FIX: ReplicaManager - removed usage of obsolete "/Resources/StorageElements/BannedTarget" 
CHANGE: removed StorageUsageClient.py
CHANGE: removed obsoleted ProcessingDBAgent.py

*WMS
CHANGE: RunNumber job parameter was removed from all the relevant places ( JDL, JobDB, etc )
NEW: dirac-pilot - add environment setting for SSH and BOINC CEs
NEW: WMSAdministrator - get output for non-grid CEs if not yet in the DB
NEW: JobAgent - job publishes BOINC parameters if any
CHANGE: Get rid of LHCbPlatform everywhere except TaskQueueDB
FIX: SiteDirector - provide list of sites to the Matcher in the initial query
FIX: SiteDirector - present a list of all groups of a community to match TQs
CHANGE: dirac-boinc-pilot dropped
CHANGE: TaskQueueDirector does not depend on /LocalSite section any more
CHANGE: reduced default delays for JobCleaningAgent
CHANGE: limit the number of jobs received by JobCleaningAgent
CHANGE: JobDB - use insertFields instead of _insert
CHANGE: Matcher, TaskQueueDB - switch to use Platform rather than LHCbPlatform retaining LHCbPlatform compatibility
BUGFIX: Matcher - proper reporting pilot site and CE
CHANGE: JobManager - improved job Killing/Deleting logic
CHANGE: dirac-pilot - treat the OSG case when jobs on the same WN all run in the same directory
NEW: JobWrapper - added more status reports on different failures
FIX: PilotStatusAgent - use getPilotProxyFromDIRACGroup() instead of getPilotProxyFromVOMSGroup()
CHANGE: JobMonitoringHandler - add cutDate and condDict parameters to getJobGroup()
NEW: JobMonitoringHandler - check access rights with JobPolicy when accessing job info from the web
NEW: JobManager,JobWrapper - report to accounting jobs in Rescheduled final state if rescheduling is successful
FIX: WMSAdministrator, SiteDirector - store only non-empty pilot output to the PilotDB
NEW: added killPilot() to the WMSAdministrator interface, DiracAdmin and dirac-admin-kill-pilot command
NEW: TimeLeft - renormalize time left using DIRAC Normalization if available
FIX: JobManager - reconnect to the OptimizationMind in background if not yet connected
CHANGE: JobManifest - use Operations helper
NEW: JobCleaningAgent - delete logging records from JobLoggingDB when deleting jobs

*RMS
FIX: RequestDBFile - better exception handling in case no JobID supplied
FIX: RequestManagerHandler - make it pylint compliant
NEW: RequestProxyHandler - is forwarding requests from voboxes to central RequestManager. 
     If central RequestManager is down, requests are dumped into file cache and a separate thread 
     running in background is trying to push them into the central. 
CHANGE: Major revision of the code      
CHANGE: RequestDB - added index on SubRequestID in the Files table
CHANGE: RequestClient - readRequestForJobs updated to the new RequetsClient structure

*RSS
NEW: CS.py - Space Tokens were hardcoded, now are obtained after scanning the StorageElements.

*Resources
FIX: SSHComputingElement - enabled multiple hosts in one queue, more debugging
CHANGE: SSHXXX Computing Elements - define SSH class once in the SSHComputingElement
NEW: SSHComputingElement - added option to define private key location
CHANGE: Get rid of legacy methods in ComputingElement
NEW: enable definition of ChecksumType per SE
NEW: SSHBatch, SSHCondor Computing Elements
NEW: SSHxxx Computing Elements - using remote control scripts to better capture remote command errors
CHANGE: put common functionality into SSHComputingElement base class for all SSHxxx CEs
NEW: added killJob() method tp all the CEs
NEW: FileCatalog - take the catalog information info from /Operations CS section, if defined there, 
     to allow specifications per VO 

*Interfaces
CHANGE: Removed Script.initialize() from the API initialization
CHANGE: Some general API polishing
FIX: Dirac.py - when running in mode="local" any directory in the ISB would not get untarred, 
     contrary to what is done in the JobWrapper

*TS
BUGFIX: TaskManager - bug fixed in treating tasks with input data
FIX: TransformationCleaningAgent - properly call superclass constructor with loadName argument
NEW: TransformationCleaningAgent - added _addExtraDirectories() method to extend the list of
     directories to clean in a subclass if needed
CHANGE: TransformationCleaningAgent - removed usage of StorageUsageClient     
NEW: TransformationAgent is multithreaded now ( implementation moved from LHCbDIRAC )
NEW: added unit tests
NEW: InputDataAgent - possibility to refresh only data registered in the last predefined period of time 
NEW: TransformationAgent(Client) - management of derived transformations and more ported from LHCbDIRAC
BUGFIX: TransformationDB - wrong SQL statement generation in setFileStatusForTransformation()

[v6r5p14]

*Core
NEW: Utilities - added Backports utility

*WMS
FIX: Use /Operations/JobScheduling section consistently, drop /Operations/Matching section
NEW: Allow VO specific share correction plugins from extensions
FIX: Executors - several fixes

[v6r5p13]

*WMS
FIX: Executors - VOPlugin will properly send and receive the params
NEW: Correctors can be defined in an extension
FIX: Correctors - Properly retrieve info from the CS using the ops helper

[v6r5p12]

FIX: merged in patch v6r4p34

[v6r5p11]

FIX: merged in patch v6r4p33

*Core
FIX: MySQL - added offset argument to buildConditions()

[v6r5p10]

FIX: merged in patch v6r4p32

[v6r5p9]

FIX: merged in patch v6r4p30

[v6r5p8]

FIX: merged in patch v6r4p29

[v6r5p7]

FIX: merged in patch v6r4p28

[v6r5p6]

FIX: merged in patch v6r4p27

*Transformation
BUGFIX: TransformationDB - StringType must be imported before it can be used

*RSS
NEW: CS.py - Space Tokens were hardcoded, now are obtained after scanning the StorageElements.

[v6r5p5]

FIX: merged in patch v6r4p26

[v6r5p4]

FIX: merged in patch v6r4p25

[v6r5p3]

*Transformation
FIX: merged in patch v6r4p24

[v6r5p2]

*Web
NEW: includes DIRACWeb tag web2012092101

[v6r5p1]

*Core
BUGFIX: ExecutorMindHandler - return S_OK() in the initializeHandler
FIX: OptimizationMindHandler - if the manifest is not dirty it will not be updated by the Mind

*Configuration
NEW: Resources helper - added getCompatiblePlatform(), getDIRACPlatform() methods

*Resources
FIX: SSHComputingElement - add -q option to ssh command to avoid banners in the output
FIX: BOINCComputingElement - removed debugging printout
FIX: ComputingElement - use Platform CS option which will be converted to LHCbPlatform for legacy compatibility

*DMS
FIX: RequestAgentBase - lowering loglevel from ALWAYS to INFO to avoid flooding SystemLogging

*WMS:
FIX: SiteDirector - provide CE platform parameter when interrogating the TQ
FIX: GridPilotDirector - publish pilot OwnerGroup rather than VOMS role
FIX: WMSUtilities - add new error string into the parsing of the job output retrieval

[v6r5]

NEW: Executor framework

*Core
NEW: MySQL.py - added Test case for Time.dateTime time stamps
NEW: MySQL.py - insertFields and updateFields can get values via Lists or Dicts
NEW: DataIntegrityDB - use the new methods from MySQL and add test cases
NEW: DataIntegrityHandler - check connection to DB and create tables (or update their schema)
NEW: DataLoggingDB - use the new methods from MySQL and add test cases
NEW: DataLoggingHandler - check connection to DB and create tables (or update their schema)
FIX: ProcessPool - killing stuck workers after timeout
CHANGE: DB will throw a RuntimeException instead of a sys.exit in case it can't contact the DB
CHANGE: Several improvements on DISET
CHANGE: Fixed all DOS endings to UNIX
CHANGE: Agents, Services and Executors know how to react to CSSection/Module and react accordingly
NEW: install tools are updated to deal with executors
FIX: dirac-install - add -T/--Timeout option to define timeout for distribution downloads
NEW: dirac-install - added possibility of defining dirac-install's global defaults by command line switch
BUGFIX: avoid PathFinder.getServiceURL and use Client class ( DataLoggingClient,LfcFileCatalogProxyClient ) 
FIX: MySQL - added TIMESTAMPADD and TIMESTAMPDIFF to special values not to be scaped by MySQL
NEW: ObjectLoader utility
CHANGE: dirac-distribution - added global defaults flag and changed the flag to -M or --defaultsURL
FIX: Convert to string before trying to escape value in MySQL
NEW: DISET Services - added PacketTimeout option
NEW: SystemLoggingDB - updated to use the renewed MySQL interface and SQL schema
NEW: Added support for multiple entries in /Registry/DefaultGroup, for multi-VO installations
CHANGE: Component installation procedure updated to cope with components inheriting Modules
CHANGE: InstallTools - use dirac- command in runit run scripts
FIX: X509Chain - avoid a return of error when the group is not valid
FIX: MySQL - reduce verbosity of log messages when high level methods are used
CHANGE: Several DB classes have been updated to use the MySQL buildCondition method
NEW: MySQL - provide support for greater and smaller arguments to all MySQL high level methods
FIX: Service.py - check all return values from all initializers

*Configuration
CHANGE: By default return option and section lists ordered as in the CS
NEW: ConfigurationClient - added function to refresh remote configuration

*Framework
FIX: Registry.findDefaultGroup will never return False
CHANGE: ProxyManager does not accept proxies without explicit group
CHANGE: SystemAdministratorHandler - force refreshing the configuration after new component setup

*RSS
CHANGE: removed code execution from __init__
CHANGE: removed unused methods
NEW: Log all policy results 

*Resources
NEW: updated SSHComputingElement which allows multiple job submission
FIX: SGETimeLeft - better parsing of the batch system commands output
FIX: InProcessComputingElement - when starting a new job discard renewal of the previous proxy
NEW: BOINCComputingElement - new CE client to work with the BOINC desktop grid infrastructure 

*WMS
CHANGE: WMS Optimizers are now executors
CHANGE: SandboxStoreClient can directly access the DB if available
CHANGE: Moved JobDescription and improved into JobManifest
FIX: typo in JobLoggingDB
NEW: JobState/CachedJobState allow access to the Job via DB/JobStateSync Service automatically
BUGFIX: DownloadInputData - when not enough disk space, message was using "buffer" while it should be using "data"
FIX: the sandboxmetadataDB explosion when using the sandboxclient without direct access to the DB
NEW: Added support for reset/reschedule in the OptimizationMind
CHANGE: Whenever a DB is not properly initialized it will raise a catchable RuntimeError exception 
        instead of silently returning
FIX: InputDataResolution - just quick mod for easier extensibility, plus removed some LHCb specific stuff
NEW: allow jobids in a file in dirac-wms-job-get-output
NEW: JobManager - zfill in %n parameter substitution to allow alphabetical sorting
NEW: Directors - added checking of the TaskQueue limits when getting eligible queues
CHANGE: Natcher - refactor to simpify the logic, introduced Limiter class
CHANGE: Treat MaxCPUTime and CPUTime the same way in the JDL to avoid confusion
NEW: SiteDirector - added options PilotScript, MaxPilotsToSubmit, MaxJobsInFillMode
BUGFIX: StalledJobAgent - use cpuNormalization as float, not string 
FIX: Don't kill an executor if a task has been taken out from it
NEW: dirac-boinc-pilot - pilot script to be used on the BOINC volunteer nodes
FIX: SiteDirector - better handling of tokens and filling mode 
NEW: Generic pilot identities are automatically selected by the TQD and the SiteDirector 
     if not explicitly defined in /Pilot/GenericDN and GenericGroup
NEW: Generic pilot groups can have a VO that will be taken into account when selecting generic 
     credentials to submit pilots
NEW: Generic pilots that belong to a VO can only match jobs from that VO
NEW: StalledJobAgent - added rescheduling of jobs stuck in Matched or Rescheduled status
BUGFIX: StalledJobAgent - default startTime and endTime to "now", avoid None value
NEW: JobAgent - stop after N failed matching attempts (nothing to do), use StopAfterFailedMatches option
CHANGE: JobAgent - provide resource description as a dictionary to avoid extra JDL parsing by the Matcher
CHANGE: Matcher - report pilot info once instead of sending it several times from the job
CHANGE: Matcher - set the job site instead of making a separate call to JobStateUpdate
NEW: Matcher - added Matches done and matches OK statistics
NEW: TaskQueue - don't delete fresh task queues. Wait 5 minutes to do so.
CHANGE: Disabled TQs can also be matched, if no jobs are there, a retry will be triggered

*Transformation
FIX: TransformationAgent - a small improvement: now can pick the prods status to handle from the CS, 
     plus few minor corrections (e.g. logger messages)
FIX: TransformationCLI - take into accout possible failures in resetFile command     

*Accounting
NEW: AccountingDB - added retrieving RAW records for internal stuff
FIX: AccountingDB - fixed some logic for readonly cases
CHANGE: Added new simpler and faster bucket insertion mechanism
NEW: Added more info when rebucketing
FIX: Calculate the rebucket ETA using remaining records to be processed instead of the total records to be processed
FIX: Plots with no data still carry the plot name

*DMS
NEW: SRM2Storage - added retry in the gfal calls
NEW: added new FTSCleaningAgent cleaning up TransferDB tables
FIX: DataLoggingClient and DataLoggingDB - tests moved to separate files
CHANGE: request agents cleanup

*RMS
CHANGE: Stop using RequestAgentMixIn in the request agents

[v6r4p34]

*DMS
BUGFIX: FileCatalogCLI - fixed wrong indentation
CHANGE: RegistrationTask - removed some LHCb specific defaults

[v6r4p33]

*DMS
CHANGE: FTSRequest - be more verbose if something is wrong with file

[v6r4p32]

*WMS
FIX: StalledJobAgent - avoid exceptions in the stalled job accounting reporting

*DMS
NEW: FTSMonitorAgent - handling of expired FTS jobs 

*Interfaces
CHANGE: Dirac.py - attempt to retrieve output sandbox also for Completed jobs in retrieveRepositorySandboxes()

[v6r4p30]

*Core
BUGFIX: dirac-admin-bdii-ce-voview - proper check of the result structure

*Interfaces
FIX: Dirac.py, Job.py - allow to pass environment variables with special characters

*DMS
NEW: FileCatalogCLI - possibility to sort output in the ls command

*WMS:
FIX: JobWrapper - interpret environment variables with special characters 

[v6r4p29]

*RMS
BUGFIX: RequestDBMySQL - wrong indentation in __updateSubRequestFiles()

[v6r4p28]

*Interfaces
CHANGE: Dirac.py, DiracAdmin.py - remove explicit timeout on RPC client instantiation

*RSS
FIX: CS.py - fix for updated CS location (backward compatible)

*DMS
BUGFIX: StrategyHandler - bug fixed determineReplicationTree()
FIX: FTSRequest - add checksum string to SURLs file before submitting an FTS job

*WMS
FIX: JobWrapper - protection for double quotes in JobName
CHANGE: SiteDirector - switched some logging messages from verbose to info level

*RMS
NEW: Request(Client,DBMySQL,Manager) - added readRequestsForJobs() method

[v6r4p27]

*DMS
FIX: SRM2Storage - removed hack for EOS (fixed server-side)

*Transformation
CHANGE: TransformationClient - limit to 100 the number of transformations in getTransformations()
NEW: TransformationAgent - define the transformations type to use in the configuration

*Interfaces
FIX: Job.py -  fix for empty environmentDict (setExecutionEnv)

[v6r4p26]

*Transformation
BUGFIX: TransformationClient - fixed calling sequence in rpcClient.getTransformationTasks()
NEW: TransformationClient - added log messages in verbose level.

[v6r4p25]

*DMS
BUGFIX: StrategyHandler - sanity check for wrong replication tree 

[v6r4p24]

*Core
NEW: MySQL - add 'offset' argument to the buildCondition()

*Transformation
FIX: TransformationAgent - randomize the LFNs for removal/replication case when large number of those
CHANGE: TransformationClient(DB,Manager) - get transformation files in smaller chunks to
        improve performance
FIX: TransformationAgent(DB) - do not return redundant LFNs in getTransformationFiles()    

[v6r4p23]

*Web
NEW: includes DIRACWeb tag web2012092101

[v6r4p22]

*DMS
FIX: SRM2Storage - fix the problem with the CERN-EOS storage 

[v6r4p21]

*Core
BUGFIX: SGETimeLeft - take into account dd:hh:mm:ss format of the cpu consumed

[v6r4p20]

*WMS
BUGFIX: PilotDirector, GridPilotDirector - make sure that at least 1 pilot is to be submitted
BUGFIX: GridPilotDirector - bug on how pilots are counted when there is an error in the submit loop.
BUGFIX: dirac-pilot - proper install script installation on OSG sites

[v6r4p19]

*RMS
FIX: RequestDBMySQL - optimized request selection query 

[v6r4p18]

*Configuration
BUGFIX: CE2CSAgent.py - the default value must be set outside the loop

*DMS
NEW: dirac-dms-create-replication-request
BUGFIX: dirac-dms-fts-submit, dirac-dms-fts-monitor - print out error messages

*Resources
BUGFIX: TorqueComputingElement.py, plus add UserName for shared Queues

*WMS
BUGFIX: JobManagerHandler - default value for pStart (to avoid Exception)

[v6r4p17]

*Core
FIX: dirac-configure - setup was not updated in dirac.cfg even with -F option
FIX: RequestHandler - added fix for Missing ConnectionError

*DMS
FIX: dirac-dms-clean-directory - command fails with `KeyError: 'Replicas'`.

*WMS
FIX: SiteDirector - adapt to the new method in the Matcher getMatchingTaskQueue 
FIX: SiteDirector - added all SubmitPools to TQ requests

[v6r4p16]

*Core:
FIX: dirac-install - bashrc/cshrc were wrongly created when using versionsDir

*Accounting
CHANGE: Added new simpler and faster bucket insertion mechanism
NEW: Added more info when rebucketing

*WMS
CHANGE: Matcher - refactored to take into account job limits when providing info to directors
NEW: JoAgent - reports SubmitPool parameter if applicable
FIX: Matcher - bad codition if invalid result

[v6r4p15]

*WMS
FIX: gLitePilotDirector - fix the name of the MyProxy server to avoid crasehs of the gLite WMS

*Transformation
FIX: TaskManager - when the file is on many SEs, wrong results were generated

[v6r4p13]

*DMS
FIX: dirac-admin-allow-se - added missing interpreter line

[v6r4p12]

*DMS
CHANGE: RemovalTask - for DataManager shifter change creds after failure of removal with her/his proxy.

*RSS
NEW: Added RssConfiguration class
FIX: ResourceManagementClient  - Fixed wrong method name

[v6r4p11]

*Core
FIX: GGUSTicketsClient - GGUS SOAP URL updated

*DMS
BUGFIX: ReplicaManager - wrong for loop

*RequestManagement
BUGFIX: RequestClient - bug fix in finalizeRequest()

*Transformation
FIX: TaskManager - fix for correctly setting the sites (as list)

[v6r4p10]

*RequestManagement
BUGFIX: RequestContainer - in addSubrequest() function

*Resources
BUGFIX: SRM2Storage - in checksum type evaluation

*ResourceStatusSystem
BUGFIX: InfoGetter - wrong import statement

*WMS
BUGFIX: SandboxMetadataDB - __init__() can not return a value

[v6r4p9]

*DMS
CHANGE: FailoverTransfer - ensure the correct execution order of the subrequests

[v6r4p8]

Bring in fixes from v6r3p17

*Core:
FIX: Don't have the __init__ return True for all DBs
NEW: Added more protection for exceptions thrown in callbacks for the ProcessPool
FIX: Operations will now look in 'Defaults' instead of 'Default'

*DataManagement:
FIX: Put more protection in StrategyHandler for neither channels  not throughput read out of TransferDB
FIX: No JobIDs supplied in getRequestForJobs function for RequestDBMySQL taken into account
FIX: Fix on getRequestStatus
CHANGE: RequestClient proper use of getRequestStatus in finalizeRequest
CHANGE: Refactored RequestDBFile

[v6r4p7]

*WorkloadManagement
FIX: SandboxMetadataDB won't explode DIRAC when there's no access to the DB 
CHANGE: Whenever a DB fails to initialize it raises a catchable exception instead of just returning silently

*DataManagement
CHANGE: Added Lost and Unavailable to the file metadata

[v6r4p6]

Bring fixes from v6r4p6

[v6r4p5]

*Configuration
NEW: Added function to generate Operations CS paths

*Core
FIX: Added proper ProcessPool checks and finalisation

*DataManagement
FIX: don't set Files.Status to Failed for non-existign files, failover transfers won't go
FIX: remove classmethods here and there to unblock requestHolder
CHANGE: RAB, TA: change task timeout: 180 and 600 (was 600 and 900 respectively)
FIX: sorting replication tree by Ancestor, not hopAncestorgit add DataManagementSystem/Agent/TransferAgent.py
NEW: TA: add finalize
CHANGE: TransferAgent: add AcceptableFailedFiles to StrategyHandler to ban FTS channel from scheduling
FIX: if there is no failed files, put an empty dict


*RSS
FIX: RSS is setting Allowed but the StorageElement checks for Active

*Workflows
FIX: Part of WorfklowTask rewritten to fix some issues and allow 'ANY' as site

*Transformation
FIX: Wrong calls to TCA::cleanMetadataCatalogFiles

[v6r4p4]

*Core
FIX: Platform.py - check if Popen.terminate is available (only from 2.6)

[v6r4p3]

*Core
FIX: ProcessPool with watchdog and timeouts - applied in v6r3 first

[v6r4p2]

*StorageManagement
BUGFIX: StorageElement - staging is a Read operation and should be allowed as such

*WMS
BUGFIX: InProcessComputingElement, JobAgent - proper return status code from the job wrapper

*Core
FIX: Platform - manage properly the case of exception in the ldconfig execution

[v6r4p1]

*DMS
FIX: TransferDB.getChannelObservedThroughput - the channelDict was created in a wrong way

*RSS
FIX: ResourceStatus was not returning Allowed by default

[v6r4]

*Core
FIX: dirac-install-db.py: addDatabaseOptionsToCS has added a new keyed argument
NEW: SGETimeLeft.py: Support for SGE backend
FIX: If several extensions are installed, merge ConfigTemplate.cfg
NEW: Service framework - added monitoring of file descriptors open
NEW: Service framework - Reduced handshake timeout to prevent stuck threads
NEW: MySQL class with new high level methods - buildCondition,insertFields,updateFields
     deleteEntries, getFields, getCounters, getDistinctAttributeValues
FIX: ProcessPool - fixes in the locking mechanism with LockRing, stopping workers when the
     parent process is finished     
FIX: Added more locks to the LockRing
NEW: The installation tools are updated to install components by name with the components module specified as an option

*DMS
FIX: TransferDB.py - speed up the Throughput determination
NEW: dirac-dms-add-files: script similar to dirac-dms-remove-files, 
     allows for 1 file specification on the command line, using the usual dirac-dms-add-file options, 
     but also can take a text file in input to upload a bunch of files. Exit code is 0 only if all 
     was fine and is different for every error found. 
NEW: StorageElementProxy- support for data downloading with http protocol from arbitrary storage, 
     needed for the web data download
BUGFIX: FileCatalogCLI - replicate operation does a proper replica registration ( closes #5 )     
FIX: ReplicaManager - __cleanDirectory now working and thus dirac-dms-clean-directory

*WMS
NEW: CPU normalization script to run a quick test in the pilot, used by the JobWrapper
     to report the CPU consumption to the accounting
FIX: StalledJobAgent - StalledTimeHours and FailedTimeHours are read each cycle, refer to the 
     Watchdog heartBeat period (should be renamed); add NormCPUTime to Accounting record
NEW: SiteDirector - support for the operation per VO in multi-VO installations
FIX: StalledJobAgent - get ProcessingType from JDL if defined
BUGFIX: dirac-wms-job-peek - missing printout in the command
NEW: SiteDirector - take into account the number of already waiting pilots when evaluating the number of pilots to submit
FIX: properly report CPU usage when the Watchdog kill the payload.

*RSS
BUGFIX: Result in ClientCache table is a varchar, but the method was getting a datetime
NEW: CacheFeederAgent - VOBOX and SpaceTokenOccupancy commands added (ported from LHCbDIRAC)
CHANGE: RSS components get operational parameters from the Operations handler

*DataManagement
FIX: if there is no failed files, put an empty dict

*Transformation
FIX: Wrong calls to TCA::cleanMetadataCatalogFiles

[v6r3p19]

*WMS
FIX: gLitePilotDirector - fix the name of the MyProxy server to avoid crashes of the gLite WMS

[v6r3p18]

*Resources
BUGFIX: SRM2Storage - in checksum type evaluation

[v6r3p17]

*DataManagement
FIX: Fixes issues #783 and #781. Bugs in ReplicaManager removePhisicalReplica and getFilesFromDirectory
FIX: Return S_ERROR if missing jobid arguments
NEW: Checksum can be verified during FTS and SRM2Storage 

[v6r3p16]

*DataManagement
FIX: better monitoring of FTS channels 
FIX: Handle properly None value for channels and bandwidths

*Core
FIX: Properly calculate the release notes if there are newer releases in the release.notes file

[v6r3p15]

*DataManagement
FIX: if there is no failed files, put an empty dict

*Transformation
FIX: Wrong calls to TCA::cleanMetadataCatalogFiles


[v6r3p14]

* Core

BUGFIX: ProcessPool.py: clean processing and finalisation
BUGFIX: Pfn.py: don't check for 'FileName' in pfnDict

* DMS

NEW: dirac-dms-show-fts-status.py: script showing last hour history for FTS channels
NEW: TransferDBMonitoringHandler.py: new function exporting FST channel queues
BUGFIX: TransferAgent.py,RemovalAgent.py,RegistrationAgent.py - unlinking of temp proxy files, corection of values sent to gMonitor
BUGFIX: StrategyHandler - new config option 'AcceptableFailedFiles' to unblock scheduling for channels if problematic transfers occured for few files
NEW: TransferAgent,RemovalAgent,RegistrationAgent - new confing options for setting timeouts for tasks and ProcessPool finalisation
BUGFIX: ReplicaManager.py - reverse sort of LFNs when deleting files and directories to avoid blocks
NEW: moved StrategyHandler class def to separate file under DMS/private

* TMS

FIX: TransformationCleaningAgent.py: some refactoring, new way of disabling/enabline execution by 'EnableFlag' config option

[v6r3p13]

*Core
FIX: Added proper ProcessPool checks and finalisation

*DataManagement
FIX: don't set Files.Status to Failed for non-existign files, failover transfers won't go
FIX: remove classmethods here and there to unblock requestHolder
CHANGE: RAB, TA: change task timeout: 180 and 600 (was 600 and 900 respectively)
FIX: sorting replication tree by Ancestor, not hopAncestorgit add DataManagementSystem/Agent/TransferAgent.py
NEW: TA: add finalize
CHANGE: TransferAgent: add AcceptableFailedFiles to StrategyHandler to ban FTS channel from scheduling

[v6r3p12]

*Core
FIX: Platform.py - check if Popen.terminate is available (only from 2.6)

[v6r3p11]

*Core
FIX: ProcessPool with watchdog and timeouts

[v6r3p10]

*StorageManagement
BUGFIX: StorageElement - staging is a Read operation and should be allowed as such

*WMS
BUGFIX: InProcessComputingElement, JobAgent - proper return status code from the job wrapper

*Core
FIX: Platform - manage properly the case of exception in the ldconfig execution

[v6r3p9]

*DMS
FIX: TransferDB.getChannelObservedThroughput - the channelDict was created in a wrong way

[v6r3p8]

*Web
CHANGE: return back to the release web2012041601

[v6r3p7]

*Transformation
FIX: TransformationCleaningAgent - protection from deleting requests with jobID 0 

[v6r3p6]

*Core
FIX: dirac-install-db - proper key argument (follow change in InstallTools)
FIX: ProcessPool - release all locks every time WorkignProcess.run is executed, more fixes to come
FIX: dirac-configure - for Multi-Community installations, all vomsdir/vomses files are now created

*WMS
NEW: SiteDirector - add pilot option with CE name to allow matching of SAM jobs.
BUGFIX: dirac-pilot - SGE batch ID was overwriting the CREAM ID
FIX: PilotDirector - protect the CS master if there are at least 3 slaves
NEW: Watchdog - set LocalJobID in the SGE case

[v6r3p5]

*Core:
BUGFIX: ProcessPool - bug making TaskAgents hang after max cycles
BUGFIX: Graphs - proper handling plots with data containing empty string labels
FIX: GateWay - transfers were using an old API
FIX: GateWay - properly calculate the gateway URL
BUGFIX: Utilities/Pfn.py - bug in pfnunparse() when concatenating Path and FileName

*Accounting
NEW: ReportGenerator - make AccountingDB readonly
FIX: DataCache - set daemon the datacache thread
BUGFIX: BasePlotter - proper handling of the Petabyte scale data

*DMS:
BUGFIX: TransferAgent, RegistrationTask - typos 

[v6r3p4]

*DMS:
BUGFIX: TransferAgent - wrong value for failback in TA:execute

[v6r3p3]

*Configuration
BUGFIX: Operations helper - typo

*DMS:
FIX: TransferAgent - change the way of redirecting request to task

[v6r3p2]

*DMS
FIX: FTSRequest - updating metadata for accouting when finalizing FTS requests

*Core
FIX: DIRAC/__init__.py - default version is set to v6r3

[v6r3p1]

*WMS
CHANGE: Use ResourcesStatus and Resources helpers in the InputDataAgent logic

*Configuration
NEW: added getStorageElementOptions in Resources helper

*DMS
FIX: resourceStatus object created in TransferAgent instead of StrategyHandler

[v6r3]

*Core
NEW: Added protections due to the process pool usage in the locking logic

*Resources
FIX: LcgFileCatalogClient - reduce the number of retries: LFC_CONRETRY = 5 to 
     avoid combined catalog to be stuck on a faulty LFC server
     
*RSS
BUGFIX: ResourceStatus - reworked helper to keep DB connections     

*DMS
BUGFIX: ReplicaManager::CatalogBase::_callFileCatalogFcnSingleFile() - wrong argument

*RequestManagement
FIX: TaskAgents - set timeOut for task to 10 min (15 min)
NEW: TaskAgents - fill in Error fields in case of failing operations

*Interfaces
BUGFIX: dirac-wms-select-jobs - wrong use of the Dirac API

[v6r2p9]

*Core
FIX: dirac-configure - make use of getSEsForSite() method to determine LocalSEs

*WMS
NEW: DownloadInputData,InputDataByProtocol - check Files on Tape SEs are on Disk cache 
     before Download or getturl calls from Wrapper
CHANGE: Matcher - add Stalled to "Running" Jobs when JobLimits are applied   
CHANGE: JobDB - allow to specify required platform as Platform JDL parameter,
        the specified platform is taken into account even without /Resources/Computing/OSCompatibility section

*DMS
CHANGE: dirac-admin-allow(ban)-se - removed lhcb-grid email account by default, 
        and added switch to avoid sending email
FIX: TaskAgents - fix for non-existing files
FIX: change verbosity in failoverReplication 
FIX: FileCatalog - remove properly metadata indices 
BUGFIX: FileManagerBase - bugfix in the descendants evaluation logic  
FIX: TransferAgent and TransferTask - update Files.Status to Failed when ReplicaManager.replicateAndRegister 
     will fail completely; when no replica is available at all.

*Core
FIX: dirac-pilot - default lcg bindings version set to 2012-02-20

[v6r2p8]

*DMS:
CHANGE: TransferAgent - fallback to task execution if replication tree is not found

[v6r2p7]

*WMS
BUGFIX: SiteDirector - wrong CS option use: BundleProxy -> HttpProxy
FIX: SiteDirector - use short lines in compressed/encoded files in the executable
     python script

[v6r2p6]

*DataManagement
FIX: Bad logic in StrategyHandler:MinimiseTotalWait

*Core
CHANGE: updated GGUS web portal URL

*RSS
BUGFIX: meta key cannot be reused, it is popped from dictionary

*Framework
FIX: The Gateway service does not have a handler
NEW: ConfingTemplate entry for Gateway
FIX: distribution notes allow for word wrap

*WorkloadManagement
FIX: avoid unnecessary call if no LFN is left in one of the SEs
FIX: When Uploading job outputs, try first Local SEs, if any


[v6r2p5]

*RSS
BUGFIX: several minor bug fixes

*RequestManagement
BUGFIX: RequestDBMySQL - removed unnecessary request type check

*DMS
BUGFIX: FileCatalogClienctCLI - wrong evaluation of the operation in the find command
NEW: FileCatalog - added possibility to remove specified metadata for a given path 
BUGFIX: ReplicaManager - wrong operation order causing failure of UploadLogFile module

*Core
NEW: dirac-install - generate cshrc DIRAC environment setting file for the (t)csh 

*Interfaces
CHANGE: Job - added InputData to each element in the ParametricInputData

*WMS
CHANGE: dirac-jobexec - pass ParametericInputData to the workflow as a semicolon separated string

[v6r2p4]

*WMS
BUGFIX: StalledJobAgent - protection against jobs with no PilotReference in their parameters
BUGFIX: WMSAdministratorHandler - wrong argument type specification for getPilotInfo method

*StorageManagement
BUGFIX: RequestFinalizationAgent - no method existence check when calling RPC method

[v6r2p3]

*WMS
CHANGE: Matcher - fixed the credentials check in requestJob() to simplify it

*ConfigurationSystem
CHANGE: Operations helper - fix that allow no VO to be defined for components that do not need it

*Core
BUGFIX: InstallTools - when applying runsvctrl to a list of components make sure that the config server is treated first and the sysadmin service - last
        
[v6r2p2]

*WMS
BUGFIX: Matcher - restored logic for checking private pilot asking for a given DN for belonging to the same group with JOB_SHARING property.

[v6r2p1]

*RequestManagementSystem
BUGFIX: RequestCleaningAgent - missing import of the "second" interval definition 

[v6r2]

*General
FIX: replaced use of exec() python statement in favor of object method execution

*Accounting
CHANGE: Accounting 'byte' units are in powers of 1000 instead of powers of 1024 (closes #457)

*Core
CHANGE: Pfn.py - pfnparse function rewritten for speed up and mem usage, unit test case added
FIX: DISET Clients are now thread-safe. Same clients used twice in different threads was not 
closing the previous connection
NEW: reduce wait times in DISET protocol machinery to improve performance    
NEW: dirac-fix-mysql-script command to fix the mysql start-up script for the given installation
FIX: TransferClient closes connections properly
FIX: DISET Clients are now thread-safe. Same client used twice in different threads will not close the previous connection
CHANGE: Beautification and reduce wait times to improve performance
NEW: ProcessPool - added functionality to kill all children processes properly when destroying ProcessPool objects
NEW: CS Helper for LocalSite section, with gridEnv method
NEW: Grid module will use Local.gridEnv if nothing passed in the arguments
CHANGE: Add deprecated sections in the CS Operations helper to ease the transition
FIX: dirac-install - execute dirac-fix-mysql-script, if available, to fix the mysql.server startup script
FIX: dirac-distribution - Changed obsoleted tar.list file URL
FIX: typo in dirac-admin-add-host in case of error
CHANGE: dirac-admin-allow(ban)-se - use diracAdmin.sendMail() instead of NotificationClient.sendMail()

*Framework
BUGFIX: UserProfileDB - no more use of "type" variable as it is a reserved keyword 

*RequestManagement:
FIX: RequestDBFile - more consistent treatment of requestDB Path
FIX: RequestMySQL - Execution order is evaluated based on not Done state of subrequests
NEW: RequestCleaningAgent - resetting Assigned requests to Waiting after a configurable period of time

*RSS
CHANGE: RSS Action now inherits from a base class, and Actions are more homogeneous, they all take a uniform set of arguments. The name of modules has been changed from PolType to Action as well.
FIX: CacheFeederAgent - too verbose messages moved to debug instead of info level
BUGFIX: fixed a bug preventing RSS clients to connect to the services     
FIX: Proper services synchronization
FIX: Better handling of exceptions due to timeouts in GOCDBClient   
FIX: RSS.Notification emails are sent again
FIX: Commands have been modified to return S_OK, S_ERROR inside the Result dict. This way, policies get a S_ERROR / S_OK object. CacheFeederAgent has been updated accordingly.
FIX: allow clients, if db connection fails, to reconnect ( or at least try ) to the servers.
CHANGE: access control using CS Authentication options. Default is SiteManager, and get methods are all.
BUGFIX: MySQLMonkey - properly escaped all parameters of the SQL queries, other fixes.
NEW: CleanerAgent renamed to CacheCleanerAgent
NEW: Updated RSS scripts, to set element statuses and / or tokens.
NEW: Added a new script, dirac-rss-synch
BUGFIX: Minor bugfixes spotted on the Web development
FIX: Removed useless decorator from RSS handlers
CHANGE: ResourceStatus helper tool moved to RSS/Client directory, no RSS objects created if the system is InActive
CHANGE: Removed ClientFastDec decorator, using a more verbose alternative.
CHANGE: Removed useless usage of kwargs on helper functions.  
NEW: added getSESitesList method to RSSClient      
FIX: _checkFloat() checks INTEGERS, not datetimes

*DataManagement
CHANGE: refactoring of DMS agents executing requests, allow requests from arbitrary users
NEW: DFC - allow to specify multiple replicas, owner, mode when adding files
CHANGE: DFC - optimization of the directory size evaluation
NEW: Added CREATE TEMPORARY TABLES privilege to FileCatalogDB
CHANGE: DFC - getCatalogCounters() update to show numbers of directories
NEW: lfc_dfc_copy script to migrate data from LFC to DFC
FIX: dirac-dms-user-lfns - fixed the case when the baseDir is specified
FIX: FTS testing scripts were using sys.argv and getting confused if options are passed
NEW: DFC - use DirectoryUsage tables for the storage usage evaluations
NEW: DFC - search by metadata can be limited to a given directory subtree
NEW: DFC - search by both directory and file indexed metadata
BUGFIX: DFC - avoid crash if no directories or files found in metadata query
NEW: DFC FileCatalogHandler - define database location in the configuration
NEW: DFC - new FileCatalogFactory class, possibility to use named DFC services
FIX: FTSMonitor, FTSRequest - fixes in handling replica registration, setting registration requests in FileToCat table for later retry
FIX: Failover registration request in the FTS agents.      
FIX: FTSMonitor - enabled to register new replicas if even the corresponding request were removed from the RequestManagement 
FIX: StorageElement - check if SE has been properly initialized before executing any method     
CHANGE: LFC client getReplica() - make use of the new bulk method lfc.lfc_getreplicasl()
FIX: LFC client - protect against getting None in lfc.lfc_readdirxr( oDirectory, "" )  
FIX: add extra protection in dump method of StorageElement base class
CHANGE: FailoverTransfer - create subrequest per catalog if more than one catalog

*Interface
NEW: Job.py - added method to handle the parametric parameters in the workflow. They are made available to the workflow_commons via the key 'GenericParameters'.
FIX: Dirac.py - fix some type checking things
FIX: Dirac.py - the addFile() method can now register to more than 1 catalog.

*WMS
FIX: removed dependency of the JobSchedulingAgent on RSS. Move the getSiteTier functionality to a new CS Helper.
FIX: WMSAdministratorHandler - Replace StringType by StringTypes in the export methods argument type
FIX: JobAgent - Set explicitly UseServerCertificate to "no" for the job executable
NEW: dirac-pilot - change directory to $OSG_WN_TMP on OSG sites
FIX: SiteDirector passes jobExecDir to pilot, this defaults to "." for CREAM CEs. It can be set in the CS. It will not make use of $TMPDIR in this case.
FIX: Set proper project and release version to the SiteDirector     
NEW: Added "JobDelay" option for the matching, refactored and added CS options to the matcher
FIX: Added installation as an option to the pilots and random MyProxyServer
NEW: Support for parametric jobs with parameters that can be of List type

*Resources
NEW: Added SSH Grid Engine Computing Element
NEW: Added SSH Computing Element
FIX: make sure lfc client will not try to connect for several days

*Transformation
FIX: TransformationDB - in setFileStatusForTransformation() reset ErrorCount to zero if "force" flag and    the new status is "unused"
NEW: TransformationDB - added support for dictionary in metadata for the InputDataQuery mechanism     

[v6r1p13]

*WMS
FIX: JobSchedulingAgent - backported from v6r2 use of Resources helper

[v6r1p12]

*Accounting
FIX: Properly delete cached plots

*Core
FIX: dirac-install - run externals post install after generating the versions dir

[v6r1p11]

*Core
NEW: dirac-install - caches locally the externals and the grid bundle
FIX: dirac-distribution - properly generate releasehistory and releasenotes

[v6r1p10]

*WorloadManagement
FIX: JobAgent - set UseServerCertificate option "no" for the job executable

[v6r1p9]

*Core
FIX: dirac-configure - set the proper /DIRAC/Hostname when defining /LocalInstallation/Host

*DataManagement
FIX: dirac-dms-user-lfns - fixed the case when the baseDir is specified
BUGFIX: dirac-dms-remove-files - fixed crash in case of returned error report in a form of dictionary 

[v6r1p8]

*Web
FIX: restored Run panel in the production monitor

*Resources
FIX: FileCatalog - do not check existence of the catalog client module file

[v6r1p7]

*Web
BUGFIX: fixed scroll bar in the Monitoring plots view

[v6r1p6]

*Core
FIX: TransferClient closes connections properly

[v6r1p5]

*Core
FIX: DISET Clients are now thread-safe. Same clients used twice in different threads was not 
     closing the previous connection
NEW: reduce wait times in DISET protocol machinery to improve performance   

[v6r1p4]

*RequestManagement
BUGFIX: RequestContainer - in isSubRequestDone() treat special case for subrequests with files

*Transformation
BUGFIX: TransformationCleaningAgent - do not clear requests for tasks with no associated jobs

[v6r1p3]

*Framework
NEW: Pass the monitor down to the request RequestHandler
FIX: Define the service location for the monitor
FIX: Close some connections that DISET was leaving open

[v6r1p2]

*WorkloadManagement
BUGFIX: JobSchedulingAgent - use getSiteTiers() with returned direct value and not S_OK

*Transformation
BUGFIX: Uniform use of the TaskManager in the RequestTaskAgent and WorkflowTaskAgent

[v6r1p1]

*RSS
BUGFIX: Alarm_PolType now really send mails instead of crashing silently.

[v6r1]

*RSS
CHANGE: Major refactoring of the RSS system
CHANGE: DB.ResourceStatusDB has been refactored, making it a simple wrapper round ResourceStatusDB.sql with only four methods by table ( insert, update, get & delete )
CHANGE: DB.ResourceStatusDB.sql has been modified to support different statuses per granularity.
CHANGE: DB.ResourceManagementDB has been refactored, making it a simple wrapper round ResourceStatusDB.sql with only four methods by table ( insert, update, get & delete )
CHANGE: Service.ResourceStatusHandler has been refactored, removing all data processing, making it an intermediary between client and DB.
CHANGE: Service.ResourceManagementHandler has been refactored, removing all data processing, making it an intermediary between client and DB.
NEW: Utilities.ResourceStatusBooster makes use of the 'DB primitives' exposed on the client and does some useful data processing, exposing the new functions on the client.
NEW: Utilities.ResourceManagementBooster makes use of the 'DB primitives' exposed on the client and does some useful data processing, exposing the new functions on the client.
CHANGE: Client.ResourceStatusClient has been refactorerd. It connects automatically to DB or to the Service. Exposes DB and booster functions.
CHANGE: Client.ResourceManagementClient has been refactorerd. It connects automatically to DB or to the Service. Exposes DB and booster functions.
CHANGE: Agent.ClientsCacheFeederAgent renamed to CacheFeederAgent. The name was not accurate, as it also feeds Accouting Cache tables.
CHANGE: Agent.InspectorAgent, makes use of automatic API initialization.
CHANGE: Command. refactor and usage of automatic API initialization.
CHANGE: PolicySystem.PEP has reusable client connections, which increase significantly performance.
CHANGE: PolicySystem.PDP has reusable client connections, which increase significantly performance.
NEW: Utilities.Decorators are syntactic sugar for DB, Handler and Clients.
NEW: Utilities.MySQLMonkey is a mixture of laziness and refactoring, in order to generate the SQL statements automatically. Not anymore sqlStatemens hardcoded on the RSS.
NEW: Utilities.Validator are common checks done through RSS modules
CHANGE: Utilities.Synchronizer syncs users and DIRAC sites
CHANGE: cosmetic changes everywhere, added HeadURL and RCSID
CHANGE: Removed all the VOExtension logic on RSS
BUGFIX: ResourceStatusHandler - getStorageElementStatusWeb(), access mode by default is Read
FIX: RSS __init__.py will not crash anymore if no CS info provided
BUGFIX: CS.getSiteTier now behaves correctly when a site is passed as a string

*dirac-setup-site
BUGFIX: fixed typos in the Script class name

*Transformation
FIX: Missing logger in the TaskManager Client (was using agent's one)
NEW: Added UnitTest class for TaskManager Client

*DIRAC API
BUGFIX: Dirac.py. If /LocalSite/FileCatalog is not define the default Catalog was not properly set.
FIX: Dirac.py - fixed __printOutput to properly interpret the first argument: 0:stdout, 1:stderr
NEW: Dirac.py - added getConfigurationValue() method

*Framework
NEW: UsersAndGroups agent to synchronize users from VOMRS server.

*dirac-install
FIX: make Platform.py able to run with python2.3 to be used inside dirac-install
FIX: protection against the old or pro links pointing to non-existent directories
NEW: make use of the HTTP proxies if available
FIX: fixed the logic of creating links to /opt/dirac directories to take into account webRoot subdirs

*WorkloadManagement
FIX: SiteDirector - change getVO() function call to getVOForGroup()

*Core:
FIX: Pfn.py - check the sanity of the pfn and catch the erroneous case

*RequestManagement:
BUGFIX: RequestContainer.isSubrequestDone() - return 0 if Done check fails

*DataManagement
NEW: FileCatalog - possibility to configure multiple FileCatalog services of the same type

[v6r0p4]

*Framework
NEW: Pass the monitor down to the request RequestHandler
FIX: Define the service location for the monitor
FIX: Close some connections that DISET was leaving open

[v6r0p3]

*Framework
FIX: ProxyManager - Registry.groupHasProperties() wasn't returning a result 
CHANGE: Groups without AutoUploadProxy won't receive expiration notifications 
FIX: typo dirac-proxy-info -> dirac-proxy-init in the expiration mail contents
CHANGE: DISET - directly close the connection after a failed handshake

[v6r0p2]

*Framework
FIX: in services logs change ALWAYS log level for query messages to NOTICE

[v6r0p1]

*Core
BUGFIX: List.uniqueElements() preserves the other of the remaining elements

*Framework
CHANGE: By default set authorization rules to authenticated instead of all
FIX: Use all required arguments in read access data for UserProfileDB
FIX: NotificationClient - dropped LHCb-Production setup by default in the __getRPSClient()

[v6r0]

*Framework
NEW: DISET Framework modified client/server protocol, messaging mechanism to be used for optimizers
NEW: move functions in DIRAC.Core.Security.Misc to DIRAC.Core.Security.ProxyInfo
CHANGE: By default log level for agents and services is INFO
CHANGE: Disable the log headers by default before initializing
NEW: dirac-proxy-init modification according to issue #29: 
     -U flag will upload a long lived proxy to the ProxyManager
     If /Registry/DefaultGroup is defined, try to generate a proxy that has that group
     Replaced params.debugMessage by gLogger.verbose. Closes #65
     If AutoUploadProxy = true in the CS, the proxy will automatically be uploaded
CHANGE: Proxy upload by default is one month with dirac-proxy-upload
NEW: Added upload of pilot proxies automatically
NEW: Print info after creating a proxy
NEW: Added setting VOMS extensions automatically
NEW: dirac-proxy-info can also print the information of the uploaded proxies
NEW: dirac-proxy-init will check that the lifetime of the certificate is less than one month and advise to renew it
NEW: dirac-proxy-init will check that the certificate has at least one month of validity
FIX: Never use the host certificate if there is one for dirac-proxy-init
NEW: Proxy manager will send notifications when the uploaded proxies are about to expire (configurable via CS)
NEW: Now the proxyDB also has a knowledge of user names. Queries can use the user name as a query key
FIX: ProxyManager - calculate properly the dates for credentials about to expire
CHANGE: ProxyManager will autoexpire old proxies, also auto purge logs
CHANGE: Rename dirac-proxy-upload to dirac-admin-proxy-upload
NEW: dirac-proxy-init will complain if the user certificate has less than 30 days
CHANGE: SecurityLogging - security log level to verbose
NEW: OracleDB - added Array type 
NEW: MySQL - allow definition of the port number in the configuration
FIX: Utilities/Security - hash VOMS Attributes as string
FIX: Utilities/Security - Generate a chain hash to discover if two chains are equal
NEW: Use chain has to discover if it has already been dumped
FIX: SystemAdministrator - Do not set  a default lcg version
NEW: SystemAdministrator - added Project support for the sysadmin
CHANGE: SysAdmin CLI - will try to connect to the service when setting the host
NEW: SysAdmin CLI - colorization of errors in the cli
NEW: Logger - added showing the thread id in the logger if enabled
     
*Configuration
NEW: added getVOfromProxyGroup() utility
NEW: added getVoForGroup() utility, use it in the code as appropriate
NEW: added Registry and Operations Configuration helpers
NEW: dirac-configuration-shell - a configuration script for CS that behaves like an UNIX shellCHANGE: CSAPI - added more functionality required by updated configuration console
NEW: Added possibility to define LocalSE to any Site using the SiteLocalSEMapping 
     section on the Operations Section     
NEW: introduce Registry/VO section, associate groups to VOs, define SubmitPools per VO
FIX: CE2CSAgent - update the CEType only if there is a relevant info in the BDII  

*ReleaseManagement
NEW: release preparations and installation tools based on installation packages
NEW: dirac-compile-externals will try go get a DIRAC-free environment before compiling
NEW: dirac-disctribution - upload command can be defined via defaults file
NEW: dirac-disctribution - try to find if the version name is a branch or a tag in git and act accordingly
NEW: dirac-disctribution - added keyword substitution when creating a a distribution from git
FIX: Install tools won't write HostDN to the configuration if the Admin username is not set 
FIX: Properly set /DIRAC/Configuration/Servers when installing a CS Master
FIX: install_site.sh - missing option in wget for https download: --no-check-certificate
FIX: dirac-install-agent(service) - If the component being installed already has corresponding 
     CS section, it is not overwritten unless explicitly asked for
NEW: dirac-install functionality enhancement: start using the switches as defined in issue #26;
CHANGE: dirac-install - write the defaults if any under defaults-.cfg so dirac-configure can 
        pick it up
FIX: dirac-install - define DYLD_LIBRARY_PATH ( for Mac installations )     
NEW: dirac-install - put all the goodness under a function so scripts like lhcb-proxy-init can use it easily
FIX: dirac-install - Properly search for the LcgVer
NEW: dirac-install will write down the releases files in -d mode   
CHANGE: use new dirac_install from gothub/integration branch in install_site.sh
NEW: Extensions can request custom external dependencies to be installed via pip when 
     installing DIRAC.
NEW: LCG bundle version can be defined on a per release basis in the releases.cfg 
NEW: dirac-deploy-scripts - when setting the lib path in the deploy scripts. 
     Also search for subpaths of the libdir and include them
NEW: Install tools - plainly separate projects from installations

*Accounting
CHANGE: For the WMSHistory type, send as JobSplitType the JobType
CHANGE: Reduced the size of the max key length to workaround mysql max bytes for index problem
FIX: Modified buckets width of 1week to 1 week + 1 day to fix summer time end week (1 hour more )

*WorkloadManagement
CHANGE: SiteDirector - simplified executable generation
NEW: SiteDirector - few more checks of error conditions   
NEW: SiteDirector - limit the queue max length to the value of MaxQueueLengthOption 
     ( 3 days be default )
BUGFIX: SiteDirector - do not download pilot output if the flag getPilotOutput is not set     
NEW: JobDB will extract the VO when applying DIRAC/VOPolicy from the proper VO
FIX: SSHTorque - retrieve job status by chunks of 100 jobs to avoid too long
NEW: glexecComputingElement - allow glexecComputingElement to "Reschedule" jobs if the Test of
     the glexec fails, instead of defaulting to InProcess. Controlled by
     RescheduleOnError Option of the glexecComputingElement
NEW: SandboxStore - create a different SBPath with the group included     
FIX: JobDB - properly treat Site parameter in the job JDL while rescheduling jobs
NEW: JobSchedulingAgent - set the job Site attribute to the name of a group of sites corresponding 
     to a SE chosen by the data staging procedure 
CHANGE: TimeLeft - call batch system commands with the ( default ) timeout 120 sec
CHANGE: PBSTimeLeft - uses default CPU/WallClock if not present in the output  
FIX: PBSTimeLeft - proper handling of (p)cput parameter in the batch system output, recovery of the
     incomplete batch system output      
NEW: automatically add SubmitPools JDL option of the job owner's VO defines it     
NEW: JobManager - add MaxParametericJobs option to the service configuration
NEW: PilotDirector - each SubmitPool or Middleware can define TargetGrids
NEW: JobAgent - new StopOnApplicationFailure option to make the agent exiting the loop on application failure
NEW: PilotAgentsDB - on demand retrieval of the CREAM pilot output
NEW: Pilot - proper job ID evaluation for the OSG sites
FIX: ComputingElement - fixed proxy renewal logic for generic and private pilots
NEW: JDL - added %j placeholder in the JDL to be replaced by the JobID
BUGFIX: DownloadInputData - bug fixed in the naming of downloaded files
FIX: Matcher - set the group and DN when a request gets to the matcher if the request is not 
     coming from a pilot
FIX: Matcher = take into account JobSharing when checking the owner for the request
CHANGE: PilotDirector, dirac-pilot - interpret -V flag of the pilot as Installation name

*DataManagement
FIX: FileCatalog/DiractoryLevelTree - consistent application of the max directory level using global 
     MAX_LEVELS variable
FIX: FileCatalog - Directory metadata is deleted together with the directory deletion, issue #40    
CHANGE: FileCatalog - the logic of the files query by metadata revisited to increase efficiency 
FIX: LcgFileCatalog - use lfcthr and call lfcthr.init() to allow multithread
     try the import only once and just when LcgFileCatalogClient class is intantiated
NEW: LcgFileCatalogClient - new version of getPathPermissions relying on the lfc_access method to solve the problem
     of multiple user DNs in LFC.     
FIX: StorageElement - get service CS options with getCSOption() method ( closes #97 )
FIX: retrieve FileCatalogs as ordered list, to have a proper default.
CHANGE: FileCatalog - allow up to 15 levels of directories
BUGFIX: FileCatalog - bug fixes in the directory removal methods (closes #98)
BUGFIX: RemovalAgent - TypeError when getting JobID in RemovalAgent
BUGFIX: RemovalAgent - put a limit to be sure the execute method will end after a certain number of iterations
FIX: DownloadInputData - when files have been uploaded with lcg_util, the PFN filename
     might not match the LFN file name
FIX: putting FTSMonitor web page back
NEW: The default file catalog is now determined using /LocalSite/FileCatalog. The old behavior 
     is provided as a fallback solution
NEW: ReplicaManager - can now deal with multiple catalogs. Makes sure the surl used for removal is 
the same as the one used for registration.   
NEW: PoolXMLCatalog - added getTypeByPfn() function to get the type of the given PFN  
NEW: dirac-dms-ban(allow)-se - added possibility to use CheckAccess property of the SE

*StorageManagement
FIX: Stager - updateJobFromStager(): only return S_ERROR if the Status sent is not
recognized or if a state update fails. If the jobs has been removed or
has moved forward to another status, the Stager will get an S_OK and
should forget about the job.
NEW: new option in the StorageElement configuration "CheckAccess"
FIX: Requests older than 1 day, which haven't been staged are retried. Tasks older than "daysOld" 
     number of days are set to Failed. These tasks have already been retried "daysOld" times for staging.
FIX: CacheReplicas and StageRequests records are kept until the pin has expired. This way the 
     StageRequest agent will have proper accounting of the amount of staged data in cache.
NEW: FTSCleaningAgent will allow to fix transient errors in RequestDB. At the moment it's 
     only fixing Requests for which SourceTURL is equal to TargetSURL.
NEW: Stager - added new command dirac-stager-stage-files          
FIX: Update Stager code in v6 to the same point as v5r13p37
FIX: StorageManager - avoid race condition by ensuring that Links=0 in the query while removing replicas

*RequestManagement
FIX: RequestDBFile - get request in chronological order (closes issue #84)
BUGFIX: RequestDBFile - make getRequest return value for getRequest the same as for

*ResourceStatusSystem
NEW: Major code refacoring. First refactoring of RSS's PEP. Actions are now function 
     defined in modules residing in directory "Actions".
NEW: methods to store cached environment on a DB and ge them.
CHANGE: command caller looks on the extension for commands.
CHANGE: RSS use now the CS instead of getting info from Python modules.
BUGFIX: Cleaned RSS scripts, they are still prototypes
CHANGE: PEP actions now reside in separate modules outside PEP module.
NEW: RSS CS module add facilities to extract info from CS.
CHANGE: Updating various RSS tests to make them compatible with
changes in the system.
NEW: CS is used instead of ad-hoc configuration module in most places.
NEW: Adding various helper functions in RSS Utils module. These are
functions used by RSS developers, including mainly myself, and are
totally independant from the rest of DIRAC.
CHANGE: Mostly trivial changes, typos, etc in various files in RSS     
CHANGE: TokenAgent sends e-mails with current status   

*Transformation
CHANGE: allow Target SE specification for jobs, Site parameter is not set in this case
CHANGE: TransformationAgent  - add new file statuses in production monitoring display
CHANGE: TransformationAgent - limit the number of files to be treated in TransformationAgent 
        for replication and removal (default 5000)
BUGFIX: TransformationDB - not removing task when site is not set
BUGFIX: TransformationCleaningAgent - archiving instead of cleaning Removal and Replication 
        transformations 
FIX: TransformationCleaningAgent - kill jobs before deleting them        

*Workflow
NEW: allow modules to define Input and Output parameters that can be
     used instead of the step_commons/workflow_commons (Workflow.py, Step.py, Module.py)

*Various fixes
BUGFIX: Mail.py uses SMTP class rather than inheriting it
FIX: Platform utility will properly discover libc version even for the new Ubuntu
FIX: Removed old sandbox and other obsoleted components<|MERGE_RESOLUTION|>--- conflicted
+++ resolved
@@ -1,4 +1,3 @@
-<<<<<<< HEAD
 [v6r10-pre18]
 
 *Core
@@ -102,12 +101,11 @@
 *Workflow
 NEW: Porting the LHCb Workflow package to DIRAC to make the use of general purpose modules and
      simplify construction of workflows        
-=======
+
 [v6r9p29]
 
 *TS
 FIX: TaskManager(AgentBase) - fix for considering only submitted tasks 
->>>>>>> 72414522
 
 [v6r9p28]
 
