--- conflicted
+++ resolved
@@ -1,4 +1,3 @@
-<<<<<<< HEAD
 [v7r3-pre20]
 
 NEW: (#5000) Initial support for Python 3 server installations
@@ -84,7 +83,7 @@
 NEW: (#5062) add Test_LocalConfiguration
 CHANGE: (#5046) don't use mail in the self generated certificates
 CHANGE: (#5301) added RALPP as a multi-VO test site and added env dump to job.log to ease debugging
-=======
+
 [v7r2p20]
 
 *Resources
@@ -96,8 +95,6 @@
 
 *WMS
 FIX: (#5323) fix python3 incompatibility in InputDataByProtocol
-
->>>>>>> 31229839
 
 [v7r2p19]
 
