--- conflicted
+++ resolved
@@ -1,4 +1,3 @@
-<<<<<<< HEAD
 [v7r3-pre21]
 
 NEW: (#5000) Initial support for Python 3 server installations
@@ -89,7 +88,7 @@
 NEW: (#5062) add Test_LocalConfiguration
 CHANGE: (#5046) don't use mail in the self generated certificates
 CHANGE: (#5301) added RALPP as a multi-VO test site and added env dump to job.log to ease debugging
-=======
+
 [v7r2p21]
 
 *Core
@@ -102,7 +101,6 @@
 
 *Resources
 NEW: (#5329) Added PBSResourceUsage unit test
->>>>>>> bda54955
 
 [v7r2p20]
 
