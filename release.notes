--- conflicted
+++ resolved
@@ -1,4 +1,3 @@
-<<<<<<< HEAD
 [v7r3-pre13]
 
 FIX: (#5028) Replaced all the cases of BaseException use by Exception
@@ -49,7 +48,7 @@
 *tests
 CHANGE: (#5046) don't use mail in the self generated certificates
 NEW: (#5062) add Test_LocalConfiguration
-=======
+
 [v7r2p12]
 
 CHANGE: (#5219) Service Handlers discover DBs in Extensions
@@ -67,7 +66,6 @@
 
 *Resources
 FIX: (#5231) fix path of the executable file when using a parallel library within SSHCE
->>>>>>> 1851f465
 
 [v7r2p11]
 
