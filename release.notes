--- conflicted
+++ resolved
@@ -1,4 +1,3 @@
-<<<<<<< HEAD
 [v6r12-pre19]
 
 *Core
@@ -73,7 +72,7 @@
 NEW: Better use of threads in Transformation Agents
 CHANGE: TransformationDB - modified such that the body in a transformation can be updated
 FIX: TransformationCleaningAgent - removed non-ASCII characters in a comment
-=======
+
 [v6r11p14]
 
 *WMS
@@ -85,7 +84,6 @@
 
 *RMS
 FIX: Make RMS objects comply with Python Data Model by adding __nonzero__ methods 
->>>>>>> 92d86e37
 
 [v6r11p13]
 
