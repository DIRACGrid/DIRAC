--- conflicted
+++ resolved
@@ -1,4 +1,3 @@
-<<<<<<< HEAD
 [v7r0-pre11]
 
 *Accounting
@@ -45,7 +44,7 @@
 NEW: (#3744) Add WMS documentation in DeveloperGuide/Systems
 NEW: Added script (docs/Tools/UpdateDiracCFG.py) to collate the ConfigTemplate.cfg 
      files into the main dirac.cfg file
-=======
+
 [v6r21p1]
 
 *WorkloadManagementSystem
@@ -55,7 +54,6 @@
 *DataManagementSystem
 CHANGE: (#3985) FTS3DB: getActiveJobs, those jobs are now selected that have been monitored the longest time ago. Ensure better cycling through FTS Jobs
 FIX: (#3987) check missing file with another string
->>>>>>> f626bd78
 
 [v6r21]
 
