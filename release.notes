--- conflicted
+++ resolved
@@ -1,4 +1,3 @@
-<<<<<<< HEAD
 [v7r2-pre19]
 
 FIX: python 2-3 compatibility fixes
@@ -47,7 +46,7 @@
 NEW: (#4179) Set up Gitlab CI pipeline using Docker containers
 FIX: (#4677) Ignore tornado services and test DBs
 NEW: (#4677) new integration tests for Tornado based services
-=======
+
 [v7r1p17]
 
 *Configuration
@@ -65,7 +64,6 @@
 
 *RSS
 FIX: (#4790) use createClient decorator for RSS clients
->>>>>>> ee39c06a
 
 [v7r1p16]
 
