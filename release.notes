<<<<<<< HEAD
[v7r0-pre7]

*Accounting
CHANGE: (Multi)AccountingDB - Grouping Type and Object loader together with the MonitoringSystem ones.

*WorkloadManagementSystem

NEW: Add JobElasticDB.py with getJobParameters and setJobParameter methods to work with ElasticSearch (ES) backend.
NEW: Add gJobElasticDB variable and indicates the activation of ES backend.
CHANGE: Modify export_getJobParameter(s) to report values from ES if available.
CHANGE: (#3748) Reduced (removed, in fact) interactions of Optimizers with JobParameters, using only OptimizerParameters
NEW: (#3760) Add Client/JobStateUpdateClient.py
NEW: (#3760) Add Client/JobManagerClient.py
CHANGE: (#3760) Use the above Client classes instead of invoking RPCClient()
NEW: Added ES backend to WMSAdministratorHandler to get JobParameters.
NEW: Added separate MySQL table for JobsStatus in JobDB, and modified code accordingly.
CHANGE: ElasticJobDB.py: Modify setJobParameter method to register JobAttributes like Owner, Proxy, JobGroup etc.
CHANGE: ElasticJobDB.py: added getJobParametersAndAttributes method to retrieve both parameters and attributes for a given JobID.
CHANGE: Pilot Watchdog - using python UNIX services for some watchdog calls
CHANGE: (#3890) JobState always connects to DBs directly
CHANGE: (#3890) remove JobStateSync service
CHANGE: (#3873) Watchdog: use Profiler instead of ProcessMonitor

*Core
NEW: (#3744) Add update method to the ElasticSearchDB.py to update or if not available create the values 
     sent from the setJobParameter function. Uses update_by_query and index ES APIs.
CHANGE: (#3744) generateFullIndexName() method made static under the ElasticSearchDB class.
CHANGE: (#3744) removed unused/outdated stuff from Distribution module
FIX: check for empty /etc/grid-security/certificates dir
NEW: (#3842) Add createClient decorator to add wrapper for all export_ functions automatically

*tests

NEW: Add ChangeESFlag.py script to modify useES flag in dirac.cfg. To be integrated with Jenkins code.
CHANGE: (#3760) Use the above Client classes instead of invoking RPCClient()
NEW: (#3744) Added performance tests for ES and MySQL for WMS DB backends
NEW: (#3744) Added miniInstallDIRAC function for Jenkins jobs

*Docs
FIX: Better dirac.cfg example configuration for web
NEW: (#3744) Add WMS documentation in DeveloperGuide/Systems
NEW: Added script (docs/Tools/UpdateDiracCFG.py) to collate the ConfigTemplate.cfg 
     files into the main dirac.cfg file

[v6r20p21]
=======
[v6r20p22]
>>>>>>> 542b9170

*Core
FIX: (#3897) ObjectLoader returns DErrno code
FIX: (#3895) more debug messages in BaseClient

*ResourceStatusSystem
FIX: (#3895) fixed bug in dirac-rss-set-token script

*WorkloadManagementSystem
FIX: (#3897) SiteDirector: using checkPlatform flag everwhere needed
CHANGE: (#3894) Using JobStateUpdateClient instead of RPCClient to it
CHANGE: (#3894) Using JobManagerClient instead of RPCClient to it

[v6r20p20]

*Core
CHANGE: (#3885) Script.parseCommandLine: the called script is not necessarily the first in sys.argv

*ConfigurationSystem
CHANGE: (#3887) /Client/Helpers/Registry.py: Added search dirac user for ID and CA

*MonitoringSystem
FIX: (#3888) mqProducer field in MonitoringReporter can be set to None, and the comparison was broken. 
     It is fixed. Also some additional checks are added.

*WorkloadManagementSystem
CHANGE: (#3889) removed confusing Job parameter LocalBatchID
CHANGE: (#3854) TQ matching (TaskQueueDB.py): when "ANY" is specified, don't exclude task queues 
        (fix with "Platforms" matching in mind)
CHANGE: (#3854) SiteDirector: split method getPlatforms, for extension purposes

*DataManagementSystem
FIX: (#3884) restore correct default value for the SEPrefix in the FileCatalogClient
FIX: (#3886) FTS3: remove the hardcoded srm protocol for registration
FIX: (#3886) FTS3: return an empty spacetoken if SRM is not available

*TransformationSystem
CHANGE: (#3891) ReplicationTransformation.createDataTransformation: returns S_OK with the 
        transformation object when it was successfully added, instead of S_OK(None)

*Resources
NEW: (#3886) SE - return a standard error in case the requested protocol is not available

[v6r20p18]

*DataManagementSystem
CHANGE: (#3882) script for allow/ban SEs now accepting -a/--All switch, for allo status types

*Core
FIX: (#3882) ClassAdLight - fix to avoid returning a list with empty string

*Resources
FIX: (#3882) Add site name configuration for the dirac installation inside singularity CE

*test
FIX: (#3882) fully activating RSS in Jenkins tests

[v6r20p17]

*Core
CHANGE: (#3874) dirac-create-distribution-tarball - add tests directory to the tar file and fix pylint warnings.
FIX: (#3876) Add function "discoverInterfaces" again which is still needed for VMDIRAC

*ConfigurationSystem
CHANGE: (#3875) Resources - allow to pass a list of platforms to getDIRACPlatform()

*WorkloadManagement
CHANGE: (#3867) SandboxStoreClient - Returning file location in output of getOutputSandbox
CHANGE: (#3875) JobDB - allow to define a list of Platforms in a job description JDL

*ResourceStatusSystem
CHANGE: (#3863) deprecated CSHelpers.getSites() function

*Interfaces
NEW: (#3872) Add protocol option to dirac-dms-lfn-accessURL
CHANGE: (#3864) marked deprecated some API functions (perfect replace exists already, as specified)

*Resources
FIX: (#3868) GFAL2_SRM2Storage: only set SPACETOKENDESC when SpaceToken is not an empty string

*Test
CHANGE: (#3863) Enable RSS in Jenkins

*DataManagementSystem
FIX: (#3859) FTS3: resubmit files in status Canceled on the FTS server
NEW: (#3871) FTS submissions can use any third party protocol
NEW: (#3871) Storage plugin for Echo (gsiftp+root)
FIX: (#3871) replace deprecated calls to the gfal2 API
NEW: (#3871) Generic implementation for retrieving space occupancy on storage

*TransformationSystem
FIX: (#3865) fixed submission of parametric jobs with InputData from WorkflowTask
FIX: (#3865) better logging for parametric jobs submission

*StorageManagamentSystem
FIX: (#3868) Fix StageRequestAgent failures for SEs without a SpaceToken

*RequestManagementSystem
FIX: (#3861) tests do not re-use File objects

[v6r20p16]

*WorkloadManagementSystem
CHANGE: (#3850) the platform discovery can be VO-specific.

*Interfaces
CHANGE: (#3856) setParameterSequence always return S_OK/S_ERROR

*TransformationSystem
FIX: (#3856) check for return value on Job interface and handle it

*ResourceStatusSystem
FIX: (#3852) site may not have any SE

[v6r20p15]

*Interface
FIX: (#3843) Fix the sandbox download, returning the inMemory default.

*WorkloadManagementSystem
FIX: (#3845) late creation on RPC in JobMonitoringClient and PilotsLoggingClient

*DataManagementSystem
FIX: (#3839) Update obsolete dirac-rms-show-request command in user message displayed when running dirac-dms-replicate-and-register-request

*FrameworkSystem
FIX: (#3845) added setServer for NotificationClient

*Docs
NEW: (#3847) Added some info on parametric jobs

[v6r20p14]

CHANGE: (#3826) emacs backup file pattern added to .gitignore

*MonitoringSystem
CHANGE: (#3827) The default name of the Message Queue can be changed

*Core
FIX: (#3832) VOMSService.py: better logging and error prevention

*ConfigurationSystem
FIX: (#3837) Corrected configuration location for Pilot 3 files synchronization

*FrameworkSystem
FIX: (#3830) InstalledComponentDB.__filterFields: fix error in "Component History Web App" when filter values are unicode

*Interface
CHANGE: (#3836) Dirac.py API - make the unpacking of downloaded sandboxes optional

*Accounting
CHANGE: (#3831) ReportGenerator: Authenticated users without JOB_SHARING will now only get plots showing their own jobs, solves #3776

*ResourceStatusSystem
FIX: (#3833) Documentation update
CHANGE: (#3838) For some info, use DMSHelper instead of CSHelper for better precision

*RequestManagementSystem
FIX: (#3829) catch more exception in the ReqClient when trying to display the associated FTS jobs

[v6r20p13]

*FrameworkSystem

FIX: (#3822) obsolete parameter maxQueueSize in UserProfileDB initialization removed

*WorkloadManagementSystem

FIX: (#3824) Added Parameter "Queue" to methods invoked on batch systems by LocalComputingElement
FIX: (#3818) Testing parametric jobs locally now should also work for parametric input data
NEW: (#3818) Parameters from Parametric jobs are also replaced for ModuleParameters, 
             and not only for common workflow parameters

*DataManagementSystem

FIX: (#3825) FileCatalogCLI: print error message when removeReplica encounters weird return value
FIX: (#3819) ReplicateAndRegister: fix a problem when transferring files to multiple storage 
             elements, if more than one attempt was needed the transfer to all SEs was not always 
             happening.
CHANGE: (#3821) FTS3Agent: set pool_size of the FTS3DB

*TransformationSystem

FIX: (#3820) Fix exception in TransformationCleaningAgent: "'str' object not callable"

*ConfigurationSystem

FIX: (#3816) The VOMS2CSAgent was not sending notification emails when the DetailedReport 
             option was set to False, it will now send emails again when things change for a VO.
CHANGE: (#3816) VOMS2CSAgent: Users to be checked for deletion are now printed sorted and line 
                by line
NEW: (#3817) dirac-admin-check-config-options script to compare options and values between 
             the current Configuration and the ConfigTemplates. Allows one to find wrong or 
             missing option names or just see the difference between the current settings and 
             the default values.

[v6r20p12]

*Core
FIX: (#3807) Glue2 will return a constant 2500 for the SI00 queue parameter, 
     any value is needed so that the SiteDirector does not ignore the queue, fixes #3790

*ConfigurationSystem
FIX: (#3797) VOMS2CSAgent: return error when VO is not set (instead of exception)
FIX: (#3797) BDII2CSAgent: Fix for GLUE2URLs option in ConfigTemplate (Lower case S at the end)

*DataManagementSystem
FIX: (#3814) SEManager - adapt to the new meaning of the SE plugin section name
FIX: (#3814) SEManager - return also VO specific prefixes for the getReplicas() and similar calls
FIX: (#3814) FileCatalogClient - take into account VO specific prefixes when constructing PFNs on the fly

*TransformationSystem
FIX: (#3812) checking return value of jobManagerClient.getMaxParametricJobs() call

[v6r20p11]

*Core
FIX: (#3805) ElasticSearchDB - fix a typo (itertems -> iteritems())

[v6r20p10]

*Core
NEW: (#3801) ElasticSearchDB - add method which allows for deletion by query
NEW: (#3792) added breakDictionaryIntoChunks utility

*WorkloadManagementSystem
FIX: (#3796) Removed legacy "SystemConfig" and "LHCbPlatform" checks
FIX: (#3803) bug fix: missing loop on pRef in SiteDirector
NEW: (#3792) JobManager exposes a call to get the maxParametricJobs

*TransformationSystem
NEW: (#3804) new option for dirac-transformation-replication scrip `--GroupName/-R`
FIX: (#3804) The TransformationGroup is now properly set for transformation created with dirac-transformation-replication, previously a transformation parameter Group was created instead.
FIX: (#3792) Adding JobType as parameter to parametric jobs
FIX: (#3792) WorkflowTaskAgent is submitting a chunk of tasks not exceeding the MaxParametricJobs accepted by JobManager

[v6r20p9]

*Core
FIX: (#3794) Fix executeWithUserProxy when called with proxyUserDN, 
     fixes exception in WMSAdministrator getPilotLoggingInfo and TransformationCleaningAgent

*DataManagementSystem
CHANGE: (#3793) reuse of the ThreadPool in the FTS3Agent in order to optimize the Context use

*WorkloadManagementSystem
FIX: (#3787) Better and simpler code and test for SiteDirector 
FIX: (#3791) Fix exception in TaskQueueDB.getActiveTaskQueues, triggered 
             by dirac-admin-show-task-queues

[v6r20p8]

*ResourceStatusSystem
FIX: (#3782) try/except for OperationalError for sqlite (EmailAction)

*Core
FIX: (#3785) Adjust voms-proxy-init timeouts
NEW: (#3773) New Core.Utilities.Proxy.UserProxy class to be used as a contextManager
FIX: (#3773) Fix race condition in Core.Utilities.Proxy.executeWithUserProxy, 
     the $X509_USER_PROXY environment variable from one thread could leak to another, fixes #3764


*ConfigurationSystem
NEW: (#3784) Bdii2CSAgent: New option **SelectedSites**, if any sites are set, only those will 
     be updated
NEW: (#3788) for CS/Registry section: added possibility to define a QuarantineGroup per VO

*WorkloadManagementSystem

FIX: (#3786) StalledJobAgent: fix "Proxy not found" error when sending kill command to stalled job, 
     fixes #3783
FIX: (#3773) The solution for bug #3764 fixes a problem with the JobScheduling executor, where 
     files could end up in the checking state with the error "Couldn't get storage metadata 
     of some files"
FIX: (#3779) Add setting of X509_USER_PROXY in pilot wrapper script, 
which is needed to establish pilot env in work nodes of Cluster sites.

*DataManagementSystem
FIX: (#3778) Added template for RegisterReplica
FIX: (#3772) add a protection against race condition between RMS and FTS3
FIX: (#3774) Fix FTS3 multi-VO support by setting VO name in SE constructor.

*TransformationSystem
FIX: (#3789) better tests for TS agents

*StorageManagamentSystem
FIX: (#3773) Fix setting of the user proxy for StorageElement.getFileMetadata calls, fixes #3764

[v6r20p7]

*Core
FIX: (#3768) The Glue2 parsing handles some common issues more gracefully:
     handle cases where the execution environment just does not exist, use sensible;
     dummy values in this case (many sites);
     handle multiple execution environments at a single computing share (i.e., CERN);
     handle multiple execution environments with the same ID (e.g., SARA)
     
CHANGE: (#3768) some print outs are prefixed with "SCHEMA PROBLEM", which seem to point to problems in the published information, i.e. keys pointing to non-existent entries, or non-unique IDs

*Tests
NEW: (#3769) allow to install DIRACOS if DIRACOSVER env variable is specified

*ResourceStatusSystem
CHANGE: (#3767) Added a post-processing function in InfoGetter, for handling special case of FreeDisk policies

*WorkloadManagementSystem
FIX: (#3767) corrected inconsistent option name for pilotFileServer CS option

*TransformationSystem
CHANGE: (#3766) TransformationCleaningAgent can now run without a shifterProxy, it uses 
        the author of the transformation for the cleanup actions instead.
CHANGE: (#3766) TransformationCleaningAgent: the default value for shifterProxy was removed
FIX: (#3766) TaskManagerAgent: RequestTasks/WorkflowTasks: value for useCertficates to `False` 
     instead of `None`. Fixes the broken submission when using a shifterProxy for the TaskManagerAgents

[v6r20p6]

*Tests
CHANGE: (#3757) generate self signed certificate TLS compliant

*Interfaces
FIX: (#3754) classmethods should not have self! (Dirac.py)

*WorkloadManagementSystem
FIX: (#3755) JobManager - bug fix in __deleteJob resulting in exceptions

*DataManagementSystem
NEW: (#3736) FTS3 add kicking of stuck jobs
FIX: (#3736) FTS3 update files in sequence to avoid mysql deadlock
CHANGE: (#3736) Canceled is not a final state for FTS3 Files
CHANGE: (#3736) FTS3Operations are finalized if the Request is in a final state (instead of Scheduled)
FIX: (#3724) change the ps_delete_files and ps_delete_replicas_from_file_ids to not lock on MySQL 5.7

*TransformationSystem
CHANGE: (#3758) re-written a large test as pytest (much less verbosity, plan to extend it)
FIX: (#3758) added BulkSubmission option in documentation for WorkflowTaskAgent

*RequestManagementSystem
FIX: (#3759) dirac-rms-request: silence a warning, when not using the old FTS Services

*ResourceStatusSystem
FIX: (#3753) - style changes

[v6r20p5]

*Docs

FIX: (#3747) fix many warnings
FIX: (#3735) GetReleaseNotes.py no longer depends on curl, but the python requests packe
FIX: (#3740) Fix fake environments for sqlalchemy.ext import, some code documentation pages were not build, e.g. FTS3Agent
NEW: (#3762) Add --repo option, e.g. --repo DiracGrid/DiracOS, or just --repo DiracOS, fixes DIRACGrid/DIRACOS#30

*TransformationSystem

FIX: (#3726) If the result can not be evaluated, it can be converted to list
FIX: (#3723) TaskManagerAgentBase - add option ShifterCredentials to set the credentials to 
     use for all submissions, this is single VO only
FIX: (#3723) WorkflowTasks/RequestTasks: pass ownerDN and ownerGroup parameter to all the submission 
     clients if using shifterProxy ownerDN and ownerGroup are None thus reproducing the original behaviour
FIX: (#3723) TaskManagerAgentBase - refactor adding operations for transformation to separate function to 
     ensure presence of Owner/DN/Group in dict entries RequestTaskAgent no longer sets shifterProxy by default.

*Resources

CHANGE: (#3745) Add the deprecated decorator to native XROOT plugin

[v6r20p4]

*DMS
FIX: (#3727) use proxy location in the SECache

*RMS
FIX: (#3727) use downloadVOMSProxyToFile in RequestTask

*TS
FIX: (#3720) TaskManager - pass output data arguments as lists rather 
     than strings to the parametric job description

Docs:
FIX: (#3725) AdministratorGuide TransformationSystem spell check and added a few 
     phrases, notably for bulk submission working in v6r20p3

[v6r20p3]

*Framework
FIX: SystemAdministrator - Get the correct cpu usage data for each component

*TS
NEW: new command dirac-transformation-replication to create replication transformation to copy files from some SEs to other SEs, resolves #3700

*RMS
FIX: fix integration tests to work with privileged and non privileged proxies

*RSS
FIX: Fix for downtime publisher: wrong column names. Avoiding dates (not reflected in web app)

[v6r20p2]

*Core

CHANGE: (#3713) Fixes the infamous "invalid action proposal" by speeding up the handshake and not looking up the user/group in the baseStub

*RequestManagementSystem
CHANGE: (#3713) FowardDISET uses the owner/group of Request to execute the stub
CHANGE: (#3713) owner/group of the Requests are evaluated/authorized on the server side
CHANGE: (#3713) LimitedDelegation or FullDelegation are required to set requests on behalf of others -> pilot user and hosts should must them (which should already be the case)

*docs

NEW: (#3699) documentation on Workflow
CHANGE: (#3699) update on documentation for integration tests

*ConfigurationSystem

CHANGE: (#3699) for pilotCS2JSONSynchronizer: if pilotFileServer is not set, still print out the content

*WorkloadManagementSystem

CHANGE: (#3693) introduce options for sites to choose usage of Singularity

*TransformationSystem

FIX: (#3706) TaskManger with bulksubmission might have occasional exception, depending on order of entries in a dictionary
FIX: (#3709) TaskManager - fix the generated JobName to be of the form ProdID_TaskID
FIX: (#3709) TaskManager - check the JOB_ID and PRODUCTION_ID parameters are defined in the workflow

*Interfaces

FIX: (#3709) Job API - do not merge workflow non-JDL parameters with the sequence parameters of the same name

[v6r20p1]

*WorkloadManagementSystem

FIX: (#3697) Ensure retrieveTaskQueues doesn't return anything when given an empty list of TQ IDs.
FIX: (#3698) Call optimizer fast-path for non-bulk jobs

[v6r20]

*Core
NEW: MJF utility added, providing a general interface to Machine/Job Features values.
NEW: DEncode - added unit tests
NEW: JEncode for json based serialization
NEW: Add conditional printout of the traceback when serializing/deserializing non json compatible
     object in DEncode (enabled with DIRAC_DEBUG_DENCODE_CALLSTACK environment variable)
NEW: File.py - utility to convert file sizes between different unit
NEW: new flag in dirac-install script to install DIRAC-OS on demand
CHANGE: Removed deprecated option "ExtraModules" (dirac-configure, dirac-install scripts)
CHANGE: dirac-deploy-scripts, dirac-install - allow command modules with underscores in 
        their names in order for better support for the code checking tools
CHANGE: dirac-distribution and related scripts - compile web code while release
        generation
CHANGE: dirac-external-requirements - reimplemented to use preinstalled pip command rather than
the pip python API
FIX: dirac-distribution - fixed wrong indentation  
NEW: new command name for voms proxy
FIX: dirac-install default behaviour preserved even with diracos options
New: Add additional check in MJF utility to look for a shutdown file located at '/var/run/shutdown_time'
FIX: The hardcoded rule was not taken into account when the query was coming from the web server
CHANGE: VOMSService - reimplemented using VOMS REST interface
FIX: MJF utility won't throw exceptions when MJF is not fully deployed at a site

*Framework
NEW: WebAppCompiler methods is implemented, which is used to compile the web framework
NEW: add JsonFormatter for logs
NEW: add default configuration to CS: only TrustedHost can upload file
CHANGE: ComponentInstaller - remove the old web portal configuration data
	used during the installation
CHANGE: MessageQueue log handler uses JsonFormatter

*Monitoring
CHANGE: fixes for testing in Jenkins with locally-deployed ElasticSearch
FIX: fixes in the query results interpretation

*Configuration
FIX: ConfigurationHandler, PilotCStoJSONSynchronizer - fixes for enabling pilotCStoJSONSynchronizer, and doc
NEW: dirac-admin-voms-sync - command line for VOMS to CS synchronization
NEW: VOMS2CSSynchronizer - new class encapsulating VOMS to CS synchronization
CHANGE: VOMS2CSAgent - reimplemented to use VOMS2CSSynchronizer

*WorkloadManagementSystem
NEW: StopSigRegex, StopSigStartSeconds, StopSigFinishSeconds, StopSigNumber added to JDL, which cause Watchdog to send a signal StopSigNumber to payload processes matching StopSigRegex when there are less than StopSigFinishSeconds of wall clock remaining according to MJF.
NEW: PilotLoggingDB, Service and Client for handling extended pilot logging
NEW: added a new synchronizer for Pilot3: sync of subset of CS info to JSON file, 
     and sync of pilot3 files
NEW: dirac-admin-get-pilotslogging script for viewing PilotsLogging
NEW: Bulk job submission with protection of the operation transaction
NEW: WMSHistoryCorrector and MonitoringHistoryCorrector classes inheriting from a common BaseHistoryCorrector class
CHANGE: SiteDirector - refactored Site Director for better extensibility
CHANGE: dirac-wms-cpu-normalization uses the abstracted DB12 benchmark script used by the HEPiX Benchmarking Working Group, and the new MJF utility to obtain values from the system and to save them into the DIRAC LocalSite configuration.
CHANGE: Removed TaskQueueDirector and the other old style (WMS) *PilotDirector
CHANGE: TaskQueueDB - removed PilotsRequirements table
CHANGE: TaskQueueDB - added FOREIGN KEYS 
CHANGE: Removed gLite pilot related WMS code
FIX: always initialize gPilotAgentsDB object
FIX: JobManager - Added some debug message when deleting jobs
FIX: Job.py - fixing finding XML file
NEW: SiteDirector - added flag for sending pilot3 files
CHANGE: SiteDirector - changed the way we create the pilotWrapper (better extensibility)
NEW: SiteDirector - added possibility for deploying environment variables in the pilot wrapper

*Workflow
CHANGE: Script.py: created _exitWithError method for extension possibilities

*TS
FIX: TranformationCleaningAgent - just few simplifications 

*DMS
NEW: FTS3Agent working only with the FTS3 service to replace the existing one
NEW: FTS3Utilities - use correct FTS Server Selection Policy
NEW: StorageElement service - getFreeDiskSpace() and getTotalDiskSpace() take into account 
     MAX_STORAGE_SIZE parameter value
CHANGE: Adding vo name argument for StorageElement   
CHANGE: Fixing rss to fetch fts3 server status
NEW: Add a feature to the DFC LHCbManager to dump the content of an SE as a CSV file
FIX: FTS3DB: sqlalchemy filter statements with "is None" do not work and result in no lines being selected
NEW: FTS3Agent and FTS3DB: add functionality to kick stuck requests and delete old requests
NEW: FTS3Agent - add accounting report

*RMS
FIX: Really exit the RequestExecutingAgent when the result queue is buggy

*RSS
CHANGE: Using StorageElement.getOccupancy()
FIX: Initialize RPC to WMSAdministrator only once
FIX: Using MB as default for the size
FIX: flagged some commands that for the moment are unusable
FIX: fixed documentation of how to develop commands

*Resources
NEW: New SingularityComputingElement to submit jobs to a Singularity container
NEW: Added StorageElement.getOccupancy() method for DIP and GFAL2_SMR2 SE types
CHANGE: enable Stomp logging only if DIRAC_DEBUG_STOMP environment variable is set to any value

*Interfaces
CHANGE: Dirac.py - saving output of jobs run with 'runLocal' when they fail (for DEBUG purposes)

*Docs
CHANGE: WebApp release procedure
FIX: Update of the FTS3 docs

*Tests
FIX: add MonitoringDB to the configuration
FIX: Installing elasticSeach locally in Jenkins, with ComponentInstaller support.

[v6r19p25]

*TransformationSystem
FIX: (#3742) TransformationDB - when adding files to transformations with a multi-threaded agent, 
     it might happen that 2 threads are adding the same file at the same time. The LFN was not 
     unique in the DataFiles table, which was a mistake... This fix assumes the LFN is unique, 
     i.e. if not the table had been cleaned and the table updated to be unique.

[v6r19p24]

*WMS
FIX: (#3739) pilotTools - added --tag and --requiredTag options
FIX: (#3739) pilotCommands - make NumberOfProcessors = 1 if nowhere defined (default)

*Resources
FIX: (#3739) CREAMComputingElement - possibility to defined CEQueueName to be used in the pilot submission command

[v6r19p23]

*TS
FIX: (#3734) catch correct exception for ast.literal_eval

[v6r19p22]

*Core
CHANGE: Backport from v6r20 - fixes the infamous "invalid action proposal" by speeding up 
        the handshake and not looking up the user/group in the baseStub

RMS:
CHANGE: Backport from v6r20 - FowardDISET uses the owner/group of Request to execute the stub
CHANGE: Backport from v6r20 - owner/group of the Requests are evaluated/authorized on the server side
CHANGE: Backport from v6r20 - LimitedDelegation or FullDelegation are required to set requests on behalf 
        of others -> pilot user and hosts should must them (which should already be the case)

*API
NEW: Dirac.py - running jobs locally now also works for parametric jobs. Only the first sequence will be run
FIX: Dirac.py - running jobs locally will now properly work with LFNs in the inputSanbdox

*DMS
FIX: DMSHelpers - in getLocalSiteForSE() return None as LocalSite if an SE is at no site

[v6r19p21]

*Configuration
FIX: Bdii2CSAgent - make the GLUE2 information gathering less verbose; Silently ignore StorageShares

*Test
CHANGE: backported some of the CI tools from the integration branch 

[v6r19p20]

*StorageManagement
FIX: StorageManagementDB - fixed buggy group by with MySQL 5.7

[v6r19p19]

*Configuration

NEW: BDII2CSAgent - new options: GLUE2URLs, if set this is queried in addition to the other BDII;
    GLUE2Only to turn off looking on the old schema, if true only the main BDII URL is queried;
    Host to set the BDII host to search

NEW: dirac-admin-add-resources new option G/glue2 , enable looking at GLUE2 Schema, 
     H/host to set the host URL to something else

[v6r19p18]

*Configuration
CHANGE: Better logging of the Configuration file write exception

*RSS
FIX: SummarizeLogsAgent - fix the case when no previous history

[v6r19p17]

*Framework
FIX: ProxyManager - if an extension has a ProxyDB, use it

*RSS
FIX: CSHelpers.py minor fixes

[v6r19p16]

*WMS
FIX: pilotCommands - cast maxNumOfProcs to an int.
CHANGE: pilotTools - change maxNumOfProcs short option from -P to -m.

[v6r19p15]

*Framework
NEW: ProxyDB - allow FROM address to be set for proxy expiry e-mails

*DMS
CHANGE: FTSJob - FailedSize is now BIGINT in FTSJob
CHANGE: FTSJob - increase the bringonline time

*WMS
FIX: SiteDirector won't set CPUTime of the pilot
FIX: convert MaxRAM inside the pilots to int

*RSS
FIX: SummarizeLogsAgent: comparison bug fix
FIX: Fixed sites synchronizer

[v6r19p14]

*WMS
NEW: pilotCommands/Tools - added possibility to specify a maxNumberOfProcessors parameter for pilots
CHANGE: MultiProcessorSiteDirector - allow kwargs to SiteDirector getExecutable & _getPilotOptions functions

*RMS
FIX: Fix a bug in ReplicateAndRegister Operation preventing files having failed once to be retried

*DMS
FIX: FileCatalogWithFkAndPsDB.sql - Fixes for the DFC to be compatible with strict group by mode 
     (https://dev.mysql.com/doc/refman/5.7/en/sql-mode.html#sqlmode_only_full_group_by)

*docs
CHANGE: added little documentation for lcgBundles

[v6r19p13]

*WMS
FIX: JobWrapper - added a debug message
FIX: Allow non-processor related tags to match TQ in MultiProcessorSiteDirector.

*Test
CHANGE: improve Gfal2 integration tests by checking the metadata

[v6r19p12]

*Core
CHANGE: QualityMapGraph - change the color map of the Quality plots

*Framework
FIX: Logging - remove the space after log messages if no variable message is printed, fixes #3587

*MonitoringSystem
CHANGE: ElasticSearch 6 does not support multiple types, only one type is created instead.

*RSS
FIX: GOCDBClient - encode in utf-8, update goc db web api URL
FIX: fixed bug in creation of history of status (avoid repetition of entries)

*DMS
FIX: fixed bug in FTSAgent initialization

*WMS
FIX: fix bug in dirac-wms-job-select: treating the case of jobGroup(s) not requested

[v6r19p11]

*Framework:
CHANGE: moved column "Instance" of InstalledComponentsDB.InstalledComponent 
        table from 64 to 32 characters

*WMS
FIX: JobWrapperTemplate - fix exception handling
CHANGE: dirac-wms-select-jobs - new option to limit the number of selected jobs
CHANGE: returning an error when sandboxes can't be unassigned from jobs (JobCleaningAgent)

*RMS
FIX: RequestDB - add missing JOIN in the web summary query
NEW: dirac-rms-request - add option to allow resetting the NotBefore member even 
     for non-failed requests

*DMS
FIX: FTSAgent - change data member names from uppercase to lower case

*Interfaces
CHANGE: autopep8 on the API/Dirac module

*docs:
NEW: added some doc about shifterProxy

[v6r19p10]

*Core
FIX: MySQL - catch exception when closing closed connection

*TS
CHANGE: add possibility to get extension-specific tasks and files statuses in TransformationMonitor web application

*RMS
NEW: dirac-rms-request - add option --ListJobs to list the jobs for a set of requests

*Resources
FIX: Use parameters given at construction for SRM2 protocols List

*StorageManagement
FIX: use StorageElement object to get disk cache size

*DMS
FIX: DMSHelpers - fix case when no site is found for an SE
FIX: ReplicateAndRegister - don't try and get SE metadata is replica is inactive

[v6r19p9]

*WMS
CHANGE: DownloadInputData was instantiating all local SEs which is not necessary... Only instantiate those that are needed
CHANGE: JobWrapper - use resolveSEGroup in order to allow defining SE groups including other SE groups
FIX: JobDB - fixed typo in getSiteMaskStatus() method
FIX: Fix getSiteMaskStatus in SiteDirector and MultiProcessSiteDirector
CHANGE: WatchdogLinux - using python modules in  instead of shell calls

*DMS
FIX: in DMSHelpers don't complain if an SE is at 0 sites

*Interfaces
CHANGE: Job.py - using the deprecated decorator for 2 deprecated methods

*RSS
FIX: EmailAction considers also CEs, not only SEs

*Resources
FIX: removed a useless/broken method in Resources helper
FIX: marked as obsoleted two methods in Resources helper (FTS2 related)

[v6r19p8]

*Configuration
FIX; Resources - don't overwrite queue tags if requiredtags are set.

*Framework
CHANGE: dirac-proxy-init - increase dirac-proxy-init CRL update frequency

*Accounting
CHANGE: AccountingDB - if the bucket length is part of the selected conditions, 
        add to the grouping

*WorkloadManagement
FIX: ConfigTemplate.cfg - allow user access to getSiteMaskStatus

*DataManagementSystem
FIX: DMSHelpers - recursive resolution of SEGroup was keeping the SEGroup in the list

*RSS
FIX: CSHelper - getting FTS from the correct location
CHANGE: use the SiteStatus object wherever possible

*Resources
FIX: CREAMComputingElement - added CS option for extra JDL parameters

*Documentation
CHANGE: point README to master and add badges for integration

[v6r19p7]

*WorkloadManagement
FIX: SiteDirector - correct escaping in pilot template
FIX: dirac-wms-get-wn-parameters - added some printouts to dirac-wms-get-wn-parameters

[v6r19p6]

*Core
FIX: SocketInfo - log proper message on CA's init failure.

*Accounting
CHANGE: NetworkAgent - remove support of perfSONAR summaries and add support of raw metrics.

*WMS
FIX: JobDB - don't trigger exception in webSummary if a site with a single dot is in the system
CHANGE: SiteDirector - added logging format and UTC timestamp to pilot wrapper
FIX: JobMonitoring - fix in getJobPageSummaryWeb() for showing correct sign of life for stalled jobs

*TS
FIX: TransformationManager - fix for wrong method called by the Manager

*RSS
NEW: SiteStatus object uses the RSS Cache
FIX: expiration time is a date (dirac-rss-query-db)

[v6r19p5]

*WMS
CHANGE: ParametricJob - added getParameterVectorLength() to replace getNumberOfParameters with a more detailed check of the job JDL validity
FIX: JobManagerHandler - restored the use of MaxParametricJobs configuration option

*Interfaces
FIX: Always use a list of LFNs for input data resolution (local run, mostly)

*tests
FIX: use rootPath instead of environment variable


[v6r19p4]

NEW: Added dummy setup.py in anticipation for standard installation procedure

*Core
CHANGE: SocketInfoFactory - version check of GSI at run time is removed

*Configuration 
FIX: Resources - fix RequiredTags in getQueue() function

*Interfaces
FIX: fix exception when using Dirac.Job.getJobJDL

*WMS
FIX: SiteDirector - fix proxy validity check in updatePilotStatus, a new proxy was 
     never created because isProxyValid returns non-empty dictionary
FIX: JobMonitoring - web table was not considering correctly Failed jobs because 
     stalled for setting the LastSignOfLife     

*DMS
FIX: StorageFactory - avoid complaining if Access option is not in SE section
CHANGE: dirac-dms-user-lfns - the wildcard flag will always assume leading "*" to match files, 
       unless the full path was specified in the wildcard no files were previously matched

*RSS
FIX: CacheFeederAgent resilient to command exceptions

*Resources
FIX: ARCComputingElement - the proxy environment variable was assumed before the 
     return value of the prepareProxy function was checked, which could lead to exceptions

[v6r19p3]

CHANGE: .pylintrc - disable redefined-variable-type
CHANGE: .pylintrc - max-nested-blocks=10 due to the many tests of result['OK']
CHANGE: use autopep8 for auto-formatting with following exceptions:
        tabs = 2 spaces and not 4
        line length check disabled (i.e. 120 characters instead of 80)
        Option for autopep8 are: --ignore E111,E101,E501

*Configuration
FIX: retrigger the initialization of the logger and the ObjectLoader after 
     all the CS has been loaded

*WMS
FIX: pilot commands will add /DIRAC/Extensions=extensions if requested
FIX: SiteDirector, pilotCommands - fix support for multiple values in the 
     RequiredTag CE parameter
FIX: MultiProcessorSiteDirector - fix dictionary changed size exception 

*Workflow
FIX: application log name can also come from step_commons.get['logFile']

*Resources
CHANGE: Condor, SLURM, SSHComputingElement - added parameters to force allocation
        of multi-core job slots

[v6r19p2]

*DMS
FIX: dirac-admin-allow-se: fix crash because of usage of old RSS function

*RSS
FIX: ResourceStatusDB - microseconds should always be 0 
FIX: Multiple fixes for the RSS tests

[v6r19p1]

*Core
FIX: ElasticSearchDB - certifi package was miscalled
FIX: ElasticSearchDB - added debug messages for DB connection

*Framework
FIX: ComponentInstaller - handling correctly extensions of DBs found in sql files

*WMS
FIX: SudoComputingElement - prevent message overwriting application errors
FIX: JobDB.getInputData now returns list of cleaned LFNs strings, possible "LFN:" 
     prefix is removed

*Interfaces
FIX: Dirac.py - bring back treatment of files in working local submission directory

[v6r19]

FIX: In multiple places - use systemCall() rather than shellCall() to avoid
     potential shell injection problems

FIX: All Databases are granting also REFERENCES grant to Dirac user to comply with
     more strict policies of MySQL version >= 5.7

*Accounting
NEW: new functionality to plot the data gathered by perfSONARs. It allows to 
     present jitter, one-way delay, packet-loss rate and some derived functions.
FIX: compatibility of AccountingDB with MySQL 5.7

*ConfigurationSystem
NEW: Allow to define FailoverURLs and to reference MainServers in the URLs

*FrameworkSystem
NEW: gLogger is replaced by the new logging system based on the python logging module
NEW: Added ElasticSearch backend for the logging
NEW: Central Backends configuration to customize their use by multiple components 
NEW: BundleDelivery - serves also CA's and CRL's all-in-one files
NEW: added shell scripts for generating CAs and CRLs with the possibility to specify the Input and/or output directories
CHANGE: can now send mails to multiple recipients using the NotificationClient
CHANGE: Make the new logging system thread-safe
FIX: Adapting query to MySLQ 5.7 "GROUP BY" clause
FIX: TopErrorMessagesReporter - more precise selection to please stricter versions of MySQL
CHANGE: ProxyGeneration - make RFC proxies by default, added -L/--legacy flag to dirac-proxy-init
        to force generation of no-RFC proxies

*Core
FIX: dirac-install - allow to use local md5 files
CHANGE: X509Chain - fixes to allow robot proxies with embedded DIRAC group extension
        ( allow DIRAC group extension not in the first certificate chain step )
CHANGE: BaseClient - recheck the useServerCertificate while establishing connection
        and take it into account even if it has changed after the client object creation    
FIX: PlainTransport - fixed socket creation in initAsClient()         
NEW: Technology preview of new logging system, based on standard python logging module
CHANGE: Added graphviz extension to sphinx builds
FIX: Added documentation of low level RPC/DISET classes
FIX: Gateway service - multiple fixes to resurrect the service and to correctly instantiate it
NEW: dirac-install will change the shebang of the python scripts to use the environment 
     python instead of the system one
NEW: Security.Utilities - methods to generate all-in-one CA certificates and CRLs files     
NEW: ElasticSearchDB - gets CA's all-in-one file from the BundleDelivery service if needed
NEW: genAllCAs.sh, genRevokedCerts.sh - DIRAC-free commands to generate all-in-one CA 
     certificates and CRLs files     
CHANGE: dirac-create-distribution-tarball - removing docs and tests directories when 
        creating release tarballs     

*DMS
CHANGE: FTSJob - use Request wrapper for the fts3 REST interface instead of pycurl based
        client
CHANGE: FTSHistoryView - drop FTSServer field from the view description   
CHANGE: FTSFile DB table: increased length of fields LFN(955), SourceSURL(1024), TargetSURL(1024)
CHANGE: Uniform length of LFN to 255 across DIRAC dbs
FIX: FTSJob - fix the serialization of 0 values
FIX: FTSFile, FTSJob - fix SQL statement generation for stricter versions of MySQL

*Resources
NEW: New method in the StorageElement to generate pair of URLs for third party copy.
     Implement the logic to generate pair of URLs to do third party copy. 
     This will be used mostly by FTS, but is not enabled as of now
FIX: StorageElement - fix different weird behaviors in Storage Element, in particular, 
     the inheritance of the protocol sections     
FIX: GFAL2 storage element: update for compatibility with GFAL2 2.13.3 APIs
NEW: Introduced Resources/StorageElementBases configuration section for definitions
     of abstract SEs to be used in real SEs definition by inheritance     

*RMS
NEW: dirac-rms-request - command including functionality of several other commands:
     dirac-rms-cancel|reset|show-request which are dropped. The required functionality
     is selected by the appropriate switches   

*RSS
NEW: Put Sites, ComputingElements, FTS and Catalogs under the status control of the
     RSS system 
NEW: Rewrote RsourceStatus/ResourceManagementDB tables with sqlAlchemy (RM DB with declarative base style)
NEW: SiteStatus client to interrogate site status with respect to RSS
CHANGE: introduced backward compatibility of RSS services with DIRAC v6r17 clients
CHANGE: moved some integration tests from pytest to unittest
CHANGE: Moved ResourceStatusDB to sqlAlchemy declarative_base
FIX: Automated setting of lastCheckTime and Dateffective in ResourceStatusDB and ResourceManagementDB
FIX: fixes for tables inheritance and extensions
FIX: fixes for Web return structure ("meta" column)
FIX: ResourceStatus, RSSCacheNoThread - fixed RSS cache generation 
FIX: ResourceStatus - fixes for getting status from the CS information
FIX: ResourceManagement/StatusDB - fixed bugs in meta parameter check
FIX: fixed incompatibility between Active/InActive RSS clients return format
FIX: SiteStatus - bug fixed in getSites() method - siteState argument not propagated to
     the service call
FIX: ResourceStatus - return the same structure for status lookup in both RSS and CS cases     
FIX: Bug fixes in scripts getting data out of DB


*Monitoring
CHANGE: DBUtils - change the bucket sizes for the monitoring plots as function of the time span

*WMS
NEW: SiteDirector - checks the status of CEs and Sites with respect to RSS  
NEW: pilotCommands - new ReplaceDIRACCode command mostly for testing purposes
NEW: JobAgent, JobWrapper - several fixes to allow the work with PoolComputingElement
     to support multiprocessor jobs    
NEW: JobScheduling - interpret WholeNode and NumberOfProcessors job JDL parameters and
     convert then to corresponding tags
NEW: SiteDirector - CEs can define QueryCEFlag in the Configuration Service which can be
     used to disallow querying the CE status and use information from PiltAgentsDB instead     
NEW: The application error codes, when returned, are passed to the JobWrapper, and maybe interpreted.
NEW: The JobWrapperTemplate can reschedule a job if the payload exits with status DErrno.EWMSRESC & 255 (222)
FIX: SiteDirector - unlink is also to be skipped for Local Condor batch system
FIX: JobDB - fixes necessary to suite MySQL 5.7
FIX: dirac-pilot, pilotTools - PYTHONPATH is cleared on pilot start, pilot option keepPP
     can override this
FIX: WMSAdministratorHandler - make methods static appropriately
FIX: Bug fix for correctly excluding WebApp extensions
CHANGE: JobScheduling - more precise site name while the job is Waiting, using the set of 
        sites at which the input files are online rather than checking Tier1s in eligible sites      
FIX: SiteDirector - aggregate tags for the general job availability test         
FIX: JobScheduling - bug fix in __sendToTQ()
FIX: pilotTools,pilotCommands - pick up all the necessary settings from the site/queue configuration
     related to Tags and multi-processor
NEW: SiteDirector - added option to force lcgBundle version in the pilot
FIX: SiteDirector - if MaxWaitingJobs or MaxTotalJobs not defined for a queue, assume a default value of 10
FIX: MatcherHandler - preprocess resource description in getMatchingTaskQueues()
FIX: JobDB - set CPUTime to a default value if not defined when rescheduling jobs

*TS
FIX: TransformationClient - fix issue #3446 for wrong file error counting in TS
FIX: TransformationDB - set ExternalID before ExternalStatus in tasks
BUGFIX: TransformationClient - fix a bug in the TS files state machine (comparing old status.lower() 
        with new status)

*Interfaces
CHANGE: Dirac API - expose the protocol parameter of getAccessURL()
CHANGE: Dirac API - added runLocal as an API method

*Docs
NEW: Documentation for developing with a container (includes Dockerfile)
NEW: Add script to collate release notes from Pull Request comments  
NEW: Chapter on scaling and limitations
CHANGE: Added documentation about runsv installation outside of DIRAC

*tests
NEW: Added client (scripts) system test
CHANGE: Add to the TS system test, the test for transformations with meta-filters
FIX: Minor fixes in the TS system test
FIX: correctly update the DFC DB configuration in jenkins' tests

[v6r17p35]

*Core
FIX: GOCDBClient - add EXTENSIONS & SCOPE tag support to GOCDB service queries.

[v6r17p34]

*SMS
FIX: StorageManagerClient - fix logic for JobScheduling executor when CheckOnlyTapeSEs is 
     its default true and the lfn is only on a tapeSE

[v6r17p33]

*WMS
FIX: StalledJobAgent - if no PilotReference found in jobs parameters, do as if there would be 
     no pilot information, i.e. set Stalled job Failed immediately
CHANGE: DownloadInputData - job parameters report not only successful downloads but also failed ones
FIX: JobDB - back port - set CPUTime to 0 if not defined at all for the given job 
FIX: JobDB - back port - use default CPUTime in the job description when rescheduling jobs

*Resources
FIX: ARCComputingElement - fix job submission issue due to timeout for newer lcg-bundles

[v6r17p32]

Resources:
CHANGE: /Computing/BatchSystems/Condor.py: do not copy SiteDirector's shell environment variables into the job environment

*WMS
CHANGE: Add option to clear PYTHONPATH on pilot start

[v6r17p31]

*RMS
FIX: ReqClient - avoid INFO message in client
*WMS
CHANGE: JobWrapper - allow SE-USER to be defined as another SE group (e.g. Tier1-USER)
*DMS
CHANGE: DMSHelpers - make resolveSEGroup recursive in order to be able to define SE groups in terms of SE groups

[v6r17p30]

*DMS
CHANGE: StorageElement - added status(), storageElementName(), checksumType() methods returning
        values directly without the S_OK structure. Remove the checks of OK everywhere
NEW: dirac-dms-add-file, DataManager - added option (-f) to force an overwrite of an existing file

*TS:
FIX: TransformationDB.py - set the ExternalID before the ExternalStatus in order to avoid inconsistent 
     tasks if setting the ExternalID fails

*StorageManagementSystem
FIX: StorageManagementClient.py - return the full list of onlineSites while it was previously happy 
     with only one

*Resources
FIX: HTCondorCEComputingElement.py - transfer output files(only log and err) for remote scheduler

[v6r17p29]

*WMS
CHANGE: split time left margins in cpuMargin and wallClockMargin. Also simplified check.


[v6r17p28]

*WMS
BUGFIX: JobScheduling - fix a bug introduced in 6r17p27 changes

*Monitoring
BUGFIX: MonitoringReporter - do not try to close the MQ connection if MD is not used

[v6r17p27]

*Configuration
FIX: ConfigurationClient - allow default value to be a tuple, a dict or a set

*Monitoring
CHANGE: DBUtils - change bucket sizes and simplify settings

*DMS
FIX: DMSRequestOperationsBase, RemoveFile - allow request to not fail if an SE is temporarily banned
FIX: dirac-admin-allow-se - first call of gLogger after its import

*RMS
CHANGE: remove scripts dirac-rms-show-request, dirac-rms-cancel-request and dirac-rms-reset-request 
        and replace with a single script dirac-rms-request with option (default is "show")
CHANGE: allow script to finalize a request if needed and set the job status appropriately

*Resources
FIX: LocalComputingElement - pilot jobIDs start with ssh to be compatible with pilotCommands. 
     Still original jobIDs are passed to getJobStatus. To be reviewed

*WMS
CHANGE: JobScheduling - assign a job to Group.<site>.<country>, if input files are at <site>.<country>.
        If several input replicas, assign Waiting to "MultipleInput"

[v6r17p26]

*Core
FIX: dirac-install.py to fail when installation of lcgBundle has failed
FIX: ClassAdLight - getAttributeInt() and getAttributeFloat() return None 
     if the corresponding JDL attribute is not defined

*MonitoringSystem
CHANGE: The Consumer and Producer use separate connections to the MQ; 
        If the db is not accessible, the messaged will not be consumed.

*WMS
FIX: JobDB - fix the case where parametric job placeholder %j is used in the JobName attribute
FIX: JobDB - take into account that ClassAdLight methods return None if numerical attribute is not defined
FIX: ParametricJob utility - fixed bug in evaluation of the ParameterStart|Step|Factor.X job numerical attribute

[v6r17p25]

*Monitoring
NEW: Implemented the support of monthly indexes and the unit tests are fixed

*RMS
FIX: RequestExecutingAgent - fix infinite loop for duplicate requests

*WMS 
NEW: ARCComputingElement - add support for multiprocessor jobs

[v6r17p24]

*WMS
FIX: SiteDirector - unlink is also to be skipped for Local Condor batch system

[v6r17p23]

*WMS
FIX: get job output for remote scheduler in the case of HTCondorCE

[v6r17p22]

*Framework
FIX: NotificationClient - added avoidSpam flag to sendMail() method which is propagated to
     the corresponding service call
     
*Integration
FIX: several fixes in integration testing scripts     

[v6r17p21]

*Core
NEW: Mail.py - added mechanism to compare mail objects
FIX: Grid.py - take into account the case sometimes happening to ARC CEs 
     where ARC-CE BDII definitions have SubClusters where the name isn't set to 
     the hostname of the machine

*Framework
FIX: Notification service - avoid duplicate emails mechanism 

[v6r17p20]

*Core
NEW: API.py - added __getstate__, __setstate__ to allow pickling objects inheriting
     API class by special treatment of internal Logger objects, fixes #3334

*Framework
FIX: SystemAdministrator - sort software version directories by explicit versions in the
     old software cleaning logic
FIX: MonitoringUtilities - sets a suitable "unknown" username when installing DIRAC from scratch, 
     and the CS isn't initialized fully when running dirac-setup-site     
CHANGE: Logger - added getter methods to access internal protected variables, use these methods
        in various places instead of access Logger protected variables     

*WMS
CHANGE: JobDB - removed unused CPUTime field in the Jobs table
CHANGE: JobScheduling - make check for requested Platform among otherwise eligible sites
        for a given job, fail jobs if no site with requested Platform are available

*RSS
FIX: Commands - improved logging messages

*SMS
FIX: StorageManagerClient - instantiate StorageElement object with an explicit vo argument,
     fixes #3335

*Interfaces
NEW: dirac-framework-self-ping command for a server to self ping using it's own certificate

[v6r17p19]

*Core
FIX: Adler - fix checksum with less than 8 characters to be 8 chars long

*Configuration
FIX: VOMS2CSAgent - fix to accomodate some weird new user DNs (containing only CN field)

*DMS
FIX: FileCatalog - fix for the doc strings usage in file catalog CLI, fixes #3306
FIX: FileCatalog - modified recursive file parameter setting to enable usage of the index

*SMS
CHANGE: StorageManagerClient - try to get sites with data online if possible in getFilesToStage

*RMS
FIX: RequestExecutingAgent - tuning of the request caching while execution

*WMS
FIX: DownloadInputData - do not mistakenly use other metadata from the replica info than SEs
FIX: JobScheduling - put sites holding data before others in the list of available sites
FIX: JobScheduling - try and select replicas for staging at the same site as online files
FIX: SiteDirector - keep the old pilot status if the new one can not be obtained in updatePilotStatus()

*Resources
FIX: CREAMComputingElement - return error when pilot output is missing in getJobOutput()

*Monitoring
FIX: DBUtils - change the buckets in order to support queries which require more than one year 
     data. The maximum buckets size is 7 weeks

[v6r17p18]

*Framework
NEW: SystemAdministrator - added possibility to remove old software installations keeping
     only a predefined number of the most recent ones.

*DMS
FIX: RemoveReplica - removing replica of a non-existing file is considered successful

*SMS
CHANGE: StorageManagerClient - restrict usage of executeWithUserProxy decorator 
        to calling the SE.getFileMetadata only; added flag to check only replicas 
        at tape SEs
        
*WMS
FIX: JobScheduling - added CS option to flag checking only replicas at tape SEs;
     fail jobs with input data not available in the File Catalog        

[v6r17p17]

*DMS
NEW: FTSAgent has a new CS parameter ProcessJobRequests to be able to process job
     requests only. This allows to run 2 FTS agents in parallel
     
*Resources
FIX: GFAL2_StorageBase - only set the space token if there is one to avoid problems
     with some SEs     

[v6r17p16]

*Configuration
FIX: VOMS2CSAgent - create user home directory in the catalog without
     recursion in the chown command
     
*RMS
FIX: RequestExecutingAgent - catch error of the cacheRequest() call
FIX: ReqClient - enhanced log error message

*SMS
FIX: StorageManagerClient - treat the case of absent and offline files on an SE 
     while staging
     
*TS
FIX: TaskManagerBase - process tasks in chunks of 100 in order to 
     update faster the TS (tasks and files)          

*WMS
FIX: JobScheduling - do not assume that all non-online files required staging

[v6r17p15]

*WMS
CHANGE: StalledJobAgent - ignore or prolong the Stalled state period for jobs 
        at particular sites which can be suspended, e.g. Boinc sites

[v6r17p14]

*Core
FIX: PrettyPrint.printTable utility enhanced to allow multi-row fields and
     justification specification for each field value  

*Accounting
NEW: DataStore - allow to run several instances of the service with only one which
     is enabled to do the bucketing

*RMS
NEW: new dirac-rms-list-req-cache command to list the requests in the ReqProxies services

*Interfaces
CHANGE: Dirac API - make several private methods visible to derived class

[v6r17p13]

*Core
NEW: Proxy - added executeWithoutServerCertificate() decorator function 

*Resources
FIX: CREAMComputingElement - split CREAM proxy renewal operation into smaller chunks for 
     improved reliability

[v6r17p12]

*Framework
FIX: SecurityFileLog  - when the security logs are rotated, the buffer size is reduced
     to 1 MB to avoid gzip failures ( was 2 GBs )

*WMS
FIX: pilotCommands - fix for interpreting DNs when saving the installation environment
FIX: SandboxStoreClient - do not check/make destination directory if requested sandbox 
     is returned InMemory

*TS
FIX: TransformationAgent CS option MaxFiles split in MaxFilesToProcess and MaxFilesPerTask,
     MaxFiles option is interpreted as MaxFilesPerTask for backward compatibility

*Resources
NEW: Added plug-ins for GSIFTP and HTTPS Storage protocols 

[v6r17p11]

*Core
FIX: ElasticSearchDB - set a very high number (10K) for the size of the ElasticSearch result

*Monitoring
FIX: MonitoringDB - et a very high number (10K) for the size of the ElasticSearch result

*WMS
FIX: pilotCommands - get the pilot environment from the contents of the bashrc script

*DMS
FIX: RemoveReplica - fix for the problem that if an error was set it was never reset
FIX: SE metadata usage in several components: ConsistencyInspector, DataIntwgrityClient,
     FTSRequest, dirac-dms-replica-metadata, StageMonitorAgent, StageRequestAgent,
     StorageManagerClient, DownloadInputData, InputDataByProtocol

[v6r17p10]

*Core
NEW: Logger - printing methods return True/False if the message was printed or not
FIX: ElastocSearchDB - error messages demoted to warnings

*Monitoring
FIX: MonitoringReporter - create producers if the CS definitions are properly in place

*TS
CHANGE: TaskManagerPlugin - allow to redefine the AutoAddedSites for each job type

[v6r17p9]

*WMS
BUGFIX: JobScheduling - bug fixed introduced in the previous patch 
NEW: pilotTools - introduced -o swicth for a generic CS option

*SMS
FIX: StorageManagerClient - fixes in the unit test

*DMS
FIX: FileManagerPs - in _getFileLFNs() - break a long list of LFNs into smaller chunks

[v6r17p8]

*Core
NEW: DErrno.ENOGROUP error to denote proxies without DIRAC group extension embedded
CHANGE: X509Chain - use DErrno.ENOGROUP error
FIX: dirac-install, dirac-deploy-scripts - fixes to allow DIRAC client installation on
     recent MacOS versions with System Integrity Protection feature
CHANGE: Proxy - added executionLock optional argument to executeWithUserProxy() decorator
        to lock while executing the function with user proxy 
FIX: Proxy - fix indentation in getProxy() preventing looping on the DNs  

*Framework
FIX: ProxyDB - fix of error message check in completeDelegation()

*WMS
FIX: TaskQueueDB - when an empty TaskQueue is marked for deletion, it can still get matches 
     which result in no selected jobs that produced unnecessary error messages 
FIX: JobScheduling executor - calls getFilesToStage() with a flag to lock while file lookup
     with user proxy; same for InputData executor for calling _resolveInputData()      

*TS
FIX: FileReport - fix in setFileStatus() for setting status for multiple LFNs at once

*SMS
FIX: StorageManagerClient - in getFilesToStage() avoid using proxy if no files to check
     on a storage element

*Resources
FIX: GFAL2_XROOTStorage - fix to allow interactive use of xroot plugin
FIX: GFAL2_StorageBase - enable IPV6 for gsiftp

[v6r17p7]

*DMS
FIX: dirac-dms-user-lfns - do not print out empty directories

*WMS
FIX: InputData Executor, JobWrapper - use DataManager.getReplicasForJobs() for
     getting input data replicas

*TS
FIX: TransformationAgent - use DataManager.getReplicasForJobs() for transformations
     creating jobs  

[v6r17p6]

*DMS
NEW: DataManager - add key argument forJobs (default False) in getReplicas() in order 
     to get only replicas that can be used for jobs (as defined in the CS); added
     getReplicasForJobs(), also used in the Dirac API

*SMS
FIX: Stager agents - monitor files even when there is no requestID, e.g. dCache returns None 
     when staging a file that is already staged    

*Resources
FIX: StorageFactory - bug fixes when interpreting SEs inheriting other SE parameters
NEW: Test_StorageFactory unit test and corresponding docs
FIX: Torque - some sites put advertising in the command answer that can not be parsed:
     redirect stderr to /dev/null

[v6r17p5]

*Resources
FIX: LcgFileCatalogClient - do not evaluate GUID if it is not a string

[v6r17p4]

*Configuration
FIX: Utilities - fixed interpretation of weird values of GlueCEPolicyMaxWallClockTime
     BDII parameter; newMaxCPUTime should is made integer

*Framework
FIX: Logger - make subloggers processing messages with the same level
     as the parent logger

*Docs
NEW: Updated documentation in several sections

*DMS
FIX: RemoveReplica operation - don't set file Done in RemoveReplicas if there is an error

[v6r17p3]

*RSS
FIX: Synchronizer - the sync method removes the resources that are no longer 
     in the CS from the DowntimeCache table

*DMS
CHANGE: dirac-dms-find-lfns - added SE switch to look for files only having
        replicas on a given SE (list)

*TS
FIX: TaskManager - optimization of the site checking while preparing job; optimized
     creation of the job template

*Resources
CHANGE: GFAL2_SRM2Storage, SRM2Storage - added gsiftp to the list of OUTPUT protocols 

[v6r17p2]

*Monitoring
FIX: ElasticSearchDB - fixes required to use host certificate for connection;
     fixes required to pass to version 5.0.1 of the elasticsearch.py binding

[v6r17p1]

*RSS
FIX: GOCDBSync - make commmand more verbose and added some minor fixes

[v6r17]

*Core
FIX: Adler - check explicitly if the checksum value is "False"
FIX: install_site.sh - added command line option to choose DIRAC version to install
NEW: ComponentInstaller - added configuration parameters to setup NoSQL database

*Framework
CHANGE: Logger - test level before processing string (i.e. mostly converting objects to strings)  
CHANGE: dirac-proxy-init - check and attempt to update local CRLs at the same time as
        generating user proxy
CHANGE: ProxyManager service - always store the uploaded proxy even if the already stored
        one is of the same validity length to allow replacement in case of proxy type
        changes, e.g. RFC type proxies           

*DMS
NEW: Next in implementation multi-protocol support for storage elements. When performing 
     an action on the StorageElement, instead of looping over all the protocol plugins, 
     we loop over a filtered list. This list is built taking into account which action 
     is taken (read vs write), and is also sorted according to lists defined in the CS.
     The negotiation for third party transfer is also improved: it takes into account all 
     possible protocols the source SE is able to produce, and all protocols the target is 
     able to receive as input.
NEW: StorageElement - added methods for monitoring used disk space
FIX: ReplicateAndRegister - fix the case when checksum is False in the FC
NEW: DMSHelpers - get list of sites from CS via methods; allow to add automatically sites 
     with storage

*RSS
NEW: FreeDiskSpace - added new command which is used to get the total and the remaining 
     disk space of all dirac storage elements that are found in the CS and inserts the 
     results in the SpaceTokenOccupancyCache table of ResourceManagementDB database.  
NEW: GOCDBSync command to ensure that all the downtime dates in the DowntimeCache 
     table are up to date       

Resources*
NEW: Updated Message Queue interface: MQ service connection management, support for
     SSL connections, better code arrangement

*Workflow
FIX: Modulebase, Script - avoid too many unnecessarily different application states

*WMS
FIX: JobStateUpdate service - in setJobStatusBulk() avoid adding false information when adding 
     an application status
     
*TS
FIX: TaskManager, TaskManagerAgentBase - standardize the logging information; removed unnecessary 
     code; use iterators wherever possible     
NEW: Introduced metadata-based filters when registering new data in the TS as catalog       

[v6r16p6]

*WMS
NEW: Added MultiProcessorSiteDirector section to the ConfigTemplate.cfg

*DMS
FIX: FileCatalogClient - added missing read methods to the interface description
     getDirectoryUserMetadata(), getFileUserMetadata()

[v6r16p5]

FIX: included patches from v6r15p27

[v6r16p4]

FIX: applied fixes from v6r15p26

[v6r16p3]

FIX: incorporated fixes from v6r15p25

[v6r16p2]

*Configuration
CHANGE: VOMS2CSAgent - remove user DNs which are no more in VOMS. Fixes #3130

*Monitoring
CHANGE: WMSHistory - added user, jobgroup and usergroup selection keys

*DMS
FIX: DataManager - retry checksum calculation on putAndRegister, pass checksum to the DataManager
     object in the FailoverTransfer object.
FIX: DatasetManager, FileCatalogClientCLI - bug fixes in the dataset management and commands      
     
*WMS
CHANGE: JobManager - added 'Killed' to list of jobs status that can be deleted     

[v6r16p1]

*Monitoring
CHANGE: MonitorinDB - allow to use more than one filter condition

*WMS
CHANGE: StalledJobAgent - send a kill signal to the job before setting it Failed. This should 
        prevent jobs to continue running after they have been found Stalled and then Failed.

[v6r16]

*Core
CHANGE: dirac-install, dirac-configure - use Extensions options consistently, drop
        ExtraModule option
CHANGE: dirac-install - use insecure ssl context for downloading files with urllib2.urlopen    
CHANGE: GOCDBClient - replaced urllib2 with requests module
        FIX: dirac-setup-site - added switch to exitOnError, do not exit on error by default
CHANGE: Added environment variables to rc files to enable certificates verification (necessary for python 2.7.9+)
FIX: ComponentInstaller - always update CS when a database is installed, even if it is
     already existing in the db server 
FIX: SSLSocketFactory - in __checkKWArgs() use correct host address composed of 2 parts      

*Framework
FIX: SystemAdministrator service - do not install WebAppDIRAC by default, only for the host
     really running the web portal

*Accounting
FIX: JobPolicy - remove User field from the policy conditions to fix a problem that 
     non-authenticated user gets more privileges on the Accounting info.

*Monitoring
NEW: New Monitoring system is introduced to collect, analyze and display various
     monitoring information on DIRAC components status and behavior using ElasticSearch
     database. The initial implementation is to collect WMSHistory counters.

*DMS
NEW: MoveReplica operation for the RMS system and a corresponding dirac-dms-move-replica-request
     comand line tool

*Resources
NEW: MessageQueue resources to manage MQ connections complemented with
     MQListener and MQPublisher helper classes
NEW: SudoComputingElement - computing element to execute payload with a sudo to a dedicated
     UNIX account     

[v6r15p27]

*Configuration
FIX: CSAPI - changed so that empty but existing options in the CS can be still
     modified

[v6r15p26]

*WMS
FIX: SandboxStoreClient - ensure that the latest sandbox is returned in the Web
     portal in the case the job was reset.

[v6r15p25]

*Resources
FIX: HTCondorCEComputingElement - cast useLocalSchedd to bool value even if it
     is defined as srting

[v6r15p24]

*Resources
CHANGE: HTCondorCE - added option to use remote scheduler daemon

[v6r15p23]

*DMS
FIX: dirac-dms-find-lfns - fixed bug causing generl script failure

[v6r15p22]

*Interfaces
CHANGE: Dirac API - add possibility to define the VO in the API
CHANGE: Dirac API - add checkSEAccess() method for checking SE status

[v6r15p21]

*WMS
FIX: removed default LCG version from the pilot (dirac-install will use the one of the requested release)

*RMS
FIX: reject bad checksum

[v6r15p20]

*Framework
FIX: SystemAdministratorHandler - in updateSoftware() put explicitly the project
     name into the command
FIX: ComponentInstaller - added baseDir option to the mysql_install_db call
     while a fresh new database server installation     

[v6r15p19]

*Core
FIX: dirac-install - lcg-binding version specified in the command switch
     overrides the configuration option value
     
*DMS
FIX: RemoveFile operation - Remove all files that are not at banned SEs

*TMS
FIX: FileReport - after successful update of input files status, clear the 
     cache dictionary to avoid double update      

[v6r15p18]

*Configuration
FIX: Utilities - take into account WallClock time limit while the MaxCPUTime
     evaluation in the Bdii@CSAgent 

*DMS
FIX: FTSJob - specify checksum type at FTS request submission

*StorageManagement
FIX: StorageManagerClient - in getFilesToStage() avoid exception in case
     of no active replicas

*Resources
FIX: StorageBase - in getParameters() added baseURL in the list of parameters returned 

*WMS
FIX: CPUNormalization - minor code rearrangement

[v6r15p17]

*Core
CHANGE: GOCDBClient - catch all downtimes, independently of their scope
FIX: LSFTimeLeft - accept 2 "word" output from bqueues command
CHANGE: dirac-install - create bashrc/cshrc with the possibility to define
        installation path in the $DIRAC env variable, this is needed for
        the cvmfs DIRAC client installation

[v6r15p16]

*Core
CHANGE: AgentModule - added a SIGALARM handler to set a hard timeout for each Agent
        cycle to avoid agents stuck forever due to some faults in the execution code

*DMS
FIX: DataManager - cache SE status information in filterTapeReplicas() to speed up execution
     
*WMS
BUGFIX: InputDataByProtocol - the failed resolution for local SEs was not considered correctly:
        if there were other SEs that were ignored (e.g. because on tape)     
     
*TS
FIX: TransformationAgent - in getDataReplicasDM() no need to get replica PFNs     

[v6r15p15]

*Configuration
CHANGE: VOMS2CSAgent - added new features: deleting users no more registered in VOMS;
        automatic creation of home directories in the File Catalog for new users

*WMS
CHANGE: JobScheduling - correct handling of user specified sites in the executor,
        including non-existent (misspelled) site names
FIX: CPUNormalization - accept if the JOBFEATURES information is zero or absent        

[v6r15p14]

*Core
FIX: BaseClient - proper error propagation to avoid excessive output in the logger

*Configuration
CHANGE: Resources helper - in getStorageElementOptions() dereference SEs containing
        BaseSE and Alias references

*Accounting
FIX: AccountingDB - changes to use DB index to speed-up removal query

*DMS
CHANGE: DMSHelpers - define SE groups SEsUsedForFailover, SEsNotToBeUsedForJobs, 
        SEsUsedForArchive in the Operations/DataManagement and use them in the
        corresponding helper functions
FIX: FTSJob - temporary fix for the FTS rest interface Request object until it is
     fixed in the FTS REST server         

*Resources
FIX: HTCondorCEComputingElement - check that some path was found in findFile(), return with error otherwise
CHANGE: ARCComputingElement - consider jobs in Hold state as Failed as they never come back
CHANGE: ARCComputingElement - do not use JobSupervisor tool for bulk job cancellation as
        it does not seem to work, cancel jobs one by one
FIX: ARCComputingElement - ensure that pilot jobs that are queued also get their proxies renewed on ARC-CE        

*WMS
FIX: SiteDirector - ensure that a proxy of at least 3 hours is available to the updatePilotStatus 
     function so that if it renews any proxies, it's not renewing them with a very short proxy

[v6r15p13]

*Resources
FIX: HTCondorCEComputingElement - fixed location of log/output files 
  
*TS
FIX: ValidateOutputDataAgent - works now with the DataManager shifter proxy

[v6r15p12]

*Core
FIX: Graphs - make sure matplotlib package is always using Agg backend
FIX: cshrc - added protection for cases with undefined environment variables
NEW: AuthManager - added possibility to define authorization rules by VO
     and by user group

*Configuration
NEW: Resources, ComputingElement(Factory) - added possibility to define site-wide
     CE parameters; added possibility to define common parameters for a given
     CE type.

*Framework
FIX: SystemAdministrator service - avoid using its own client to connect
     to itself for storing host information
FIX: SystemAdministratorClientCLI, dirac-populate-component-db - fix insertion
     of wrongly configured component to the ComponentMonitorDB     

*DMS
FIX: FileCatalog service - fix the argument type for getAncestor(), getDescendents()

*WMS
NEW: JobCleaningAgent - add an option (disabled by default) to remove Jobs from the 
     dirac server irrespective of their state

*Resources
CHANGE: HTCondorCE - added new configurable options - ExtraSubmitString, WorkingDirectory
        DaysToKeepLogs

[v6r15p11]

*Framework
NEW: dirac-proxy-destroy command to destroy proxy locally and in the ProxyManager
     service
CHANGE: ProxyManagerClient - reduce the proxy caching time to be more suitable
        for cases with short VOMS extensions     

*Configuration
FIX: VOMS2CSAgent - fixed typo bug in execute()

*RMS
FIX: RequestTask - fix if the problem when the processing of an operation times out, 
     there was no increment of the attempts done.

*DMS
FIX: FTSAgent - avoid FTS to fetch a request that was canceled

*Resources
FIX: HTCondorCE - protect against non-standard line in 'job status' list in the getJobStatus()
CHANGE: ComputingElement - reduce the default time length of the payload proxy to accomodate
        the case with short VOMS extensions

[v6r15p10]

*Core
FIX: MySQL - do not print database access password explicitly in the logs

*Configuration
CHANGE: VOMS2CSAgent - show in the log if there are changes ready to be committed
CHANGE: Bdii2CSAgent - get information from alternative BDII's for sites not 
        existing in central BDII

*Framework
FIX: ComponentInstaller - fixed location of stop_agent file in the content of t file
     of the runsv tool 

*RMS
FIX: Changed default port of ReqProxy service to 9161 from 9198

*Resources
FIX: BatchSystem/Condor, HYCondroCEComputingElement - more resilient parsing 
     of the status lookup command
FIX: CREAMComputingElement - in case of glite-ce-job-submit error print our both 
     std.err and std.out for completeness and better understanding    

*DMS
FIX: FileCatalogClient - bug fix in getDirectoryUserMetadata()

*Interfaces
FIX: Dirac - in replicateFile() in case of copying via the local cache check if 
     there is another copy for the same file name is happening at the same time

[v6r15p9]

*Configuration
FIX: fixed CS agents initialization bug

*DMS
FIX: fixed inconsistency between DataIntegrity and ConsistencyInspector modules

*Interfaces
FIX: Fix download of LFNs in InputSandbox when running job locally

[v6r15p8]

*Configuration
NEW: Added DryRun option for CS agents (false by default, True for new installations)

[v6r15p7]

*Core
CHANGE: Enabled attachments in the emails

*TS
*CHANGE: Added possibility for multiple operations in Data Operation Transformations

[v6r15p6]

*Resources
FIX: FCConditionParser: ProxyPlugin handles the case of having no proxy

*WMS
FIX: MJF messages correctly parsed from the pilot
NEW: Added integration test for TimeLeft utility and script calling it

[v6r15p5]

Included fixes from v6r14p36 patch release

*Framework
FIX: added GOCDB2CSAgent in template
FIX: Fixed permissions for HostLogging

*DMS
FIX: Introduced hopefully temporary fix to circumvent globus bug in gfal2

*WMS:
FIX: added test for MJF and made code more robust

*RSS
NEW: HTML notification Emails


[v6r15p4]

Included fixes from v6r14p35 patch release

*Core
NEW: Added a new way of doing pfnparse and pfnunparse using the standard python library. 
     The two methods now contains a flag to know which method to use. By default, the old 
     hand made one is used. The new one works perfectly for all standard protocols, except SRM

*RSS
FIX: dirac-rss-sync - command fixed to work with calling services rather than 
     databases directly
     
*Resources     
CHANGE: In multiple Storage classes use pfnparse and pfnunparse methods to manipulate
        url strings instead of using just string operations
NEW: A new attribute is added to the storage plugins: DYNAMIC_OPTIONS. This allows to construct 
     URLs with attributes going at the end of the URL, in the form ?key1=value1&key2=value2 
     This is useful for xroot and http.         

[v6r15p3]

Included changes from v6r14p34 patch release

*Accounting
FIX: DataStoreClient - catch all exceptions in sending failover accounting 
     requests as it could disrupt the logic of the caller 

*DMS
CHANGE: dirac-dms-show-se-status - added switches to show SEs only accessible by
        a given VO and SEs not assigned to any VO
FIX: dirac-dms-replicate-and-register-request - prints out the new request IDs
     to allow their monitoring by ID rather than possibly ambiguous request name      

[v6r15p2]

*WMS
FIX: pilotCommands - protect calls to external commands in case of empty
     or erroneous output
FIX: Matcher - fixed bug in the tag matching logic: if a site presented an empty
     Tag list instead of no Tag field at all, it was interpreted as site accepts
     all the tags
FIX: Matcher - matching parameters are printed out in the Matcher rather than
     in the TaskQueueDB, MaxRAM and Processors are not expanded into tags           

[v6r15p1]

Included patches for v6r14p32

*Configuration
CHANGE: Resources helper - remove "dips" protocol from the default list of third party
        protocols

*Resources
FIX: XROOTStorage - bug fixed in __createSingleDirectory() - proper interpretation
     of the xrootClient.mkdir return status
FIX: XROOTStorage unit test reenabled by mocking the xrootd import      

[v6r15]

Removed general "from DIRAC.Core.Utilities import *" in the top-level __init__.py

Made service handlers systematically working with unicode string arguments
Added requirements.txt and Makefile in the root of the project to support pip style installation

DIRAC documentation moved to the "docs" directory if the DIRAC project from the
DIRACDocs separate project.

*Accounting
CHANGE: INTEGER -> BIGINT for "id" in "in" accountingDB tables

*Core
NEW: The S_ERROR has an enhanced structure containing also the error code and the call
     stack from where the structure was created
NEW: DErrno module to contain definitions of the DIRAC error numbers and standard
     descriptions to be used from now on in any error code check      
CHANGE: gMonitor instantiation removed from DIRAC.__init__.py to avoid problems in
        documentation generation
CHANGE: removed Core.Utilities.List.sortList (sorted does the job)
CHANGE: removed unused module Core.Utilities.TimeSeries
NEW: dirac-install - makes us of the DIRAC tar files in CVMFS if available
NEW: dirac-install-client - a guiding script to install the DIRAC client from A to Z        
CHANGE: dirac-install - when generating bashrc and cshrc scripts prepend DIRAC paths
        to the ones existing in the environment already
NEW: MJFTimeLeft - using Machine JOb features in the TimeLeft utility
FIX: BaseClient - only give warning log message "URL banned" when one of the
     service URLs is really banned
CHANGE: DISET components - improved logic of service URL retries to speedup queries
        in case of problematic services     
NEW: dirac-rss-policy-manager - allows to interactively modify and test only the 
     policy section of Dirac.cfg     
FIX: XXXTimeLeft - do not mix CPU and WallTime values     
FIX: ComponentInstaller - longer timeout for checking components PID (after restart)
CHANGE: Proxy - in executeWithUserProxy() when multiple DNs are present, try all of them
CHANGE: List utility - change uniqueElements() to be much faster
NEW: Platform - added getPlatform() and getPlatformTuple() utilities to evaluate lazily the
     DIRAC platform only when it is needed, this accelerates DIRAC commands not needing
     the platform information. 

*Configuration
NEW: GOCDB2CSAgent agent to synchronize GOCDB and CS data about perfSONAR services
NEW: VOMS2CSAgent to synchronize VOMS user data with the DIRAC Registry
CHANGE: ConfigurationData - lazy config data compression in getCompressedData()

*Framework
CHANGE: SystemAdministratorIntegrator - make initial pinging of the hosts in parallel
        to speed up the operation
CHANGE: InstalledComponentsDB - table to cache host status information populated
        by a periodic task    
NEW: ComponentInstaller Client class to encapsulate all the installation utilities
     from InstallTools module    
NEW: SystemAdministratorClientCLI - added uninstall host command
NEW: SystemAdministratorClientCLI - added show ports command
NEW: SystemAdministratorHandler - added getUsedPorts() interface
NEW: SystemAdministratorHandler - show host command shows also versions of the Extensions
NEW: InstalledComponentsDB - added Extension field to the HostLogging table 
FIX: SystemLoggingDB - fixed double creation of db tables

*Accounting
FIX: DataStoreClient - Synchronizer based decorators have been replaced with a simple 
     lock as they were blocking addRegister() during every commit(); 

*RSS
NEW: CE Availability policy, closing #2373
CHANGE: Ported setStatus and setToken rpc calls to PublisherHandler from LHCb implementation
NEW: E-mails generated while RSS actions are now aggregated to avoid avalanches of mails
NEW: dirac-rss-sync is also synchronizing Sites now

*DMS
CHANGE: FileCatalogClient - make explicit methods for all service calls
CHANGE: DataManager, StorageElement - move physical accounting the StorageElement
CHANGE: FileCatalog - added recursive changePathXXX operations
CHANGE: FileCatalog contained objects have Master attribute defined in the CS. Extra check of eligibility of the catalogs specified explicitely. No-LFN write methods return just the Master result to be compatible with the current use in the clients.
CHANGE: Removed LcgFileCatalogXXX obsoleted classes
NEW: ConsistencyInspector class to perform data consistency checks between 
     different databases
CHANGE: FileCatalog(Client) - refactored to allow clients declare which interface
        they implement     
NEW: FileCatalog - conditional FileCatalog instantiation based on the configured
     Operations criteria        

*TS
CHANGE: TransformationDB table TaskInputs: InputVector column from BLOB to MEDIUMTEXT
FIX: TaskManager - fix bug in case there is no InputData for a task, the Request created 
     for the previous task was reassigned
NEW: TaskManager - possibility to submit one bulk job for a series of tasks     

*WMS
NEW: TaskQueueDB - possibility to present requirements in a form of tags from the 
     site( pilot ) to the jobs to select ones with required properties
FIX: JobWrapper - the InputData optimizer parameters are now DEncoded     
CHANGE: JobAgent - add Processors and WholeNode tags to the resources description
CHANGE: SiteDirector - flag to always download pilot output is set to False by default
FIX: SiteDirector - using PilotRunDirectory as WorkingDirectory, if available at the CE 
     level in the CS. Featire requested in issue #2746
NEW: MultiProcessorSiteDirector - new director to experiment with the multiprocessor/
     wholeNode queues
CHANGE: JobMemory utility renamed to JobParameters
CHANGE: CheckWNCapabilities pilot command changed to get WN parameters from the
        Machine Job Features (MJF) - NumberOfProcessors, MaxRAM    
NEW: JobManager, ParametricJob - utilities and support for parametric jobs with multiple
     parameter sequences      
NEW: SiteDirector - added logic to send pilots to sites with no waiting pilots even if
     the number of already sent pilots exceeds the number of waiting jobs. The functionality
     is switched on/off by the AddPilotsToEmptySites option.        

*RMS
FIX: Request - fix for the case when one of the request is malformed, the rest of 
     the requests could not be swiped
FIX: ReqProxyHandler - don't block the ReqProxy sweeping if one of the request is buggy     
CHANGE: ReqProxyHandler - added monitoring counters
NEW: ReqProxyHandler - added interface methods to list and show requests in a ReqProxy

*Resources
FIX: SRM2Storage - do not add accounting to the output structure as it is done in 
     the container StorageElement class
CHANGE: Add standard metadata in the output of all the Storage plugins     

*Interfaces
NEW: Job API - added setParameterSequence() to add an arbitrary number of parameter
     sequences for parametric jobs, generate the corresponding JDL

*tests
NEW: The contents of the TestDIRAC package is moved into the tests directory here

[v6r14p39]

Patch to include WebApp version v1r6p32

[v6r14p38]

*Core
CHANGE: Unhashable objects as DAG graph nodes

*RMS
CHANGE: Added possibility of constant delay for RMS operations

[v6r14p37]

*Core
NEW: Added soft implementation of a Direct Acyclic Graph

*Configuration
FIX: Bdii2CSAgent finds all CEs of a site (was finding only one)

*Resources
FIX: Make sure transferClient connects to the same ProxyStorage instance

[v6r14p36]

*Core
FIX: Sending mails to multiple recipients was not working

*WMS
FIX: Allow staging from SEs accessible by protocol


[v6r14p35]

*Core
FIX: SOAPFactory - fixes for import statements of suds module to work with the
     suds-jurko package that replaces the suds package

*Resources
FIX: BatchSystems.Torque - take into account that in some cases jobID includes
     a host name that should be stripped off
FIX: SSHComputingElement - in _getJobOutputFiles() fixed bug where the output
     of scpCall() call was wrongly interpreted    
FIX: ProxyStorage - evaluate the service url as simple /DataManagement/StorageElementProxy
     to solve the problem with redundant StorageElementProxy services with multiple
     possible urls       
     
*RSS
CHANGE: Configurations.py - Added DTScheduled3 policy (3 hours before downtime)     
     
*WMS
FIX: pilotCommands - take into account that in the case of Torque batch system
     jobID includes a host name that should be stripped off   
       
[v6r14p34]

*Configuration
FIX: Bdii2CSAgent - reinitilize the BDII info cache at each cycle in order not to 
     carry on obsoleted stuff. Fixes #2959

*Resources
FIX: Slurm.py - use --partition rather --cluster for passing the DIRAC queue name
FIX: DIPStorage - fixed bug in putFile preventing third party-like transfer from
     another DIPS Storage Element. Fixes #2413

*WMS
CHANGE: JobWrapper - added BOINC user ID to the job parameters
FIX: pilotCommands - interpret SLURM_JOBID environment if present
FIX: WMSClient - strip of comments in the job JDL before any processing.
     Passing jdl with comments to the WMS could provoke errors in the
     job checking.

[v6r14p33]

*WMS
FIX: JobAgent - included a mechanism to stop JobAgent if the host operator
     creates /var/lib/dirac_drain
FIX: CPUNormalization - fixed a typo in getPowerFromMJF() in the name of the
     exception log message           

[v6r14p32]

*Core
FIX: InstallTools - getStartupComponentStatus() uses "ps -p <pid>" variant of the
     system call to be independent of the OS differences

*DMS
FIX: RemoveReplica - bulkRemoval() was modifying its input dict argument and returning it,
     which was useless, only modify argument

*WMS
CHANGE: CPUNormalization - get HS'06 worker node value from JOBFEATURES if available

*RMS
FIX: ReqClient - bug fixed preventing the client to contact multiple instances of ReqManager
     service

[v6r14p31]

*DMS
FIX: FTSAgent - if a file was not Scheduled, the FTSAgent was setting it Done even if it had 
     not been replicated.

*Workflow
FIX: FailoverRequest - forcing setting the input file Unused if it was already set Processed

[v6r14p30]

*Framework
BUGFIX: MonitoringHandler - in deleteActivities() use retVal['Message'] if result is not OK

*Resources
FIX: XROOTStorage - in getFile() evaluate file URL without URL parameters
                    in __putSingleFile() use result['Message'] in case of error
                    
*RMS
FIX: dirac-rms-cancel-request - fixed crash because of gLogger object was not imported

*TS
FIX: TransformationCLI - in resetProcessedFile() added check that the Failed dictionary
     is present in the result of a call                    

[v6r14p29]

*Core
FIX: Time - skip the effect of timeThis decorator if not running interractively

*DMS
FIX: DataManager - in getFile(), select preferentially local disk replicas, if none disk replicas, 
     if none tape replicas
FIX: DataManager - avoid changing argument of public method checkActiveReplicas()
FIX: FTSAgent - wait 3 times longer for monitoring FTS jobs if Staging

*Accounting
CHANGE: Jobs per pilot plot is presented as Quality plot rather than a histogram

*WMS
CHANGE: dirac-wms-cpu-normalization - reduce memory usage by using xrange() instead of range()
        in the large test loop

[v6r14p28]

*TS
FIX: TaskManager - protection against am empty task dictionary in 
     prepareTransformationTasks()
FIX: Test_Client_TransformationSystem - fixes ti run in the Travis CI 
     environment
     
*WMS
FIX: JobMemory - use urllib instead of requests Python module as the latter
     can be unavailable in pilots.           

[v6r14p27]

*Core
FIX: PlainTransport,SocketInfoFactory - fix for the IPv6 "Address family not supported 
     by protocol" problems

*Interfaces
NEW: Dirac.py - in ping()/pingService() allow to ping a specific URL

*Resources
FIX: LcgFileCatalogClient - convert LFN into str in __fullLfn to allow LFNs
     in a unicode encoding

*WMS
FIX: JobWrapper - set the job minor status to 'Failover Request Failed' 
     if the failover request fails sending

*TS
FIX: TransformationDB - in getTransformationTasks(),getTaskInputVector 
     forward error result to the callers
FIX: TaskManager - in case there is no InputData for a task, the Request created 
     for the previous task was reassigned. This fixes this bug.      

*tests
FIX: several fixes to satisfy on-the-fly unit tests with teh Travis CI service 

[v6r14p26]

NEW: Enabled on-the-fly tests using the Travis-CI service

*Core
FIX: Subprocess - fix two potential infinite loops which can result in indefinite
     output buffer overflow

*WMS
FIX: JobScheduling executor - check properly if staging is allowed, it was always True before

[v6r14p25]

*Core
FIX: Subprocess - more detailed error log message in case ov output buffer
     overflow

*DMS
FIX: DataManager - fix for getActiveReplicas(): first check Active replicas before 
     selecting disk SEs

*Resources
FIX: StorageElementCache - fixes to make this class thread safe
FIX: StorageFactory - fix in getConfigStorageProtocols() to properly get options
     for inheriting SE definitions

[v6r14p24]

*Accounting
FIX: Plots, JobPlotter - fix sorting by plot labels in case the enddata != "now"

*DMS
FIX: dirac-dms-user-lfns - add error message when proxy is expired 

[v6r14p23]

*Interfaces
FIX: Job.py - setCPUTime() method sets both CPUTime and MaxCPUTime JDL parameters
     for backward compatibility. Otherwise this setting was ignored by scheduling

*TS
BUGFIX: TaskManager - bug fixed in submitTransformationTasks in getting the TransformationID 

[v6r14p22]

CHANGE: Multiple commands - permissions bits changed from 644 to 755  

*Framework
FIX: UserProfileDB - in case of desktop name belonging to two different users we have 
     to use both desktop name and user id to identify the desktop

*WMS
BUGFIX: JobWrapperTemplate - bug fixed in evaluation of the job arguments

*TMS
CHANGE: TaskManager - added TransformationID to the log messages

[v6r14p21]

*DMS
CHANGE: dirac-admin-allow(ban)-se - allow an SE group to be banned/allowed

*SMS
FIX: RequestPreparationAgent - fix crash in execute() in case no replica information
     available

*WMS
FIX: TaskQueueDB, PilotAgentsDB - escape DN strings to avoid potential SQL injection
FIX: JobWrapperTemplate - pass JobArguments through a json file to fix the case
     of having apostrophes in the values

*TMS
FIX: TransformationAgent - in processTransformation() fix reduction of number of files

[v6r14p20]

*WMS
FIX: SandboxMetadataDB - escape values in SandboxMetadataDB SQL queries to accommodate
     DNs containing apostrophe 

[v6r14p19]

*Core
NEW: CLI base class for all the DIRAC CLI consoles, common methods moved to the new class,
     XXXCLI classes updated to inherit the base class
FIX: Network - fix crash when path is empty string, fixes partly #2413     
     
*Configuration
FIX: Utilities.addToChangeSet() - fix the case when comma is in the BDII Site description 
     followed by a white space, the description string was constantly updated in the CS

*Interfaces
FIX: Dirac.py - in retrieveRepositorySandboxes/Data - "Retrieved" and "OutputData" key values
     are strings '0' in the jobDict when a repository file is read, need to cast it to int

*DMS
FIX: RegisterReplica - if operation fails on a file that no longer exists and has no 
     replica at that SE, consider the operation as Done.

*Resources
FIX: ARCComputingElement - bug fix in getJobOutput in using the S_ERROR()

[v6r14p18]

*Core
FIX: VOMSService - attGetUserNickname() can only return string type values
FIX: dirac-deploy-scripts - install DIRAC scripts first so that they can be 
     overwritten by versions from extensions

*Framework
FIX: dirac-populate-component-db - bug fixed to avoid duplicate entries in the
     database

*TS
FIX: TaskManager - do not use ReqProxy when submitting Request for Tasks, otherwise
     no RequestID can be obtained

*Interfaces
CHANGE: Dirac.py - increase verbosity of a error log message in selectJobs

*Resources
FIX: XROOTStorage - fixed KeyError exception while checking file existence
FIX: ARCComputingElement - in getJobOutput test for existence of an already 
     downloaded pilot log

[v6r14p17]

*Core
FIX: Service.py - use the service name as defined in the corresponding section in the CS
     and not the name defined in service Module option. This fixes the problem with the
     StorageElement service not interpreting properly the PFN name and using a wrong local
     data path. 

*Resources
CHANGE: ARCComputingElement - if the VO is not discoverable from the environment, use ARC API
        call in the getCEStatus, use ldapsearch otherwise

[v6r14p16]

*Resources
CHANGE: ARC Computing Element automatically renew proxies of jobs when needed

[v6r14p15]

*Core
FIX: VOMS.py - Fixed bug that generates proxies which are a mix between legacy and rfc proxies.

*DMS
CHANGE: Allow selecting disk replicas in getActiveReplicas() and getReplicas()

*WMS
CHANGE: Use the preferDisk option in the InputData optimizer, the TransformationAgent and in the Interface splitter


[v6r14p14]

*Core
FIX: VOMS.py - return RFC proxy if necessary after adding the VOMS extension

*Configuration
FIX: Validate maxCPUTime and Site description value

*Resources
FIX: XROOTStorage - changes to allow third party transfers between XROOT storages
CHANGE: HTCondorCEComputingElement - the Condor logging can now be obtained in the webinterface;
        SIGTERM (instead of SIGKILL) is send to the application in case jobs are killed by the host site;
        when pilots are put in held status we kill them in condor and mark them as aborted.

*WMS
FIX: pilotCommands - fixes for intrepreting tags in the pilot

[v6r14p13]

*WMS
FIX: pilot commands CheckCECapabilities and CheckWNCapabilities were not considering the case of missing proxy

[v6r14p12]

*Core
FIX: allow a renormalization of the estimated CPU power
FIX: dirac-install: Make hashlib optional again (for previous versions of python, since the pilot may end up on old machines)

*Framework
FIX: allow to install agents with non-standard names (different from the module name)

*DMS
CHANGE: Consider files to reschedule and submit when they are Failed in FTS

*WMS
CHANGE: Move getCEStatus function back to using the ARC API

[v6r14p11]

*Core
FIX: XXXTimeLeft - set limit to CPU lower than wall clock if unknown
FIX: Logger - fix exception printing in gLogger.exception()
CHANGE: InstallTools - added more info about the process in getStartupComponentStatus()
CHANGE: Time - better report from timeThis() decorator

*DMS
CHANGE: FTSAgent - wait some time between 2 monitorings of each job

*WMS
NEW: pilotCommands - added CheckCECapabilities, CheckWNCapabilities commands
NEW: Added dirac-wms-get-wn-parameters command

*TS
NEW: Added dirac-production-runjoblocal command
FIX: TransformationAgent(Plugin) - clean getNextSite() and normalizeShares()
FIX: TransformationPlugin - added setParameters() method

*RSS
FIX: dirac-rss-sync - move imports to after the Script.getPositionalArguments()

*Resources
NEW: Added dirac-resource-get-parameters command

[v6r14p10]
*Configuration
FIX: Resources - getQueue() is fixed to get properly Tag parameters

*Framework
FIX: SecurityFileLog - fix for zipping very large files

*Resources
NEW: added dirac-resource-get-parameters command

*WMS
NEW: JobMonitoringHandler - add getJobsParameters() method
NEW: pilotCommands - added CheckCECapabilities, CheckWNCapabilities
NEW: Added dirac-wms-get-wn-parameters command
NEW: Matcher - generate internal tags for MaxRAM and NumberOfProcessors parameters
CHANGE: SiteDirector does not pass Tags to the Pilot
FIX: Matcher(Handler) - do not send error log message if No match found,
     fixed Matcher return value not correctly interpreted

[v6r14p9]

*Core
FIX: BaseClient - enhance retry connection logic to minimize the overall delay
FIX: MessageBroker - fix of calling private __remove() method from outside
     of the class

*Framework
BUGFIX: dirac-(un)install-component - bug in importing InstallTools module

*WMS:
FIX: JobWrapper - fix in getting the OutputPath defined in the job

*Resources
FIX: ARCComputingElement - add queue to the XRSL string

[v6r14p8]

*Core
FIX: XXXTimeLeft - minor fixes plus added the corresponding Test case
FIX: ReturnValues - fixes in the doc strings to comply with the sphinx syntax
FIX: SocketInfoFactory - in __sockConnect() catch exception when creating a
     socket

*Interfaces
FIX: Job.py - fixes in the doc strings to comply with the sphinx syntax

*RSS
NEW: Configurations.py - new possible configuration options for Downtime Policies

*WMS
CHANGE: StatesAccountingAgent - retry once and empty the local messages cache
        in case of failure to avoid large backlog of messages
CHANGE: SiteDirector - do not send SharedArea and ClientPlatform as pilot
        invocation arguments  
CHANGE: Matcher - allow matching by hosts in multi-VO installations              

[v6r14p7]

*Core
CHANGE: XXXTimeLeft utilities revisited - all return real seconds,
        code refactoring - use consistently always the same CPU power 

*WMS
FIX: JobAgent - code refactoring for the timeLeft logic part

*Resources
BUGFIX: ComputingElement - get rid of legacy getResourcesDict() call

[v6r14p6]

*Configuration
FIX: Bdii2CSAgent - refresh configuration from Master before updating
FIX: Bdii2CSAgent - distinguish the CE and the Cluster in the Glue 1.0 schema

*DMS
CHANGE: FTSAgent - make the amount of scheduled requests fetched by the 
        FTSAgent a parameter in the CS 
CHANGE: RMS Operations - check whether the always banned policy is applied for SEs
        to a given access type

*RMS
FIX: RequestClient(DB,Manager) - fix bulk requests, lock the lines when selecting 
     the requests to be assigned, update the LastUpdate time, and expose the 
     assigned flag to the client

*WMS
FIX: JobAgent - when the application finishes with errors but the agent continues 
     to take jobs, the timeLeft was not evaluated
FIX: JobAgent - the initial timeLeft value was always set to 0.0     

[v6r14p5]

*Core
FIX: X509Certificate - protect from VOMS attributes that are not decodable


*Resources
FIX: GFAL2_StorageBase - fixed indentation and a debug log typo

*WMS
BUGFIX: Matcher - only the first job was associated with the given pilot
FIX: pilotTools - 0o22 is only a valid int for recent python interpreters, 
     replaced by 18

[v6r14p4]

*Core
FIX: DictCache - fix the exception in the destructor preventing the final
     cache cleaning

*Framework
FIX: SystemAdministratorClientCLI - corrected info line inviting to update
     the pilot version after the software update

*DMS
FIX: FTSAgent - Add recovery of FTS files that can be left in weird statuses 
     when the agent dies
CHANGE: DataManager - allow to not get URLs of the replicas
CHANGE: FTSJob - keep and reuse the FTS3 Context object

*Storage
CHANGE: StorageManagerClient - don't fail getting metadata for staging if at 
        least one staged replica found

*WMS
FIX: CPUNormalization - protect MJF from 0 logical cores
FIX: JobScheduling - fix printout that was saying "single site" and "multiple sites" 
     in two consecutive lines
NEW: pilotTools,Commands - added CEType argument, e.g. to specify Pool CE usage 
FIX: WatchDog - added checks of function return status, added hmsCPU initialization to 0,
     removed extra printout     
     
*Resources
FIX: GFAL2 plugins - multiple bug fixes     

[v6r14p3]

*Core
BUGFIX: small bug fixed in dirac-install-component, dirac-uninstall-component
BUGFIX: VOMS - remove the temporary file created when issuing getVOMSProxyInfo
FIX: FileHelper - support unicode file names
FIX: DictCache - purges all the entry of the DictCache when deleting the DictCache object 

*Framework
BUGFIX: dirac-populate-component-db - avoid return statement out of scope

*Interfaces
BUGFIX: Dirac - in submitJob() faulty use of os.open

*WMS
FIX: JobWrapper - avoid evaluation of OutputData to ['']
FIX: Matcher - the Matcher object uses a VO dependent Operations helper
CHANGE: JobAgent - stop agent if time left is too small (default 1000 HS06.s)
FIX: CPUNormalization - use correct denominator to get power in MJF

*Resources
FIX: ARCComputingElement - changed implementation of ldap query for getCEStatus

[v6r14p2]

*Core
FIX: Use GSI version 0.6.3 by default
CHANGE: Time - print out the caller information in the timed decorator
CHANGE: dirac-install - set up ARC_PLUGIN_PATH environment variable

*Framework
FIX: dirac-proxy-info - use actimeleft VOMS attribute

*Accounting
CHANGE: Removed SRMSpaceTokenDeployment Accounting type

*RSS
CHANGE: ResourceStatus - re-try few times to update the RSS SE cache before giving up
FIX: XXXCommand, XXXAction - use self.lof instead of gLogger
CHANGE: Added support for all protocols for SEs managed by RSS

*RMS
FIX: Request - produce enhanced digest string
FIX: RequestDB - fix in getDigest() in case of errors while getting request

*Resources
CHANGE: Propagate hideExceptions flag to the ObjectLoader when creating StorageElements
FIX: ARCComputingElement - multiple fixes after experience in production

*WMS
FIX: Pilot commands - fixed an important bug, when using the 
     dirac-wms-cpu-normalization script

[v6r14p1]

The version is buggy when used in pilots

*Core
NEW: dirac-install-component command replacing dirac-install-agent/service/executor
     commands
     
*Resources
NEW: FileStorage - plugin for "file" protocol
FIX: ARCComputingElement - evaluate as int the job exit code

*RSS
FIX: CSHelpers - several fixes and beautifications     

[v6r14]

*Core
NEW: CSGlobals - includes Extensions class to consistently check the returned
     list of extensions with proper names 
NEW: ProxyManagerXXX, ProxyGeneration, X509XXX - support for RFC proxies
NEW: ProxyInfo - VOMS proxy information without using voms commands
NEW: LocalConfiguration - option to print out license information    
FIX: SocketInfo.py - check the CRL lists while handshaking  

Configuration
NEW: ConfigurationClient - added getSectionTree() method

*Framework
NEW: InstalledComponentsDB will now store information about the user who did the 
     installation/uninstallation of components.

*Resources
NEW: ARCComputingElement based on the ARC python API

*RSS
FIX: Improved logging all over the place 

*DMS
NEW: New FileCatalog SecurityManager with access control based on policies,
     VOMSPolicy as one of the policy implementations.
NEW: lfc_dfc_db_copy - script used by LHCb to migrate from the LFC to the DFC with 
     Foreign Keys and Stored Procedures by accessing the databases directly     
NEW: FileManagerPs.py - added _getFileLFNs() to serve info for the Web Portal     
CHANGE: Moving several tests to TestDIRAC

*Interfaces
CHANGE: use jobDescription.xml as a StringIO object to avoid multiple disk
        write operations while massive job submission

*WMS
FIX: Watchdog - review for style and pylint
CHANGE: Review of the Matcher code, extracting Limiter and Matcher as standalone 
        utilities
        

*Transformation
NEW: New ported plugins from LHCb, added unit tests


[v6r13p21]

*TS
FIX: Registering TargetSE for Standard TransformationAgent plugin

[v6r13p20]

*DMS
FIX: DMSHelpers - allow for more than one Site defined to be local per SE

*Resources
FIX: XRootStorage - fix in getURLBase()

[v6r13p19]

FIX: changes incorporated from v6r12p53 patch

[v6r13p18]

*WMS
FIX: JobWrapper - ported back from v6r14p9 the fix for getting OutputPath

[v6r13p17]

FIX: changes incorporated from v6r12p52 patch

[v6r13p16]

FIX: changes incorporated from v6r12p51 patch

[v6r13p15]

Included patches from v6r12p50 release 

[v6r13p14]

*DMS
FIX: ReplicateAndRegister - fix a problem when a file is set Problematic 
     in the FC but indeed doesn't exist at all 

*Resources
CHANGE: StorageFactory - enhance the logic of BaseSE inheritance in the
        SE definition in the CS
        
*WMS
CHANGE: CPUNormalization, dirac-wms-cpu-normalization - reading CPU power 
        from MJF for comparison with the DIRAC evaluation
FIX: SiteDirector - create pilot working directory in the batch system working
     directory and not in "/tmp"                

[v6r13p13]

*DMS
BUGFIX: FileCatalogClient - bug fixed in getDirectoryMetadata()

[v6r13p12]

*Resources
FIX: StorageElement - bug fixed in inValid()
CHANGE: StorageFactory - do not interpret VO parameter as mandatory

[v6r13p11]

*DMS
BUGFIX: RemoveReplica - fix in singleRemoval()
FIX: dirac-dms-user-lfns - increased timeout

[v6r13p10]

CHANGE: Use sublogger to better identify log source in multiple places

*Core
CHANGE: Review / beautify code in TimeLeft and LSFTimeLeft
FIX: LSFTimeLeft - is setting shell variables, not environment variables, 
     therefore added an "export" command to get the relevant variable 
     and extract then the correct normalization

*Accounting
FIX: DataOperationPlotter - add better names to the data operations

*DMS:
FIX: DataManager - add mandatory vo parameter in __SEActive()
CHANGE: dirac-dms-replicate-and-register-request - submit multiple requests
        to avoid too many files in a single FTS request
FIX: FileCatalog - typo in getDirectoryMetadata()
FIX: FileCatalog - pass directory name to getDirectoryMetadata and not file name 
FIX: DataManager - in __SEActive() break LFN list in smaller chunks when
     getting replicas from a catalog        

*WMS
FIX: WMSAdministratorHandler - fix in reporting pilot statistics
FIX: JobScheduling - fix in __getSitesRequired() when calling self.jobLog.info 
CHANGE: pilotCommands - when exiting with error, print out current processes info

[v6r13p9]

*Framework
FIX: SystemLoggingDB - schema change for ClientIPs table to store IPv6 addresses

*DMS
BUGFIX: DMSRequestOperationsBase - bug fix in checkSEsRSS()
FIX: RemoveFile - in __call__(): bug fix; fix in the BannedSE treatment logic

*RMS
BUGFIX: Operation - in catalogList()
BUGFIX: ReqClient - in printOperation()

*Resources
FIX: GFAL2_StorageBase - added Lost, Cached, Unavailable in getSingleFileMetadata() output
BUGFIX: GFAL2_StorageBase - fixed URL construction in put(get)SingleFile() methods

*WMS
FIX: InputDataByProtocol - removed StorageElement object caching

[v6r13p8]

*Framework
FIX: MonitoringUtilities - minor bug fix

*DMS
FIX: DataManager - remove local file when doing two hops transfer

*WMS
FIX: SandboxStoreClient - get the VO info from the delegatedGroup argument to 
     use for the StorageElement instantiation

*TMS
CHANGE: Transformation(Client,DB,Manager) - multiple code clean-up without
        changing the logic

[v6r13p7]

*Core
NEW: X509CRL - class to handle certificate revocation lists

*DMS
FIX: RequestOperations/RemoveFile.py - check target SEs to be online before
     performing the removal operation. 
FIX: SecurityManager, VOMSPolicy - make the vomspolicy compatible with the old client 
     by calling in case of need the old SecurityManager     

*Resources
BUGFIX: Torque, GE - methods must return Message field in case of non-zero return status
FIX: SRM2Storage - when used internaly, listDirectory should return urls and not lfns

*WMS
FIX: ConfigureCPURequirements pilot command - add queue CPU length to the extra local
     configuration
FIX: JobWrapper - load extra local configuration of any     

*RMS
FIX: RequestDB - fix in getRequestSummaryWeb() to suit the Web Portal requirements

*Transformation
FIX: TransformationManagerHandler - fix in getTransformationSummaryWeb() to suit 
     the Web Portal requirements

[v6r13p6]

*Core
FIX: X509Chain - use SHA1 signature encryption in all tha cases

*Resources
FIX: ComputingElement - take CPUTime from its configuration defined in the 
     pilot parameters

*WMS
FIX: SiteDirector - correctly configure jobExecDir and httpProxy Queue parameters

[v6r13p5]

*Resources
BUGFIX: Torque - getCEStatus() must return integer job numbers
FIX: StorageBase - removed checking the VO name inside the LFN 

*WMS
FIX: InputData, JobScheduling - StorageElement needs to know its VO

*DMS
FIX: ReplicateAndRegister - Add checksumType to RMS files when adding 
     checksum value
FIX: DataManager - remove unnecessary access to RSS and use SE.getStatus()     
FIX: DMHelpers - take into account Alias and BaseSE in site-SE relation

*RMS
FIX: Request - bug fixed in optimize() in File reassignment from one
     Operation to another  

*Transformation
FIX: TransformationDB - set derived transformation to Automatic

[v6r13p4]

*Core
FIX: VOMSService - treat properly the case when the VOMS service returns no result
     in attGetUserNickname()

*DMS
FIX: FTSAgent, ReplicateAndRegister - make sure we use source replicas with correct 
     checksum 

*RMS
FIX: Request - minor fix in setting the Request properties, suppressing pylint
     warnings
CHANGE: File, Reques, Operation, RequestDB - remove the use of sqlalchemy on 
        the client side     
     
*Resources
FIX: StorageElement - import FileCatalog class rather than the corresponding module     
FIX: SLURM - proper formatting commands using %j, %T placeholders
FIX: SSHComputingElement - return full job references from getJobStatus() 

*RSS
FIX: DowntimeCommand - checking for downtimes including the time to start in hours

*Workflow
CHANGE: FailoverRequest - assign to properties rather than using setters

*Transformation
FIX: TransformationClient(DB,Utilities) - fixes to make derived transformations work

[v6r13p3]

*DMS
FIX: DataManager - in putAndRegister() specify explicitly registration protocol
     to ensure the file URL available right after the transfer
     
*Resources
FIX: SRM2Storage - use the proper se.getStatus() interface ( not the one of the RSS )     

[v6r13p2]

*Framework
FIX: SystemAdministratorHandler - install WebAppDIRAC extension only in case
     of Web Portal installation
CHANGE: dirac-populate-component-db - check the setup of the hosts to register 
        into the DB only installations from the same setup; check the MySQL installation
        before retrieving the database information      

*DMS
FIX: FTSAgent - fix in parsing the server result
FIX: FTSFile - added Waiting status
FIX: FTSJob - updated regexps for the "missing source" reports from the server;
     more logging message 

*Resources
FIX: SRM2Storage - fix in treating the checksum type 
FIX: StorageElement - removed getTransportURL from read methods

*RMS
FIX: Request - typo in the optimize() method

[v6r13p1]

*Framework
CHANGE: SystemAdminstratorIntegrator - can take a list of hosts to exclude from contacting

*DMS
FIX: DataManager - fix in __getFile() in resolving local SEs
FIX: dirac-dms-user-lfns - sort result, simplify logic

*RMS
FIX: Request - Use DMSHelper to resolve the Failovers SEs
FIX: Operation - treat the case where the SourceSE is None

*WMS
FIX: WMSAdministratorHandler - return per DN dictionary from getPilotStatistics 

[v6r13]

CHANGE: Separating fixed and variable parts of error log messages for multiple systems 
        to allow SystemLogging to work

*Core
FIX: MySQL.py - treat in detailed way datetime functions in __escapeString()
FIX: DictCache.get() returns now None instead of False if no or expired value
NEW: InstallTools - allow to define environment variables to be added to the component
     runit run script
NEW: Changes to make the DISET protocol IP V6 ready
CHANGE: BaseClient - retry service call on another instance in case of failure
CHANGE: InnerRPCClient - retry 3 times in case of exception in the transport layer
CHANGE: SocketInfo - retry 3 times in case of handshaking error
CHANGE: MySQL - possibility to specify charset in the table definition
FIX: dirac-install, dirac-distribution - removed obsoleted defaults     
NEW: Proxy utility module with executeWithUserProxy decorator function

*Configuration
NEW: CSAPI,dirac-admin-add-shifter - function, and script, for adding or modifying a 
     shifter in the CS

*Framework
FIX: NotificationDB - escape fields for sorting in getNotifications()
NEW: Database, Service, Client, commands for tracking the installed DIRAC components

*Interfaces
CHANGE: Dirac - changed method names, keeping backward compatibility
CHANGE: multiple commands updated to use the new Dirac API method names

*DMS
NEW: Native use of the FTS3 services
CHANGE: Removed the use of current DataLogging service
CHANGE: DataManager - changes to manage URLs inside StorageElement objects only
FIX: DataManager - define SEGroup as accessible at a site
CHANGE: DirectoryListing - extracted from FileCatalogClientCLI as an independent utility
CHANGE: MetaQuery - extracted from FileCatalogClientCLI as an independent utility
CHANGE: FileCatalogClientCLI uses external DirectoryListing, MetaQuery utilities
CHANGE: FileCatalog - replace getDirectoryMetadata by getDirectoryUserMetadata
NEW: FileCatalog - added new getDirectoryMetadata() interface to get standard directory metadata
NEW: FileCatalog - possibility to find files by standard metadata
NEW: FileCatalog - possibility to use wildcards in the metadata values for queries
NEW: DMSHelpers class
NEW: dirac-dms-find-lfns command

*WMS
NEW: SiteDirector - support for the MaxRAM queue description parameter
CHANGE: JobScheduling executor uses the job owner proxy to evaluate which files to stage
FIX: DownloadInputData - localFile was not defined properly
FIX: DownloadInputData - could not find cached files (missing [lfn])

*RMS
CHANGE: Removed files from the previous generation RMS
CHANGE: RMS refactored based on SQLAlchemy 
NEW: ReqClient - added options to putRequest(): useFailoverProxy and retryMainServer
CHANGE: DMSRequestOperationsBase - delay execution or cancel request based on SE statuses 
        from RSS/CS
FIX: Fixes to make use of RequestID as a unique identifier. RequestName can be used in
     commands in case of its uniqueness        

*Resources
NEW: Computing - BatchSystem classes introduced to be used both in Local and SSH Computing Elements
CHANGE: Storage - reworked Storage Element/Plugins to encapsulate physical URLs 
NEW: GFAL2_StorageBase.py, GFAL2_SRM2Storage.py, GFAL2_XROOTStorage.py 

*RSS:
NEW: dirac-admin-allow(ban)-se - added RemoveAccess status
CHANGE: TokenAgent - added more info to the mail

*TS
CHANGE: Task Manager plugins

[v6r12p53]

*DMS
CHANGE: FileCatalogClientCLI - ls order by size, human readable size value
FIX: DirectoryMetadata - enhanced error message in getDirectoryMetadata

*WMS
BUGFIX: JobAgent - bug when rescheduling job due to glexec failure

*TS
NEW: TransformationCLI - added getOutputFiles, getAllByUser commands
NEW: Transformation - added getAuthorDNfromProxy, getTransformationsByUser methods

*Resources
CHANGE: GlobusComputingElement - simplify creating of pilotStamp

[v6r12p52]

*DMS
NEW: dirac-dms-directory-sync - new command to synchronize the contents of a
     local and remote directories
FIX: DataManager - in removeFile() return successfully if empty input file list     

*TS
NEW: TransformationCLI - getInputDataQuery command returning inputDataQuery 
     of a given transformation

[v6r12p51]

*Core
FIX: dirac-install - fix to work with python version prior to 2.5

*DMS
CHANGE: FileCatalogClientCLI - possibility to set multiple metadata with one command

*Resources
FIX: HTCondorComputingElement - multiple improvements

[v6r12p50]

*Core
FIX: dirac-install - define TERMINFO variable to include local sources as well

*Framework
FIX: SystemAdministratorHandler - show also executors in the log overview

*DMS
FIX: FileCatalogClientCLI - use getPath utility systematically to normalize the
     paths passed by users

*WMS
FIX: PilotStatusAgent - split dynamic and static parts in the log error message

*Resources
NEW: HTCondorCEComputingElement class

[v6r12p49]

*Resources
FIX: GlobusComputingElement - in killJob added -f switch to globus-job-clean command
FIX: ARCComputingElement - create working directory if it does not exist

*DMS
CHANGE: DataManager - added XROOTD to registration protocols

*TMS
FIX: TransformationCLI - doc string

[v6r12p48]

*DMS
FIX: DirectoryTreeBase - fix in changeDirectoryXXX methods to properly interpret input

[v6r12p47]

*DMS
BUGFIX: FileCatalogClientCLI - wrong signature in the removeMetadata() service call

[v6r12p46]

*Core
FIX: GraphData - check for missing keys in parsed_data in initialize()

*WMS
CHANGE: PilotStatusAgent - kill pilots being deleted; do not delete pilots still
        running jobs
  
*RSS
CHANGE: Instantiate RequestManagementDB/Client taking into account possible extensions        

*Resources
FIX: GlobusComputingElement - evaluate WaitingJobs in getCEStatus()
FIX: SRM2Storage - error 16 of exists call is interpreted as existing file
FIX: XROOTStorage - added Lost, Cached, Unavailable in the output of getSingleMetadata()

*WMS
FIX: pilotCommands - removed unnecessary doOSG() function

[v6r12p45]

*Resources
FIX: SRM2Storage - error 22 of exists call is interpreted as existing file
     ( backport from v6r13 )

[v6r12p44]

*WMS
FIX: SiteDirector - consider also pilots in Waiting status when evaluating
     queue slots available

*Resources
NEW: SRM2Storage - makes use of /Resources/StorageElements/SRMBusyFilesExist option
     to set up the mode of interpreting the 22 error code as existing file

[v6r12p43]

*DMS:
FIX: DirectoryTreeBase - avoid double definition of FC_DirectoryUsage table
     in _rebuildDirectoryUsage()

[v6r12p42]

FIX: added fixes from v6r11p34 patch release

[v6r12p41]

*WMS
CHANGE: dirac-wms-job-submit - "-r" switch to enable job repo

[v6r12p40]

*DMS
FIX: DirectoryTreeBase.py - set database engine to InnoDB 

[v6r12p39]

FIX: imported fixes from rel-v6r11

[v6r12p38]

*DMS
CHANGE: DataManager - enhanced real SE name resolution

*RMS
FIX: Request - fixed bug in the optimization of requests with failover operations

*Resources
CHANGE: StorageFactory - allow for BaseSE option in the SE definition

[v6r12p37]

*Core
FIX: InstallTools - force $HOME/.my.cnf to be the only defaults file

[v6r12p36]

*Configuration
FIX: Utilities.py - bug fix getSiteUpdates()

[v6r12p35]

*Core
CHANGE: VOMSService - add URL for the method to get certificates

*DMS
FIX: DataManager - in __replicate() set do not pass file size to the SE if no
     third party transfer
FIX: RemoveFile, ReplicateAndRegister - regular expression for "no replicas"
     common for both DFC and LFC     
     
*WMS
FIX: WMSHistoryCorrector - make explicit error if no data returned from WMSHistory
     accounting query     

[v6r12p34]

*DMS
BUGFIX: FileCatalogWithFkAndPsDB - fix storage usage calculation

[v6r12p33]

*Core
NEW: VOMSService - added method admListCertificates()

*DMS
BUGFIX: dirac-dms-put-and-register-request - missing Operation in the request

*Resources
FIX: sshce - better interpretation of the "ps" command output

[v6r12p32]

*RMS
FIX: ReqManager - in getRequest() possibility to accept None type
     argument for any request 

[v6r12p31]

*WMS
FIX: pilotCommands - import json module only in case it is needed

[v6r12p30]

*Core
FIX: InstallTools - 't' file is deployed for agents installation only
FIX: GOCDBClient - creates unique DowntimeID using the ENDPOINT

*Framework
FIX: SystemAdministratorHandler - use WebAppDIRAC extension, not just WebApp

*DMS:
FIX: FileCatalogComponents.Utilities - do not allow empty LFN names in
     checkArgumentDict()

[v6r12p29]

*CS
CHANGE: CSCLI - use readline to store and resurrect command history

*WMS
FIX: JobWrapper - bug fixed in the failoverTransfer() call
CHANGE: dirac-wms-job-submit - added -f flag to store ids

*DMS
FIX: DataManager - make successful removeReplica if missing replica 
     in one catalog

*RMS
FIX: Operation, Request - limit the length of the error message

[v6r12p28]

*RMS
FIX: Request - do not optimize requests already in the DB 

[v6r12p27]

*Core
CHANGE: InstallTools - install "t" script to gracefully stop agents

*DMS
FIX: FileCatalog - return GUID in DirectoryParameters

*Resource
CHANGE: DFC/LFC clients - added setReplicaProblematic()

[v6r12p26]

*DMS
BUGFIX: FileCatalog - getDirectoryMetadata was wrongly in ro_meta_methods list 

*RMS
FIX: Operation - temporary fix in catalog names evaluation to smooth
     LFC->DFC migration - not to forget to remove afterwards !

*WMS
CHANGE: JobWrapper - added MasterCatalogOnlyFlag configuration option

[v6r12p25]

*DMS
BUGFIX: PutAndRegister, RegitserFile, RegisterReplica, ReplicateAndRegister - do not
        evaluate the catalog list if None

[v6r12p24]

*DMS:
FIX: DataManager - retry RSS call 5 times - to be reviewed

[v6r12p23]

*DMS
FIX: pass a catalog list to the DataManager methods
FIX: FileCatalog - bug fixed in the catalog list evaluation

[v6r12p22]

*DMS
FIX: RegisterFile, PutAndRegister - pass a list of catalogs to the DataManager instead of a comma separated string
FIX: FTSJob - log when a job is not found in FTS
CHANGE: dropped commands dirac-admin-allow(ban)-catalog

*Interfaces
CHANGE: Dirac, JobMonitoringHandler,dirac-wms-job-get-jdl - possibility to retrieve original JDL

*WMS
CHANGE: JobManifest - make MaxInputData a configurable option

[v6r12p21]

*RMS
BUGFIX: File,Operation,RequestDB - bug making that the request would always show 
        the current time for LastUpdate
  
*WMS
FIX: JobAgent - storing on disk retrieved job JDL as required by VMDIRAC
     ( to be reviewed )        

[v6r12p20]

*DMS
FIX: DataManager - more informative log messages, checking return structure
FIX: FileCatalog - make exists() behave like LFC file catalog client by checking
     the unicity of supplied GUID if any
FIX: StorageElementProxyHandler - do not remove the cache directory

*Framework
FIX: SystemAdministratorClient - increase the timeout to 300 for the software update     

*RMS
FIX: Operation.py - set Operation Scheduled if one file is Scheduled
CHANGE: Request - group ReplicateAndRegister operations together for failover 
        requests: it allows to launch all FTS jobs at once

*Resources
FIX: LcgFileCatalogClient - fix longstanding problem in LFC when several files 
     were not available (only one was returned) 

*TS
BUGFIX: TransformationCleaning,ValidateOutputDataAgent - interpret correctly
        the result of getTransformationParameters() call
FIX: TaskManager - fix exception in RequestTaskAgent        

[v6r12p19]

*Core
FIX: Core.py - check return value of getRecursive() call

*DMS
FIX: FileCatalog - directory removal is successful if does not exist
     special treatment of Delete operation

*WMS
FIX: InputDataByProtocol - fix interpretation of return values

[v6r12p18]

*DMS
FIX: FTSStrategy - config option name
FIX: DataManager - removing dirac_directory flag file only of it is there
     in __cleanDirectory()

*RMS
FIX: Operation - MAX_FILES limit set to 10000
FIX: ReqClient - enhanced log messages

*TMS
FIX: TaskManager - enhanced log messages

*RSS
FIX: DowntimeCommand - fixed mix of SRM.NEARLINE and SRM

*WMS
FIX: InputDataByProtocol - fixed return structure

[v6r12p16]

*DMS
FIX: IRODSStorageElement more complete implementation
FIX: FileCatalogHandler(DB) - make removeMetadata bulk method

*Resources
FIX: FileCatalog - make a special option CatalogList (Operations) to specify catalogs used by a given VO

[v6r12p15]

*Core
FIX: ProcessPool - kill the working process in case of the task timeout
FIX: FileHelper - count transfered bytes in DataSourceToNetwork()

*DMS
BUGFIX: FileCatalogCLI - changed interface in changePathXXX() methods
NEW: IRODSStorageElementHandler class
CHANGE: FileCatalog - separate metadata and file catalog methods, 
        apply metadata methods only to Metadata Catalogs 

*Resources
FIX: SSHTorqueComputingElement - check the status of the ssh call for qstat 

*WMS
FIX: WatchdogLinux - fixed typo

[v6r12p14]

*TS
FIX: TaskManagerAgentBase: avoid race conditions when submitting to WMS

*DMS
NEW: FileCatalog - added new components ( directory tree, file manager ) 
     making use of foreign keys and stored procedures
FIX: DataManager returns properly the FileCatalog errors     

[v6r12p13]

*TS
BUGFIX: TransformationAgent - data member not defined

*WMS
FIX: InputData(Resolution,ByProtocol) - possibility to define RemoteProtocol

[v6r12p12]

*WMS
BUGFIX: pilotTools - missing comma

[v6r12p11]

*WMS
FIX: CPUNormalization - dealing with the case when the maxCPUTime is not set in the queue
     definition
FIX: pilotTools - added option pilotCFGFile

[v6r12p10]

*DMS
FIX: StorageElementProxy - BASE_PATH should be a full path

*Resources
FIX: SRM2Storage - return specific error in putFile

*TS
FIX: TransformationAgent - fix to avoid an exception in finalize and double printing 
     when terminating the agent
BUGFIX: TransformationDB - fix return value in setTransformationParameter()

[v6r12p9]

*Core
CHANGE: SiteCEMapping - getSiteForCE can take site argu

ment to avoid confusion

*Interfaces
FIX: Job - provide optional site name in setDestinationCE()

*WMS
FIX: pilotCommands - check properly the presence of extra cfg files
     when starting job agent
FIX: JobAgent - can pick up local cfg file if extraOptions are specified     

[v6r12p8]

*Core
FIX: dirac-configure - correctly deleting useServerCertificate flag
BUGFIX: InstallTools - in fixMySQLScript()

*DMS
BUGFIX: DatasetManager - bug fixes
CHANGE: StorageElementProxy - internal SE object created with the VO of the requester

*TS
FIX: dirac-transformation-xxx commands - do not check the transformation status
CHANGE: Agents - do not use shifter proxy 
FIX: TransformationAgent - correct handling of replica cache for transformations 
     when there were more files in the transformation than accepted to be executed
FIX: TransformationAgent - do not get replicas for the Removal transformations     

*RMS
NEW: new SetFileStatus Operation

[v6r12p7]

*Core
FIX: dirac-configure - always removing the UseServerCertificate flag before leaving
FIX: ProcessPool - one more check for the executing task ending properly 

*Interfaces 
FIX: Dirac.py - use printTable in loggingInfo()

[v6r12p6]

FIX: fixes from v6r11p26 patch release

[v6r12p5]

*Core
FIX: VOMS.py - do not use obsoleted -dont-verify-ac flag with voms-proxy-info

*TS
FIX: TransformationManager - no status checked at level service

[v6r12p4]

FIX: fixes from v6r11p23 patch release

[v6r12p3]

*Configuration
CHANGE: dirac-admin-add-resources - define VOPath/ option when adding new SE 

*Resources
NEW: StorageFactory - modify protocol Path for VO specific value

*DMS
FIX: FileCatalog - check for empty input in checkArgumentFormat utility
FIX: DataManager - protect against FC queries with empty input

[v6r12p2]

*Core
FIX: dirac-install - svn.cern.ch rather than svnweb.cern.ch is now needed for direct 
     HTTP access to files in SVN

*WMS
FIX: dirac-wms-cpu-normalization - when re-configuring, do not try to dump in the 
     diracConfigFilePath

[v6r12p1]

*Configuration
FIX: Core.Utilities.Grid, dirac-admin-add-resources - fix to make a best effort to 
     guess the proper VO specific path of a new SE
*WMS
FIX: dirac-configure, pilotCommands, pilotTools - fixes to use server certificate

[v6r12]

*Core
CHANGE: ProcessPool - do not stop working processes by default
NEW: ReturnValue - added returnSingleResult() utility 
FIX: MySQL - correctly parse BooleanType
FIX: dirac-install - use python 2.7 by default
FIX: dirac-install-xxx commands - complement installation with the component setup
     in runit
NEW: dirac-configure - added --SkipVOMSDownload switch, added --Output switch
     to define output configuration file
CHANGE: ProcessPool - exit from the working process if a task execution timed out  
NEW: ProcessMonitor - added evaluation of the memory consumed by a process and its children   
NEW: InstallTools - added flag to require MySQL installation
FIX: InstallTools - correctly installing DBs extended (with sql to be sourced) 
FIX: InstallTools - run MySQL commands one by one when creating a new database
FIX: InstallTools - fixMySQLScripts() fixes the mysql start script to ognore /etc/my.cnf file
CHANGE: Os.py - the use of "which" is replaced by distutils.spawn.find_executable
NEW: Grid.py - ldapSA replaced by ldapSE, added getBdiiSE(CE)Info() methods
CHANGE: CFG.py - only lines starting with ^\s*# will be treated as comments
CHANGE: Shifter - Agents will now have longer proxies cached to prevent errors 
        for heavy duty agents, closes #2110
NEW: Bdii2CSAgent - reworked to apply also for SEs and use the same utilities for the
     corresponding command line tool
NEW: dirac-admin-add-resources - an interactive tool to add and update sites, CEs, SEs
     to the DIRAC CS   
CHANGE: dirac-proxy-init - added message in case of impossibility to add VOMS extension   
FIX: GOCDBClient - handle correctly the case of multiple elements in the same DT            


*Accounting
NEW: Allow to have more than one DB for accounting
CHANGE: Accounting - use TypeLoader to load plotters

*Framework
FIX: Logger - fix FileBackend implementation

*WMS
NEW: Refactored pilots ( dirac-pilot-2 ) to become modular following RFC #18, 
     added pilotCommands.py, SiteDirector modified accordingly 
CHANGE: InputData(Executor) - use VO specific catalogs      
NEW: JobWrapper, Watchdog - monitor memory consumption by the job ( in a Warning mode )
FIX: SandboxStoreHandler - treat the case of exception while cleaning sandboxes
CHANGE: JobCleaningAgent - the delays of job removals become CS parameters
BUGFIX: JobDB - %j placeholder not replaced after rescheduling
FIX: JobDB - in the SQL schema description reorder tables to allow foreign keys
BUGFIX: JobAgent, Matcher - logical bug in using PilotInfoReported flag
FIX: OptimizerExecutor - when a job fails the optimization chain set the minor status 
     to the optimiser name and the app status to the fail error

*Resources
NEW: StorageElement - added a cache of already created SE objects
CHANGE: SSHTorqueComputingElement - mv getCEStatus to remote script

*ResourceStatus
NEW: ResourceManagementClient/DB, DowntimeCommand - distinguish Disk and Tape storage 
FIX: GODDBClient  - downTimeXMLParsing() can now handle the "service type" parameter properly
CHANGE: dirac-rss-xxx commands use the printTable standard utility
FIX: dirac-dms-ftsdb-summary - bug fix for #2096

*DMS
NEW: DataManager - add masterCatalogOnly flag in the constructor
FIX: DataManager - fix to protect against non valid SE
CHANGE: FC.DirectoryLevelTree - use SELECT ... FOR UPDATE lock in makeDir()
FIX: FileCatalog - fixes in using file and replica status
CHANGE: DataManager - added a new argument to the constructor - vo
CHANGE: DataManager - removed removeCatalogFile() and dirac-dms-remove-catalog-file adjusted
CHANGE: Several components - field/parameter CheckSumType all changed to ChecksumType
CHANGE: PoolXMLCatalog - add the SE by default in the xml dump and use the XML library 
        for dumping the XML
FIX: XROOTStorageElement - fixes to comply with the interface formalism        

*SMS
FIX: StorageManagementDB - small bugfix to avoid SQL errors

*RMS
NEW: Added 'since' and 'until' parameters for getting requests
NEW: Request - added optimize() method to merge similar operations when
     first inserting the request
NEW: ReqClient, RequestDB - added getBulkRequest() interface. RequestExecutingAgent
     can use it controlled by a special flag     
FIX: Operation, Request - set LastUpdate time stamp when reaching final state
FIX: OperationHandlerBase - don't erase the original message when reaching the max attempts      
FIX: removed some deprecated codes
FIX: RequestTask - always set useServerCerificate flag to tru in case of executing inside
     an agent
CHANGE: gRequestValidator removed to avoid object instantiation at import   
NEW: dirac-rms-cancel-request command and related additions to the db and service classes  

*TMS
NEW: WorkflowTaskAgent is now multi-threaded
NEW: Better use of threads in Transformation Agents
CHANGE: TransformationDB - modified such that the body in a transformation can be updated
FIX: TransformationCleaningAgent - removed non-ASCII characters in a comment

[v6r11p34]

*Resources
NEW: GlobusComputingElement class

[v6r11p33]

*Configuration
FIX: Resources - avoid white spaces in OSCompatibility

[v6r11p32]

*Core
CHANGE: BaseClient, SSLSocketFactory, SocketInfo - enable TLSv1 for outgoing 
        connections via suds, possibility to configure SSL connection details
        per host/IP 

[v6r11p31]

*Core
FIX: CFG - bug fixed in loadFromBuffer() resulting in a loss of comments

*Resources
FIX: SSHTorqueComputingElement - check the status of ssh call for qstat

*DMS
FIX: FileCatalog - return LFN name instead of True from exists() call if LFN
     already in the catalog

[v6r11p30]

*DMS
CHANGE: FileCatalogCLI - add new -D flag for find to print only directories

[v6r11p29]

*DMS
FIX: FTS(Agent,Startegy,Gragh) - make use of MaxActiveJobs parameter, bug fixes

*TMS
FIX: Transformation(Agent,Client) - Operations CS parameters can be defined for each plugin: MaxFiles, SortedBy, NoUnusedDelay. Fixes to facilitate work with large numbers of files.

[v6r11p28]

*Core
FIX: InstallTools - check properly the module availability before installation

*WMS
FIX: JobScheduling - protection against missing dict field RescheduleCounter

*TMS
FIX: TransformationCleaningAgent - execute DM operations with the shifter proxy

[v6r11p27]

*Core
BUGFIX: InstallTools - bug fix in installNewPortal()

*WMS
FIX: Watchdog - disallow cputime and wallclock to be negative

*TS
FIX: TransformationAgent - correct handling of replica caches when more than 5000 files


BUGFIX: ModuleBase - bug fix in execute()
BUGFIX: Workflow - bug fix in createStepInstance()

*DMS
BUGFIX: DiractoryTreeBase - bug fix in getDirectoryPhysicalSizeFromUsage()

*Resources
FIX: XROOTStorage - back ported fixes from #2126: putFile would place file in 
     the wrong location on eos

[v6r11p26]

*Framework
FIX: UserProfileDB.py - add PublishAccess field to the UserProfileDB

*RSS
FIX: Synchronizer.py - fix deletion of old resources

*DMS
FIX: DataManager - allow that permissions are OK for part of a list of LFNs ( __verifyWritePermission() )
     (when testing write access to parent directory). Allows removal of replicas 
     even if one cannot be removed
FIX: DataManager - test SE validity before removing replica     
     
*RMS
FIX: RequestTask - fail requests for users who are no longer in the system
FIX: RequestExecutingAgent - fix request timeout computation

[v6r11p25]

*Interfaces
FIX: Job.py - bring back different logfile names if they have not been specified by the user

[v6r11p24]

*DMS
BUGFIX: SEManagerDB - bug fixed in getting connection in __add/__removeSE

[v6r11p23]

*DMS
CHANGE: FTSRequest is left only to support dirac-dms-fts-XXX commands

[v6r11p22]

*DMS
FIX: FTSJob - fixes in the glite-transfer-status command outpu parsing
FIX: TransformationClient - allow single lfn in setFileStatusForTransformation()

*WMS
FIX: StatesMonitoringAgent - install pika on the fly as a temporary solution

[v6r11p21]

*DMS
BUGFIX: dirac-dms-remove-replicas - continue in case of single replica failure
FIX: dirac-rms-xxx scripts - use Script.getPositionalArgs() instead of sys.argv

*Workflow
FIX: Test_Modules.py - fix in mocking functions, less verbose logging

[v6r11p20]

*DMS
BUGFIX: DataManager - in __SEActive() use resolved SE name to deal with aliases
BUGFIX: FileMetadata - multiple bugs in __buildUserMetaQuery()

[v6r11p19]

*DMS
FIX: FTSJob - fix FTS job monitoring a la FTS2

*RMS
CHANGE: ReqClient - added setServer() method
FIX: File,Operation,Request - call the getters to fetch the up-to-date information 
     from the parent

[v6r11p18]

*DMS
FIX: FTSAgent(Job) - fixes for transfers requiring staging (bringOnline) and adaptation 
     to the FTS3 interface

*WMS
FIX: StatesMonitoringAgent - resend the records in case of failure

[v6r11p17]

*DMS
FIX: FileCatalog - in multi-VO case get common catalogs if even VO is not specified

*Resources
FIX: ComputintgElement - bugfix in available() method

*WMS
FIX: SiteDirector - if not pilots registered in the DB, pass empty list to the ce.available()

[v6r11p16]

*RMS
BUGFIX: Request,Operation,File - do not cast to str None values

[v6r11p15]

*DMS
FIX: ReplicateAndRegister - do not create FTSClient if no FTSMode requested
CHANGE: FTSAgent(Job,File) - allow to define the FTS2 submission command;
        added --copy-pin-lifetime only for a tape backend
        parse output of both commands (FTS2, FTS3)
        consider additional state for FTS retry (Canceled)
        
*RMS
FIX: Operation, Request - treat updates specially for Error fields        

*TMS
FIX: TransformationAgent - fixes in preparing json serialization of requests

*WMS
NEW: StateMonitoringAgent - sends WMS history data through MQ messages 

[v6r11p14]

*WMS
CHANGE: JobDB - removed unused tables and methods
CHANGE: removed obsoleted tests

*DMS
FIX: FTSAgent - recover case when a target is not in FTSDB
CHANGE: FTSAgent(Job) - give possibility to specify a pin life time in CS 

*RMS
FIX: Make RMS objects comply with Python Data Model by adding __nonzero__ methods 

[v6r11p13]

*DMS
BUGFIX: SEManager - in SEManagerDB.__addSE() bad _getConnection call, closes #2062

[v6r11p12]

*Resources
CHANGE: ARCComputingElement - accomodate changes in the ARC job reported states

*Configuration
CHANGE: Resources - define a default FTS server in the CS (only for v6r11 and v6r12)

*DMS
FIX: FTSStrategy - allow to use a given channel more than once in a tree 
FIX: FTSAgent - remove request from cache if not found
FIX: FTSAgent - recover deadlock situations when FTS Files had not been correctly 
     updated or were not in the DB

*RMS
FIX: RequestExecutingAgent - fix a race condition (cache was cleared after the request was put)
FIX: RequestValidator - check that the Operation handlers are defined when inserting a request

[v6r11p11]

*Core
FIX: TransportPool - fixed exception due to uninitialized variable
FIX: HTTPDISETSocket - readline() takes optional argument size ( = 0 )

*DMS
FIX: FTSAgent - check the type of the Operation object ( can be None ) and
     some other protections
FIX: FTSClient - avoid duplicates in the file list

*RMS
FIX: ReqClient - modified log message
CHANGE: dirac-dms-fts-monitor - allow multiple comma separated LFNs in the arguments

[v6r11p10]

*RSS
FIX: DowntimeCommand, Test_RSS_Command_GOCDBStatusCommand - correctly interpreting list of downtimes

*RMS
FIX: ReplicateAndRegister - Create a RegisterReplica (not RegisterFile) if ReplicateAndRegister 
     fails to register
FIX: OperationHandlerBase - handle correctly Attempt counters when SEs are banned
FIX: ReplicateAndRegister - use FC checksum in case of mismatch request/PFN
FIX: FTSAgent - in case a file is Submitted but the FTSJob is unknown, resubmit
FIX: FTSAgent - log exceptions and put request to DB in case of exception
FIX: FTSAgent - handle FTS error "Unknown transfer state NOT_USED", due to same file 
     registered twice (to be fixed in RMS, not clear origin)

*WMS
FIX: JobStateUpdateHandler - status not updated while jobLogging is, due to time skew between 
     WN and DB service
FIX: JobStateUpdateHandler - stager callback not getting the correct status Staging 
     (retry for 10 seconds)     

[v6r11p9]

*Core
NEW: AgentModule - set AGENT_WORKDIRECTORY env variable with the workDirectory
NEW: InstallTools - added methods for the new web portal installation

*DMS
FIX: ReplicateAndRegister - apply same error logic for DM replication as for FTS

*Resources:
FIX: SRM2Storage - fix log message level
FIX: SRM2Storage - avoid useless existence checks 

*RMS
FIX: ForwardDISET - a temporary fix for a special LHCb case, to be removed asap
FIX: ReqClient - prettyPrint is even prettier
FIX: RequestTask - always use server certificates when executed within an agent

[v6r11p8]

*TMS
FIX: TransformationDB - fix default value within ON DUPLICATE KEY UPDATE mysql statement

[v6r11p7]

*Framework
BUGFIX: ProxyDB.py - bug in a MySQL table definition

*DMS
FIX: ReplicateAndRegister.py - FTS client is not instantiated in the c'tor as it 
     might not be used, 

*WMS
FIX: JobWrapper - don't delete the sandbox tar file if upload fails
FIX: JobWrapper - fix in setting the failover request

*RMS
FIX: RequestDB - add protections when trying to get a non existing request

[v6r11p6]

*WMS
FIX: InpudDataResolution - fix the case when some files only have a local replica
FIX: DownloadInputData, InputDataByProtocol - fix the return structure of the
     execute() method
     
*Resources
NEW: LocalComputingElement, CondorComputingElement      

[v6r11p5]

FIX: Incorporated changes from v6r10p25 patch

*Framework
NEW: Added getUserProfileNames() interface

*WMS
NEW: WMSAdministrator - added getPilotStatistics() interface
BUGFIX: JobWrapperTemplate - use sendJobAccounting() instead of sendWMSAccounting()
FIX: JobCleaningAgent - skip if no jobs to remove

*DMS
BUGFIX: FileCatalogClientCLI - bug fix in the metaquery construction

*Resources
CHANGE: StorageElement - enable Storage Element proxy configuration by protocol name

*TMS
NEW: TransformationManager - add Scheduled to task state for monitoring

[v6r11p4]

*Framework
NEW: ProxyDB - added primary key to ProxyDB_Log table
CHANGE: ProxyManagerHandler - purge logs once in 6 hours

*DMS
FIX: DataManager - fix in the accounting report for deletion operation
CHANGE: FTSRequest - print FTS GUID when submitting request
FIX: dirac-dms-fts-monitor - fix for using the new FTS structure
FIX: DataLoggingDB - fix type of the StatusTimeOrder field
FIX: DataLoggingDB - take into account empty date argument in addFileRecord()
FIX: ReplicateAndRegister - use active replicas
FIX: FTS related modules - multiple fixes

*WMS
NEW: SiteDirector - pass the list of already registered pilots to the CE.available() query
FIX: JobCleaningAgent - do not attempt job removal if no eligible jobs

*Resources
FIX: LcgFileCatalogClient - if replica already exists while registration, reregister
NEW: CREAM, SSH, ComputingElement - consider only registered pilots to evaluate queue occupancy

[v6r11p3]

FIX: import gMonitor from it is original location

*Core
FIX: FC.Utilities - treat properly the LFN names starting with /grid ( /gridpp case )

*Configuration
FIX: LocalConfiguration - added exitCode optional argument to showHelp(), closes #1821

*WMS
FIX: StalledJobAgent - extra checks when failing Completed jobs, closes #1944
FIX: JobState - added protection against absent job in getStatus(), closes #1853

[v6r11p2]

*Core
FIX: dirac-install - skip expectedBytes check if Content-Length not returned by server
FIX: AgentModule - demote message "Cycle had an error:" to warning

*Accounting
FIX: BaseReporter - protect against division by zero

*DMS
CHANGE: FileCatalogClientCLI - quite "-q" option in find command
FIX: DataManager - bug fix in __initializeReplication()
FIX: DataManager - less verbose log message 
FIX: DataManager - report the size of removed files only for successfully removed ones
FIX: File, FTSFile, FTSJob - SQL tables schema change: Size filed INTEGER -> BIGINT

*RMS
FIX: dirac-rms-reset-request, dirac-rms-show-request - fixes
FIX: ForwardDISET - execute with trusted host certificate

*Resources
FIX: SSHComputingElement - SSHOptions are parsed at the wrong place
NEW: ComputingElement - evaluate the number of available cores if relevant

*WMS
NEW: JobMonitoringHander - added export_getOwnerGroup() interface

*TMS
CHANGE: TransformationCleaningAgent - instantiation of clients moved in the initialize()

[v6r11p1]

*RMS
FIX: ReqClient - failures due to banned sites are considered to be recoverable

*DMS
BUGFIX: dirac-dms-replicate-and-register-request - minor bug fixes

*Resources
FIX: InProcessComputingElement - stop proxy renewal thread for a finished payload

[v6r11]

*Core
FIX: Client - fix in __getattr__() to provide dir() functionality
CHANGE: dirac-configure - use Registry helper to get VOMS servers information
BUGFIX: ObjectLoader - extensions must be looked up first for plug-ins
CHANGE: Misc.py - removed obsoleted
NEW: added returnSingleResult() generic utility by moving it from Resources/Utils module 

*Configuration
CHANGE: Resources.getDIRACPlatform() returns a list of compatible DIRAC platforms
NEW: Resources.getDIRACPlatforms() used to access platforms from /Resources/Computing/OSCompatibility
     section
NEW: Registry - added getVOs() and getVOMSServerInfo()     
NEW: CE2CSAgent - added VO management

*Accounting
FIX: AccountingDB, Job - extra checks for invalid values

*WMS
NEW: WMS tags to allow jobs require special site/CE/queue properties  
CHANGES: DownloadInputData, InputDataByProtocol, InputDataResolution - allows to get multiple 
         PFNs for the protocol resolution
NEW: JobDB, JobMonitoringHandler - added traceJobParameters(s)() methods     
CHANGE: TaskQueueDirector - use ObjectLoader to load directors    
CHANGE: dirac-pilot - use Python 2.7 by default, 2014-04-09 LCG bundles

*DMS
NEW: DataManager to replace ReplicaManager class ( simplification, streamlining )
FIX: InputDataByProtocol - fix the case where file is only on tape
FIX: FTSAgent - multiple fixes
BUGFIX: ReplicateAndRegister - do not ask SE with explicit SRM2 protocol

*Interfaces
CHANGE: Dirac - instantiate SandboxStoreClient and WMSClient when needed, not in the constructor
CHANGE: Job - removed setSystemConfig() method
NEW: Job.py - added setTag() interface

*Resources
CHANGE: StorageElement - changes to avoid usage PFNs
FIX: XROOTStorage, SRM2Storage - changes in PFN construction 
NEW: PoolComputingElement - a CE allowing to manage multi-core slots
FIX: SSHTorqueComputingElement - specify the SSHUser user for querying running/waiting jobs 

*RSS
NEW: added commands dirac-rss-query-db and dirac-rss-query-dtcache

*RMS
CHANGE: ReqDB - added Foreign Keys to ReqDB tables
NEW: dirac-rms-reset-request command
FIX: RequestTask - always execute operations with owner proxy

*SMS
FIX: few minor fixes to avoid pylint warnings

[v6r10p25]

*DMS
CHANGE: FileCatalog - optimized file selection by metadata

[v6r10p24]

*DMS
FIX: FC.FileMetadata - optimized queries for list interception evaluation

[v6r10p23]

*Resoures
CHANGE: SSHComputingElement - allow SSH options to be passed from CS setup of SSH Computing Element
FIX: SSHComputingElement - use SharedArea path as $HOME by default

[v6r10p22]

*CS
CHANGE: Operations helper - if not given, determine the VO from the current proxy 

*Resources
FIX: glexecComputingElement - allows Application Failed with Errors results to show through, 
     rather than be masked by false "glexec CE submission" errors
     
*DMS     
CHANGE: ReplicaManager - in getReplicas() rebuild PFN if 
        <Operations>/DataManagement/UseCatalogPFN option is set to False ( True by default )

[v6r10p21]

*Configuration
FIX: CSGlobals - allow to specify extensions in xxxDIRAC form in the CS

*Interfaces
FIX: Job - removed self.reqParams
FIX: Job - setSubmitPools renamed to setSubmitPool, fixed parameter definition string

*WMS
FIX: JobMonitorigHandler, JobPolicy - allow JobMonitor property to access job information

[v6r10p20]

*DMS
FIX: FTSAgent/Client, ReplicateAndRegister - fixes to properly process failed
     FTS request scheduling

[v6r10p19]

*DMS
FIX: FTSAgent - putRequest when leaving processRequest
FIX: ReplicaManager - bug in getReplicas() in dictionary creation

[v6r10p18]

*DMS
FIX: ReplicateAndRegister - dictionary items incorrectly called in ftsTransfer()

[v6r10p17]

*RMS
FIX: RequestDB.py - typo in a table name
NEW: ReqManagerHandler - added getDistinctValues() to allow selectors in the web page

*DMS
CHANGE: ReplicaManager - bulk PFN lookup in getReplicas()

[v6r10p16]

*Framework
NEW: PlottingClient - added curveGraph() function

*Transformation
FIX: TaskManagerAgentBase - add the missing Scheduled state

*WMS
FIX: TaskQueueDB - reduced number of lines in the matching parameters printout

*DMS
FIX: dirac-dms-show-se-status - exit on error in the service call, closes #1840

*Interface
FIX: API.Job - removed special interpretation of obsoleted JDLreqt type parameters

*Resources
FIX: SSHComputingElement - increased timeout in getJobStatusOnHost() ssh call, closes #1830

[v6r10p15]

*DMS
FIX: FTSAgent - added missing monitoring activity
FIX: FileCatalog - do not check directory permissions when creating / directory

*Resources
FIX: SSHTorqueComputingElement - removed obsoleted stuff

[v6r10p14]

*SMS
FIX: RequestPreparationAgent - typo fixed

[v6r10p13]

*SMS
FIX: RequestPreparationAgent - use ReplicaManager to get active replicas

*DMS
FIX: ReplicaManager - getReplicas returns all replicas ( in all statuses ) by default
CHANGE: FC/SecurityManager - give full ACL access to the catalog to groups with admin rights

*WMS
CHANGE: SiteDirector - changes to reduce the load on computing elements
FIX: JobWrapper - do not set Completed status for the case with failed application thread

[v6r10p12]

*WMS
CHANGE: Replace consistently everywhere SAM JobType by Test JobType
FIX: JobWrapper - the outputSandbox should be always uploaded (outsized, in failed job)

*DMS
FIX: RemoveFile - bugfix
FIX: ReplicateAndRegister - fixes in the checksum check, retry failed FTS transfer 
     with RM transfer
NEW: RegisterReplica request operation     

*RMS
FIX: ReqClient - fix in the request state machine
FIX: Request - enhance digest string
NEW: dirac-dms-reset-request command
CHANGE: dirac-rms-show-request - allow selection of a request by job ID

*TS
FIX: TransformationDB - in getTransformationParameters() dropped "Submitted" counter 
     in the output

[v6r10p11]

*Core
FIX: X509Chain - cast life time to int before creating cert

*Accounting
FIX: DataStoreClient - self.__maxRecordsInABundle = 5000 instead of 1000
FIX: JobPolicy - allow access for JOB_MONITOR property

*RMS
FIX: ReqClient - fix the case when a job is Completed but in an unknown minor status

*Resources
BUGFIX: ProxyStorage - use checkArgumentFormat() instead of self.__checkArgumentFormatDict()

[v6r10p10]

*DMS
FIX: Several fixes to make FTS accounting working (FTSAgent/Job, ReplicaManager, File )

[v6r10p9]

*Core
BUGFIX: LineGraph - Ymin was set to a minimal plot value rather than 0.

*DMS
CHANGE: FTSJob(Agent) - get correct information for FTS accounting (registration)

[v6r10p8]

*Core
FIX: InstallTools - admin e-mail default location changed

*Framework
FIX: SystemAdministratorClientCLI - allow "set host localhost"
FIX: BundleDelivery - protect against empty bundle

*WMS
FIX: SiteDirector - Pass siteNames and ceList as None if any is accepted
FIX: WorkloadManagement.ConfigTemplate.SiteDorectory - set Site to Any by default 

*DMS
FIX: FileCatalogCLI - ignore Datasets in ls command for backward compatibility

*Resources
FIX: SSH - some platforms use Password instead of password prompt

[v6r10p7]

*Core
FIX: dirac-install - execute dirac-fix-mysql-script and dirac-external-requirements after sourcing the environment
FIX: InstallTools - set basedir variable in fixMySQLScript()
FIX: InstallTools - define user root@host.domain in installMySQL()

*Framework
BUGFIX: SystemAdministratorCLI - bug fixed in default() call signature

*DMS
FIX: FTSRequest - handle properly FTS server in the old system 
FIX: ReplicaManager - check if file is in FC before removing 
FIX: Request/RemovalTask - handle properly proxies for removing files 
BUGFIX: DatasetManager - in the table description

[v6r10p6]

*Core
FIX: X509Certificate - reenabled fix in getDIRACGroup()

*Configuration
FIX: CSAPI - Group should be taken from the X509 chain and not the certificate

*RMS
CHANGE: ReqClient - if the job does not exist, do not try further finalization

[v6r10p5]

*Core
FIX: X509Certificate - reverted fix in getDIRACGroup()

[v6r10p4]

*Core
NEW: dirac-info - extra printout
CHANGE: PrettyPrint - extra options in printTable()
FIX: X509Certificate - bug fixed in getDIRACGroup()

*Framework
NEW: SystemAdministratorCLI - new showall command to show components across hosts
NEW: ProxyDB - allow to upload proxies without DIRAC group

*RMS
CHANGE: ReqClient - requests from failed jobs update job status to Failed
CHANGE: RequestTask - retry in the request finalize()

[v6r10p3]

*Configuration
CHANGE: Registry - allow to define a default group per user

*WMS
BUGFIX: JobReport - typo in generateForwardDISET()

[v6r10p2]

*TMS
CHANGE: Backward compatibility fixes when setting the Transformation files status

*DMS
BUGFIX: ReplicateAndRegister - bugfix when replicating to multiple destination by ReplicaManager

*WMS
BUGFIX: JobManager - bug fix when deleting no-existing jobs

[v6r10p1]

*RMS
FIX: ReqDB.Operations - Arguments field changed type from BLOB to MEDIUMBLOB

*DMS
FIX: FileCatalog - check for non-exiting directories in removeDirectory()

*TMS
FIX: TransformationDB - removed constraint that was making impossible to derive a production

[v6r10]

*Core
FIX: Several fixes on DB classes(AccountingDB, SystemLoggingDB, UserProfileDB, TransformationDB, 
     JobDB, PilotAgentsDB) after the new movement to the new MySQL implementation with a persistent 
     connection per running thread
NEW: SystemAdministratorCLI - better support for executing remote commands 
FIX: DIRAC.__init__.py - avoid re-definition of platform variable    
NEW: Graphs - added CurveGraph class to draw non-stacked lines with markers
NEW: Graphs - allow graphs with negative Y values
NEW: Graphs - allow to provide errors with the data and display them in the CurveGraph
FIX: InstallTools - fix for creation of the root@'host' user in MySQL 
FIX: dirac-install - create links to permanent directories before module installation
CHANGE: InstallTools - use printTable() utility for table printing
CHANGE: move printTable() utility to Core.Utilities.PrettyPrint
NEW: added installation configuration examples
FIX: dirac-install - fixBuildPath() operates only on files in the directory
FIX: VOMSService - added X-VOMS-CSRF-GUARD to the html header to be compliant with EMI-3 servers

*CS
CHANGE: getVOMSVOForGroup() uses the VOMSName option of the VO definition 
NEW: CE2CSAgent - added ARC CE information lookup

*Framework
FIX: SystemAdministratorIntegrator - use Host option to get the host address in addition to the section name, closes #1628
FIX: dirac-proxy-init - uses getVOMSVOForGroup() when adding VOMS extensions

*DMS
CHANGE: DFC - optimization and bug fixes of the bulk file addition
FIX: TransferAgent - protection against badly defined LFNs in collectFiles()
NEW: DFC - added getDirectoryReplicas() service method support similar to the LFC
CHANGE: DFC - added new option VisibleReplicaStatus which is used in replica getting commands
CHANGE: FileCatalogClientCLI client shows number of replicas in the 2nd column rather than 
        unimplemented number of links
CHANGE: DFC - optimizations for the bulk replica look-up
CHANGE: DFC updated scalability testing tool FC_Scaling_test.py        
NEW: DFC - methods returning replicas provide also SE definitions instead of PFNs to construct PFNs on the client side
NEW: DFC - added getReplicasByMetadata() interface
CHANGE: DFC - optimized getDirectoryReplicas()
CHANGE: FileCatalogClient - treat the reduced output from various service queries restoring LFNs and PFNs on the fly
NEW: DFC - LFNPFNConvention flag can be None, Weak or Strong to facilitate compatibility with LFC data 
CHANGE: FileCatalog - do not return PFNs, construct them on the client side
CHANGE: FileCatalog - simplified FC_Scaling_test.py script
NEW: FileCatalog/DatasetManager class to define and manipulate datasets corresponding to meta queries
NEW: FileCatalogHandler - new interface methods to expose DatasetManager functionality
NEW: FileCatalogClientCLI - new dataset family of commands
FIX: StorageFactory, ReplicaManager - resolve SE alias name recursively
FIX: FTSRequest, ReplicaManager, SRM2Storage - use current proxy owner as user name in accounting reports, closes #1602
BUGFIX: FileCatalogClientCLI - bug fix in do_ls, missing argument to addFile() call, closes #1658
NEW: FileCatalog - added new setMetadataBulk() interface, closes #1358
FIX: FileCatalog - initial argument check strips off leading lfn:, LFN:, /grid, closes #448
NEW: FileCatalog - added new setFileStatus() interface, closes #170, valid and visible file and replica statuses can be defined in respective options.
CHANGE: multiple new FTS system fixes
CHANGE: uniform argument checking with checkArgumentFormat() in multiple modules
CHANGE: FileCatalog - add Trash to the default replica valid statuses
CHANGE: ReplicaManager,FTSRequest,StorageElement - no use of PFN as returned by the FC except for file removal,
        rather constructing it always on the fly
        
*SMS
CHANGE: PinRequestAgent, SENamespaceCatalogCheckAgent - removed
CHANGE: Use StorageManagerClient instead of StorageDB directly        

*WMS
CHANGE: JobPolicy - optimization for bulk job verification
NEW: JobPolicy - added getControlledUsers() to get users which jobs can be accessed for 
     a given operation
CHANGE: JobMonitoringHandler - Avoid doing a selection of all Jobs, first count matching jobs 
        and then use "limit" to select only the required JobIDs.
NEW: JobMonitoringHandler - use JobPolicy to filter jobs in getJobSummaryWeb()
NEW: new Operations option /Services/JobMonitoring/GlobalJobsInfo ( True by default ) to 
     allow or not job info lookup by anybody, used in JobMonitoringHandler       
BUGFIX: SiteDirector - take into account the target queue Platform
BUGFIX: JobDB - bug in __insertNewJDL()    
CHANGE: dirac-admin-show-task-queues - enhanced output  
CHANGE: JobLoggingDB.sql - use trigger to manage the new LoggingInfo structure  
CHANGE: JobWrapper - trying several times to upload a request before declaring the job failed
FIX: JobScheduling executor - fix race condition that causes a job to remain in Staging
NEW: SiteDirector - do not touch sites for which there is no work available
NEW: SiteDirector - allow sites not in mask to take jobs with JobType Test
NEW: SiteDirector - allow 1 hour grace period for pilots in Unknown state before aborting them
CHANGE: Allow usage of non-plural form of the job requirement options ( PilotType, GridCE, BannedSite, 
        SubmitPool ), keep backward compatibility with a plural form
        
*RSS
FIX: DowntimeCommand - take the latest Downtime that fits    
NEW: porting new Policies from integration  
NEW: RSS SpaceToken command querying endpoints/tokens that exist  
        
*Resources
NEW: added SSHOARComputingElement class 
NEW: added XROOTStorage class       
FIX: CREAMComputingElement - extra checks for validity of returned pilot references
        
*TS
CHANGE: TransformationClient(DB,Manager) - set file status for transformation as bulk operation 
CHANGE: TransformationClient - applying state machine when changing transformation status
BUGFIX: TransformationClient(Handler) - few minor fixes
NEW: TransformationDB - backported __deleteTransformationFileTask(s) methods
CHANGE: TransformationDB(Client) - fixes to reestablish the FileCatalog interface
FIX: TransformationAgent - added MissingInFC to consider for Removal transformations
BUGFIX: TransformationAgent - in _getTransformationFiles() variable 'now' was not defined
FIX: TransformationDB.sql - DataFiles primary key is changed to (FileID) from (FileID,LFN) 
CHANGE: TransformationDB(.sql) - schema changes suitable for InnoDB
FIX: TaskManager(AgentBase) - consider only submitted tasks for updating status
CHANGE: TransformationDB(.sql) - added index on LFN in DataFiles table

*RMS
NEW: Migrate to use the new Request Management by all the clients
CHANGE: RequestContainer - Retry failed transfers 10 times and avoid sub-requests to be set Done 
        when the files are failed
CHANGE: Use a unique name for storing the proxy as processes may use the same "random" name and 
        give conflicts
NEW: RequestClient(Handler) - add new method readRequest( requestname)                 

*Workflow
NEW: Porting the LHCb Workflow package to DIRAC to make the use of general purpose modules and
     simplify construction of workflows        

[v6r9p33]

*Accounting
BUGFIX: AccountingDB - wrong indentation

[v6r9p32]

*Accounting
FIX: AccountingDB - use old style grouping if the default grouping is altered, e.g. by Country

[v6r9p31]

*Accounting
CHANGE: AccountingDB - changes to speed up queries: use "values" in GROUP By clause;
        drop duplicate indexes; reorder fields in the UniqueConstraint index of the
        "bucket" tables  

[v6r9p30]

*DMS
CHANGE: FileCatalogFactory - construct CatalogURL from CatalogType by default

*SMS
FIX: dirac-stager-stage-files - changed the order of the arguments

[v6r9p29]

*TS
FIX: TaskManager(AgentBase) - fix for considering only submitted tasks 

[v6r9p28]

*TS
FIX: TransformationDB(ManagerHandler) - several portings from v6r10

[v6r9p27]

*SMS
FIX: StorageManagementDB - in removeUnlinkedReplicas() second look for CacheReplicas 
     for which there is no entry in StageRequests

[v6r9p26]

*Resources
CHANGE: CREAMComputigElement - Make sure that pilots submitted to CREAM get a 
        fresh proxy during their complete lifetime
*Framework
FIX: ProxyDB - process properly any SQLi with DNs/groups with 's in the name

[v6r9p25]

*TS
CHANGE: TransformationClient - changed default timeout values for service calls
FIX: TransformationClient - fixes for processing of derived transformations 

[v6r9p24]

*TS
FIX: TransformationClient - in moveFilesToDerivedTransformation() set file status
     to Moved-<prod>

[v6r9p23]

*Core
BUGFIX: InstallTools - improper configuration prevents a fresh new installation

*WMS
BUGFIX: PilotDirector - Operations Helper non-instantiated

[v6r9p22]

*WMS
FIX: PilotDirector - allow to properly define extensions to be installed by the 
     Pilot differently to those installed at the server
FIX: Watchdog - convert pid to string in ProcessMonitor

*TS
FIX: TransformationDB - splitting files in chunks

*DMS
NEW: dirac-dms-create-removal-request command
CHANGE: update dirac-dms-xxx commands to use the new RMS client,
        strip lines when reading LFNs from a file

[v6r9p21]

*TS
FIX: Transformation(Client,DB,Manager) - restored FileCatalog compliant interface
FIX: TransformationDB - fix in __insertIntoExistingTransformationFiles()

[v6r9p20]

*Core
BUGFIX: ProxyUpload - an on the fly upload does not require a proxy to exist

*DMS
CHANGE: TransferAgent - use compareAdler() for checking checksum
FIX: FailoverTransfer - recording the sourceSE in case of failover transfer request 

*WMS
FIX: ProcessMonitor - some fixes added, printout when <1 s of consumed CPU is found

*Transformation
BUGFIX: TransformationClient - fixed return value in moveFilesToDerivedTransformation()

*RMS
BUGFIX: CleanReqDBAgent - now() -> utcnow() in initialize()

*Resources
FIX: ARCComputingElement - fix the parsing of CE status if no jobs are available

[v6r9p19]

*DMS
FIX: FileCatalog/DirectoryMetadata - inherited metadata is used while selecting directories
     in findDirIDsByMetadata()

[v6r9p18]

*DMS
FIX: FTSSubmitAgent, FTSRequest - fixes the staging mechanism in the FTS transfer submission
NEW: TransferDBMonitoringHandler - added getFilesForChannel(), resetFileChannelStatus()

[v6r9p17]

*Accounting
FIX: DataStoreClient - send accounting records in batches of 1000 records instead of 100

*DMS:
FIX: FailoverTransfer - catalog name from list to string
FIX: FTSSubmitAgent, FTSRequest - handle FTS3 as new protocol and fix bad submission time
FIX: FTSSubmitAgent, FTSRequest - do not submit FTS transfers for staging files

*WMS
FIX: TaskQueueDB - do not check enabled when TQs are requested from Directors
FIX: TaskQueueDB - check for Enabled in the TaskQueues when inserting jobs to print an alert
NEW: TaskQueueDB - each TQ can have at most 5k jobs, if beyond the limit create a new TQ 
     to prevent long matching times when there are way too many jobs in a single TQ

[v6r9p16]

*TS
BUGFIX: typos in TransformationCleaningAgent.py

*DMS
CHANGE: DownloadInputData - check the available disk space in the right input data directory
FIX: DownloadInputData - try to download only Cached replicas 

[v6r9p15]

*Core
FIX: MySQL - do not decrease the retry counter after ping failure

*DMS
CHANGE: FC/DirectoryMetadata - Speed up findFilesByMetadataWeb when many files match
FIX: RemovalTask - fix error string when removing a non existing file (was incompatible 
     with the LHCb BK client). 

*WMS
FIX: JobReport - minor fix ( removed unused imports )
FIX: JobMonitoring(JobStateUpdate)Handler - jobID argument can be either string, int or long

*TS
CHANGE: TransformationClient - change status of Moved files to a deterministic value
FIX: FileReport - minor fix ( inherits object ) 

[v6r9p14]

*DMS
CHANGE: FTSDB - changed schema: removing FTSSite table. From now on FTS sites 
        would be read from CS Resources

[v6r9p13]

FIX: included fixes from v6r8p26 patch release

[v6r9p12]

FIX: included fixes from v6r8p25 patch release

[v6r9p11]

*DMS
BUGFIX: FTSRequest - in __resolveFTSServer() type "=" -> "=="

[v6r9p10]

FIX: included fixes from v6r8p24 patch release

*Core
NEW: StateMachine utility

*DMS
BUGFIX: in RegisterFile operation handler

*Interfaces
FIX: Dirac.py - in splitInputData() consider only Active replicas

[v6r9p9]

*RMS
FIX: RequestDB - added getRequestFileStatus(), getRequestName() methods

[v6r9p8]

*DMS
FIX: RequestDB - get correct digest ( short request description ) of a request

[v6r9p7]

FIX: included fixes from v6r8p23 patch release

*RSS
FIX: SpaceTokenOccupancyPolicy - SpaceToken Policy decision was based on 
     percentage by mistake
     
*RMS
NEW: new scripts dirac-dms-ftsdb-summary, dirac-dms-show-ftsjobs    
FIX: FTSAgent - setting space tokens for newly created FTSJobs 

[v6r9p6]

*DMS
BUGFIX: dirac-admin-add-ftssite - missing import

*RMS
NEW: RequestDB, ReqManagerHandler - added getRequestStatus() method

*TS
FIX: fixes when using new RequestClient with the TransformationCleaningAgent

*WMS
BUGFIX: typo in SandboxStoreHandler transfer_fromClient() method

[v6r9p5]

*DMS
BUGFIX: missing proxy in service env in the FTSManager service. By default service 
        will use DataManager proxy refreshed every 6 hours.

*Resources
NEW: StorageElement - new checkAccess policy: split the self.checkMethods in 
     self.okMethods. okMethods are the methods that do not use the physical SE. 
     The isValid returns S_OK for all those immediately

*RSS
FIX: SpaceTokenOccupancyPolicy - Policy that now takes into account absolute values 
     for the space left
     
*TS
FIX: TransformationCleaningAgent - will look for both old and new RMS     

[v6r9p4]

*Stager
NEW: Stager API: dirac-stager-monitor-file, dirac-stager-monitor-jobs, 
     dirac-stager-monitor-requests, dirac-stager-show-stats

[v6r9p3]

*Transformation
FIX: TransformationCleaning Agent status was set to 'Deleted' instead of 'Cleaned'

[v6r9p2]

*RSS
NEW: Added Component family tables and statuses
FIX: removed old & unused code 
NEW: allow RSS policies match wild cards on CS

*WMS
BUGFIX: FailoverTransfer,JobWrapper - proper propagation of file metadata

[v6r9p1]

*RMS
NEW: FTSAgent - update rwAccessValidStamp,
     update ftsGraphValidStamp,
     new option for staging files before submission,
     better log handling here and there
CHANGE: FTSJob - add staging flag in in submitFTS2
CHANGE: Changes in WMS (FailoverTransfer, JobReport, JobWrapper, SandboxStoreHandler) 
        and TS (FileReport) to follow the new RMS.
NEW: Full CRUD support in RMS.

*RSS
NEW: ResourceManagementDB - new table ErrorReportBuffer
NEW: new ResourceManagementClient methods - insertErrorReportBuffer, selectErrorReportBuffer,
     deleteErrorReportBuffer

[v6r9]

NEW: Refactored Request Management System, related DMS agents and FTS management
     components

[v6r8p28]

*Core
BUGFIX: RequestHandler - the lock Name includes ActionType/Action

*DMS
FIX: dirac-dms-filecatalog-cli - prevent exception in case of missing proxy

[v6r8p27]

*DMS
BUGFIX: dirac-dms-add-file - fixed typo item -> items

[v6r8p26]

*Core
NEW: RequestHandler - added getServiceOption() to properly resolve inherited options 
     in the global service handler initialize method
NEW: FileCatalogHandler, StorageElementHandler - use getServiceOption()

[v6r8p25]

FIX: included fixes from v6r7p40 patch release

*Resources
FIX: SRM2Storage - do not account gfal_ls operations

[v6r8p24]

FIX: included fixes from v6r7p39 patch release

*Core
FIX: SiteSEMapping was returning wrong info

*DMS
FIX: FTSRequest - choose explicitly target FTS point for RAL and CERN
BUGFIX: StrategyHandler - wrong return value in __getRWAccessForSE()

*Resources
CHANGE: SRM2Storage - do not account gfal_ls operations any more

[v6r8p23]

FIX: included fixes from v6r7p37 patch release

*TS
FIX: TransformationDB - allow tasks made with ProbInFC files
FIX: TransformationCleaingAgent,Client - correct setting of transformation 
     status while cleaning

[v6r8p22]

FIX: included fixes from v6r7p36 patch release

[v6r8p21]

*DMS
FIX: FileCatalog/DirectoryMetadata - even if there is no meta Selection 
     the path should be considered when getting Compatible Metadata
FIX: FileCatalog/DirectoryNodeTree - findDir will return S_OK( '' ) if dir not 
     found, always return the same error from DirectoryMetadata in this case.     

*RSS
FIX: DowntimeCommand - use UTC time stamps

*TS
FIX: TransformationAgent - in _getTransformationFiles() get also ProbInFC files in 
     addition to Used 

[v6r8p20]

*Stager
NEW: Stager API: dirac-stager-monitor-file, dirac-stager-monitor-jobs, 
     dirac-stager-monitor-requests, dirac-stager-show-stats

[v6r8p19]

*Transformation
FIX: TransformationCleaning Agent status was set to 'Deleted' instead of 'Cleaned'

[v6r8p18]

*TS
BUGFIX: TransformationAgent - regression in __cleanCache()

[v6r8p17]

FIX: included fixes from v6r7p32 patch release

*WMS
FIX: StalledJobAgent - for accidentally stopped jobs ExecTime can be not set, 
     set it to CPUTime for the accounting purposes in this case

[v6r8p16]

FIX: included fixes from v6r7p31 patch release

*WMS
BUGFIX: TaskQueueDB - fixed a bug in the negative matching conditions SQL construction

*RSS
NEW: improved doc strings of PEP, PDP modules ( part of PolicySystem )
FIX: Minor changes to ensure consistency if ElementInspectorAgent and 
     users interact simultaneously with the same element
CHANGE: removed DatabaseCleanerAgent ( to be uninstalled if already installed )
FIX: SummarizeLogsAgent - the logic of the agent was wrong, the agent has been re-written.
     
[v6r8p15]

*Core
FIX: X509Chain - fix invalid information when doing dirac-proxy-info without CS
     ( in getCredentials() )

*RSS
NEW: PDP, PEP - added support for option "doNotCombineResult" on PDP

[v6r8p14]

*Core
FIX: dirac-deploy-scripts - can now work with the system python

*WMS
NEW: dirac-wms-cpu-normalization - added -R option to modify a given configuration file
FIX: Executor/InputData - Add extra check for LFns in InputData optimizer, closes #1472

*Transformation
CHANGE: TransformationAgent - add possibility to kick a transformation (not skip it if no 
        unused files), by touching a file in workDirectory
BUGFIX: TransformationAgent - bug in __cleanCache() dict modified in a loop        

[v6r8p13]

*Transformation
BUGFIX: TransformationDB - restored import of StringType

[v6r8p12]

NEW: Applied patches from v6r7p29

*WMS
FIX: JobDB - check if SystemConfig is present in the job definition and convert it 
     into Platform

*DMS
FIX: ReplicaManager - do not get metadata of files when getting files in a directory 
     if not strictly necessary

*RSS
NEW: ported from LHCb PublisherHandler for RSS web views

[v6r8p11]

NEW: Applied patches from v6r7p27

*RSS
NEW: SpaceTokenOccupancyPolicy - ported from LHCbDIRAC 
NEW: db._checkTable done on service initialization ( removed dirac-rss-setup script doing it )

*Transformation
FIX: TaskManager - reset oJob for each task in prepareTransformationTasks()
BUGFIX: ValidateOutputDataAgent - typo fixed in getTransformationDirectories()
FIX: TransformationManagerHandler - use CS to get files statuses not to include in 
     processed file fraction calculation for the web monitoring pages

[v6r8p10]

NEW: Applied patches from v6r7p27

[v6r8p9]

*DMS
FIX: TransferAgent,dirac-dms-show-se-status, ResourceStatus,TaskManager - fixes
     needed for DMS components to use RSS status information
NEW: ReplicaManager - allow to get metadata for an LFN+SE as well as PFN+SE     

[v6r8p8]

*RSS
BUGFIX: dirac-rss-setup - added missing return of S_OK() result

[v6r8p7]

NEW: Applied patches from v6r7p24

*DMS
BUGFIX: LcgFileCatalogClient - bug in addFile()

*RSS
BUGFIX: fixed script dirac-rss-set-token, broken in the current release.
NEW: Statistics module - will be used in the future to provide detailed information 
     from the History of the elements 

[v6r8p6]

NEW: Applied patches from v6r7p23

*Transformation
FIX: TaskManager - allow prepareTransformationTasks to proceed if no OutputDataModule is defined
FIX: TransformationDB - remove INDEX(TaskID) from TransformationTasks. It produces a single counter 
     for the whole table instead of one per TransformationID
     
*WMS     
FIX: WMSUtilities - to allow support for EMI UI's for pilot submission we drop support for glite 3.1

[v6r8p5]

NEW: Applied patches from v6r7p22

*RSS
CHANGE: removed old tests and commented out files

*WMS
FIX: PoolXMLCatalog - proper addFile usage

*Transformation
CHANGE: TransformationAgent - clear replica cache when flushing or setting a file in the workdirectory

[v6r8p4]

*Transformation
FIX: The connection to the jobManager is done only at submission time
FIX: Jenkins complaints fixes

*WMS
BUGFIX: JobDB - CPUtime -> CPUTime
FIX: Jenkins complaints fixes

[v6r8p3]

*DMS
BUGFIX: LcgFileCatalogClient

[v6r8p2]

*DMS:
FIX: LcgFileCatalogClient - remove check for opening a session in __init__ as credentials are not yet set 

*Transformation
CHANGE: reuse RPC clients in Transformation System 

[v6r8p1]

*Core
FIX: dirac-deploy-scripts - restored regression w.r.t. support of scripts starting with "d"

*DMS
BUGFIX: LcgFileCatalogClient - two typos fixed

[v6r8]

CHANGE: Several fixes backported from the v7r0 integration branch

*Core
CHANGE: DictCache - uses global LockRing to avoid locks in multiprocessing
FIX: X509Chain - proxy-info showing an error when there's no CS

*DMS
FIX: TransferAgent - inside loop filter out waiting files dictionary
BUGFIX: dirac-admin-allow-se - there was a continue that was skipping the complete loop for 
        ARCHIVE elements
NEW: LcgFileCatalogClient - test return code in startsess lfc calls       

*WMS:
FIX: OptimizerExecutor, InputData, JobScheduling - check that site candidates have all the 
     replicas

*RSS: 
BUGFIX: ResourceStatus, RSSCacheNoThread - ensure that locks are always released

*Transformation
FIX: TaskManager - site in the job definition is taken into account when submitting
NEW: Transformation - get the allowed plugins from the CS /Operations/Transformations/AllowedPlugins
FIX: ValidateOutputDataAgent - self not needed for static methods

[v6r7p40]

*Resources
FIX: StorageElement class was not properly passing the lifetime argument for prestageFile method

[v6r7p39]

*Core
CHANGE: Grid - in executeGridCommand() allow environment script with arguments needed for ARC client

*DMS
FIX: DFC SEManager - DIP Storage can have a list of ports now

*Resources
FIX: ARCComputingElement - few fixes after debugging

[v6r7p38]

*Core
NEW: DISET FileHelper, TransferClient - possibility to switch off check sum

*Resources
NEW: ARCComputingElement - first version
NEW: StorageFactory - possibility to pass extra protocol parameters to storage object
NEW: DIPStorage - added CheckSum configuration option
BUGFIX: SSHComputingElement - use CE name in the pilot reference construction

*WMS
FIX: StalledJobAgent - if ExecTime < CPUTime make it equal to CPUTime

[v6r7p37]

*Framework
BUGFIX: NotificationDB - typos in SQL statement in purgeExpiredNotifications() 

*WMS
NEW: JobCleaningAgent - added scheduling sandbox LFN removal request 
     when deleting jobs
CHANGE: JobWrapper - report only error code as ApplicationError parameter 
        when payload finishes with errors    
NEW: SiteDirector - possibility to specify extensions to be installed in 
     pilots in /Operations/Pilots/Extensions option in order not to install
     all the server side extensions        

*DMS
CHANGE: FileCatalogFactory - use service path as default URL
CHANGE: FileCatalogFactory - use ObjectLoader to import catalog clients

*SMS
BUGFIX: StorageManagementDB, dirac-stager-monitor-jobs - small bug fixes ( sic, Daniela )

*Resources
CHANGE: DIPStorage - added possibility to specify a list of ports for multiple
        service end-points
CHANGE: InProcessComputingElement - demote log message when payload failure 
        to warning, the job will fail anyway
FIX: StalledJobAgent - if pilot reference is not registered, this is not an 
     error of the StalledJobAgent, no log.error() in  this case                
        
*RMS
CHANGE: RequestTask - ensure that tasks are executed with user credentials 
        even with respect to queries to DIRAC services ( useServerCertificate 
        flag set to false )        

[v6r7p36]

*WMS
FIX: CREAMCE, SiteDirector - make sure that the tmp executable is removed
CHANGE: JobWrapper - remove sending mails via Notification Service in case
        of job rescheduling
        
*SMS
FIX: StorageManagementDB - fix a race condition when old tasks are set failed 
     between stage submission and update.        

[v6r7p35]

*Stager
NEW: Stager API: dirac-stager-monitor-file, dirac-stager-monitor-jobs, 
     dirac-stager-monitor-requests, dirac-stager-show-stats

[v6r7p34]

*Transformation
FIX: TransformationCleaning Agent status was set to 'Deleted' instead of 'Cleaned'

[v6r7p33]

*Interfaces
FIX: Job.py - in setExecutable() - prevent changing the log file name string type

*StorageManagement
NEW: StorageManagementDB(Handler) - kill staging requests at the same time as 
     killing related jobs, closes #1510
FIX: StorageManagementDB - demote the level of several log messages       

[v6r7p32]

*DMS
FIX: StorageElementHandler - do not use getDiskSpace utility, use os.statvfs instead
CHANGE: StorageManagementDB - in getStageRequests() make MySQL do an UNIQUE selection 
        and use implicit loop to speed up queries for large results

*Resources
FIX: lsfce remote script - use re.search instead of re.match in submitJob() to cope with
     multipline output

[v6r7p31]

*WMS
FIX: SiteDirector - make possible more than one SiteDirector (with different pilot identity) attached 
     to a CE, ie sgm and pilot roles. Otherwise one is declaring Aborted the pilots from the other.

[v6r7p30]

*Core
CHANGE: X509Chain - added groupProperties field to the getCredentials() report
BUGFIX: InstallTools - in getSetupComponents() typo fixed: agent -> executor

[v6r7p29]

*DMS
CHANGE: FileCatalog - selection metadata is also returned as compatible metadata in the result
        of getCompatibleMetadata() call
NEW: FileCatalog - added path argument to getCompatibleMetadata() call
NEW: FileCatalogClient - added getFileUserMetadata()
BUGFIX: dirac-dms-fts-monitor - exit with code -1 in case of error

*Resources
FIX: CREAMComputingElement - check globus-url-copy result for errors when retrieving job output

[v6r7p28]

*DMS
BUGFIX: FileCatalog/DirectoryMetadata - wrong MySQL syntax 

[v6r7p27]

*Core
FIX: Mail.py - fix of the problem of colons in the mail's body

*Interfaces
NEW: Job API - added setSubmitPools(), setPlatform() sets ... "Platform"

*WMS
FIX: TaskQueueDB - use SystemConfig as Platform for matching ( if Platform is not set explicitly

*Resources
FIX: SSHComputingElement - use ssh host ( and not CE name ) in the pilot reference
BUGFIX: SSHGEComputingElement - forgotten return statement in _getJobOutputFiles()

*Framework
NEW: dirac-sys-sendmail - email's body can be taken from pipe. Command's argument 
     in this case will be interpreted as a destination address     

[v6r7p26]

*DMS
FIX: ReplicaManager - status names Read/Write -> ReadAccess/WriteAccess

[v6r7p25]

*Core
CHANGE: X509Chain - in getCredentials() failure to contact CS is not fatal, 
        can happen when calling dirac-proxy-init -x, for example

[v6r7p24]

*DMS
NEW: FileCatalog - added getFilesByMetadataWeb() to allow pagination in the Web 
     catalog browser
     
*WMS
CHANGE: WMSAdministrator, DiracAdmin - get banned sites list by specifying the status
        to the respective jobDB call     

[v6r7p23]

*Transformation
BUGFIX: TransformationDB - badly formatted error log message

*RMS
CHANGE: RequestDBMySQL - speedup the lookup of requests

*WMS
BUGFIX: dirac-dms-job-delete - in job selection by group

*DMS
FIX: LcgFileCatalogClient - getDirectorySize made compatible with DFC
BUGFIX: LcgFileCatalogClient - proper call of __getClientCertInfo()

[v6r7p22]

*Transformation
CHANGE: InputDataAgent - treats only suitable transformations, e.g. not the extendable ones. 
CHANGE: TransformationAgent - make some methods more public for easy overload

[v6r7p21]

*Core
FIX: Shifter - pass filePath argument when downloading proxy

[v6r7p20]

*DMS
CHANGE: StrategyHandler - move out SourceSE checking to TransferAgent
CHANGE: ReplicaManager, InputDataAgent - get active replicas
FIX: StorageElement, SRM2Storage - support for 'xxxAccess' statuses, checking results
     of return structures
     
*RSS
NEW: set configurable email address on the CS to send the RSS emails
NEW: RSSCache without thread in background
FIX: Synchronizer - moved to ResourceManager handler     

[v6r7p19]

*DMS
BUGFIX: ReplicaManager - in putAndRegister() SE.putFile() singleFile argument not used explicitly

[v6r7p18]

*WMS
FIX: StalledJobAgent - do not exit the loop over Completed jobs if accounting sending fails
NEW: dirac-wms-job-delete - allow to specify jobs to delete by job group and/or in a file
FIX: JobManifest - If CPUTime is not set, set it to MaxCPUTime value

[v6r7p17]

*Resources
FIX: SRM2Storage - treat properly "22 SRM_REQUEST_QUEUED" result code

[v6r7p16]

*DMS
FIX: StrategyHandler - do not proceed when the source SE is not valid for read 
BUGFIX: StorageElement - putFile can take an optional sourceSize argument
BUGFIX: ReplicaManager - in removeFile() proper loop on failed replicas

*RSS
FIX: SpaceTokenOccupancyCommand, CacheFeederAgent - add timeout when calling lcg_util commands

*WMS
FIX: JobManifest - take all the SubmitPools defined in the TaskQueueAgent 
NEW: StalledJobAgent - declare jobs stuck in Completed status as Failed

[v6r7p15]

*Core
BUGFIX: SocketInfo - in host identity evaluation

*DMS
BUGFIX: FileCatalogHandler - missing import os

*Transformation
CHANGE: JobManifest - getting allowed job types from operations() section 

[v6r7p14]

*DMS
CHANGE: StorageElementProxy - removed getParameters(), closes #1280
FIX: StorageElementProxy - free the getFile space before the next file
FIX: StorageElement - added getPFNBase() to comply with the interface

*Interfaces
CHANGE: Dirac API - allow lists of LFNs in removeFile() and removeReplica()

*WMS
CHANGE: JobSchedulingAgent(Executor) - allow both BannedSite and BannedSites JDL option

*RSS
FIX: ElementInspectorAgent - should only pick elements with rss token ( rs_svc ).
FIX: TokenAgent - using 4th element instead of the 5th. Added option to set admin email on the CS.

[v6r7p13]

*Core
FIX: Resources - in getStorageElementSiteMapping() return only sites with non-empty list of SEs

*DMS
FIX: StorageElement - restored the dropped logic of using proxy SEs
FIX: FileCatalog - fix the UseProxy /LocalSite/Catalog option

*Transformation
FIX: TransformationDB - use lower() string comparison in extendTransformation()

[v6r7p12]

*WMS
BUGFIX: JobManifest - get AllowedSubmitPools from the /Systems section, not from /Operations

*Core
NEW: Resources helper - added getSites(), getStorageElementSiteMapping()

*DMS
CHANGE: StrategyHandler - use getStorageElementSiteMapping helper function
BUGFIX: ReplicaManager - do not modify the loop dictionary inside the loop

[v6r7p11]

*Core
CHANGE: Subprocess - put the use of watchdog in flagging

[v6r7p10]

*Core
NEW: Logger - added getLevel() method, closes #1292
FIX: Subprocess - returns correct structure in case of timeout, closes #1295, #1294
CHANGE: TimeOutExec - dropped unused utility
FIX: Logger - cleaned unused imports

*RSS
CHANGE: ElementInspectorAgent - do not use mangled name and removed shifterProxy agentOption

[v6r7p9]

*Core
BUGFIX: InstallTools - MySQL Port should be an integer

[v6r7p8]

*Core
FIX: Subprocess - consistent timeout error message

*DMS
NEW: RemovalTask - added bulk removal
FIX: StrategyHandler - check file source CEs
CHANGE: DataIntegrityClient - code beautification
CHANGE: ReplicaManager - do not check file existence if replica information is queried anyway,
        do not fail if file to be removed does not exist already. 

[v6r7p7]

FIX: Several fixes to allow automatic code documentation

*Core
NEW: InstallTools - added mysqlPort and mysqlRootUser

*DMS
CHANGE: ReplicaManager - set possibility to force the deletion of non existing files
CHANGE: StrategyHandler - better handling of checksum check during scheduling 

[v6r7p6]

*Core
FIX: dirac-install - restore signal alarm if downloadable file is not found
FIX: Subprocess - using Manager proxy object to pass results from the working process

*DMS:
CHANGE: StorageElement - removed overwride mode
CHANGE: removed obsoleted dirac-dms-remove-lfn-replica, dirac-dms-remove-lfn
NEW: FTSMonitorAgent - filter out sources with checksum mismatch
FIX: FTSMonitorAgent, TransferAgent - fix the names of the RSS states

*RSS
NEW: ElementInspectorAgent runs with a variable number of threads which are automatically adjusted
NEW: Added policies to force a particular state, can be very convenient to keep something Banned for example.
NEW: policy system upgrade, added finer granularity when setting policies and actions

*WMS
NEW: SiteDirector- allow to define pilot DN/Group in the agent options
CHANGE: JobDescription, JobManifest - take values for job parameter verification from Operations CS section

[v6r7p5]

*Interfaces
BUGFIX: dirac-wms-job-get-output - properly treat the case when output directory is not specified 

[v6r7p4]

*Core
FIX: Subprocess - avoid that watchdog kills the executor process before it returns itself

*Framework
BUGFIX: ProxuManagerClient - wrong time for caching proxies

*RSS
FIX: removed obsoleted methods

*DMS
NEW: FileCatalog - added findFilesByMetadataDetailed - provides detailed metadata for 
     selected files

[v6r7p3]

*DMS
FIX: FTSMonitorAgent - logging less verbose

*Transformation
FIX: TransformationAgent - use the new CS defaults locations
FIX: Proper agent initialization
NEW: TransformationPlaugin - in Broadcast plugin added file groupings by number of files, 
     make the TargetSE always defined, even if the SourceSE list contains it 

*ResourceStatus
FIX: Added the shifter's proxy to several agents

*RMS
FIX: RequestContainer - the execution order was not properly set for the single files 

*Framework:
BUGFIX: ProxyManagerClient - proxy time can not be shorter than what was requested

[v6r7p2]

*Core
FIX: dirac-configure - switch to use CS before checking proxy info

*Framework
NEW: dirac-sys-sendmail new command
NEW: SystemAdmininistratorCLI - added show host, uninstall, revert commands
NEW: SystemAdmininistratorHandler - added more info in getHostInfo()
NEW: SystemAdmininistratorHandler - added revertSoftware() interface

*Transformation
FIX: TransformationCleaningAgent - check the status of returned results

[v6r7p1]

*Core
FIX: Subprocess - finalize the Watchdog closing internal connections after a command execution
CHANGE: add timeout for py(shell,system)Call calls where appropriate
CHANGE: Shifter - use gProxyManager in a way that allows proxy caching

*Framework
NEW: ProxyManagerClient - allow to specify validity and caching time separately
FIX: ProxyDB - replace instead of delete+insert proxy in __storeVOMSProxy

*DMS
NEW: FTSMonitorAgent - made multithreaded for better efficiency
FIX: dirac-dms-add-file - allow LFN: prefix for lfn argument

*WMS
NEW: dirac-wms-job-get-output, dirac-wms-job-status - allow to retrieve output for a job group
FIX: TaskQueueDB - fixed selection SQL in __generateTQMatchSQL()
CHANGE: OptimizerExecutor - reduce diversity of MinorStatuses for failed executors

*Resources
FIX: CREAMComputingElement - remove temporary JDL right after the submission 

[v6r6p21]

*DMS
BUGFIX: TransformationCleaningAgent - use the right signature of cleanMetadataCatalogFiles() call

[v6r6p20]

*DMS
FIX: RegistrationTask - properly escaped error messages
BUGFIX: DirectoryMetadata - use getFileMetadataFields from FileMetadata in addMetadataField()
NEW: When there is a missing source error spotted during FTS transfer, file should be reset 
     and rescheduled again until maxAttempt (set to 100) is reached

*WMS
FIX: JobScheduling - fix the site group logic in case of Tier0

[v6r6p19]

*DMS
BUGFIX: All DMS agents  - set up agent name in the initialization

*Core
NEW: Subprocess - timeout wrapper for subprocess calls
BUGFIX: Time - proper interpreting of 0's instead of None
CHANGE: DISET - use cStringIO for ANY read that's longer than 16k (speed improvement) 
        + Less mem when writing data to the net
FIX: Os.py - protection against failed "df" command execution       
NEW: dirac-info prints lcg bindings versions
CHANGE: PlotBase - made a new style class 
NEW: Subprocess - added debug level log message

*Framework
NEW: SystemAdministratorIntegrator client for collecting info from several hosts
NEW: SystemAdministrator - added getHostInfo()
FIX: dirac-proxy-init - always check for errors in S_OK/ERROR returned structures
CHANGE: Do not accept VOMS proxies when uploading a proxy to the proxy manager

*Configuration
FIX: CE2CSAgent - get a fresh copy of the cs data before attempting to modify it, closes #1151
FIX: Do not create useless backups due to slaves connecting and disconnecting
FIX: Refresher - prevent retrying with 'Insane environment'

*Accounting
NEW: Accounting/Job - added validation of reported values to cope with the weird Yandex case
FIX: DBUtils - take into account invalid values, closes #949

*DMS
FIX: FTSSubmitAgent - file for some reason rejected from submission should stay in 'Waiting' in 
     TransferDB.Channel table
FIX: FTSRequest - fix in the log printout     
CHANGE: dirac-dms-add-file removed, dirac-dms-add-files renamed to dirac-dms-add-file
FIX: FileCatalogCLI - check the result of removeFile call
FIX: LcgFileCatalogClient - get rid of LHCb specific VO evaluation
NEW: New FileCatalogProxy service - a generalization of a deprecated LcgFileCatalog service
FIX: Restored StorageElementProxy functionality
CHANGE: dirac-dms-add-file - added printout
NEW: FileCatalog(Factory), StorageElement(Factory) - UseProxy flag moved to /Operations and /LocalSite sections

*RSS
NEW:  general reimplementation: 
      New DB schema using python definition of tables, having three big blocks: Site, Resource and Node.
      MySQLMonkey functionality almost fully covered by DB module, eventually will disappear.
      Services updated to use new database.
      Clients updated to use new database.
      Synchronizer updated to fill the new database. When helpers will be ready, it will need an update.
      One ElementInspectorAgent, configurable now is hardcoded.
      New Generic StateMachine using OOP.
      Commands and Policies simplified.
      ResourceStatus using internal cache, needs to be tested with real load.
      Fixes for the state machine
      Replaced Bad with Degraded status ( outside RSS ).
      Added "Access" to Read|Write|Check|Remove SE statuses wherever it applies.
      ResourceStatus returns by default "Active" instead of "Allowed" for CS calls.
      Caching parameters are defined in the CS
FIX: dirac-admin-allow/ban-se - allow a SE on Degraded ( Degraded->Active ) and ban a SE on Probing 
     ( Probing -> Banned ). In practice, Active and Degraded are "usable" states anyway.            
      
*WMS
FIX: OptimizerExecutor - failed optimizations will still update the job     
NEW: JobWrapper - added LFNUserPrefix VO specific Operations option used for building user LFNs
CHANGE: JobDB - do not interpret SystemConfig in the WMS/JobDB
CHANGE: JobDB - Use CPUTime JDL only, keep MaxCPUTime for backward compatibility
CHANGE: JobWrapper - use CPUTime job parameter instead of MaxCPUTime
CHANGE: JobAgent - use CEType option instead of CEUniqueID
FIX: JobWrapper - do not attempt to untar directories before having checked if they are tarfiles 
NEW: dirac-wms-job-status - get job statuses for jobs in a given job group
 
*SMS
FIX: StorageManagementDB - when removing unlinked replicas, take into account the case where a
     staging request had been submitted, but failed
      
*Resources    
NEW: glexecCE - add new possible locations of the glexec binary: OSG specific stuff and in last resort 
     looking in the PATH    
NEW: LcgFileCatalogClient - in removeReplica() get the needed PFN inside instead of providing it as an argument     
      
*TS      
CHANGE: Transformation types definition are moved to the Operations CS section

*Interfaces
FIX: Dirac.py - CS option Scratchdir was in LocalSite/LocalSite
FIX: Dirac.py - do not define default catalog, use FileCatalog utility instead

[v6r6p19]

*DMS
BUGFIX: All DMS agents  - set up agent name in the initialization

[v6r6p18]

*Transformation
CHANGE: /DIRAC/VOPolicy/OutputDataModule option moved to <Operations>/Transformations/OutputDataModule

*Resources
FIX: ComputingElement - properly check if the pilot proxy has VOMS before adding it to the payload 
     when updating it

*WMS
BUGFIX: JobSanity - fixed misspelled method call SetParam -> SetParameter

[v6r6p17]

*Transformation
BUGFIX: TransformationAgent - corrected  __getDataReplicasRM()

[v6r6p16]

*DMS
FIX: Agents - proper __init__ implementation with arguments passing to the super class
FIX: LcgFileCatalogClient - in removeReplica() reload PFN in case it has changed

[v6r6p15]

*Framework
BUGFIX: ErrorMessageMonitor - corrected updateFields call 

*DMS:
NEW: FTSMonitorAgent completely rewritten in a multithreaded way

*Transformation
FIX: InputDataAgent - proper instantiation of TransformationClient
CHANGE: Transformation - several log message promoted from info to notice level

[v6r6p14]

*Transformation
FIX: Correct instantiation of agents inside several scripts
CHANGE: TransformationCleaningAgent - added verbosity to logs
CHANGE: TransformationAgent - missingLFC to MissingInFC as it could be the DFC as well
FIX: TransformationAgent - return an entry for all LFNs in __getDataReplicasRM

*DMS
FIX: TransferAgent - fix exception reason in registerFiles()

[v6r6p13]

*DMS
CHANGE: TransferAgent - change RM call from getCatalogueReplicas to getActiveReplicas. 
        Lowering log printouts here and there

[v6r6p12]

*DMS
BUGFIX: RemovalTask - Replacing "'" by "" in error str set as attribute for a subRequest file. 
        Without that request cannot be updated when some nasty error occurs.

[v6r6p11]

*RMS:
BUGFIX: RequestClient - log string formatting

*DMS
BUGFIX: RemovalTask - handling for files not existing in the catalogue

*Transformation
FIX: TransformationManager - ignore files in NotProcessed status to get the % of processed files

*Interfaces
FIX: Fixes due to the recent changes in PromptUser utility

[v6r6p10]

*RMS
FIX: RequestDBMySQL - better escaping of queries 

*WMS
FIX: SiteDirector - get compatible platforms before checking Task Queues for a site

[v6r6p9]

*Core
FIX: Utilities/PromptUser.py - better user prompt

*Accounting
NEW: Add some validation to the job records because of weird data coming from YANDEX.ru

*DMS
BUGFIX: ReplicaManager - typo errStr -> infoStr in __replicate()
FIX: FTSRequest - fixed log message

*WMS
FIX: SiteDirector - use CSGlobals.getVO() call instead of explicit CS option

[v6r6p8]

*Transformation
BUGFIX: TransformationDB - typo in getTransformationFiles(): iterValues -> itervalues

[v6r6p7]

*Resources
FIX: StorageFactory - uncommented line that was preventing the status to be returned 
BUGFIX: CE remote scripts - should return status and not call exit()
BUGFIX: SSHComputingElement - wrong pilot ID reference

[v6r6p6]

*WMS
FIX: TaskQueueDB - in findOrphanJobs() retrieve orphaned jobs as list of ints instead of list of tuples
FIX: OptimizerExecutor - added import of datetime to cope with the old style optimizer parameters

*Transformation
FIX: TransformationAgent - fix finalization entering in an infinite loop
NEW: TransformationCLI - added resetProcessedFile command
FIX: TransformationCleaningAgent - treating the archiving delay 
FIX: TransformationDB - fix in getTransformationFiles() in case of empty file list

[v6r6p5]

*Transformation
FIX: TransformationAgent - type( transClient -> transfClient )
FIX: TransformationAgent - self._logInfo -> self.log.info
FIX: TransformationAgent - skip if no Unused files
FIX: TransformationAgent - Use CS option for replica cache lifetime
CHANGE: TransformationAgent - accept No new Unused files every [6] hours

[v6r6p4]

*DMS
FIX: TransferAgent - protection for files that can not be scheduled
BUGFIX: TransferDB - typo (instIDList - > idList ) fixed

*Transformation
BUGFIX: TransformationAgent - typo ( loginfo -> logInfo )

[v6r6p3]

FIX: merged in patch v6r5p14

*Core
BUGFIX: X509Chain - return the right structure in getCredentials() in case of failure
FIX: dirac-deploy-scripts.py - allow short scripts starting from "d"
FIX: dirac-deploy-scripts.py - added DCOMMANDS_PPID env variable in the script wrapper
FIX: ExecutorReactor - reduced error message dropping redundant Task ID 

*Interfaces
BUGFIX: Dirac.py - allow to pass LFN list to replicateFile()

*DMS
FIX: FileManager - extra check if all files are available in _findFiles()
BUGFIX: FileCatalogClientCLI - bug in DirectoryListing

[v6r6p2]

FIX: merged in patch v6r5p13

*WMS
FIX: SiteDirector - if no community set, look for DIRAC/VirtualOrganization setting

*Framework
FIX: SystemLoggingDB - LogLevel made VARCHAR in the MessageRepository table
FIX: Logging - several log messages are split in fixed and variable parts
FIX: SystemLoggingDB - in insertMessage() do not insert new records in auxiliary tables if they 
     are already there

[v6r6p1]

*Core:
CHANGE: PromptUser - changed log level of the printout to NOTICE
NEW: Base Client constructor arguments are passed to the RPCClient constructor

*DMS:
NEW: FTSRequest - added a prestage mechanism for source files
NEW: FileCatalogClientCLI - added -f switch to the size command to use raw faile tables 
     instead of storage usage tables
NEW: FileCatalog - added orphan directory repair tool
NEW: FIleCatalog - more counters to control the catalog sanity     

*WMS:
FIX: SandboxStoreClient - no more kwargs tricks
FIX: SandboxStoreClient returns sandbox file name in case of upload failure to allow failover
FIX: dirac-pilot - fixed VO_%s_SW_DIR env variable in case of OSG

*TS:
FIX: TransformationManagerHandler - avoid multiple Operations() instantiation in 
     getTransformationSummaryWeb()

[v6r6]

*Core
CHANGE: getDNForUsername helper migrated from Core.Security.CS to Registry helper
NEW: SiteSEMapping - new utilities getSitesGroupedByTierLevel(), getTier1WithAttachedTier2(),
     getTier1WithTier2
CHANGE: The DIRAC.Core.Security.CS is replaced by the Registry helper     
BUGFIX: dirac-install - properly parse += in .cfg files
FIX: Graphs.Utilities - allow two lines input in makeDataFromCVS()
FIX: Graphs - allow Graphs package usage if even matplotlib is not installed
NEW: dirac-compile-externals will retrieve the Externals compilation scripts from it's new location 
     in github (DIRACGrid/Externals)
NEW: Possibility to define a thread-global credentials for DISET connections (for web framework)
NEW: Logger - color output ( configurable )
NEW: dirac-admin-sort-cs-sites - to sort sites in the CS
CHANGE: MessageClient(Factor) - added msgClient attribute to messages
NEW: Core.Security.Properties - added JOB_MONITOR and USER_MANAGER properties

*Configuration
NEW: Registry - added getAllGroups() method

*Framework
NEW: SystemAdministratorClientCLI - possibility to define roothPath and lcgVersion when updating software

*Accounting
NEW: JobPlotter - added Normalized CPU plots to Job accounting
FIX: DBUtils - plots going to greater granularity

*DMS
NEW: FileCatalog - storage usage info stored in all the directories, not only those with files
NEW: FileCatalog - added utility to rebuild storage usage info from scratch
FIX: FileCatalog - addMetadataField() allow generic types, e.g. string
FIX: FileCatalog - path argument is normalized before usage in multiple methods
FIX: FileCatalog - new metadata for files(directories) should not be there before for directories(files)
NEW: FileCatalog - added method for rebuilding DirectoryUsage data from scratch 
NEW: FileCatalog - Use DirectoryUsage mechanism for both logical and physical storage
CHANGE: FileCatalog - forbid removing non-empty directories
BUGFIX: FileCatalogClientCLI - in do_ls() check properly the path existence
FIX: FileCatalogClientCLI - protection against non-existing getCatalogCounters method in the LFC client
FIX: DMS Agents - properly call superclass constructor with loadName argument
FIX: ReplicaManager - in removeFile() non-existent file is marked as failed
FIX: Make several classes pylint compliant: DataIntegrityHandler, DataLoggingHandler,
     FileCatalogHandler, StorageElementHandler, StorageElementProxyHandler, TransferDBMonitoringHandler
FIX: LogUploadAgent - remove the OSError exception in __replicate()
FIX: FileCatalogClientCLI - multiple check of proper command inputs,
     automatic completion of several commands with subcommands,
     automatic completion of file names
CHANGE: FileCatalogClientCLI - reformat the output of size command 
FIX: dirac-admin-ban-se - allow to go over all options read/write/check for each SE      
NEW: StrategyHandler - new implementation to speed up file scheduling + better error reporting
NEW: LcgFileCatalogProxy - moved from from LHCbDirac to DIRAC
FIX: ReplicaManager - removed usage of obsolete "/Resources/StorageElements/BannedTarget" 
CHANGE: removed StorageUsageClient.py
CHANGE: removed obsoleted ProcessingDBAgent.py

*WMS
CHANGE: RunNumber job parameter was removed from all the relevant places ( JDL, JobDB, etc )
NEW: dirac-pilot - add environment setting for SSH and BOINC CEs
NEW: WMSAdministrator - get output for non-grid CEs if not yet in the DB
NEW: JobAgent - job publishes BOINC parameters if any
CHANGE: Get rid of LHCbPlatform everywhere except TaskQueueDB
FIX: SiteDirector - provide list of sites to the Matcher in the initial query
FIX: SiteDirector - present a list of all groups of a community to match TQs
CHANGE: dirac-boinc-pilot dropped
CHANGE: TaskQueueDirector does not depend on /LocalSite section any more
CHANGE: reduced default delays for JobCleaningAgent
CHANGE: limit the number of jobs received by JobCleaningAgent
CHANGE: JobDB - use insertFields instead of _insert
CHANGE: Matcher, TaskQueueDB - switch to use Platform rather than LHCbPlatform retaining LHCbPlatform compatibility
BUGFIX: Matcher - proper reporting pilot site and CE
CHANGE: JobManager - improved job Killing/Deleting logic
CHANGE: dirac-pilot - treat the OSG case when jobs on the same WN all run in the same directory
NEW: JobWrapper - added more status reports on different failures
FIX: PilotStatusAgent - use getPilotProxyFromDIRACGroup() instead of getPilotProxyFromVOMSGroup()
CHANGE: JobMonitoringHandler - add cutDate and condDict parameters to getJobGroup()
NEW: JobMonitoringHandler - check access rights with JobPolicy when accessing job info from the web
NEW: JobManager,JobWrapper - report to accounting jobs in Rescheduled final state if rescheduling is successful
FIX: WMSAdministrator, SiteDirector - store only non-empty pilot output to the PilotDB
NEW: added killPilot() to the WMSAdministrator interface, DiracAdmin and dirac-admin-kill-pilot command
NEW: TimeLeft - renormalize time left using DIRAC Normalization if available
FIX: JobManager - reconnect to the OptimizationMind in background if not yet connected
CHANGE: JobManifest - use Operations helper
NEW: JobCleaningAgent - delete logging records from JobLoggingDB when deleting jobs

*RMS
FIX: RequestDBFile - better exception handling in case no JobID supplied
FIX: RequestManagerHandler - make it pylint compliant
NEW: RequestProxyHandler - is forwarding requests from voboxes to central RequestManager. 
     If central RequestManager is down, requests are dumped into file cache and a separate thread 
     running in background is trying to push them into the central. 
CHANGE: Major revision of the code      
CHANGE: RequestDB - added index on SubRequestID in the Files table
CHANGE: RequestClient - readRequestForJobs updated to the new RequetsClient structure

*RSS
NEW: CS.py - Space Tokens were hardcoded, now are obtained after scanning the StorageElements.

*Resources
FIX: SSHComputingElement - enabled multiple hosts in one queue, more debugging
CHANGE: SSHXXX Computing Elements - define SSH class once in the SSHComputingElement
NEW: SSHComputingElement - added option to define private key location
CHANGE: Get rid of legacy methods in ComputingElement
NEW: enable definition of ChecksumType per SE
NEW: SSHBatch, SSHCondor Computing Elements
NEW: SSHxxx Computing Elements - using remote control scripts to better capture remote command errors
CHANGE: put common functionality into SSHComputingElement base class for all SSHxxx CEs
NEW: added killJob() method tp all the CEs
NEW: FileCatalog - take the catalog information info from /Operations CS section, if defined there, 
     to allow specifications per VO 

*Interfaces
CHANGE: Removed Script.initialize() from the API initialization
CHANGE: Some general API polishing
FIX: Dirac.py - when running in mode="local" any directory in the ISB would not get untarred, 
     contrary to what is done in the JobWrapper

*TS
BUGFIX: TaskManager - bug fixed in treating tasks with input data
FIX: TransformationCleaningAgent - properly call superclass constructor with loadName argument
NEW: TransformationCleaningAgent - added _addExtraDirectories() method to extend the list of
     directories to clean in a subclass if needed
CHANGE: TransformationCleaningAgent - removed usage of StorageUsageClient     
NEW: TransformationAgent is multithreaded now ( implementation moved from LHCbDIRAC )
NEW: added unit tests
NEW: InputDataAgent - possibility to refresh only data registered in the last predefined period of time 
NEW: TransformationAgent(Client) - management of derived transformations and more ported from LHCbDIRAC
BUGFIX: TransformationDB - wrong SQL statement generation in setFileStatusForTransformation()

[v6r5p14]

*Core
NEW: Utilities - added Backports utility

*WMS
FIX: Use /Operations/JobScheduling section consistently, drop /Operations/Matching section
NEW: Allow VO specific share correction plugins from extensions
FIX: Executors - several fixes

[v6r5p13]

*WMS
FIX: Executors - VOPlugin will properly send and receive the params
NEW: Correctors can be defined in an extension
FIX: Correctors - Properly retrieve info from the CS using the ops helper

[v6r5p12]

FIX: merged in patch v6r4p34

[v6r5p11]

FIX: merged in patch v6r4p33

*Core
FIX: MySQL - added offset argument to buildConditions()

[v6r5p10]

FIX: merged in patch v6r4p32

[v6r5p9]

FIX: merged in patch v6r4p30

[v6r5p8]

FIX: merged in patch v6r4p29

[v6r5p7]

FIX: merged in patch v6r4p28

[v6r5p6]

FIX: merged in patch v6r4p27

*Transformation
BUGFIX: TransformationDB - StringType must be imported before it can be used

*RSS
NEW: CS.py - Space Tokens were hardcoded, now are obtained after scanning the StorageElements.

[v6r5p5]

FIX: merged in patch v6r4p26

[v6r5p4]

FIX: merged in patch v6r4p25

[v6r5p3]

*Transformation
FIX: merged in patch v6r4p24

[v6r5p2]

*Web
NEW: includes DIRACWeb tag web2012092101

[v6r5p1]

*Core
BUGFIX: ExecutorMindHandler - return S_OK() in the initializeHandler
FIX: OptimizationMindHandler - if the manifest is not dirty it will not be updated by the Mind

*Configuration
NEW: Resources helper - added getCompatiblePlatform(), getDIRACPlatform() methods

*Resources
FIX: SSHComputingElement - add -q option to ssh command to avoid banners in the output
FIX: BOINCComputingElement - removed debugging printout
FIX: ComputingElement - use Platform CS option which will be converted to LHCbPlatform for legacy compatibility

*DMS
FIX: RequestAgentBase - lowering loglevel from ALWAYS to INFO to avoid flooding SystemLogging

*WMS:
FIX: SiteDirector - provide CE platform parameter when interrogating the TQ
FIX: GridPilotDirector - publish pilot OwnerGroup rather than VOMS role
FIX: WMSUtilities - add new error string into the parsing of the job output retrieval

[v6r5]

NEW: Executor framework

*Core
NEW: MySQL.py - added Test case for Time.dateTime time stamps
NEW: MySQL.py - insertFields and updateFields can get values via Lists or Dicts
NEW: DataIntegrityDB - use the new methods from MySQL and add test cases
NEW: DataIntegrityHandler - check connection to DB and create tables (or update their schema)
NEW: DataLoggingDB - use the new methods from MySQL and add test cases
NEW: DataLoggingHandler - check connection to DB and create tables (or update their schema)
FIX: ProcessPool - killing stuck workers after timeout
CHANGE: DB will throw a RuntimeException instead of a sys.exit in case it can't contact the DB
CHANGE: Several improvements on DISET
CHANGE: Fixed all DOS endings to UNIX
CHANGE: Agents, Services and Executors know how to react to CSSection/Module and react accordingly
NEW: install tools are updated to deal with executors
FIX: dirac-install - add -T/--Timeout option to define timeout for distribution downloads
NEW: dirac-install - added possibility of defining dirac-install's global defaults by command line switch
BUGFIX: avoid PathFinder.getServiceURL and use Client class ( DataLoggingClient,LfcFileCatalogProxyClient ) 
FIX: MySQL - added TIMESTAMPADD and TIMESTAMPDIFF to special values not to be scaped by MySQL
NEW: ObjectLoader utility
CHANGE: dirac-distribution - added global defaults flag and changed the flag to -M or --defaultsURL
FIX: Convert to string before trying to escape value in MySQL
NEW: DISET Services - added PacketTimeout option
NEW: SystemLoggingDB - updated to use the renewed MySQL interface and SQL schema
NEW: Added support for multiple entries in /Registry/DefaultGroup, for multi-VO installations
CHANGE: Component installation procedure updated to cope with components inheriting Modules
CHANGE: InstallTools - use dirac- command in runit run scripts
FIX: X509Chain - avoid a return of error when the group is not valid
FIX: MySQL - reduce verbosity of log messages when high level methods are used
CHANGE: Several DB classes have been updated to use the MySQL buildCondition method
NEW: MySQL - provide support for greater and smaller arguments to all MySQL high level methods
FIX: Service.py - check all return values from all initializers

*Configuration
CHANGE: By default return option and section lists ordered as in the CS
NEW: ConfigurationClient - added function to refresh remote configuration

*Framework
FIX: Registry.findDefaultGroup will never return False
CHANGE: ProxyManager does not accept proxies without explicit group
CHANGE: SystemAdministratorHandler - force refreshing the configuration after new component setup

*RSS
CHANGE: removed code execution from __init__
CHANGE: removed unused methods
NEW: Log all policy results 

*Resources
NEW: updated SSHComputingElement which allows multiple job submission
FIX: SGETimeLeft - better parsing of the batch system commands output
FIX: InProcessComputingElement - when starting a new job discard renewal of the previous proxy
NEW: BOINCComputingElement - new CE client to work with the BOINC desktop grid infrastructure 

*WMS
CHANGE: WMS Optimizers are now executors
CHANGE: SandboxStoreClient can directly access the DB if available
CHANGE: Moved JobDescription and improved into JobManifest
FIX: typo in JobLoggingDB
NEW: JobState/CachedJobState allow access to the Job via DB/JobStateSync Service automatically
BUGFIX: DownloadInputData - when not enough disk space, message was using "buffer" while it should be using "data"
FIX: the sandboxmetadataDB explosion when using the sandboxclient without direct access to the DB
NEW: Added support for reset/reschedule in the OptimizationMind
CHANGE: Whenever a DB is not properly initialized it will raise a catchable RuntimeError exception 
        instead of silently returning
FIX: InputDataResolution - just quick mod for easier extensibility, plus removed some LHCb specific stuff
NEW: allow jobids in a file in dirac-wms-job-get-output
NEW: JobManager - zfill in %n parameter substitution to allow alphabetical sorting
NEW: Directors - added checking of the TaskQueue limits when getting eligible queues
CHANGE: Natcher - refactor to simpify the logic, introduced Limiter class
CHANGE: Treat MaxCPUTime and CPUTime the same way in the JDL to avoid confusion
NEW: SiteDirector - added options PilotScript, MaxPilotsToSubmit, MaxJobsInFillMode
BUGFIX: StalledJobAgent - use cpuNormalization as float, not string 
FIX: Don't kill an executor if a task has been taken out from it
NEW: dirac-boinc-pilot - pilot script to be used on the BOINC volunteer nodes
FIX: SiteDirector - better handling of tokens and filling mode 
NEW: Generic pilot identities are automatically selected by the TQD and the SiteDirector 
     if not explicitly defined in /Pilot/GenericDN and GenericGroup
NEW: Generic pilot groups can have a VO that will be taken into account when selecting generic 
     credentials to submit pilots
NEW: Generic pilots that belong to a VO can only match jobs from that VO
NEW: StalledJobAgent - added rescheduling of jobs stuck in Matched or Rescheduled status
BUGFIX: StalledJobAgent - default startTime and endTime to "now", avoid None value
NEW: JobAgent - stop after N failed matching attempts (nothing to do), use StopAfterFailedMatches option
CHANGE: JobAgent - provide resource description as a dictionary to avoid extra JDL parsing by the Matcher
CHANGE: Matcher - report pilot info once instead of sending it several times from the job
CHANGE: Matcher - set the job site instead of making a separate call to JobStateUpdate
NEW: Matcher - added Matches done and matches OK statistics
NEW: TaskQueue - don't delete fresh task queues. Wait 5 minutes to do so.
CHANGE: Disabled TQs can also be matched, if no jobs are there, a retry will be triggered

*Transformation
FIX: TransformationAgent - a small improvement: now can pick the prods status to handle from the CS, 
     plus few minor corrections (e.g. logger messages)
FIX: TransformationCLI - take into accout possible failures in resetFile command     

*Accounting
NEW: AccountingDB - added retrieving RAW records for internal stuff
FIX: AccountingDB - fixed some logic for readonly cases
CHANGE: Added new simpler and faster bucket insertion mechanism
NEW: Added more info when rebucketing
FIX: Calculate the rebucket ETA using remaining records to be processed instead of the total records to be processed
FIX: Plots with no data still carry the plot name

*DMS
NEW: SRM2Storage - added retry in the gfal calls
NEW: added new FTSCleaningAgent cleaning up TransferDB tables
FIX: DataLoggingClient and DataLoggingDB - tests moved to separate files
CHANGE: request agents cleanup

*RMS
CHANGE: Stop using RequestAgentMixIn in the request agents

[v6r4p34]

*DMS
BUGFIX: FileCatalogCLI - fixed wrong indentation
CHANGE: RegistrationTask - removed some LHCb specific defaults

[v6r4p33]

*DMS
CHANGE: FTSRequest - be more verbose if something is wrong with file

[v6r4p32]

*WMS
FIX: StalledJobAgent - avoid exceptions in the stalled job accounting reporting

*DMS
NEW: FTSMonitorAgent - handling of expired FTS jobs 

*Interfaces
CHANGE: Dirac.py - attempt to retrieve output sandbox also for Completed jobs in retrieveRepositorySandboxes()

[v6r4p30]

*Core
BUGFIX: dirac-admin-bdii-ce-voview - proper check of the result structure

*Interfaces
FIX: Dirac.py, Job.py - allow to pass environment variables with special characters

*DMS
NEW: FileCatalogCLI - possibility to sort output in the ls command

*WMS:
FIX: JobWrapper - interpret environment variables with special characters 

[v6r4p29]

*RMS
BUGFIX: RequestDBMySQL - wrong indentation in __updateSubRequestFiles()

[v6r4p28]

*Interfaces
CHANGE: Dirac.py, DiracAdmin.py - remove explicit timeout on RPC client instantiation

*RSS
FIX: CS.py - fix for updated CS location (backward compatible)

*DMS
BUGFIX: StrategyHandler - bug fixed determineReplicationTree()
FIX: FTSRequest - add checksum string to SURLs file before submitting an FTS job

*WMS
FIX: JobWrapper - protection for double quotes in JobName
CHANGE: SiteDirector - switched some logging messages from verbose to info level

*RMS
NEW: Request(Client,DBMySQL,Manager) - added readRequestsForJobs() method

[v6r4p27]

*DMS
FIX: SRM2Storage - removed hack for EOS (fixed server-side)

*Transformation
CHANGE: TransformationClient - limit to 100 the number of transformations in getTransformations()
NEW: TransformationAgent - define the transformations type to use in the configuration

*Interfaces
FIX: Job.py -  fix for empty environmentDict (setExecutionEnv)

[v6r4p26]

*Transformation
BUGFIX: TransformationClient - fixed calling sequence in rpcClient.getTransformationTasks()
NEW: TransformationClient - added log messages in verbose level.

[v6r4p25]

*DMS
BUGFIX: StrategyHandler - sanity check for wrong replication tree 

[v6r4p24]

*Core
NEW: MySQL - add 'offset' argument to the buildCondition()

*Transformation
FIX: TransformationAgent - randomize the LFNs for removal/replication case when large number of those
CHANGE: TransformationClient(DB,Manager) - get transformation files in smaller chunks to
        improve performance
FIX: TransformationAgent(DB) - do not return redundant LFNs in getTransformationFiles()    

[v6r4p23]

*Web
NEW: includes DIRACWeb tag web2012092101

[v6r4p22]

*DMS
FIX: SRM2Storage - fix the problem with the CERN-EOS storage 

[v6r4p21]

*Core
BUGFIX: SGETimeLeft - take into account dd:hh:mm:ss format of the cpu consumed

[v6r4p20]

*WMS
BUGFIX: PilotDirector, GridPilotDirector - make sure that at least 1 pilot is to be submitted
BUGFIX: GridPilotDirector - bug on how pilots are counted when there is an error in the submit loop.
BUGFIX: dirac-pilot - proper install script installation on OSG sites

[v6r4p19]

*RMS
FIX: RequestDBMySQL - optimized request selection query 

[v6r4p18]

*Configuration
BUGFIX: CE2CSAgent.py - the default value must be set outside the loop

*DMS
NEW: dirac-dms-create-replication-request
BUGFIX: dirac-dms-fts-submit, dirac-dms-fts-monitor - print out error messages

*Resources
BUGFIX: TorqueComputingElement.py, plus add UserName for shared Queues

*WMS
BUGFIX: JobManagerHandler - default value for pStart (to avoid Exception)

[v6r4p17]

*Core
FIX: dirac-configure - setup was not updated in dirac.cfg even with -F option
FIX: RequestHandler - added fix for Missing ConnectionError

*DMS
FIX: dirac-dms-clean-directory - command fails with `KeyError: 'Replicas'`.

*WMS
FIX: SiteDirector - adapt to the new method in the Matcher getMatchingTaskQueue 
FIX: SiteDirector - added all SubmitPools to TQ requests

[v6r4p16]

*Core:
FIX: dirac-install - bashrc/cshrc were wrongly created when using versionsDir

*Accounting
CHANGE: Added new simpler and faster bucket insertion mechanism
NEW: Added more info when rebucketing

*WMS
CHANGE: Matcher - refactored to take into account job limits when providing info to directors
NEW: JoAgent - reports SubmitPool parameter if applicable
FIX: Matcher - bad codition if invalid result

[v6r4p15]

*WMS
FIX: gLitePilotDirector - fix the name of the MyProxy server to avoid crasehs of the gLite WMS

*Transformation
FIX: TaskManager - when the file is on many SEs, wrong results were generated

[v6r4p13]

*DMS
FIX: dirac-admin-allow-se - added missing interpreter line

[v6r4p12]

*DMS
CHANGE: RemovalTask - for DataManager shifter change creds after failure of removal with her/his proxy.

*RSS
NEW: Added RssConfiguration class
FIX: ResourceManagementClient  - Fixed wrong method name

[v6r4p11]

*Core
FIX: GGUSTicketsClient - GGUS SOAP URL updated

*DMS
BUGFIX: ReplicaManager - wrong for loop

*RequestManagement
BUGFIX: RequestClient - bug fix in finalizeRequest()

*Transformation
FIX: TaskManager - fix for correctly setting the sites (as list)

[v6r4p10]

*RequestManagement
BUGFIX: RequestContainer - in addSubrequest() function

*Resources
BUGFIX: SRM2Storage - in checksum type evaluation

*ResourceStatusSystem
BUGFIX: InfoGetter - wrong import statement

*WMS
BUGFIX: SandboxMetadataDB - __init__() can not return a value

[v6r4p9]

*DMS
CHANGE: FailoverTransfer - ensure the correct execution order of the subrequests

[v6r4p8]

Bring in fixes from v6r3p17

*Core:
FIX: Don't have the __init__ return True for all DBs
NEW: Added more protection for exceptions thrown in callbacks for the ProcessPool
FIX: Operations will now look in 'Defaults' instead of 'Default'

*DataManagement:
FIX: Put more protection in StrategyHandler for neither channels  not throughput read out of TransferDB
FIX: No JobIDs supplied in getRequestForJobs function for RequestDBMySQL taken into account
FIX: Fix on getRequestStatus
CHANGE: RequestClient proper use of getRequestStatus in finalizeRequest
CHANGE: Refactored RequestDBFile

[v6r4p7]

*WorkloadManagement
FIX: SandboxMetadataDB won't explode DIRAC when there's no access to the DB 
CHANGE: Whenever a DB fails to initialize it raises a catchable exception instead of just returning silently

*DataManagement
CHANGE: Added Lost and Unavailable to the file metadata

[v6r4p6]

Bring fixes from v6r4p6

[v6r4p5]

*Configuration
NEW: Added function to generate Operations CS paths

*Core
FIX: Added proper ProcessPool checks and finalisation

*DataManagement
FIX: don't set Files.Status to Failed for non-existign files, failover transfers won't go
FIX: remove classmethods here and there to unblock requestHolder
CHANGE: RAB, TA: change task timeout: 180 and 600 (was 600 and 900 respectively)
FIX: sorting replication tree by Ancestor, not hopAncestorgit add DataManagementSystem/Agent/TransferAgent.py
NEW: TA: add finalize
CHANGE: TransferAgent: add AcceptableFailedFiles to StrategyHandler to ban FTS channel from scheduling
FIX: if there is no failed files, put an empty dict


*RSS
FIX: RSS is setting Allowed but the StorageElement checks for Active

*Workflows
FIX: Part of WorfklowTask rewritten to fix some issues and allow 'ANY' as site

*Transformation
FIX: Wrong calls to TCA::cleanMetadataCatalogFiles

[v6r4p4]

*Core
FIX: Platform.py - check if Popen.terminate is available (only from 2.6)

[v6r4p3]

*Core
FIX: ProcessPool with watchdog and timeouts - applied in v6r3 first

[v6r4p2]

*StorageManagement
BUGFIX: StorageElement - staging is a Read operation and should be allowed as such

*WMS
BUGFIX: InProcessComputingElement, JobAgent - proper return status code from the job wrapper

*Core
FIX: Platform - manage properly the case of exception in the ldconfig execution

[v6r4p1]

*DMS
FIX: TransferDB.getChannelObservedThroughput - the channelDict was created in a wrong way

*RSS
FIX: ResourceStatus was not returning Allowed by default

[v6r4]

*Core
FIX: dirac-install-db.py: addDatabaseOptionsToCS has added a new keyed argument
NEW: SGETimeLeft.py: Support for SGE backend
FIX: If several extensions are installed, merge ConfigTemplate.cfg
NEW: Service framework - added monitoring of file descriptors open
NEW: Service framework - Reduced handshake timeout to prevent stuck threads
NEW: MySQL class with new high level methods - buildCondition,insertFields,updateFields
     deleteEntries, getFields, getCounters, getDistinctAttributeValues
FIX: ProcessPool - fixes in the locking mechanism with LockRing, stopping workers when the
     parent process is finished     
FIX: Added more locks to the LockRing
NEW: The installation tools are updated to install components by name with the components module specified as an option

*DMS
FIX: TransferDB.py - speed up the Throughput determination
NEW: dirac-dms-add-files: script similar to dirac-dms-remove-files, 
     allows for 1 file specification on the command line, using the usual dirac-dms-add-file options, 
     but also can take a text file in input to upload a bunch of files. Exit code is 0 only if all 
     was fine and is different for every error found. 
NEW: StorageElementProxy- support for data downloading with http protocol from arbitrary storage, 
     needed for the web data download
BUGFIX: FileCatalogCLI - replicate operation does a proper replica registration ( closes #5 )     
FIX: ReplicaManager - __cleanDirectory now working and thus dirac-dms-clean-directory

*WMS
NEW: CPU normalization script to run a quick test in the pilot, used by the JobWrapper
     to report the CPU consumption to the accounting
FIX: StalledJobAgent - StalledTimeHours and FailedTimeHours are read each cycle, refer to the 
     Watchdog heartBeat period (should be renamed); add NormCPUTime to Accounting record
NEW: SiteDirector - support for the operation per VO in multi-VO installations
FIX: StalledJobAgent - get ProcessingType from JDL if defined
BUGFIX: dirac-wms-job-peek - missing printout in the command
NEW: SiteDirector - take into account the number of already waiting pilots when evaluating the number of pilots to submit
FIX: properly report CPU usage when the Watchdog kill the payload.

*RSS
BUGFIX: Result in ClientCache table is a varchar, but the method was getting a datetime
NEW: CacheFeederAgent - VOBOX and SpaceTokenOccupancy commands added (ported from LHCbDIRAC)
CHANGE: RSS components get operational parameters from the Operations handler

*DataManagement
FIX: if there is no failed files, put an empty dict

*Transformation
FIX: Wrong calls to TCA::cleanMetadataCatalogFiles

[v6r3p19]

*WMS
FIX: gLitePilotDirector - fix the name of the MyProxy server to avoid crashes of the gLite WMS

[v6r3p18]

*Resources
BUGFIX: SRM2Storage - in checksum type evaluation

[v6r3p17]

*DataManagement
FIX: Fixes issues #783 and #781. Bugs in ReplicaManager removePhisicalReplica and getFilesFromDirectory
FIX: Return S_ERROR if missing jobid arguments
NEW: Checksum can be verified during FTS and SRM2Storage 

[v6r3p16]

*DataManagement
FIX: better monitoring of FTS channels 
FIX: Handle properly None value for channels and bandwidths

*Core
FIX: Properly calculate the release notes if there are newer releases in the release.notes file

[v6r3p15]

*DataManagement
FIX: if there is no failed files, put an empty dict

*Transformation
FIX: Wrong calls to TCA::cleanMetadataCatalogFiles


[v6r3p14]

* Core

BUGFIX: ProcessPool.py: clean processing and finalisation
BUGFIX: Pfn.py: don't check for 'FileName' in pfnDict

* DMS

NEW: dirac-dms-show-fts-status.py: script showing last hour history for FTS channels
NEW: TransferDBMonitoringHandler.py: new function exporting FST channel queues
BUGFIX: TransferAgent.py,RemovalAgent.py,RegistrationAgent.py - unlinking of temp proxy files, corection of values sent to gMonitor
BUGFIX: StrategyHandler - new config option 'AcceptableFailedFiles' to unblock scheduling for channels if problematic transfers occured for few files
NEW: TransferAgent,RemovalAgent,RegistrationAgent - new confing options for setting timeouts for tasks and ProcessPool finalisation
BUGFIX: ReplicaManager.py - reverse sort of LFNs when deleting files and directories to avoid blocks
NEW: moved StrategyHandler class def to separate file under DMS/private

* TMS

FIX: TransformationCleaningAgent.py: some refactoring, new way of disabling/enabline execution by 'EnableFlag' config option

[v6r3p13]

*Core
FIX: Added proper ProcessPool checks and finalisation

*DataManagement
FIX: don't set Files.Status to Failed for non-existign files, failover transfers won't go
FIX: remove classmethods here and there to unblock requestHolder
CHANGE: RAB, TA: change task timeout: 180 and 600 (was 600 and 900 respectively)
FIX: sorting replication tree by Ancestor, not hopAncestorgit add DataManagementSystem/Agent/TransferAgent.py
NEW: TA: add finalize
CHANGE: TransferAgent: add AcceptableFailedFiles to StrategyHandler to ban FTS channel from scheduling

[v6r3p12]

*Core
FIX: Platform.py - check if Popen.terminate is available (only from 2.6)

[v6r3p11]

*Core
FIX: ProcessPool with watchdog and timeouts

[v6r3p10]

*StorageManagement
BUGFIX: StorageElement - staging is a Read operation and should be allowed as such

*WMS
BUGFIX: InProcessComputingElement, JobAgent - proper return status code from the job wrapper

*Core
FIX: Platform - manage properly the case of exception in the ldconfig execution

[v6r3p9]

*DMS
FIX: TransferDB.getChannelObservedThroughput - the channelDict was created in a wrong way

[v6r3p8]

*Web
CHANGE: return back to the release web2012041601

[v6r3p7]

*Transformation
FIX: TransformationCleaningAgent - protection from deleting requests with jobID 0 

[v6r3p6]

*Core
FIX: dirac-install-db - proper key argument (follow change in InstallTools)
FIX: ProcessPool - release all locks every time WorkignProcess.run is executed, more fixes to come
FIX: dirac-configure - for Multi-Community installations, all vomsdir/vomses files are now created

*WMS
NEW: SiteDirector - add pilot option with CE name to allow matching of SAM jobs.
BUGFIX: dirac-pilot - SGE batch ID was overwriting the CREAM ID
FIX: PilotDirector - protect the CS master if there are at least 3 slaves
NEW: Watchdog - set LocalJobID in the SGE case

[v6r3p5]

*Core:
BUGFIX: ProcessPool - bug making TaskAgents hang after max cycles
BUGFIX: Graphs - proper handling plots with data containing empty string labels
FIX: GateWay - transfers were using an old API
FIX: GateWay - properly calculate the gateway URL
BUGFIX: Utilities/Pfn.py - bug in pfnunparse() when concatenating Path and FileName

*Accounting
NEW: ReportGenerator - make AccountingDB readonly
FIX: DataCache - set daemon the datacache thread
BUGFIX: BasePlotter - proper handling of the Petabyte scale data

*DMS:
BUGFIX: TransferAgent, RegistrationTask - typos 

[v6r3p4]

*DMS:
BUGFIX: TransferAgent - wrong value for failback in TA:execute

[v6r3p3]

*Configuration
BUGFIX: Operations helper - typo

*DMS:
FIX: TransferAgent - change the way of redirecting request to task

[v6r3p2]

*DMS
FIX: FTSRequest - updating metadata for accouting when finalizing FTS requests

*Core
FIX: DIRAC/__init__.py - default version is set to v6r3

[v6r3p1]

*WMS
CHANGE: Use ResourcesStatus and Resources helpers in the InputDataAgent logic

*Configuration
NEW: added getStorageElementOptions in Resources helper

*DMS
FIX: resourceStatus object created in TransferAgent instead of StrategyHandler

[v6r3]

*Core
NEW: Added protections due to the process pool usage in the locking logic

*Resources
FIX: LcgFileCatalogClient - reduce the number of retries: LFC_CONRETRY = 5 to 
     avoid combined catalog to be stuck on a faulty LFC server
     
*RSS
BUGFIX: ResourceStatus - reworked helper to keep DB connections     

*DMS
BUGFIX: ReplicaManager::CatalogBase::_callFileCatalogFcnSingleFile() - wrong argument

*RequestManagement
FIX: TaskAgents - set timeOut for task to 10 min (15 min)
NEW: TaskAgents - fill in Error fields in case of failing operations

*Interfaces
BUGFIX: dirac-wms-select-jobs - wrong use of the Dirac API

[v6r2p9]

*Core
FIX: dirac-configure - make use of getSEsForSite() method to determine LocalSEs

*WMS
NEW: DownloadInputData,InputDataByProtocol - check Files on Tape SEs are on Disk cache 
     before Download or getturl calls from Wrapper
CHANGE: Matcher - add Stalled to "Running" Jobs when JobLimits are applied   
CHANGE: JobDB - allow to specify required platform as Platform JDL parameter,
        the specified platform is taken into account even without /Resources/Computing/OSCompatibility section

*DMS
CHANGE: dirac-admin-allow(ban)-se - removed lhcb-grid email account by default, 
        and added switch to avoid sending email
FIX: TaskAgents - fix for non-existing files
FIX: change verbosity in failoverReplication 
FIX: FileCatalog - remove properly metadata indices 
BUGFIX: FileManagerBase - bugfix in the descendants evaluation logic  
FIX: TransferAgent and TransferTask - update Files.Status to Failed when ReplicaManager.replicateAndRegister 
     will fail completely; when no replica is available at all.

*Core
FIX: dirac-pilot - default lcg bindings version set to 2012-02-20

[v6r2p8]

*DMS:
CHANGE: TransferAgent - fallback to task execution if replication tree is not found

[v6r2p7]

*WMS
BUGFIX: SiteDirector - wrong CS option use: BundleProxy -> HttpProxy
FIX: SiteDirector - use short lines in compressed/encoded files in the executable
     python script

[v6r2p6]

*DataManagement
FIX: Bad logic in StrategyHandler:MinimiseTotalWait

*Core
CHANGE: updated GGUS web portal URL

*RSS
BUGFIX: meta key cannot be reused, it is popped from dictionary

*Framework
FIX: The Gateway service does not have a handler
NEW: ConfingTemplate entry for Gateway
FIX: distribution notes allow for word wrap

*WorkloadManagement
FIX: avoid unnecessary call if no LFN is left in one of the SEs
FIX: When Uploading job outputs, try first Local SEs, if any


[v6r2p5]

*RSS
BUGFIX: several minor bug fixes

*RequestManagement
BUGFIX: RequestDBMySQL - removed unnecessary request type check

*DMS
BUGFIX: FileCatalogClienctCLI - wrong evaluation of the operation in the find command
NEW: FileCatalog - added possibility to remove specified metadata for a given path 
BUGFIX: ReplicaManager - wrong operation order causing failure of UploadLogFile module

*Core
NEW: dirac-install - generate cshrc DIRAC environment setting file for the (t)csh 

*Interfaces
CHANGE: Job - added InputData to each element in the ParametricInputData

*WMS
CHANGE: dirac-jobexec - pass ParametericInputData to the workflow as a semicolon separated string

[v6r2p4]

*WMS
BUGFIX: StalledJobAgent - protection against jobs with no PilotReference in their parameters
BUGFIX: WMSAdministratorHandler - wrong argument type specification for getPilotInfo method

*StorageManagement
BUGFIX: RequestFinalizationAgent - no method existence check when calling RPC method

[v6r2p3]

*WMS
CHANGE: Matcher - fixed the credentials check in requestJob() to simplify it

*ConfigurationSystem
CHANGE: Operations helper - fix that allow no VO to be defined for components that do not need it

*Core
BUGFIX: InstallTools - when applying runsvctrl to a list of components make sure that the config server is treated first and the sysadmin service - last
        
[v6r2p2]

*WMS
BUGFIX: Matcher - restored logic for checking private pilot asking for a given DN for belonging to the same group with JOB_SHARING property.

[v6r2p1]

*RequestManagementSystem
BUGFIX: RequestCleaningAgent - missing import of the "second" interval definition 

[v6r2]

*General
FIX: replaced use of exec() python statement in favor of object method execution

*Accounting
CHANGE: Accounting 'byte' units are in powers of 1000 instead of powers of 1024 (closes #457)

*Core
CHANGE: Pfn.py - pfnparse function rewritten for speed up and mem usage, unit test case added
FIX: DISET Clients are now thread-safe. Same clients used twice in different threads was not 
closing the previous connection
NEW: reduce wait times in DISET protocol machinery to improve performance    
NEW: dirac-fix-mysql-script command to fix the mysql start-up script for the given installation
FIX: TransferClient closes connections properly
FIX: DISET Clients are now thread-safe. Same client used twice in different threads will not close the previous connection
CHANGE: Beautification and reduce wait times to improve performance
NEW: ProcessPool - added functionality to kill all children processes properly when destroying ProcessPool objects
NEW: CS Helper for LocalSite section, with gridEnv method
NEW: Grid module will use Local.gridEnv if nothing passed in the arguments
CHANGE: Add deprecated sections in the CS Operations helper to ease the transition
FIX: dirac-install - execute dirac-fix-mysql-script, if available, to fix the mysql.server startup script
FIX: dirac-distribution - Changed obsoleted tar.list file URL
FIX: typo in dirac-admin-add-host in case of error
CHANGE: dirac-admin-allow(ban)-se - use diracAdmin.sendMail() instead of NotificationClient.sendMail()

*Framework
BUGFIX: UserProfileDB - no more use of "type" variable as it is a reserved keyword 

*RequestManagement:
FIX: RequestDBFile - more consistent treatment of requestDB Path
FIX: RequestMySQL - Execution order is evaluated based on not Done state of subrequests
NEW: RequestCleaningAgent - resetting Assigned requests to Waiting after a configurable period of time

*RSS
CHANGE: RSS Action now inherits from a base class, and Actions are more homogeneous, they all take a uniform set of arguments. The name of modules has been changed from PolType to Action as well.
FIX: CacheFeederAgent - too verbose messages moved to debug instead of info level
BUGFIX: fixed a bug preventing RSS clients to connect to the services     
FIX: Proper services synchronization
FIX: Better handling of exceptions due to timeouts in GOCDBClient   
FIX: RSS.Notification emails are sent again
FIX: Commands have been modified to return S_OK, S_ERROR inside the Result dict. This way, policies get a S_ERROR / S_OK object. CacheFeederAgent has been updated accordingly.
FIX: allow clients, if db connection fails, to reconnect ( or at least try ) to the servers.
CHANGE: access control using CS Authentication options. Default is SiteManager, and get methods are all.
BUGFIX: MySQLMonkey - properly escaped all parameters of the SQL queries, other fixes.
NEW: CleanerAgent renamed to CacheCleanerAgent
NEW: Updated RSS scripts, to set element statuses and / or tokens.
NEW: Added a new script, dirac-rss-synch
BUGFIX: Minor bugfixes spotted on the Web development
FIX: Removed useless decorator from RSS handlers
CHANGE: ResourceStatus helper tool moved to RSS/Client directory, no RSS objects created if the system is InActive
CHANGE: Removed ClientFastDec decorator, using a more verbose alternative.
CHANGE: Removed useless usage of kwargs on helper functions.  
NEW: added getSESitesList method to RSSClient      
FIX: _checkFloat() checks INTEGERS, not datetimes

*DataManagement
CHANGE: refactoring of DMS agents executing requests, allow requests from arbitrary users
NEW: DFC - allow to specify multiple replicas, owner, mode when adding files
CHANGE: DFC - optimization of the directory size evaluation
NEW: Added CREATE TEMPORARY TABLES privilege to FileCatalogDB
CHANGE: DFC - getCatalogCounters() update to show numbers of directories
NEW: lfc_dfc_copy script to migrate data from LFC to DFC
FIX: dirac-dms-user-lfns - fixed the case when the baseDir is specified
FIX: FTS testing scripts were using sys.argv and getting confused if options are passed
NEW: DFC - use DirectoryUsage tables for the storage usage evaluations
NEW: DFC - search by metadata can be limited to a given directory subtree
NEW: DFC - search by both directory and file indexed metadata
BUGFIX: DFC - avoid crash if no directories or files found in metadata query
NEW: DFC FileCatalogHandler - define database location in the configuration
NEW: DFC - new FileCatalogFactory class, possibility to use named DFC services
FIX: FTSMonitor, FTSRequest - fixes in handling replica registration, setting registration requests in FileToCat table for later retry
FIX: Failover registration request in the FTS agents.      
FIX: FTSMonitor - enabled to register new replicas if even the corresponding request were removed from the RequestManagement 
FIX: StorageElement - check if SE has been properly initialized before executing any method     
CHANGE: LFC client getReplica() - make use of the new bulk method lfc.lfc_getreplicasl()
FIX: LFC client - protect against getting None in lfc.lfc_readdirxr( oDirectory, "" )  
FIX: add extra protection in dump method of StorageElement base class
CHANGE: FailoverTransfer - create subrequest per catalog if more than one catalog

*Interface
NEW: Job.py - added method to handle the parametric parameters in the workflow. They are made available to the workflow_commons via the key 'GenericParameters'.
FIX: Dirac.py - fix some type checking things
FIX: Dirac.py - the addFile() method can now register to more than 1 catalog.

*WMS
FIX: removed dependency of the JobSchedulingAgent on RSS. Move the getSiteTier functionality to a new CS Helper.
FIX: WMSAdministratorHandler - Replace StringType by StringTypes in the export methods argument type
FIX: JobAgent - Set explicitly UseServerCertificate to "no" for the job executable
NEW: dirac-pilot - change directory to $OSG_WN_TMP on OSG sites
FIX: SiteDirector passes jobExecDir to pilot, this defaults to "." for CREAM CEs. It can be set in the CS. It will not make use of $TMPDIR in this case.
FIX: Set proper project and release version to the SiteDirector     
NEW: Added "JobDelay" option for the matching, refactored and added CS options to the matcher
FIX: Added installation as an option to the pilots and random MyProxyServer
NEW: Support for parametric jobs with parameters that can be of List type

*Resources
NEW: Added SSH Grid Engine Computing Element
NEW: Added SSH Computing Element
FIX: make sure lfc client will not try to connect for several days

*Transformation
FIX: TransformationDB - in setFileStatusForTransformation() reset ErrorCount to zero if "force" flag and    the new status is "unused"
NEW: TransformationDB - added support for dictionary in metadata for the InputDataQuery mechanism     

[v6r1p13]

*WMS
FIX: JobSchedulingAgent - backported from v6r2 use of Resources helper

[v6r1p12]

*Accounting
FIX: Properly delete cached plots

*Core
FIX: dirac-install - run externals post install after generating the versions dir

[v6r1p11]

*Core
NEW: dirac-install - caches locally the externals and the grid bundle
FIX: dirac-distribution - properly generate releasehistory and releasenotes

[v6r1p10]

*WorloadManagement
FIX: JobAgent - set UseServerCertificate option "no" for the job executable

[v6r1p9]

*Core
FIX: dirac-configure - set the proper /DIRAC/Hostname when defining /LocalInstallation/Host

*DataManagement
FIX: dirac-dms-user-lfns - fixed the case when the baseDir is specified
BUGFIX: dirac-dms-remove-files - fixed crash in case of returned error report in a form of dictionary 

[v6r1p8]

*Web
FIX: restored Run panel in the production monitor

*Resources
FIX: FileCatalog - do not check existence of the catalog client module file

[v6r1p7]

*Web
BUGFIX: fixed scroll bar in the Monitoring plots view

[v6r1p6]

*Core
FIX: TransferClient closes connections properly

[v6r1p5]

*Core
FIX: DISET Clients are now thread-safe. Same clients used twice in different threads was not 
     closing the previous connection
NEW: reduce wait times in DISET protocol machinery to improve performance   

[v6r1p4]

*RequestManagement
BUGFIX: RequestContainer - in isSubRequestDone() treat special case for subrequests with files

*Transformation
BUGFIX: TransformationCleaningAgent - do not clear requests for tasks with no associated jobs

[v6r1p3]

*Framework
NEW: Pass the monitor down to the request RequestHandler
FIX: Define the service location for the monitor
FIX: Close some connections that DISET was leaving open

[v6r1p2]

*WorkloadManagement
BUGFIX: JobSchedulingAgent - use getSiteTiers() with returned direct value and not S_OK

*Transformation
BUGFIX: Uniform use of the TaskManager in the RequestTaskAgent and WorkflowTaskAgent

[v6r1p1]

*RSS
BUGFIX: Alarm_PolType now really send mails instead of crashing silently.

[v6r1]

*RSS
CHANGE: Major refactoring of the RSS system
CHANGE: DB.ResourceStatusDB has been refactored, making it a simple wrapper round ResourceStatusDB.sql with only four methods by table ( insert, update, get & delete )
CHANGE: DB.ResourceStatusDB.sql has been modified to support different statuses per granularity.
CHANGE: DB.ResourceManagementDB has been refactored, making it a simple wrapper round ResourceStatusDB.sql with only four methods by table ( insert, update, get & delete )
CHANGE: Service.ResourceStatusHandler has been refactored, removing all data processing, making it an intermediary between client and DB.
CHANGE: Service.ResourceManagementHandler has been refactored, removing all data processing, making it an intermediary between client and DB.
NEW: Utilities.ResourceStatusBooster makes use of the 'DB primitives' exposed on the client and does some useful data processing, exposing the new functions on the client.
NEW: Utilities.ResourceManagementBooster makes use of the 'DB primitives' exposed on the client and does some useful data processing, exposing the new functions on the client.
CHANGE: Client.ResourceStatusClient has been refactorerd. It connects automatically to DB or to the Service. Exposes DB and booster functions.
CHANGE: Client.ResourceManagementClient has been refactorerd. It connects automatically to DB or to the Service. Exposes DB and booster functions.
CHANGE: Agent.ClientsCacheFeederAgent renamed to CacheFeederAgent. The name was not accurate, as it also feeds Accouting Cache tables.
CHANGE: Agent.InspectorAgent, makes use of automatic API initialization.
CHANGE: Command. refactor and usage of automatic API initialization.
CHANGE: PolicySystem.PEP has reusable client connections, which increase significantly performance.
CHANGE: PolicySystem.PDP has reusable client connections, which increase significantly performance.
NEW: Utilities.Decorators are syntactic sugar for DB, Handler and Clients.
NEW: Utilities.MySQLMonkey is a mixture of laziness and refactoring, in order to generate the SQL statements automatically. Not anymore sqlStatemens hardcoded on the RSS.
NEW: Utilities.Validator are common checks done through RSS modules
CHANGE: Utilities.Synchronizer syncs users and DIRAC sites
CHANGE: cosmetic changes everywhere, added HeadURL and RCSID
CHANGE: Removed all the VOExtension logic on RSS
BUGFIX: ResourceStatusHandler - getStorageElementStatusWeb(), access mode by default is Read
FIX: RSS __init__.py will not crash anymore if no CS info provided
BUGFIX: CS.getSiteTier now behaves correctly when a site is passed as a string

*dirac-setup-site
BUGFIX: fixed typos in the Script class name

*Transformation
FIX: Missing logger in the TaskManager Client (was using agent's one)
NEW: Added UnitTest class for TaskManager Client

*DIRAC API
BUGFIX: Dirac.py. If /LocalSite/FileCatalog is not define the default Catalog was not properly set.
FIX: Dirac.py - fixed __printOutput to properly interpret the first argument: 0:stdout, 1:stderr
NEW: Dirac.py - added getConfigurationValue() method

*Framework
NEW: UsersAndGroups agent to synchronize users from VOMRS server.

*dirac-install
FIX: make Platform.py able to run with python2.3 to be used inside dirac-install
FIX: protection against the old or pro links pointing to non-existent directories
NEW: make use of the HTTP proxies if available
FIX: fixed the logic of creating links to /opt/dirac directories to take into account webRoot subdirs

*WorkloadManagement
FIX: SiteDirector - change getVO() function call to getVOForGroup()

*Core:
FIX: Pfn.py - check the sanity of the pfn and catch the erroneous case

*RequestManagement:
BUGFIX: RequestContainer.isSubrequestDone() - return 0 if Done check fails

*DataManagement
NEW: FileCatalog - possibility to configure multiple FileCatalog services of the same type

[v6r0p4]

*Framework
NEW: Pass the monitor down to the request RequestHandler
FIX: Define the service location for the monitor
FIX: Close some connections that DISET was leaving open

[v6r0p3]

*Framework
FIX: ProxyManager - Registry.groupHasProperties() wasn't returning a result 
CHANGE: Groups without AutoUploadProxy won't receive expiration notifications 
FIX: typo dirac-proxy-info -> dirac-proxy-init in the expiration mail contents
CHANGE: DISET - directly close the connection after a failed handshake

[v6r0p2]

*Framework
FIX: in services logs change ALWAYS log level for query messages to NOTICE

[v6r0p1]

*Core
BUGFIX: List.uniqueElements() preserves the other of the remaining elements

*Framework
CHANGE: By default set authorization rules to authenticated instead of all
FIX: Use all required arguments in read access data for UserProfileDB
FIX: NotificationClient - dropped LHCb-Production setup by default in the __getRPSClient()

[v6r0]

*Framework
NEW: DISET Framework modified client/server protocol, messaging mechanism to be used for optimizers
NEW: move functions in DIRAC.Core.Security.Misc to DIRAC.Core.Security.ProxyInfo
CHANGE: By default log level for agents and services is INFO
CHANGE: Disable the log headers by default before initializing
NEW: dirac-proxy-init modification according to issue #29: 
     -U flag will upload a long lived proxy to the ProxyManager
     If /Registry/DefaultGroup is defined, try to generate a proxy that has that group
     Replaced params.debugMessage by gLogger.verbose. Closes #65
     If AutoUploadProxy = true in the CS, the proxy will automatically be uploaded
CHANGE: Proxy upload by default is one month with dirac-proxy-upload
NEW: Added upload of pilot proxies automatically
NEW: Print info after creating a proxy
NEW: Added setting VOMS extensions automatically
NEW: dirac-proxy-info can also print the information of the uploaded proxies
NEW: dirac-proxy-init will check that the lifetime of the certificate is less than one month and advise to renew it
NEW: dirac-proxy-init will check that the certificate has at least one month of validity
FIX: Never use the host certificate if there is one for dirac-proxy-init
NEW: Proxy manager will send notifications when the uploaded proxies are about to expire (configurable via CS)
NEW: Now the proxyDB also has a knowledge of user names. Queries can use the user name as a query key
FIX: ProxyManager - calculate properly the dates for credentials about to expire
CHANGE: ProxyManager will autoexpire old proxies, also auto purge logs
CHANGE: Rename dirac-proxy-upload to dirac-admin-proxy-upload
NEW: dirac-proxy-init will complain if the user certificate has less than 30 days
CHANGE: SecurityLogging - security log level to verbose
NEW: OracleDB - added Array type 
NEW: MySQL - allow definition of the port number in the configuration
FIX: Utilities/Security - hash VOMS Attributes as string
FIX: Utilities/Security - Generate a chain hash to discover if two chains are equal
NEW: Use chain has to discover if it has already been dumped
FIX: SystemAdministrator - Do not set  a default lcg version
NEW: SystemAdministrator - added Project support for the sysadmin
CHANGE: SysAdmin CLI - will try to connect to the service when setting the host
NEW: SysAdmin CLI - colorization of errors in the cli
NEW: Logger - added showing the thread id in the logger if enabled
     
*Configuration
NEW: added getVOfromProxyGroup() utility
NEW: added getVoForGroup() utility, use it in the code as appropriate
NEW: added Registry and Operations Configuration helpers
NEW: dirac-configuration-shell - a configuration script for CS that behaves like an UNIX shellCHANGE: CSAPI - added more functionality required by updated configuration console
NEW: Added possibility to define LocalSE to any Site using the SiteLocalSEMapping 
     section on the Operations Section     
NEW: introduce Registry/VO section, associate groups to VOs, define SubmitPools per VO
FIX: CE2CSAgent - update the CEType only if there is a relevant info in the BDII  

*ReleaseManagement
NEW: release preparations and installation tools based on installation packages
NEW: dirac-compile-externals will try go get a DIRAC-free environment before compiling
NEW: dirac-disctribution - upload command can be defined via defaults file
NEW: dirac-disctribution - try to find if the version name is a branch or a tag in git and act accordingly
NEW: dirac-disctribution - added keyword substitution when creating a a distribution from git
FIX: Install tools won't write HostDN to the configuration if the Admin username is not set 
FIX: Properly set /DIRAC/Configuration/Servers when installing a CS Master
FIX: install_site.sh - missing option in wget for https download: --no-check-certificate
FIX: dirac-install-agent(service) - If the component being installed already has corresponding 
     CS section, it is not overwritten unless explicitly asked for
NEW: dirac-install functionality enhancement: start using the switches as defined in issue #26;
CHANGE: dirac-install - write the defaults if any under defaults-.cfg so dirac-configure can 
        pick it up
FIX: dirac-install - define DYLD_LIBRARY_PATH ( for Mac installations )     
NEW: dirac-install - put all the goodness under a function so scripts like lhcb-proxy-init can use it easily
FIX: dirac-install - Properly search for the LcgVer
NEW: dirac-install will write down the releases files in -d mode   
CHANGE: use new dirac_install from gothub/integration branch in install_site.sh
NEW: Extensions can request custom external dependencies to be installed via pip when 
     installing DIRAC.
NEW: LCG bundle version can be defined on a per release basis in the releases.cfg 
NEW: dirac-deploy-scripts - when setting the lib path in the deploy scripts. 
     Also search for subpaths of the libdir and include them
NEW: Install tools - plainly separate projects from installations

*Accounting
CHANGE: For the WMSHistory type, send as JobSplitType the JobType
CHANGE: Reduced the size of the max key length to workaround mysql max bytes for index problem
FIX: Modified buckets width of 1week to 1 week + 1 day to fix summer time end week (1 hour more )

*WorkloadManagement
CHANGE: SiteDirector - simplified executable generation
NEW: SiteDirector - few more checks of error conditions   
NEW: SiteDirector - limit the queue max length to the value of MaxQueueLengthOption 
     ( 3 days be default )
BUGFIX: SiteDirector - do not download pilot output if the flag getPilotOutput is not set     
NEW: JobDB will extract the VO when applying DIRAC/VOPolicy from the proper VO
FIX: SSHTorque - retrieve job status by chunks of 100 jobs to avoid too long
NEW: glexecComputingElement - allow glexecComputingElement to "Reschedule" jobs if the Test of
     the glexec fails, instead of defaulting to InProcess. Controlled by
     RescheduleOnError Option of the glexecComputingElement
NEW: SandboxStore - create a different SBPath with the group included     
FIX: JobDB - properly treat Site parameter in the job JDL while rescheduling jobs
NEW: JobSchedulingAgent - set the job Site attribute to the name of a group of sites corresponding 
     to a SE chosen by the data staging procedure 
CHANGE: TimeLeft - call batch system commands with the ( default ) timeout 120 sec
CHANGE: PBSTimeLeft - uses default CPU/WallClock if not present in the output  
FIX: PBSTimeLeft - proper handling of (p)cput parameter in the batch system output, recovery of the
     incomplete batch system output      
NEW: automatically add SubmitPools JDL option of the job owner's VO defines it     
NEW: JobManager - add MaxParametericJobs option to the service configuration
NEW: PilotDirector - each SubmitPool or Middleware can define TargetGrids
NEW: JobAgent - new StopOnApplicationFailure option to make the agent exiting the loop on application failure
NEW: PilotAgentsDB - on demand retrieval of the CREAM pilot output
NEW: Pilot - proper job ID evaluation for the OSG sites
FIX: ComputingElement - fixed proxy renewal logic for generic and private pilots
NEW: JDL - added %j placeholder in the JDL to be replaced by the JobID
BUGFIX: DownloadInputData - bug fixed in the naming of downloaded files
FIX: Matcher - set the group and DN when a request gets to the matcher if the request is not 
     coming from a pilot
FIX: Matcher = take into account JobSharing when checking the owner for the request
CHANGE: PilotDirector, dirac-pilot - interpret -V flag of the pilot as Installation name

*DataManagement
FIX: FileCatalog/DiractoryLevelTree - consistent application of the max directory level using global 
     MAX_LEVELS variable
FIX: FileCatalog - Directory metadata is deleted together with the directory deletion, issue #40    
CHANGE: FileCatalog - the logic of the files query by metadata revisited to increase efficiency 
FIX: LcgFileCatalog - use lfcthr and call lfcthr.init() to allow multithread
     try the import only once and just when LcgFileCatalogClient class is intantiated
NEW: LcgFileCatalogClient - new version of getPathPermissions relying on the lfc_access method to solve the problem
     of multiple user DNs in LFC.     
FIX: StorageElement - get service CS options with getCSOption() method ( closes #97 )
FIX: retrieve FileCatalogs as ordered list, to have a proper default.
CHANGE: FileCatalog - allow up to 15 levels of directories
BUGFIX: FileCatalog - bug fixes in the directory removal methods (closes #98)
BUGFIX: RemovalAgent - TypeError when getting JobID in RemovalAgent
BUGFIX: RemovalAgent - put a limit to be sure the execute method will end after a certain number of iterations
FIX: DownloadInputData - when files have been uploaded with lcg_util, the PFN filename
     might not match the LFN file name
FIX: putting FTSMonitor web page back
NEW: The default file catalog is now determined using /LocalSite/FileCatalog. The old behavior 
     is provided as a fallback solution
NEW: ReplicaManager - can now deal with multiple catalogs. Makes sure the surl used for removal is 
the same as the one used for registration.   
NEW: PoolXMLCatalog - added getTypeByPfn() function to get the type of the given PFN  
NEW: dirac-dms-ban(allow)-se - added possibility to use CheckAccess property of the SE

*StorageManagement
FIX: Stager - updateJobFromStager(): only return S_ERROR if the Status sent is not
recognized or if a state update fails. If the jobs has been removed or
has moved forward to another status, the Stager will get an S_OK and
should forget about the job.
NEW: new option in the StorageElement configuration "CheckAccess"
FIX: Requests older than 1 day, which haven't been staged are retried. Tasks older than "daysOld" 
     number of days are set to Failed. These tasks have already been retried "daysOld" times for staging.
FIX: CacheReplicas and StageRequests records are kept until the pin has expired. This way the 
     StageRequest agent will have proper accounting of the amount of staged data in cache.
NEW: FTSCleaningAgent will allow to fix transient errors in RequestDB. At the moment it's 
     only fixing Requests for which SourceTURL is equal to TargetSURL.
NEW: Stager - added new command dirac-stager-stage-files          
FIX: Update Stager code in v6 to the same point as v5r13p37
FIX: StorageManager - avoid race condition by ensuring that Links=0 in the query while removing replicas

*RequestManagement
FIX: RequestDBFile - get request in chronological order (closes issue #84)
BUGFIX: RequestDBFile - make getRequest return value for getRequest the same as for

*ResourceStatusSystem
NEW: Major code refacoring. First refactoring of RSS's PEP. Actions are now function 
     defined in modules residing in directory "Actions".
NEW: methods to store cached environment on a DB and ge them.
CHANGE: command caller looks on the extension for commands.
CHANGE: RSS use now the CS instead of getting info from Python modules.
BUGFIX: Cleaned RSS scripts, they are still prototypes
CHANGE: PEP actions now reside in separate modules outside PEP module.
NEW: RSS CS module add facilities to extract info from CS.
CHANGE: Updating various RSS tests to make them compatible with
changes in the system.
NEW: CS is used instead of ad-hoc configuration module in most places.
NEW: Adding various helper functions in RSS Utils module. These are
functions used by RSS developers, including mainly myself, and are
totally independant from the rest of DIRAC.
CHANGE: Mostly trivial changes, typos, etc in various files in RSS     
CHANGE: TokenAgent sends e-mails with current status   

*Transformation
CHANGE: allow Target SE specification for jobs, Site parameter is not set in this case
CHANGE: TransformationAgent  - add new file statuses in production monitoring display
CHANGE: TransformationAgent - limit the number of files to be treated in TransformationAgent 
        for replication and removal (default 5000)
BUGFIX: TransformationDB - not removing task when site is not set
BUGFIX: TransformationCleaningAgent - archiving instead of cleaning Removal and Replication 
        transformations 
FIX: TransformationCleaningAgent - kill jobs before deleting them        

*Workflow
NEW: allow modules to define Input and Output parameters that can be
     used instead of the step_commons/workflow_commons (Workflow.py, Step.py, Module.py)

*Various fixes
BUGFIX: Mail.py uses SMTP class rather than inheriting it
FIX: Platform utility will properly discover libc version even for the new Ubuntu
FIX: Removed old sandbox and other obsoleted components<|MERGE_RESOLUTION|>--- conflicted
+++ resolved
@@ -1,4 +1,3 @@
-<<<<<<< HEAD
 [v7r0-pre7]
 
 *Accounting
@@ -43,10 +42,7 @@
 NEW: Added script (docs/Tools/UpdateDiracCFG.py) to collate the ConfigTemplate.cfg 
      files into the main dirac.cfg file
 
-[v6r20p21]
-=======
 [v6r20p22]
->>>>>>> 542b9170
 
 *Core
 FIX: (#3897) ObjectLoader returns DErrno code
