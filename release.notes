<<<<<<< HEAD
[v6r5p10]

FIX: merged in patch v6r4p31

[v6r5p9]

FIX: merged in patch v6r4p30

[v6r5p8]

FIX: merged in patch v6r4p29

[v6r5p7]

FIX: merged in patch v6r4p28

[v6r5p6]

FIX: merged in patch v6r4p27

*Transformation
BUGFIX: TransformationDB - StringType must be imported before it can be used

[v6r5p5]

FIX: merged in patch v6r4p26

[v6r5p4]

FIX: merged in patch v6r4p25

[v6r5p3]

*Transformation
FIX: merged in patch v6r4p24

[v6r5p1]

*Core
BUGFIX: ExecutorMindHandler - return S_OK() in the initializeHandler
FIX: OptimizationMindHandler - if the manifest is not dirty it will not be updated by the Mind

*Configuration
NEW: Resources helper - added getCompatiblePlatform(), getDIRACPlatform() methods

*Resources
FIX: SSHComputingElement - add -q option to ssh command to avoid banners in the output
FIX: BOINCComputingElement - removed debugging printout
FIX: ComputingElement - use Platform CS option which will be converted to LHCbPlatform for legacy compatibility

*DMS
FIX: RequestAgentBase - lowering loglevel from ALWAYS to INFO to avoid flooding SystemLogging

*WMS:
FIX: SiteDirector - provide CE platform parameter when interrogating the TQ
FIX: GridPilotDirector - publish pilot OwnerGroup rather than VOMS role
FIX: WMSUtilities - add new error string into the parsing of the job output retrieval

[v6r5]

NEW: Executor framework

*Core
NEW: MySQL.py - added Test case for Time.dateTime time stamps
NEW: MySQL.py - insertFields and updateFields can get values via Lists or Dicts
NEW: DataIntegrityDB - use the new methods from MySQL and add test cases
NEW: DataIntegrityHandler - check connection to DB and create tables (or update their schema)
NEW: DataLoggingDB - use the new methods from MySQL and add test cases
NEW: DataLoggingHandler - check connection to DB and create tables (or update their schema)
FIX: ProcessPool - killing stuck workers after timeout
CHANGE: DB will throw a RuntimeException instead of a sys.exit in case it can't contact the DB
CHANGE: Several improvements on DISET
CHANGE: Fixed all DOS endings to UNIX
CHANGE: Agents, Services and Executors know how to react to CSSection/Module and react accordingly
NEW: install tools are updated to deal with executors
FIX: dirac-install - add -T/--Timeout option to define timeout for distribution downloads
NEW: dirac-install - added possibility of defining dirac-install's global defaults by command line switch
BUGFIX: avoid PathFinder.getServiceURL and use Client class ( DataLoggingClient,LfcFileCatalogProxyClient ) 
FIX: MySQL - added TIMESTAMPADD and TIMESTAMPDIFF to special values not to be scaped by MySQL
NEW: ObjectLoader utility
CHANGE: dirac-distribution - added global defaults flag and changed the flag to -M or --defaultsURL
FIX: Convert to string before trying to escape value in MySQL
NEW: DISET Services - added PacketTimeout option
NEW: SystemLoggingDB - updated to use the renewed MySQL interface and SQL schema
NEW: Added support for multiple entries in /Registry/DefaultGroup, for multi-VO installations
CHANGE: Component installation procedure updated to cope with components inheriting Modules
CHANGE: InstallTools - use dirac- command in runit run scripts
FIX: X509Chain - avoid a return of error when the group is not valid
FIX: MySQL - reduce verbosity of log messages when high level methods are used
CHANGE: Several DB classes have been updated to use the MySQL buildCondition method
NEW: MySQL - provide support for greater and smaller arguments to all MySQL high level methods
FIX: Service.py - check all return values from all initializers

*Configuration
CHANGE: By default return option and section lists ordered as in the CS
NEW: ConfigurationClient - added function to refresh remote configuration

*Framework
FIX: Registry.findDefaultGroup will never return False
CHANGE: ProxyManager does not accept proxies without explicit group
CHANGE: SystemAdministratorHandler - force refreshing the configuration after new component setup

*RSS
CHANGE: removed code execution from __init__
CHANGE: removed unused methods
NEW: Log all policy results 

*Resources
NEW: updated SSHComputingElement which allows multiple job submission
FIX: SGETimeLeft - better parsing of the batch system commands output
FIX: InProcessComputingElement - when starting a new job discard renewal of the previous proxy
NEW: BOINCComputingElement - new CE client to work with the BOINC desktop grid infrastructure 

*WMS
CHANGE: WMS Optimizers are now executors
CHANGE: SandboxStoreClient can directly access the DB if available
CHANGE: Moved JobDescription and improved into JobManifest
FIX: typo in JobLoggingDB
NEW: JobState/CachedJobState allow access to the Job via DB/JobStateSync Service automatically
BUGFIX: DownloadInputData - when not enough disk space, message was using "buffer" while it should be using "data"
FIX: the sandboxmetadataDB explosion when using the sandboxclient without direct access to the DB
NEW: Added support for reset/reschedule in the OptimizationMind
CHANGE: Whenever a DB is not properly initialized it will raise a catchable RuntimeError exception 
        instead of silently returning
FIX: InputDataResolution - just quick mod for easier extensibility, plus removed some LHCb specific stuff
NEW: allow jobids in a file in dirac-wms-job-get-output
NEW: JobManager - zfill in %n parameter substitution to allow alphabetical sorting
NEW: Directors - added checking of the TaskQueue limits when getting eligible queues
CHANGE: Natcher - refactor to simpify the logic, introduced Limiter class
CHANGE: Treat MaxCPUTime and CPUTime the same way in the JDL to avoid confusion
NEW: SiteDirector - added options PilotScript, MaxPilotsToSubmit, MaxJobsInFillMode
BUGFIX: StalledJobAgent - use cpuNormalization as float, not string 
FIX: Don't kill an executor if a task has been taken out from it
NEW: dirac-boinc-pilot - pilot script to be used on the BOINC volunteer nodes
FIX: SiteDirector - better handling of tokens and filling mode 
NEW: Generic pilot identities are automatically selected by the TQD and the SiteDirector 
     if not explicitly defined in /Pilot/GenericDN and GenericGroup
NEW: Generic pilot groups can have a VO that will be taken into account when selecting generic 
     credentials to submit pilots
NEW: Generic pilots that belong to a VO can only match jobs from that VO
NEW: StalledJobAgent - added rescheduling of jobs stuck in Matched or Rescheduled status
BUGFIX: StalledJobAgent - default startTime and endTime to "now", avoid None value
NEW: JobAgent - stop after N failed matching attempts (nothing to do), use StopAfterFailedMatches option
CHANGE: JobAgent - provide resource description as a dictionary to avoid extra JDL parsing by the Matcher
CHANGE: Matcher - report pilot info once instead of sending it several times from the job
CHANGE: Matcher - set the job site instead of making a separate call to JobStateUpdate
NEW: Matcher - added Matches done and matches OK statistics
NEW: TaskQueue - don't delete fresh task queues. Wait 5 minutes to do so.
CHANGE: Disabled TQs can also be matched, if no jobs are there, a retry will be triggered

*Transformation
FIX: TransformationAgent - a small improvement: now can pick the prods status to handle from the CS, 
     plus few minor corrections (e.g. logger messages)
FIX: TransformationCLI - take into accout possible failures in resetFile command     

*Accounting
NEW: AccountingDB - added retrieving RAW records for internal stuff
FIX: AccountingDB - fixed some logic for readonly cases
CHANGE: Added new simpler and faster bucket insertion mechanism
NEW: Added more info when rebucketing
FIX: Calculate the rebucket ETA using remaining records to be processed instead of the total records to be processed
FIX: Plots with no data still carry the plot name

*DMS
NEW: SRM2Storage - added retry in the gfal calls
NEW: added new FTSCleaningAgent cleaning up TransferDB tables
FIX: DataLoggingClient and DataLoggingDB - tests moved to separate files
CHANGE: request agents cleanup

*RMS
CHANGE: Stop using RequestAgentMixIn in the request agents
[v6r4p31]
=======
[v6r4p33]

*DMS
CHANGE: FTSRequest - be more verbose if something is wrong with file

[v6r4p32]
>>>>>>> 505bf7cc

*WMS
FIX: StalledJobAgent - avoid exceptions in the stalled job accounting reporting

*DMS
NEW: FTSMonitorAgent - handling of expired FTS jobs 

*Interfaces
CHANGE: Dirac.py - attempt to retrieve output sandbox also for Completed jobs in retrieveRepositorySandboxes()

[v6r4p30]

*Core
BUGFIX: dirac-admin-bdii-ce-voview - proper check of the result structure

*Interfaces
FIX: Dirac.py, Job.py - allow to pass environment variables with special characters

*DMS
NEW: FileCatalogCLI - possibility to sort output in the ls command

*WMS:
FIX: JobWrapper - interpret environment variables with special characters 

[v6r4p29]

*RMS
BUGFIX: RequestDBMySQL - wrong indentation in __updateSubRequestFiles()

[v6r4p28]

*Interfaces
CHANGE: Dirac.py, DiracAdmin.py - remove explicit timeout on RPC client instantiation

*RSS
FIX: CS.py - fix for updated CS location (backward compatible)

*DMS
BUGFIX: StrategyHandler - bug fixed determineReplicationTree()
FIX: FTSRequest - add checksum string to SURLs file before submitting an FTS job

*WMS
FIX: JobWrapper - protection for double quotes in JobName
CHANGE: SiteDirector - switched some logging messages from verbose to info level

*RMS
NEW: Request(Client,DBMySQL,Manager) - added readRequestsForJobs() method

[v6r4p27]

*RSS
NEW: CS.py - Space Tokens were hardcoded, now are obtained after scanning the StorageElements.

*DMS
FIX: SRM2Storage - removed hack for EOS (fixed server-side)

*Transformation
CHANGE: TransformationClient - limit to 100 the number of transformations in getTransformations()
NEW: TransformationAgent - define the transformations type to use in the configuration

*Interfacses
FIX: Job.py -  fix for empty environmentDict (setExecutionEnv)

[v6r4p26]

*Transformation
BUGFIX: TransformationClient - fixed calling sequence in rpcClient.getTransformationTasks()
NEW: TransformationClient - added log messages in verbose level.

[v6r4p25]

*DMS
BUGFIX: StrategyHandler - sanity check for wrong replication tree 

[v6r4p24]

*Core
NEW: MySQL - add 'offset' argument to the buildCondition()

*Transformation
FIX: TransformationAgent - randomize the LFNs for removal/replication case when large number of those
CHANGE: TransformationClient(DB,Manager) - get transformation files in smaller chunks to
        improve performance
FIX: TransformationAgent(DB) - do not return redundant LFNs in getTransformationFiles()        

[v6r4p22]

*DMS
FIX: SRM2Storage - fix the problem with the CERN-EOS storage 

[v6r4p21]

*Core
BUGFIX: SGETimeLeft - take into account dd:hh:mm:ss format of the cpu consumed

[v6r4p20]

*WMS
BUGFIX: PilotDirector, GridPilotDirector - make sure that at least 1 pilot is to be submitted
BUGFIX: GridPilotDirector - bug on how pilots are counted when there is an error in the submit loop.
BUGFIX: dirac-pilot - proper install script installation on OSG sites

[v6r4p19]

*RMS
FIX: RequestDBMySQL - optimized request selection query 

[v6r4p18]

*Configuration
BUGFIX: CE2CSAgent.py - the default value must be set outside the loop

*DMS
NEW: dirac-dms-create-replication-request
BUGFIX: dirac-dms-fts-submit, dirac-dms-fts-monitor - print out error messages

*Resources
BUGFIX: TorqueComputingElement.py, plus add UserName for shared Queues

*WMS
BUGFIX: JobManagerHandler - default value for pStart (to avoid Exception)

[v6r4p17]

*Core
FIX: dirac-configure - setup was not updated in dirac.cfg even with -F option
FIX: RequestHandler - added fix for Missing ConnectionError

*DMS
FIX: dirac-dms-clean-directory - command fails with `KeyError: 'Replicas'`.

*WMS
FIX: SiteDirector - adapt to the new method in the Matcher getMatchingTaskQueue 
FIX: SiteDirector - added all SubmitPools to TQ requests

[v6r4p16]

*Core:
FIX: dirac-install - bashrc/cshrc were wrongly created when using versionsDir

*Accounting
CHANGE: Added new simpler and faster bucket insertion mechanism
NEW: Added more info when rebucketing

*WMS
CHANGE: Matcher - refactored to take into account job limits when providing info to directors
NEW: JoAgent - reports SubmitPool parameter if applicable
FIX: Matcher - bad codition if invalid result

[v6r4p15]

*WMS
FIX: gLitePilotDirector - fix the name of the MyProxy server to avoid crasehs of the gLite WMS

*Transformation
FIX: TaskManager - when the file is on many SEs, wrong results were generated

[v6r4p13]

*DMS
FIX: dirac-admin-allow-se - added missing interpreter line

[v6r4p12]

*DMS
CHANGE: RemovalTask - for DataManager shifter change creds after failure of removal with her/his proxy.

*RSS
NEW: Added RssConfiguration class
FIX: ResourceManagementClient  - Fixed wrong method name

[v6r4p11]

*Core
FIX: GGUSTicketsClient - GGUS SOAP URL updated

*DMS
BUGFIX: ReplicaManager - wrong for loop

*RequestManagement
BUGFIX: RequestClient - bug fix in finalizeRequest()

*Transformation
FIX: TaskManager - fix for correctly setting the sites (as list)

[v6r4p10]

*RequestManagement
BUGFIX: RequestContainer - in addSubrequest() function

*Resources
BUGFIX: SRM2Storage - in checksum type evaluation

*ResourceStatusSystem
BUGFIX: InfoGetter - wrong import statement

*WMS
BUGFIX: SandboxMetadataDB - __init__() can not return a value

[v6r4p9]

*DMS
CHANGE: FailoverTransfer - ensure the correct execution order of the subrequests

[v6r4p8]

Bring in fixes from v6r3p17

*Core:
FIX: Don't have the __init__ return True for all DBs
NEW: Added more protection for exceptions thrown in callbacks for the ProcessPool
FIX: Operations will now look in 'Defaults' instead of 'Default'

*DataManagement:
FIX: Put more protection in StrategyHandler for neither channels  not throughput read out of TransferDB
FIX: No JobIDs supplied in getRequestForJobs function for RequestDBMySQL taken into account
FIX: Fix on getRequestStatus
CHANGE: RequestClient proper use of getRequestStatus in finalizeRequest
CHANGE: Refactored RequestDBFile

[v6r4p7]

*WorkloadManagement
FIX: SandboxMetadataDB won't explode DIRAC when there's no access to the DB 
CHANGE: Whenever a DB fails to initialize it raises a catchable exception instead of just returning silently

*DataManagement
CHANGE: Added Lost and Unavailable to the file metadata

[v6r4p6]

Bring fixes from v6r4p6

[v6r4p5]

*Configuration
NEW: Added function to generate Operations CS paths

*Core
FIX: Added proper ProcessPool checks and finalisation

*DataManagement
FIX: don't set Files.Status to Failed for non-existign files, failover transfers won't go
FIX: remove classmethods here and there to unblock requestHolder
CHANGE: RAB, TA: change task timeout: 180 and 600 (was 600 and 900 respectively)
FIX: sorting replication tree by Ancestor, not hopAncestorgit add DataManagementSystem/Agent/TransferAgent.py
NEW: TA: add finalize
CHANGE: TransferAgent: add AcceptableFailedFiles to StrategyHandler to ban FTS channel from scheduling
FIX: if there is no failed files, put an empty dict


*RSS
FIX: RSS is setting Allowed but the StorageElement checks for Active

*Workflows
FIX: Part of WorfklowTask rewritten to fix some issues and allow 'ANY' as site

*Transformation
FIX: Wrong calls to TCA::cleanMetadataCatalogFiles

[v6r4p4]

*Core
FIX: Platform.py - check if Popen.terminate is available (only from 2.6)

[v6r4p3]

*Core
FIX: ProcessPool with watchdog and timeouts - applied in v6r3 first

[v6r4p2]

*StorageManagement
BUGFIX: StorageElement - staging is a Read operation and should be allowed as such

*WMS
BUGFIX: InProcessComputingElement, JobAgent - proper return status code from the job wrapper

*Core
FIX: Platform - manage properly the case of exception in the ldconfig execution

[v6r4p1]

*DMS
FIX: TransferDB.getChannelObservedThroughput - the channelDict was created in a wrong way

*RSS
FIX: ResourceStatus was not returning Allowed by default

[v6r4]

*Core
FIX: dirac-install-db.py: addDatabaseOptionsToCS has added a new keyed argument
NEW: SGETimeLeft.py: Support for SGE backend
FIX: If several extensions are installed, merge ConfigTemplate.cfg
NEW: Service framework - added monitoring of file descriptors open
NEW: Service framework - Reduced handshake timeout to prevent stuck threads
NEW: MySQL class with new high level methods - buildCondition,insertFields,updateFields
     deleteEntries, getFields, getCounters, getDistinctAttributeValues
FIX: ProcessPool - fixes in the locking mechanism with LockRing, stopping workers when the
     parent process is finished     
FIX: Added more locks to the LockRing
NEW: The installation tools are updated to install components by name with the components module specified as an option

*DMS
FIX: TransferDB.py - speed up the Throughput determination
NEW: dirac-dms-add-files: script similar to dirac-dms-remove-files, 
     allows for 1 file specification on the command line, using the usual dirac-dms-add-file options, 
     but also can take a text file in input to upload a bunch of files. Exit code is 0 only if all 
     was fine and is different for every error found. 
NEW: StorageElementProxy- support for data downloading with http protocol from arbitrary storage, 
     needed for the web data download
BUGFIX: FileCatalogCLI - replicate operation does a proper replica registration ( closes #5 )     
FIX: ReplicaManager - __cleanDirectory now working and thus dirac-dms-clean-directory

*WMS
NEW: CPU normalization script to run a quick test in the pilot, used by the JobWrapper
     to report the CPU consumption to the accounting
FIX: StalledJobAgent - StalledTimeHours and FailedTimeHours are read each cycle, refer to the 
     Watchdog heartBeat period (should be renamed); add NormCPUTime to Accounting record
NEW: SiteDirector - support for the operation per VO in multi-VO installations
FIX: StalledJobAgent - get ProcessingType from JDL if defined
BUGFIX: dirac-wms-job-peek - missing printout in the command
NEW: SiteDirector - take into account the number of already waiting pilots when evaluating the number of pilots to submit
FIX: properly report CPU usage when the Watchdog kill the payload.

*RSS
BUGFIX: Result in ClientCache table is a varchar, but the method was getting a datetime
NEW: CacheFeederAgent - VOBOX and SpaceTokenOccupancy commands added (ported from LHCbDIRAC)
CHANGE: RSS components get operational parameters from the Operations handler

*DataManagement
FIX: if there is no failed files, put an empty dict

*Transformation
FIX: Wrong calls to TCA::cleanMetadataCatalogFiles

[v6r3p19]

*WMS
FIX: gLitePilotDirector - fix the name of the MyProxy server to avoid crashes of the gLite WMS

[v6r3p18]

*Resources
BUGFIX: SRM2Storage - in checksum type evaluation

[v6r3p17]

*DataManagement
FIX: Fixes issues #783 and #781. Bugs in ReplicaManager removePhisicalReplica and getFilesFromDirectory
FIX: Return S_ERROR if missing jobid arguments
NEW: Checksum can be verified during FTS and SRM2Storage 

[v6r3p16]

*DataManagement
FIX: better monitoring of FTS channels 
FIX: Handle properly None value for channels and bandwidths

*Core
FIX: Properly calculate the release notes if there are newer releases in the release.notes file

[v6r3p15]

*DataManagement
FIX: if there is no failed files, put an empty dict

*Transformation
FIX: Wrong calls to TCA::cleanMetadataCatalogFiles


[v6r3p14]

* Core

BUGFIX: ProcessPool.py: clean processing and finalisation
BUGFIX: Pfn.py: don't check for 'FileName' in pfnDict

* DMS

NEW: dirac-dms-show-fts-status.py: script showing last hour history for FTS channels
NEW: TransferDBMonitoringHandler.py: new function exporting FST channel queues
BUGFIX: TransferAgent.py,RemovalAgent.py,RegistrationAgent.py - unlinking of temp proxy files, corection of values sent to gMonitor
BUGFIX: StrategyHandler - new config option 'AcceptableFailedFiles' to unblock scheduling for channels if problematic transfers occured for few files
NEW: TransferAgent,RemovalAgent,RegistrationAgent - new confing options for setting timeouts for tasks and ProcessPool finalisation
BUGFIX: ReplicaManager.py - reverse sort of LFNs when deleting files and directories to avoid blocks
NEW: moved StrategyHandler class def to separate file under DMS/private

* TMS

FIX: TransformationCleaningAgent.py: some refactoring, new way of disabling/enabline execution by 'EnableFlag' config option

[v6r3p13]

*Core
FIX: Added proper ProcessPool checks and finalisation

*DataManagement
FIX: don't set Files.Status to Failed for non-existign files, failover transfers won't go
FIX: remove classmethods here and there to unblock requestHolder
CHANGE: RAB, TA: change task timeout: 180 and 600 (was 600 and 900 respectively)
FIX: sorting replication tree by Ancestor, not hopAncestorgit add DataManagementSystem/Agent/TransferAgent.py
NEW: TA: add finalize
CHANGE: TransferAgent: add AcceptableFailedFiles to StrategyHandler to ban FTS channel from scheduling

[v6r3p12]

*Core
FIX: Platform.py - check if Popen.terminate is available (only from 2.6)

[v6r3p11]

*Core
FIX: ProcessPool with watchdog and timeouts

[v6r3p10]

*StorageManagement
BUGFIX: StorageElement - staging is a Read operation and should be allowed as such

*WMS
BUGFIX: InProcessComputingElement, JobAgent - proper return status code from the job wrapper

*Core
FIX: Platform - manage properly the case of exception in the ldconfig execution

[v6r3p9]

*DMS
FIX: TransferDB.getChannelObservedThroughput - the channelDict was created in a wrong way

[v6r3p8]

*Web
CHANGE: return back to the release web2012041601

[v6r3p7]

*Transformation
FIX: TransformationCleaningAgent - protection from deleting requests with jobID 0 

[v6r3p6]

*Core
FIX: dirac-install-db - proper key argument (follow change in InstallTools)
FIX: ProcessPool - release all locks every time WorkignProcess.run is executed, more fixes to come
FIX: dirac-configure - for Multi-Community installations, all vomsdir/vomses files are now created

*WMS
NEW: SiteDirector - add pilot option with CE name to allow matching of SAM jobs.
BUGFIX: dirac-pilot - SGE batch ID was overwriting the CREAM ID
FIX: PilotDirector - protect the CS master if there are at least 3 slaves
NEW: Watchdog - set LocalJobID in the SGE case

[v6r3p5]

*Core:
BUGFIX: ProcessPool - bug making TaskAgents hang after max cycles
BUGFIX: Graphs - proper handling plots with data containing empty string labels
FIX: GateWay - transfers were using an old API
FIX: GateWay - properly calculate the gateway URL
BUGFIX: Utilities/Pfn.py - bug in pfnunparse() when concatenating Path and FileName

*Accounting
NEW: ReportGenerator - make AccountingDB readonly
FIX: DataCache - set daemon the datacache thread
BUGFIX: BasePlotter - proper handling of the Petabyte scale data

*DMS:
BUGFIX: TransferAgent, RegistrationTask - typos 

[v6r3p4]

*DMS:
BUGFIX: TransferAgent - wrong value for failback in TA:execute

[v6r3p3]

*Configuration
BUGFIX: Operations helper - typo

*DMS:
FIX: TransferAgent - change the way of redirecting request to task

[v6r3p2]

*DMS
FIX: FTSRequest - updating metadata for accouting when finalizing FTS requests

*Core
FIX: DIRAC/__init__.py - default version is set to v6r3

[v6r3p1]

*WMS
CHANGE: Use ResourcesStatus and Resources helpers in the InputDataAgent logic

*Configuration
NEW: added getStorageElementOptions in Resources helper

*DMS
FIX: resourceStatus object created in TransferAgent instead of StrategyHandler

[v6r3]

*Core
NEW: Added protections due to the process pool usage in the locking logic

*Resources
FIX: LcgFileCatalogClient - reduce the number of retries: LFC_CONRETRY = 5 to 
     avoid combined catalog to be stuck on a faulty LFC server
     
*RSS
BUGFIX: ResourceStatus - reworked helper to keep DB connections     

*DMS
BUGFIX: ReplicaManager::CatalogBase::_callFileCatalogFcnSingleFile() - wrong argument

*RequestManagement
FIX: TaskAgents - set timeOut for task to 10 min (15 min)
NEW: TaskAgents - fill in Error fields in case of failing operations

*Interfaces
BUGFIX: dirac-wms-select-jobs - wrong use of the Dirac API

[v6r2p9]

*Core
FIX: dirac-configure - make use of getSEsForSite() method to determine LocalSEs

*WMS
NEW: DownloadInputData,InputDataByProtocol - check Files on Tape SEs are on Disk cache 
     before Download or getturl calls from Wrapper
CHANGE: Matcher - add Stalled to "Running" Jobs when JobLimits are applied   
CHANGE: JobDB - allow to specify required platform as Platform JDL parameter,
        the specified platform is taken into account even without /Resources/Computing/OSCompatibility section

*DMS
CHANGE: dirac-admin-allow(ban)-se - removed lhcb-grid email account by default, 
        and added switch to avoid sending email
FIX: TaskAgents - fix for non-existing files
FIX: change verbosity in failoverReplication 
FIX: FileCatalog - remove properly metadata indices 
BUGFIX: FileManagerBase - bugfix in the descendants evaluation logic  
FIX: TransferAgent and TransferTask - update Files.Status to Failed when ReplicaManager.replicateAndRegister 
     will fail completely; when no replica is available at all.

*Core
FIX: dirac-pilot - default lcg bindings version set to 2012-02-20

[v6r2p8]

*DMS:
CHANGE: TransferAgent - fallback to task execution if replication tree is not found

[v6r2p7]

*WMS
BUGFIX: SiteDirector - wrong CS option use: BundleProxy -> HttpProxy
FIX: SiteDirector - use short lines in compressed/encoded files in the executable
     python script

[v6r2p6]

*DataManagement
FIX: Bad logic in StrategyHandler:MinimiseTotalWait

*Core
CHANGE: updated GGUS web portal URL

*RSS
BUGFIX: meta key cannot be reused, it is popped from dictionary

*Framework
FIX: The Gateway service does not have a handler
NEW: ConfingTemplate entry for Gateway
FIX: distribution notes allow for word wrap

*WorkloadManagement
FIX: avoid unnecessary call if no LFN is left in one of the SEs
FIX: When Uploading job outputs, try first Local SEs, if any


[v6r2p5]

*RSS
BUGFIX: several minor bug fixes

*RequestManagement
BUGFIX: RequestDBMySQL - removed unnecessary request type check

*DMS
BUGFIX: FileCatalogClienctCLI - wrong evaluation of the operation in the find command
NEW: FileCatalog - added possibility to remove specified metadata for a given path 
BUGFIX: ReplicaManager - wrong operation order causing failure of UploadLogFile module

*Core
NEW: dirac-install - generate cshrc DIRAC environment setting file for the (t)csh 

*Interfaces
CHANGE: Job - added InputData to each element in the ParametricInputData

*WMS
CHANGE: dirac-jobexec - pass ParametericInputData to the workflow as a semicolon separated string

[v6r2p4]

*WMS
BUGFIX: StalledJobAgent - protection against jobs with no PilotReference in their parameters
BUGFIX: WMSAdministratorHandler - wrong argument type specification for getPilotInfo method

*StorageManagement
BUGFIX: RequestFinalizationAgent - no method existence check when calling RPC method

[v6r2p3]

*WMS
CHANGE: Matcher - fixed the credentials check in requestJob() to simplify it

*ConfigurationSystem
CHANGE: Operations helper - fix that allow no VO to be defined for components that do not need it

*Core
BUGFIX: InstallTools - when applying runsvctrl to a list of components make sure that the config server is treated first and the sysadmin service - last
        
[v6r2p2]

*WMS
BUGFIX: Matcher - restored logic for checking private pilot asking for a given DN for belonging to the same group with JOB_SHARING property.

[v6r2p1]

*RequestManagementSystem
BUGFIX: RequestCleaningAgent - missing import of the "second" interval definition 

[v6r2]

*General
FIX: replaced use of exec() python statement in favor of object method execution

*Accounting
CHANGE: Accounting 'byte' units are in powers of 1000 instead of powers of 1024 (closes #457)

*Core
CHANGE: Pfn.py - pfnparse function rewritten for speed up and mem usage, unit test case added
FIX: DISET Clients are now thread-safe. Same clients used twice in different threads was not 
closing the previous connection
NEW: reduce wait times in DISET protocol machinery to improve performance    
NEW: dirac-fix-mysql-script command to fix the mysql start-up script for the given installation
FIX: TransferClient closes connections properly
FIX: DISET Clients are now thread-safe. Same client used twice in different threads will not close the previous connection
CHANGE: Beautification and reduce wait times to improve performance
NEW: ProcessPool - added functionality to kill all children processes properly when destroying ProcessPool objects
NEW: CS Helper for LocalSite section, with gridEnv method
NEW: Grid module will use Local.gridEnv if nothing passed in the arguments
CHANGE: Add deprecated sections in the CS Operations helper to ease the transition
FIX: dirac-install - execute dirac-fix-mysql-script, if available, to fix the mysql.server startup script
FIX: dirac-distribution - Changed obsoleted tar.list file URL
FIX: typo in dirac-admin-add-host in case of error
CHANGE: dirac-admin-allow(ban)-se - use diracAdmin.sendMail() instead of NotificationClient.sendMail()

*Framework
BUGFIX: UserProfileDB - no more use of "type" variable as it is a reserved keyword 

*RequestManagement:
FIX: RequestDBFile - more consistent treatment of requestDB Path
FIX: RequestMySQL - Execution order is evaluated based on not Done state of subrequests
NEW: RequestCleaningAgent - resetting Assigned requests to Waiting after a configurable period of time

*RSS
CHANGE: RSS Action now inherits from a base class, and Actions are more homogeneous, they all take a uniform set of arguments. The name of modules has been changed from PolType to Action as well.
FIX: CacheFeederAgent - too verbose messages moved to debug instead of info level
BUGFIX: fixed a bug preventing RSS clients to connect to the services     
FIX: Proper services synchronization
FIX: Better handling of exceptions due to timeouts in GOCDBClient   
FIX: RSS.Notification emails are sent again
FIX: Commands have been modified to return S_OK, S_ERROR inside the Result dict. This way, policies get a S_ERROR / S_OK object. CacheFeederAgent has been updated accordingly.
FIX: allow clients, if db connection fails, to reconnect ( or at least try ) to the servers.
CHANGE: access control using CS Authentication options. Default is SiteManager, and get methods are all.
BUGFIX: MySQLMonkey - properly escaped all parameters of the SQL queries, other fixes.
NEW: CleanerAgent renamed to CacheCleanerAgent
NEW: Updated RSS scripts, to set element statuses and / or tokens.
NEW: Added a new script, dirac-rss-synch
BUGFIX: Minor bugfixes spotted on the Web development
FIX: Removed useless decorator from RSS handlers
CHANGE: ResourceStatus helper tool moved to RSS/Client directory, no RSS objects created if the system is InActive
CHANGE: Removed ClientFastDec decorator, using a more verbose alternative.
CHANGE: Removed useless usage of **kwargs on helper functions.  
NEW: added getSESitesList method to RSSClient      
FIX: _checkFloat() checks INTEGERS, not datetimes

*DataManagement
CHANGE: refactoring of DMS agents executing requests, allow requests from arbitrary users
NEW: DFC - allow to specify multiple replicas, owner, mode when adding files
CHANGE: DFC - optimization of the directory size evaluation
NEW: Added CREATE TEMPORARY TABLES privilege to FileCatalogDB
CHANGE: DFC - getCatalogCounters() update to show numbers of directories
NEW: lfc_dfc_copy script to migrate data from LFC to DFC
FIX: dirac-dms-user-lfns - fixed the case when the baseDir is specified
FIX: FTS testing scripts were using sys.argv and getting confused if options are passed
NEW: DFC - use DirectoryUsage tables for the storage usage evaluations
NEW: DFC - search by metadata can be limited to a given directory subtree
NEW: DFC - search by both directory and file indexed metadata
BUGFIX: DFC - avoid crash if no directories or files found in metadata query
NEW: DFC FileCatalogHandler - define database location in the configuration
NEW: DFC - new FileCatalogFactory class, possibility to use named DFC services
FIX: FTSMonitor, FTSRequest - fixes in handling replica registration, setting registration requests in FileToCat table for later retry
FIX: Failover registration request in the FTS agents.      
FIX: FTSMonitor - enabled to register new replicas if even the corresponding request were removed from the RequestManagement 
FIX: StorageElement - check if SE has been properly initialized before executing any method     
CHANGE: LFC client getReplica() - make use of the new bulk method lfc.lfc_getreplicasl()
FIX: LFC client - protect against getting None in lfc.lfc_readdirxr( oDirectory, "" )  
FIX: add extra protection in dump method of StorageElement base class
CHANGE: FailoverTransfer - create subrequest per catalog if more than one catalog

*Interface
NEW: Job.py - added method to handle the parametric parameters in the workflow. They are made available to the workflow_commons via the key 'GenericParameters'.
FIX: Dirac.py - fix some type checking things
FIX: Dirac.py - the addFile() method can now register to more than 1 catalog.

*WMS
FIX: removed dependency of the JobSchedulingAgent on RSS. Move the getSiteTier functionality to a new CS Helper.
FIX: WMSAdministratorHandler - Replace StringType by StringTypes in the export methods argument type
FIX: JobAgent - Set explicitly UseServerCertificate to "no" for the job executable
NEW: dirac-pilot - change directory to $OSG_WN_TMP on OSG sites
FIX: SiteDirector passes jobExecDir to pilot, this defaults to "." for CREAM CEs. It can be set in the CS. It will not make use of $TMPDIR in this case.
FIX: Set proper project and release version to the SiteDirector     
NEW: Added "JobDelay" option for the matching, refactored and added CS options to the matcher
FIX: Added installation as an option to the pilots and random MyProxyServer
NEW: Support for parametric jobs with parameters that can be of List type

*Resources
NEW: Added SSH Grid Engine Computing Element
NEW: Added SSH Computing Element
FIX: make sure lfc client will not try to connect for several days

*Transformation
FIX: TransformationDB - in setFileStatusForTransformation() reset ErrorCount to zero if "force" flag and    the new status is "unused"
NEW: TransformationDB - added support for dictionary in metadata for the InputDataQuery mechanism     

[v6r1p13]

*WMS
FIX: JobSchedulingAgent - backported from v6r2 use of Resources helper

[v6r1p12]

*Accounting
FIX: Properly delete cached plots

*Core
FIX: dirac-install - run externals post install after generating the versions dir

[v6r1p11]

*Core
NEW: dirac-install - caches locally the externals and the grid bundle
FIX: dirac-distribution - properly generate releasehistory and releasenotes

[v6r1p10]

*WorloadManagement
FIX: JobAgent - set UseServerCertificate option "no" for the job executable

[v6r1p9]

*Core
FIX: dirac-configure - set the proper /DIRAC/Hostname when defining /LocalInstallation/Host

*DataManagement
FIX: dirac-dms-user-lfns - fixed the case when the baseDir is specified
BUGFIX: dirac-dms-remove-files - fixed crash in case of returned error report in a form of dictionary 

[v6r1p8]

*Web
FIX: restored Run panel in the production monitor

*Resources
FIX: FileCatalog - do not check existence of the catalog client module file

[v6r1p7]

*Web
BUGFIX: fixed scroll bar in the Monitoring plots view

[v6r1p6]

*Core
FIX: TransferClient closes connections properly

[v6r1p5]

*Core
FIX: DISET Clients are now thread-safe. Same clients used twice in different threads was not 
     closing the previous connection
NEW: reduce wait times in DISET protocol machinery to improve performance   

[v6r1p4]

*RequestManagement
BUGFIX: RequestContainer - in isSubRequestDone() treat special case for subrequests with files

*Transformation
BUGFIX: TransformationCleaningAgent - do not clear requests for tasks with no associated jobs

[v6r1p3]

*Framework
NEW: Pass the monitor down to the request RequestHandler
FIX: Define the service location for the monitor
FIX: Close some connections that DISET was leaving open

[v6r1p2]

*WorkloadManagement
BUGFIX: JobSchedulingAgent - use getSiteTiers() with returned direct value and not S_OK

*Transformation
BUGFIX: Uniform use of the TaskManager in the RequestTaskAgent and WorkflowTaskAgent

[v6r1p1]

*RSS
BUGFIX: Alarm_PolType now really send mails instead of crashing silently.

[v6r1]

*RSS
CHANGE: Major refactoring of the RSS system
CHANGE: DB.ResourceStatusDB has been refactored, making it a simple wrapper round ResourceStatusDB.sql with only four methods by table ( insert, update, get & delete )
CHANGE: DB.ResourceStatusDB.sql has been modified to support different statuses per granularity.
CHANGE: DB.ResourceManagementDB has been refactored, making it a simple wrapper round ResourceStatusDB.sql with only four methods by table ( insert, update, get & delete )
CHANGE: Service.ResourceStatusHandler has been refactored, removing all data processing, making it an intermediary between client and DB.
CHANGE: Service.ResourceManagementHandler has been refactored, removing all data processing, making it an intermediary between client and DB.
NEW: Utilities.ResourceStatusBooster makes use of the 'DB primitives' exposed on the client and does some useful data processing, exposing the new functions on the client.
NEW: Utilities.ResourceManagementBooster makes use of the 'DB primitives' exposed on the client and does some useful data processing, exposing the new functions on the client.
CHANGE: Client.ResourceStatusClient has been refactorerd. It connects automatically to DB or to the Service. Exposes DB and booster functions.
CHANGE: Client.ResourceManagementClient has been refactorerd. It connects automatically to DB or to the Service. Exposes DB and booster functions.
CHANGE: Agent.ClientsCacheFeederAgent renamed to CacheFeederAgent. The name was not accurate, as it also feeds Accouting Cache tables.
CHANGE: Agent.InspectorAgent, makes use of automatic API initialization.
CHANGE: Command. refactor and usage of automatic API initialization.
CHANGE: PolicySystem.PEP has reusable client connections, which increase significantly performance.
CHANGE: PolicySystem.PDP has reusable client connections, which increase significantly performance.
NEW: Utilities.Decorators are syntactic sugar for DB, Handler and Clients.
NEW: Utilities.MySQLMonkey is a mixture of laziness and refactoring, in order to generate the SQL statements automatically. Not anymore sqlStatemens hardcoded on the RSS.
NEW: Utilities.Validator are common checks done through RSS modules
CHANGE: Utilities.Synchronizer syncs users and DIRAC sites
CHANGE: cosmetic changes everywhere, added HeadURL and RCSID
CHANGE: Removed all the VOExtension logic on RSS
BUGFIX: ResourceStatusHandler - getStorageElementStatusWeb(), access mode by default is Read
FIX: RSS __init__.py will not crash anymore if no CS info provided
BUGFIX: CS.getSiteTier now behaves correctly when a site is passed as a string

*dirac-setup-site
BUGFIX: fixed typos in the Script class name

*Transformation
FIX: Missing logger in the TaskManager Client (was using agent's one)
NEW: Added UnitTest class for TaskManager Client

*DIRAC API
BUGFIX: Dirac.py. If /LocalSite/FileCatalog is not define the default Catalog was not properly set.
FIX: Dirac.py - fixed __printOutput to properly interpret the first argument: 0:stdout, 1:stderr
NEW: Dirac.py - added getConfigurationValue() method

*Framework
NEW: UsersAndGroups agent to synchronize users from VOMRS server.

*dirac-install
FIX: make Platform.py able to run with python2.3 to be used inside dirac-install
FIX: protection against the old or pro links pointing to non-existent directories
NEW: make use of the HTTP proxies if available
FIX: fixed the logic of creating links to /opt/dirac directories to take into account webRoot subdirs

*WorkloadManagement
FIX: SiteDirector - change getVO() function call to getVOForGroup()

*Core:
FIX: Pfn.py - check the sanity of the pfn and catch the erroneous case

*RequestManagement:
BUGFIX: RequestContainer.isSubrequestDone() - return 0 if Done check fails

*DataManagement
NEW: FileCatalog - possibility to configure multiple FileCatalog services of the same type

[v6r0p4]

*Framework
NEW: Pass the monitor down to the request RequestHandler
FIX: Define the service location for the monitor
FIX: Close some connections that DISET was leaving open

[v6r0p3]

*Framework
FIX: ProxyManager - Registry.groupHasProperties() wasn't returning a result 
CHANGE: Groups without AutoUploadProxy won't receive expiration notifications 
FIX: typo dirac-proxy-info -> dirac-proxy-init in the expiration mail contents
CHANGE: DISET - directly close the connection after a failed handshake

[v6r0p2]

*Framework
FIX: in services logs change ALWAYS log level for query messages to NOTICE

[v6r0p1]

*Core
BUGFIX: List.uniqueElements() preserves the other of the remaining elements

*Framework
CHANGE: By default set authorization rules to authenticated instead of all
FIX: Use all required arguments in read access data for UserProfileDB
FIX: NotificationClient - dropped LHCb-Production setup by default in the __getRPSClient()

[v6r0]

*Framework
NEW: DISET Framework modified client/server protocol, messaging mechanism to be used for optimizers
NEW: move functions in DIRAC.Core.Security.Misc to DIRAC.Core.Security.ProxyInfo
CHANGE: By default log level for agents and services is INFO
CHANGE: Disable the log headers by default before initializing
NEW: dirac-proxy-init modification according to issue #29: 
     -U flag will upload a long lived proxy to the ProxyManager
     If /Registry/DefaultGroup is defined, try to generate a proxy that has that group
     Replaced params.debugMessage by gLogger.verbose. Closes #65
     If AutoUploadProxy = true in the CS, the proxy will automatically be uploaded
CHANGE: Proxy upload by default is one month with dirac-proxy-upload
NEW: Added upload of pilot proxies automatically
NEW: Print info after creating a proxy
NEW: Added setting VOMS extensions automatically
NEW: dirac-proxy-info can also print the information of the uploaded proxies
NEW: dirac-proxy-init will check that the lifetime of the certificate is less than one month and advise to renew it
NEW: dirac-proxy-init will check that the certificate has at least one month of validity
FIX: Never use the host certificate if there is one for dirac-proxy-init
NEW: Proxy manager will send notifications when the uploaded proxies are about to expire (configurable via CS)
NEW: Now the proxyDB also has a knowledge of user names. Queries can use the user name as a query key
FIX: ProxyManager - calculate properly the dates for credentials about to expire
CHANGE: ProxyManager will autoexpire old proxies, also auto purge logs
CHANGE: Rename dirac-proxy-upload to dirac-admin-proxy-upload
NEW: dirac-proxy-init will complain if the user certificate has less than 30 days
CHANGE: SecurityLogging - security log level to verbose
NEW: OracleDB - added Array type 
NEW: MySQL - allow definition of the port number in the configuration
FIX: Utilities/Security - hash VOMS Attributes as string
FIX: Utilities/Security - Generate a chain hash to discover if two chains are equal
NEW: Use chain has to discover if it has already been dumped
FIX: SystemAdministrator - Do not set  a default lcg version
NEW: SystemAdministrator - added Project support for the sysadmin
CHANGE: SysAdmin CLI - will try to connect to the service when setting the host
NEW: SysAdmin CLI - colorization of errors in the cli
NEW: Logger - added showing the thread id in the logger if enabled
     
*Configuration
NEW: added getVOfromProxyGroup() utility
NEW: added getVoForGroup() utility, use it in the code as appropriate
NEW: added Registry and Operations Configuration helpers
NEW: dirac-configuration-shell - a configuration script for CS that behaves like an UNIX shellCHANGE: CSAPI - added more functionality required by updated configuration console
NEW: Added possibility to define LocalSE to any Site using the SiteLocalSEMapping 
     section on the Operations Section     
NEW: introduce Registry/VO section, associate groups to VOs, define SubmitPools per VO
FIX: CE2CSAgent - update the CEType only if there is a relevant info in the BDII  

*ReleaseManagement
NEW: release preparations and installation tools based on installation packages
NEW: dirac-compile-externals will try go get a DIRAC-free environment before compiling
NEW: dirac-disctribution - upload command can be defined via defaults file
NEW: dirac-disctribution - try to find if the version name is a branch or a tag in git and act accordingly
NEW: dirac-disctribution - added keyword substitution when creating a a distribution from git
FIX: Install tools won't write HostDN to the configuration if the Admin username is not set 
FIX: Properly set /DIRAC/Configuration/Servers when installing a CS Master
FIX: install_site.sh - missing option in wget for https download: --no-check-certificate
FIX: dirac-install-agent(service) - If the component being installed already has corresponding 
     CS section, it is not overwritten unless explicitly asked for
NEW: dirac-install functionality enhancement: start using the switches as defined in issue #26;
CHANGE: dirac-install - write the defaults if any under defaults-.cfg so dirac-configure can 
        pick it up
FIX: dirac-install - define DYLD_LIBRARY_PATH ( for Mac installations )     
NEW: dirac-install - put all the goodness under a function so scripts like lhcb-proxy-init can use it easily
FIX: dirac-install - Properly search for the LcgVer
NEW: dirac-install will write down the releases files in -d mode   
CHANGE: use new dirac_install from gothub/integration branch in install_site.sh
NEW: Extensions can request custom external dependencies to be installed via pip when 
     installing DIRAC.
NEW: LCG bundle version can be defined on a per release basis in the releases.cfg 
NEW: dirac-deploy-scripts - when setting the lib path in the deploy scripts. 
     Also search for subpaths of the libdir and include them
NEW: Install tools - plainly separate projects from installations

*Accounting
CHANGE: For the WMSHistory type, send as JobSplitType the JobType
CHANGE: Reduced the size of the max key length to workaround mysql max bytes for index problem
FIX: Modified buckets width of 1week to 1 week + 1 day to fix summer time end week (1 hour more )

*WorkloadManagement
CHANGE: SiteDirector - simplified executable generation
NEW: SiteDirector - few more checks of error conditions   
NEW: SiteDirector - limit the queue max length to the value of MaxQueueLengthOption 
     ( 3 days be default )
BUGFIX: SiteDirector - do not download pilot output if the flag getPilotOutput is not set     
NEW: JobDB will extract the VO when applying DIRAC/VOPolicy from the proper VO
FIX: SSHTorque - retrieve job status by chunks of 100 jobs to avoid too long
NEW: glexecComputingElement - allow glexecComputingElement to "Reschedule" jobs if the Test of
     the glexec fails, instead of defaulting to InProcess. Controlled by
     RescheduleOnError Option of the glexecComputingElement
NEW: SandboxStore - create a different SBPath with the group included     
FIX: JobDB - properly treat Site parameter in the job JDL while rescheduling jobs
NEW: JobSchedulingAgent - set the job Site attribute to the name of a group of sites corresponding 
     to a SE chosen by the data staging procedure 
CHANGE: TimeLeft - call batch system commands with the ( default ) timeout 120 sec
CHANGE: PBSTimeLeft - uses default CPU/WallClock if not present in the output  
FIX: PBSTimeLeft - proper handling of (p)cput parameter in the batch system output, recovery of the
     incomplete batch system output      
NEW: automatically add SubmitPools JDL option of the job owner's VO defines it     
NEW: JobManager - add MaxParametericJobs option to the service configuration
NEW: PilotDirector - each SubmitPool or Middleware can define TargetGrids
NEW: JobAgent - new StopOnApplicationFailure option to make the agent exiting the loop on application failure
NEW: PilotAgentsDB - on demand retrieval of the CREAM pilot output
NEW: Pilot - proper job ID evaluation for the OSG sites
FIX: ComputingElement - fixed proxy renewal logic for generic and private pilots
NEW: JDL - added %j placeholder in the JDL to be replaced by the JobID
BUGFIX: DownloadInputData - bug fixed in the naming of downloaded files
FIX: Matcher - set the group and DN when a request gets to the matcher if the request is not 
     coming from a pilot
FIX: Matcher = take into account JobSharing when checking the owner for the request
CHANGE: PilotDirector, dirac-pilot - interpret -V flag of the pilot as Installation name

*DataManagement
FIX: FileCatalog/DiractoryLevelTree - consistent application of the max directory level using global 
     MAX_LEVELS variable
FIX: FileCatalog - Directory metadata is deleted together with the directory deletion, issue #40    
CHANGE: FileCatalog - the logic of the files query by metadata revisited to increase efficiency 
FIX: LcgFileCatalog - use lfcthr and call lfcthr.init() to allow multithread
     try the import only once and just when LcgFileCatalogClient class is intantiated
NEW: LcgFileCatalogClient - new version of getPathPermissions relying on the lfc_access method to solve the problem
     of multiple user DNs in LFC.     
FIX: StorageElement - get service CS options with getCSOption() method ( closes #97 )
FIX: retrieve FileCatalogs as ordered list, to have a proper default.
CHANGE: FileCatalog - allow up to 15 levels of directories
BUGFIX: FileCatalog - bug fixes in the directory removal methods (closes #98)
BUGFIX: RemovalAgent - TypeError when getting JobID in RemovalAgent
BUGFIX: RemovalAgent - put a limit to be sure the execute method will end after a certain number of iterations
FIX: DownloadInputData - when files have been uploaded with lcg_util, the PFN filename
     might not match the LFN file name
FIX: putting FTSMonitor web page back
NEW: The default file catalog is now determined using /LocalSite/FileCatalog. The old behavior 
     is provided as a fallback solution
NEW: ReplicaManager - can now deal with multiple catalogs. Makes sure the surl used for removal is 
the same as the one used for registration.   
NEW: PoolXMLCatalog - added getTypeByPfn() function to get the type of the given PFN  
NEW: dirac-dms-ban(allow)-se - added possibility to use CheckAccess property of the SE

*StorageManagement
FIX: Stager - updateJobFromStager(): only return S_ERROR if the Status sent is not
recognized or if a state update fails. If the jobs has been removed or
has moved forward to another status, the Stager will get an S_OK and
should forget about the job.
NEW: new option in the StorageElement configuration "CheckAccess"
FIX: Requests older than 1 day, which haven't been staged are retried. Tasks older than "daysOld" 
     number of days are set to Failed. These tasks have already been retried "daysOld" times for staging.
FIX: CacheReplicas and StageRequests records are kept until the pin has expired. This way the 
     StageRequest agent will have proper accounting of the amount of staged data in cache.
NEW: FTSCleaningAgent will allow to fix transient errors in RequestDB. At the moment it's 
     only fixing Requests for which SourceTURL is equal to TargetSURL.
NEW: Stager - added new command dirac-stager-stage-files          
FIX: Update Stager code in v6 to the same point as v5r13p37
FIX: StorageManager - avoid race condition by ensuring that Links=0 in the query while removing replicas

*RequestManagement
FIX: RequestDBFile - get request in chronological order (closes issue #84)
BUGFIX: RequestDBFile - make getRequest return value for getRequest the same as for

*ResourceStatusSystem
NEW: Major code refacoring. First refactoring of RSS's PEP. Actions are now function 
     defined in modules residing in directory "Actions".
NEW: methods to store cached environment on a DB and ge them.
CHANGE: command caller looks on the extension for commands.
CHANGE: RSS use now the CS instead of getting info from Python modules.
BUGFIX: Cleaned RSS scripts, they are still prototypes
CHANGE: PEP actions now reside in separate modules outside PEP module.
NEW: RSS CS module add facilities to extract info from CS.
CHANGE: Updating various RSS tests to make them compatible with
changes in the system.
NEW: CS is used instead of ad-hoc configuration module in most places.
NEW: Adding various helper functions in RSS Utils module. These are
functions used by RSS developers, including mainly myself, and are
totally independant from the rest of DIRAC.
CHANGE: Mostly trivial changes, typos, etc in various files in RSS     
CHANGE: TokenAgent sends e-mails with current status   

*Transformation
CHANGE: allow Target SE specification for jobs, Site parameter is not set in this case
CHANGE: TransformationAgent  - add new file statuses in production monitoring display
CHANGE: TransformationAgent - limit the number of files to be treated in TransformationAgent 
        for replication and removal (default 5000)
BUGFIX: TransformationDB - not removing task when site is not set
BUGFIX: TransformationCleaningAgent - archiving instead of cleaning Removal and Replication 
        transformations 
FIX: TransformationCleaningAgent - kill jobs before deleting them        

*Workflow
NEW: allow modules to define Input and Output parameters that can be
     used instead of the step_commons/workflow_commons (Workflow.py, Step.py, Module.py)

*Various fixes
BUGFIX: Mail.py uses SMTP class rather than inheriting it
FIX: Platform utility will properly discover libc version even for the new Ubuntu
FIX: Removed old sandbox and other obsoleted components<|MERGE_RESOLUTION|>--- conflicted
+++ resolved
@@ -1,4 +1,10 @@
-<<<<<<< HEAD
+[v6r5p11]
+
+FIX: merged in patch v6r4p33
+
+*Core
+FIX: MySQL - added offset argument to buildConditions()
+
 [v6r5p10]
 
 FIX: merged in patch v6r4p31
@@ -170,15 +176,13 @@
 
 *RMS
 CHANGE: Stop using RequestAgentMixIn in the request agents
-[v6r4p31]
-=======
+
 [v6r4p33]
 
 *DMS
 CHANGE: FTSRequest - be more verbose if something is wrong with file
 
 [v6r4p32]
->>>>>>> 505bf7cc
 
 *WMS
 FIX: StalledJobAgent - avoid exceptions in the stalled job accounting reporting
