<<<<<<< HEAD
[v6r15-pre16]

Removed general "from DIRAC.Core.Utilities import *" in the top-level __init__.py
Made service handlers systematically working with unicode string arguments

*Accounting
CHANGE: INTEGER -> BIGINT for "id" in "in" accountingDB tables

*Core
NEW: The S_ERROR has an enhanced structure containing also the error code and the call
     stack from where the structure was created
NEW: DErrno module to contain definitions of the DIRAC error numbers and standard
     descriptions to be used from now on in any error code check      
CHANGE: gMonitor instantiation removed from DIRAC.__init__.py to avoid problems in
        documentation generation
CHANGE: removed Core.Utilities.List.sortList (sorted does the job)
CHANGE: removed unused module Core.Utilities.TimeSeries
NEW: dirac-install - makes us of the DIRAC tar files in CVMFS if available
NEW: dirac-install-client - a guiding script to install the DIRAC client from A to Z        
CHANGE: dirac-install - when generating bashrc and cshrc scripts prepend DIRAC paths
        to the ones existing in the environment already
NEW: MJFTimeLeft - using Machine JOb features in the TimeLeft utility
FIX: BaseClient - only give warning log message "URL banned" when one of the
     service URLs is really banned
CHANGE: DISET components - improved logic of service URL retries to speedup queries
        in case of problematic services     
NEW: dirac-rss-policy-manager - allows to interactively modify and test only the 
     policy section of Dirac.cfg     
FIX: XXXTimeLeft - do not mix CPU and WallTime values     
FIX: InstallTools, ComponentInstaller - longer timeout for checking components PID (after restart)
CHANGE: Proxy - in executeWithUserProxy() when multiple DNs are present, try all of them

*Configuration
NEW: GOCDB2CSAgent agent to synchronize GOCDB and CS data about perfSONAR services
NEW: VOMS2CSAgent to synchronize VOMS user data with the DIRAC Registry

*Framework
CHANGE: SystemAdministratorIntegrator - make initial pinging of the hosts in parallel
        to speed up the operation
CHANGE: InstalledComponentsDB - table to cache host status information populated
        by a periodic task    
NEW: ComponentInstaller Client class to encapsulate all the installation utilities
     from InstallTools module    
NEW: SystemAdministratorClientCLI - added uninstall host command
NEW: SystemAdministratorClientCLI - added show ports command
NEW: SystemAdministratorHandler - added getUsedPorts() interface
NEW: SystemAdministratorHandler - show host command shows also versions of the Extensions
NEW: InstalledComponentsDB - added Extension field to the HostLogging table 

*Accounting
FIX: DataStoreClient - Synchronizer based decorators have been replaced with a simple 
     lock as they were blocking addRegister() during every commit(); 

*RSS
NEW: CE Availability policy, closing #2373
CHANGE: Ported setStatus and setToken rpc calls to PublisherHandler from LHCb implementation

*DMS
CHANGE: FileCatalogClient - make explicit methods for all service calls
CHANGE: DataManager, StorageElement - move physical accounting the StorageElement
CHANGE: FileCatalog - added recursive changePathXXX operations
CHANGE: FileCatalog contained objects have Master attribute defined in the CS. Extra check of eligibility of the catalogs specified explicitely. No-LFN write methods return just the Master result to be compatible with the current use in the clients.
CHANGE: Removed LcgFileCatalogXXX obsoleted classes
NEW: ConsistencyInspector class to perform data consistency checks between 
     different databases
CHANGE: FileCatalog(Client) - refactored to allow clients declare which interface
        they implement     
NEW: FileCatalog - conditional FileCatalog instantiation based on the configured
     Operations criteria        

*TS
CHANGE: TransformationDB table TaskInputs: InputVector column from BLOB to MEDIUMTEXT
FIX: TaskManager - fix bug in case there is no InputData for a task, the Request created 
     for the previous task was reassigned

*WMS
NEW: TaskQueueDB - possibility to present requirements in a form of tags from the 
     site( pilot ) to the jobs to select ones with required properties
FIX: JobWrapper - the InputData optimizer parameters are now DEncoded     
CHANGE: JobAgent - add Processors and WholeNode tags to the resources description
CHANGE: SiteDirector - flag to always download pilot output is set to False by default

*RMS
FIX: Request - fix for the case when one of the request is malformed, the rest of 
     the requests could not be swiped
FIX: ReqProxyHandler - don't block the ReqProxy sweeping if one of the request is buggy     
CHANGE: ReqProxyHandler - added monitoring counters

*Resources
FIX: SRM2Storage - do not add accounting to the output structure as it is done in 
     the container StorageElement class
CHANGE: Add standard metadata in the output of all the Storage plugins     

*tests
NEW: The contents of the TestDIRAC package is moved into the tests directory here
=======
[v6r14p21]

*DMS
CHANGE: dirac-admin-allow(ban)-se - allow an SE group to be banned/allowed

*SMS
FIX: RequestPreparationAgent - fix crash in execute() in case no replica information
     available

*WMS
FIX: TaskQueueDB, PilotAgentsDB - escape DN strings to avoid potential SQL injection
FIX: JobWrapperTemplate - pass JobArguments through a json file to fix the case
     of having apostrophes in the values

*TMS
FIX: TransformationAgent - in processTransformation() fix reduction of number of files
>>>>>>> bdcbe2de

[v6r14p20]

*WMS
FIX: SandboxMetadataDB - escape values in SandboxMetadataDB SQL queries to accommodate
     DNs containing apostrophe 

[v6r14p19]

*Core
NEW: CLI base class for all the DIRAC CLI consoles, common methods moved to the new class,
     XXXCLI classes updated to inherit the base class
FIX: Network - fix crash when path is empty string, fixes partly #2413     
     
*Configuration
FIX: Utilities.addToChangeSet() - fix the case when comma is in the BDII Site description 
     followed by a white space, the description string was constantly updated in the CS

*Interfaces
FIX: Dirac.py - in retrieveRepositorySandboxes/Data - "Retrieved" and "OutputData" key values
     are strings '0' in the jobDict when a repository file is read, need to cast it to int

*DMS
FIX: RegisterReplica - if operation fails on a file that no longer exists and has no 
     replica at that SE, consider the operation as Done.

*Resources
FIX: ARCComputingElement - bug fix in getJobOutput in using the S_ERROR()

[v6r14p18]

*Core
FIX: VOMSService - attGetUserNickname() can only return string type values
FIX: dirac-deploy-scripts - install DIRAC scripts first so that they can be 
     overwritten by versions from extensions

*Framework
FIX: dirac-populate-component-db - bug fixed to avoid duplicate entries in the
     database

*TS
FIX: TaskManager - do not use ReqProxy when submitting Request for Tasks, otherwise
     no RequestID can be obtained

*Interfaces
CHANGE: Dirac.py - increase verbosity of a error log message in selectJobs

*Resources
FIX: XROOTStorage - fixed KeyError exception while checking file existence
FIX: ARCComputingElement - in getJobOutput test for existence of an already 
     downloaded pilot log

[v6r14p17]

*Core
FIX: Service.py - use the service name as defined in the corresponding section in the CS
     and not the name defined in service Module option. This fixes the problem with the
     StorageElement service not interpreting properly the PFN name and using a wrong local
     data path. 

*Resources
CHANGE: ARCComputingElement - if the VO is not discoverable from the environment, use ARC API
        call in the getCEStatus, use ldapsearch otherwise

[v6r14p16]

*Resources
CHANGE: ARC Computing Element automatically renew proxies of jobs when needed

[v6r14p15]

*Core
FIX: VOMS.py - Fixed bug that generates proxies which are a mix between legacy and rfc proxies.

*DMS
CHANGE: Allow selecting disk replicas in getActiveReplicas() and getReplicas()

*WMS
CHANGE: Use the preferDisk option in the InputData optimizer, the TransformationAgent and in the Interface splitter


[v6r14p14]

*Core
FIX: VOMS.py - return RFC proxy if necessary after adding the VOMS extension

*Configuration
FIX: Validate maxCPUTime and Site description value

*Resources
FIX: XROOTStorage - changes to allow third party transfers between XROOT storages
CHANGE: HTCondorCEComputingElement - the Condor logging can now be obtained in the webinterface;
        SIGTERM (instead of SIGKILL) is send to the application in case jobs are killed by the host site;
        when pilots are put in held status we kill them in condor and mark them as aborted.

*WMS
FIX: pilotCommands - fixes for intrepreting tags in the pilot

[v6r14p13]

*WMS
FIX: pilot commands CheckCECapabilities and CheckWNCapabilities were not considering the case of missing proxy

[v6r14p12]

*Core
FIX: allow a renormalization of the estimated CPU power
FIX: dirac-install: Make hashlib optional again (for previous versions of python, since the pilot may end up on old machines)

*Framework
FIX: allow to install agents with non-standard names (different from the module name)

*DMS
CHANGE: Consider files to reschedule and submit when they are Failed in FTS

*WMS
CHANGE: Move getCEStatus function back to using the ARC API

[v6r14p11]

*Core
FIX: XXXTimeLeft - set limit to CPU lower than wall clock if unknown
FIX: Logger - fix exception printing in gLogger.exception()
CHANGE: InstallTools - added more info about the process in getStartupComponentStatus()
CHANGE: Time - better report from timeThis() decorator

*DMS
CHANGE: FTSAgent - wait some time between 2 monitorings of each job

*WMS
NEW: pilotCommands - added CheckCECapabilities, CheckWNCapabilities commands
NEW: Added dirac-wms-get-wn-parameters command

*TS
NEW: Added dirac-production-runjoblocal command
FIX: TransformationAgent(Plugin) - clean getNextSite() and normalizeShares()
FIX: TransformationPlugin - added setParameters() method

*RSS
FIX: dirac-rss-sync - move imports to after the Script.getPositionalArguments()

*Resources
NEW: Added dirac-resource-get-parameters command

[v6r14p10]
*Configuration
FIX: Resources - getQueue() is fixed to get properly Tag parameters

*Framework
FIX: SecurityFileLog - fix for zipping very large files

*Resources
NEW: added dirac-resource-get-parameters command

*WMS
NEW: JobMonitoringHandler - add getJobsParameters() method
NEW: pilotCommands - added CheckCECapabilities, CheckWNCapabilities
NEW: Added dirac-wms-get-wn-parameters command
NEW: Matcher - generate internal tags for MaxRAM and NumberOfProcessors parameters
CHANGE: SiteDirector does not pass Tags to the Pilot
FIX: Matcher(Handler) - do not send error log message if No match found,
     fixed Matcher return value not correctly interpreted

[v6r14p9]

*Core
FIX: BaseClient - enhance retry connection logic to minimize the overall delay
FIX: MessageBroker - fix of calling private __remove() method from outside
     of the class

*Framework
BUGFIX: dirac-(un)install-component - bug in importing InstallTools module

*WMS:
FIX: JobWrapper - fix in getting the OutputPath defined in the job

*Resources
FIX: ARCComputingElement - add queue to the XRSL string

[v6r14p8]

*Core
FIX: XXXTimeLeft - minor fixes plus added the corresponding Test case
FIX: ReturnValues - fixes in the doc strings to comply with the sphinx syntax
FIX: SocketInfoFactory - in __sockConnect() catch exception when creating a
     socket

*Interfaces
FIX: Job.py - fixes in the doc strings to comply with the sphinx syntax

*RSS
NEW: Configurations.py - new possible configuration options for Downtime Policies

*WMS
CHANGE: StatesAccountingAgent - retry once and empty the local messages cache
        in case of failure to avoid large backlog of messages
CHANGE: SiteDirector - do not send SharedArea and ClientPlatform as pilot
        invocation arguments  
CHANGE: Matcher - allow matching by hosts in multi-VO installations              

[v6r14p7]

*Core
CHANGE: XXXTimeLeft utilities revisited - all return real seconds,
        code refactoring - use consistently always the same CPU power 

*WMS
FIX: JobAgent - code refactoring for the timeLeft logic part

*Resources
BUGFIX: ComputingElement - get rid of legacy getResourcesDict() call

[v6r14p6]

*Configuration
FIX: Bdii2CSAgent - refresh configuration from Master before updating
FIX: Bdii2CSAgent - distinguish the CE and the Cluster in the Glue 1.0 schema

*DMS
CHANGE: FTSAgent - make the amount of scheduled requests fetched by the 
        FTSAgent a parameter in the CS 
CHANGE: RMS Operations - check whether the always banned policy is applied for SEs
        to a given access type

*RMS
FIX: RequestClient(DB,Manager) - fix bulk requests, lock the lines when selecting 
     the requests to be assigned, update the LastUpdate time, and expose the 
     assigned flag to the client

*WMS
FIX: JobAgent - when the application finishes with errors but the agent continues 
     to take jobs, the timeLeft was not evaluated
FIX: JobAgent - the initial timeLeft value was always set to 0.0     

[v6r14p5]

*Core
FIX: X509Certificate - protect from VOMS attributes that are not decodable


*Resources
FIX: GFAL2_StorageBase - fixed indentation and a debug log typo

*WMS
BUGFIX: Matcher - only the first job was associated with the given pilot
FIX: pilotTools - 0o22 is only a valid int for recent python interpreters, 
     replaced by 18

[v6r14p4]

*Core
FIX: DictCache - fix the exception in the destructor preventing the final
     cache cleaning

*Framework
FIX: SystemAdministratorClientCLI - corrected info line inviting to update
     the pilot version after the software update

*DMS
FIX: FTSAgent - Add recovery of FTS files that can be left in weird statuses 
     when the agent dies
CHANGE: DataManager - allow to not get URLs of the replicas
CHANGE: FTSJob - keep and reuse the FTS3 Context object

*Storage
CHANGE: StorageManagerClient - don't fail getting metadata for staging if at 
        least one staged replica found

*WMS
FIX: CPUNormalization - protect MJF from 0 logical cores
FIX: JobScheduling - fix printout that was saying "single site" and "multiple sites" 
     in two consecutive lines
NEW: pilotTools,Commands - added CEType argument, e.g. to specify Pool CE usage 
FIX: WatchDog - added checks of function return status, added hmsCPU initialization to 0,
     removed extra printout     
     
*Resources
FIX: GFAL2 plugins - multiple bug fixes     

[v6r14p3]

*Core
BUGFIX: small bug fixed in dirac-install-component, dirac-uninstall-component
BUGFIX: VOMS - remove the temporary file created when issuing getVOMSProxyInfo
FIX: FileHelper - support unicode file names
FIX: DictCache - purges all the entry of the DictCache when deleting the DictCache object 

*Framework
BUGFIX: dirac-populate-component-db - avoid return statement out of scope

*Interfaces
BUGFIX: Dirac - in submitJob() faulty use of os.open

*WMS
FIX: JobWrapper - avoid evaluation of OutputData to ['']
FIX: Matcher - the Matcher object uses a VO dependent Operations helper
CHANGE: JobAgent - stop agent if time left is too small (default 1000 HS06.s)
FIX: CPUNormalization - use correct denominator to get power in MJF

*Resources
FIX: ARCComputingElement - changed implementation of ldap query for getCEStatus

[v6r14p2]

*Core
FIX: Use GSI version 0.6.3 by default
CHANGE: Time - print out the caller information in the timed decorator
CHANGE: dirac-install - set up ARC_PLUGIN_PATH environment variable

*Framework
FIX: dirac-proxy-info - use actimeleft VOMS attribute

*Accounting
CHANGE: Removed SRMSpaceTokenDeployment Accounting type

*RSS
CHANGE: ResourceStatus - re-try few times to update the RSS SE cache before giving up
FIX: XXXCommand, XXXAction - use self.lof instead of gLogger
CHANGE: Added support for all protocols for SEs managed by RSS

*RMS
FIX: Request - produce enhanced digest string
FIX: RequestDB - fix in getDigest() in case of errors while getting request

*Resources
CHANGE: Propagate hideExceptions flag to the ObjectLoader when creating StorageElements
FIX: ARCComputingElement - multiple fixes after experience in production

*WMS
FIX: Pilot commands - fixed an important bug, when using the 
     dirac-wms-cpu-normalization script

[v6r14p1]

The version is buggy when used in pilots

*Core
NEW: dirac-install-component command replacing dirac-install-agent/service/executor
     commands
     
*Resources
NEW: FileStorage - plugin for "file" protocol
FIX: ARCComputingElement - evaluate as int the job exit code

*RSS
FIX: CSHelpers - several fixes and beautifications     

[v6r14]

*Core
NEW: CSGlobals - includes Extensions class to consistently check the returned
     list of extensions with proper names 
NEW: ProxyManagerXXX, ProxyGeneration, X509XXX - support for RFC proxies
NEW: ProxyInfo - VOMS proxy information without using voms commands
NEW: LocalConfiguration - option to print out license information    
FIX: SocketInfo.py - check the CRL lists while handshaking  

Configuration
NEW: ConfigurationClient - added getSectionTree() method

*Framework
NEW: InstalledComponentsDB will now store information about the user who did the 
     installation/uninstallation of components.

*Resources
NEW: ARCComputingElement based on the ARC python API

*RSS
FIX: Improved logging all over the place 

*DMS
NEW: New FileCatalog SecurityManager with access control based on policies,
     VOMSPolicy as one of the policy implementations.
NEW: lfc_dfc_db_copy - script used by LHCb to migrate from the LFC to the DFC with 
     Foreign Keys and Stored Procedures by accessing the databases directly     
NEW: FileManagerPs.py - added _getFileLFNs() to serve info for the Web Portal     
CHANGE: Moving several tests to TestDIRAC

*Interfaces
CHANGE: use jobDescription.xml as a StringIO object to avoid multiple disk
        write operations while massive job submission

*WMS
FIX: Watchdog - review for style and pylint
CHANGE: Review of the Matcher code, extracting Limiter and Matcher as standalone 
        utilities
        

*Transformation
NEW: New ported plugins from LHCb, added unit tests


[v6r13p21]

*TS
FIX: Registering TargetSE for Standard TransformationAgent plugin

[v6r13p20]

*DMS
FIX: DMSHelpers - allow for more than one Site defined to be local per SE

*Resources
FIX: XRootStorage - fix in getURLBase()

[v6r13p19]

FIX: changes incorporated from v6r12p53 patch

[v6r13p18]

*WMS
FIX: JobWrapper - ported back from v6r14p9 the fix for getting OutputPath

[v6r13p17]

FIX: changes incorporated from v6r12p52 patch

[v6r13p16]

FIX: changes incorporated from v6r12p51 patch

[v6r13p15]

Included patches from v6r12p50 release 

[v6r13p14]

*DMS
FIX: ReplicateAndRegister - fix a problem when a file is set Problematic 
     in the FC but indeed doesn't exist at all 

*Resources
CHANGE: StorageFactory - enhance the logic of BaseSE inheritance in the
        SE definition in the CS
        
*WMS
CHANGE: CPUNormalization, dirac-wms-cpu-normalization - reading CPU power 
        from MJF for comparison with the DIRAC evaluation
FIX: SiteDirector - create pilot working directory in the batch system working
     directory and not in "/tmp"                

[v6r13p13]

*DMS
BUGFIX: FileCatalogClient - bug fixed in getDirectoryMetadata()

[v6r13p12]

*Resources
FIX: StorageElement - bug fixed in inValid()
CHANGE: StorageFactory - do not interpret VO parameter as mandatory

[v6r13p11]

*DMS
BUGFIX: RemoveReplica - fix in singleRemoval()
FIX: dirac-dms-user-lfns - increased timeout

[v6r13p10]

CHANGE: Use sublogger to better identify log source in multiple places

*Core
CHANGE: Review / beautify code in TimeLeft and LSFTimeLeft
FIX: LSFTimeLeft - is setting shell variables, not environment variables, 
     therefore added an "export" command to get the relevant variable 
     and extract then the correct normalization

*Accounting
FIX: DataOperationPlotter - add better names to the data operations

*DMS:
FIX: DataManager - add mandatory vo parameter in __SEActive()
CHANGE: dirac-dms-replicate-and-register-request - submit multiple requests
        to avoid too many files in a single FTS request
FIX: FileCatalog - typo in getDirectoryMetadata()
FIX: FileCatalog - pass directory name to getDirectoryMetadata and not file name 
FIX: DataManager - in __SEActive() break LFN list in smaller chunks when
     getting replicas from a catalog        

*WMS
FIX: WMSAdministratorHandler - fix in reporting pilot statistics
FIX: JobScheduling - fix in __getSitesRequired() when calling self.jobLog.info 
CHANGE: pilotCommands - when exiting with error, print out current processes info

[v6r13p9]

*Framework
FIX: SystemLoggingDB - schema change for ClientIPs table to store IPv6 addresses

*DMS
BUGFIX: DMSRequestOperationsBase - bug fix in checkSEsRSS()
FIX: RemoveFile - in __call__(): bug fix; fix in the BannedSE treatment logic

*RMS
BUGFIX: Operation - in catalogList()
BUGFIX: ReqClient - in printOperation()

*Resources
FIX: GFAL2_StorageBase - added Lost, Cached, Unavailable in getSingleFileMetadata() output
BUGFIX: GFAL2_StorageBase - fixed URL construction in put(get)SingleFile() methods

*WMS
FIX: InputDataByProtocol - removed StorageElement object caching

[v6r13p8]

*Framework
FIX: MonitoringUtilities - minor bug fix

*DMS
FIX: DataManager - remove local file when doing two hops transfer

*WMS
FIX: SandboxStoreClient - get the VO info from the delegatedGroup argument to 
     use for the StorageElement instantiation

*TMS
CHANGE: Transformation(Client,DB,Manager) - multiple code clean-up without
        changing the logic

[v6r13p7]

*Core
NEW: X509CRL - class to handle certificate revocation lists

*DMS
FIX: RequestOperations/RemoveFile.py - check target SEs to be online before
     performing the removal operation. 
FIX: SecurityManager, VOMSPolicy - make the vomspolicy compatible with the old client 
     by calling in case of need the old SecurityManager     

*Resources
BUGFIX: Torque, GE - methods must return Message field in case of non-zero return status
FIX: SRM2Storage - when used internaly, listDirectory should return urls and not lfns

*WMS
FIX: ConfigureCPURequirements pilot command - add queue CPU length to the extra local
     configuration
FIX: JobWrapper - load extra local configuration of any     

*RMS
FIX: RequestDB - fix in getRequestSummaryWeb() to suit the Web Portal requirements

*Transformation
FIX: TransformationManagerHandler - fix in getTransformationSummaryWeb() to suit 
     the Web Portal requirements

[v6r13p6]

*Core
FIX: X509Chain - use SHA1 signature encryption in all tha cases

*Resources
FIX: ComputingElement - take CPUTime from its configuration defined in the 
     pilot parameters

*WMS
FIX: SiteDirector - correctly configure jobExecDir and httpProxy Queue parameters

[v6r13p5]

*Resources
BUGFIX: Torque - getCEStatus() must return integer job numbers
FIX: StorageBase - removed checking the VO name inside the LFN 

*WMS
FIX: InputData, JobScheduling - StorageElement needs to know its VO

*DMS
FIX: ReplicateAndRegister - Add checksumType to RMS files when adding 
     checksum value
FIX: DataManager - remove unnecessary access to RSS and use SE.getStatus()     
FIX: DMHelpers - take into account Alias and BaseSE in site-SE relation

*RMS
FIX: Request - bug fixed in optimize() in File reassignment from one
     Operation to another  

*Transformation
FIX: TransformationDB - set derived transformation to Automatic

[v6r13p4]

*Core
FIX: VOMSService - treat properly the case when the VOMS service returns no result
     in attGetUserNickname()

*DMS
FIX: FTSAgent, ReplicateAndRegister - make sure we use source replicas with correct 
     checksum 

*RMS
FIX: Request - minor fix in setting the Request properties, suppressing pylint
     warnings
CHANGE: File, Reques, Operation, RequestDB - remove the use of sqlalchemy on 
        the client side     
     
*Resources
FIX: StorageElement - import FileCatalog class rather than the corresponding module     
FIX: SLURM - proper formatting commands using %j, %T placeholders
FIX: SSHComputingElement - return full job references from getJobStatus() 

*RSS
FIX: DowntimeCommand - checking for downtimes including the time to start in hours

*Workflow
CHANGE: FailoverRequest - assign to properties rather than using setters

*Transformation
FIX: TransformationClient(DB,Utilities) - fixes to make derived transformations work

[v6r13p3]

*DMS
FIX: DataManager - in putAndRegister() specify explicitly registration protocol
     to ensure the file URL available right after the transfer
     
*Resources
FIX: SRM2Storage - use the proper se.getStatus() interface ( not the one of the RSS )     

[v6r13p2]

*Framework
FIX: SystemAdministratorHandler - install WebAppDIRAC extension only in case
     of Web Portal installation
CHANGE: dirac-populate-component-db - check the setup of the hosts to register 
        into the DB only installations from the same setup; check the MySQL installation
        before retrieving the database information      

*DMS
FIX: FTSAgent - fix in parsing the server result
FIX: FTSFile - added Waiting status
FIX: FTSJob - updated regexps for the "missing source" reports from the server;
     more logging message 

*Resources
FIX: SRM2Storage - fix in treating the checksum type 
FIX: StorageElement - removed getTransportURL from read methods

*RMS
FIX: Request - typo in the optimize() method

[v6r13p1]

*Framework
CHANGE: SystemAdminstratorIntegrator - can take a list of hosts to exclude from contacting

*DMS
FIX: DataManager - fix in __getFile() in resolving local SEs
FIX: dirac-dms-user-lfns - sort result, simplify logic

*RMS
FIX: Request - Use DMSHelper to resolve the Failovers SEs
FIX: Operation - treat the case where the SourceSE is None

*WMS
FIX: WMSAdministratorHandler - return per DN dictionary from getPilotStatistics 

[v6r13]

CHANGE: Separating fixed and variable parts of error log messages for multiple systems 
        to allow SystemLogging to work

*Core
FIX: MySQL.py - treat in detailed way datetime functions in __escapeString()
FIX: DictCache.get() returns now None instead of False if no or expired value
NEW: InstallTools - allow to define environment variables to be added to the component
     runit run script
NEW: Changes to make the DISET protocol IP V6 ready
CHANGE: BaseClient - retry service call on another instance in case of failure
CHANGE: InnerRPCClient - retry 3 times in case of exception in the transport layer
CHANGE: SocketInfo - retry 3 times in case of handshaking error
CHANGE: MySQL - possibility to specify charset in the table definition
FIX: dirac-install, dirac-distribution - removed obsoleted defaults     
NEW: Proxy utility module with executeWithUserProxy decorator function

*Configuration
NEW: CSAPI,dirac-admin-add-shifter - function, and script, for adding or modifying a 
     shifter in the CS

*Framework
FIX: NotificationDB - escape fields for sorting in getNotifications()
NEW: Database, Service, Client, commands for tracking the installed DIRAC components

*Interfaces
CHANGE: Dirac - changed method names, keeping backward compatibility
CHANGE: multiple commands updated to use the new Dirac API method names

*DMS
NEW: Native use of the FTS3 services
CHANGE: Removed the use of current DataLogging service
CHANGE: DataManager - changes to manage URLs inside StorageElement objects only
FIX: DataManager - define SEGroup as accessible at a site
CHANGE: DirectoryListing - extracted from FileCatalogClientCLI as an independent utility
CHANGE: MetaQuery - extracted from FileCatalogClientCLI as an independent utility
CHANGE: FileCatalogClientCLI uses external DirectoryListing, MetaQuery utilities
CHANGE: FileCatalog - replace getDirectoryMetadata by getDirectoryUserMetadata
NEW: FileCatalog - added new getDirectoryMetadata() interface to get standard directory metadata
NEW: FileCatalog - possibility to find files by standard metadata
NEW: FileCatalog - possibility to use wildcards in the metadata values for queries
NEW: DMSHelpers class
NEW: dirac-dms-find-lfns command

*WMS
NEW: SiteDirector - support for the MaxRAM queue description parameter
CHANGE: JobScheduling executor uses the job owner proxy to evaluate which files to stage
FIX: DownloadInputData - localFile was not defined properly
FIX: DownloadInputData - could not find cached files (missing [lfn])

*RMS
CHANGE: Removed files from the previous generation RMS
CHANGE: RMS refactored based on SQLAlchemy 
NEW: ReqClient - added options to putRequest(): useFailoverProxy and retryMainServer
CHANGE: DMSRequestOperationsBase - delay execution or cancel request based on SE statuses 
        from RSS/CS
FIX: Fixes to make use of RequestID as a unique identifier. RequestName can be used in
     commands in case of its uniqueness        

*Resources
NEW: Computing - BatchSystem classes introduced to be used both in Local and SSH Computing Elements
CHANGE: Storage - reworked Storage Element/Plugins to encapsulate physical URLs 
NEW: GFAL2_StorageBase.py, GFAL2_SRM2Storage.py, GFAL2_XROOTStorage.py 

*RSS:
NEW: dirac-admin-allow(ban)-se - added RemoveAccess status
CHANGE: TokenAgent - added more info to the mail

*TS
CHANGE: Task Manager plugins

[v6r12p53]

*DMS
CHANGE: FileCatalogClientCLI - ls order by size, human readable size value
FIX: DirectoryMetadata - enhanced error message in getDirectoryMetadata

*WMS
BUGFIX: JobAgent - bug when rescheduling job due to glexec failure

*TS
NEW: TransformationCLI - added getOutputFiles, getAllByUser commands
NEW: Transformation - added getAuthorDNfromProxy, getTransformationsByUser methods

*Resources
CHANGE: GlobusComputingElement - simplify creating of pilotStamp

[v6r12p52]

*DMS
NEW: dirac-dms-directory-sync - new command to synchronize the contents of a
     local and remote directories
FIX: DataManager - in removeFile() return successfully if empty input file list     

*TS
NEW: TransformationCLI - getInputDataQuery command returning inputDataQuery 
     of a given transformation

[v6r12p51]

*Core
FIX: dirac-install - fix to work with python version prior to 2.5

*DMS
CHANGE: FileCatalogClientCLI - possibility to set multiple metadata with one command

*Resources
FIX: HTCondorComputingElement - multiple improvements

[v6r12p50]

*Core
FIX: dirac-install - define TERMINFO variable to include local sources as well

*Framework
FIX: SystemAdministratorHandler - show also executors in the log overview

*DMS
FIX: FileCatalogClientCLI - use getPath utility systematically to normalize the
     paths passed by users

*WMS
FIX: PilotStatusAgent - split dynamic and static parts in the log error message

*Resources
NEW: HTCondorCEComputingElement class

[v6r12p49]

*Resources
FIX: GlobusComputingElement - in killJob added -f switch to globus-job-clean command
FIX: ARCComputingElement - create working directory if it does not exist

*DMS
CHANGE: DataManager - added XROOTD to registration protocols

*TMS
FIX: TransformationCLI - doc string

[v6r12p48]

*DMS
FIX: DirectoryTreeBase - fix in changeDirectoryXXX methods to properly interpret input

[v6r12p47]

*DMS
BUGFIX: FileCatalogClientCLI - wrong signature in the removeMetadata() service call

[v6r12p46]

*Core
FIX: GraphData - check for missing keys in parsed_data in initialize()

*WMS
CHANGE: PilotStatusAgent - kill pilots being deleted; do not delete pilots still
        running jobs
  
*RSS
CHANGE: Instantiate RequestManagementDB/Client taking into account possible extensions        

*Resources
FIX: GlobusComputingElement - evaluate WaitingJobs in getCEStatus()
FIX: SRM2Storage - error 16 of exists call is interpreted as existing file
FIX: XROOTStorage - added Lost, Cached, Unavailable in the output of getSingleMetadata()

*WMS
FIX: pilotCommands - removed unnecessary doOSG() function

[v6r12p45]

*Resources
FIX: SRM2Storage - error 22 of exists call is interpreted as existing file
     ( backport from v6r13 )

[v6r12p44]

*WMS
FIX: SiteDirector - consider also pilots in Waiting status when evaluating
     queue slots available

*Resources
NEW: SRM2Storage - makes use of /Resources/StorageElements/SRMBusyFilesExist option
     to set up the mode of interpreting the 22 error code as existing file

[v6r12p43]

*DMS:
FIX: DirectoryTreeBase - avoid double definition of FC_DirectoryUsage table
     in _rebuildDirectoryUsage()

[v6r12p42]

FIX: added fixes from v6r11p34 patch release

[v6r12p41]

*WMS
CHANGE: dirac-wms-job-submit - "-r" switch to enable job repo

[v6r12p40]

*DMS
FIX: DirectoryTreeBase.py - set database engine to InnoDB 

[v6r12p39]

FIX: imported fixes from rel-v6r11

[v6r12p38]

*DMS
CHANGE: DataManager - enhanced real SE name resolution

*RMS
FIX: Request - fixed bug in the optimization of requests with failover operations

*Resources
CHANGE: StorageFactory - allow for BaseSE option in the SE definition

[v6r12p37]

*Core
FIX: InstallTools - force $HOME/.my.cnf to be the only defaults file

[v6r12p36]

*Configuration
FIX: Utilities.py - bug fix getSiteUpdates()

[v6r12p35]

*Core
CHANGE: VOMSService - add URL for the method to get certificates

*DMS
FIX: DataManager - in __replicate() set do not pass file size to the SE if no
     third party transfer
FIX: RemoveFile, ReplicateAndRegister - regular expression for "no replicas"
     common for both DFC and LFC     
     
*WMS
FIX: WMSHistoryCorrector - make explicit error if no data returned from WMSHistory
     accounting query     

[v6r12p34]

*DMS
BUGFIX: FileCatalogWithFkAndPsDB - fix storage usage calculation

[v6r12p33]

*Core
NEW: VOMSService - added method admListCertificates()

*DMS
BUGFIX: dirac-dms-put-and-register-request - missing Operation in the request

*Resources
FIX: sshce - better interpretation of the "ps" command output

[v6r12p32]

*RMS
FIX: ReqManager - in getRequest() possibility to accept None type
     argument for any request 

[v6r12p31]

*WMS
FIX: pilotCommands - import json module only in case it is needed

[v6r12p30]

*Core
FIX: InstallTools - 't' file is deployed for agents installation only
FIX: GOCDBClient - creates unique DowntimeID using the ENDPOINT

*Framework
FIX: SystemAdministratorHandler - use WebAppDIRAC extension, not just WebApp

*DMS:
FIX: FileCatalogComponents.Utilities - do not allow empty LFN names in
     checkArgumentDict()

[v6r12p29]

*CS
CHANGE: CSCLI - use readline to store and resurrect command history

*WMS
FIX: JobWrapper - bug fixed in the failoverTransfer() call
CHANGE: dirac-wms-job-submit - added -f flag to store ids

*DMS
FIX: DataManager - make successful removeReplica if missing replica 
     in one catalog

*RMS
FIX: Operation, Request - limit the length of the error message

[v6r12p28]

*RMS
FIX: Request - do not optimize requests already in the DB 

[v6r12p27]

*Core
CHANGE: InstallTools - install "t" script to gracefully stop agents

*DMS
FIX: FileCatalog - return GUID in DirectoryParameters

*Resource
CHANGE: DFC/LFC clients - added setReplicaProblematic()

[v6r12p26]

*DMS
BUGFIX: FileCatalog - getDirectoryMetadata was wrongly in ro_meta_methods list 

*RMS
FIX: Operation - temporary fix in catalog names evaluation to smooth
     LFC->DFC migration - not to forget to remove afterwards !

*WMS
CHANGE: JobWrapper - added MasterCatalogOnlyFlag configuration option

[v6r12p25]

*DMS
BUGFIX: PutAndRegister, RegitserFile, RegisterReplica, ReplicateAndRegister - do not
        evaluate the catalog list if None

[v6r12p24]

*DMS:
FIX: DataManager - retry RSS call 5 times - to be reviewed

[v6r12p23]

*DMS
FIX: pass a catalog list to the DataManager methods
FIX: FileCatalog - bug fixed in the catalog list evaluation

[v6r12p22]

*DMS
FIX: RegisterFile, PutAndRegister - pass a list of catalogs to the DataManager instead of a comma separated string
FIX: FTSJob - log when a job is not found in FTS
CHANGE: dropped commands dirac-admin-allow(ban)-catalog

*Interfaces
CHANGE: Dirac, JobMonitoringHandler,dirac-wms-job-get-jdl - possibility to retrieve original JDL

*WMS
CHANGE: JobManifest - make MaxInputData a configurable option

[v6r12p21]

*RMS
BUGFIX: File,Operation,RequestDB - bug making that the request would always show 
        the current time for LastUpdate
  
*WMS
FIX: JobAgent - storing on disk retrieved job JDL as required by VMDIRAC
     ( to be reviewed )        

[v6r12p20]

*DMS
FIX: DataManager - more informative log messages, checking return structure
FIX: FileCatalog - make exists() behave like LFC file catalog client by checking
     the unicity of supplied GUID if any
FIX: StorageElementProxyHandler - do not remove the cache directory

*Framework
FIX: SystemAdministratorClient - increase the timeout to 300 for the software update     

*RMS
FIX: Operation.py - set Operation Scheduled if one file is Scheduled
CHANGE: Request - group ReplicateAndRegister operations together for failover 
        requests: it allows to launch all FTS jobs at once

*Resources
FIX: LcgFileCatalogClient - fix longstanding problem in LFC when several files 
     were not available (only one was returned) 

*TS
BUGFIX: TransformationCleaning,ValidateOutputDataAgent - interpret correctly
        the result of getTransformationParameters() call
FIX: TaskManager - fix exception in RequestTaskAgent        

[v6r12p19]

*Core
FIX: Core.py - check return value of getRecursive() call

*DMS
FIX: FileCatalog - directory removal is successful if does not exist
     special treatment of Delete operation

*WMS
FIX: InputDataByProtocol - fix interpretation of return values

[v6r12p18]

*DMS
FIX: FTSStrategy - config option name
FIX: DataManager - removing dirac_directory flag file only of it is there
     in __cleanDirectory()

*RMS
FIX: Operation - MAX_FILES limit set to 10000
FIX: ReqClient - enhanced log messages

*TMS
FIX: TaskManager - enhanced log messages

*RSS
FIX: DowntimeCommand - fixed mix of SRM.NEARLINE and SRM

*WMS
FIX: InputDataByProtocol - fixed return structure

[v6r12p16]

*DMS
FIX: IRODSStorageElement more complete implementation
FIX: FileCatalogHandler(DB) - make removeMetadata bulk method

*Resources
FIX: FileCatalog - make a special option CatalogList (Operations) to specify catalogs used by a given VO

[v6r12p15]

*Core
FIX: ProcessPool - kill the working process in case of the task timeout
FIX: FileHelper - count transfered bytes in DataSourceToNetwork()

*DMS
BUGFIX: FileCatalogCLI - changed interface in changePathXXX() methods
NEW: IRODSStorageElementHandler class
CHANGE: FileCatalog - separate metadata and file catalog methods, 
        apply metadata methods only to Metadata Catalogs 

*Resources
FIX: SSHTorqueComputingElement - check the status of the ssh call for qstat 

*WMS
FIX: WatchdogLinux - fixed typo

[v6r12p14]

*TS
FIX: TaskManagerAgentBase: avoid race conditions when submitting to WMS

*DMS
NEW: FileCatalog - added new components ( directory tree, file manager ) 
     making use of foreign keys and stored procedures
FIX: DataManager returns properly the FileCatalog errors     

[v6r12p13]

*TS
BUGFIX: TransformationAgent - data member not defined

*WMS
FIX: InputData(Resolution,ByProtocol) - possibility to define RemoteProtocol

[v6r12p12]

*WMS
BUGFIX: pilotTools - missing comma

[v6r12p11]

*WMS
FIX: CPUNormalization - dealing with the case when the maxCPUTime is not set in the queue
     definition
FIX: pilotTools - added option pilotCFGFile

[v6r12p10]

*DMS
FIX: StorageElementProxy - BASE_PATH should be a full path

*Resources
FIX: SRM2Storage - return specific error in putFile

*TS
FIX: TransformationAgent - fix to avoid an exception in finalize and double printing 
     when terminating the agent
BUGFIX: TransformationDB - fix return value in setTransformationParameter()

[v6r12p9]

*Core
CHANGE: SiteCEMapping - getSiteForCE can take site argu

ment to avoid confusion

*Interfaces
FIX: Job - provide optional site name in setDestinationCE()

*WMS
FIX: pilotCommands - check properly the presence of extra cfg files
     when starting job agent
FIX: JobAgent - can pick up local cfg file if extraOptions are specified     

[v6r12p8]

*Core
FIX: dirac-configure - correctly deleting useServerCertificate flag
BUGFIX: InstallTools - in fixMySQLScript()

*DMS
BUGFIX: DatasetManager - bug fixes
CHANGE: StorageElementProxy - internal SE object created with the VO of the requester

*TS
FIX: dirac-transformation-xxx commands - do not check the transformation status
CHANGE: Agents - do not use shifter proxy 
FIX: TransformationAgent - correct handling of replica cache for transformations 
     when there were more files in the transformation than accepted to be executed
FIX: TransformationAgent - do not get replicas for the Removal transformations     

*RMS
NEW: new SetFileStatus Operation

[v6r12p7]

*Core
FIX: dirac-configure - always removing the UseServerCertificate flag before leaving
FIX: ProcessPool - one more check for the executing task ending properly 

*Interfaces 
FIX: Dirac.py - use printTable in loggingInfo()

[v6r12p6]

FIX: fixes from v6r11p26 patch release

[v6r12p5]

*Core
FIX: VOMS.py - do not use obsoleted -dont-verify-ac flag with voms-proxy-info

*TS
FIX: TransformationManager - no status checked at level service

[v6r12p4]

FIX: fixes from v6r11p23 patch release

[v6r12p3]

*Configuration
CHANGE: dirac-admin-add-resources - define VOPath/ option when adding new SE 

*Resources
NEW: StorageFactory - modify protocol Path for VO specific value

*DMS
FIX: FileCatalog - check for empty input in checkArgumentFormat utility
FIX: DataManager - protect against FC queries with empty input

[v6r12p2]

*Core
FIX: dirac-install - svn.cern.ch rather than svnweb.cern.ch is now needed for direct 
     HTTP access to files in SVN

*WMS
FIX: dirac-wms-cpu-normalization - when re-configuring, do not try to dump in the 
     diracConfigFilePath

[v6r12p1]

*Configuration
FIX: Core.Utilities.Grid, dirac-admin-add-resources - fix to make a best effort to 
     guess the proper VO specific path of a new SE
*WMS
FIX: dirac-configure, pilotCommands, pilotTools - fixes to use server certificate

[v6r12]

*Core
CHANGE: ProcessPool - do not stop working processes by default
NEW: ReturnValue - added returnSingleResult() utility 
FIX: MySQL - correctly parse BooleanType
FIX: dirac-install - use python 2.7 by default
FIX: dirac-install-xxx commands - complement installation with the component setup
     in runit
NEW: dirac-configure - added --SkipVOMSDownload switch, added --Output switch
     to define output configuration file
CHANGE: ProcessPool - exit from the working process if a task execution timed out  
NEW: ProcessMonitor - added evaluation of the memory consumed by a process and its children   
NEW: InstallTools - added flag to require MySQL installation
FIX: InstallTools - correctly installing DBs extended (with sql to be sourced) 
FIX: InstallTools - run MySQL commands one by one when creating a new database
FIX: InstallTools - fixMySQLScripts() fixes the mysql start script to ognore /etc/my.cnf file
CHANGE: Os.py - the use of "which" is replaced by distutils.spawn.find_executable
NEW: Grid.py - ldapSA replaced by ldapSE, added getBdiiSE(CE)Info() methods
CHANGE: CFG.py - only lines starting with ^\s*# will be treated as comments
CHANGE: Shifter - Agents will now have longer proxies cached to prevent errors 
        for heavy duty agents, closes #2110
NEW: Bdii2CSAgent - reworked to apply also for SEs and use the same utilities for the
     corresponding command line tool
NEW: dirac-admin-add-resources - an interactive tool to add and update sites, CEs, SEs
     to the DIRAC CS   
CHANGE: dirac-proxy-init - added message in case of impossibility to add VOMS extension   
FIX: GOCDBClient - handle correctly the case of multiple elements in the same DT            


*Accounting
NEW: Allow to have more than one DB for accounting
CHANGE: Accounting - use TypeLoader to load plotters

*Framework
FIX: Logger - fix FileBackend implementation

*WMS
NEW: Refactored pilots ( dirac-pilot-2 ) to become modular following RFC #18, 
     added pilotCommands.py, SiteDirector modified accordingly 
CHANGE: InputData(Executor) - use VO specific catalogs      
NEW: JobWrapper, Watchdog - monitor memory consumption by the job ( in a Warning mode )
FIX: SandboxStoreHandler - treat the case of exception while cleaning sandboxes
CHANGE: JobCleaningAgent - the delays of job removals become CS parameters
BUGFIX: JobDB - %j placeholder not replaced after rescheduling
FIX: JobDB - in the SQL schema description reorder tables to allow foreign keys
BUGFIX: JobAgent, Matcher - logical bug in using PilotInfoReported flag
FIX: OptimizerExecutor - when a job fails the optimization chain set the minor status 
     to the optimiser name and the app status to the fail error

*Resources
NEW: StorageElement - added a cache of already created SE objects
CHANGE: SSHTorqueComputingElement - mv getCEStatus to remote script

*ResourceStatus
NEW: ResourceManagementClient/DB, DowntimeCommand - distinguish Disk and Tape storage 
FIX: GODDBClient  - downTimeXMLParsing() can now handle the "service type" parameter properly
CHANGE: dirac-rss-xxx commands use the printTable standard utility
FIX: dirac-dms-ftsdb-summary - bug fix for #2096

*DMS
NEW: DataManager - add masterCatalogOnly flag in the constructor
FIX: DataManager - fix to protect against non valid SE
CHANGE: FC.DirectoryLevelTree - use SELECT ... FOR UPDATE lock in makeDir()
FIX: FileCatalog - fixes in using file and replica status
CHANGE: DataManager - added a new argument to the constructor - vo
CHANGE: DataManager - removed removeCatalogFile() and dirac-dms-remove-catalog-file adjusted
CHANGE: Several components - field/parameter CheckSumType all changed to ChecksumType
CHANGE: PoolXMLCatalog - add the SE by default in the xml dump and use the XML library 
        for dumping the XML
FIX: XROOTStorageElement - fixes to comply with the interface formalism        

*SMS
FIX: StorageManagementDB - small bugfix to avoid SQL errors

*RMS
NEW: Added 'since' and 'until' parameters for getting requests
NEW: Request - added optimize() method to merge similar operations when
     first inserting the request
NEW: ReqClient, RequestDB - added getBulkRequest() interface. RequestExecutingAgent
     can use it controlled by a special flag     
FIX: Operation, Request - set LastUpdate time stamp when reaching final state
FIX: OperationHandlerBase - don't erase the original message when reaching the max attempts      
FIX: removed some deprecated codes
FIX: RequestTask - always set useServerCerificate flag to tru in case of executing inside
     an agent
CHANGE: gRequestValidator removed to avoid object instantiation at import   
NEW: dirac-rms-cancel-request command and related additions to the db and service classes  

*TMS
NEW: WorkflowTaskAgent is now multi-threaded
NEW: Better use of threads in Transformation Agents
CHANGE: TransformationDB - modified such that the body in a transformation can be updated
FIX: TransformationCleaningAgent - removed non-ASCII characters in a comment

[v6r11p34]

*Resources
NEW: GlobusComputingElement class

[v6r11p33]

*Configuration
FIX: Resources - avoid white spaces in OSCompatibility

[v6r11p32]

*Core
CHANGE: BaseClient, SSLSocketFactory, SocketInfo - enable TLSv1 for outgoing 
        connections via suds, possibility to configure SSL connection details
        per host/IP 

[v6r11p31]

*Core
FIX: CFG - bug fixed in loadFromBuffer() resulting in a loss of comments

*Resources
FIX: SSHTorqueComputingElement - check the status of ssh call for qstat

*DMS
FIX: FileCatalog - return LFN name instead of True from exists() call if LFN
     already in the catalog

[v6r11p30]

*DMS
CHANGE: FileCatalogCLI - add new -D flag for find to print only directories

[v6r11p29]

*DMS
FIX: FTS(Agent,Startegy,Gragh) - make use of MaxActiveJobs parameter, bug fixes

*TMS
FIX: Transformation(Agent,Client) - Operations CS parameters can be defined for each plugin: MaxFiles, SortedBy, NoUnusedDelay. Fixes to facilitate work with large numbers of files.

[v6r11p28]

*Core
FIX: InstallTools - check properly the module availability before installation

*WMS
FIX: JobScheduling - protection against missing dict field RescheduleCounter

*TMS
FIX: TransformationCleaningAgent - execute DM operations with the shifter proxy

[v6r11p27]

*Core
BUGFIX: InstallTools - bug fix in installNewPortal()

*WMS
FIX: Watchdog - disallow cputime and wallclock to be negative

*TS
FIX: TransformationAgent - correct handling of replica caches when more than 5000 files


BUGFIX: ModuleBase - bug fix in execute()
BUGFIX: Workflow - bug fix in createStepInstance()

*DMS
BUGFIX: DiractoryTreeBase - bug fix in getDirectoryPhysicalSizeFromUsage()

*Resources
FIX: XROOTStorage - back ported fixes from #2126: putFile would place file in 
     the wrong location on eos

[v6r11p26]

*Framework
FIX: UserProfileDB.py - add PublishAccess field to the UserProfileDB

*RSS
FIX: Synchronizer.py - fix deletion of old resources

*DMS
FIX: DataManager - allow that permissions are OK for part of a list of LFNs ( __verifyWritePermission() )
     (when testing write access to parent directory). Allows removal of replicas 
     even if one cannot be removed
FIX: DataManager - test SE validity before removing replica     
     
*RMS
FIX: RequestTask - fail requests for users who are no longer in the system
FIX: RequestExecutingAgent - fix request timeout computation

[v6r11p25]

*Interfaces
FIX: Job.py - bring back different logfile names if they have not been specified by the user

[v6r11p24]

*DMS
BUGFIX: SEManagerDB - bug fixed in getting connection in __add/__removeSE

[v6r11p23]

*DMS
CHANGE: FTSRequest is left only to support dirac-dms-fts-XXX commands

[v6r11p22]

*DMS
FIX: FTSJob - fixes in the glite-transfer-status command outpu parsing
FIX: TransformationClient - allow single lfn in setFileStatusForTransformation()

*WMS
FIX: StatesMonitoringAgent - install pika on the fly as a temporary solution

[v6r11p21]

*DMS
BUGFIX: dirac-dms-remove-replicas - continue in case of single replica failure
FIX: dirac-rms-xxx scripts - use Script.getPositionalArgs() instead of sys.argv

*Workflow
FIX: Test_Modules.py - fix in mocking functions, less verbose logging

[v6r11p20]

*DMS
BUGFIX: DataManager - in __SEActive() use resolved SE name to deal with aliases
BUGFIX: FileMetadata - multiple bugs in __buildUserMetaQuery()

[v6r11p19]

*DMS
FIX: FTSJob - fix FTS job monitoring a la FTS2

*RMS
CHANGE: ReqClient - added setServer() method
FIX: File,Operation,Request - call the getters to fetch the up-to-date information 
     from the parent

[v6r11p18]

*DMS
FIX: FTSAgent(Job) - fixes for transfers requiring staging (bringOnline) and adaptation 
     to the FTS3 interface

*WMS
FIX: StatesMonitoringAgent - resend the records in case of failure

[v6r11p17]

*DMS
FIX: FileCatalog - in multi-VO case get common catalogs if even VO is not specified

*Resources
FIX: ComputintgElement - bugfix in available() method

*WMS
FIX: SiteDirector - if not pilots registered in the DB, pass empty list to the ce.available()

[v6r11p16]

*RMS
BUGFIX: Request,Operation,File - do not cast to str None values

[v6r11p15]

*DMS
FIX: ReplicateAndRegister - do not create FTSClient if no FTSMode requested
CHANGE: FTSAgent(Job,File) - allow to define the FTS2 submission command;
        added --copy-pin-lifetime only for a tape backend
        parse output of both commands (FTS2, FTS3)
        consider additional state for FTS retry (Canceled)
        
*RMS
FIX: Operation, Request - treat updates specially for Error fields        

*TMS
FIX: TransformationAgent - fixes in preparing json serialization of requests

*WMS
NEW: StateMonitoringAgent - sends WMS history data through MQ messages 

[v6r11p14]

*WMS
CHANGE: JobDB - removed unused tables and methods
CHANGE: removed obsoleted tests

*DMS
FIX: FTSAgent - recover case when a target is not in FTSDB
CHANGE: FTSAgent(Job) - give possibility to specify a pin life time in CS 

*RMS
FIX: Make RMS objects comply with Python Data Model by adding __nonzero__ methods 

[v6r11p13]

*DMS
BUGFIX: SEManager - in SEManagerDB.__addSE() bad _getConnection call, closes #2062

[v6r11p12]

*Resources
CHANGE: ARCComputingElement - accomodate changes in the ARC job reported states

*Configuration
CHANGE: Resources - define a default FTS server in the CS (only for v6r11 and v6r12)

*DMS
FIX: FTSStrategy - allow to use a given channel more than once in a tree 
FIX: FTSAgent - remove request from cache if not found
FIX: FTSAgent - recover deadlock situations when FTS Files had not been correctly 
     updated or were not in the DB

*RMS
FIX: RequestExecutingAgent - fix a race condition (cache was cleared after the request was put)
FIX: RequestValidator - check that the Operation handlers are defined when inserting a request

[v6r11p11]

*Core
FIX: TransportPool - fixed exception due to uninitialized variable
FIX: HTTPDISETSocket - readline() takes optional argument size ( = 0 )

*DMS
FIX: FTSAgent - check the type of the Operation object ( can be None ) and
     some other protections
FIX: FTSClient - avoid duplicates in the file list

*RMS
FIX: ReqClient - modified log message
CHANGE: dirac-dms-fts-monitor - allow multiple comma separated LFNs in the arguments

[v6r11p10]

*RSS
FIX: DowntimeCommand, Test_RSS_Command_GOCDBStatusCommand - correctly interpreting list of downtimes

*RMS
FIX: ReplicateAndRegister - Create a RegisterReplica (not RegisterFile) if ReplicateAndRegister 
     fails to register
FIX: OperationHandlerBase - handle correctly Attempt counters when SEs are banned
FIX: ReplicateAndRegister - use FC checksum in case of mismatch request/PFN
FIX: FTSAgent - in case a file is Submitted but the FTSJob is unknown, resubmit
FIX: FTSAgent - log exceptions and put request to DB in case of exception
FIX: FTSAgent - handle FTS error "Unknown transfer state NOT_USED", due to same file 
     registered twice (to be fixed in RMS, not clear origin)

*WMS
FIX: JobStateUpdateHandler - status not updated while jobLogging is, due to time skew between 
     WN and DB service
FIX: JobStateUpdateHandler - stager callback not getting the correct status Staging 
     (retry for 10 seconds)     

[v6r11p9]

*Core
NEW: AgentModule - set AGENT_WORKDIRECTORY env variable with the workDirectory
NEW: InstallTools - added methods for the new web portal installation

*DMS
FIX: ReplicateAndRegister - apply same error logic for DM replication as for FTS

*Resources:
FIX: SRM2Storage - fix log message level
FIX: SRM2Storage - avoid useless existence checks 

*RMS
FIX: ForwardDISET - a temporary fix for a special LHCb case, to be removed asap
FIX: ReqClient - prettyPrint is even prettier
FIX: RequestTask - always use server certificates when executed within an agent

[v6r11p8]

*TMS
FIX: TransformationDB - fix default value within ON DUPLICATE KEY UPDATE mysql statement

[v6r11p7]

*Framework
BUGFIX: ProxyDB.py - bug in a MySQL table definition

*DMS
FIX: ReplicateAndRegister.py - FTS client is not instantiated in the c'tor as it 
     might not be used, 

*WMS
FIX: JobWrapper - don't delete the sandbox tar file if upload fails
FIX: JobWrapper - fix in setting the failover request

*RMS
FIX: RequestDB - add protections when trying to get a non existing request

[v6r11p6]

*WMS
FIX: InpudDataResolution - fix the case when some files only have a local replica
FIX: DownloadInputData, InputDataByProtocol - fix the return structure of the
     execute() method
     
*Resources
NEW: LocalComputingElement, CondorComputingElement      

[v6r11p5]

FIX: Incorporated changes from v6r10p25 patch

*Framework
NEW: Added getUserProfileNames() interface

*WMS
NEW: WMSAdministrator - added getPilotStatistics() interface
BUGFIX: JobWrapperTemplate - use sendJobAccounting() instead of sendWMSAccounting()
FIX: JobCleaningAgent - skip if no jobs to remove

*DMS
BUGFIX: FileCatalogClientCLI - bug fix in the metaquery construction

*Resources
CHANGE: StorageElement - enable Storage Element proxy configuration by protocol name

*TMS
NEW: TransformationManager - add Scheduled to task state for monitoring

[v6r11p4]

*Framework
NEW: ProxyDB - added primary key to ProxyDB_Log table
CHANGE: ProxyManagerHandler - purge logs once in 6 hours

*DMS
FIX: DataManager - fix in the accounting report for deletion operation
CHANGE: FTSRequest - print FTS GUID when submitting request
FIX: dirac-dms-fts-monitor - fix for using the new FTS structure
FIX: DataLoggingDB - fix type of the StatusTimeOrder field
FIX: DataLoggingDB - take into account empty date argument in addFileRecord()
FIX: ReplicateAndRegister - use active replicas
FIX: FTS related modules - multiple fixes

*WMS
NEW: SiteDirector - pass the list of already registered pilots to the CE.available() query
FIX: JobCleaningAgent - do not attempt job removal if no eligible jobs

*Resources
FIX: LcgFileCatalogClient - if replica already exists while registration, reregister
NEW: CREAM, SSH, ComputingElement - consider only registered pilots to evaluate queue occupancy

[v6r11p3]

FIX: import gMonitor from it is original location

*Core
FIX: FC.Utilities - treat properly the LFN names starting with /grid ( /gridpp case )

*Configuration
FIX: LocalConfiguration - added exitCode optional argument to showHelp(), closes #1821

*WMS
FIX: StalledJobAgent - extra checks when failing Completed jobs, closes #1944
FIX: JobState - added protection against absent job in getStatus(), closes #1853

[v6r11p2]

*Core
FIX: dirac-install - skip expectedBytes check if Content-Length not returned by server
FIX: AgentModule - demote message "Cycle had an error:" to warning

*Accounting
FIX: BaseReporter - protect against division by zero

*DMS
CHANGE: FileCatalogClientCLI - quite "-q" option in find command
FIX: DataManager - bug fix in __initializeReplication()
FIX: DataManager - less verbose log message 
FIX: DataManager - report the size of removed files only for successfully removed ones
FIX: File, FTSFile, FTSJob - SQL tables schema change: Size filed INTEGER -> BIGINT

*RMS
FIX: dirac-rms-reset-request, dirac-rms-show-request - fixes
FIX: ForwardDISET - execute with trusted host certificate

*Resources
FIX: SSHComputingElement - SSHOptions are parsed at the wrong place
NEW: ComputingElement - evaluate the number of available cores if relevant

*WMS
NEW: JobMonitoringHander - added export_getOwnerGroup() interface

*TMS
CHANGE: TransformationCleaningAgent - instantiation of clients moved in the initialize()

[v6r11p1]

*RMS
FIX: ReqClient - failures due to banned sites are considered to be recoverable

*DMS
BUGFIX: dirac-dms-replicate-and-register-request - minor bug fixes

*Resources
FIX: InProcessComputingElement - stop proxy renewal thread for a finished payload

[v6r11]

*Core
FIX: Client - fix in __getattr__() to provide dir() functionality
CHANGE: dirac-configure - use Registry helper to get VOMS servers information
BUGFIX: ObjectLoader - extensions must be looked up first for plug-ins
CHANGE: Misc.py - removed obsoleted
NEW: added returnSingleResult() generic utility by moving it from Resources/Utils module 

*Configuration
CHANGE: Resources.getDIRACPlatform() returns a list of compatible DIRAC platforms
NEW: Resources.getDIRACPlatforms() used to access platforms from /Resources/Computing/OSCompatibility
     section
NEW: Registry - added getVOs() and getVOMSServerInfo()     
NEW: CE2CSAgent - added VO management

*Accounting
FIX: AccountingDB, Job - extra checks for invalid values

*WMS
NEW: WMS tags to allow jobs require special site/CE/queue properties  
CHANGES: DownloadInputData, InputDataByProtocol, InputDataResolution - allows to get multiple 
         PFNs for the protocol resolution
NEW: JobDB, JobMonitoringHandler - added traceJobParameters(s)() methods     
CHANGE: TaskQueueDirector - use ObjectLoader to load directors    
CHANGE: dirac-pilot - use Python 2.7 by default, 2014-04-09 LCG bundles

*DMS
NEW: DataManager to replace ReplicaManager class ( simplification, streamlining )
FIX: InputDataByProtocol - fix the case where file is only on tape
FIX: FTSAgent - multiple fixes
BUGFIX: ReplicateAndRegister - do not ask SE with explicit SRM2 protocol

*Interfaces
CHANGE: Dirac - instantiate SandboxStoreClient and WMSClient when needed, not in the constructor
CHANGE: Job - removed setSystemConfig() method
NEW: Job.py - added setTag() interface

*Resources
CHANGE: StorageElement - changes to avoid usage PFNs
FIX: XROOTStorage, SRM2Storage - changes in PFN construction 
NEW: PoolComputingElement - a CE allowing to manage multi-core slots
FIX: SSHTorqueComputingElement - specify the SSHUser user for querying running/waiting jobs 

*RSS
NEW: added commands dirac-rss-query-db and dirac-rss-query-dtcache

*RMS
CHANGE: ReqDB - added Foreign Keys to ReqDB tables
NEW: dirac-rms-reset-request command
FIX: RequestTask - always execute operations with owner proxy

*SMS
FIX: few minor fixes to avoid pylint warnings

[v6r10p25]

*DMS
CHANGE: FileCatalog - optimized file selection by metadata

[v6r10p24]

*DMS
FIX: FC.FileMetadata - optimized queries for list interception evaluation

[v6r10p23]

*Resoures
CHANGE: SSHComputingElement - allow SSH options to be passed from CS setup of SSH Computing Element
FIX: SSHComputingElement - use SharedArea path as $HOME by default

[v6r10p22]

*CS
CHANGE: Operations helper - if not given, determine the VO from the current proxy 

*Resources
FIX: glexecComputingElement - allows Application Failed with Errors results to show through, 
     rather than be masked by false "glexec CE submission" errors
     
*DMS     
CHANGE: ReplicaManager - in getReplicas() rebuild PFN if 
        <Operations>/DataManagement/UseCatalogPFN option is set to False ( True by default )

[v6r10p21]

*Configuration
FIX: CSGlobals - allow to specify extensions in xxxDIRAC form in the CS

*Interfaces
FIX: Job - removed self.reqParams
FIX: Job - setSubmitPools renamed to setSubmitPool, fixed parameter definition string

*WMS
FIX: JobMonitorigHandler, JobPolicy - allow JobMonitor property to access job information

[v6r10p20]

*DMS
FIX: FTSAgent/Client, ReplicateAndRegister - fixes to properly process failed
     FTS request scheduling

[v6r10p19]

*DMS
FIX: FTSAgent - putRequest when leaving processRequest
FIX: ReplicaManager - bug in getReplicas() in dictionary creation

[v6r10p18]

*DMS
FIX: ReplicateAndRegister - dictionary items incorrectly called in ftsTransfer()

[v6r10p17]

*RMS
FIX: RequestDB.py - typo in a table name
NEW: ReqManagerHandler - added getDistinctValues() to allow selectors in the web page

*DMS
CHANGE: ReplicaManager - bulk PFN lookup in getReplicas()

[v6r10p16]

*Framework
NEW: PlottingClient - added curveGraph() function

*Transformation
FIX: TaskManagerAgentBase - add the missing Scheduled state

*WMS
FIX: TaskQueueDB - reduced number of lines in the matching parameters printout

*DMS
FIX: dirac-dms-show-se-status - exit on error in the service call, closes #1840

*Interface
FIX: API.Job - removed special interpretation of obsoleted JDLreqt type parameters

*Resources
FIX: SSHComputingElement - increased timeout in getJobStatusOnHost() ssh call, closes #1830

[v6r10p15]

*DMS
FIX: FTSAgent - added missing monitoring activity
FIX: FileCatalog - do not check directory permissions when creating / directory

*Resources
FIX: SSHTorqueComputingElement - removed obsoleted stuff

[v6r10p14]

*SMS
FIX: RequestPreparationAgent - typo fixed

[v6r10p13]

*SMS
FIX: RequestPreparationAgent - use ReplicaManager to get active replicas

*DMS
FIX: ReplicaManager - getReplicas returns all replicas ( in all statuses ) by default
CHANGE: FC/SecurityManager - give full ACL access to the catalog to groups with admin rights

*WMS
CHANGE: SiteDirector - changes to reduce the load on computing elements
FIX: JobWrapper - do not set Completed status for the case with failed application thread

[v6r10p12]

*WMS
CHANGE: Replace consistently everywhere SAM JobType by Test JobType
FIX: JobWrapper - the outputSandbox should be always uploaded (outsized, in failed job)

*DMS
FIX: RemoveFile - bugfix
FIX: ReplicateAndRegister - fixes in the checksum check, retry failed FTS transfer 
     with RM transfer
NEW: RegisterReplica request operation     

*RMS
FIX: ReqClient - fix in the request state machine
FIX: Request - enhance digest string
NEW: dirac-dms-reset-request command
CHANGE: dirac-rms-show-request - allow selection of a request by job ID

*TS
FIX: TransformationDB - in getTransformationParameters() dropped "Submitted" counter 
     in the output

[v6r10p11]

*Core
FIX: X509Chain - cast life time to int before creating cert

*Accounting
FIX: DataStoreClient - self.__maxRecordsInABundle = 5000 instead of 1000
FIX: JobPolicy - allow access for JOB_MONITOR property

*RMS
FIX: ReqClient - fix the case when a job is Completed but in an unknown minor status

*Resources
BUGFIX: ProxyStorage - use checkArgumentFormat() instead of self.__checkArgumentFormatDict()

[v6r10p10]

*DMS
FIX: Several fixes to make FTS accounting working (FTSAgent/Job, ReplicaManager, File )

[v6r10p9]

*Core
BUGFIX: LineGraph - Ymin was set to a minimal plot value rather than 0.

*DMS
CHANGE: FTSJob(Agent) - get correct information for FTS accounting (registration)

[v6r10p8]

*Core
FIX: InstallTools - admin e-mail default location changed

*Framework
FIX: SystemAdministratorClientCLI - allow "set host localhost"
FIX: BundleDelivery - protect against empty bundle

*WMS
FIX: SiteDirector - Pass siteNames and ceList as None if any is accepted
FIX: WorkloadManagement.ConfigTemplate.SiteDorectory - set Site to Any by default 

*DMS
FIX: FileCatalogCLI - ignore Datasets in ls command for backward compatibility

*Resources
FIX: SSH - some platforms use Password instead of password prompt

[v6r10p7]

*Core
FIX: dirac-install - execute dirac-fix-mysql-script and dirac-external-requirements after sourcing the environment
FIX: InstallTools - set basedir variable in fixMySQLScript()
FIX: InstallTools - define user root@host.domain in installMySQL()

*Framework
BUGFIX: SystemAdministratorCLI - bug fixed in default() call signature

*DMS
FIX: FTSRequest - handle properly FTS server in the old system 
FIX: ReplicaManager - check if file is in FC before removing 
FIX: Request/RemovalTask - handle properly proxies for removing files 
BUGFIX: DatasetManager - in the table description

[v6r10p6]

*Core
FIX: X509Certificate - reenabled fix in getDIRACGroup()

*Configuration
FIX: CSAPI - Group should be taken from the X509 chain and not the certificate

*RMS
CHANGE: ReqClient - if the job does not exist, do not try further finalization

[v6r10p5]

*Core
FIX: X509Certificate - reverted fix in getDIRACGroup()

[v6r10p4]

*Core
NEW: dirac-info - extra printout
CHANGE: PrettyPrint - extra options in printTable()
FIX: X509Certificate - bug fixed in getDIRACGroup()

*Framework
NEW: SystemAdministratorCLI - new showall command to show components across hosts
NEW: ProxyDB - allow to upload proxies without DIRAC group

*RMS
CHANGE: ReqClient - requests from failed jobs update job status to Failed
CHANGE: RequestTask - retry in the request finalize()

[v6r10p3]

*Configuration
CHANGE: Registry - allow to define a default group per user

*WMS
BUGFIX: JobReport - typo in generateForwardDISET()

[v6r10p2]

*TMS
CHANGE: Backward compatibility fixes when setting the Transformation files status

*DMS
BUGFIX: ReplicateAndRegister - bugfix when replicating to multiple destination by ReplicaManager

*WMS
BUGFIX: JobManager - bug fix when deleting no-existing jobs

[v6r10p1]

*RMS
FIX: ReqDB.Operations - Arguments field changed type from BLOB to MEDIUMBLOB

*DMS
FIX: FileCatalog - check for non-exiting directories in removeDirectory()

*TMS
FIX: TransformationDB - removed constraint that was making impossible to derive a production

[v6r10]

*Core
FIX: Several fixes on DB classes(AccountingDB, SystemLoggingDB, UserProfileDB, TransformationDB, 
     JobDB, PilotAgentsDB) after the new movement to the new MySQL implementation with a persistent 
     connection per running thread
NEW: SystemAdministratorCLI - better support for executing remote commands 
FIX: DIRAC.__init__.py - avoid re-definition of platform variable    
NEW: Graphs - added CurveGraph class to draw non-stacked lines with markers
NEW: Graphs - allow graphs with negative Y values
NEW: Graphs - allow to provide errors with the data and display them in the CurveGraph
FIX: InstallTools - fix for creation of the root@'host' user in MySQL 
FIX: dirac-install - create links to permanent directories before module installation
CHANGE: InstallTools - use printTable() utility for table printing
CHANGE: move printTable() utility to Core.Utilities.PrettyPrint
NEW: added installation configuration examples
FIX: dirac-install - fixBuildPath() operates only on files in the directory
FIX: VOMSService - added X-VOMS-CSRF-GUARD to the html header to be compliant with EMI-3 servers

*CS
CHANGE: getVOMSVOForGroup() uses the VOMSName option of the VO definition 
NEW: CE2CSAgent - added ARC CE information lookup

*Framework
FIX: SystemAdministratorIntegrator - use Host option to get the host address in addition to the section name, closes #1628
FIX: dirac-proxy-init - uses getVOMSVOForGroup() when adding VOMS extensions

*DMS
CHANGE: DFC - optimization and bug fixes of the bulk file addition
FIX: TransferAgent - protection against badly defined LFNs in collectFiles()
NEW: DFC - added getDirectoryReplicas() service method support similar to the LFC
CHANGE: DFC - added new option VisibleReplicaStatus which is used in replica getting commands
CHANGE: FileCatalogClientCLI client shows number of replicas in the 2nd column rather than 
        unimplemented number of links
CHANGE: DFC - optimizations for the bulk replica look-up
CHANGE: DFC updated scalability testing tool FC_Scaling_test.py        
NEW: DFC - methods returning replicas provide also SE definitions instead of PFNs to construct PFNs on the client side
NEW: DFC - added getReplicasByMetadata() interface
CHANGE: DFC - optimized getDirectoryReplicas()
CHANGE: FileCatalogClient - treat the reduced output from various service queries restoring LFNs and PFNs on the fly
NEW: DFC - LFNPFNConvention flag can be None, Weak or Strong to facilitate compatibility with LFC data 
CHANGE: FileCatalog - do not return PFNs, construct them on the client side
CHANGE: FileCatalog - simplified FC_Scaling_test.py script
NEW: FileCatalog/DatasetManager class to define and manipulate datasets corresponding to meta queries
NEW: FileCatalogHandler - new interface methods to expose DatasetManager functionality
NEW: FileCatalogClientCLI - new dataset family of commands
FIX: StorageFactory, ReplicaManager - resolve SE alias name recursively
FIX: FTSRequest, ReplicaManager, SRM2Storage - use current proxy owner as user name in accounting reports, closes #1602
BUGFIX: FileCatalogClientCLI - bug fix in do_ls, missing argument to addFile() call, closes #1658
NEW: FileCatalog - added new setMetadataBulk() interface, closes #1358
FIX: FileCatalog - initial argument check strips off leading lfn:, LFN:, /grid, closes #448
NEW: FileCatalog - added new setFileStatus() interface, closes #170, valid and visible file and replica statuses can be defined in respective options.
CHANGE: multiple new FTS system fixes
CHANGE: uniform argument checking with checkArgumentFormat() in multiple modules
CHANGE: FileCatalog - add Trash to the default replica valid statuses
CHANGE: ReplicaManager,FTSRequest,StorageElement - no use of PFN as returned by the FC except for file removal,
        rather constructing it always on the fly
        
*SMS
CHANGE: PinRequestAgent, SENamespaceCatalogCheckAgent - removed
CHANGE: Use StorageManagerClient instead of StorageDB directly        

*WMS
CHANGE: JobPolicy - optimization for bulk job verification
NEW: JobPolicy - added getControlledUsers() to get users which jobs can be accessed for 
     a given operation
CHANGE: JobMonitoringHandler - Avoid doing a selection of all Jobs, first count matching jobs 
        and then use "limit" to select only the required JobIDs.
NEW: JobMonitoringHandler - use JobPolicy to filter jobs in getJobSummaryWeb()
NEW: new Operations option /Services/JobMonitoring/GlobalJobsInfo ( True by default ) to 
     allow or not job info lookup by anybody, used in JobMonitoringHandler       
BUGFIX: SiteDirector - take into account the target queue Platform
BUGFIX: JobDB - bug in __insertNewJDL()    
CHANGE: dirac-admin-show-task-queues - enhanced output  
CHANGE: JobLoggingDB.sql - use trigger to manage the new LoggingInfo structure  
CHANGE: JobWrapper - trying several times to upload a request before declaring the job failed
FIX: JobScheduling executor - fix race condition that causes a job to remain in Staging
NEW: SiteDirector - do not touch sites for which there is no work available
NEW: SiteDirector - allow sites not in mask to take jobs with JobType Test
NEW: SiteDirector - allow 1 hour grace period for pilots in Unknown state before aborting them
CHANGE: Allow usage of non-plural form of the job requirement options ( PilotType, GridCE, BannedSite, 
        SubmitPool ), keep backward compatibility with a plural form
        
*RSS
FIX: DowntimeCommand - take the latest Downtime that fits    
NEW: porting new Policies from integration  
NEW: RSS SpaceToken command querying endpoints/tokens that exist  
        
*Resources
NEW: added SSHOARComputingElement class 
NEW: added XROOTStorage class       
FIX: CREAMComputingElement - extra checks for validity of returned pilot references
        
*TS
CHANGE: TransformationClient(DB,Manager) - set file status for transformation as bulk operation 
CHANGE: TransformationClient - applying state machine when changing transformation status
BUGFIX: TransformationClient(Handler) - few minor fixes
NEW: TransformationDB - backported __deleteTransformationFileTask(s) methods
CHANGE: TransformationDB(Client) - fixes to reestablish the FileCatalog interface
FIX: TransformationAgent - added MissingInFC to consider for Removal transformations
BUGFIX: TransformationAgent - in _getTransformationFiles() variable 'now' was not defined
FIX: TransformationDB.sql - DataFiles primary key is changed to (FileID) from (FileID,LFN) 
CHANGE: TransformationDB(.sql) - schema changes suitable for InnoDB
FIX: TaskManager(AgentBase) - consider only submitted tasks for updating status
CHANGE: TransformationDB(.sql) - added index on LFN in DataFiles table

*RMS
NEW: Migrate to use the new Request Management by all the clients
CHANGE: RequestContainer - Retry failed transfers 10 times and avoid sub-requests to be set Done 
        when the files are failed
CHANGE: Use a unique name for storing the proxy as processes may use the same "random" name and 
        give conflicts
NEW: RequestClient(Handler) - add new method readRequest( requestname)                 

*Workflow
NEW: Porting the LHCb Workflow package to DIRAC to make the use of general purpose modules and
     simplify construction of workflows        

[v6r9p33]

*Accounting
BUGFIX: AccountingDB - wrong indentation

[v6r9p32]

*Accounting
FIX: AccountingDB - use old style grouping if the default grouping is altered, e.g. by Country

[v6r9p31]

*Accounting
CHANGE: AccountingDB - changes to speed up queries: use "values" in GROUP By clause;
        drop duplicate indexes; reorder fields in the UniqueConstraint index of the
        "bucket" tables  

[v6r9p30]

*DMS
CHANGE: FileCatalogFactory - construct CatalogURL from CatalogType by default

*SMS
FIX: dirac-stager-stage-files - changed the order of the arguments

[v6r9p29]

*TS
FIX: TaskManager(AgentBase) - fix for considering only submitted tasks 

[v6r9p28]

*TS
FIX: TransformationDB(ManagerHandler) - several portings from v6r10

[v6r9p27]

*SMS
FIX: StorageManagementDB - in removeUnlinkedReplicas() second look for CacheReplicas 
     for which there is no entry in StageRequests

[v6r9p26]

*Resources
CHANGE: CREAMComputigElement - Make sure that pilots submitted to CREAM get a 
        fresh proxy during their complete lifetime
*Framework
FIX: ProxyDB - process properly any SQLi with DNs/groups with 's in the name

[v6r9p25]

*TS
CHANGE: TransformationClient - changed default timeout values for service calls
FIX: TransformationClient - fixes for processing of derived transformations 

[v6r9p24]

*TS
FIX: TransformationClient - in moveFilesToDerivedTransformation() set file status
     to Moved-<prod>

[v6r9p23]

*Core
BUGFIX: InstallTools - improper configuration prevents a fresh new installation

*WMS
BUGFIX: PilotDirector - Operations Helper non-instantiated

[v6r9p22]

*WMS
FIX: PilotDirector - allow to properly define extensions to be installed by the 
     Pilot differently to those installed at the server
FIX: Watchdog - convert pid to string in ProcessMonitor

*TS
FIX: TransformationDB - splitting files in chunks

*DMS
NEW: dirac-dms-create-removal-request command
CHANGE: update dirac-dms-xxx commands to use the new RMS client,
        strip lines when reading LFNs from a file

[v6r9p21]

*TS
FIX: Transformation(Client,DB,Manager) - restored FileCatalog compliant interface
FIX: TransformationDB - fix in __insertIntoExistingTransformationFiles()

[v6r9p20]

*Core
BUGFIX: ProxyUpload - an on the fly upload does not require a proxy to exist

*DMS
CHANGE: TransferAgent - use compareAdler() for checking checksum
FIX: FailoverTransfer - recording the sourceSE in case of failover transfer request 

*WMS
FIX: ProcessMonitor - some fixes added, printout when <1 s of consumed CPU is found

*Transformation
BUGFIX: TransformationClient - fixed return value in moveFilesToDerivedTransformation()

*RMS
BUGFIX: CleanReqDBAgent - now() -> utcnow() in initialize()

*Resources
FIX: ARCComputingElement - fix the parsing of CE status if no jobs are available

[v6r9p19]

*DMS
FIX: FileCatalog/DirectoryMetadata - inherited metadata is used while selecting directories
     in findDirIDsByMetadata()

[v6r9p18]

*DMS
FIX: FTSSubmitAgent, FTSRequest - fixes the staging mechanism in the FTS transfer submission
NEW: TransferDBMonitoringHandler - added getFilesForChannel(), resetFileChannelStatus()

[v6r9p17]

*Accounting
FIX: DataStoreClient - send accounting records in batches of 1000 records instead of 100

*DMS:
FIX: FailoverTransfer - catalog name from list to string
FIX: FTSSubmitAgent, FTSRequest - handle FTS3 as new protocol and fix bad submission time
FIX: FTSSubmitAgent, FTSRequest - do not submit FTS transfers for staging files

*WMS
FIX: TaskQueueDB - do not check enabled when TQs are requested from Directors
FIX: TaskQueueDB - check for Enabled in the TaskQueues when inserting jobs to print an alert
NEW: TaskQueueDB - each TQ can have at most 5k jobs, if beyond the limit create a new TQ 
     to prevent long matching times when there are way too many jobs in a single TQ

[v6r9p16]

*TS
BUGFIX: typos in TransformationCleaningAgent.py

*DMS
CHANGE: DownloadInputData - check the available disk space in the right input data directory
FIX: DownloadInputData - try to download only Cached replicas 

[v6r9p15]

*Core
FIX: MySQL - do not decrease the retry counter after ping failure

*DMS
CHANGE: FC/DirectoryMetadata - Speed up findFilesByMetadataWeb when many files match
FIX: RemovalTask - fix error string when removing a non existing file (was incompatible 
     with the LHCb BK client). 

*WMS
FIX: JobReport - minor fix ( removed unused imports )
FIX: JobMonitoring(JobStateUpdate)Handler - jobID argument can be either string, int or long

*TS
CHANGE: TransformationClient - change status of Moved files to a deterministic value
FIX: FileReport - minor fix ( inherits object ) 

[v6r9p14]

*DMS
CHANGE: FTSDB - changed schema: removing FTSSite table. From now on FTS sites 
        would be read from CS Resources

[v6r9p13]

FIX: included fixes from v6r8p26 patch release

[v6r9p12]

FIX: included fixes from v6r8p25 patch release

[v6r9p11]

*DMS
BUGFIX: FTSRequest - in __resolveFTSServer() type "=" -> "=="

[v6r9p10]

FIX: included fixes from v6r8p24 patch release

*Core
NEW: StateMachine utility

*DMS
BUGFIX: in RegisterFile operation handler

*Interfaces
FIX: Dirac.py - in splitInputData() consider only Active replicas

[v6r9p9]

*RMS
FIX: RequestDB - added getRequestFileStatus(), getRequestName() methods

[v6r9p8]

*DMS
FIX: RequestDB - get correct digest ( short request description ) of a request

[v6r9p7]

FIX: included fixes from v6r8p23 patch release

*RSS
FIX: SpaceTokenOccupancyPolicy - SpaceToken Policy decision was based on 
     percentage by mistake
     
*RMS
NEW: new scripts dirac-dms-ftsdb-summary, dirac-dms-show-ftsjobs    
FIX: FTSAgent - setting space tokens for newly created FTSJobs 

[v6r9p6]

*DMS
BUGFIX: dirac-admin-add-ftssite - missing import

*RMS
NEW: RequestDB, ReqManagerHandler - added getRequestStatus() method

*TS
FIX: fixes when using new RequestClient with the TransformationCleaningAgent

*WMS
BUGFIX: typo in SandboxStoreHandler transfer_fromClient() method

[v6r9p5]

*DMS
BUGFIX: missing proxy in service env in the FTSManager service. By default service 
        will use DataManager proxy refreshed every 6 hours.

*Resources
NEW: StorageElement - new checkAccess policy: split the self.checkMethods in 
     self.okMethods. okMethods are the methods that do not use the physical SE. 
     The isValid returns S_OK for all those immediately

*RSS
FIX: SpaceTokenOccupancyPolicy - Policy that now takes into account absolute values 
     for the space left
     
*TS
FIX: TransformationCleaningAgent - will look for both old and new RMS     

[v6r9p4]

*Stager
NEW: Stager API: dirac-stager-monitor-file, dirac-stager-monitor-jobs, 
     dirac-stager-monitor-requests, dirac-stager-show-stats

[v6r9p3]

*Transformation
FIX: TransformationCleaning Agent status was set to 'Deleted' instead of 'Cleaned'

[v6r9p2]

*RSS
NEW: Added Component family tables and statuses
FIX: removed old & unused code 
NEW: allow RSS policies match wild cards on CS

*WMS
BUGFIX: FailoverTransfer,JobWrapper - proper propagation of file metadata

[v6r9p1]

*RMS
NEW: FTSAgent - update rwAccessValidStamp,
     update ftsGraphValidStamp,
     new option for staging files before submission,
     better log handling here and there
CHANGE: FTSJob - add staging flag in in submitFTS2
CHANGE: Changes in WMS (FailoverTransfer, JobReport, JobWrapper, SandboxStoreHandler) 
        and TS (FileReport) to follow the new RMS.
NEW: Full CRUD support in RMS.

*RSS
NEW: ResourceManagementDB - new table ErrorReportBuffer
NEW: new ResourceManagementClient methods - insertErrorReportBuffer, selectErrorReportBuffer,
     deleteErrorReportBuffer

[v6r9]

NEW: Refactored Request Management System, related DMS agents and FTS management
     components

[v6r8p28]

*Core
BUGFIX: RequestHandler - the lock Name includes ActionType/Action

*DMS
FIX: dirac-dms-filecatalog-cli - prevent exception in case of missing proxy

[v6r8p27]

*DMS
BUGFIX: dirac-dms-add-file - fixed typo item -> items

[v6r8p26]

*Core
NEW: RequestHandler - added getServiceOption() to properly resolve inherited options 
     in the global service handler initialize method
NEW: FileCatalogHandler, StorageElementHandler - use getServiceOption()

[v6r8p25]

FIX: included fixes from v6r7p40 patch release

*Resources
FIX: SRM2Storage - do not account gfal_ls operations

[v6r8p24]

FIX: included fixes from v6r7p39 patch release

*Core
FIX: SiteSEMapping was returning wrong info

*DMS
FIX: FTSRequest - choose explicitly target FTS point for RAL and CERN
BUGFIX: StrategyHandler - wrong return value in __getRWAccessForSE()

*Resources
CHANGE: SRM2Storage - do not account gfal_ls operations any more

[v6r8p23]

FIX: included fixes from v6r7p37 patch release

*TS
FIX: TransformationDB - allow tasks made with ProbInFC files
FIX: TransformationCleaingAgent,Client - correct setting of transformation 
     status while cleaning

[v6r8p22]

FIX: included fixes from v6r7p36 patch release

[v6r8p21]

*DMS
FIX: FileCatalog/DirectoryMetadata - even if there is no meta Selection 
     the path should be considered when getting Compatible Metadata
FIX: FileCatalog/DirectoryNodeTree - findDir will return S_OK( '' ) if dir not 
     found, always return the same error from DirectoryMetadata in this case.     

*RSS
FIX: DowntimeCommand - use UTC time stamps

*TS
FIX: TransformationAgent - in _getTransformationFiles() get also ProbInFC files in 
     addition to Used 

[v6r8p20]

*Stager
NEW: Stager API: dirac-stager-monitor-file, dirac-stager-monitor-jobs, 
     dirac-stager-monitor-requests, dirac-stager-show-stats

[v6r8p19]

*Transformation
FIX: TransformationCleaning Agent status was set to 'Deleted' instead of 'Cleaned'

[v6r8p18]

*TS
BUGFIX: TransformationAgent - regression in __cleanCache()

[v6r8p17]

FIX: included fixes from v6r7p32 patch release

*WMS
FIX: StalledJobAgent - for accidentally stopped jobs ExecTime can be not set, 
     set it to CPUTime for the accounting purposes in this case

[v6r8p16]

FIX: included fixes from v6r7p31 patch release

*WMS
BUGFIX: TaskQueueDB - fixed a bug in the negative matching conditions SQL construction

*RSS
NEW: improved doc strings of PEP, PDP modules ( part of PolicySystem )
FIX: Minor changes to ensure consistency if ElementInspectorAgent and 
     users interact simultaneously with the same element
CHANGE: removed DatabaseCleanerAgent ( to be uninstalled if already installed )
FIX: SummarizeLogsAgent - the logic of the agent was wrong, the agent has been re-written.
     
[v6r8p15]

*Core
FIX: X509Chain - fix invalid information when doing dirac-proxy-info without CS
     ( in getCredentials() )

*RSS
NEW: PDP, PEP - added support for option "doNotCombineResult" on PDP

[v6r8p14]

*Core
FIX: dirac-deploy-scripts - can now work with the system python

*WMS
NEW: dirac-wms-cpu-normalization - added -R option to modify a given configuration file
FIX: Executor/InputData - Add extra check for LFns in InputData optimizer, closes #1472

*Transformation
CHANGE: TransformationAgent - add possibility to kick a transformation (not skip it if no 
        unused files), by touching a file in workDirectory
BUGFIX: TransformationAgent - bug in __cleanCache() dict modified in a loop        

[v6r8p13]

*Transformation
BUGFIX: TransformationDB - restored import of StringType

[v6r8p12]

NEW: Applied patches from v6r7p29

*WMS
FIX: JobDB - check if SystemConfig is present in the job definition and convert it 
     into Platform

*DMS
FIX: ReplicaManager - do not get metadata of files when getting files in a directory 
     if not strictly necessary

*RSS
NEW: ported from LHCb PublisherHandler for RSS web views

[v6r8p11]

NEW: Applied patches from v6r7p27

*RSS
NEW: SpaceTokenOccupancyPolicy - ported from LHCbDIRAC 
NEW: db._checkTable done on service initialization ( removed dirac-rss-setup script doing it )

*Transformation
FIX: TaskManager - reset oJob for each task in prepareTransformationTasks()
BUGFIX: ValidateOutputDataAgent - typo fixed in getTransformationDirectories()
FIX: TransformationManagerHandler - use CS to get files statuses not to include in 
     processed file fraction calculation for the web monitoring pages

[v6r8p10]

NEW: Applied patches from v6r7p27

[v6r8p9]

*DMS
FIX: TransferAgent,dirac-dms-show-se-status, ResourceStatus,TaskManager - fixes
     needed for DMS components to use RSS status information
NEW: ReplicaManager - allow to get metadata for an LFN+SE as well as PFN+SE     

[v6r8p8]

*RSS
BUGFIX: dirac-rss-setup - added missing return of S_OK() result

[v6r8p7]

NEW: Applied patches from v6r7p24

*DMS
BUGFIX: LcgFileCatalogClient - bug in addFile()

*RSS
BUGFIX: fixed script dirac-rss-set-token, broken in the current release.
NEW: Statistics module - will be used in the future to provide detailed information 
     from the History of the elements 

[v6r8p6]

NEW: Applied patches from v6r7p23

*Transformation
FIX: TaskManager - allow prepareTransformationTasks to proceed if no OutputDataModule is defined
FIX: TransformationDB - remove INDEX(TaskID) from TransformationTasks. It produces a single counter 
     for the whole table instead of one per TransformationID
     
*WMS     
FIX: WMSUtilities - to allow support for EMI UI's for pilot submission we drop support for glite 3.1

[v6r8p5]

NEW: Applied patches from v6r7p22

*RSS
CHANGE: removed old tests and commented out files

*WMS
FIX: PoolXMLCatalog - proper addFile usage

*Transformation
CHANGE: TransformationAgent - clear replica cache when flushing or setting a file in the workdirectory

[v6r8p4]

*Transformation
FIX: The connection to the jobManager is done only at submission time
FIX: Jenkins complaints fixes

*WMS
BUGFIX: JobDB - CPUtime -> CPUTime
FIX: Jenkins complaints fixes

[v6r8p3]

*DMS
BUGFIX: LcgFileCatalogClient

[v6r8p2]

*DMS:
FIX: LcgFileCatalogClient - remove check for opening a session in __init__ as credentials are not yet set 

*Transformation
CHANGE: reuse RPC clients in Transformation System 

[v6r8p1]

*Core
FIX: dirac-deploy-scripts - restored regression w.r.t. support of scripts starting with "d"

*DMS
BUGFIX: LcgFileCatalogClient - two typos fixed

[v6r8]

CHANGE: Several fixes backported from the v7r0 integration branch

*Core
CHANGE: DictCache - uses global LockRing to avoid locks in multiprocessing
FIX: X509Chain - proxy-info showing an error when there's no CS

*DMS
FIX: TransferAgent - inside loop filter out waiting files dictionary
BUGFIX: dirac-admin-allow-se - there was a continue that was skipping the complete loop for 
        ARCHIVE elements
NEW: LcgFileCatalogClient - test return code in startsess lfc calls       

*WMS:
FIX: OptimizerExecutor, InputData, JobScheduling - check that site candidates have all the 
     replicas

*RSS: 
BUGFIX: ResourceStatus, RSSCacheNoThread - ensure that locks are always released

*Transformation
FIX: TaskManager - site in the job definition is taken into account when submitting
NEW: Transformation - get the allowed plugins from the CS /Operations/Transformations/AllowedPlugins
FIX: ValidateOutputDataAgent - self not needed for static methods

[v6r7p40]

*Resources
FIX: StorageElement class was not properly passing the lifetime argument for prestageFile method

[v6r7p39]

*Core
CHANGE: Grid - in executeGridCommand() allow environment script with arguments needed for ARC client

*DMS
FIX: DFC SEManager - DIP Storage can have a list of ports now

*Resources
FIX: ARCComputingElement - few fixes after debugging

[v6r7p38]

*Core
NEW: DISET FileHelper, TransferClient - possibility to switch off check sum

*Resources
NEW: ARCComputingElement - first version
NEW: StorageFactory - possibility to pass extra protocol parameters to storage object
NEW: DIPStorage - added CheckSum configuration option
BUGFIX: SSHComputingElement - use CE name in the pilot reference construction

*WMS
FIX: StalledJobAgent - if ExecTime < CPUTime make it equal to CPUTime

[v6r7p37]

*Framework
BUGFIX: NotificationDB - typos in SQL statement in purgeExpiredNotifications() 

*WMS
NEW: JobCleaningAgent - added scheduling sandbox LFN removal request 
     when deleting jobs
CHANGE: JobWrapper - report only error code as ApplicationError parameter 
        when payload finishes with errors    
NEW: SiteDirector - possibility to specify extensions to be installed in 
     pilots in /Operations/Pilots/Extensions option in order not to install
     all the server side extensions        

*DMS
CHANGE: FileCatalogFactory - use service path as default URL
CHANGE: FileCatalogFactory - use ObjectLoader to import catalog clients

*SMS
BUGFIX: StorageManagementDB, dirac-stager-monitor-jobs - small bug fixes ( sic, Daniela )

*Resources
CHANGE: DIPStorage - added possibility to specify a list of ports for multiple
        service end-points
CHANGE: InProcessComputingElement - demote log message when payload failure 
        to warning, the job will fail anyway
FIX: StalledJobAgent - if pilot reference is not registered, this is not an 
     error of the StalledJobAgent, no log.error() in  this case                
        
*RMS
CHANGE: RequestTask - ensure that tasks are executed with user credentials 
        even with respect to queries to DIRAC services ( useServerCertificate 
        flag set to false )        

[v6r7p36]

*WMS
FIX: CREAMCE, SiteDirector - make sure that the tmp executable is removed
CHANGE: JobWrapper - remove sending mails via Notification Service in case
        of job rescheduling
        
*SMS
FIX: StorageManagementDB - fix a race condition when old tasks are set failed 
     between stage submission and update.        

[v6r7p35]

*Stager
NEW: Stager API: dirac-stager-monitor-file, dirac-stager-monitor-jobs, 
     dirac-stager-monitor-requests, dirac-stager-show-stats

[v6r7p34]

*Transformation
FIX: TransformationCleaning Agent status was set to 'Deleted' instead of 'Cleaned'

[v6r7p33]

*Interfaces
FIX: Job.py - in setExecutable() - prevent changing the log file name string type

*StorageManagement
NEW: StorageManagementDB(Handler) - kill staging requests at the same time as 
     killing related jobs, closes #1510
FIX: StorageManagementDB - demote the level of several log messages       

[v6r7p32]

*DMS
FIX: StorageElementHandler - do not use getDiskSpace utility, use os.statvfs instead
CHANGE: StorageManagementDB - in getStageRequests() make MySQL do an UNIQUE selection 
        and use implicit loop to speed up queries for large results

*Resources
FIX: lsfce remote script - use re.search instead of re.match in submitJob() to cope with
     multipline output

[v6r7p31]

*WMS
FIX: SiteDirector - make possible more than one SiteDirector (with different pilot identity) attached 
     to a CE, ie sgm and pilot roles. Otherwise one is declaring Aborted the pilots from the other.

[v6r7p30]

*Core
CHANGE: X509Chain - added groupProperties field to the getCredentials() report
BUGFIX: InstallTools - in getSetupComponents() typo fixed: agent -> executor

[v6r7p29]

*DMS
CHANGE: FileCatalog - selection metadata is also returned as compatible metadata in the result
        of getCompatibleMetadata() call
NEW: FileCatalog - added path argument to getCompatibleMetadata() call
NEW: FileCatalogClient - added getFileUserMetadata()
BUGFIX: dirac-dms-fts-monitor - exit with code -1 in case of error

*Resources
FIX: CREAMComputingElement - check globus-url-copy result for errors when retrieving job output

[v6r7p28]

*DMS
BUGFIX: FileCatalog/DirectoryMetadata - wrong MySQL syntax 

[v6r7p27]

*Core
FIX: Mail.py - fix of the problem of colons in the mail's body

*Interfaces
NEW: Job API - added setSubmitPools(), setPlatform() sets ... "Platform"

*WMS
FIX: TaskQueueDB - use SystemConfig as Platform for matching ( if Platform is not set explicitly

*Resources
FIX: SSHComputingElement - use ssh host ( and not CE name ) in the pilot reference
BUGFIX: SSHGEComputingElement - forgotten return statement in _getJobOutputFiles()

*Framework
NEW: dirac-sys-sendmail - email's body can be taken from pipe. Command's argument 
     in this case will be interpreted as a destination address     

[v6r7p26]

*DMS
FIX: ReplicaManager - status names Read/Write -> ReadAccess/WriteAccess

[v6r7p25]

*Core
CHANGE: X509Chain - in getCredentials() failure to contact CS is not fatal, 
        can happen when calling dirac-proxy-init -x, for example

[v6r7p24]

*DMS
NEW: FileCatalog - added getFilesByMetadataWeb() to allow pagination in the Web 
     catalog browser
     
*WMS
CHANGE: WMSAdministrator, DiracAdmin - get banned sites list by specifying the status
        to the respective jobDB call     

[v6r7p23]

*Transformation
BUGFIX: TransformationDB - badly formatted error log message

*RMS
CHANGE: RequestDBMySQL - speedup the lookup of requests

*WMS
BUGFIX: dirac-dms-job-delete - in job selection by group

*DMS
FIX: LcgFileCatalogClient - getDirectorySize made compatible with DFC
BUGFIX: LcgFileCatalogClient - proper call of __getClientCertInfo()

[v6r7p22]

*Transformation
CHANGE: InputDataAgent - treats only suitable transformations, e.g. not the extendable ones. 
CHANGE: TransformationAgent - make some methods more public for easy overload

[v6r7p21]

*Core
FIX: Shifter - pass filePath argument when downloading proxy

[v6r7p20]

*DMS
CHANGE: StrategyHandler - move out SourceSE checking to TransferAgent
CHANGE: ReplicaManager, InputDataAgent - get active replicas
FIX: StorageElement, SRM2Storage - support for 'xxxAccess' statuses, checking results
     of return structures
     
*RSS
NEW: set configurable email address on the CS to send the RSS emails
NEW: RSSCache without thread in background
FIX: Synchronizer - moved to ResourceManager handler     

[v6r7p19]

*DMS
BUGFIX: ReplicaManager - in putAndRegister() SE.putFile() singleFile argument not used explicitly

[v6r7p18]

*WMS
FIX: StalledJobAgent - do not exit the loop over Completed jobs if accounting sending fails
NEW: dirac-wms-job-delete - allow to specify jobs to delete by job group and/or in a file
FIX: JobManifest - If CPUTime is not set, set it to MaxCPUTime value

[v6r7p17]

*Resources
FIX: SRM2Storage - treat properly "22 SRM_REQUEST_QUEUED" result code

[v6r7p16]

*DMS
FIX: StrategyHandler - do not proceed when the source SE is not valid for read 
BUGFIX: StorageElement - putFile can take an optional sourceSize argument
BUGFIX: ReplicaManager - in removeFile() proper loop on failed replicas

*RSS
FIX: SpaceTokenOccupancyCommand, CacheFeederAgent - add timeout when calling lcg_util commands

*WMS
FIX: JobManifest - take all the SubmitPools defined in the TaskQueueAgent 
NEW: StalledJobAgent - declare jobs stuck in Completed status as Failed

[v6r7p15]

*Core
BUGFIX: SocketInfo - in host identity evaluation

*DMS
BUGFIX: FileCatalogHandler - missing import os

*Transformation
CHANGE: JobManifest - getting allowed job types from operations() section 

[v6r7p14]

*DMS
CHANGE: StorageElementProxy - removed getParameters(), closes #1280
FIX: StorageElementProxy - free the getFile space before the next file
FIX: StorageElement - added getPFNBase() to comply with the interface

*Interfaces
CHANGE: Dirac API - allow lists of LFNs in removeFile() and removeReplica()

*WMS
CHANGE: JobSchedulingAgent(Executor) - allow both BannedSite and BannedSites JDL option

*RSS
FIX: ElementInspectorAgent - should only pick elements with rss token ( rs_svc ).
FIX: TokenAgent - using 4th element instead of the 5th. Added option to set admin email on the CS.

[v6r7p13]

*Core
FIX: Resources - in getStorageElementSiteMapping() return only sites with non-empty list of SEs

*DMS
FIX: StorageElement - restored the dropped logic of using proxy SEs
FIX: FileCatalog - fix the UseProxy /LocalSite/Catalog option

*Transformation
FIX: TransformationDB - use lower() string comparison in extendTransformation()

[v6r7p12]

*WMS
BUGFIX: JobManifest - get AllowedSubmitPools from the /Systems section, not from /Operations

*Core
NEW: Resources helper - added getSites(), getStorageElementSiteMapping()

*DMS
CHANGE: StrategyHandler - use getStorageElementSiteMapping helper function
BUGFIX: ReplicaManager - do not modify the loop dictionary inside the loop

[v6r7p11]

*Core
CHANGE: Subprocess - put the use of watchdog in flagging

[v6r7p10]

*Core
NEW: Logger - added getLevel() method, closes #1292
FIX: Subprocess - returns correct structure in case of timeout, closes #1295, #1294
CHANGE: TimeOutExec - dropped unused utility
FIX: Logger - cleaned unused imports

*RSS
CHANGE: ElementInspectorAgent - do not use mangled name and removed shifterProxy agentOption

[v6r7p9]

*Core
BUGFIX: InstallTools - MySQL Port should be an integer

[v6r7p8]

*Core
FIX: Subprocess - consistent timeout error message

*DMS
NEW: RemovalTask - added bulk removal
FIX: StrategyHandler - check file source CEs
CHANGE: DataIntegrityClient - code beautification
CHANGE: ReplicaManager - do not check file existence if replica information is queried anyway,
        do not fail if file to be removed does not exist already. 

[v6r7p7]

FIX: Several fixes to allow automatic code documentation

*Core
NEW: InstallTools - added mysqlPort and mysqlRootUser

*DMS
CHANGE: ReplicaManager - set possibility to force the deletion of non existing files
CHANGE: StrategyHandler - better handling of checksum check during scheduling 

[v6r7p6]

*Core
FIX: dirac-install - restore signal alarm if downloadable file is not found
FIX: Subprocess - using Manager proxy object to pass results from the working process

*DMS:
CHANGE: StorageElement - removed overwride mode
CHANGE: removed obsoleted dirac-dms-remove-lfn-replica, dirac-dms-remove-lfn
NEW: FTSMonitorAgent - filter out sources with checksum mismatch
FIX: FTSMonitorAgent, TransferAgent - fix the names of the RSS states

*RSS
NEW: ElementInspectorAgent runs with a variable number of threads which are automatically adjusted
NEW: Added policies to force a particular state, can be very convenient to keep something Banned for example.
NEW: policy system upgrade, added finer granularity when setting policies and actions

*WMS
NEW: SiteDirector- allow to define pilot DN/Group in the agent options
CHANGE: JobDescription, JobManifest - take values for job parameter verification from Operations CS section

[v6r7p5]

*Interfaces
BUGFIX: dirac-wms-job-get-output - properly treat the case when output directory is not specified 

[v6r7p4]

*Core
FIX: Subprocess - avoid that watchdog kills the executor process before it returns itself

*Framework
BUGFIX: ProxuManagerClient - wrong time for caching proxies

*RSS
FIX: removed obsoleted methods

*DMS
NEW: FileCatalog - added findFilesByMetadataDetailed - provides detailed metadata for 
     selected files

[v6r7p3]

*DMS
FIX: FTSMonitorAgent - logging less verbose

*Transformation
FIX: TransformationAgent - use the new CS defaults locations
FIX: Proper agent initialization
NEW: TransformationPlaugin - in Broadcast plugin added file groupings by number of files, 
     make the TargetSE always defined, even if the SourceSE list contains it 

*ResourceStatus
FIX: Added the shifter's proxy to several agents

*RMS
FIX: RequestContainer - the execution order was not properly set for the single files 

*Framework:
BUGFIX: ProxyManagerClient - proxy time can not be shorter than what was requested

[v6r7p2]

*Core
FIX: dirac-configure - switch to use CS before checking proxy info

*Framework
NEW: dirac-sys-sendmail new command
NEW: SystemAdmininistratorCLI - added show host, uninstall, revert commands
NEW: SystemAdmininistratorHandler - added more info in getHostInfo()
NEW: SystemAdmininistratorHandler - added revertSoftware() interface

*Transformation
FIX: TransformationCleaningAgent - check the status of returned results

[v6r7p1]

*Core
FIX: Subprocess - finalize the Watchdog closing internal connections after a command execution
CHANGE: add timeout for py(shell,system)Call calls where appropriate
CHANGE: Shifter - use gProxyManager in a way that allows proxy caching

*Framework
NEW: ProxyManagerClient - allow to specify validity and caching time separately
FIX: ProxyDB - replace instead of delete+insert proxy in __storeVOMSProxy

*DMS
NEW: FTSMonitorAgent - made multithreaded for better efficiency
FIX: dirac-dms-add-file - allow LFN: prefix for lfn argument

*WMS
NEW: dirac-wms-job-get-output, dirac-wms-job-status - allow to retrieve output for a job group
FIX: TaskQueueDB - fixed selection SQL in __generateTQMatchSQL()
CHANGE: OptimizerExecutor - reduce diversity of MinorStatuses for failed executors

*Resources
FIX: CREAMComputingElement - remove temporary JDL right after the submission 

[v6r6p21]

*DMS
BUGFIX: TransformationCleaningAgent - use the right signature of cleanMetadataCatalogFiles() call

[v6r6p20]

*DMS
FIX: RegistrationTask - properly escaped error messages
BUGFIX: DirectoryMetadata - use getFileMetadataFields from FileMetadata in addMetadataField()
NEW: When there is a missing source error spotted during FTS transfer, file should be reset 
     and rescheduled again until maxAttempt (set to 100) is reached

*WMS
FIX: JobScheduling - fix the site group logic in case of Tier0

[v6r6p19]

*DMS
BUGFIX: All DMS agents  - set up agent name in the initialization

*Core
NEW: Subprocess - timeout wrapper for subprocess calls
BUGFIX: Time - proper interpreting of 0's instead of None
CHANGE: DISET - use cStringIO for ANY read that's longer than 16k (speed improvement) 
        + Less mem when writing data to the net
FIX: Os.py - protection against failed "df" command execution       
NEW: dirac-info prints lcg bindings versions
CHANGE: PlotBase - made a new style class 
NEW: Subprocess - added debug level log message

*Framework
NEW: SystemAdministratorIntegrator client for collecting info from several hosts
NEW: SystemAdministrator - added getHostInfo()
FIX: dirac-proxy-init - always check for errors in S_OK/ERROR returned structures
CHANGE: Do not accept VOMS proxies when uploading a proxy to the proxy manager

*Configuration
FIX: CE2CSAgent - get a fresh copy of the cs data before attempting to modify it, closes #1151
FIX: Do not create useless backups due to slaves connecting and disconnecting
FIX: Refresher - prevent retrying with 'Insane environment'

*Accounting
NEW: Accounting/Job - added validation of reported values to cope with the weird Yandex case
FIX: DBUtils - take into account invalid values, closes #949

*DMS
FIX: FTSSubmitAgent - file for some reason rejected from submission should stay in 'Waiting' in 
     TransferDB.Channel table
FIX: FTSRequest - fix in the log printout     
CHANGE: dirac-dms-add-file removed, dirac-dms-add-files renamed to dirac-dms-add-file
FIX: FileCatalogCLI - check the result of removeFile call
FIX: LcgFileCatalogClient - get rid of LHCb specific VO evaluation
NEW: New FileCatalogProxy service - a generalization of a deprecated LcgFileCatalog service
FIX: Restored StorageElementProxy functionality
CHANGE: dirac-dms-add-file - added printout
NEW: FileCatalog(Factory), StorageElement(Factory) - UseProxy flag moved to /Operations and /LocalSite sections

*RSS
NEW:  general reimplementation: 
      New DB schema using python definition of tables, having three big blocks: Site, Resource and Node.
      MySQLMonkey functionality almost fully covered by DB module, eventually will disappear.
      Services updated to use new database.
      Clients updated to use new database.
      Synchronizer updated to fill the new database. When helpers will be ready, it will need an update.
      One ElementInspectorAgent, configurable now is hardcoded.
      New Generic StateMachine using OOP.
      Commands and Policies simplified.
      ResourceStatus using internal cache, needs to be tested with real load.
      Fixes for the state machine
      Replaced Bad with Degraded status ( outside RSS ).
      Added "Access" to Read|Write|Check|Remove SE statuses wherever it applies.
      ResourceStatus returns by default "Active" instead of "Allowed" for CS calls.
      Caching parameters are defined in the CS
FIX: dirac-admin-allow/ban-se - allow a SE on Degraded ( Degraded->Active ) and ban a SE on Probing 
     ( Probing -> Banned ). In practice, Active and Degraded are "usable" states anyway.            
      
*WMS
FIX: OptimizerExecutor - failed optimizations will still update the job     
NEW: JobWrapper - added LFNUserPrefix VO specific Operations option used for building user LFNs
CHANGE: JobDB - do not interpret SystemConfig in the WMS/JobDB
CHANGE: JobDB - Use CPUTime JDL only, keep MaxCPUTime for backward compatibility
CHANGE: JobWrapper - use CPUTime job parameter instead of MaxCPUTime
CHANGE: JobAgent - use CEType option instead of CEUniqueID
FIX: JobWrapper - do not attempt to untar directories before having checked if they are tarfiles 
NEW: dirac-wms-job-status - get job statuses for jobs in a given job group
 
*SMS
FIX: StorageManagementDB - when removing unlinked replicas, take into account the case where a
     staging request had been submitted, but failed
      
*Resources    
NEW: glexecCE - add new possible locations of the glexec binary: OSG specific stuff and in last resort 
     looking in the PATH    
NEW: LcgFileCatalogClient - in removeReplica() get the needed PFN inside instead of providing it as an argument     
      
*TS      
CHANGE: Transformation types definition are moved to the Operations CS section

*Interfaces
FIX: Dirac.py - CS option Scratchdir was in LocalSite/LocalSite
FIX: Dirac.py - do not define default catalog, use FileCatalog utility instead

[v6r6p19]

*DMS
BUGFIX: All DMS agents  - set up agent name in the initialization

[v6r6p18]

*Transformation
CHANGE: /DIRAC/VOPolicy/OutputDataModule option moved to <Operations>/Transformations/OutputDataModule

*Resources
FIX: ComputingElement - properly check if the pilot proxy has VOMS before adding it to the payload 
     when updating it

*WMS
BUGFIX: JobSanity - fixed misspelled method call SetParam -> SetParameter

[v6r6p17]

*Transformation
BUGFIX: TransformationAgent - corrected  __getDataReplicasRM()

[v6r6p16]

*DMS
FIX: Agents - proper __init__ implementation with arguments passing to the super class
FIX: LcgFileCatalogClient - in removeReplica() reload PFN in case it has changed

[v6r6p15]

*Framework
BUGFIX: ErrorMessageMonitor - corrected updateFields call 

*DMS:
NEW: FTSMonitorAgent completely rewritten in a multithreaded way

*Transformation
FIX: InputDataAgent - proper instantiation of TransformationClient
CHANGE: Transformation - several log message promoted from info to notice level

[v6r6p14]

*Transformation
FIX: Correct instantiation of agents inside several scripts
CHANGE: TransformationCleaningAgent - added verbosity to logs
CHANGE: TransformationAgent - missingLFC to MissingInFC as it could be the DFC as well
FIX: TransformationAgent - return an entry for all LFNs in __getDataReplicasRM

*DMS
FIX: TransferAgent - fix exception reason in registerFiles()

[v6r6p13]

*DMS
CHANGE: TransferAgent - change RM call from getCatalogueReplicas to getActiveReplicas. 
        Lowering log printouts here and there

[v6r6p12]

*DMS
BUGFIX: RemovalTask - Replacing "'" by "" in error str set as attribute for a subRequest file. 
        Without that request cannot be updated when some nasty error occurs.

[v6r6p11]

*RMS:
BUGFIX: RequestClient - log string formatting

*DMS
BUGFIX: RemovalTask - handling for files not existing in the catalogue

*Transformation
FIX: TransformationManager - ignore files in NotProcessed status to get the % of processed files

*Interfaces
FIX: Fixes due to the recent changes in PromptUser utility

[v6r6p10]

*RMS
FIX: RequestDBMySQL - better escaping of queries 

*WMS
FIX: SiteDirector - get compatible platforms before checking Task Queues for a site

[v6r6p9]

*Core
FIX: Utilities/PromptUser.py - better user prompt

*Accounting
NEW: Add some validation to the job records because of weird data coming from YANDEX.ru

*DMS
BUGFIX: ReplicaManager - typo errStr -> infoStr in __replicate()
FIX: FTSRequest - fixed log message

*WMS
FIX: SiteDirector - use CSGlobals.getVO() call instead of explicit CS option

[v6r6p8]

*Transformation
BUGFIX: TransformationDB - typo in getTransformationFiles(): iterValues -> itervalues

[v6r6p7]

*Resources
FIX: StorageFactory - uncommented line that was preventing the status to be returned 
BUGFIX: CE remote scripts - should return status and not call exit()
BUGFIX: SSHComputingElement - wrong pilot ID reference

[v6r6p6]

*WMS
FIX: TaskQueueDB - in findOrphanJobs() retrieve orphaned jobs as list of ints instead of list of tuples
FIX: OptimizerExecutor - added import of datetime to cope with the old style optimizer parameters

*Transformation
FIX: TransformationAgent - fix finalization entering in an infinite loop
NEW: TransformationCLI - added resetProcessedFile command
FIX: TransformationCleaningAgent - treating the archiving delay 
FIX: TransformationDB - fix in getTransformationFiles() in case of empty file list

[v6r6p5]

*Transformation
FIX: TransformationAgent - type( transClient -> transfClient )
FIX: TransformationAgent - self._logInfo -> self.log.info
FIX: TransformationAgent - skip if no Unused files
FIX: TransformationAgent - Use CS option for replica cache lifetime
CHANGE: TransformationAgent - accept No new Unused files every [6] hours

[v6r6p4]

*DMS
FIX: TransferAgent - protection for files that can not be scheduled
BUGFIX: TransferDB - typo (instIDList - > idList ) fixed

*Transformation
BUGFIX: TransformationAgent - typo ( loginfo -> logInfo )

[v6r6p3]

FIX: merged in patch v6r5p14

*Core
BUGFIX: X509Chain - return the right structure in getCredentials() in case of failure
FIX: dirac-deploy-scripts.py - allow short scripts starting from "d"
FIX: dirac-deploy-scripts.py - added DCOMMANDS_PPID env variable in the script wrapper
FIX: ExecutorReactor - reduced error message dropping redundant Task ID 

*Interfaces
BUGFIX: Dirac.py - allow to pass LFN list to replicateFile()

*DMS
FIX: FileManager - extra check if all files are available in _findFiles()
BUGFIX: FileCatalogClientCLI - bug in DirectoryListing

[v6r6p2]

FIX: merged in patch v6r5p13

*WMS
FIX: SiteDirector - if no community set, look for DIRAC/VirtualOrganization setting

*Framework
FIX: SystemLoggingDB - LogLevel made VARCHAR in the MessageRepository table
FIX: Logging - several log messages are split in fixed and variable parts
FIX: SystemLoggingDB - in insertMessage() do not insert new records in auxiliary tables if they 
     are already there

[v6r6p1]

*Core:
CHANGE: PromptUser - changed log level of the printout to NOTICE
NEW: Base Client constructor arguments are passed to the RPCClient constructor

*DMS:
NEW: FTSRequest - added a prestage mechanism for source files
NEW: FileCatalogClientCLI - added -f switch to the size command to use raw faile tables 
     instead of storage usage tables
NEW: FileCatalog - added orphan directory repair tool
NEW: FIleCatalog - more counters to control the catalog sanity     

*WMS:
FIX: SandboxStoreClient - no more kwargs tricks
FIX: SandboxStoreClient returns sandbox file name in case of upload failure to allow failover
FIX: dirac-pilot - fixed VO_%s_SW_DIR env variable in case of OSG

*TS:
FIX: TransformationManagerHandler - avoid multiple Operations() instantiation in 
     getTransformationSummaryWeb()

[v6r6]

*Core
CHANGE: getDNForUsername helper migrated from Core.Security.CS to Registry helper
NEW: SiteSEMapping - new utilities getSitesGroupedByTierLevel(), getTier1WithAttachedTier2(),
     getTier1WithTier2
CHANGE: The DIRAC.Core.Security.CS is replaced by the Registry helper     
BUGFIX: dirac-install - properly parse += in .cfg files
FIX: Graphs.Utilities - allow two lines input in makeDataFromCVS()
FIX: Graphs - allow Graphs package usage if even matplotlib is not installed
NEW: dirac-compile-externals will retrieve the Externals compilation scripts from it's new location 
     in github (DIRACGrid/Externals)
NEW: Possibility to define a thread-global credentials for DISET connections (for web framework)
NEW: Logger - color output ( configurable )
NEW: dirac-admin-sort-cs-sites - to sort sites in the CS
CHANGE: MessageClient(Factor) - added msgClient attribute to messages
NEW: Core.Security.Properties - added JOB_MONITOR and USER_MANAGER properties

*Configuration
NEW: Registry - added getAllGroups() method

*Framework
NEW: SystemAdministratorClientCLI - possibility to define roothPath and lcgVersion when updating software

*Accounting
NEW: JobPlotter - added Normalized CPU plots to Job accounting
FIX: DBUtils - plots going to greater granularity

*DMS
NEW: FileCatalog - storage usage info stored in all the directories, not only those with files
NEW: FileCatalog - added utility to rebuild storage usage info from scratch
FIX: FileCatalog - addMetadataField() allow generic types, e.g. string
FIX: FileCatalog - path argument is normalized before usage in multiple methods
FIX: FileCatalog - new metadata for files(directories) should not be there before for directories(files)
NEW: FileCatalog - added method for rebuilding DirectoryUsage data from scratch 
NEW: FileCatalog - Use DirectoryUsage mechanism for both logical and physical storage
CHANGE: FileCatalog - forbid removing non-empty directories
BUGFIX: FileCatalogClientCLI - in do_ls() check properly the path existence
FIX: FileCatalogClientCLI - protection against non-existing getCatalogCounters method in the LFC client
FIX: DMS Agents - properly call superclass constructor with loadName argument
FIX: ReplicaManager - in removeFile() non-existent file is marked as failed
FIX: Make several classes pylint compliant: DataIntegrityHandler, DataLoggingHandler,
     FileCatalogHandler, StorageElementHandler, StorageElementProxyHandler, TransferDBMonitoringHandler
FIX: LogUploadAgent - remove the OSError exception in __replicate()
FIX: FileCatalogClientCLI - multiple check of proper command inputs,
     automatic completion of several commands with subcommands,
     automatic completion of file names
CHANGE: FileCatalogClientCLI - reformat the output of size command 
FIX: dirac-admin-ban-se - allow to go over all options read/write/check for each SE      
NEW: StrategyHandler - new implementation to speed up file scheduling + better error reporting
NEW: LcgFileCatalogProxy - moved from from LHCbDirac to DIRAC
FIX: ReplicaManager - removed usage of obsolete "/Resources/StorageElements/BannedTarget" 
CHANGE: removed StorageUsageClient.py
CHANGE: removed obsoleted ProcessingDBAgent.py

*WMS
CHANGE: RunNumber job parameter was removed from all the relevant places ( JDL, JobDB, etc )
NEW: dirac-pilot - add environment setting for SSH and BOINC CEs
NEW: WMSAdministrator - get output for non-grid CEs if not yet in the DB
NEW: JobAgent - job publishes BOINC parameters if any
CHANGE: Get rid of LHCbPlatform everywhere except TaskQueueDB
FIX: SiteDirector - provide list of sites to the Matcher in the initial query
FIX: SiteDirector - present a list of all groups of a community to match TQs
CHANGE: dirac-boinc-pilot dropped
CHANGE: TaskQueueDirector does not depend on /LocalSite section any more
CHANGE: reduced default delays for JobCleaningAgent
CHANGE: limit the number of jobs received by JobCleaningAgent
CHANGE: JobDB - use insertFields instead of _insert
CHANGE: Matcher, TaskQueueDB - switch to use Platform rather than LHCbPlatform retaining LHCbPlatform compatibility
BUGFIX: Matcher - proper reporting pilot site and CE
CHANGE: JobManager - improved job Killing/Deleting logic
CHANGE: dirac-pilot - treat the OSG case when jobs on the same WN all run in the same directory
NEW: JobWrapper - added more status reports on different failures
FIX: PilotStatusAgent - use getPilotProxyFromDIRACGroup() instead of getPilotProxyFromVOMSGroup()
CHANGE: JobMonitoringHandler - add cutDate and condDict parameters to getJobGroup()
NEW: JobMonitoringHandler - check access rights with JobPolicy when accessing job info from the web
NEW: JobManager,JobWrapper - report to accounting jobs in Rescheduled final state if rescheduling is successful
FIX: WMSAdministrator, SiteDirector - store only non-empty pilot output to the PilotDB
NEW: added killPilot() to the WMSAdministrator interface, DiracAdmin and dirac-admin-kill-pilot command
NEW: TimeLeft - renormalize time left using DIRAC Normalization if available
FIX: JobManager - reconnect to the OptimizationMind in background if not yet connected
CHANGE: JobManifest - use Operations helper
NEW: JobCleaningAgent - delete logging records from JobLoggingDB when deleting jobs

*RMS
FIX: RequestDBFile - better exception handling in case no JobID supplied
FIX: RequestManagerHandler - make it pylint compliant
NEW: RequestProxyHandler - is forwarding requests from voboxes to central RequestManager. 
     If central RequestManager is down, requests are dumped into file cache and a separate thread 
     running in background is trying to push them into the central. 
CHANGE: Major revision of the code      
CHANGE: RequestDB - added index on SubRequestID in the Files table
CHANGE: RequestClient - readRequestForJobs updated to the new RequetsClient structure

*RSS
NEW: CS.py - Space Tokens were hardcoded, now are obtained after scanning the StorageElements.

*Resources
FIX: SSHComputingElement - enabled multiple hosts in one queue, more debugging
CHANGE: SSHXXX Computing Elements - define SSH class once in the SSHComputingElement
NEW: SSHComputingElement - added option to define private key location
CHANGE: Get rid of legacy methods in ComputingElement
NEW: enable definition of ChecksumType per SE
NEW: SSHBatch, SSHCondor Computing Elements
NEW: SSHxxx Computing Elements - using remote control scripts to better capture remote command errors
CHANGE: put common functionality into SSHComputingElement base class for all SSHxxx CEs
NEW: added killJob() method tp all the CEs
NEW: FileCatalog - take the catalog information info from /Operations CS section, if defined there, 
     to allow specifications per VO 

*Interfaces
CHANGE: Removed Script.initialize() from the API initialization
CHANGE: Some general API polishing
FIX: Dirac.py - when running in mode="local" any directory in the ISB would not get untarred, 
     contrary to what is done in the JobWrapper

*TS
BUGFIX: TaskManager - bug fixed in treating tasks with input data
FIX: TransformationCleaningAgent - properly call superclass constructor with loadName argument
NEW: TransformationCleaningAgent - added _addExtraDirectories() method to extend the list of
     directories to clean in a subclass if needed
CHANGE: TransformationCleaningAgent - removed usage of StorageUsageClient     
NEW: TransformationAgent is multithreaded now ( implementation moved from LHCbDIRAC )
NEW: added unit tests
NEW: InputDataAgent - possibility to refresh only data registered in the last predefined period of time 
NEW: TransformationAgent(Client) - management of derived transformations and more ported from LHCbDIRAC
BUGFIX: TransformationDB - wrong SQL statement generation in setFileStatusForTransformation()

[v6r5p14]

*Core
NEW: Utilities - added Backports utility

*WMS
FIX: Use /Operations/JobScheduling section consistently, drop /Operations/Matching section
NEW: Allow VO specific share correction plugins from extensions
FIX: Executors - several fixes

[v6r5p13]

*WMS
FIX: Executors - VOPlugin will properly send and receive the params
NEW: Correctors can be defined in an extension
FIX: Correctors - Properly retrieve info from the CS using the ops helper

[v6r5p12]

FIX: merged in patch v6r4p34

[v6r5p11]

FIX: merged in patch v6r4p33

*Core
FIX: MySQL - added offset argument to buildConditions()

[v6r5p10]

FIX: merged in patch v6r4p32

[v6r5p9]

FIX: merged in patch v6r4p30

[v6r5p8]

FIX: merged in patch v6r4p29

[v6r5p7]

FIX: merged in patch v6r4p28

[v6r5p6]

FIX: merged in patch v6r4p27

*Transformation
BUGFIX: TransformationDB - StringType must be imported before it can be used

*RSS
NEW: CS.py - Space Tokens were hardcoded, now are obtained after scanning the StorageElements.

[v6r5p5]

FIX: merged in patch v6r4p26

[v6r5p4]

FIX: merged in patch v6r4p25

[v6r5p3]

*Transformation
FIX: merged in patch v6r4p24

[v6r5p2]

*Web
NEW: includes DIRACWeb tag web2012092101

[v6r5p1]

*Core
BUGFIX: ExecutorMindHandler - return S_OK() in the initializeHandler
FIX: OptimizationMindHandler - if the manifest is not dirty it will not be updated by the Mind

*Configuration
NEW: Resources helper - added getCompatiblePlatform(), getDIRACPlatform() methods

*Resources
FIX: SSHComputingElement - add -q option to ssh command to avoid banners in the output
FIX: BOINCComputingElement - removed debugging printout
FIX: ComputingElement - use Platform CS option which will be converted to LHCbPlatform for legacy compatibility

*DMS
FIX: RequestAgentBase - lowering loglevel from ALWAYS to INFO to avoid flooding SystemLogging

*WMS:
FIX: SiteDirector - provide CE platform parameter when interrogating the TQ
FIX: GridPilotDirector - publish pilot OwnerGroup rather than VOMS role
FIX: WMSUtilities - add new error string into the parsing of the job output retrieval

[v6r5]

NEW: Executor framework

*Core
NEW: MySQL.py - added Test case for Time.dateTime time stamps
NEW: MySQL.py - insertFields and updateFields can get values via Lists or Dicts
NEW: DataIntegrityDB - use the new methods from MySQL and add test cases
NEW: DataIntegrityHandler - check connection to DB and create tables (or update their schema)
NEW: DataLoggingDB - use the new methods from MySQL and add test cases
NEW: DataLoggingHandler - check connection to DB and create tables (or update their schema)
FIX: ProcessPool - killing stuck workers after timeout
CHANGE: DB will throw a RuntimeException instead of a sys.exit in case it can't contact the DB
CHANGE: Several improvements on DISET
CHANGE: Fixed all DOS endings to UNIX
CHANGE: Agents, Services and Executors know how to react to CSSection/Module and react accordingly
NEW: install tools are updated to deal with executors
FIX: dirac-install - add -T/--Timeout option to define timeout for distribution downloads
NEW: dirac-install - added possibility of defining dirac-install's global defaults by command line switch
BUGFIX: avoid PathFinder.getServiceURL and use Client class ( DataLoggingClient,LfcFileCatalogProxyClient ) 
FIX: MySQL - added TIMESTAMPADD and TIMESTAMPDIFF to special values not to be scaped by MySQL
NEW: ObjectLoader utility
CHANGE: dirac-distribution - added global defaults flag and changed the flag to -M or --defaultsURL
FIX: Convert to string before trying to escape value in MySQL
NEW: DISET Services - added PacketTimeout option
NEW: SystemLoggingDB - updated to use the renewed MySQL interface and SQL schema
NEW: Added support for multiple entries in /Registry/DefaultGroup, for multi-VO installations
CHANGE: Component installation procedure updated to cope with components inheriting Modules
CHANGE: InstallTools - use dirac- command in runit run scripts
FIX: X509Chain - avoid a return of error when the group is not valid
FIX: MySQL - reduce verbosity of log messages when high level methods are used
CHANGE: Several DB classes have been updated to use the MySQL buildCondition method
NEW: MySQL - provide support for greater and smaller arguments to all MySQL high level methods
FIX: Service.py - check all return values from all initializers

*Configuration
CHANGE: By default return option and section lists ordered as in the CS
NEW: ConfigurationClient - added function to refresh remote configuration

*Framework
FIX: Registry.findDefaultGroup will never return False
CHANGE: ProxyManager does not accept proxies without explicit group
CHANGE: SystemAdministratorHandler - force refreshing the configuration after new component setup

*RSS
CHANGE: removed code execution from __init__
CHANGE: removed unused methods
NEW: Log all policy results 

*Resources
NEW: updated SSHComputingElement which allows multiple job submission
FIX: SGETimeLeft - better parsing of the batch system commands output
FIX: InProcessComputingElement - when starting a new job discard renewal of the previous proxy
NEW: BOINCComputingElement - new CE client to work with the BOINC desktop grid infrastructure 

*WMS
CHANGE: WMS Optimizers are now executors
CHANGE: SandboxStoreClient can directly access the DB if available
CHANGE: Moved JobDescription and improved into JobManifest
FIX: typo in JobLoggingDB
NEW: JobState/CachedJobState allow access to the Job via DB/JobStateSync Service automatically
BUGFIX: DownloadInputData - when not enough disk space, message was using "buffer" while it should be using "data"
FIX: the sandboxmetadataDB explosion when using the sandboxclient without direct access to the DB
NEW: Added support for reset/reschedule in the OptimizationMind
CHANGE: Whenever a DB is not properly initialized it will raise a catchable RuntimeError exception 
        instead of silently returning
FIX: InputDataResolution - just quick mod for easier extensibility, plus removed some LHCb specific stuff
NEW: allow jobids in a file in dirac-wms-job-get-output
NEW: JobManager - zfill in %n parameter substitution to allow alphabetical sorting
NEW: Directors - added checking of the TaskQueue limits when getting eligible queues
CHANGE: Natcher - refactor to simpify the logic, introduced Limiter class
CHANGE: Treat MaxCPUTime and CPUTime the same way in the JDL to avoid confusion
NEW: SiteDirector - added options PilotScript, MaxPilotsToSubmit, MaxJobsInFillMode
BUGFIX: StalledJobAgent - use cpuNormalization as float, not string 
FIX: Don't kill an executor if a task has been taken out from it
NEW: dirac-boinc-pilot - pilot script to be used on the BOINC volunteer nodes
FIX: SiteDirector - better handling of tokens and filling mode 
NEW: Generic pilot identities are automatically selected by the TQD and the SiteDirector 
     if not explicitly defined in /Pilot/GenericDN and GenericGroup
NEW: Generic pilot groups can have a VO that will be taken into account when selecting generic 
     credentials to submit pilots
NEW: Generic pilots that belong to a VO can only match jobs from that VO
NEW: StalledJobAgent - added rescheduling of jobs stuck in Matched or Rescheduled status
BUGFIX: StalledJobAgent - default startTime and endTime to "now", avoid None value
NEW: JobAgent - stop after N failed matching attempts (nothing to do), use StopAfterFailedMatches option
CHANGE: JobAgent - provide resource description as a dictionary to avoid extra JDL parsing by the Matcher
CHANGE: Matcher - report pilot info once instead of sending it several times from the job
CHANGE: Matcher - set the job site instead of making a separate call to JobStateUpdate
NEW: Matcher - added Matches done and matches OK statistics
NEW: TaskQueue - don't delete fresh task queues. Wait 5 minutes to do so.
CHANGE: Disabled TQs can also be matched, if no jobs are there, a retry will be triggered

*Transformation
FIX: TransformationAgent - a small improvement: now can pick the prods status to handle from the CS, 
     plus few minor corrections (e.g. logger messages)
FIX: TransformationCLI - take into accout possible failures in resetFile command     

*Accounting
NEW: AccountingDB - added retrieving RAW records for internal stuff
FIX: AccountingDB - fixed some logic for readonly cases
CHANGE: Added new simpler and faster bucket insertion mechanism
NEW: Added more info when rebucketing
FIX: Calculate the rebucket ETA using remaining records to be processed instead of the total records to be processed
FIX: Plots with no data still carry the plot name

*DMS
NEW: SRM2Storage - added retry in the gfal calls
NEW: added new FTSCleaningAgent cleaning up TransferDB tables
FIX: DataLoggingClient and DataLoggingDB - tests moved to separate files
CHANGE: request agents cleanup

*RMS
CHANGE: Stop using RequestAgentMixIn in the request agents

[v6r4p34]

*DMS
BUGFIX: FileCatalogCLI - fixed wrong indentation
CHANGE: RegistrationTask - removed some LHCb specific defaults

[v6r4p33]

*DMS
CHANGE: FTSRequest - be more verbose if something is wrong with file

[v6r4p32]

*WMS
FIX: StalledJobAgent - avoid exceptions in the stalled job accounting reporting

*DMS
NEW: FTSMonitorAgent - handling of expired FTS jobs 

*Interfaces
CHANGE: Dirac.py - attempt to retrieve output sandbox also for Completed jobs in retrieveRepositorySandboxes()

[v6r4p30]

*Core
BUGFIX: dirac-admin-bdii-ce-voview - proper check of the result structure

*Interfaces
FIX: Dirac.py, Job.py - allow to pass environment variables with special characters

*DMS
NEW: FileCatalogCLI - possibility to sort output in the ls command

*WMS:
FIX: JobWrapper - interpret environment variables with special characters 

[v6r4p29]

*RMS
BUGFIX: RequestDBMySQL - wrong indentation in __updateSubRequestFiles()

[v6r4p28]

*Interfaces
CHANGE: Dirac.py, DiracAdmin.py - remove explicit timeout on RPC client instantiation

*RSS
FIX: CS.py - fix for updated CS location (backward compatible)

*DMS
BUGFIX: StrategyHandler - bug fixed determineReplicationTree()
FIX: FTSRequest - add checksum string to SURLs file before submitting an FTS job

*WMS
FIX: JobWrapper - protection for double quotes in JobName
CHANGE: SiteDirector - switched some logging messages from verbose to info level

*RMS
NEW: Request(Client,DBMySQL,Manager) - added readRequestsForJobs() method

[v6r4p27]

*DMS
FIX: SRM2Storage - removed hack for EOS (fixed server-side)

*Transformation
CHANGE: TransformationClient - limit to 100 the number of transformations in getTransformations()
NEW: TransformationAgent - define the transformations type to use in the configuration

*Interfaces
FIX: Job.py -  fix for empty environmentDict (setExecutionEnv)

[v6r4p26]

*Transformation
BUGFIX: TransformationClient - fixed calling sequence in rpcClient.getTransformationTasks()
NEW: TransformationClient - added log messages in verbose level.

[v6r4p25]

*DMS
BUGFIX: StrategyHandler - sanity check for wrong replication tree 

[v6r4p24]

*Core
NEW: MySQL - add 'offset' argument to the buildCondition()

*Transformation
FIX: TransformationAgent - randomize the LFNs for removal/replication case when large number of those
CHANGE: TransformationClient(DB,Manager) - get transformation files in smaller chunks to
        improve performance
FIX: TransformationAgent(DB) - do not return redundant LFNs in getTransformationFiles()    

[v6r4p23]

*Web
NEW: includes DIRACWeb tag web2012092101

[v6r4p22]

*DMS
FIX: SRM2Storage - fix the problem with the CERN-EOS storage 

[v6r4p21]

*Core
BUGFIX: SGETimeLeft - take into account dd:hh:mm:ss format of the cpu consumed

[v6r4p20]

*WMS
BUGFIX: PilotDirector, GridPilotDirector - make sure that at least 1 pilot is to be submitted
BUGFIX: GridPilotDirector - bug on how pilots are counted when there is an error in the submit loop.
BUGFIX: dirac-pilot - proper install script installation on OSG sites

[v6r4p19]

*RMS
FIX: RequestDBMySQL - optimized request selection query 

[v6r4p18]

*Configuration
BUGFIX: CE2CSAgent.py - the default value must be set outside the loop

*DMS
NEW: dirac-dms-create-replication-request
BUGFIX: dirac-dms-fts-submit, dirac-dms-fts-monitor - print out error messages

*Resources
BUGFIX: TorqueComputingElement.py, plus add UserName for shared Queues

*WMS
BUGFIX: JobManagerHandler - default value for pStart (to avoid Exception)

[v6r4p17]

*Core
FIX: dirac-configure - setup was not updated in dirac.cfg even with -F option
FIX: RequestHandler - added fix for Missing ConnectionError

*DMS
FIX: dirac-dms-clean-directory - command fails with `KeyError: 'Replicas'`.

*WMS
FIX: SiteDirector - adapt to the new method in the Matcher getMatchingTaskQueue 
FIX: SiteDirector - added all SubmitPools to TQ requests

[v6r4p16]

*Core:
FIX: dirac-install - bashrc/cshrc were wrongly created when using versionsDir

*Accounting
CHANGE: Added new simpler and faster bucket insertion mechanism
NEW: Added more info when rebucketing

*WMS
CHANGE: Matcher - refactored to take into account job limits when providing info to directors
NEW: JoAgent - reports SubmitPool parameter if applicable
FIX: Matcher - bad codition if invalid result

[v6r4p15]

*WMS
FIX: gLitePilotDirector - fix the name of the MyProxy server to avoid crasehs of the gLite WMS

*Transformation
FIX: TaskManager - when the file is on many SEs, wrong results were generated

[v6r4p13]

*DMS
FIX: dirac-admin-allow-se - added missing interpreter line

[v6r4p12]

*DMS
CHANGE: RemovalTask - for DataManager shifter change creds after failure of removal with her/his proxy.

*RSS
NEW: Added RssConfiguration class
FIX: ResourceManagementClient  - Fixed wrong method name

[v6r4p11]

*Core
FIX: GGUSTicketsClient - GGUS SOAP URL updated

*DMS
BUGFIX: ReplicaManager - wrong for loop

*RequestManagement
BUGFIX: RequestClient - bug fix in finalizeRequest()

*Transformation
FIX: TaskManager - fix for correctly setting the sites (as list)

[v6r4p10]

*RequestManagement
BUGFIX: RequestContainer - in addSubrequest() function

*Resources
BUGFIX: SRM2Storage - in checksum type evaluation

*ResourceStatusSystem
BUGFIX: InfoGetter - wrong import statement

*WMS
BUGFIX: SandboxMetadataDB - __init__() can not return a value

[v6r4p9]

*DMS
CHANGE: FailoverTransfer - ensure the correct execution order of the subrequests

[v6r4p8]

Bring in fixes from v6r3p17

*Core:
FIX: Don't have the __init__ return True for all DBs
NEW: Added more protection for exceptions thrown in callbacks for the ProcessPool
FIX: Operations will now look in 'Defaults' instead of 'Default'

*DataManagement:
FIX: Put more protection in StrategyHandler for neither channels  not throughput read out of TransferDB
FIX: No JobIDs supplied in getRequestForJobs function for RequestDBMySQL taken into account
FIX: Fix on getRequestStatus
CHANGE: RequestClient proper use of getRequestStatus in finalizeRequest
CHANGE: Refactored RequestDBFile

[v6r4p7]

*WorkloadManagement
FIX: SandboxMetadataDB won't explode DIRAC when there's no access to the DB 
CHANGE: Whenever a DB fails to initialize it raises a catchable exception instead of just returning silently

*DataManagement
CHANGE: Added Lost and Unavailable to the file metadata

[v6r4p6]

Bring fixes from v6r4p6

[v6r4p5]

*Configuration
NEW: Added function to generate Operations CS paths

*Core
FIX: Added proper ProcessPool checks and finalisation

*DataManagement
FIX: don't set Files.Status to Failed for non-existign files, failover transfers won't go
FIX: remove classmethods here and there to unblock requestHolder
CHANGE: RAB, TA: change task timeout: 180 and 600 (was 600 and 900 respectively)
FIX: sorting replication tree by Ancestor, not hopAncestorgit add DataManagementSystem/Agent/TransferAgent.py
NEW: TA: add finalize
CHANGE: TransferAgent: add AcceptableFailedFiles to StrategyHandler to ban FTS channel from scheduling
FIX: if there is no failed files, put an empty dict


*RSS
FIX: RSS is setting Allowed but the StorageElement checks for Active

*Workflows
FIX: Part of WorfklowTask rewritten to fix some issues and allow 'ANY' as site

*Transformation
FIX: Wrong calls to TCA::cleanMetadataCatalogFiles

[v6r4p4]

*Core
FIX: Platform.py - check if Popen.terminate is available (only from 2.6)

[v6r4p3]

*Core
FIX: ProcessPool with watchdog and timeouts - applied in v6r3 first

[v6r4p2]

*StorageManagement
BUGFIX: StorageElement - staging is a Read operation and should be allowed as such

*WMS
BUGFIX: InProcessComputingElement, JobAgent - proper return status code from the job wrapper

*Core
FIX: Platform - manage properly the case of exception in the ldconfig execution

[v6r4p1]

*DMS
FIX: TransferDB.getChannelObservedThroughput - the channelDict was created in a wrong way

*RSS
FIX: ResourceStatus was not returning Allowed by default

[v6r4]

*Core
FIX: dirac-install-db.py: addDatabaseOptionsToCS has added a new keyed argument
NEW: SGETimeLeft.py: Support for SGE backend
FIX: If several extensions are installed, merge ConfigTemplate.cfg
NEW: Service framework - added monitoring of file descriptors open
NEW: Service framework - Reduced handshake timeout to prevent stuck threads
NEW: MySQL class with new high level methods - buildCondition,insertFields,updateFields
     deleteEntries, getFields, getCounters, getDistinctAttributeValues
FIX: ProcessPool - fixes in the locking mechanism with LockRing, stopping workers when the
     parent process is finished     
FIX: Added more locks to the LockRing
NEW: The installation tools are updated to install components by name with the components module specified as an option

*DMS
FIX: TransferDB.py - speed up the Throughput determination
NEW: dirac-dms-add-files: script similar to dirac-dms-remove-files, 
     allows for 1 file specification on the command line, using the usual dirac-dms-add-file options, 
     but also can take a text file in input to upload a bunch of files. Exit code is 0 only if all 
     was fine and is different for every error found. 
NEW: StorageElementProxy- support for data downloading with http protocol from arbitrary storage, 
     needed for the web data download
BUGFIX: FileCatalogCLI - replicate operation does a proper replica registration ( closes #5 )     
FIX: ReplicaManager - __cleanDirectory now working and thus dirac-dms-clean-directory

*WMS
NEW: CPU normalization script to run a quick test in the pilot, used by the JobWrapper
     to report the CPU consumption to the accounting
FIX: StalledJobAgent - StalledTimeHours and FailedTimeHours are read each cycle, refer to the 
     Watchdog heartBeat period (should be renamed); add NormCPUTime to Accounting record
NEW: SiteDirector - support for the operation per VO in multi-VO installations
FIX: StalledJobAgent - get ProcessingType from JDL if defined
BUGFIX: dirac-wms-job-peek - missing printout in the command
NEW: SiteDirector - take into account the number of already waiting pilots when evaluating the number of pilots to submit
FIX: properly report CPU usage when the Watchdog kill the payload.

*RSS
BUGFIX: Result in ClientCache table is a varchar, but the method was getting a datetime
NEW: CacheFeederAgent - VOBOX and SpaceTokenOccupancy commands added (ported from LHCbDIRAC)
CHANGE: RSS components get operational parameters from the Operations handler

*DataManagement
FIX: if there is no failed files, put an empty dict

*Transformation
FIX: Wrong calls to TCA::cleanMetadataCatalogFiles

[v6r3p19]

*WMS
FIX: gLitePilotDirector - fix the name of the MyProxy server to avoid crashes of the gLite WMS

[v6r3p18]

*Resources
BUGFIX: SRM2Storage - in checksum type evaluation

[v6r3p17]

*DataManagement
FIX: Fixes issues #783 and #781. Bugs in ReplicaManager removePhisicalReplica and getFilesFromDirectory
FIX: Return S_ERROR if missing jobid arguments
NEW: Checksum can be verified during FTS and SRM2Storage 

[v6r3p16]

*DataManagement
FIX: better monitoring of FTS channels 
FIX: Handle properly None value for channels and bandwidths

*Core
FIX: Properly calculate the release notes if there are newer releases in the release.notes file

[v6r3p15]

*DataManagement
FIX: if there is no failed files, put an empty dict

*Transformation
FIX: Wrong calls to TCA::cleanMetadataCatalogFiles


[v6r3p14]

* Core

BUGFIX: ProcessPool.py: clean processing and finalisation
BUGFIX: Pfn.py: don't check for 'FileName' in pfnDict

* DMS

NEW: dirac-dms-show-fts-status.py: script showing last hour history for FTS channels
NEW: TransferDBMonitoringHandler.py: new function exporting FST channel queues
BUGFIX: TransferAgent.py,RemovalAgent.py,RegistrationAgent.py - unlinking of temp proxy files, corection of values sent to gMonitor
BUGFIX: StrategyHandler - new config option 'AcceptableFailedFiles' to unblock scheduling for channels if problematic transfers occured for few files
NEW: TransferAgent,RemovalAgent,RegistrationAgent - new confing options for setting timeouts for tasks and ProcessPool finalisation
BUGFIX: ReplicaManager.py - reverse sort of LFNs when deleting files and directories to avoid blocks
NEW: moved StrategyHandler class def to separate file under DMS/private

* TMS

FIX: TransformationCleaningAgent.py: some refactoring, new way of disabling/enabline execution by 'EnableFlag' config option

[v6r3p13]

*Core
FIX: Added proper ProcessPool checks and finalisation

*DataManagement
FIX: don't set Files.Status to Failed for non-existign files, failover transfers won't go
FIX: remove classmethods here and there to unblock requestHolder
CHANGE: RAB, TA: change task timeout: 180 and 600 (was 600 and 900 respectively)
FIX: sorting replication tree by Ancestor, not hopAncestorgit add DataManagementSystem/Agent/TransferAgent.py
NEW: TA: add finalize
CHANGE: TransferAgent: add AcceptableFailedFiles to StrategyHandler to ban FTS channel from scheduling

[v6r3p12]

*Core
FIX: Platform.py - check if Popen.terminate is available (only from 2.6)

[v6r3p11]

*Core
FIX: ProcessPool with watchdog and timeouts

[v6r3p10]

*StorageManagement
BUGFIX: StorageElement - staging is a Read operation and should be allowed as such

*WMS
BUGFIX: InProcessComputingElement, JobAgent - proper return status code from the job wrapper

*Core
FIX: Platform - manage properly the case of exception in the ldconfig execution

[v6r3p9]

*DMS
FIX: TransferDB.getChannelObservedThroughput - the channelDict was created in a wrong way

[v6r3p8]

*Web
CHANGE: return back to the release web2012041601

[v6r3p7]

*Transformation
FIX: TransformationCleaningAgent - protection from deleting requests with jobID 0 

[v6r3p6]

*Core
FIX: dirac-install-db - proper key argument (follow change in InstallTools)
FIX: ProcessPool - release all locks every time WorkignProcess.run is executed, more fixes to come
FIX: dirac-configure - for Multi-Community installations, all vomsdir/vomses files are now created

*WMS
NEW: SiteDirector - add pilot option with CE name to allow matching of SAM jobs.
BUGFIX: dirac-pilot - SGE batch ID was overwriting the CREAM ID
FIX: PilotDirector - protect the CS master if there are at least 3 slaves
NEW: Watchdog - set LocalJobID in the SGE case

[v6r3p5]

*Core:
BUGFIX: ProcessPool - bug making TaskAgents hang after max cycles
BUGFIX: Graphs - proper handling plots with data containing empty string labels
FIX: GateWay - transfers were using an old API
FIX: GateWay - properly calculate the gateway URL
BUGFIX: Utilities/Pfn.py - bug in pfnunparse() when concatenating Path and FileName

*Accounting
NEW: ReportGenerator - make AccountingDB readonly
FIX: DataCache - set daemon the datacache thread
BUGFIX: BasePlotter - proper handling of the Petabyte scale data

*DMS:
BUGFIX: TransferAgent, RegistrationTask - typos 

[v6r3p4]

*DMS:
BUGFIX: TransferAgent - wrong value for failback in TA:execute

[v6r3p3]

*Configuration
BUGFIX: Operations helper - typo

*DMS:
FIX: TransferAgent - change the way of redirecting request to task

[v6r3p2]

*DMS
FIX: FTSRequest - updating metadata for accouting when finalizing FTS requests

*Core
FIX: DIRAC/__init__.py - default version is set to v6r3

[v6r3p1]

*WMS
CHANGE: Use ResourcesStatus and Resources helpers in the InputDataAgent logic

*Configuration
NEW: added getStorageElementOptions in Resources helper

*DMS
FIX: resourceStatus object created in TransferAgent instead of StrategyHandler

[v6r3]

*Core
NEW: Added protections due to the process pool usage in the locking logic

*Resources
FIX: LcgFileCatalogClient - reduce the number of retries: LFC_CONRETRY = 5 to 
     avoid combined catalog to be stuck on a faulty LFC server
     
*RSS
BUGFIX: ResourceStatus - reworked helper to keep DB connections     

*DMS
BUGFIX: ReplicaManager::CatalogBase::_callFileCatalogFcnSingleFile() - wrong argument

*RequestManagement
FIX: TaskAgents - set timeOut for task to 10 min (15 min)
NEW: TaskAgents - fill in Error fields in case of failing operations

*Interfaces
BUGFIX: dirac-wms-select-jobs - wrong use of the Dirac API

[v6r2p9]

*Core
FIX: dirac-configure - make use of getSEsForSite() method to determine LocalSEs

*WMS
NEW: DownloadInputData,InputDataByProtocol - check Files on Tape SEs are on Disk cache 
     before Download or getturl calls from Wrapper
CHANGE: Matcher - add Stalled to "Running" Jobs when JobLimits are applied   
CHANGE: JobDB - allow to specify required platform as Platform JDL parameter,
        the specified platform is taken into account even without /Resources/Computing/OSCompatibility section

*DMS
CHANGE: dirac-admin-allow(ban)-se - removed lhcb-grid email account by default, 
        and added switch to avoid sending email
FIX: TaskAgents - fix for non-existing files
FIX: change verbosity in failoverReplication 
FIX: FileCatalog - remove properly metadata indices 
BUGFIX: FileManagerBase - bugfix in the descendants evaluation logic  
FIX: TransferAgent and TransferTask - update Files.Status to Failed when ReplicaManager.replicateAndRegister 
     will fail completely; when no replica is available at all.

*Core
FIX: dirac-pilot - default lcg bindings version set to 2012-02-20

[v6r2p8]

*DMS:
CHANGE: TransferAgent - fallback to task execution if replication tree is not found

[v6r2p7]

*WMS
BUGFIX: SiteDirector - wrong CS option use: BundleProxy -> HttpProxy
FIX: SiteDirector - use short lines in compressed/encoded files in the executable
     python script

[v6r2p6]

*DataManagement
FIX: Bad logic in StrategyHandler:MinimiseTotalWait

*Core
CHANGE: updated GGUS web portal URL

*RSS
BUGFIX: meta key cannot be reused, it is popped from dictionary

*Framework
FIX: The Gateway service does not have a handler
NEW: ConfingTemplate entry for Gateway
FIX: distribution notes allow for word wrap

*WorkloadManagement
FIX: avoid unnecessary call if no LFN is left in one of the SEs
FIX: When Uploading job outputs, try first Local SEs, if any


[v6r2p5]

*RSS
BUGFIX: several minor bug fixes

*RequestManagement
BUGFIX: RequestDBMySQL - removed unnecessary request type check

*DMS
BUGFIX: FileCatalogClienctCLI - wrong evaluation of the operation in the find command
NEW: FileCatalog - added possibility to remove specified metadata for a given path 
BUGFIX: ReplicaManager - wrong operation order causing failure of UploadLogFile module

*Core
NEW: dirac-install - generate cshrc DIRAC environment setting file for the (t)csh 

*Interfaces
CHANGE: Job - added InputData to each element in the ParametricInputData

*WMS
CHANGE: dirac-jobexec - pass ParametericInputData to the workflow as a semicolon separated string

[v6r2p4]

*WMS
BUGFIX: StalledJobAgent - protection against jobs with no PilotReference in their parameters
BUGFIX: WMSAdministratorHandler - wrong argument type specification for getPilotInfo method

*StorageManagement
BUGFIX: RequestFinalizationAgent - no method existence check when calling RPC method

[v6r2p3]

*WMS
CHANGE: Matcher - fixed the credentials check in requestJob() to simplify it

*ConfigurationSystem
CHANGE: Operations helper - fix that allow no VO to be defined for components that do not need it

*Core
BUGFIX: InstallTools - when applying runsvctrl to a list of components make sure that the config server is treated first and the sysadmin service - last
        
[v6r2p2]

*WMS
BUGFIX: Matcher - restored logic for checking private pilot asking for a given DN for belonging to the same group with JOB_SHARING property.

[v6r2p1]

*RequestManagementSystem
BUGFIX: RequestCleaningAgent - missing import of the "second" interval definition 

[v6r2]

*General
FIX: replaced use of exec() python statement in favor of object method execution

*Accounting
CHANGE: Accounting 'byte' units are in powers of 1000 instead of powers of 1024 (closes #457)

*Core
CHANGE: Pfn.py - pfnparse function rewritten for speed up and mem usage, unit test case added
FIX: DISET Clients are now thread-safe. Same clients used twice in different threads was not 
closing the previous connection
NEW: reduce wait times in DISET protocol machinery to improve performance    
NEW: dirac-fix-mysql-script command to fix the mysql start-up script for the given installation
FIX: TransferClient closes connections properly
FIX: DISET Clients are now thread-safe. Same client used twice in different threads will not close the previous connection
CHANGE: Beautification and reduce wait times to improve performance
NEW: ProcessPool - added functionality to kill all children processes properly when destroying ProcessPool objects
NEW: CS Helper for LocalSite section, with gridEnv method
NEW: Grid module will use Local.gridEnv if nothing passed in the arguments
CHANGE: Add deprecated sections in the CS Operations helper to ease the transition
FIX: dirac-install - execute dirac-fix-mysql-script, if available, to fix the mysql.server startup script
FIX: dirac-distribution - Changed obsoleted tar.list file URL
FIX: typo in dirac-admin-add-host in case of error
CHANGE: dirac-admin-allow(ban)-se - use diracAdmin.sendMail() instead of NotificationClient.sendMail()

*Framework
BUGFIX: UserProfileDB - no more use of "type" variable as it is a reserved keyword 

*RequestManagement:
FIX: RequestDBFile - more consistent treatment of requestDB Path
FIX: RequestMySQL - Execution order is evaluated based on not Done state of subrequests
NEW: RequestCleaningAgent - resetting Assigned requests to Waiting after a configurable period of time

*RSS
CHANGE: RSS Action now inherits from a base class, and Actions are more homogeneous, they all take a uniform set of arguments. The name of modules has been changed from PolType to Action as well.
FIX: CacheFeederAgent - too verbose messages moved to debug instead of info level
BUGFIX: fixed a bug preventing RSS clients to connect to the services     
FIX: Proper services synchronization
FIX: Better handling of exceptions due to timeouts in GOCDBClient   
FIX: RSS.Notification emails are sent again
FIX: Commands have been modified to return S_OK, S_ERROR inside the Result dict. This way, policies get a S_ERROR / S_OK object. CacheFeederAgent has been updated accordingly.
FIX: allow clients, if db connection fails, to reconnect ( or at least try ) to the servers.
CHANGE: access control using CS Authentication options. Default is SiteManager, and get methods are all.
BUGFIX: MySQLMonkey - properly escaped all parameters of the SQL queries, other fixes.
NEW: CleanerAgent renamed to CacheCleanerAgent
NEW: Updated RSS scripts, to set element statuses and / or tokens.
NEW: Added a new script, dirac-rss-synch
BUGFIX: Minor bugfixes spotted on the Web development
FIX: Removed useless decorator from RSS handlers
CHANGE: ResourceStatus helper tool moved to RSS/Client directory, no RSS objects created if the system is InActive
CHANGE: Removed ClientFastDec decorator, using a more verbose alternative.
CHANGE: Removed useless usage of kwargs on helper functions.  
NEW: added getSESitesList method to RSSClient      
FIX: _checkFloat() checks INTEGERS, not datetimes

*DataManagement
CHANGE: refactoring of DMS agents executing requests, allow requests from arbitrary users
NEW: DFC - allow to specify multiple replicas, owner, mode when adding files
CHANGE: DFC - optimization of the directory size evaluation
NEW: Added CREATE TEMPORARY TABLES privilege to FileCatalogDB
CHANGE: DFC - getCatalogCounters() update to show numbers of directories
NEW: lfc_dfc_copy script to migrate data from LFC to DFC
FIX: dirac-dms-user-lfns - fixed the case when the baseDir is specified
FIX: FTS testing scripts were using sys.argv and getting confused if options are passed
NEW: DFC - use DirectoryUsage tables for the storage usage evaluations
NEW: DFC - search by metadata can be limited to a given directory subtree
NEW: DFC - search by both directory and file indexed metadata
BUGFIX: DFC - avoid crash if no directories or files found in metadata query
NEW: DFC FileCatalogHandler - define database location in the configuration
NEW: DFC - new FileCatalogFactory class, possibility to use named DFC services
FIX: FTSMonitor, FTSRequest - fixes in handling replica registration, setting registration requests in FileToCat table for later retry
FIX: Failover registration request in the FTS agents.      
FIX: FTSMonitor - enabled to register new replicas if even the corresponding request were removed from the RequestManagement 
FIX: StorageElement - check if SE has been properly initialized before executing any method     
CHANGE: LFC client getReplica() - make use of the new bulk method lfc.lfc_getreplicasl()
FIX: LFC client - protect against getting None in lfc.lfc_readdirxr( oDirectory, "" )  
FIX: add extra protection in dump method of StorageElement base class
CHANGE: FailoverTransfer - create subrequest per catalog if more than one catalog

*Interface
NEW: Job.py - added method to handle the parametric parameters in the workflow. They are made available to the workflow_commons via the key 'GenericParameters'.
FIX: Dirac.py - fix some type checking things
FIX: Dirac.py - the addFile() method can now register to more than 1 catalog.

*WMS
FIX: removed dependency of the JobSchedulingAgent on RSS. Move the getSiteTier functionality to a new CS Helper.
FIX: WMSAdministratorHandler - Replace StringType by StringTypes in the export methods argument type
FIX: JobAgent - Set explicitly UseServerCertificate to "no" for the job executable
NEW: dirac-pilot - change directory to $OSG_WN_TMP on OSG sites
FIX: SiteDirector passes jobExecDir to pilot, this defaults to "." for CREAM CEs. It can be set in the CS. It will not make use of $TMPDIR in this case.
FIX: Set proper project and release version to the SiteDirector     
NEW: Added "JobDelay" option for the matching, refactored and added CS options to the matcher
FIX: Added installation as an option to the pilots and random MyProxyServer
NEW: Support for parametric jobs with parameters that can be of List type

*Resources
NEW: Added SSH Grid Engine Computing Element
NEW: Added SSH Computing Element
FIX: make sure lfc client will not try to connect for several days

*Transformation
FIX: TransformationDB - in setFileStatusForTransformation() reset ErrorCount to zero if "force" flag and    the new status is "unused"
NEW: TransformationDB - added support for dictionary in metadata for the InputDataQuery mechanism     

[v6r1p13]

*WMS
FIX: JobSchedulingAgent - backported from v6r2 use of Resources helper

[v6r1p12]

*Accounting
FIX: Properly delete cached plots

*Core
FIX: dirac-install - run externals post install after generating the versions dir

[v6r1p11]

*Core
NEW: dirac-install - caches locally the externals and the grid bundle
FIX: dirac-distribution - properly generate releasehistory and releasenotes

[v6r1p10]

*WorloadManagement
FIX: JobAgent - set UseServerCertificate option "no" for the job executable

[v6r1p9]

*Core
FIX: dirac-configure - set the proper /DIRAC/Hostname when defining /LocalInstallation/Host

*DataManagement
FIX: dirac-dms-user-lfns - fixed the case when the baseDir is specified
BUGFIX: dirac-dms-remove-files - fixed crash in case of returned error report in a form of dictionary 

[v6r1p8]

*Web
FIX: restored Run panel in the production monitor

*Resources
FIX: FileCatalog - do not check existence of the catalog client module file

[v6r1p7]

*Web
BUGFIX: fixed scroll bar in the Monitoring plots view

[v6r1p6]

*Core
FIX: TransferClient closes connections properly

[v6r1p5]

*Core
FIX: DISET Clients are now thread-safe. Same clients used twice in different threads was not 
     closing the previous connection
NEW: reduce wait times in DISET protocol machinery to improve performance   

[v6r1p4]

*RequestManagement
BUGFIX: RequestContainer - in isSubRequestDone() treat special case for subrequests with files

*Transformation
BUGFIX: TransformationCleaningAgent - do not clear requests for tasks with no associated jobs

[v6r1p3]

*Framework
NEW: Pass the monitor down to the request RequestHandler
FIX: Define the service location for the monitor
FIX: Close some connections that DISET was leaving open

[v6r1p2]

*WorkloadManagement
BUGFIX: JobSchedulingAgent - use getSiteTiers() with returned direct value and not S_OK

*Transformation
BUGFIX: Uniform use of the TaskManager in the RequestTaskAgent and WorkflowTaskAgent

[v6r1p1]

*RSS
BUGFIX: Alarm_PolType now really send mails instead of crashing silently.

[v6r1]

*RSS
CHANGE: Major refactoring of the RSS system
CHANGE: DB.ResourceStatusDB has been refactored, making it a simple wrapper round ResourceStatusDB.sql with only four methods by table ( insert, update, get & delete )
CHANGE: DB.ResourceStatusDB.sql has been modified to support different statuses per granularity.
CHANGE: DB.ResourceManagementDB has been refactored, making it a simple wrapper round ResourceStatusDB.sql with only four methods by table ( insert, update, get & delete )
CHANGE: Service.ResourceStatusHandler has been refactored, removing all data processing, making it an intermediary between client and DB.
CHANGE: Service.ResourceManagementHandler has been refactored, removing all data processing, making it an intermediary between client and DB.
NEW: Utilities.ResourceStatusBooster makes use of the 'DB primitives' exposed on the client and does some useful data processing, exposing the new functions on the client.
NEW: Utilities.ResourceManagementBooster makes use of the 'DB primitives' exposed on the client and does some useful data processing, exposing the new functions on the client.
CHANGE: Client.ResourceStatusClient has been refactorerd. It connects automatically to DB or to the Service. Exposes DB and booster functions.
CHANGE: Client.ResourceManagementClient has been refactorerd. It connects automatically to DB or to the Service. Exposes DB and booster functions.
CHANGE: Agent.ClientsCacheFeederAgent renamed to CacheFeederAgent. The name was not accurate, as it also feeds Accouting Cache tables.
CHANGE: Agent.InspectorAgent, makes use of automatic API initialization.
CHANGE: Command. refactor and usage of automatic API initialization.
CHANGE: PolicySystem.PEP has reusable client connections, which increase significantly performance.
CHANGE: PolicySystem.PDP has reusable client connections, which increase significantly performance.
NEW: Utilities.Decorators are syntactic sugar for DB, Handler and Clients.
NEW: Utilities.MySQLMonkey is a mixture of laziness and refactoring, in order to generate the SQL statements automatically. Not anymore sqlStatemens hardcoded on the RSS.
NEW: Utilities.Validator are common checks done through RSS modules
CHANGE: Utilities.Synchronizer syncs users and DIRAC sites
CHANGE: cosmetic changes everywhere, added HeadURL and RCSID
CHANGE: Removed all the VOExtension logic on RSS
BUGFIX: ResourceStatusHandler - getStorageElementStatusWeb(), access mode by default is Read
FIX: RSS __init__.py will not crash anymore if no CS info provided
BUGFIX: CS.getSiteTier now behaves correctly when a site is passed as a string

*dirac-setup-site
BUGFIX: fixed typos in the Script class name

*Transformation
FIX: Missing logger in the TaskManager Client (was using agent's one)
NEW: Added UnitTest class for TaskManager Client

*DIRAC API
BUGFIX: Dirac.py. If /LocalSite/FileCatalog is not define the default Catalog was not properly set.
FIX: Dirac.py - fixed __printOutput to properly interpret the first argument: 0:stdout, 1:stderr
NEW: Dirac.py - added getConfigurationValue() method

*Framework
NEW: UsersAndGroups agent to synchronize users from VOMRS server.

*dirac-install
FIX: make Platform.py able to run with python2.3 to be used inside dirac-install
FIX: protection against the old or pro links pointing to non-existent directories
NEW: make use of the HTTP proxies if available
FIX: fixed the logic of creating links to /opt/dirac directories to take into account webRoot subdirs

*WorkloadManagement
FIX: SiteDirector - change getVO() function call to getVOForGroup()

*Core:
FIX: Pfn.py - check the sanity of the pfn and catch the erroneous case

*RequestManagement:
BUGFIX: RequestContainer.isSubrequestDone() - return 0 if Done check fails

*DataManagement
NEW: FileCatalog - possibility to configure multiple FileCatalog services of the same type

[v6r0p4]

*Framework
NEW: Pass the monitor down to the request RequestHandler
FIX: Define the service location for the monitor
FIX: Close some connections that DISET was leaving open

[v6r0p3]

*Framework
FIX: ProxyManager - Registry.groupHasProperties() wasn't returning a result 
CHANGE: Groups without AutoUploadProxy won't receive expiration notifications 
FIX: typo dirac-proxy-info -> dirac-proxy-init in the expiration mail contents
CHANGE: DISET - directly close the connection after a failed handshake

[v6r0p2]

*Framework
FIX: in services logs change ALWAYS log level for query messages to NOTICE

[v6r0p1]

*Core
BUGFIX: List.uniqueElements() preserves the other of the remaining elements

*Framework
CHANGE: By default set authorization rules to authenticated instead of all
FIX: Use all required arguments in read access data for UserProfileDB
FIX: NotificationClient - dropped LHCb-Production setup by default in the __getRPSClient()

[v6r0]

*Framework
NEW: DISET Framework modified client/server protocol, messaging mechanism to be used for optimizers
NEW: move functions in DIRAC.Core.Security.Misc to DIRAC.Core.Security.ProxyInfo
CHANGE: By default log level for agents and services is INFO
CHANGE: Disable the log headers by default before initializing
NEW: dirac-proxy-init modification according to issue #29: 
     -U flag will upload a long lived proxy to the ProxyManager
     If /Registry/DefaultGroup is defined, try to generate a proxy that has that group
     Replaced params.debugMessage by gLogger.verbose. Closes #65
     If AutoUploadProxy = true in the CS, the proxy will automatically be uploaded
CHANGE: Proxy upload by default is one month with dirac-proxy-upload
NEW: Added upload of pilot proxies automatically
NEW: Print info after creating a proxy
NEW: Added setting VOMS extensions automatically
NEW: dirac-proxy-info can also print the information of the uploaded proxies
NEW: dirac-proxy-init will check that the lifetime of the certificate is less than one month and advise to renew it
NEW: dirac-proxy-init will check that the certificate has at least one month of validity
FIX: Never use the host certificate if there is one for dirac-proxy-init
NEW: Proxy manager will send notifications when the uploaded proxies are about to expire (configurable via CS)
NEW: Now the proxyDB also has a knowledge of user names. Queries can use the user name as a query key
FIX: ProxyManager - calculate properly the dates for credentials about to expire
CHANGE: ProxyManager will autoexpire old proxies, also auto purge logs
CHANGE: Rename dirac-proxy-upload to dirac-admin-proxy-upload
NEW: dirac-proxy-init will complain if the user certificate has less than 30 days
CHANGE: SecurityLogging - security log level to verbose
NEW: OracleDB - added Array type 
NEW: MySQL - allow definition of the port number in the configuration
FIX: Utilities/Security - hash VOMS Attributes as string
FIX: Utilities/Security - Generate a chain hash to discover if two chains are equal
NEW: Use chain has to discover if it has already been dumped
FIX: SystemAdministrator - Do not set  a default lcg version
NEW: SystemAdministrator - added Project support for the sysadmin
CHANGE: SysAdmin CLI - will try to connect to the service when setting the host
NEW: SysAdmin CLI - colorization of errors in the cli
NEW: Logger - added showing the thread id in the logger if enabled
     
*Configuration
NEW: added getVOfromProxyGroup() utility
NEW: added getVoForGroup() utility, use it in the code as appropriate
NEW: added Registry and Operations Configuration helpers
NEW: dirac-configuration-shell - a configuration script for CS that behaves like an UNIX shellCHANGE: CSAPI - added more functionality required by updated configuration console
NEW: Added possibility to define LocalSE to any Site using the SiteLocalSEMapping 
     section on the Operations Section     
NEW: introduce Registry/VO section, associate groups to VOs, define SubmitPools per VO
FIX: CE2CSAgent - update the CEType only if there is a relevant info in the BDII  

*ReleaseManagement
NEW: release preparations and installation tools based on installation packages
NEW: dirac-compile-externals will try go get a DIRAC-free environment before compiling
NEW: dirac-disctribution - upload command can be defined via defaults file
NEW: dirac-disctribution - try to find if the version name is a branch or a tag in git and act accordingly
NEW: dirac-disctribution - added keyword substitution when creating a a distribution from git
FIX: Install tools won't write HostDN to the configuration if the Admin username is not set 
FIX: Properly set /DIRAC/Configuration/Servers when installing a CS Master
FIX: install_site.sh - missing option in wget for https download: --no-check-certificate
FIX: dirac-install-agent(service) - If the component being installed already has corresponding 
     CS section, it is not overwritten unless explicitly asked for
NEW: dirac-install functionality enhancement: start using the switches as defined in issue #26;
CHANGE: dirac-install - write the defaults if any under defaults-.cfg so dirac-configure can 
        pick it up
FIX: dirac-install - define DYLD_LIBRARY_PATH ( for Mac installations )     
NEW: dirac-install - put all the goodness under a function so scripts like lhcb-proxy-init can use it easily
FIX: dirac-install - Properly search for the LcgVer
NEW: dirac-install will write down the releases files in -d mode   
CHANGE: use new dirac_install from gothub/integration branch in install_site.sh
NEW: Extensions can request custom external dependencies to be installed via pip when 
     installing DIRAC.
NEW: LCG bundle version can be defined on a per release basis in the releases.cfg 
NEW: dirac-deploy-scripts - when setting the lib path in the deploy scripts. 
     Also search for subpaths of the libdir and include them
NEW: Install tools - plainly separate projects from installations

*Accounting
CHANGE: For the WMSHistory type, send as JobSplitType the JobType
CHANGE: Reduced the size of the max key length to workaround mysql max bytes for index problem
FIX: Modified buckets width of 1week to 1 week + 1 day to fix summer time end week (1 hour more )

*WorkloadManagement
CHANGE: SiteDirector - simplified executable generation
NEW: SiteDirector - few more checks of error conditions   
NEW: SiteDirector - limit the queue max length to the value of MaxQueueLengthOption 
     ( 3 days be default )
BUGFIX: SiteDirector - do not download pilot output if the flag getPilotOutput is not set     
NEW: JobDB will extract the VO when applying DIRAC/VOPolicy from the proper VO
FIX: SSHTorque - retrieve job status by chunks of 100 jobs to avoid too long
NEW: glexecComputingElement - allow glexecComputingElement to "Reschedule" jobs if the Test of
     the glexec fails, instead of defaulting to InProcess. Controlled by
     RescheduleOnError Option of the glexecComputingElement
NEW: SandboxStore - create a different SBPath with the group included     
FIX: JobDB - properly treat Site parameter in the job JDL while rescheduling jobs
NEW: JobSchedulingAgent - set the job Site attribute to the name of a group of sites corresponding 
     to a SE chosen by the data staging procedure 
CHANGE: TimeLeft - call batch system commands with the ( default ) timeout 120 sec
CHANGE: PBSTimeLeft - uses default CPU/WallClock if not present in the output  
FIX: PBSTimeLeft - proper handling of (p)cput parameter in the batch system output, recovery of the
     incomplete batch system output      
NEW: automatically add SubmitPools JDL option of the job owner's VO defines it     
NEW: JobManager - add MaxParametericJobs option to the service configuration
NEW: PilotDirector - each SubmitPool or Middleware can define TargetGrids
NEW: JobAgent - new StopOnApplicationFailure option to make the agent exiting the loop on application failure
NEW: PilotAgentsDB - on demand retrieval of the CREAM pilot output
NEW: Pilot - proper job ID evaluation for the OSG sites
FIX: ComputingElement - fixed proxy renewal logic for generic and private pilots
NEW: JDL - added %j placeholder in the JDL to be replaced by the JobID
BUGFIX: DownloadInputData - bug fixed in the naming of downloaded files
FIX: Matcher - set the group and DN when a request gets to the matcher if the request is not 
     coming from a pilot
FIX: Matcher = take into account JobSharing when checking the owner for the request
CHANGE: PilotDirector, dirac-pilot - interpret -V flag of the pilot as Installation name

*DataManagement
FIX: FileCatalog/DiractoryLevelTree - consistent application of the max directory level using global 
     MAX_LEVELS variable
FIX: FileCatalog - Directory metadata is deleted together with the directory deletion, issue #40    
CHANGE: FileCatalog - the logic of the files query by metadata revisited to increase efficiency 
FIX: LcgFileCatalog - use lfcthr and call lfcthr.init() to allow multithread
     try the import only once and just when LcgFileCatalogClient class is intantiated
NEW: LcgFileCatalogClient - new version of getPathPermissions relying on the lfc_access method to solve the problem
     of multiple user DNs in LFC.     
FIX: StorageElement - get service CS options with getCSOption() method ( closes #97 )
FIX: retrieve FileCatalogs as ordered list, to have a proper default.
CHANGE: FileCatalog - allow up to 15 levels of directories
BUGFIX: FileCatalog - bug fixes in the directory removal methods (closes #98)
BUGFIX: RemovalAgent - TypeError when getting JobID in RemovalAgent
BUGFIX: RemovalAgent - put a limit to be sure the execute method will end after a certain number of iterations
FIX: DownloadInputData - when files have been uploaded with lcg_util, the PFN filename
     might not match the LFN file name
FIX: putting FTSMonitor web page back
NEW: The default file catalog is now determined using /LocalSite/FileCatalog. The old behavior 
     is provided as a fallback solution
NEW: ReplicaManager - can now deal with multiple catalogs. Makes sure the surl used for removal is 
the same as the one used for registration.   
NEW: PoolXMLCatalog - added getTypeByPfn() function to get the type of the given PFN  
NEW: dirac-dms-ban(allow)-se - added possibility to use CheckAccess property of the SE

*StorageManagement
FIX: Stager - updateJobFromStager(): only return S_ERROR if the Status sent is not
recognized or if a state update fails. If the jobs has been removed or
has moved forward to another status, the Stager will get an S_OK and
should forget about the job.
NEW: new option in the StorageElement configuration "CheckAccess"
FIX: Requests older than 1 day, which haven't been staged are retried. Tasks older than "daysOld" 
     number of days are set to Failed. These tasks have already been retried "daysOld" times for staging.
FIX: CacheReplicas and StageRequests records are kept until the pin has expired. This way the 
     StageRequest agent will have proper accounting of the amount of staged data in cache.
NEW: FTSCleaningAgent will allow to fix transient errors in RequestDB. At the moment it's 
     only fixing Requests for which SourceTURL is equal to TargetSURL.
NEW: Stager - added new command dirac-stager-stage-files          
FIX: Update Stager code in v6 to the same point as v5r13p37
FIX: StorageManager - avoid race condition by ensuring that Links=0 in the query while removing replicas

*RequestManagement
FIX: RequestDBFile - get request in chronological order (closes issue #84)
BUGFIX: RequestDBFile - make getRequest return value for getRequest the same as for

*ResourceStatusSystem
NEW: Major code refacoring. First refactoring of RSS's PEP. Actions are now function 
     defined in modules residing in directory "Actions".
NEW: methods to store cached environment on a DB and ge them.
CHANGE: command caller looks on the extension for commands.
CHANGE: RSS use now the CS instead of getting info from Python modules.
BUGFIX: Cleaned RSS scripts, they are still prototypes
CHANGE: PEP actions now reside in separate modules outside PEP module.
NEW: RSS CS module add facilities to extract info from CS.
CHANGE: Updating various RSS tests to make them compatible with
changes in the system.
NEW: CS is used instead of ad-hoc configuration module in most places.
NEW: Adding various helper functions in RSS Utils module. These are
functions used by RSS developers, including mainly myself, and are
totally independant from the rest of DIRAC.
CHANGE: Mostly trivial changes, typos, etc in various files in RSS     
CHANGE: TokenAgent sends e-mails with current status   

*Transformation
CHANGE: allow Target SE specification for jobs, Site parameter is not set in this case
CHANGE: TransformationAgent  - add new file statuses in production monitoring display
CHANGE: TransformationAgent - limit the number of files to be treated in TransformationAgent 
        for replication and removal (default 5000)
BUGFIX: TransformationDB - not removing task when site is not set
BUGFIX: TransformationCleaningAgent - archiving instead of cleaning Removal and Replication 
        transformations 
FIX: TransformationCleaningAgent - kill jobs before deleting them        

*Workflow
NEW: allow modules to define Input and Output parameters that can be
     used instead of the step_commons/workflow_commons (Workflow.py, Step.py, Module.py)

*Various fixes
BUGFIX: Mail.py uses SMTP class rather than inheriting it
FIX: Platform utility will properly discover libc version even for the new Ubuntu
FIX: Removed old sandbox and other obsoleted components<|MERGE_RESOLUTION|>--- conflicted
+++ resolved
@@ -1,4 +1,3 @@
-<<<<<<< HEAD
 [v6r15-pre16]
 
 Removed general "from DIRAC.Core.Utilities import *" in the top-level __init__.py
@@ -94,7 +93,7 @@
 
 *tests
 NEW: The contents of the TestDIRAC package is moved into the tests directory here
-=======
+
 [v6r14p21]
 
 *DMS
@@ -111,7 +110,6 @@
 
 *TMS
 FIX: TransformationAgent - in processTransformation() fix reduction of number of files
->>>>>>> bdcbe2de
 
 [v6r14p20]
 
