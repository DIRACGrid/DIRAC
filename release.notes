<<<<<<< HEAD
[v6r22]

*WorkloadManagementSystem
NEW: (#4045) PilotsHandler service (to interact with PilotAgentsDB)
CHANGE: (#4049) Pilot wrapper for pilot3: download files at runtime
CHANGE: (#4119) removed last bit looking into /Registry/VOMS/ section
CHANGE: (#4119) VOMS2CSAgent: mailFrom option is invalid, use MailFrom instead
FIX: (#4074) fixed PilotManager service name in ConfigTemplate.cfg
FIX: (#4100) use CAs to upload the pilot files to a dedicated web server using requests
FIX: (#4106) fixes for logging messages for Matcher
FIX: (#4106) fixes for logging messages for Optimizers
NEW: (#4136) added DIRACOS option (for SiteDirectors)

*ConfigurationSystem
NEW: (#4053) VOMS2CSSynchronizer/VOMS2CSAgent - enable automatic synchronization of the 
     Suspended user status with the VOMS database
CHANGE: (#4113) VOMS2CSSynchronizer: considering the case when no email is provided by VOMS

*Core
NEW: (#4053) AuthManager - interpret the Suspended user status considering suspended 
     users as anonymous visitors
CHANGE: (#4053) The use of CS.py module is replaced by the use of Registry.py and CSGlobals.py

*Interfaces
CHANGE: (#4098) removed dirac-admin-get-site-protocols.py as it could give potentially wrong results (use dirac-dms-protocol-matrix instead)

*Resources
NEW: (#4142) enable to get SE occupancy from plugin
NEW: (#4142) add occupancy plugin to retrieve the info from BDII
CHANGE: (#4142) GFAL2_SRM2Storage.getOccupancy() calls parent if SpaceToken is not given

*ResourceStatusSystem
CHANGE: clients: using DIRAC.Core.Base.Client as base
CHANGE: (#4098) SiteInspectorAgent runs only on sites with tokenOwner="rs_svc"
CHANGE: (#4098) remove SRM dependencies
CHANGE: (#4136) downtimeCommand will use the GOCServiceType only for SRM SEs
FIX: (#4139) only take the first endpoint for the SpaceOccupancy

*DataManagementSystem
CHANGE: (#4136) Moved methods from ResourceStatusSystem/CSHelpers to DMSHelpers
CHANGE: (#4138) FTS3 is now the default

*docs
NEW: (#4099) Instructions about setting up the DIRAC web server for pilot3
CHANGE: (#4119) added note on MultiProcessor jobs preparation

*test
FIX: (#4119) Not lhcb but dteam (for DIRAC certification)
FIX: (#4139) client_dms.sh not lhcb specific
CHANGE:(#4140) adapt transformation certification tests to dteam VO
=======
[v6r21p11]

*Transformation
FIX: (#4144) fixed a logic bug in counting numberOfTasks in MCExtension which is expected
     to limit the total number of tasks for MC transformations

*Accounting
FIX: (#4151) In AccountingDB.insertRecordThroughQueue fix bad dictionary key "0K"
>>>>>>> a45fddce

[v6r21p10]

*Core
FIX: (#4133) dirac-install: correct location for ARC plugins with DIRACOS

*WMS
CHANGE: (#4136) JobStateUpdateHandler - restoring the job status to Running after hearbeat

*Docs
NEW: (#4134) Added /Operations/DataManagement parameters for protocols

[v6r21p9]

*Core
FIX: (#4130) correct symlinks in dirac-deploy

[v6r21p8]

*WMS
CHANGE: (#4111) Better logging in JobWrapper
CHANGE: (#4114) JobScheduling - allow both Tag and Tags option in the job JDL

*DMS
FIX: (#4101) FileManagerBase - use returned ID:LFN dict instead of the LFN list. Fixes the bug in 
             getReplicasByMetadata reported in #4058

*TransformationSystem
FIX: (#4112) TaskManager.py - testing if the request ID is correct was not done properly, test the numerical value

[v6r21p7]

*Core
FIX: (#4076) A certain module like WebAppDIRAC must be checked out from the code repository once.

*Resources
FIX: (#4078) Fix the exception when StorageElement objects are created with a list of plugins

*SMS
NEW: (#4086) StageMonitorAgent: new option StoragePlugins to limit the protocols used to contact storagelements for staged files.

*WMS
FIX: (#4093) better logging from services

*TS
CHANGE: (#4095) ConfigTemplate for RequestTaskAgent now contains all options
CHANGE: (#4096) the Broadcast TransformationPlugin no longer requires a SourceSE to be set. If it is set, the behaviour is unchanged
CHANGE: (#4096) dirac-transformation-replication: change default pluging back to Broadcast (reverts #4066)

*Docs:
CHANGE: (#4095) AdministratorGuide install TS tutorial: added options MonitorFiles and MonitorTasks for TaskAgents

[v6r21p6]

*CS
FIX: (#4064) Fix exception when calling dirac-admin-add-shifter with already existing values

*Core
NEW: (#4065) getIndexInList utility in List.py

*Resources
NEW: (#4065) add a SpaceReservation concept to storages
NEW: (#4065) add a getEndpoint method to StorageBase

*RSS
CHANGE: (#4065) CSHelpers.getStorageElementEndpoint returns the endpoint or non srm protocol
CHANGE: (#4065) add the SpaceReservation to the FreeDiskSpaceCommand result

*TS
FIX: (#4066) The dirac-transformation-replication script will now create valid transformations 
     given only the required arguments. Instead of the 'Broadcast' plugin, the 'Standard' plugin 
     is created if not SourceSE is given. If a value for the plugin argument is given, that will 
     be used.

*docs
CHANGE: (#4069) DIRAC installation procedure is updated taking account DIRACOS
CHANGE: (#4094) Pilots3 options: moved to /Operation/Pilot section

[v6r21p5]

*Core
NEW: (#4046) allow install_site to install DIRACOS
FIX: (#4047) dirac-deploy-scripts uses correct regex to find scripts
NEW: (#4047) dirac-deploy-scripts can use symplink instead of wrapper
CHANGE: (#4051) use debug level for logs in the ProcessPool

*RequestManagementSystem
CHANGE: (#4051) split log messages

*ResourceStatusSystem
FIX: (#4050) fix reporting from EmailAgent
CHANGE: (#4051) split log messages in static and dynamic parts

*Docs
CHANGE: (#4034) Add magic runs to setup DIRAC in example scripts, so they work out of the box.
NEW: (#4046) add a tuto for setting up a basic installation
NEW: (#4046) add a tuto for setting up two Dirac SEs
NEW: (#4046) add a tuto for setting up the DFC
NEW: (#4046) add a tuto for managing identities
NEW: (#4046) add a tuto for setting up the RMS
NEW: (#4046) add a tuto for doing DMS with TS

*ConfigurationSystem
CHANGE: (#4044) dirac-configure: forcing update (override, in fact) of CS list

*WorkloadManagementSystem
FIX: (#4052) SiteDirector - restore the logic of limiting the number of pilots to submit due to the  
             WaitingToRunningRatio option
FIX: (#4052) Matcher - if a pilot presents OwnerGroup parameter in its description, this is interpreted 
             as a pilot requirement to jobs and should not be overriden.
CHANGE: (#4027) Improve scalability of HTCondorCE jobs

*Accounting
CHANGE: (#4033) accounting clients use DIRAC.Core.Base.Client as base

*DataManagementSystem
FIX: (#4042) add exit handler for stored procedure
FIX: (#4048) correct the header of the CSV file generated by dirac-dms-protocol-matrix

*TransformationSystem
FIX: (#4038) TransformationCleaningAgent cancels the Request instead of removing them

*Resources
CHANGE: (#4048) SE: give preference to native plugins when generating third party URLS

[v6r21p4]

WorkloadManagementSystem
CHANGE: (#4008) Modification of utility function PilotCStoJSONSynchronizer. The modification 
        allows to add information to created json file about the DNs fields of users belonging 
        to 'lhcb_pilot' group. This information is needed for the second level authorization 
        used in the Pilot Logger architecture. Also, some basic unit tests are added.

*Docs
CHANGE: (#4028) update instructions to install and setup runit

*TransformationSystem
FIX: (#4022) when a site was requested inside the job workflow description, and BulkSubmission was used, such site was not considered.

*Resources
FIX: (#4006) Resources/MessageQueue: add a dedicated listener ReconnectListener

[v6r21p3]

*Core
FIX: (#4005) getDiracModules is removed, class member is used instead.
FIX: (#4013) Use getCAsLocation in order to avoid non-exist os.environ['X509_CERT_DIR']

*ConfigurationSystem
FIX: (#4004) BDII2CSAgent: fix for CEs with incomplete BDII info

*WorkloadManagementSystem
NEW: (#4016) JobAgent - added possibility to try out several CE descriptions when 
             getting jobs in one cycle
NEW: (#4016) Matcher - MultiProcessor tag is added to the resource description if appropriate
NEW: (#4016) JobScheduling - MultiProcessor tag is added to the job description if it 
             specifies multiple processor requirements
FIX: (#4018) JobMonitoring.getJobParameter cast to int
NEW: (#4019) added WMSAdministratorClient module, and using it throughout the code

*Resources/MessageQueue
CHANGE: (#4007) change the way of defining identifier  format for MQ resources: 
        accepted values are  'Topics' or 'Queues'.

*DataManagementSystem
CHANGE: (#4017) DIP handler internally uses bytes instead of MB
NEW: (#4010) add dirac-dms-protocol-matrix script
CHANGE: (#4010) remove dirac-dms-add-files script

*Resources
NEW: (#4016) PoolComputingElement - getDescription returns a list of descriptions 
             with different requirements to jobs to be matched
CHANGE: (#4017) Standardize sizes returned by StoragePlugins in Bytes
CHANGE: (#4011) MQ: randomzied the broker list when putting message

[v6r21p2]

*Core
CHANGE: (#3992) dirac-install does not define REQUESTS_CA_BUNDLE in the bashrc anymore
NEW: (#3998) dirac-install if DIRACOS already installed and DIRACOS is not requested, 
             it will force to install it
CHANGE: (#3992) specify the ca location when calling requests
CHANGE: (#3991) MySQL class prints only debug logs
FIX: (#4003) dirac-install - if the DIRACOS version is not given then use the proper 
             release version

*WorkloadManagementSystem
CHANGE: (#3992) specify the ca location when calling requests
FIX: (#4002) Local protocols are retrieved as a list in InputDataResolution

*Interfaces
FIX: (#4000) Dirac.py - bug fixed: return value of getJobParameters changed that
     should be taken into account by the clients

[v6r21p1]

*WorkloadManagementSystem
CHANGE: (#3989) JobDB.py - do not add default SubmitPool parameter to a job description
FIX: (#3989) dirac-admin-get-site-mask - show only sites in Active state

*DataManagementSystem
CHANGE: (#3985) FTS3DB: getActiveJobs, those jobs are now selected that have been monitored the longest time ago. Ensure better cycling through FTS Jobs
FIX: (#3987) check missing file with another string

[v6r21]

*Core
NEW: (#3921) DictCache - allow threadLocal cache
FIX: (#3936) DictCache - Fix exception upon delete
FIX: (#3922) allow Script.py to accommodate specific test calls with pytest
CHANGE: (#3940) dirac-install - instrument to support DiracOS
FIX: (#3945) set DIRACOS environment variable before souring diracosrc
CHANGE: (#3949) Removed unattended dirac-install-client.py
CHANGE: (#3950) File.py - do not follow links when getting files list or size 
        in directory via getGlobbedFiles and getGlobbedTotalSize
CHANGE: (#3969) Use EOS for installing DIRAC software        

*FrameworkSystem
FIX: (#3968) removed the old logging

*ResourceStatusSystem
FIX: (#3921) fix logic of the RSSCache leading in expired keys

*Accounting
CHANGE: (#3933) Change the columns size of the FinalMinorStatus

*WorkloadManagementSystem
CHANGE: (#3923) Clean PYTHONPATH from *rc when installing DIRAC from the pilot
NEW: (#3941) JobDB: getJobParameters work also with list on job IDs
CHANGE: (#3941) JobCleaningAgent queries for job parameters in bulk
CHANGE: (#3941) Optimizers only set optimizers parameters (backported from v7r0)
CHANGE: (#3970) streamlining code in OptimizerModule. Also pep8 formatting (ignore white spaces for reviewing)
FIX: (#3976) fixed Banned Sites matching in TaskQueueDB
FIX: (#3970) when an optimizer agent was instantiating JobDB (via the base class) and the machine 
     was overloaded, the connection to the DB failed but this was not noticed and the agent was 
     not working until restarted after max cycles. Now testing JobDB  is valid in OptimizerModule 
     base class and exit if not valid.

*TransformationSystem
CHANGE: (#3946) Remove directory listing from ValidateOutputDataAgent
CHANGE: (#3946) Remove directory listing from TransformationCleaningAgent
FIX: (#3967) TransformationCleaningAgent: don't return error if log directory does not exist

*Interfaces
CHANGE: (#3947) removed old methods going through old RMS
CHANGE: (#3960) Dirac.py - getLFNMetadata returns result for both file and directory LFNs
FIX: (#3966) Dirac: replace the use of deprecated function status by getJobStatus

*DataManagementSystem
FIX: (#3922) Fixes FTS3 duplicate transfers
FIX: (#3982) respect the source limitation when picking source for an FTS transfer

*MonitoringSystem
CHANGE: (#3956) Change the bucket size from week to day.

*Resources
CHANGE: (#3933) When crating a consumer or producer then the error message must be 
        handled by the caller.
CHANGE: (#3937) MessageQueue log backends is now set to VERBOSE instead of DEBUG        
NEW: (#3943) SSHComputingElement - added Preamble option to define a command to be 
     executed right before the batch system job submission command
NEW: (#3953) Added the possibility to add filters to log backends to refine the 
     output shown/stored
NEW: (#3953) Resources.LogFilters.ModuleFilter: Filter that allows one to set the 
     LogLevel for individual modules
NEW: (#3953) Resources.LogFilter.PatternFilter: Filter to select or reject log 
     output based on words
FIX: (#3959) PoolComputingElement - bug fix: initialize process pool if not yet 
     done in getCEStatus()     

*test
CHANGE: (#3948) integration tests run with unittest now exit with exit code != 0 if failed

*docs
NEW: (#3974) Added HowTo section to the User Guide

[v6r20p28]

*WorkloadManagementSystem
FIX: (#4092) pilotTools - Ensure maxNumberOfProcessors is an int

[v6r20p27]

*WMS
FIX: (#4020) SiteDirector - do not use keywords in addPilotTQReference/setPilotStatus calls

[v6r20p26]

*WorkloadManagementSystem
FIX: (#3932) MutiProcessorSiteDirector: get platform is checkPLatform flag is true

*DataManagementSystem
FIX: (#3928) `FileCatalogClient` now properly forwards function docstrings through 
     `checkCatalogArguments` decorator, fixes #3927
CHANGE: (#3928) `Resources.Catalog.Utilities`: use functool_wraps in `checkCatalogArguments`

*TransformationSystem
CHANGE: (#3934) make the recursive removal of the log directory explicit in the TransformationCleaningAgent

[v6r20p25]

*Core
FIX: (#3909) DISET - always close the socket even in case of exception

*FrameworkSystem
FIX: (#3913) NotificationHandler - bugfixed: changed SMTPServer to SMTP
FIX: (#3914) add extjs6 support to the web compiler

*docs
NEW: (#3910) Added documentation on MultiProcessor jobs

*WorkloadManagementSystem
FIX: (#3910) TaskQueueDB - fixed strict matching with tags, plus extended the integration test

*DataManagementSystem
CHANGE: (#3917) FTS3: speedup by using subqueries for the Jobs table

*TransformationSystem
CHANGE: (#3916) use SE.isSameSE() method

*Resources
NEW: (#3916) Add isSameSE method to StorageElement which works for all protocols

[v6r20p24]

*WorkloadManagementSystem
FIX: (#3904) SiteDirector fixed case with TQs for 'ANY' site

[v6r20p23]

*TransformationSystem
NEW: (#3903)  do not remove archive SEs when looking at closerSE

*CORE
NEW: (#3902) When the environment variable DIRAC_DEPRECATED_FAIL is set to a non-empty value, 
     the use of deprecated functions will raise a NotImplementError exception

*ConfigurationSystem
FIX: (#3903) ServiceInterface - fix exception when removing dead slave

*FrameworkSystem
FIX: (#3901) NotificationClient - bug fix

[v6r20p22]

*Core
FIX: (#3897) ObjectLoader returns DErrno code
FIX: (#3895) more debug messages in BaseClient

*ResourceStatusSystem
FIX: (#3895) fixed bug in dirac-rss-set-token script

*WorkloadManagementSystem
FIX: (#3897) SiteDirector: using checkPlatform flag everwhere needed
CHANGE: (#3894) Using JobStateUpdateClient instead of RPCClient to it
CHANGE: (#3894) Using JobManagerClient instead of RPCClient to it

[v6r20p20]

*Core
CHANGE: (#3885) Script.parseCommandLine: the called script is not necessarily the first in sys.argv

*ConfigurationSystem
CHANGE: (#3887) /Client/Helpers/Registry.py: Added search dirac user for ID and CA

*MonitoringSystem
FIX: (#3888) mqProducer field in MonitoringReporter can be set to None, and the comparison was broken. 
     It is fixed. Also some additional checks are added.

*WorkloadManagementSystem
CHANGE: (#3889) removed confusing Job parameter LocalBatchID
CHANGE: (#3854) TQ matching (TaskQueueDB.py): when "ANY" is specified, don't exclude task queues 
        (fix with "Platforms" matching in mind)
CHANGE: (#3854) SiteDirector: split method getPlatforms, for extension purposes

*DataManagementSystem
FIX: (#3884) restore correct default value for the SEPrefix in the FileCatalogClient
FIX: (#3886) FTS3: remove the hardcoded srm protocol for registration
FIX: (#3886) FTS3: return an empty spacetoken if SRM is not available

*TransformationSystem
CHANGE: (#3891) ReplicationTransformation.createDataTransformation: returns S_OK with the 
        transformation object when it was successfully added, instead of S_OK(None)

*Resources
NEW: (#3886) SE - return a standard error in case the requested protocol is not available

[v6r20p18]

*DataManagementSystem
CHANGE: (#3882) script for allow/ban SEs now accepting -a/--All switch, for allo status types

*Core
FIX: (#3882) ClassAdLight - fix to avoid returning a list with empty string

*Resources
FIX: (#3882) Add site name configuration for the dirac installation inside singularity CE

*test
FIX: (#3882) fully activating RSS in Jenkins tests

[v6r20p17]

*Core
CHANGE: (#3874) dirac-create-distribution-tarball - add tests directory to the tar file and fix pylint warnings.
FIX: (#3876) Add function "discoverInterfaces" again which is still needed for VMDIRAC

*ConfigurationSystem
CHANGE: (#3875) Resources - allow to pass a list of platforms to getDIRACPlatform()

*WorkloadManagement
CHANGE: (#3867) SandboxStoreClient - Returning file location in output of getOutputSandbox
CHANGE: (#3875) JobDB - allow to define a list of Platforms in a job description JDL

*ResourceStatusSystem
CHANGE: (#3863) deprecated CSHelpers.getSites() function

*Interfaces
NEW: (#3872) Add protocol option to dirac-dms-lfn-accessURL
CHANGE: (#3864) marked deprecated some API functions (perfect replace exists already, as specified)

*Resources
FIX: (#3868) GFAL2_SRM2Storage: only set SPACETOKENDESC when SpaceToken is not an empty string

*Test
CHANGE: (#3863) Enable RSS in Jenkins

*DataManagementSystem
FIX: (#3859) FTS3: resubmit files in status Canceled on the FTS server
NEW: (#3871) FTS submissions can use any third party protocol
NEW: (#3871) Storage plugin for Echo (gsiftp+root)
FIX: (#3871) replace deprecated calls to the gfal2 API
NEW: (#3871) Generic implementation for retrieving space occupancy on storage

*TransformationSystem
FIX: (#3865) fixed submission of parametric jobs with InputData from WorkflowTask
FIX: (#3865) better logging for parametric jobs submission

*StorageManagamentSystem
FIX: (#3868) Fix StageRequestAgent failures for SEs without a SpaceToken

*RequestManagementSystem
FIX: (#3861) tests do not re-use File objects

[v6r20p16]

*WorkloadManagementSystem
CHANGE: (#3850) the platform discovery can be VO-specific.

*Interfaces
CHANGE: (#3856) setParameterSequence always return S_OK/S_ERROR

*TransformationSystem
FIX: (#3856) check for return value on Job interface and handle it

*ResourceStatusSystem
FIX: (#3852) site may not have any SE

[v6r20p15]

*Interface
FIX: (#3843) Fix the sandbox download, returning the inMemory default.

*WorkloadManagementSystem
FIX: (#3845) late creation on RPC in JobMonitoringClient and PilotsLoggingClient

*DataManagementSystem
FIX: (#3839) Update obsolete dirac-rms-show-request command in user message displayed when running dirac-dms-replicate-and-register-request

*FrameworkSystem
FIX: (#3845) added setServer for NotificationClient

*Docs
NEW: (#3847) Added some info on parametric jobs

[v6r20p14]

CHANGE: (#3826) emacs backup file pattern added to .gitignore

*MonitoringSystem
CHANGE: (#3827) The default name of the Message Queue can be changed

*Core
FIX: (#3832) VOMSService.py: better logging and error prevention

*ConfigurationSystem
FIX: (#3837) Corrected configuration location for Pilot 3 files synchronization

*FrameworkSystem
FIX: (#3830) InstalledComponentDB.__filterFields: fix error in "Component History Web App" when filter values are unicode

*Interface
CHANGE: (#3836) Dirac.py API - make the unpacking of downloaded sandboxes optional

*Accounting
CHANGE: (#3831) ReportGenerator: Authenticated users without JOB_SHARING will now only get plots showing their own jobs, solves #3776

*ResourceStatusSystem
FIX: (#3833) Documentation update
CHANGE: (#3838) For some info, use DMSHelper instead of CSHelper for better precision

*RequestManagementSystem
FIX: (#3829) catch more exception in the ReqClient when trying to display the associated FTS jobs

[v6r20p13]

*FrameworkSystem

FIX: (#3822) obsolete parameter maxQueueSize in UserProfileDB initialization removed

*WorkloadManagementSystem

FIX: (#3824) Added Parameter "Queue" to methods invoked on batch systems by LocalComputingElement
FIX: (#3818) Testing parametric jobs locally now should also work for parametric input data
NEW: (#3818) Parameters from Parametric jobs are also replaced for ModuleParameters, 
             and not only for common workflow parameters

*DataManagementSystem

FIX: (#3825) FileCatalogCLI: print error message when removeReplica encounters weird return value
FIX: (#3819) ReplicateAndRegister: fix a problem when transferring files to multiple storage 
             elements, if more than one attempt was needed the transfer to all SEs was not always 
             happening.
CHANGE: (#3821) FTS3Agent: set pool_size of the FTS3DB

*TransformationSystem

FIX: (#3820) Fix exception in TransformationCleaningAgent: "'str' object not callable"

*ConfigurationSystem

FIX: (#3816) The VOMS2CSAgent was not sending notification emails when the DetailedReport 
             option was set to False, it will now send emails again when things change for a VO.
CHANGE: (#3816) VOMS2CSAgent: Users to be checked for deletion are now printed sorted and line 
                by line
NEW: (#3817) dirac-admin-check-config-options script to compare options and values between 
             the current Configuration and the ConfigTemplates. Allows one to find wrong or 
             missing option names or just see the difference between the current settings and 
             the default values.

[v6r20p12]

*Core
FIX: (#3807) Glue2 will return a constant 2500 for the SI00 queue parameter, 
     any value is needed so that the SiteDirector does not ignore the queue, fixes #3790

*ConfigurationSystem
FIX: (#3797) VOMS2CSAgent: return error when VO is not set (instead of exception)
FIX: (#3797) BDII2CSAgent: Fix for GLUE2URLs option in ConfigTemplate (Lower case S at the end)

*DataManagementSystem
FIX: (#3814) SEManager - adapt to the new meaning of the SE plugin section name
FIX: (#3814) SEManager - return also VO specific prefixes for the getReplicas() and similar calls
FIX: (#3814) FileCatalogClient - take into account VO specific prefixes when constructing PFNs on the fly

*TransformationSystem
FIX: (#3812) checking return value of jobManagerClient.getMaxParametricJobs() call

[v6r20p11]

*Core
FIX: (#3805) ElasticSearchDB - fix a typo (itertems -> iteritems())

[v6r20p10]

*Core
NEW: (#3801) ElasticSearchDB - add method which allows for deletion by query
NEW: (#3792) added breakDictionaryIntoChunks utility

*WorkloadManagementSystem
FIX: (#3796) Removed legacy "SystemConfig" and "LHCbPlatform" checks
FIX: (#3803) bug fix: missing loop on pRef in SiteDirector
NEW: (#3792) JobManager exposes a call to get the maxParametricJobs

*TransformationSystem
NEW: (#3804) new option for dirac-transformation-replication scrip `--GroupName/-R`
FIX: (#3804) The TransformationGroup is now properly set for transformation created with dirac-transformation-replication, previously a transformation parameter Group was created instead.
FIX: (#3792) Adding JobType as parameter to parametric jobs
FIX: (#3792) WorkflowTaskAgent is submitting a chunk of tasks not exceeding the MaxParametricJobs accepted by JobManager

[v6r20p9]

*Core
FIX: (#3794) Fix executeWithUserProxy when called with proxyUserDN, 
     fixes exception in WMSAdministrator getPilotLoggingInfo and TransformationCleaningAgent

*DataManagementSystem
CHANGE: (#3793) reuse of the ThreadPool in the FTS3Agent in order to optimize the Context use

*WorkloadManagementSystem
FIX: (#3787) Better and simpler code and test for SiteDirector 
FIX: (#3791) Fix exception in TaskQueueDB.getActiveTaskQueues, triggered 
             by dirac-admin-show-task-queues

[v6r20p8]

*ResourceStatusSystem
FIX: (#3782) try/except for OperationalError for sqlite (EmailAction)

*Core
FIX: (#3785) Adjust voms-proxy-init timeouts
NEW: (#3773) New Core.Utilities.Proxy.UserProxy class to be used as a contextManager
FIX: (#3773) Fix race condition in Core.Utilities.Proxy.executeWithUserProxy, 
     the $X509_USER_PROXY environment variable from one thread could leak to another, fixes #3764


*ConfigurationSystem
NEW: (#3784) Bdii2CSAgent: New option **SelectedSites**, if any sites are set, only those will 
     be updated
NEW: (#3788) for CS/Registry section: added possibility to define a QuarantineGroup per VO

*WorkloadManagementSystem

FIX: (#3786) StalledJobAgent: fix "Proxy not found" error when sending kill command to stalled job, 
     fixes #3783
FIX: (#3773) The solution for bug #3764 fixes a problem with the JobScheduling executor, where 
     files could end up in the checking state with the error "Couldn't get storage metadata 
     of some files"
FIX: (#3779) Add setting of X509_USER_PROXY in pilot wrapper script, 
which is needed to establish pilot env in work nodes of Cluster sites.

*DataManagementSystem
FIX: (#3778) Added template for RegisterReplica
FIX: (#3772) add a protection against race condition between RMS and FTS3
FIX: (#3774) Fix FTS3 multi-VO support by setting VO name in SE constructor.

*TransformationSystem
FIX: (#3789) better tests for TS agents

*StorageManagamentSystem
FIX: (#3773) Fix setting of the user proxy for StorageElement.getFileMetadata calls, fixes #3764

[v6r20p7]

*Core
FIX: (#3768) The Glue2 parsing handles some common issues more gracefully:
     handle cases where the execution environment just does not exist, use sensible;
     dummy values in this case (many sites);
     handle multiple execution environments at a single computing share (i.e., CERN);
     handle multiple execution environments with the same ID (e.g., SARA)
     
CHANGE: (#3768) some print outs are prefixed with "SCHEMA PROBLEM", which seem to point to problems in the published information, i.e. keys pointing to non-existent entries, or non-unique IDs

*Tests
NEW: (#3769) allow to install DIRACOS if DIRACOSVER env variable is specified

*ResourceStatusSystem
CHANGE: (#3767) Added a post-processing function in InfoGetter, for handling special case of FreeDisk policies

*WorkloadManagementSystem
FIX: (#3767) corrected inconsistent option name for pilotFileServer CS option

*TransformationSystem
CHANGE: (#3766) TransformationCleaningAgent can now run without a shifterProxy, it uses 
        the author of the transformation for the cleanup actions instead.
CHANGE: (#3766) TransformationCleaningAgent: the default value for shifterProxy was removed
FIX: (#3766) TaskManagerAgent: RequestTasks/WorkflowTasks: value for useCertficates to `False` 
     instead of `None`. Fixes the broken submission when using a shifterProxy for the TaskManagerAgents

[v6r20p6]

*Tests
CHANGE: (#3757) generate self signed certificate TLS compliant

*Interfaces
FIX: (#3754) classmethods should not have self! (Dirac.py)

*WorkloadManagementSystem
FIX: (#3755) JobManager - bug fix in __deleteJob resulting in exceptions

*DataManagementSystem
NEW: (#3736) FTS3 add kicking of stuck jobs
FIX: (#3736) FTS3 update files in sequence to avoid mysql deadlock
CHANGE: (#3736) Canceled is not a final state for FTS3 Files
CHANGE: (#3736) FTS3Operations are finalized if the Request is in a final state (instead of Scheduled)
FIX: (#3724) change the ps_delete_files and ps_delete_replicas_from_file_ids to not lock on MySQL 5.7

*TransformationSystem
CHANGE: (#3758) re-written a large test as pytest (much less verbosity, plan to extend it)
FIX: (#3758) added BulkSubmission option in documentation for WorkflowTaskAgent

*RequestManagementSystem
FIX: (#3759) dirac-rms-request: silence a warning, when not using the old FTS Services

*ResourceStatusSystem
FIX: (#3753) - style changes

[v6r20p5]

*Docs

FIX: (#3747) fix many warnings
FIX: (#3735) GetReleaseNotes.py no longer depends on curl, but the python requests packe
FIX: (#3740) Fix fake environments for sqlalchemy.ext import, some code documentation pages were not build, e.g. FTS3Agent
NEW: (#3762) Add --repo option, e.g. --repo DiracGrid/DiracOS, or just --repo DiracOS, fixes DIRACGrid/DIRACOS#30

*TransformationSystem

FIX: (#3726) If the result can not be evaluated, it can be converted to list
FIX: (#3723) TaskManagerAgentBase - add option ShifterCredentials to set the credentials to 
     use for all submissions, this is single VO only
FIX: (#3723) WorkflowTasks/RequestTasks: pass ownerDN and ownerGroup parameter to all the submission 
     clients if using shifterProxy ownerDN and ownerGroup are None thus reproducing the original behaviour
FIX: (#3723) TaskManagerAgentBase - refactor adding operations for transformation to separate function to 
     ensure presence of Owner/DN/Group in dict entries RequestTaskAgent no longer sets shifterProxy by default.

*Resources

CHANGE: (#3745) Add the deprecated decorator to native XROOT plugin


[v6r20p4]

*DMS
FIX: (#3727) use proxy location in the SECache

*RMS
FIX: (#3727) use downloadVOMSProxyToFile in RequestTask

*TS
FIX: (#3720) TaskManager - pass output data arguments as lists rather 
     than strings to the parametric job description

Docs:
FIX: (#3725) AdministratorGuide TransformationSystem spell check and added a few 
     phrases, notably for bulk submission working in v6r20p3

[v6r20p3]

*Framework
FIX: SystemAdministrator - Get the correct cpu usage data for each component

*TS
NEW: new command dirac-transformation-replication to create replication transformation to copy files from some SEs to other SEs, resolves #3700

*RMS
FIX: fix integration tests to work with privileged and non privileged proxies

*RSS
FIX: Fix for downtime publisher: wrong column names. Avoiding dates (not reflected in web app)

[v6r20p2]

*Core

CHANGE: (#3713) Fixes the infamous "invalid action proposal" by speeding up the handshake and not looking up the user/group in the baseStub

*RequestManagementSystem
CHANGE: (#3713) FowardDISET uses the owner/group of Request to execute the stub
CHANGE: (#3713) owner/group of the Requests are evaluated/authorized on the server side
CHANGE: (#3713) LimitedDelegation or FullDelegation are required to set requests on behalf of others -> pilot user and hosts should must them (which should already be the case)

*docs

NEW: (#3699) documentation on Workflow
CHANGE: (#3699) update on documentation for integration tests

*ConfigurationSystem

CHANGE: (#3699) for pilotCS2JSONSynchronizer: if pilotFileServer is not set, still print out the content

*WorkloadManagementSystem

CHANGE: (#3693) introduce options for sites to choose usage of Singularity

*TransformationSystem

FIX: (#3706) TaskManger with bulksubmission might have occasional exception, depending on order of entries in a dictionary
FIX: (#3709) TaskManager - fix the generated JobName to be of the form ProdID_TaskID
FIX: (#3709) TaskManager - check the JOB_ID and PRODUCTION_ID parameters are defined in the workflow

*Interfaces

FIX: (#3709) Job API - do not merge workflow non-JDL parameters with the sequence parameters of the same name

[v6r20p1]

*WorkloadManagementSystem

FIX: (#3697) Ensure retrieveTaskQueues doesn't return anything when given an empty list of TQ IDs.
FIX: (#3698) Call optimizer fast-path for non-bulk jobs

[v6r20]

*Core
NEW: MJF utility added, providing a general interface to Machine/Job Features values.
NEW: DEncode - added unit tests
NEW: JEncode for json based serialization
NEW: Add conditional printout of the traceback when serializing/deserializing non json compatible
     object in DEncode (enabled with DIRAC_DEBUG_DENCODE_CALLSTACK environment variable)
NEW: File.py - utility to convert file sizes between different unit
NEW: new flag in dirac-install script to install DIRAC-OS on demand
CHANGE: Removed deprecated option "ExtraModules" (dirac-configure, dirac-install scripts)
CHANGE: dirac-deploy-scripts, dirac-install - allow command modules with underscores in 
        their names in order for better support for the code checking tools
CHANGE: dirac-distribution and related scripts - compile web code while release
        generation
CHANGE: dirac-external-requirements - reimplemented to use preinstalled pip command rather than
the pip python API
FIX: dirac-distribution - fixed wrong indentation  
NEW: new command name for voms proxy
FIX: dirac-install default behaviour preserved even with diracos options
New: Add additional check in MJF utility to look for a shutdown file located at '/var/run/shutdown_time'
FIX: The hardcoded rule was not taken into account when the query was coming from the web server
CHANGE: VOMSService - reimplemented using VOMS REST interface
FIX: MJF utility won't throw exceptions when MJF is not fully deployed at a site

*Framework
NEW: WebAppCompiler methods is implemented, which is used to compile the web framework
NEW: add JsonFormatter for logs
NEW: add default configuration to CS: only TrustedHost can upload file
CHANGE: ComponentInstaller - remove the old web portal configuration data
	used during the installation
CHANGE: MessageQueue log handler uses JsonFormatter

*Monitoring
CHANGE: fixes for testing in Jenkins with locally-deployed ElasticSearch
FIX: fixes in the query results interpretation

*Configuration
FIX: ConfigurationHandler, PilotCStoJSONSynchronizer - fixes for enabling pilotCStoJSONSynchronizer, and doc
NEW: dirac-admin-voms-sync - command line for VOMS to CS synchronization
NEW: VOMS2CSSynchronizer - new class encapsulating VOMS to CS synchronization
CHANGE: VOMS2CSAgent - reimplemented to use VOMS2CSSynchronizer

*WorkloadManagementSystem
NEW: StopSigRegex, StopSigStartSeconds, StopSigFinishSeconds, StopSigNumber added to JDL, which cause Watchdog to send a signal StopSigNumber to payload processes matching StopSigRegex when there are less than StopSigFinishSeconds of wall clock remaining according to MJF.
NEW: PilotLoggingDB, Service and Client for handling extended pilot logging
NEW: added a new synchronizer for Pilot3: sync of subset of CS info to JSON file, 
     and sync of pilot3 files
NEW: dirac-admin-get-pilotslogging script for viewing PilotsLogging
NEW: Bulk job submission with protection of the operation transaction
NEW: WMSHistoryCorrector and MonitoringHistoryCorrector classes inheriting from a common BaseHistoryCorrector class
CHANGE: SiteDirector - refactored Site Director for better extensibility
CHANGE: dirac-wms-cpu-normalization uses the abstracted DB12 benchmark script used by the HEPiX Benchmarking Working Group, and the new MJF utility to obtain values from the system and to save them into the DIRAC LocalSite configuration.
CHANGE: Removed TaskQueueDirector and the other old style (WMS) *PilotDirector
CHANGE: TaskQueueDB - removed PilotsRequirements table
CHANGE: TaskQueueDB - added FOREIGN KEYS 
CHANGE: Removed gLite pilot related WMS code
FIX: always initialize gPilotAgentsDB object
FIX: JobManager - Added some debug message when deleting jobs
FIX: Job.py - fixing finding XML file
NEW: SiteDirector - added flag for sending pilot3 files
CHANGE: SiteDirector - changed the way we create the pilotWrapper (better extensibility)
NEW: SiteDirector - added possibility for deploying environment variables in the pilot wrapper

*Workflow
CHANGE: Script.py: created _exitWithError method for extension possibilities

*TS
FIX: TranformationCleaningAgent - just few simplifications 

*DMS
NEW: FTS3Agent working only with the FTS3 service to replace the existing one
NEW: FTS3Utilities - use correct FTS Server Selection Policy
NEW: StorageElement service - getFreeDiskSpace() and getTotalDiskSpace() take into account 
     MAX_STORAGE_SIZE parameter value
CHANGE: Adding vo name argument for StorageElement   
CHANGE: Fixing rss to fetch fts3 server status
NEW: Add a feature to the DFC LHCbManager to dump the content of an SE as a CSV file
FIX: FTS3DB: sqlalchemy filter statements with "is None" do not work and result in no lines being selected
NEW: FTS3Agent and FTS3DB: add functionality to kick stuck requests and delete old requests
NEW: FTS3Agent - add accounting report

*RMS
FIX: Really exit the RequestExecutingAgent when the result queue is buggy

*RSS
CHANGE: Using StorageElement.getOccupancy()
FIX: Initialize RPC to WMSAdministrator only once
FIX: Using MB as default for the size
FIX: flagged some commands that for the moment are unusable
FIX: fixed documentation of how to develop commands

*Resources
NEW: New SingularityComputingElement to submit jobs to a Singularity container
NEW: Added StorageElement.getOccupancy() method for DIP and GFAL2_SMR2 SE types
CHANGE: enable Stomp logging only if DIRAC_DEBUG_STOMP environment variable is set to any value

*Interfaces
CHANGE: Dirac.py - saving output of jobs run with 'runLocal' when they fail (for DEBUG purposes)

*Docs
CHANGE: WebApp release procedure
FIX: Update of the FTS3 docs

*Tests
FIX: add MonitoringDB to the configuration
FIX: Installing elasticSeach locally in Jenkins, with ComponentInstaller support.

[v6r19p25]

*TransformationSystem
FIX: (#3742) TransformationDB - when adding files to transformations with a multi-threaded agent, 
     it might happen that 2 threads are adding the same file at the same time. The LFN was not 
     unique in the DataFiles table, which was a mistake... This fix assumes the LFN is unique, 
     i.e. if not the table had been cleaned and the table updated to be unique.

[v6r19p24]

*WMS
FIX: (#3739) pilotTools - added --tag and --requiredTag options
FIX: (#3739) pilotCommands - make NumberOfProcessors = 1 if nowhere defined (default)

*Resources
FIX: (#3739) CREAMComputingElement - possibility to defined CEQueueName to be used in the pilot submission command

[v6r19p23]

*TS
FIX: (#3734) catch correct exception for ast.literal_eval

[v6r19p22]

*Core
CHANGE: Backport from v6r20 - fixes the infamous "invalid action proposal" by speeding up 
        the handshake and not looking up the user/group in the baseStub

RMS:
CHANGE: Backport from v6r20 - FowardDISET uses the owner/group of Request to execute the stub
CHANGE: Backport from v6r20 - owner/group of the Requests are evaluated/authorized on the server side
CHANGE: Backport from v6r20 - LimitedDelegation or FullDelegation are required to set requests on behalf 
        of others -> pilot user and hosts should must them (which should already be the case)

*API
NEW: Dirac.py - running jobs locally now also works for parametric jobs. Only the first sequence will be run
FIX: Dirac.py - running jobs locally will now properly work with LFNs in the inputSanbdox

*DMS
FIX: DMSHelpers - in getLocalSiteForSE() return None as LocalSite if an SE is at no site

[v6r19p21]

*Configuration
FIX: Bdii2CSAgent - make the GLUE2 information gathering less verbose; Silently ignore StorageShares

*Test
CHANGE: backported some of the CI tools from the integration branch 

[v6r19p20]

*StorageManagement
FIX: StorageManagementDB - fixed buggy group by with MySQL 5.7

[v6r19p19]

*Configuration

NEW: BDII2CSAgent - new options: GLUE2URLs, if set this is queried in addition to the other BDII;
    GLUE2Only to turn off looking on the old schema, if true only the main BDII URL is queried;
    Host to set the BDII host to search

NEW: dirac-admin-add-resources new option G/glue2 , enable looking at GLUE2 Schema, 
     H/host to set the host URL to something else

[v6r19p18]

*Configuration
CHANGE: Better logging of the Configuration file write exception

*RSS
FIX: SummarizeLogsAgent - fix the case when no previous history

[v6r19p17]

*Framework
FIX: ProxyManager - if an extension has a ProxyDB, use it

*RSS
FIX: CSHelpers.py minor fixes

[v6r19p16]

*WMS
FIX: pilotCommands - cast maxNumOfProcs to an int.
CHANGE: pilotTools - change maxNumOfProcs short option from -P to -m.

[v6r19p15]

*Framework
NEW: ProxyDB - allow FROM address to be set for proxy expiry e-mails

*DMS
CHANGE: FTSJob - FailedSize is now BIGINT in FTSJob
CHANGE: FTSJob - increase the bringonline time

*WMS
FIX: SiteDirector won't set CPUTime of the pilot
FIX: convert MaxRAM inside the pilots to int

*RSS
FIX: SummarizeLogsAgent: comparison bug fix
FIX: Fixed sites synchronizer

[v6r19p14]

*WMS
NEW: pilotCommands/Tools - added possibility to specify a maxNumberOfProcessors parameter for pilots
CHANGE: MultiProcessorSiteDirector - allow kwargs to SiteDirector getExecutable & _getPilotOptions functions

*RMS
FIX: Fix a bug in ReplicateAndRegister Operation preventing files having failed once to be retried

*DMS
FIX: FileCatalogWithFkAndPsDB.sql - Fixes for the DFC to be compatible with strict group by mode 
     (https://dev.mysql.com/doc/refman/5.7/en/sql-mode.html#sqlmode_only_full_group_by)

*docs
CHANGE: added little documentation for lcgBundles

[v6r19p13]

*WMS
FIX: JobWrapper - added a debug message
FIX: Allow non-processor related tags to match TQ in MultiProcessorSiteDirector.

*Test
CHANGE: improve Gfal2 integration tests by checking the metadata

[v6r19p12]

*Core
CHANGE: QualityMapGraph - change the color map of the Quality plots

*Framework
FIX: Logging - remove the space after log messages if no variable message is printed, fixes #3587

*MonitoringSystem
CHANGE: ElasticSearch 6 does not support multiple types, only one type is created instead.

*RSS
FIX: GOCDBClient - encode in utf-8, update goc db web api URL
FIX: fixed bug in creation of history of status (avoid repetition of entries)

*DMS
FIX: fixed bug in FTSAgent initialization

*WMS
FIX: fix bug in dirac-wms-job-select: treating the case of jobGroup(s) not requested

[v6r19p11]

*Framework:
CHANGE: moved column "Instance" of InstalledComponentsDB.InstalledComponent 
        table from 64 to 32 characters

*WMS
FIX: JobWrapperTemplate - fix exception handling
CHANGE: dirac-wms-select-jobs - new option to limit the number of selected jobs
CHANGE: returning an error when sandboxes can't be unassigned from jobs (JobCleaningAgent)

*RMS
FIX: RequestDB - add missing JOIN in the web summary query
NEW: dirac-rms-request - add option to allow resetting the NotBefore member even 
     for non-failed requests

*DMS
FIX: FTSAgent - change data member names from uppercase to lower case

*Interfaces
CHANGE: autopep8 on the API/Dirac module

*docs:
NEW: added some doc about shifterProxy

[v6r19p10]

*Core
FIX: MySQL - catch exception when closing closed connection

*TS
CHANGE: add possibility to get extension-specific tasks and files statuses in TransformationMonitor web application

*RMS
NEW: dirac-rms-request - add option --ListJobs to list the jobs for a set of requests

*Resources
FIX: Use parameters given at construction for SRM2 protocols List

*StorageManagement
FIX: use StorageElement object to get disk cache size

*DMS
FIX: DMSHelpers - fix case when no site is found for an SE
FIX: ReplicateAndRegister - don't try and get SE metadata is replica is inactive

[v6r19p9]

*WMS
CHANGE: DownloadInputData was instantiating all local SEs which is not necessary... Only instantiate those that are needed
CHANGE: JobWrapper - use resolveSEGroup in order to allow defining SE groups including other SE groups
FIX: JobDB - fixed typo in getSiteMaskStatus() method
FIX: Fix getSiteMaskStatus in SiteDirector and MultiProcessSiteDirector
CHANGE: WatchdogLinux - using python modules in  instead of shell calls

*DMS
FIX: in DMSHelpers don't complain if an SE is at 0 sites

*Interfaces
CHANGE: Job.py - using the deprecated decorator for 2 deprecated methods

*RSS
FIX: EmailAction considers also CEs, not only SEs

*Resources
FIX: removed a useless/broken method in Resources helper
FIX: marked as obsoleted two methods in Resources helper (FTS2 related)

[v6r19p8]

*Configuration
FIX; Resources - don't overwrite queue tags if requiredtags are set.

*Framework
CHANGE: dirac-proxy-init - increase dirac-proxy-init CRL update frequency

*Accounting
CHANGE: AccountingDB - if the bucket length is part of the selected conditions, 
        add to the grouping

*WorkloadManagement
FIX: ConfigTemplate.cfg - allow user access to getSiteMaskStatus

*DataManagementSystem
FIX: DMSHelpers - recursive resolution of SEGroup was keeping the SEGroup in the list

*RSS
FIX: CSHelper - getting FTS from the correct location
CHANGE: use the SiteStatus object wherever possible

*Resources
FIX: CREAMComputingElement - added CS option for extra JDL parameters

*Documentation
CHANGE: point README to master and add badges for integration

[v6r19p7]

*WorkloadManagement
FIX: SiteDirector - correct escaping in pilot template
FIX: dirac-wms-get-wn-parameters - added some printouts to dirac-wms-get-wn-parameters

[v6r19p6]

*Core
FIX: SocketInfo - log proper message on CA's init failure.

*Accounting
CHANGE: NetworkAgent - remove support of perfSONAR summaries and add support of raw metrics.

*WMS
FIX: JobDB - don't trigger exception in webSummary if a site with a single dot is in the system
CHANGE: SiteDirector - added logging format and UTC timestamp to pilot wrapper
FIX: JobMonitoring - fix in getJobPageSummaryWeb() for showing correct sign of life for stalled jobs

*TS
FIX: TransformationManager - fix for wrong method called by the Manager

*RSS
NEW: SiteStatus object uses the RSS Cache
FIX: expiration time is a date (dirac-rss-query-db)

[v6r19p5]

*WMS
CHANGE: ParametricJob - added getParameterVectorLength() to replace getNumberOfParameters with a more detailed check of the job JDL validity
FIX: JobManagerHandler - restored the use of MaxParametricJobs configuration option

*Interfaces
FIX: Always use a list of LFNs for input data resolution (local run, mostly)

*tests
FIX: use rootPath instead of environment variable


[v6r19p4]

NEW: Added dummy setup.py in anticipation for standard installation procedure

*Core
CHANGE: SocketInfoFactory - version check of GSI at run time is removed

*Configuration 
FIX: Resources - fix RequiredTags in getQueue() function

*Interfaces
FIX: fix exception when using Dirac.Job.getJobJDL

*WMS
FIX: SiteDirector - fix proxy validity check in updatePilotStatus, a new proxy was 
     never created because isProxyValid returns non-empty dictionary
FIX: JobMonitoring - web table was not considering correctly Failed jobs because 
     stalled for setting the LastSignOfLife     

*DMS
FIX: StorageFactory - avoid complaining if Access option is not in SE section
CHANGE: dirac-dms-user-lfns - the wildcard flag will always assume leading "*" to match files, 
       unless the full path was specified in the wildcard no files were previously matched

*RSS
FIX: CacheFeederAgent resilient to command exceptions

*Resources
FIX: ARCComputingElement - the proxy environment variable was assumed before the 
     return value of the prepareProxy function was checked, which could lead to exceptions

[v6r19p3]

CHANGE: .pylintrc - disable redefined-variable-type
CHANGE: .pylintrc - max-nested-blocks=10 due to the many tests of result['OK']
CHANGE: use autopep8 for auto-formatting with following exceptions:
        tabs = 2 spaces and not 4
        line length check disabled (i.e. 120 characters instead of 80)
        Option for autopep8 are: --ignore E111,E101,E501

*Configuration
FIX: retrigger the initialization of the logger and the ObjectLoader after 
     all the CS has been loaded

*WMS
FIX: pilot commands will add /DIRAC/Extensions=extensions if requested
FIX: SiteDirector, pilotCommands - fix support for multiple values in the 
     RequiredTag CE parameter
FIX: MultiProcessorSiteDirector - fix dictionary changed size exception 

*Workflow
FIX: application log name can also come from step_commons.get['logFile']

*Resources
CHANGE: Condor, SLURM, SSHComputingElement - added parameters to force allocation
        of multi-core job slots

[v6r19p2]

*DMS
FIX: dirac-admin-allow-se: fix crash because of usage of old RSS function

*RSS
FIX: ResourceStatusDB - microseconds should always be 0 
FIX: Multiple fixes for the RSS tests

[v6r19p1]

*Core
FIX: ElasticSearchDB - certifi package was miscalled
FIX: ElasticSearchDB - added debug messages for DB connection

*Framework
FIX: ComponentInstaller - handling correctly extensions of DBs found in sql files

*WMS
FIX: SudoComputingElement - prevent message overwriting application errors
FIX: JobDB.getInputData now returns list of cleaned LFNs strings, possible "LFN:" 
     prefix is removed

*Interfaces
FIX: Dirac.py - bring back treatment of files in working local submission directory

[v6r19]

FIX: In multiple places - use systemCall() rather than shellCall() to avoid
     potential shell injection problems

FIX: All Databases are granting also REFERENCES grant to Dirac user to comply with
     more strict policies of MySQL version >= 5.7

*Accounting
NEW: new functionality to plot the data gathered by perfSONARs. It allows to 
     present jitter, one-way delay, packet-loss rate and some derived functions.
FIX: compatibility of AccountingDB with MySQL 5.7

*ConfigurationSystem
NEW: Allow to define FailoverURLs and to reference MainServers in the URLs

*FrameworkSystem
NEW: gLogger is replaced by the new logging system based on the python logging module
NEW: Added ElasticSearch backend for the logging
NEW: Central Backends configuration to customize their use by multiple components 
NEW: BundleDelivery - serves also CA's and CRL's all-in-one files
NEW: added shell scripts for generating CAs and CRLs with the possibility to specify the Input and/or output directories
CHANGE: can now send mails to multiple recipients using the NotificationClient
CHANGE: Make the new logging system thread-safe
FIX: Adapting query to MySLQ 5.7 "GROUP BY" clause
FIX: TopErrorMessagesReporter - more precise selection to please stricter versions of MySQL
CHANGE: ProxyGeneration - make RFC proxies by default, added -L/--legacy flag to dirac-proxy-init
        to force generation of no-RFC proxies

*Core
FIX: dirac-install - allow to use local md5 files
CHANGE: X509Chain - fixes to allow robot proxies with embedded DIRAC group extension
        ( allow DIRAC group extension not in the first certificate chain step )
CHANGE: BaseClient - recheck the useServerCertificate while establishing connection
        and take it into account even if it has changed after the client object creation    
FIX: PlainTransport - fixed socket creation in initAsClient()         
NEW: Technology preview of new logging system, based on standard python logging module
CHANGE: Added graphviz extension to sphinx builds
FIX: Added documentation of low level RPC/DISET classes
FIX: Gateway service - multiple fixes to resurrect the service and to correctly instantiate it
NEW: dirac-install will change the shebang of the python scripts to use the environment 
     python instead of the system one
NEW: Security.Utilities - methods to generate all-in-one CA certificates and CRLs files     
NEW: ElasticSearchDB - gets CA's all-in-one file from the BundleDelivery service if needed
NEW: genAllCAs.sh, genRevokedCerts.sh - DIRAC-free commands to generate all-in-one CA 
     certificates and CRLs files     
CHANGE: dirac-create-distribution-tarball - removing docs and tests directories when 
        creating release tarballs     

*DMS
CHANGE: FTSJob - use Request wrapper for the fts3 REST interface instead of pycurl based
        client
CHANGE: FTSHistoryView - drop FTSServer field from the view description   
CHANGE: FTSFile DB table: increased length of fields LFN(955), SourceSURL(1024), TargetSURL(1024)
CHANGE: Uniform length of LFN to 255 across DIRAC dbs
FIX: FTSJob - fix the serialization of 0 values
FIX: FTSFile, FTSJob - fix SQL statement generation for stricter versions of MySQL

*Resources
NEW: New method in the StorageElement to generate pair of URLs for third party copy.
     Implement the logic to generate pair of URLs to do third party copy. 
     This will be used mostly by FTS, but is not enabled as of now
FIX: StorageElement - fix different weird behaviors in Storage Element, in particular, 
     the inheritance of the protocol sections     
FIX: GFAL2 storage element: update for compatibility with GFAL2 2.13.3 APIs
NEW: Introduced Resources/StorageElementBases configuration section for definitions
     of abstract SEs to be used in real SEs definition by inheritance     

*RMS
NEW: dirac-rms-request - command including functionality of several other commands:
     dirac-rms-cancel|reset|show-request which are dropped. The required functionality
     is selected by the appropriate switches   

*RSS
NEW: Put Sites, ComputingElements, FTS and Catalogs under the status control of the
     RSS system 
NEW: Rewrote RsourceStatus/ResourceManagementDB tables with sqlAlchemy (RM DB with declarative base style)
NEW: SiteStatus client to interrogate site status with respect to RSS
CHANGE: introduced backward compatibility of RSS services with DIRAC v6r17 clients
CHANGE: moved some integration tests from pytest to unittest
CHANGE: Moved ResourceStatusDB to sqlAlchemy declarative_base
FIX: Automated setting of lastCheckTime and Dateffective in ResourceStatusDB and ResourceManagementDB
FIX: fixes for tables inheritance and extensions
FIX: fixes for Web return structure ("meta" column)
FIX: ResourceStatus, RSSCacheNoThread - fixed RSS cache generation 
FIX: ResourceStatus - fixes for getting status from the CS information
FIX: ResourceManagement/StatusDB - fixed bugs in meta parameter check
FIX: fixed incompatibility between Active/InActive RSS clients return format
FIX: SiteStatus - bug fixed in getSites() method - siteState argument not propagated to
     the service call
FIX: ResourceStatus - return the same structure for status lookup in both RSS and CS cases     
FIX: Bug fixes in scripts getting data out of DB


*Monitoring
CHANGE: DBUtils - change the bucket sizes for the monitoring plots as function of the time span

*WMS
NEW: SiteDirector - checks the status of CEs and Sites with respect to RSS  
NEW: pilotCommands - new ReplaceDIRACCode command mostly for testing purposes
NEW: JobAgent, JobWrapper - several fixes to allow the work with PoolComputingElement
     to support multiprocessor jobs    
NEW: JobScheduling - interpret WholeNode and NumberOfProcessors job JDL parameters and
     convert then to corresponding tags
NEW: SiteDirector - CEs can define QueryCEFlag in the Configuration Service which can be
     used to disallow querying the CE status and use information from PiltAgentsDB instead     
NEW: The application error codes, when returned, are passed to the JobWrapper, and maybe interpreted.
NEW: The JobWrapperTemplate can reschedule a job if the payload exits with status DErrno.EWMSRESC & 255 (222)
FIX: SiteDirector - unlink is also to be skipped for Local Condor batch system
FIX: JobDB - fixes necessary to suite MySQL 5.7
FIX: dirac-pilot, pilotTools - PYTHONPATH is cleared on pilot start, pilot option keepPP
     can override this
FIX: WMSAdministratorHandler - make methods static appropriately
FIX: Bug fix for correctly excluding WebApp extensions
CHANGE: JobScheduling - more precise site name while the job is Waiting, using the set of 
        sites at which the input files are online rather than checking Tier1s in eligible sites      
FIX: SiteDirector - aggregate tags for the general job availability test         
FIX: JobScheduling - bug fix in __sendToTQ()
FIX: pilotTools,pilotCommands - pick up all the necessary settings from the site/queue configuration
     related to Tags and multi-processor
NEW: SiteDirector - added option to force lcgBundle version in the pilot
FIX: SiteDirector - if MaxWaitingJobs or MaxTotalJobs not defined for a queue, assume a default value of 10
FIX: MatcherHandler - preprocess resource description in getMatchingTaskQueues()
FIX: JobDB - set CPUTime to a default value if not defined when rescheduling jobs

*TS
FIX: TransformationClient - fix issue #3446 for wrong file error counting in TS
FIX: TransformationDB - set ExternalID before ExternalStatus in tasks
BUGFIX: TransformationClient - fix a bug in the TS files state machine (comparing old status.lower() 
        with new status)

*Interfaces
CHANGE: Dirac API - expose the protocol parameter of getAccessURL()
CHANGE: Dirac API - added runLocal as an API method

*Docs
NEW: Documentation for developing with a container (includes Dockerfile)
NEW: Add script to collate release notes from Pull Request comments  
NEW: Chapter on scaling and limitations
CHANGE: Added documentation about runsv installation outside of DIRAC

*tests
NEW: Added client (scripts) system test
CHANGE: Add to the TS system test, the test for transformations with meta-filters
FIX: Minor fixes in the TS system test
FIX: correctly update the DFC DB configuration in jenkins' tests

[v6r17p35]

*Core
FIX: GOCDBClient - add EXTENSIONS & SCOPE tag support to GOCDB service queries.

[v6r17p34]

*SMS
FIX: StorageManagerClient - fix logic for JobScheduling executor when CheckOnlyTapeSEs is 
     its default true and the lfn is only on a tapeSE

[v6r17p33]

*WMS
FIX: StalledJobAgent - if no PilotReference found in jobs parameters, do as if there would be 
     no pilot information, i.e. set Stalled job Failed immediately
CHANGE: DownloadInputData - job parameters report not only successful downloads but also failed ones
FIX: JobDB - back port - set CPUTime to 0 if not defined at all for the given job 
FIX: JobDB - back port - use default CPUTime in the job description when rescheduling jobs

*Resources
FIX: ARCComputingElement - fix job submission issue due to timeout for newer lcg-bundles

[v6r17p32]

Resources:
CHANGE: /Computing/BatchSystems/Condor.py: do not copy SiteDirector's shell environment variables into the job environment

*WMS
CHANGE: Add option to clear PYTHONPATH on pilot start

[v6r17p31]

*RMS
FIX: ReqClient - avoid INFO message in client
*WMS
CHANGE: JobWrapper - allow SE-USER to be defined as another SE group (e.g. Tier1-USER)
*DMS
CHANGE: DMSHelpers - make resolveSEGroup recursive in order to be able to define SE groups in terms of SE groups

[v6r17p30]

*DMS
CHANGE: StorageElement - added status(), storageElementName(), checksumType() methods returning
        values directly without the S_OK structure. Remove the checks of OK everywhere
NEW: dirac-dms-add-file, DataManager - added option (-f) to force an overwrite of an existing file

*TS:
FIX: TransformationDB.py - set the ExternalID before the ExternalStatus in order to avoid inconsistent 
     tasks if setting the ExternalID fails

*StorageManagementSystem
FIX: StorageManagementClient.py - return the full list of onlineSites while it was previously happy 
     with only one

*Resources
FIX: HTCondorCEComputingElement.py - transfer output files(only log and err) for remote scheduler

[v6r17p29]

*WMS
CHANGE: split time left margins in cpuMargin and wallClockMargin. Also simplified check.


[v6r17p28]

*WMS
BUGFIX: JobScheduling - fix a bug introduced in 6r17p27 changes

*Monitoring
BUGFIX: MonitoringReporter - do not try to close the MQ connection if MD is not used

[v6r17p27]

*Configuration
FIX: ConfigurationClient - allow default value to be a tuple, a dict or a set

*Monitoring
CHANGE: DBUtils - change bucket sizes and simplify settings

*DMS
FIX: DMSRequestOperationsBase, RemoveFile - allow request to not fail if an SE is temporarily banned
FIX: dirac-admin-allow-se - first call of gLogger after its import

*RMS
CHANGE: remove scripts dirac-rms-show-request, dirac-rms-cancel-request and dirac-rms-reset-request 
        and replace with a single script dirac-rms-request with option (default is "show")
CHANGE: allow script to finalize a request if needed and set the job status appropriately

*Resources
FIX: LocalComputingElement - pilot jobIDs start with ssh to be compatible with pilotCommands. 
     Still original jobIDs are passed to getJobStatus. To be reviewed

*WMS
CHANGE: JobScheduling - assign a job to Group.<site>.<country>, if input files are at <site>.<country>.
        If several input replicas, assign Waiting to "MultipleInput"

[v6r17p26]

*Core
FIX: dirac-install.py to fail when installation of lcgBundle has failed
FIX: ClassAdLight - getAttributeInt() and getAttributeFloat() return None 
     if the corresponding JDL attribute is not defined

*MonitoringSystem
CHANGE: The Consumer and Producer use separate connections to the MQ; 
        If the db is not accessible, the messaged will not be consumed.

*WMS
FIX: JobDB - fix the case where parametric job placeholder %j is used in the JobName attribute
FIX: JobDB - take into account that ClassAdLight methods return None if numerical attribute is not defined
FIX: ParametricJob utility - fixed bug in evaluation of the ParameterStart|Step|Factor.X job numerical attribute

[v6r17p25]

*Monitoring
NEW: Implemented the support of monthly indexes and the unit tests are fixed

*RMS
FIX: RequestExecutingAgent - fix infinite loop for duplicate requests

*WMS 
NEW: ARCComputingElement - add support for multiprocessor jobs

[v6r17p24]

*WMS
FIX: SiteDirector - unlink is also to be skipped for Local Condor batch system

[v6r17p23]

*WMS
FIX: get job output for remote scheduler in the case of HTCondorCE

[v6r17p22]

*Framework
FIX: NotificationClient - added avoidSpam flag to sendMail() method which is propagated to
     the corresponding service call
     
*Integration
FIX: several fixes in integration testing scripts     

[v6r17p21]

*Core
NEW: Mail.py - added mechanism to compare mail objects
FIX: Grid.py - take into account the case sometimes happening to ARC CEs 
     where ARC-CE BDII definitions have SubClusters where the name isn't set to 
     the hostname of the machine

*Framework
FIX: Notification service - avoid duplicate emails mechanism 

[v6r17p20]

*Core
NEW: API.py - added __getstate__, __setstate__ to allow pickling objects inheriting
     API class by special treatment of internal Logger objects, fixes #3334

*Framework
FIX: SystemAdministrator - sort software version directories by explicit versions in the
     old software cleaning logic
FIX: MonitoringUtilities - sets a suitable "unknown" username when installing DIRAC from scratch, 
     and the CS isn't initialized fully when running dirac-setup-site     
CHANGE: Logger - added getter methods to access internal protected variables, use these methods
        in various places instead of access Logger protected variables     

*WMS
CHANGE: JobDB - removed unused CPUTime field in the Jobs table
CHANGE: JobScheduling - make check for requested Platform among otherwise eligible sites
        for a given job, fail jobs if no site with requested Platform are available

*RSS
FIX: Commands - improved logging messages

*SMS
FIX: StorageManagerClient - instantiate StorageElement object with an explicit vo argument,
     fixes #3335

*Interfaces
NEW: dirac-framework-self-ping command for a server to self ping using it's own certificate

[v6r17p19]

*Core
FIX: Adler - fix checksum with less than 8 characters to be 8 chars long

*Configuration
FIX: VOMS2CSAgent - fix to accomodate some weird new user DNs (containing only CN field)

*DMS
FIX: FileCatalog - fix for the doc strings usage in file catalog CLI, fixes #3306
FIX: FileCatalog - modified recursive file parameter setting to enable usage of the index

*SMS
CHANGE: StorageManagerClient - try to get sites with data online if possible in getFilesToStage

*RMS
FIX: RequestExecutingAgent - tuning of the request caching while execution

*WMS
FIX: DownloadInputData - do not mistakenly use other metadata from the replica info than SEs
FIX: JobScheduling - put sites holding data before others in the list of available sites
FIX: JobScheduling - try and select replicas for staging at the same site as online files
FIX: SiteDirector - keep the old pilot status if the new one can not be obtained in updatePilotStatus()

*Resources
FIX: CREAMComputingElement - return error when pilot output is missing in getJobOutput()

*Monitoring
FIX: DBUtils - change the buckets in order to support queries which require more than one year 
     data. The maximum buckets size is 7 weeks

[v6r17p18]

*Framework
NEW: SystemAdministrator - added possibility to remove old software installations keeping
     only a predefined number of the most recent ones.

*DMS
FIX: RemoveReplica - removing replica of a non-existing file is considered successful

*SMS
CHANGE: StorageManagerClient - restrict usage of executeWithUserProxy decorator 
        to calling the SE.getFileMetadata only; added flag to check only replicas 
        at tape SEs
        
*WMS
FIX: JobScheduling - added CS option to flag checking only replicas at tape SEs;
     fail jobs with input data not available in the File Catalog        

[v6r17p17]

*DMS
NEW: FTSAgent has a new CS parameter ProcessJobRequests to be able to process job
     requests only. This allows to run 2 FTS agents in parallel
     
*Resources
FIX: GFAL2_StorageBase - only set the space token if there is one to avoid problems
     with some SEs     

[v6r17p16]

*Configuration
FIX: VOMS2CSAgent - create user home directory in the catalog without
     recursion in the chown command
     
*RMS
FIX: RequestExecutingAgent - catch error of the cacheRequest() call
FIX: ReqClient - enhanced log error message

*SMS
FIX: StorageManagerClient - treat the case of absent and offline files on an SE 
     while staging
     
*TS
FIX: TaskManagerBase - process tasks in chunks of 100 in order to 
     update faster the TS (tasks and files)          

*WMS
FIX: JobScheduling - do not assume that all non-online files required staging

[v6r17p15]

*WMS
CHANGE: StalledJobAgent - ignore or prolong the Stalled state period for jobs 
        at particular sites which can be suspended, e.g. Boinc sites

[v6r17p14]

*Core
FIX: PrettyPrint.printTable utility enhanced to allow multi-row fields and
     justification specification for each field value  

*Accounting
NEW: DataStore - allow to run several instances of the service with only one which
     is enabled to do the bucketing

*RMS
NEW: new dirac-rms-list-req-cache command to list the requests in the ReqProxies services

*Interfaces
CHANGE: Dirac API - make several private methods visible to derived class

[v6r17p13]

*Core
NEW: Proxy - added executeWithoutServerCertificate() decorator function 

*Resources
FIX: CREAMComputingElement - split CREAM proxy renewal operation into smaller chunks for 
     improved reliability

[v6r17p12]

*Framework
FIX: SecurityFileLog  - when the security logs are rotated, the buffer size is reduced
     to 1 MB to avoid gzip failures ( was 2 GBs )

*WMS
FIX: pilotCommands - fix for interpreting DNs when saving the installation environment
FIX: SandboxStoreClient - do not check/make destination directory if requested sandbox 
     is returned InMemory

*TS
FIX: TransformationAgent CS option MaxFiles split in MaxFilesToProcess and MaxFilesPerTask,
     MaxFiles option is interpreted as MaxFilesPerTask for backward compatibility

*Resources
NEW: Added plug-ins for GSIFTP and HTTPS Storage protocols 

[v6r17p11]

*Core
FIX: ElasticSearchDB - set a very high number (10K) for the size of the ElasticSearch result

*Monitoring
FIX: MonitoringDB - et a very high number (10K) for the size of the ElasticSearch result

*WMS
FIX: pilotCommands - get the pilot environment from the contents of the bashrc script

*DMS
FIX: RemoveReplica - fix for the problem that if an error was set it was never reset
FIX: SE metadata usage in several components: ConsistencyInspector, DataIntwgrityClient,
     FTSRequest, dirac-dms-replica-metadata, StageMonitorAgent, StageRequestAgent,
     StorageManagerClient, DownloadInputData, InputDataByProtocol

[v6r17p10]

*Core
NEW: Logger - printing methods return True/False if the message was printed or not
FIX: ElastocSearchDB - error messages demoted to warnings

*Monitoring
FIX: MonitoringReporter - create producers if the CS definitions are properly in place

*TS
CHANGE: TaskManagerPlugin - allow to redefine the AutoAddedSites for each job type

[v6r17p9]

*WMS
BUGFIX: JobScheduling - bug fixed introduced in the previous patch 
NEW: pilotTools - introduced -o swicth for a generic CS option

*SMS
FIX: StorageManagerClient - fixes in the unit test

*DMS
FIX: FileManagerPs - in _getFileLFNs() - break a long list of LFNs into smaller chunks

[v6r17p8]

*Core
NEW: DErrno.ENOGROUP error to denote proxies without DIRAC group extension embedded
CHANGE: X509Chain - use DErrno.ENOGROUP error
FIX: dirac-install, dirac-deploy-scripts - fixes to allow DIRAC client installation on
     recent MacOS versions with System Integrity Protection feature
CHANGE: Proxy - added executionLock optional argument to executeWithUserProxy() decorator
        to lock while executing the function with user proxy 
FIX: Proxy - fix indentation in getProxy() preventing looping on the DNs  

*Framework
FIX: ProxyDB - fix of error message check in completeDelegation()

*WMS
FIX: TaskQueueDB - when an empty TaskQueue is marked for deletion, it can still get matches 
     which result in no selected jobs that produced unnecessary error messages 
FIX: JobScheduling executor - calls getFilesToStage() with a flag to lock while file lookup
     with user proxy; same for InputData executor for calling _resolveInputData()      

*TS
FIX: FileReport - fix in setFileStatus() for setting status for multiple LFNs at once

*SMS
FIX: StorageManagerClient - in getFilesToStage() avoid using proxy if no files to check
     on a storage element

*Resources
FIX: GFAL2_XROOTStorage - fix to allow interactive use of xroot plugin
FIX: GFAL2_StorageBase - enable IPV6 for gsiftp

[v6r17p7]

*DMS
FIX: dirac-dms-user-lfns - do not print out empty directories

*WMS
FIX: InputData Executor, JobWrapper - use DataManager.getReplicasForJobs() for
     getting input data replicas

*TS
FIX: TransformationAgent - use DataManager.getReplicasForJobs() for transformations
     creating jobs  

[v6r17p6]

*DMS
NEW: DataManager - add key argument forJobs (default False) in getReplicas() in order 
     to get only replicas that can be used for jobs (as defined in the CS); added
     getReplicasForJobs(), also used in the Dirac API

*SMS
FIX: Stager agents - monitor files even when there is no requestID, e.g. dCache returns None 
     when staging a file that is already staged    

*Resources
FIX: StorageFactory - bug fixes when interpreting SEs inheriting other SE parameters
NEW: Test_StorageFactory unit test and corresponding docs
FIX: Torque - some sites put advertising in the command answer that can not be parsed:
     redirect stderr to /dev/null

[v6r17p5]

*Resources
FIX: LcgFileCatalogClient - do not evaluate GUID if it is not a string

[v6r17p4]

*Configuration
FIX: Utilities - fixed interpretation of weird values of GlueCEPolicyMaxWallClockTime
     BDII parameter; newMaxCPUTime should is made integer

*Framework
FIX: Logger - make subloggers processing messages with the same level
     as the parent logger

*Docs
NEW: Updated documentation in several sections

*DMS
FIX: RemoveReplica operation - don't set file Done in RemoveReplicas if there is an error

[v6r17p3]

*RSS
FIX: Synchronizer - the sync method removes the resources that are no longer 
     in the CS from the DowntimeCache table

*DMS
CHANGE: dirac-dms-find-lfns - added SE switch to look for files only having
        replicas on a given SE (list)

*TS
FIX: TaskManager - optimization of the site checking while preparing job; optimized
     creation of the job template

*Resources
CHANGE: GFAL2_SRM2Storage, SRM2Storage - added gsiftp to the list of OUTPUT protocols 

[v6r17p2]

*Monitoring
FIX: ElasticSearchDB - fixes required to use host certificate for connection;
     fixes required to pass to version 5.0.1 of the elasticsearch.py binding

[v6r17p1]

*RSS
FIX: GOCDBSync - make commmand more verbose and added some minor fixes

[v6r17]

*Core
FIX: Adler - check explicitly if the checksum value is "False"
FIX: install_site.sh - added command line option to choose DIRAC version to install
NEW: ComponentInstaller - added configuration parameters to setup NoSQL database

*Framework
CHANGE: Logger - test level before processing string (i.e. mostly converting objects to strings)  
CHANGE: dirac-proxy-init - check and attempt to update local CRLs at the same time as
        generating user proxy
CHANGE: ProxyManager service - always store the uploaded proxy even if the already stored
        one is of the same validity length to allow replacement in case of proxy type
        changes, e.g. RFC type proxies           

*DMS
NEW: Next in implementation multi-protocol support for storage elements. When performing 
     an action on the StorageElement, instead of looping over all the protocol plugins, 
     we loop over a filtered list. This list is built taking into account which action 
     is taken (read vs write), and is also sorted according to lists defined in the CS.
     The negotiation for third party transfer is also improved: it takes into account all 
     possible protocols the source SE is able to produce, and all protocols the target is 
     able to receive as input.
NEW: StorageElement - added methods for monitoring used disk space
FIX: ReplicateAndRegister - fix the case when checksum is False in the FC
NEW: DMSHelpers - get list of sites from CS via methods; allow to add automatically sites 
     with storage

*RSS
NEW: FreeDiskSpace - added new command which is used to get the total and the remaining 
     disk space of all dirac storage elements that are found in the CS and inserts the 
     results in the SpaceTokenOccupancyCache table of ResourceManagementDB database.  
NEW: GOCDBSync command to ensure that all the downtime dates in the DowntimeCache 
     table are up to date       

Resources*
NEW: Updated Message Queue interface: MQ service connection management, support for
     SSL connections, better code arrangement

*Workflow
FIX: Modulebase, Script - avoid too many unnecessarily different application states

*WMS
FIX: JobStateUpdate service - in setJobStatusBulk() avoid adding false information when adding 
     an application status
     
*TS
FIX: TaskManager, TaskManagerAgentBase - standardize the logging information; removed unnecessary 
     code; use iterators wherever possible     
NEW: Introduced metadata-based filters when registering new data in the TS as catalog       

[v6r16p6]

*WMS
NEW: Added MultiProcessorSiteDirector section to the ConfigTemplate.cfg

*DMS
FIX: FileCatalogClient - added missing read methods to the interface description
     getDirectoryUserMetadata(), getFileUserMetadata()

[v6r16p5]

FIX: included patches from v6r15p27

[v6r16p4]

FIX: applied fixes from v6r15p26

[v6r16p3]

FIX: incorporated fixes from v6r15p25

[v6r16p2]

*Configuration
CHANGE: VOMS2CSAgent - remove user DNs which are no more in VOMS. Fixes #3130

*Monitoring
CHANGE: WMSHistory - added user, jobgroup and usergroup selection keys

*DMS
FIX: DataManager - retry checksum calculation on putAndRegister, pass checksum to the DataManager
     object in the FailoverTransfer object.
FIX: DatasetManager, FileCatalogClientCLI - bug fixes in the dataset management and commands      
     
*WMS
CHANGE: JobManager - added 'Killed' to list of jobs status that can be deleted     

[v6r16p1]

*Monitoring
CHANGE: MonitorinDB - allow to use more than one filter condition

*WMS
CHANGE: StalledJobAgent - send a kill signal to the job before setting it Failed. This should 
        prevent jobs to continue running after they have been found Stalled and then Failed.

[v6r16]

*Core
CHANGE: dirac-install, dirac-configure - use Extensions options consistently, drop
        ExtraModule option
CHANGE: dirac-install - use insecure ssl context for downloading files with urllib2.urlopen    
CHANGE: GOCDBClient - replaced urllib2 with requests module
        FIX: dirac-setup-site - added switch to exitOnError, do not exit on error by default
CHANGE: Added environment variables to rc files to enable certificates verification (necessary for python 2.7.9+)
FIX: ComponentInstaller - always update CS when a database is installed, even if it is
     already existing in the db server 
FIX: SSLSocketFactory - in __checkKWArgs() use correct host address composed of 2 parts      

*Framework
FIX: SystemAdministrator service - do not install WebAppDIRAC by default, only for the host
     really running the web portal

*Accounting
FIX: JobPolicy - remove User field from the policy conditions to fix a problem that 
     non-authenticated user gets more privileges on the Accounting info.

*Monitoring
NEW: New Monitoring system is introduced to collect, analyze and display various
     monitoring information on DIRAC components status and behavior using ElasticSearch
     database. The initial implementation is to collect WMSHistory counters.

*DMS
NEW: MoveReplica operation for the RMS system and a corresponding dirac-dms-move-replica-request
     comand line tool

*Resources
NEW: MessageQueue resources to manage MQ connections complemented with
     MQListener and MQPublisher helper classes
NEW: SudoComputingElement - computing element to execute payload with a sudo to a dedicated
     UNIX account     

[v6r15p27]

*Configuration
FIX: CSAPI - changed so that empty but existing options in the CS can be still
     modified

[v6r15p26]

*WMS
FIX: SandboxStoreClient - ensure that the latest sandbox is returned in the Web
     portal in the case the job was reset.

[v6r15p25]

*Resources
FIX: HTCondorCEComputingElement - cast useLocalSchedd to bool value even if it
     is defined as srting

[v6r15p24]

*Resources
CHANGE: HTCondorCE - added option to use remote scheduler daemon

[v6r15p23]

*DMS
FIX: dirac-dms-find-lfns - fixed bug causing generl script failure

[v6r15p22]

*Interfaces
CHANGE: Dirac API - add possibility to define the VO in the API
CHANGE: Dirac API - add checkSEAccess() method for checking SE status

[v6r15p21]

*WMS
FIX: removed default LCG version from the pilot (dirac-install will use the one of the requested release)

*RMS
FIX: reject bad checksum

[v6r15p20]

*Framework
FIX: SystemAdministratorHandler - in updateSoftware() put explicitly the project
     name into the command
FIX: ComponentInstaller - added baseDir option to the mysql_install_db call
     while a fresh new database server installation     

[v6r15p19]

*Core
FIX: dirac-install - lcg-binding version specified in the command switch
     overrides the configuration option value
     
*DMS
FIX: RemoveFile operation - Remove all files that are not at banned SEs

*TMS
FIX: FileReport - after successful update of input files status, clear the 
     cache dictionary to avoid double update      

[v6r15p18]

*Configuration
FIX: Utilities - take into account WallClock time limit while the MaxCPUTime
     evaluation in the Bdii@CSAgent 

*DMS
FIX: FTSJob - specify checksum type at FTS request submission

*StorageManagement
FIX: StorageManagerClient - in getFilesToStage() avoid exception in case
     of no active replicas

*Resources
FIX: StorageBase - in getParameters() added baseURL in the list of parameters returned 

*WMS
FIX: CPUNormalization - minor code rearrangement

[v6r15p17]

*Core
CHANGE: GOCDBClient - catch all downtimes, independently of their scope
FIX: LSFTimeLeft - accept 2 "word" output from bqueues command
CHANGE: dirac-install - create bashrc/cshrc with the possibility to define
        installation path in the $DIRAC env variable, this is needed for
        the cvmfs DIRAC client installation

[v6r15p16]

*Core
CHANGE: AgentModule - added a SIGALARM handler to set a hard timeout for each Agent
        cycle to avoid agents stuck forever due to some faults in the execution code

*DMS
FIX: DataManager - cache SE status information in filterTapeReplicas() to speed up execution
     
*WMS
BUGFIX: InputDataByProtocol - the failed resolution for local SEs was not considered correctly:
        if there were other SEs that were ignored (e.g. because on tape)     
     
*TS
FIX: TransformationAgent - in getDataReplicasDM() no need to get replica PFNs     

[v6r15p15]

*Configuration
CHANGE: VOMS2CSAgent - added new features: deleting users no more registered in VOMS;
        automatic creation of home directories in the File Catalog for new users

*WMS
CHANGE: JobScheduling - correct handling of user specified sites in the executor,
        including non-existent (misspelled) site names
FIX: CPUNormalization - accept if the JOBFEATURES information is zero or absent        

[v6r15p14]

*Core
FIX: BaseClient - proper error propagation to avoid excessive output in the logger

*Configuration
CHANGE: Resources helper - in getStorageElementOptions() dereference SEs containing
        BaseSE and Alias references

*Accounting
FIX: AccountingDB - changes to use DB index to speed-up removal query

*DMS
CHANGE: DMSHelpers - define SE groups SEsUsedForFailover, SEsNotToBeUsedForJobs, 
        SEsUsedForArchive in the Operations/DataManagement and use them in the
        corresponding helper functions
FIX: FTSJob - temporary fix for the FTS rest interface Request object until it is
     fixed in the FTS REST server         

*Resources
FIX: HTCondorCEComputingElement - check that some path was found in findFile(), return with error otherwise
CHANGE: ARCComputingElement - consider jobs in Hold state as Failed as they never come back
CHANGE: ARCComputingElement - do not use JobSupervisor tool for bulk job cancellation as
        it does not seem to work, cancel jobs one by one
FIX: ARCComputingElement - ensure that pilot jobs that are queued also get their proxies renewed on ARC-CE        

*WMS
FIX: SiteDirector - ensure that a proxy of at least 3 hours is available to the updatePilotStatus 
     function so that if it renews any proxies, it's not renewing them with a very short proxy

[v6r15p13]

*Resources
FIX: HTCondorCEComputingElement - fixed location of log/output files 
  
*TS
FIX: ValidateOutputDataAgent - works now with the DataManager shifter proxy

[v6r15p12]

*Core
FIX: Graphs - make sure matplotlib package is always using Agg backend
FIX: cshrc - added protection for cases with undefined environment variables
NEW: AuthManager - added possibility to define authorization rules by VO
     and by user group

*Configuration
NEW: Resources, ComputingElement(Factory) - added possibility to define site-wide
     CE parameters; added possibility to define common parameters for a given
     CE type.

*Framework
FIX: SystemAdministrator service - avoid using its own client to connect
     to itself for storing host information
FIX: SystemAdministratorClientCLI, dirac-populate-component-db - fix insertion
     of wrongly configured component to the ComponentMonitorDB     

*DMS
FIX: FileCatalog service - fix the argument type for getAncestor(), getDescendents()

*WMS
NEW: JobCleaningAgent - add an option (disabled by default) to remove Jobs from the 
     dirac server irrespective of their state

*Resources
CHANGE: HTCondorCE - added new configurable options - ExtraSubmitString, WorkingDirectory
        DaysToKeepLogs

[v6r15p11]

*Framework
NEW: dirac-proxy-destroy command to destroy proxy locally and in the ProxyManager
     service
CHANGE: ProxyManagerClient - reduce the proxy caching time to be more suitable
        for cases with short VOMS extensions     

*Configuration
FIX: VOMS2CSAgent - fixed typo bug in execute()

*RMS
FIX: RequestTask - fix if the problem when the processing of an operation times out, 
     there was no increment of the attempts done.

*DMS
FIX: FTSAgent - avoid FTS to fetch a request that was canceled

*Resources
FIX: HTCondorCE - protect against non-standard line in 'job status' list in the getJobStatus()
CHANGE: ComputingElement - reduce the default time length of the payload proxy to accomodate
        the case with short VOMS extensions

[v6r15p10]

*Core
FIX: MySQL - do not print database access password explicitly in the logs

*Configuration
CHANGE: VOMS2CSAgent - show in the log if there are changes ready to be committed
CHANGE: Bdii2CSAgent - get information from alternative BDII's for sites not 
        existing in central BDII

*Framework
FIX: ComponentInstaller - fixed location of stop_agent file in the content of t file
     of the runsv tool 

*RMS
FIX: Changed default port of ReqProxy service to 9161 from 9198

*Resources
FIX: BatchSystem/Condor, HYCondroCEComputingElement - more resilient parsing 
     of the status lookup command
FIX: CREAMComputingElement - in case of glite-ce-job-submit error print our both 
     std.err and std.out for completeness and better understanding    

*DMS
FIX: FileCatalogClient - bug fix in getDirectoryUserMetadata()

*Interfaces
FIX: Dirac - in replicateFile() in case of copying via the local cache check if 
     there is another copy for the same file name is happening at the same time

[v6r15p9]

*Configuration
FIX: fixed CS agents initialization bug

*DMS
FIX: fixed inconsistency between DataIntegrity and ConsistencyInspector modules

*Interfaces
FIX: Fix download of LFNs in InputSandbox when running job locally

[v6r15p8]

*Configuration
NEW: Added DryRun option for CS agents (false by default, True for new installations)

[v6r15p7]

*Core
CHANGE: Enabled attachments in the emails

*TS
*CHANGE: Added possibility for multiple operations in Data Operation Transformations

[v6r15p6]

*Resources
FIX: FCConditionParser: ProxyPlugin handles the case of having no proxy

*WMS
FIX: MJF messages correctly parsed from the pilot
NEW: Added integration test for TimeLeft utility and script calling it

[v6r15p5]

Included fixes from v6r14p36 patch release

*Framework
FIX: added GOCDB2CSAgent in template
FIX: Fixed permissions for HostLogging

*DMS
FIX: Introduced hopefully temporary fix to circumvent globus bug in gfal2

*WMS:
FIX: added test for MJF and made code more robust

*RSS
NEW: HTML notification Emails


[v6r15p4]

Included fixes from v6r14p35 patch release

*Core
NEW: Added a new way of doing pfnparse and pfnunparse using the standard python library. 
     The two methods now contains a flag to know which method to use. By default, the old 
     hand made one is used. The new one works perfectly for all standard protocols, except SRM

*RSS
FIX: dirac-rss-sync - command fixed to work with calling services rather than 
     databases directly
     
*Resources     
CHANGE: In multiple Storage classes use pfnparse and pfnunparse methods to manipulate
        url strings instead of using just string operations
NEW: A new attribute is added to the storage plugins: DYNAMIC_OPTIONS. This allows to construct 
     URLs with attributes going at the end of the URL, in the form ?key1=value1&key2=value2 
     This is useful for xroot and http.         

[v6r15p3]

Included changes from v6r14p34 patch release

*Accounting
FIX: DataStoreClient - catch all exceptions in sending failover accounting 
     requests as it could disrupt the logic of the caller 

*DMS
CHANGE: dirac-dms-show-se-status - added switches to show SEs only accessible by
        a given VO and SEs not assigned to any VO
FIX: dirac-dms-replicate-and-register-request - prints out the new request IDs
     to allow their monitoring by ID rather than possibly ambiguous request name      

[v6r15p2]

*WMS
FIX: pilotCommands - protect calls to external commands in case of empty
     or erroneous output
FIX: Matcher - fixed bug in the tag matching logic: if a site presented an empty
     Tag list instead of no Tag field at all, it was interpreted as site accepts
     all the tags
FIX: Matcher - matching parameters are printed out in the Matcher rather than
     in the TaskQueueDB, MaxRAM and Processors are not expanded into tags           

[v6r15p1]

Included patches for v6r14p32

*Configuration
CHANGE: Resources helper - remove "dips" protocol from the default list of third party
        protocols

*Resources
FIX: XROOTStorage - bug fixed in __createSingleDirectory() - proper interpretation
     of the xrootClient.mkdir return status
FIX: XROOTStorage unit test reenabled by mocking the xrootd import      

[v6r15]

Removed general "from DIRAC.Core.Utilities import *" in the top-level __init__.py

Made service handlers systematically working with unicode string arguments
Added requirements.txt and Makefile in the root of the project to support pip style installation

DIRAC documentation moved to the "docs" directory if the DIRAC project from the
DIRACDocs separate project.

*Accounting
CHANGE: INTEGER -> BIGINT for "id" in "in" accountingDB tables

*Core
NEW: The S_ERROR has an enhanced structure containing also the error code and the call
     stack from where the structure was created
NEW: DErrno module to contain definitions of the DIRAC error numbers and standard
     descriptions to be used from now on in any error code check      
CHANGE: gMonitor instantiation removed from DIRAC.__init__.py to avoid problems in
        documentation generation
CHANGE: removed Core.Utilities.List.sortList (sorted does the job)
CHANGE: removed unused module Core.Utilities.TimeSeries
NEW: dirac-install - makes us of the DIRAC tar files in CVMFS if available
NEW: dirac-install-client - a guiding script to install the DIRAC client from A to Z        
CHANGE: dirac-install - when generating bashrc and cshrc scripts prepend DIRAC paths
        to the ones existing in the environment already
NEW: MJFTimeLeft - using Machine JOb features in the TimeLeft utility
FIX: BaseClient - only give warning log message "URL banned" when one of the
     service URLs is really banned
CHANGE: DISET components - improved logic of service URL retries to speedup queries
        in case of problematic services     
NEW: dirac-rss-policy-manager - allows to interactively modify and test only the 
     policy section of Dirac.cfg     
FIX: XXXTimeLeft - do not mix CPU and WallTime values     
FIX: ComponentInstaller - longer timeout for checking components PID (after restart)
CHANGE: Proxy - in executeWithUserProxy() when multiple DNs are present, try all of them
CHANGE: List utility - change uniqueElements() to be much faster
NEW: Platform - added getPlatform() and getPlatformTuple() utilities to evaluate lazily the
     DIRAC platform only when it is needed, this accelerates DIRAC commands not needing
     the platform information. 

*Configuration
NEW: GOCDB2CSAgent agent to synchronize GOCDB and CS data about perfSONAR services
NEW: VOMS2CSAgent to synchronize VOMS user data with the DIRAC Registry
CHANGE: ConfigurationData - lazy config data compression in getCompressedData()

*Framework
CHANGE: SystemAdministratorIntegrator - make initial pinging of the hosts in parallel
        to speed up the operation
CHANGE: InstalledComponentsDB - table to cache host status information populated
        by a periodic task    
NEW: ComponentInstaller Client class to encapsulate all the installation utilities
     from InstallTools module    
NEW: SystemAdministratorClientCLI - added uninstall host command
NEW: SystemAdministratorClientCLI - added show ports command
NEW: SystemAdministratorHandler - added getUsedPorts() interface
NEW: SystemAdministratorHandler - show host command shows also versions of the Extensions
NEW: InstalledComponentsDB - added Extension field to the HostLogging table 
FIX: SystemLoggingDB - fixed double creation of db tables

*Accounting
FIX: DataStoreClient - Synchronizer based decorators have been replaced with a simple 
     lock as they were blocking addRegister() during every commit(); 

*RSS
NEW: CE Availability policy, closing #2373
CHANGE: Ported setStatus and setToken rpc calls to PublisherHandler from LHCb implementation
NEW: E-mails generated while RSS actions are now aggregated to avoid avalanches of mails
NEW: dirac-rss-sync is also synchronizing Sites now

*DMS
CHANGE: FileCatalogClient - make explicit methods for all service calls
CHANGE: DataManager, StorageElement - move physical accounting the StorageElement
CHANGE: FileCatalog - added recursive changePathXXX operations
CHANGE: FileCatalog contained objects have Master attribute defined in the CS. Extra check of eligibility of the catalogs specified explicitely. No-LFN write methods return just the Master result to be compatible with the current use in the clients.
CHANGE: Removed LcgFileCatalogXXX obsoleted classes
NEW: ConsistencyInspector class to perform data consistency checks between 
     different databases
CHANGE: FileCatalog(Client) - refactored to allow clients declare which interface
        they implement     
NEW: FileCatalog - conditional FileCatalog instantiation based on the configured
     Operations criteria        

*TS
CHANGE: TransformationDB table TaskInputs: InputVector column from BLOB to MEDIUMTEXT
FIX: TaskManager - fix bug in case there is no InputData for a task, the Request created 
     for the previous task was reassigned
NEW: TaskManager - possibility to submit one bulk job for a series of tasks     

*WMS
NEW: TaskQueueDB - possibility to present requirements in a form of tags from the 
     site( pilot ) to the jobs to select ones with required properties
FIX: JobWrapper - the InputData optimizer parameters are now DEncoded     
CHANGE: JobAgent - add Processors and WholeNode tags to the resources description
CHANGE: SiteDirector - flag to always download pilot output is set to False by default
FIX: SiteDirector - using PilotRunDirectory as WorkingDirectory, if available at the CE 
     level in the CS. Featire requested in issue #2746
NEW: MultiProcessorSiteDirector - new director to experiment with the multiprocessor/
     wholeNode queues
CHANGE: JobMemory utility renamed to JobParameters
CHANGE: CheckWNCapabilities pilot command changed to get WN parameters from the
        Machine Job Features (MJF) - NumberOfProcessors, MaxRAM    
NEW: JobManager, ParametricJob - utilities and support for parametric jobs with multiple
     parameter sequences      
NEW: SiteDirector - added logic to send pilots to sites with no waiting pilots even if
     the number of already sent pilots exceeds the number of waiting jobs. The functionality
     is switched on/off by the AddPilotsToEmptySites option.        

*RMS
FIX: Request - fix for the case when one of the request is malformed, the rest of 
     the requests could not be swiped
FIX: ReqProxyHandler - don't block the ReqProxy sweeping if one of the request is buggy     
CHANGE: ReqProxyHandler - added monitoring counters
NEW: ReqProxyHandler - added interface methods to list and show requests in a ReqProxy

*Resources
FIX: SRM2Storage - do not add accounting to the output structure as it is done in 
     the container StorageElement class
CHANGE: Add standard metadata in the output of all the Storage plugins     

*Interfaces
NEW: Job API - added setParameterSequence() to add an arbitrary number of parameter
     sequences for parametric jobs, generate the corresponding JDL

*tests
NEW: The contents of the TestDIRAC package is moved into the tests directory here

[v6r14p39]

Patch to include WebApp version v1r6p32

[v6r14p38]

*Core
CHANGE: Unhashable objects as DAG graph nodes

*RMS
CHANGE: Added possibility of constant delay for RMS operations

[v6r14p37]

*Core
NEW: Added soft implementation of a Direct Acyclic Graph

*Configuration
FIX: Bdii2CSAgent finds all CEs of a site (was finding only one)

*Resources
FIX: Make sure transferClient connects to the same ProxyStorage instance

[v6r14p36]

*Core
FIX: Sending mails to multiple recipients was not working

*WMS
FIX: Allow staging from SEs accessible by protocol


[v6r14p35]

*Core
FIX: SOAPFactory - fixes for import statements of suds module to work with the
     suds-jurko package that replaces the suds package

*Resources
FIX: BatchSystems.Torque - take into account that in some cases jobID includes
     a host name that should be stripped off
FIX: SSHComputingElement - in _getJobOutputFiles() fixed bug where the output
     of scpCall() call was wrongly interpreted    
FIX: ProxyStorage - evaluate the service url as simple /DataManagement/StorageElementProxy
     to solve the problem with redundant StorageElementProxy services with multiple
     possible urls       
     
*RSS
CHANGE: Configurations.py - Added DTScheduled3 policy (3 hours before downtime)     
     
*WMS
FIX: pilotCommands - take into account that in the case of Torque batch system
     jobID includes a host name that should be stripped off   
       
[v6r14p34]

*Configuration
FIX: Bdii2CSAgent - reinitilize the BDII info cache at each cycle in order not to 
     carry on obsoleted stuff. Fixes #2959

*Resources
FIX: Slurm.py - use --partition rather --cluster for passing the DIRAC queue name
FIX: DIPStorage - fixed bug in putFile preventing third party-like transfer from
     another DIPS Storage Element. Fixes #2413

*WMS
CHANGE: JobWrapper - added BOINC user ID to the job parameters
FIX: pilotCommands - interpret SLURM_JOBID environment if present
FIX: WMSClient - strip of comments in the job JDL before any processing.
     Passing jdl with comments to the WMS could provoke errors in the
     job checking.

[v6r14p33]

*WMS
FIX: JobAgent - included a mechanism to stop JobAgent if the host operator
     creates /var/lib/dirac_drain
FIX: CPUNormalization - fixed a typo in getPowerFromMJF() in the name of the
     exception log message           

[v6r14p32]

*Core
FIX: InstallTools - getStartupComponentStatus() uses "ps -p <pid>" variant of the
     system call to be independent of the OS differences

*DMS
FIX: RemoveReplica - bulkRemoval() was modifying its input dict argument and returning it,
     which was useless, only modify argument

*WMS
CHANGE: CPUNormalization - get HS'06 worker node value from JOBFEATURES if available

*RMS
FIX: ReqClient - bug fixed preventing the client to contact multiple instances of ReqManager
     service

[v6r14p31]

*DMS
FIX: FTSAgent - if a file was not Scheduled, the FTSAgent was setting it Done even if it had 
     not been replicated.

*Workflow
FIX: FailoverRequest - forcing setting the input file Unused if it was already set Processed

[v6r14p30]

*Framework
BUGFIX: MonitoringHandler - in deleteActivities() use retVal['Message'] if result is not OK

*Resources
FIX: XROOTStorage - in getFile() evaluate file URL without URL parameters
                    in __putSingleFile() use result['Message'] in case of error
                    
*RMS
FIX: dirac-rms-cancel-request - fixed crash because of gLogger object was not imported

*TS
FIX: TransformationCLI - in resetProcessedFile() added check that the Failed dictionary
     is present in the result of a call                    

[v6r14p29]

*Core
FIX: Time - skip the effect of timeThis decorator if not running interractively

*DMS
FIX: DataManager - in getFile(), select preferentially local disk replicas, if none disk replicas, 
     if none tape replicas
FIX: DataManager - avoid changing argument of public method checkActiveReplicas()
FIX: FTSAgent - wait 3 times longer for monitoring FTS jobs if Staging

*Accounting
CHANGE: Jobs per pilot plot is presented as Quality plot rather than a histogram

*WMS
CHANGE: dirac-wms-cpu-normalization - reduce memory usage by using xrange() instead of range()
        in the large test loop

[v6r14p28]

*TS
FIX: TaskManager - protection against am empty task dictionary in 
     prepareTransformationTasks()
FIX: Test_Client_TransformationSystem - fixes ti run in the Travis CI 
     environment
     
*WMS
FIX: JobMemory - use urllib instead of requests Python module as the latter
     can be unavailable in pilots.           

[v6r14p27]

*Core
FIX: PlainTransport,SocketInfoFactory - fix for the IPv6 "Address family not supported 
     by protocol" problems

*Interfaces
NEW: Dirac.py - in ping()/pingService() allow to ping a specific URL

*Resources
FIX: LcgFileCatalogClient - convert LFN into str in __fullLfn to allow LFNs
     in a unicode encoding

*WMS
FIX: JobWrapper - set the job minor status to 'Failover Request Failed' 
     if the failover request fails sending

*TS
FIX: TransformationDB - in getTransformationTasks(),getTaskInputVector 
     forward error result to the callers
FIX: TaskManager - in case there is no InputData for a task, the Request created 
     for the previous task was reassigned. This fixes this bug.      

*tests
FIX: several fixes to satisfy on-the-fly unit tests with teh Travis CI service 

[v6r14p26]

NEW: Enabled on-the-fly tests using the Travis-CI service

*Core
FIX: Subprocess - fix two potential infinite loops which can result in indefinite
     output buffer overflow

*WMS
FIX: JobScheduling executor - check properly if staging is allowed, it was always True before

[v6r14p25]

*Core
FIX: Subprocess - more detailed error log message in case ov output buffer
     overflow

*DMS
FIX: DataManager - fix for getActiveReplicas(): first check Active replicas before 
     selecting disk SEs

*Resources
FIX: StorageElementCache - fixes to make this class thread safe
FIX: StorageFactory - fix in getConfigStorageProtocols() to properly get options
     for inheriting SE definitions

[v6r14p24]

*Accounting
FIX: Plots, JobPlotter - fix sorting by plot labels in case the enddata != "now"

*DMS
FIX: dirac-dms-user-lfns - add error message when proxy is expired 

[v6r14p23]

*Interfaces
FIX: Job.py - setCPUTime() method sets both CPUTime and MaxCPUTime JDL parameters
     for backward compatibility. Otherwise this setting was ignored by scheduling

*TS
BUGFIX: TaskManager - bug fixed in submitTransformationTasks in getting the TransformationID 

[v6r14p22]

CHANGE: Multiple commands - permissions bits changed from 644 to 755  

*Framework
FIX: UserProfileDB - in case of desktop name belonging to two different users we have 
     to use both desktop name and user id to identify the desktop

*WMS
BUGFIX: JobWrapperTemplate - bug fixed in evaluation of the job arguments

*TMS
CHANGE: TaskManager - added TransformationID to the log messages

[v6r14p21]

*DMS
CHANGE: dirac-admin-allow(ban)-se - allow an SE group to be banned/allowed

*SMS
FIX: RequestPreparationAgent - fix crash in execute() in case no replica information
     available

*WMS
FIX: TaskQueueDB, PilotAgentsDB - escape DN strings to avoid potential SQL injection
FIX: JobWrapperTemplate - pass JobArguments through a json file to fix the case
     of having apostrophes in the values

*TMS
FIX: TransformationAgent - in processTransformation() fix reduction of number of files

[v6r14p20]

*WMS
FIX: SandboxMetadataDB - escape values in SandboxMetadataDB SQL queries to accommodate
     DNs containing apostrophe 

[v6r14p19]

*Core
NEW: CLI base class for all the DIRAC CLI consoles, common methods moved to the new class,
     XXXCLI classes updated to inherit the base class
FIX: Network - fix crash when path is empty string, fixes partly #2413     
     
*Configuration
FIX: Utilities.addToChangeSet() - fix the case when comma is in the BDII Site description 
     followed by a white space, the description string was constantly updated in the CS

*Interfaces
FIX: Dirac.py - in retrieveRepositorySandboxes/Data - "Retrieved" and "OutputData" key values
     are strings '0' in the jobDict when a repository file is read, need to cast it to int

*DMS
FIX: RegisterReplica - if operation fails on a file that no longer exists and has no 
     replica at that SE, consider the operation as Done.

*Resources
FIX: ARCComputingElement - bug fix in getJobOutput in using the S_ERROR()

[v6r14p18]

*Core
FIX: VOMSService - attGetUserNickname() can only return string type values
FIX: dirac-deploy-scripts - install DIRAC scripts first so that they can be 
     overwritten by versions from extensions

*Framework
FIX: dirac-populate-component-db - bug fixed to avoid duplicate entries in the
     database

*TS
FIX: TaskManager - do not use ReqProxy when submitting Request for Tasks, otherwise
     no RequestID can be obtained

*Interfaces
CHANGE: Dirac.py - increase verbosity of a error log message in selectJobs

*Resources
FIX: XROOTStorage - fixed KeyError exception while checking file existence
FIX: ARCComputingElement - in getJobOutput test for existence of an already 
     downloaded pilot log

[v6r14p17]

*Core
FIX: Service.py - use the service name as defined in the corresponding section in the CS
     and not the name defined in service Module option. This fixes the problem with the
     StorageElement service not interpreting properly the PFN name and using a wrong local
     data path. 

*Resources
CHANGE: ARCComputingElement - if the VO is not discoverable from the environment, use ARC API
        call in the getCEStatus, use ldapsearch otherwise

[v6r14p16]

*Resources
CHANGE: ARC Computing Element automatically renew proxies of jobs when needed

[v6r14p15]

*Core
FIX: VOMS.py - Fixed bug that generates proxies which are a mix between legacy and rfc proxies.

*DMS
CHANGE: Allow selecting disk replicas in getActiveReplicas() and getReplicas()

*WMS
CHANGE: Use the preferDisk option in the InputData optimizer, the TransformationAgent and in the Interface splitter


[v6r14p14]

*Core
FIX: VOMS.py - return RFC proxy if necessary after adding the VOMS extension

*Configuration
FIX: Validate maxCPUTime and Site description value

*Resources
FIX: XROOTStorage - changes to allow third party transfers between XROOT storages
CHANGE: HTCondorCEComputingElement - the Condor logging can now be obtained in the webinterface;
        SIGTERM (instead of SIGKILL) is send to the application in case jobs are killed by the host site;
        when pilots are put in held status we kill them in condor and mark them as aborted.

*WMS
FIX: pilotCommands - fixes for intrepreting tags in the pilot

[v6r14p13]

*WMS
FIX: pilot commands CheckCECapabilities and CheckWNCapabilities were not considering the case of missing proxy

[v6r14p12]

*Core
FIX: allow a renormalization of the estimated CPU power
FIX: dirac-install: Make hashlib optional again (for previous versions of python, since the pilot may end up on old machines)

*Framework
FIX: allow to install agents with non-standard names (different from the module name)

*DMS
CHANGE: Consider files to reschedule and submit when they are Failed in FTS

*WMS
CHANGE: Move getCEStatus function back to using the ARC API

[v6r14p11]

*Core
FIX: XXXTimeLeft - set limit to CPU lower than wall clock if unknown
FIX: Logger - fix exception printing in gLogger.exception()
CHANGE: InstallTools - added more info about the process in getStartupComponentStatus()
CHANGE: Time - better report from timeThis() decorator

*DMS
CHANGE: FTSAgent - wait some time between 2 monitorings of each job

*WMS
NEW: pilotCommands - added CheckCECapabilities, CheckWNCapabilities commands
NEW: Added dirac-wms-get-wn-parameters command

*TS
NEW: Added dirac-production-runjoblocal command
FIX: TransformationAgent(Plugin) - clean getNextSite() and normalizeShares()
FIX: TransformationPlugin - added setParameters() method

*RSS
FIX: dirac-rss-sync - move imports to after the Script.getPositionalArguments()

*Resources
NEW: Added dirac-resource-get-parameters command

[v6r14p10]
*Configuration
FIX: Resources - getQueue() is fixed to get properly Tag parameters

*Framework
FIX: SecurityFileLog - fix for zipping very large files

*Resources
NEW: added dirac-resource-get-parameters command

*WMS
NEW: JobMonitoringHandler - add getJobsParameters() method
NEW: pilotCommands - added CheckCECapabilities, CheckWNCapabilities
NEW: Added dirac-wms-get-wn-parameters command
NEW: Matcher - generate internal tags for MaxRAM and NumberOfProcessors parameters
CHANGE: SiteDirector does not pass Tags to the Pilot
FIX: Matcher(Handler) - do not send error log message if No match found,
     fixed Matcher return value not correctly interpreted

[v6r14p9]

*Core
FIX: BaseClient - enhance retry connection logic to minimize the overall delay
FIX: MessageBroker - fix of calling private __remove() method from outside
     of the class

*Framework
BUGFIX: dirac-(un)install-component - bug in importing InstallTools module

*WMS:
FIX: JobWrapper - fix in getting the OutputPath defined in the job

*Resources
FIX: ARCComputingElement - add queue to the XRSL string

[v6r14p8]

*Core
FIX: XXXTimeLeft - minor fixes plus added the corresponding Test case
FIX: ReturnValues - fixes in the doc strings to comply with the sphinx syntax
FIX: SocketInfoFactory - in __sockConnect() catch exception when creating a
     socket

*Interfaces
FIX: Job.py - fixes in the doc strings to comply with the sphinx syntax

*RSS
NEW: Configurations.py - new possible configuration options for Downtime Policies

*WMS
CHANGE: StatesAccountingAgent - retry once and empty the local messages cache
        in case of failure to avoid large backlog of messages
CHANGE: SiteDirector - do not send SharedArea and ClientPlatform as pilot
        invocation arguments  
CHANGE: Matcher - allow matching by hosts in multi-VO installations              

[v6r14p7]

*Core
CHANGE: XXXTimeLeft utilities revisited - all return real seconds,
        code refactoring - use consistently always the same CPU power 

*WMS
FIX: JobAgent - code refactoring for the timeLeft logic part

*Resources
BUGFIX: ComputingElement - get rid of legacy getResourcesDict() call

[v6r14p6]

*Configuration
FIX: Bdii2CSAgent - refresh configuration from Master before updating
FIX: Bdii2CSAgent - distinguish the CE and the Cluster in the Glue 1.0 schema

*DMS
CHANGE: FTSAgent - make the amount of scheduled requests fetched by the 
        FTSAgent a parameter in the CS 
CHANGE: RMS Operations - check whether the always banned policy is applied for SEs
        to a given access type

*RMS
FIX: RequestClient(DB,Manager) - fix bulk requests, lock the lines when selecting 
     the requests to be assigned, update the LastUpdate time, and expose the 
     assigned flag to the client

*WMS
FIX: JobAgent - when the application finishes with errors but the agent continues 
     to take jobs, the timeLeft was not evaluated
FIX: JobAgent - the initial timeLeft value was always set to 0.0     

[v6r14p5]

*Core
FIX: X509Certificate - protect from VOMS attributes that are not decodable


*Resources
FIX: GFAL2_StorageBase - fixed indentation and a debug log typo

*WMS
BUGFIX: Matcher - only the first job was associated with the given pilot
FIX: pilotTools - 0o22 is only a valid int for recent python interpreters, 
     replaced by 18

[v6r14p4]

*Core
FIX: DictCache - fix the exception in the destructor preventing the final
     cache cleaning

*Framework
FIX: SystemAdministratorClientCLI - corrected info line inviting to update
     the pilot version after the software update

*DMS
FIX: FTSAgent - Add recovery of FTS files that can be left in weird statuses 
     when the agent dies
CHANGE: DataManager - allow to not get URLs of the replicas
CHANGE: FTSJob - keep and reuse the FTS3 Context object

*Storage
CHANGE: StorageManagerClient - don't fail getting metadata for staging if at 
        least one staged replica found

*WMS
FIX: CPUNormalization - protect MJF from 0 logical cores
FIX: JobScheduling - fix printout that was saying "single site" and "multiple sites" 
     in two consecutive lines
NEW: pilotTools,Commands - added CEType argument, e.g. to specify Pool CE usage 
FIX: WatchDog - added checks of function return status, added hmsCPU initialization to 0,
     removed extra printout     
     
*Resources
FIX: GFAL2 plugins - multiple bug fixes     

[v6r14p3]

*Core
BUGFIX: small bug fixed in dirac-install-component, dirac-uninstall-component
BUGFIX: VOMS - remove the temporary file created when issuing getVOMSProxyInfo
FIX: FileHelper - support unicode file names
FIX: DictCache - purges all the entry of the DictCache when deleting the DictCache object 

*Framework
BUGFIX: dirac-populate-component-db - avoid return statement out of scope

*Interfaces
BUGFIX: Dirac - in submitJob() faulty use of os.open

*WMS
FIX: JobWrapper - avoid evaluation of OutputData to ['']
FIX: Matcher - the Matcher object uses a VO dependent Operations helper
CHANGE: JobAgent - stop agent if time left is too small (default 1000 HS06.s)
FIX: CPUNormalization - use correct denominator to get power in MJF

*Resources
FIX: ARCComputingElement - changed implementation of ldap query for getCEStatus

[v6r14p2]

*Core
FIX: Use GSI version 0.6.3 by default
CHANGE: Time - print out the caller information in the timed decorator
CHANGE: dirac-install - set up ARC_PLUGIN_PATH environment variable

*Framework
FIX: dirac-proxy-info - use actimeleft VOMS attribute

*Accounting
CHANGE: Removed SRMSpaceTokenDeployment Accounting type

*RSS
CHANGE: ResourceStatus - re-try few times to update the RSS SE cache before giving up
FIX: XXXCommand, XXXAction - use self.lof instead of gLogger
CHANGE: Added support for all protocols for SEs managed by RSS

*RMS
FIX: Request - produce enhanced digest string
FIX: RequestDB - fix in getDigest() in case of errors while getting request

*Resources
CHANGE: Propagate hideExceptions flag to the ObjectLoader when creating StorageElements
FIX: ARCComputingElement - multiple fixes after experience in production

*WMS
FIX: Pilot commands - fixed an important bug, when using the 
     dirac-wms-cpu-normalization script

[v6r14p1]

The version is buggy when used in pilots

*Core
NEW: dirac-install-component command replacing dirac-install-agent/service/executor
     commands
     
*Resources
NEW: FileStorage - plugin for "file" protocol
FIX: ARCComputingElement - evaluate as int the job exit code

*RSS
FIX: CSHelpers - several fixes and beautifications     

[v6r14]

*Core
NEW: CSGlobals - includes Extensions class to consistently check the returned
     list of extensions with proper names 
NEW: ProxyManagerXXX, ProxyGeneration, X509XXX - support for RFC proxies
NEW: ProxyInfo - VOMS proxy information without using voms commands
NEW: LocalConfiguration - option to print out license information    
FIX: SocketInfo.py - check the CRL lists while handshaking  

Configuration
NEW: ConfigurationClient - added getSectionTree() method

*Framework
NEW: InstalledComponentsDB will now store information about the user who did the 
     installation/uninstallation of components.

*Resources
NEW: ARCComputingElement based on the ARC python API

*RSS
FIX: Improved logging all over the place 

*DMS
NEW: New FileCatalog SecurityManager with access control based on policies,
     VOMSPolicy as one of the policy implementations.
NEW: lfc_dfc_db_copy - script used by LHCb to migrate from the LFC to the DFC with 
     Foreign Keys and Stored Procedures by accessing the databases directly     
NEW: FileManagerPs.py - added _getFileLFNs() to serve info for the Web Portal     
CHANGE: Moving several tests to TestDIRAC

*Interfaces
CHANGE: use jobDescription.xml as a StringIO object to avoid multiple disk
        write operations while massive job submission

*WMS
FIX: Watchdog - review for style and pylint
CHANGE: Review of the Matcher code, extracting Limiter and Matcher as standalone 
        utilities
        

*Transformation
NEW: New ported plugins from LHCb, added unit tests


[v6r13p21]

*TS
FIX: Registering TargetSE for Standard TransformationAgent plugin

[v6r13p20]

*DMS
FIX: DMSHelpers - allow for more than one Site defined to be local per SE

*Resources
FIX: XRootStorage - fix in getURLBase()

[v6r13p19]

FIX: changes incorporated from v6r12p53 patch

[v6r13p18]

*WMS
FIX: JobWrapper - ported back from v6r14p9 the fix for getting OutputPath

[v6r13p17]

FIX: changes incorporated from v6r12p52 patch

[v6r13p16]

FIX: changes incorporated from v6r12p51 patch

[v6r13p15]

Included patches from v6r12p50 release 

[v6r13p14]

*DMS
FIX: ReplicateAndRegister - fix a problem when a file is set Problematic 
     in the FC but indeed doesn't exist at all 

*Resources
CHANGE: StorageFactory - enhance the logic of BaseSE inheritance in the
        SE definition in the CS
        
*WMS
CHANGE: CPUNormalization, dirac-wms-cpu-normalization - reading CPU power 
        from MJF for comparison with the DIRAC evaluation
FIX: SiteDirector - create pilot working directory in the batch system working
     directory and not in "/tmp"                

[v6r13p13]

*DMS
BUGFIX: FileCatalogClient - bug fixed in getDirectoryMetadata()

[v6r13p12]

*Resources
FIX: StorageElement - bug fixed in inValid()
CHANGE: StorageFactory - do not interpret VO parameter as mandatory

[v6r13p11]

*DMS
BUGFIX: RemoveReplica - fix in singleRemoval()
FIX: dirac-dms-user-lfns - increased timeout

[v6r13p10]

CHANGE: Use sublogger to better identify log source in multiple places

*Core
CHANGE: Review / beautify code in TimeLeft and LSFTimeLeft
FIX: LSFTimeLeft - is setting shell variables, not environment variables, 
     therefore added an "export" command to get the relevant variable 
     and extract then the correct normalization

*Accounting
FIX: DataOperationPlotter - add better names to the data operations

*DMS:
FIX: DataManager - add mandatory vo parameter in __SEActive()
CHANGE: dirac-dms-replicate-and-register-request - submit multiple requests
        to avoid too many files in a single FTS request
FIX: FileCatalog - typo in getDirectoryMetadata()
FIX: FileCatalog - pass directory name to getDirectoryMetadata and not file name 
FIX: DataManager - in __SEActive() break LFN list in smaller chunks when
     getting replicas from a catalog        

*WMS
FIX: WMSAdministratorHandler - fix in reporting pilot statistics
FIX: JobScheduling - fix in __getSitesRequired() when calling self.jobLog.info 
CHANGE: pilotCommands - when exiting with error, print out current processes info

[v6r13p9]

*Framework
FIX: SystemLoggingDB - schema change for ClientIPs table to store IPv6 addresses

*DMS
BUGFIX: DMSRequestOperationsBase - bug fix in checkSEsRSS()
FIX: RemoveFile - in __call__(): bug fix; fix in the BannedSE treatment logic

*RMS
BUGFIX: Operation - in catalogList()
BUGFIX: ReqClient - in printOperation()

*Resources
FIX: GFAL2_StorageBase - added Lost, Cached, Unavailable in getSingleFileMetadata() output
BUGFIX: GFAL2_StorageBase - fixed URL construction in put(get)SingleFile() methods

*WMS
FIX: InputDataByProtocol - removed StorageElement object caching

[v6r13p8]

*Framework
FIX: MonitoringUtilities - minor bug fix

*DMS
FIX: DataManager - remove local file when doing two hops transfer

*WMS
FIX: SandboxStoreClient - get the VO info from the delegatedGroup argument to 
     use for the StorageElement instantiation

*TMS
CHANGE: Transformation(Client,DB,Manager) - multiple code clean-up without
        changing the logic

[v6r13p7]

*Core
NEW: X509CRL - class to handle certificate revocation lists

*DMS
FIX: RequestOperations/RemoveFile.py - check target SEs to be online before
     performing the removal operation. 
FIX: SecurityManager, VOMSPolicy - make the vomspolicy compatible with the old client 
     by calling in case of need the old SecurityManager     

*Resources
BUGFIX: Torque, GE - methods must return Message field in case of non-zero return status
FIX: SRM2Storage - when used internaly, listDirectory should return urls and not lfns

*WMS
FIX: ConfigureCPURequirements pilot command - add queue CPU length to the extra local
     configuration
FIX: JobWrapper - load extra local configuration of any     

*RMS
FIX: RequestDB - fix in getRequestSummaryWeb() to suit the Web Portal requirements

*Transformation
FIX: TransformationManagerHandler - fix in getTransformationSummaryWeb() to suit 
     the Web Portal requirements

[v6r13p6]

*Core
FIX: X509Chain - use SHA1 signature encryption in all tha cases

*Resources
FIX: ComputingElement - take CPUTime from its configuration defined in the 
     pilot parameters

*WMS
FIX: SiteDirector - correctly configure jobExecDir and httpProxy Queue parameters

[v6r13p5]

*Resources
BUGFIX: Torque - getCEStatus() must return integer job numbers
FIX: StorageBase - removed checking the VO name inside the LFN 

*WMS
FIX: InputData, JobScheduling - StorageElement needs to know its VO

*DMS
FIX: ReplicateAndRegister - Add checksumType to RMS files when adding 
     checksum value
FIX: DataManager - remove unnecessary access to RSS and use SE.getStatus()     
FIX: DMHelpers - take into account Alias and BaseSE in site-SE relation

*RMS
FIX: Request - bug fixed in optimize() in File reassignment from one
     Operation to another  

*Transformation
FIX: TransformationDB - set derived transformation to Automatic

[v6r13p4]

*Core
FIX: VOMSService - treat properly the case when the VOMS service returns no result
     in attGetUserNickname()

*DMS
FIX: FTSAgent, ReplicateAndRegister - make sure we use source replicas with correct 
     checksum 

*RMS
FIX: Request - minor fix in setting the Request properties, suppressing pylint
     warnings
CHANGE: File, Reques, Operation, RequestDB - remove the use of sqlalchemy on 
        the client side     
     
*Resources
FIX: StorageElement - import FileCatalog class rather than the corresponding module     
FIX: SLURM - proper formatting commands using %j, %T placeholders
FIX: SSHComputingElement - return full job references from getJobStatus() 

*RSS
FIX: DowntimeCommand - checking for downtimes including the time to start in hours

*Workflow
CHANGE: FailoverRequest - assign to properties rather than using setters

*Transformation
FIX: TransformationClient(DB,Utilities) - fixes to make derived transformations work

[v6r13p3]

*DMS
FIX: DataManager - in putAndRegister() specify explicitly registration protocol
     to ensure the file URL available right after the transfer
     
*Resources
FIX: SRM2Storage - use the proper se.getStatus() interface ( not the one of the RSS )     

[v6r13p2]

*Framework
FIX: SystemAdministratorHandler - install WebAppDIRAC extension only in case
     of Web Portal installation
CHANGE: dirac-populate-component-db - check the setup of the hosts to register 
        into the DB only installations from the same setup; check the MySQL installation
        before retrieving the database information      

*DMS
FIX: FTSAgent - fix in parsing the server result
FIX: FTSFile - added Waiting status
FIX: FTSJob - updated regexps for the "missing source" reports from the server;
     more logging message 

*Resources
FIX: SRM2Storage - fix in treating the checksum type 
FIX: StorageElement - removed getTransportURL from read methods

*RMS
FIX: Request - typo in the optimize() method

[v6r13p1]

*Framework
CHANGE: SystemAdminstratorIntegrator - can take a list of hosts to exclude from contacting

*DMS
FIX: DataManager - fix in __getFile() in resolving local SEs
FIX: dirac-dms-user-lfns - sort result, simplify logic

*RMS
FIX: Request - Use DMSHelper to resolve the Failovers SEs
FIX: Operation - treat the case where the SourceSE is None

*WMS
FIX: WMSAdministratorHandler - return per DN dictionary from getPilotStatistics 

[v6r13]

CHANGE: Separating fixed and variable parts of error log messages for multiple systems 
        to allow SystemLogging to work

*Core
FIX: MySQL.py - treat in detailed way datetime functions in __escapeString()
FIX: DictCache.get() returns now None instead of False if no or expired value
NEW: InstallTools - allow to define environment variables to be added to the component
     runit run script
NEW: Changes to make the DISET protocol IP V6 ready
CHANGE: BaseClient - retry service call on another instance in case of failure
CHANGE: InnerRPCClient - retry 3 times in case of exception in the transport layer
CHANGE: SocketInfo - retry 3 times in case of handshaking error
CHANGE: MySQL - possibility to specify charset in the table definition
FIX: dirac-install, dirac-distribution - removed obsoleted defaults     
NEW: Proxy utility module with executeWithUserProxy decorator function

*Configuration
NEW: CSAPI,dirac-admin-add-shifter - function, and script, for adding or modifying a 
     shifter in the CS

*Framework
FIX: NotificationDB - escape fields for sorting in getNotifications()
NEW: Database, Service, Client, commands for tracking the installed DIRAC components

*Interfaces
CHANGE: Dirac - changed method names, keeping backward compatibility
CHANGE: multiple commands updated to use the new Dirac API method names

*DMS
NEW: Native use of the FTS3 services
CHANGE: Removed the use of current DataLogging service
CHANGE: DataManager - changes to manage URLs inside StorageElement objects only
FIX: DataManager - define SEGroup as accessible at a site
CHANGE: DirectoryListing - extracted from FileCatalogClientCLI as an independent utility
CHANGE: MetaQuery - extracted from FileCatalogClientCLI as an independent utility
CHANGE: FileCatalogClientCLI uses external DirectoryListing, MetaQuery utilities
CHANGE: FileCatalog - replace getDirectoryMetadata by getDirectoryUserMetadata
NEW: FileCatalog - added new getDirectoryMetadata() interface to get standard directory metadata
NEW: FileCatalog - possibility to find files by standard metadata
NEW: FileCatalog - possibility to use wildcards in the metadata values for queries
NEW: DMSHelpers class
NEW: dirac-dms-find-lfns command

*WMS
NEW: SiteDirector - support for the MaxRAM queue description parameter
CHANGE: JobScheduling executor uses the job owner proxy to evaluate which files to stage
FIX: DownloadInputData - localFile was not defined properly
FIX: DownloadInputData - could not find cached files (missing [lfn])

*RMS
CHANGE: Removed files from the previous generation RMS
CHANGE: RMS refactored based on SQLAlchemy 
NEW: ReqClient - added options to putRequest(): useFailoverProxy and retryMainServer
CHANGE: DMSRequestOperationsBase - delay execution or cancel request based on SE statuses 
        from RSS/CS
FIX: Fixes to make use of RequestID as a unique identifier. RequestName can be used in
     commands in case of its uniqueness        

*Resources
NEW: Computing - BatchSystem classes introduced to be used both in Local and SSH Computing Elements
CHANGE: Storage - reworked Storage Element/Plugins to encapsulate physical URLs 
NEW: GFAL2_StorageBase.py, GFAL2_SRM2Storage.py, GFAL2_XROOTStorage.py 

*RSS:
NEW: dirac-admin-allow(ban)-se - added RemoveAccess status
CHANGE: TokenAgent - added more info to the mail

*TS
CHANGE: Task Manager plugins

[v6r12p53]

*DMS
CHANGE: FileCatalogClientCLI - ls order by size, human readable size value
FIX: DirectoryMetadata - enhanced error message in getDirectoryMetadata

*WMS
BUGFIX: JobAgent - bug when rescheduling job due to glexec failure

*TS
NEW: TransformationCLI - added getOutputFiles, getAllByUser commands
NEW: Transformation - added getAuthorDNfromProxy, getTransformationsByUser methods

*Resources
CHANGE: GlobusComputingElement - simplify creating of pilotStamp

[v6r12p52]

*DMS
NEW: dirac-dms-directory-sync - new command to synchronize the contents of a
     local and remote directories
FIX: DataManager - in removeFile() return successfully if empty input file list     

*TS
NEW: TransformationCLI - getInputDataQuery command returning inputDataQuery 
     of a given transformation

[v6r12p51]

*Core
FIX: dirac-install - fix to work with python version prior to 2.5

*DMS
CHANGE: FileCatalogClientCLI - possibility to set multiple metadata with one command

*Resources
FIX: HTCondorComputingElement - multiple improvements

[v6r12p50]

*Core
FIX: dirac-install - define TERMINFO variable to include local sources as well

*Framework
FIX: SystemAdministratorHandler - show also executors in the log overview

*DMS
FIX: FileCatalogClientCLI - use getPath utility systematically to normalize the
     paths passed by users

*WMS
FIX: PilotStatusAgent - split dynamic and static parts in the log error message

*Resources
NEW: HTCondorCEComputingElement class

[v6r12p49]

*Resources
FIX: GlobusComputingElement - in killJob added -f switch to globus-job-clean command
FIX: ARCComputingElement - create working directory if it does not exist

*DMS
CHANGE: DataManager - added XROOTD to registration protocols

*TMS
FIX: TransformationCLI - doc string

[v6r12p48]

*DMS
FIX: DirectoryTreeBase - fix in changeDirectoryXXX methods to properly interpret input

[v6r12p47]

*DMS
BUGFIX: FileCatalogClientCLI - wrong signature in the removeMetadata() service call

[v6r12p46]

*Core
FIX: GraphData - check for missing keys in parsed_data in initialize()

*WMS
CHANGE: PilotStatusAgent - kill pilots being deleted; do not delete pilots still
        running jobs
  
*RSS
CHANGE: Instantiate RequestManagementDB/Client taking into account possible extensions        

*Resources
FIX: GlobusComputingElement - evaluate WaitingJobs in getCEStatus()
FIX: SRM2Storage - error 16 of exists call is interpreted as existing file
FIX: XROOTStorage - added Lost, Cached, Unavailable in the output of getSingleMetadata()

*WMS
FIX: pilotCommands - removed unnecessary doOSG() function

[v6r12p45]

*Resources
FIX: SRM2Storage - error 22 of exists call is interpreted as existing file
     ( backport from v6r13 )

[v6r12p44]

*WMS
FIX: SiteDirector - consider also pilots in Waiting status when evaluating
     queue slots available

*Resources
NEW: SRM2Storage - makes use of /Resources/StorageElements/SRMBusyFilesExist option
     to set up the mode of interpreting the 22 error code as existing file

[v6r12p43]

*DMS:
FIX: DirectoryTreeBase - avoid double definition of FC_DirectoryUsage table
     in _rebuildDirectoryUsage()

[v6r12p42]

FIX: added fixes from v6r11p34 patch release

[v6r12p41]

*WMS
CHANGE: dirac-wms-job-submit - "-r" switch to enable job repo

[v6r12p40]

*DMS
FIX: DirectoryTreeBase.py - set database engine to InnoDB 

[v6r12p39]

FIX: imported fixes from rel-v6r11

[v6r12p38]

*DMS
CHANGE: DataManager - enhanced real SE name resolution

*RMS
FIX: Request - fixed bug in the optimization of requests with failover operations

*Resources
CHANGE: StorageFactory - allow for BaseSE option in the SE definition

[v6r12p37]

*Core
FIX: InstallTools - force $HOME/.my.cnf to be the only defaults file

[v6r12p36]

*Configuration
FIX: Utilities.py - bug fix getSiteUpdates()

[v6r12p35]

*Core
CHANGE: VOMSService - add URL for the method to get certificates

*DMS
FIX: DataManager - in __replicate() set do not pass file size to the SE if no
     third party transfer
FIX: RemoveFile, ReplicateAndRegister - regular expression for "no replicas"
     common for both DFC and LFC     
     
*WMS
FIX: WMSHistoryCorrector - make explicit error if no data returned from WMSHistory
     accounting query     

[v6r12p34]

*DMS
BUGFIX: FileCatalogWithFkAndPsDB - fix storage usage calculation

[v6r12p33]

*Core
NEW: VOMSService - added method admListCertificates()

*DMS
BUGFIX: dirac-dms-put-and-register-request - missing Operation in the request

*Resources
FIX: sshce - better interpretation of the "ps" command output

[v6r12p32]

*RMS
FIX: ReqManager - in getRequest() possibility to accept None type
     argument for any request 

[v6r12p31]

*WMS
FIX: pilotCommands - import json module only in case it is needed

[v6r12p30]

*Core
FIX: InstallTools - 't' file is deployed for agents installation only
FIX: GOCDBClient - creates unique DowntimeID using the ENDPOINT

*Framework
FIX: SystemAdministratorHandler - use WebAppDIRAC extension, not just WebApp

*DMS:
FIX: FileCatalogComponents.Utilities - do not allow empty LFN names in
     checkArgumentDict()

[v6r12p29]

*CS
CHANGE: CSCLI - use readline to store and resurrect command history

*WMS
FIX: JobWrapper - bug fixed in the failoverTransfer() call
CHANGE: dirac-wms-job-submit - added -f flag to store ids

*DMS
FIX: DataManager - make successful removeReplica if missing replica 
     in one catalog

*RMS
FIX: Operation, Request - limit the length of the error message

[v6r12p28]

*RMS
FIX: Request - do not optimize requests already in the DB 

[v6r12p27]

*Core
CHANGE: InstallTools - install "t" script to gracefully stop agents

*DMS
FIX: FileCatalog - return GUID in DirectoryParameters

*Resource
CHANGE: DFC/LFC clients - added setReplicaProblematic()

[v6r12p26]

*DMS
BUGFIX: FileCatalog - getDirectoryMetadata was wrongly in ro_meta_methods list 

*RMS
FIX: Operation - temporary fix in catalog names evaluation to smooth
     LFC->DFC migration - not to forget to remove afterwards !

*WMS
CHANGE: JobWrapper - added MasterCatalogOnlyFlag configuration option

[v6r12p25]

*DMS
BUGFIX: PutAndRegister, RegitserFile, RegisterReplica, ReplicateAndRegister - do not
        evaluate the catalog list if None

[v6r12p24]

*DMS:
FIX: DataManager - retry RSS call 5 times - to be reviewed

[v6r12p23]

*DMS
FIX: pass a catalog list to the DataManager methods
FIX: FileCatalog - bug fixed in the catalog list evaluation

[v6r12p22]

*DMS
FIX: RegisterFile, PutAndRegister - pass a list of catalogs to the DataManager instead of a comma separated string
FIX: FTSJob - log when a job is not found in FTS
CHANGE: dropped commands dirac-admin-allow(ban)-catalog

*Interfaces
CHANGE: Dirac, JobMonitoringHandler,dirac-wms-job-get-jdl - possibility to retrieve original JDL

*WMS
CHANGE: JobManifest - make MaxInputData a configurable option

[v6r12p21]

*RMS
BUGFIX: File,Operation,RequestDB - bug making that the request would always show 
        the current time for LastUpdate
  
*WMS
FIX: JobAgent - storing on disk retrieved job JDL as required by VMDIRAC
     ( to be reviewed )        

[v6r12p20]

*DMS
FIX: DataManager - more informative log messages, checking return structure
FIX: FileCatalog - make exists() behave like LFC file catalog client by checking
     the unicity of supplied GUID if any
FIX: StorageElementProxyHandler - do not remove the cache directory

*Framework
FIX: SystemAdministratorClient - increase the timeout to 300 for the software update     

*RMS
FIX: Operation.py - set Operation Scheduled if one file is Scheduled
CHANGE: Request - group ReplicateAndRegister operations together for failover 
        requests: it allows to launch all FTS jobs at once

*Resources
FIX: LcgFileCatalogClient - fix longstanding problem in LFC when several files 
     were not available (only one was returned) 

*TS
BUGFIX: TransformationCleaning,ValidateOutputDataAgent - interpret correctly
        the result of getTransformationParameters() call
FIX: TaskManager - fix exception in RequestTaskAgent        

[v6r12p19]

*Core
FIX: Core.py - check return value of getRecursive() call

*DMS
FIX: FileCatalog - directory removal is successful if does not exist
     special treatment of Delete operation

*WMS
FIX: InputDataByProtocol - fix interpretation of return values

[v6r12p18]

*DMS
FIX: FTSStrategy - config option name
FIX: DataManager - removing dirac_directory flag file only of it is there
     in __cleanDirectory()

*RMS
FIX: Operation - MAX_FILES limit set to 10000
FIX: ReqClient - enhanced log messages

*TMS
FIX: TaskManager - enhanced log messages

*RSS
FIX: DowntimeCommand - fixed mix of SRM.NEARLINE and SRM

*WMS
FIX: InputDataByProtocol - fixed return structure

[v6r12p16]

*DMS
FIX: IRODSStorageElement more complete implementation
FIX: FileCatalogHandler(DB) - make removeMetadata bulk method

*Resources
FIX: FileCatalog - make a special option CatalogList (Operations) to specify catalogs used by a given VO

[v6r12p15]

*Core
FIX: ProcessPool - kill the working process in case of the task timeout
FIX: FileHelper - count transfered bytes in DataSourceToNetwork()

*DMS
BUGFIX: FileCatalogCLI - changed interface in changePathXXX() methods
NEW: IRODSStorageElementHandler class
CHANGE: FileCatalog - separate metadata and file catalog methods, 
        apply metadata methods only to Metadata Catalogs 

*Resources
FIX: SSHTorqueComputingElement - check the status of the ssh call for qstat 

*WMS
FIX: WatchdogLinux - fixed typo

[v6r12p14]

*TS
FIX: TaskManagerAgentBase: avoid race conditions when submitting to WMS

*DMS
NEW: FileCatalog - added new components ( directory tree, file manager ) 
     making use of foreign keys and stored procedures
FIX: DataManager returns properly the FileCatalog errors     

[v6r12p13]

*TS
BUGFIX: TransformationAgent - data member not defined

*WMS
FIX: InputData(Resolution,ByProtocol) - possibility to define RemoteProtocol

[v6r12p12]

*WMS
BUGFIX: pilotTools - missing comma

[v6r12p11]

*WMS
FIX: CPUNormalization - dealing with the case when the maxCPUTime is not set in the queue
     definition
FIX: pilotTools - added option pilotCFGFile

[v6r12p10]

*DMS
FIX: StorageElementProxy - BASE_PATH should be a full path

*Resources
FIX: SRM2Storage - return specific error in putFile

*TS
FIX: TransformationAgent - fix to avoid an exception in finalize and double printing 
     when terminating the agent
BUGFIX: TransformationDB - fix return value in setTransformationParameter()

[v6r12p9]

*Core
CHANGE: SiteCEMapping - getSiteForCE can take site argu

ment to avoid confusion

*Interfaces
FIX: Job - provide optional site name in setDestinationCE()

*WMS
FIX: pilotCommands - check properly the presence of extra cfg files
     when starting job agent
FIX: JobAgent - can pick up local cfg file if extraOptions are specified     

[v6r12p8]

*Core
FIX: dirac-configure - correctly deleting useServerCertificate flag
BUGFIX: InstallTools - in fixMySQLScript()

*DMS
BUGFIX: DatasetManager - bug fixes
CHANGE: StorageElementProxy - internal SE object created with the VO of the requester

*TS
FIX: dirac-transformation-xxx commands - do not check the transformation status
CHANGE: Agents - do not use shifter proxy 
FIX: TransformationAgent - correct handling of replica cache for transformations 
     when there were more files in the transformation than accepted to be executed
FIX: TransformationAgent - do not get replicas for the Removal transformations     

*RMS
NEW: new SetFileStatus Operation

[v6r12p7]

*Core
FIX: dirac-configure - always removing the UseServerCertificate flag before leaving
FIX: ProcessPool - one more check for the executing task ending properly 

*Interfaces 
FIX: Dirac.py - use printTable in loggingInfo()

[v6r12p6]

FIX: fixes from v6r11p26 patch release

[v6r12p5]

*Core
FIX: VOMS.py - do not use obsoleted -dont-verify-ac flag with voms-proxy-info

*TS
FIX: TransformationManager - no status checked at level service

[v6r12p4]

FIX: fixes from v6r11p23 patch release

[v6r12p3]

*Configuration
CHANGE: dirac-admin-add-resources - define VOPath/ option when adding new SE 

*Resources
NEW: StorageFactory - modify protocol Path for VO specific value

*DMS
FIX: FileCatalog - check for empty input in checkArgumentFormat utility
FIX: DataManager - protect against FC queries with empty input

[v6r12p2]

*Core
FIX: dirac-install - svn.cern.ch rather than svnweb.cern.ch is now needed for direct 
     HTTP access to files in SVN

*WMS
FIX: dirac-wms-cpu-normalization - when re-configuring, do not try to dump in the 
     diracConfigFilePath

[v6r12p1]

*Configuration
FIX: Core.Utilities.Grid, dirac-admin-add-resources - fix to make a best effort to 
     guess the proper VO specific path of a new SE
*WMS
FIX: dirac-configure, pilotCommands, pilotTools - fixes to use server certificate

[v6r12]

*Core
CHANGE: ProcessPool - do not stop working processes by default
NEW: ReturnValue - added returnSingleResult() utility 
FIX: MySQL - correctly parse BooleanType
FIX: dirac-install - use python 2.7 by default
FIX: dirac-install-xxx commands - complement installation with the component setup
     in runit
NEW: dirac-configure - added --SkipVOMSDownload switch, added --Output switch
     to define output configuration file
CHANGE: ProcessPool - exit from the working process if a task execution timed out  
NEW: ProcessMonitor - added evaluation of the memory consumed by a process and its children   
NEW: InstallTools - added flag to require MySQL installation
FIX: InstallTools - correctly installing DBs extended (with sql to be sourced) 
FIX: InstallTools - run MySQL commands one by one when creating a new database
FIX: InstallTools - fixMySQLScripts() fixes the mysql start script to ognore /etc/my.cnf file
CHANGE: Os.py - the use of "which" is replaced by distutils.spawn.find_executable
NEW: Grid.py - ldapSA replaced by ldapSE, added getBdiiSE(CE)Info() methods
CHANGE: CFG.py - only lines starting with ^\s*# will be treated as comments
CHANGE: Shifter - Agents will now have longer proxies cached to prevent errors 
        for heavy duty agents, closes #2110
NEW: Bdii2CSAgent - reworked to apply also for SEs and use the same utilities for the
     corresponding command line tool
NEW: dirac-admin-add-resources - an interactive tool to add and update sites, CEs, SEs
     to the DIRAC CS   
CHANGE: dirac-proxy-init - added message in case of impossibility to add VOMS extension   
FIX: GOCDBClient - handle correctly the case of multiple elements in the same DT            


*Accounting
NEW: Allow to have more than one DB for accounting
CHANGE: Accounting - use TypeLoader to load plotters

*Framework
FIX: Logger - fix FileBackend implementation

*WMS
NEW: Refactored pilots ( dirac-pilot-2 ) to become modular following RFC #18, 
     added pilotCommands.py, SiteDirector modified accordingly 
CHANGE: InputData(Executor) - use VO specific catalogs      
NEW: JobWrapper, Watchdog - monitor memory consumption by the job ( in a Warning mode )
FIX: SandboxStoreHandler - treat the case of exception while cleaning sandboxes
CHANGE: JobCleaningAgent - the delays of job removals become CS parameters
BUGFIX: JobDB - %j placeholder not replaced after rescheduling
FIX: JobDB - in the SQL schema description reorder tables to allow foreign keys
BUGFIX: JobAgent, Matcher - logical bug in using PilotInfoReported flag
FIX: OptimizerExecutor - when a job fails the optimization chain set the minor status 
     to the optimiser name and the app status to the fail error

*Resources
NEW: StorageElement - added a cache of already created SE objects
CHANGE: SSHTorqueComputingElement - mv getCEStatus to remote script

*ResourceStatus
NEW: ResourceManagementClient/DB, DowntimeCommand - distinguish Disk and Tape storage 
FIX: GODDBClient  - downTimeXMLParsing() can now handle the "service type" parameter properly
CHANGE: dirac-rss-xxx commands use the printTable standard utility
FIX: dirac-dms-ftsdb-summary - bug fix for #2096

*DMS
NEW: DataManager - add masterCatalogOnly flag in the constructor
FIX: DataManager - fix to protect against non valid SE
CHANGE: FC.DirectoryLevelTree - use SELECT ... FOR UPDATE lock in makeDir()
FIX: FileCatalog - fixes in using file and replica status
CHANGE: DataManager - added a new argument to the constructor - vo
CHANGE: DataManager - removed removeCatalogFile() and dirac-dms-remove-catalog-file adjusted
CHANGE: Several components - field/parameter CheckSumType all changed to ChecksumType
CHANGE: PoolXMLCatalog - add the SE by default in the xml dump and use the XML library 
        for dumping the XML
FIX: XROOTStorageElement - fixes to comply with the interface formalism        

*SMS
FIX: StorageManagementDB - small bugfix to avoid SQL errors

*RMS
NEW: Added 'since' and 'until' parameters for getting requests
NEW: Request - added optimize() method to merge similar operations when
     first inserting the request
NEW: ReqClient, RequestDB - added getBulkRequest() interface. RequestExecutingAgent
     can use it controlled by a special flag     
FIX: Operation, Request - set LastUpdate time stamp when reaching final state
FIX: OperationHandlerBase - don't erase the original message when reaching the max attempts      
FIX: removed some deprecated codes
FIX: RequestTask - always set useServerCerificate flag to tru in case of executing inside
     an agent
CHANGE: gRequestValidator removed to avoid object instantiation at import   
NEW: dirac-rms-cancel-request command and related additions to the db and service classes  

*TMS
NEW: WorkflowTaskAgent is now multi-threaded
NEW: Better use of threads in Transformation Agents
CHANGE: TransformationDB - modified such that the body in a transformation can be updated
FIX: TransformationCleaningAgent - removed non-ASCII characters in a comment

[v6r11p34]

*Resources
NEW: GlobusComputingElement class

[v6r11p33]

*Configuration
FIX: Resources - avoid white spaces in OSCompatibility

[v6r11p32]

*Core
CHANGE: BaseClient, SSLSocketFactory, SocketInfo - enable TLSv1 for outgoing 
        connections via suds, possibility to configure SSL connection details
        per host/IP 

[v6r11p31]

*Core
FIX: CFG - bug fixed in loadFromBuffer() resulting in a loss of comments

*Resources
FIX: SSHTorqueComputingElement - check the status of ssh call for qstat

*DMS
FIX: FileCatalog - return LFN name instead of True from exists() call if LFN
     already in the catalog

[v6r11p30]

*DMS
CHANGE: FileCatalogCLI - add new -D flag for find to print only directories

[v6r11p29]

*DMS
FIX: FTS(Agent,Startegy,Gragh) - make use of MaxActiveJobs parameter, bug fixes

*TMS
FIX: Transformation(Agent,Client) - Operations CS parameters can be defined for each plugin: MaxFiles, SortedBy, NoUnusedDelay. Fixes to facilitate work with large numbers of files.

[v6r11p28]

*Core
FIX: InstallTools - check properly the module availability before installation

*WMS
FIX: JobScheduling - protection against missing dict field RescheduleCounter

*TMS
FIX: TransformationCleaningAgent - execute DM operations with the shifter proxy

[v6r11p27]

*Core
BUGFIX: InstallTools - bug fix in installNewPortal()

*WMS
FIX: Watchdog - disallow cputime and wallclock to be negative

*TS
FIX: TransformationAgent - correct handling of replica caches when more than 5000 files


BUGFIX: ModuleBase - bug fix in execute()
BUGFIX: Workflow - bug fix in createStepInstance()

*DMS
BUGFIX: DiractoryTreeBase - bug fix in getDirectoryPhysicalSizeFromUsage()

*Resources
FIX: XROOTStorage - back ported fixes from #2126: putFile would place file in 
     the wrong location on eos

[v6r11p26]

*Framework
FIX: UserProfileDB.py - add PublishAccess field to the UserProfileDB

*RSS
FIX: Synchronizer.py - fix deletion of old resources

*DMS
FIX: DataManager - allow that permissions are OK for part of a list of LFNs ( __verifyWritePermission() )
     (when testing write access to parent directory). Allows removal of replicas 
     even if one cannot be removed
FIX: DataManager - test SE validity before removing replica     
     
*RMS
FIX: RequestTask - fail requests for users who are no longer in the system
FIX: RequestExecutingAgent - fix request timeout computation

[v6r11p25]

*Interfaces
FIX: Job.py - bring back different logfile names if they have not been specified by the user

[v6r11p24]

*DMS
BUGFIX: SEManagerDB - bug fixed in getting connection in __add/__removeSE

[v6r11p23]

*DMS
CHANGE: FTSRequest is left only to support dirac-dms-fts-XXX commands

[v6r11p22]

*DMS
FIX: FTSJob - fixes in the glite-transfer-status command outpu parsing
FIX: TransformationClient - allow single lfn in setFileStatusForTransformation()

*WMS
FIX: StatesMonitoringAgent - install pika on the fly as a temporary solution

[v6r11p21]

*DMS
BUGFIX: dirac-dms-remove-replicas - continue in case of single replica failure
FIX: dirac-rms-xxx scripts - use Script.getPositionalArgs() instead of sys.argv

*Workflow
FIX: Test_Modules.py - fix in mocking functions, less verbose logging

[v6r11p20]

*DMS
BUGFIX: DataManager - in __SEActive() use resolved SE name to deal with aliases
BUGFIX: FileMetadata - multiple bugs in __buildUserMetaQuery()

[v6r11p19]

*DMS
FIX: FTSJob - fix FTS job monitoring a la FTS2

*RMS
CHANGE: ReqClient - added setServer() method
FIX: File,Operation,Request - call the getters to fetch the up-to-date information 
     from the parent

[v6r11p18]

*DMS
FIX: FTSAgent(Job) - fixes for transfers requiring staging (bringOnline) and adaptation 
     to the FTS3 interface

*WMS
FIX: StatesMonitoringAgent - resend the records in case of failure

[v6r11p17]

*DMS
FIX: FileCatalog - in multi-VO case get common catalogs if even VO is not specified

*Resources
FIX: ComputintgElement - bugfix in available() method

*WMS
FIX: SiteDirector - if not pilots registered in the DB, pass empty list to the ce.available()

[v6r11p16]

*RMS
BUGFIX: Request,Operation,File - do not cast to str None values

[v6r11p15]

*DMS
FIX: ReplicateAndRegister - do not create FTSClient if no FTSMode requested
CHANGE: FTSAgent(Job,File) - allow to define the FTS2 submission command;
        added --copy-pin-lifetime only for a tape backend
        parse output of both commands (FTS2, FTS3)
        consider additional state for FTS retry (Canceled)
        
*RMS
FIX: Operation, Request - treat updates specially for Error fields        

*TMS
FIX: TransformationAgent - fixes in preparing json serialization of requests

*WMS
NEW: StateMonitoringAgent - sends WMS history data through MQ messages 

[v6r11p14]

*WMS
CHANGE: JobDB - removed unused tables and methods
CHANGE: removed obsoleted tests

*DMS
FIX: FTSAgent - recover case when a target is not in FTSDB
CHANGE: FTSAgent(Job) - give possibility to specify a pin life time in CS 

*RMS
FIX: Make RMS objects comply with Python Data Model by adding __nonzero__ methods 

[v6r11p13]

*DMS
BUGFIX: SEManager - in SEManagerDB.__addSE() bad _getConnection call, closes #2062

[v6r11p12]

*Resources
CHANGE: ARCComputingElement - accomodate changes in the ARC job reported states

*Configuration
CHANGE: Resources - define a default FTS server in the CS (only for v6r11 and v6r12)

*DMS
FIX: FTSStrategy - allow to use a given channel more than once in a tree 
FIX: FTSAgent - remove request from cache if not found
FIX: FTSAgent - recover deadlock situations when FTS Files had not been correctly 
     updated or were not in the DB

*RMS
FIX: RequestExecutingAgent - fix a race condition (cache was cleared after the request was put)
FIX: RequestValidator - check that the Operation handlers are defined when inserting a request

[v6r11p11]

*Core
FIX: TransportPool - fixed exception due to uninitialized variable
FIX: HTTPDISETSocket - readline() takes optional argument size ( = 0 )

*DMS
FIX: FTSAgent - check the type of the Operation object ( can be None ) and
     some other protections
FIX: FTSClient - avoid duplicates in the file list

*RMS
FIX: ReqClient - modified log message
CHANGE: dirac-dms-fts-monitor - allow multiple comma separated LFNs in the arguments

[v6r11p10]

*RSS
FIX: DowntimeCommand, Test_RSS_Command_GOCDBStatusCommand - correctly interpreting list of downtimes

*RMS
FIX: ReplicateAndRegister - Create a RegisterReplica (not RegisterFile) if ReplicateAndRegister 
     fails to register
FIX: OperationHandlerBase - handle correctly Attempt counters when SEs are banned
FIX: ReplicateAndRegister - use FC checksum in case of mismatch request/PFN
FIX: FTSAgent - in case a file is Submitted but the FTSJob is unknown, resubmit
FIX: FTSAgent - log exceptions and put request to DB in case of exception
FIX: FTSAgent - handle FTS error "Unknown transfer state NOT_USED", due to same file 
     registered twice (to be fixed in RMS, not clear origin)

*WMS
FIX: JobStateUpdateHandler - status not updated while jobLogging is, due to time skew between 
     WN and DB service
FIX: JobStateUpdateHandler - stager callback not getting the correct status Staging 
     (retry for 10 seconds)     

[v6r11p9]

*Core
NEW: AgentModule - set AGENT_WORKDIRECTORY env variable with the workDirectory
NEW: InstallTools - added methods for the new web portal installation

*DMS
FIX: ReplicateAndRegister - apply same error logic for DM replication as for FTS

*Resources:
FIX: SRM2Storage - fix log message level
FIX: SRM2Storage - avoid useless existence checks 

*RMS
FIX: ForwardDISET - a temporary fix for a special LHCb case, to be removed asap
FIX: ReqClient - prettyPrint is even prettier
FIX: RequestTask - always use server certificates when executed within an agent

[v6r11p8]

*TMS
FIX: TransformationDB - fix default value within ON DUPLICATE KEY UPDATE mysql statement

[v6r11p7]

*Framework
BUGFIX: ProxyDB.py - bug in a MySQL table definition

*DMS
FIX: ReplicateAndRegister.py - FTS client is not instantiated in the c'tor as it 
     might not be used, 

*WMS
FIX: JobWrapper - don't delete the sandbox tar file if upload fails
FIX: JobWrapper - fix in setting the failover request

*RMS
FIX: RequestDB - add protections when trying to get a non existing request

[v6r11p6]

*WMS
FIX: InpudDataResolution - fix the case when some files only have a local replica
FIX: DownloadInputData, InputDataByProtocol - fix the return structure of the
     execute() method
     
*Resources
NEW: LocalComputingElement, CondorComputingElement      

[v6r11p5]

FIX: Incorporated changes from v6r10p25 patch

*Framework
NEW: Added getUserProfileNames() interface

*WMS
NEW: WMSAdministrator - added getPilotStatistics() interface
BUGFIX: JobWrapperTemplate - use sendJobAccounting() instead of sendWMSAccounting()
FIX: JobCleaningAgent - skip if no jobs to remove

*DMS
BUGFIX: FileCatalogClientCLI - bug fix in the metaquery construction

*Resources
CHANGE: StorageElement - enable Storage Element proxy configuration by protocol name

*TMS
NEW: TransformationManager - add Scheduled to task state for monitoring

[v6r11p4]

*Framework
NEW: ProxyDB - added primary key to ProxyDB_Log table
CHANGE: ProxyManagerHandler - purge logs once in 6 hours

*DMS
FIX: DataManager - fix in the accounting report for deletion operation
CHANGE: FTSRequest - print FTS GUID when submitting request
FIX: dirac-dms-fts-monitor - fix for using the new FTS structure
FIX: DataLoggingDB - fix type of the StatusTimeOrder field
FIX: DataLoggingDB - take into account empty date argument in addFileRecord()
FIX: ReplicateAndRegister - use active replicas
FIX: FTS related modules - multiple fixes

*WMS
NEW: SiteDirector - pass the list of already registered pilots to the CE.available() query
FIX: JobCleaningAgent - do not attempt job removal if no eligible jobs

*Resources
FIX: LcgFileCatalogClient - if replica already exists while registration, reregister
NEW: CREAM, SSH, ComputingElement - consider only registered pilots to evaluate queue occupancy

[v6r11p3]

FIX: import gMonitor from it is original location

*Core
FIX: FC.Utilities - treat properly the LFN names starting with /grid ( /gridpp case )

*Configuration
FIX: LocalConfiguration - added exitCode optional argument to showHelp(), closes #1821

*WMS
FIX: StalledJobAgent - extra checks when failing Completed jobs, closes #1944
FIX: JobState - added protection against absent job in getStatus(), closes #1853

[v6r11p2]

*Core
FIX: dirac-install - skip expectedBytes check if Content-Length not returned by server
FIX: AgentModule - demote message "Cycle had an error:" to warning

*Accounting
FIX: BaseReporter - protect against division by zero

*DMS
CHANGE: FileCatalogClientCLI - quite "-q" option in find command
FIX: DataManager - bug fix in __initializeReplication()
FIX: DataManager - less verbose log message 
FIX: DataManager - report the size of removed files only for successfully removed ones
FIX: File, FTSFile, FTSJob - SQL tables schema change: Size filed INTEGER -> BIGINT

*RMS
FIX: dirac-rms-reset-request, dirac-rms-show-request - fixes
FIX: ForwardDISET - execute with trusted host certificate

*Resources
FIX: SSHComputingElement - SSHOptions are parsed at the wrong place
NEW: ComputingElement - evaluate the number of available cores if relevant

*WMS
NEW: JobMonitoringHander - added export_getOwnerGroup() interface

*TMS
CHANGE: TransformationCleaningAgent - instantiation of clients moved in the initialize()

[v6r11p1]

*RMS
FIX: ReqClient - failures due to banned sites are considered to be recoverable

*DMS
BUGFIX: dirac-dms-replicate-and-register-request - minor bug fixes

*Resources
FIX: InProcessComputingElement - stop proxy renewal thread for a finished payload

[v6r11]

*Core
FIX: Client - fix in __getattr__() to provide dir() functionality
CHANGE: dirac-configure - use Registry helper to get VOMS servers information
BUGFIX: ObjectLoader - extensions must be looked up first for plug-ins
CHANGE: Misc.py - removed obsoleted
NEW: added returnSingleResult() generic utility by moving it from Resources/Utils module 

*Configuration
CHANGE: Resources.getDIRACPlatform() returns a list of compatible DIRAC platforms
NEW: Resources.getDIRACPlatforms() used to access platforms from /Resources/Computing/OSCompatibility
     section
NEW: Registry - added getVOs() and getVOMSServerInfo()     
NEW: CE2CSAgent - added VO management

*Accounting
FIX: AccountingDB, Job - extra checks for invalid values

*WMS
NEW: WMS tags to allow jobs require special site/CE/queue properties  
CHANGES: DownloadInputData, InputDataByProtocol, InputDataResolution - allows to get multiple 
         PFNs for the protocol resolution
NEW: JobDB, JobMonitoringHandler - added traceJobParameters(s)() methods     
CHANGE: TaskQueueDirector - use ObjectLoader to load directors    
CHANGE: dirac-pilot - use Python 2.7 by default, 2014-04-09 LCG bundles

*DMS
NEW: DataManager to replace ReplicaManager class ( simplification, streamlining )
FIX: InputDataByProtocol - fix the case where file is only on tape
FIX: FTSAgent - multiple fixes
BUGFIX: ReplicateAndRegister - do not ask SE with explicit SRM2 protocol

*Interfaces
CHANGE: Dirac - instantiate SandboxStoreClient and WMSClient when needed, not in the constructor
CHANGE: Job - removed setSystemConfig() method
NEW: Job.py - added setTag() interface

*Resources
CHANGE: StorageElement - changes to avoid usage PFNs
FIX: XROOTStorage, SRM2Storage - changes in PFN construction 
NEW: PoolComputingElement - a CE allowing to manage multi-core slots
FIX: SSHTorqueComputingElement - specify the SSHUser user for querying running/waiting jobs 

*RSS
NEW: added commands dirac-rss-query-db and dirac-rss-query-dtcache

*RMS
CHANGE: ReqDB - added Foreign Keys to ReqDB tables
NEW: dirac-rms-reset-request command
FIX: RequestTask - always execute operations with owner proxy

*SMS
FIX: few minor fixes to avoid pylint warnings

[v6r10p25]

*DMS
CHANGE: FileCatalog - optimized file selection by metadata

[v6r10p24]

*DMS
FIX: FC.FileMetadata - optimized queries for list interception evaluation

[v6r10p23]

*Resoures
CHANGE: SSHComputingElement - allow SSH options to be passed from CS setup of SSH Computing Element
FIX: SSHComputingElement - use SharedArea path as $HOME by default

[v6r10p22]

*CS
CHANGE: Operations helper - if not given, determine the VO from the current proxy 

*Resources
FIX: glexecComputingElement - allows Application Failed with Errors results to show through, 
     rather than be masked by false "glexec CE submission" errors
     
*DMS     
CHANGE: ReplicaManager - in getReplicas() rebuild PFN if 
        <Operations>/DataManagement/UseCatalogPFN option is set to False ( True by default )

[v6r10p21]

*Configuration
FIX: CSGlobals - allow to specify extensions in xxxDIRAC form in the CS

*Interfaces
FIX: Job - removed self.reqParams
FIX: Job - setSubmitPools renamed to setSubmitPool, fixed parameter definition string

*WMS
FIX: JobMonitorigHandler, JobPolicy - allow JobMonitor property to access job information

[v6r10p20]

*DMS
FIX: FTSAgent/Client, ReplicateAndRegister - fixes to properly process failed
     FTS request scheduling

[v6r10p19]

*DMS
FIX: FTSAgent - putRequest when leaving processRequest
FIX: ReplicaManager - bug in getReplicas() in dictionary creation

[v6r10p18]

*DMS
FIX: ReplicateAndRegister - dictionary items incorrectly called in ftsTransfer()

[v6r10p17]

*RMS
FIX: RequestDB.py - typo in a table name
NEW: ReqManagerHandler - added getDistinctValues() to allow selectors in the web page

*DMS
CHANGE: ReplicaManager - bulk PFN lookup in getReplicas()

[v6r10p16]

*Framework
NEW: PlottingClient - added curveGraph() function

*Transformation
FIX: TaskManagerAgentBase - add the missing Scheduled state

*WMS
FIX: TaskQueueDB - reduced number of lines in the matching parameters printout

*DMS
FIX: dirac-dms-show-se-status - exit on error in the service call, closes #1840

*Interface
FIX: API.Job - removed special interpretation of obsoleted JDLreqt type parameters

*Resources
FIX: SSHComputingElement - increased timeout in getJobStatusOnHost() ssh call, closes #1830

[v6r10p15]

*DMS
FIX: FTSAgent - added missing monitoring activity
FIX: FileCatalog - do not check directory permissions when creating / directory

*Resources
FIX: SSHTorqueComputingElement - removed obsoleted stuff

[v6r10p14]

*SMS
FIX: RequestPreparationAgent - typo fixed

[v6r10p13]

*SMS
FIX: RequestPreparationAgent - use ReplicaManager to get active replicas

*DMS
FIX: ReplicaManager - getReplicas returns all replicas ( in all statuses ) by default
CHANGE: FC/SecurityManager - give full ACL access to the catalog to groups with admin rights

*WMS
CHANGE: SiteDirector - changes to reduce the load on computing elements
FIX: JobWrapper - do not set Completed status for the case with failed application thread

[v6r10p12]

*WMS
CHANGE: Replace consistently everywhere SAM JobType by Test JobType
FIX: JobWrapper - the outputSandbox should be always uploaded (outsized, in failed job)

*DMS
FIX: RemoveFile - bugfix
FIX: ReplicateAndRegister - fixes in the checksum check, retry failed FTS transfer 
     with RM transfer
NEW: RegisterReplica request operation     

*RMS
FIX: ReqClient - fix in the request state machine
FIX: Request - enhance digest string
NEW: dirac-dms-reset-request command
CHANGE: dirac-rms-show-request - allow selection of a request by job ID

*TS
FIX: TransformationDB - in getTransformationParameters() dropped "Submitted" counter 
     in the output

[v6r10p11]

*Core
FIX: X509Chain - cast life time to int before creating cert

*Accounting
FIX: DataStoreClient - self.__maxRecordsInABundle = 5000 instead of 1000
FIX: JobPolicy - allow access for JOB_MONITOR property

*RMS
FIX: ReqClient - fix the case when a job is Completed but in an unknown minor status

*Resources
BUGFIX: ProxyStorage - use checkArgumentFormat() instead of self.__checkArgumentFormatDict()

[v6r10p10]

*DMS
FIX: Several fixes to make FTS accounting working (FTSAgent/Job, ReplicaManager, File )

[v6r10p9]

*Core
BUGFIX: LineGraph - Ymin was set to a minimal plot value rather than 0.

*DMS
CHANGE: FTSJob(Agent) - get correct information for FTS accounting (registration)

[v6r10p8]

*Core
FIX: InstallTools - admin e-mail default location changed

*Framework
FIX: SystemAdministratorClientCLI - allow "set host localhost"
FIX: BundleDelivery - protect against empty bundle

*WMS
FIX: SiteDirector - Pass siteNames and ceList as None if any is accepted
FIX: WorkloadManagement.ConfigTemplate.SiteDorectory - set Site to Any by default 

*DMS
FIX: FileCatalogCLI - ignore Datasets in ls command for backward compatibility

*Resources
FIX: SSH - some platforms use Password instead of password prompt

[v6r10p7]

*Core
FIX: dirac-install - execute dirac-fix-mysql-script and dirac-external-requirements after sourcing the environment
FIX: InstallTools - set basedir variable in fixMySQLScript()
FIX: InstallTools - define user root@host.domain in installMySQL()

*Framework
BUGFIX: SystemAdministratorCLI - bug fixed in default() call signature

*DMS
FIX: FTSRequest - handle properly FTS server in the old system 
FIX: ReplicaManager - check if file is in FC before removing 
FIX: Request/RemovalTask - handle properly proxies for removing files 
BUGFIX: DatasetManager - in the table description

[v6r10p6]

*Core
FIX: X509Certificate - reenabled fix in getDIRACGroup()

*Configuration
FIX: CSAPI - Group should be taken from the X509 chain and not the certificate

*RMS
CHANGE: ReqClient - if the job does not exist, do not try further finalization

[v6r10p5]

*Core
FIX: X509Certificate - reverted fix in getDIRACGroup()

[v6r10p4]

*Core
NEW: dirac-info - extra printout
CHANGE: PrettyPrint - extra options in printTable()
FIX: X509Certificate - bug fixed in getDIRACGroup()

*Framework
NEW: SystemAdministratorCLI - new showall command to show components across hosts
NEW: ProxyDB - allow to upload proxies without DIRAC group

*RMS
CHANGE: ReqClient - requests from failed jobs update job status to Failed
CHANGE: RequestTask - retry in the request finalize()

[v6r10p3]

*Configuration
CHANGE: Registry - allow to define a default group per user

*WMS
BUGFIX: JobReport - typo in generateForwardDISET()

[v6r10p2]

*TMS
CHANGE: Backward compatibility fixes when setting the Transformation files status

*DMS
BUGFIX: ReplicateAndRegister - bugfix when replicating to multiple destination by ReplicaManager

*WMS
BUGFIX: JobManager - bug fix when deleting no-existing jobs

[v6r10p1]

*RMS
FIX: ReqDB.Operations - Arguments field changed type from BLOB to MEDIUMBLOB

*DMS
FIX: FileCatalog - check for non-exiting directories in removeDirectory()

*TMS
FIX: TransformationDB - removed constraint that was making impossible to derive a production

[v6r10]

*Core
FIX: Several fixes on DB classes(AccountingDB, SystemLoggingDB, UserProfileDB, TransformationDB, 
     JobDB, PilotAgentsDB) after the new movement to the new MySQL implementation with a persistent 
     connection per running thread
NEW: SystemAdministratorCLI - better support for executing remote commands 
FIX: DIRAC.__init__.py - avoid re-definition of platform variable    
NEW: Graphs - added CurveGraph class to draw non-stacked lines with markers
NEW: Graphs - allow graphs with negative Y values
NEW: Graphs - allow to provide errors with the data and display them in the CurveGraph
FIX: InstallTools - fix for creation of the root@'host' user in MySQL 
FIX: dirac-install - create links to permanent directories before module installation
CHANGE: InstallTools - use printTable() utility for table printing
CHANGE: move printTable() utility to Core.Utilities.PrettyPrint
NEW: added installation configuration examples
FIX: dirac-install - fixBuildPath() operates only on files in the directory
FIX: VOMSService - added X-VOMS-CSRF-GUARD to the html header to be compliant with EMI-3 servers

*CS
CHANGE: getVOMSVOForGroup() uses the VOMSName option of the VO definition 
NEW: CE2CSAgent - added ARC CE information lookup

*Framework
FIX: SystemAdministratorIntegrator - use Host option to get the host address in addition to the section name, closes #1628
FIX: dirac-proxy-init - uses getVOMSVOForGroup() when adding VOMS extensions

*DMS
CHANGE: DFC - optimization and bug fixes of the bulk file addition
FIX: TransferAgent - protection against badly defined LFNs in collectFiles()
NEW: DFC - added getDirectoryReplicas() service method support similar to the LFC
CHANGE: DFC - added new option VisibleReplicaStatus which is used in replica getting commands
CHANGE: FileCatalogClientCLI client shows number of replicas in the 2nd column rather than 
        unimplemented number of links
CHANGE: DFC - optimizations for the bulk replica look-up
CHANGE: DFC updated scalability testing tool FC_Scaling_test.py        
NEW: DFC - methods returning replicas provide also SE definitions instead of PFNs to construct PFNs on the client side
NEW: DFC - added getReplicasByMetadata() interface
CHANGE: DFC - optimized getDirectoryReplicas()
CHANGE: FileCatalogClient - treat the reduced output from various service queries restoring LFNs and PFNs on the fly
NEW: DFC - LFNPFNConvention flag can be None, Weak or Strong to facilitate compatibility with LFC data 
CHANGE: FileCatalog - do not return PFNs, construct them on the client side
CHANGE: FileCatalog - simplified FC_Scaling_test.py script
NEW: FileCatalog/DatasetManager class to define and manipulate datasets corresponding to meta queries
NEW: FileCatalogHandler - new interface methods to expose DatasetManager functionality
NEW: FileCatalogClientCLI - new dataset family of commands
FIX: StorageFactory, ReplicaManager - resolve SE alias name recursively
FIX: FTSRequest, ReplicaManager, SRM2Storage - use current proxy owner as user name in accounting reports, closes #1602
BUGFIX: FileCatalogClientCLI - bug fix in do_ls, missing argument to addFile() call, closes #1658
NEW: FileCatalog - added new setMetadataBulk() interface, closes #1358
FIX: FileCatalog - initial argument check strips off leading lfn:, LFN:, /grid, closes #448
NEW: FileCatalog - added new setFileStatus() interface, closes #170, valid and visible file and replica statuses can be defined in respective options.
CHANGE: multiple new FTS system fixes
CHANGE: uniform argument checking with checkArgumentFormat() in multiple modules
CHANGE: FileCatalog - add Trash to the default replica valid statuses
CHANGE: ReplicaManager,FTSRequest,StorageElement - no use of PFN as returned by the FC except for file removal,
        rather constructing it always on the fly
        
*SMS
CHANGE: PinRequestAgent, SENamespaceCatalogCheckAgent - removed
CHANGE: Use StorageManagerClient instead of StorageDB directly        

*WMS
CHANGE: JobPolicy - optimization for bulk job verification
NEW: JobPolicy - added getControlledUsers() to get users which jobs can be accessed for 
     a given operation
CHANGE: JobMonitoringHandler - Avoid doing a selection of all Jobs, first count matching jobs 
        and then use "limit" to select only the required JobIDs.
NEW: JobMonitoringHandler - use JobPolicy to filter jobs in getJobSummaryWeb()
NEW: new Operations option /Services/JobMonitoring/GlobalJobsInfo ( True by default ) to 
     allow or not job info lookup by anybody, used in JobMonitoringHandler       
BUGFIX: SiteDirector - take into account the target queue Platform
BUGFIX: JobDB - bug in __insertNewJDL()    
CHANGE: dirac-admin-show-task-queues - enhanced output  
CHANGE: JobLoggingDB.sql - use trigger to manage the new LoggingInfo structure  
CHANGE: JobWrapper - trying several times to upload a request before declaring the job failed
FIX: JobScheduling executor - fix race condition that causes a job to remain in Staging
NEW: SiteDirector - do not touch sites for which there is no work available
NEW: SiteDirector - allow sites not in mask to take jobs with JobType Test
NEW: SiteDirector - allow 1 hour grace period for pilots in Unknown state before aborting them
CHANGE: Allow usage of non-plural form of the job requirement options ( PilotType, GridCE, BannedSite, 
        SubmitPool ), keep backward compatibility with a plural form
        
*RSS
FIX: DowntimeCommand - take the latest Downtime that fits    
NEW: porting new Policies from integration  
NEW: RSS SpaceToken command querying endpoints/tokens that exist  
        
*Resources
NEW: added SSHOARComputingElement class 
NEW: added XROOTStorage class       
FIX: CREAMComputingElement - extra checks for validity of returned pilot references
        
*TS
CHANGE: TransformationClient(DB,Manager) - set file status for transformation as bulk operation 
CHANGE: TransformationClient - applying state machine when changing transformation status
BUGFIX: TransformationClient(Handler) - few minor fixes
NEW: TransformationDB - backported __deleteTransformationFileTask(s) methods
CHANGE: TransformationDB(Client) - fixes to reestablish the FileCatalog interface
FIX: TransformationAgent - added MissingInFC to consider for Removal transformations
BUGFIX: TransformationAgent - in _getTransformationFiles() variable 'now' was not defined
FIX: TransformationDB.sql - DataFiles primary key is changed to (FileID) from (FileID,LFN) 
CHANGE: TransformationDB(.sql) - schema changes suitable for InnoDB
FIX: TaskManager(AgentBase) - consider only submitted tasks for updating status
CHANGE: TransformationDB(.sql) - added index on LFN in DataFiles table

*RMS
NEW: Migrate to use the new Request Management by all the clients
CHANGE: RequestContainer - Retry failed transfers 10 times and avoid sub-requests to be set Done 
        when the files are failed
CHANGE: Use a unique name for storing the proxy as processes may use the same "random" name and 
        give conflicts
NEW: RequestClient(Handler) - add new method readRequest( requestname)                 

*Workflow
NEW: Porting the LHCb Workflow package to DIRAC to make the use of general purpose modules and
     simplify construction of workflows        

[v6r9p33]

*Accounting
BUGFIX: AccountingDB - wrong indentation

[v6r9p32]

*Accounting
FIX: AccountingDB - use old style grouping if the default grouping is altered, e.g. by Country

[v6r9p31]

*Accounting
CHANGE: AccountingDB - changes to speed up queries: use "values" in GROUP By clause;
        drop duplicate indexes; reorder fields in the UniqueConstraint index of the
        "bucket" tables  

[v6r9p30]

*DMS
CHANGE: FileCatalogFactory - construct CatalogURL from CatalogType by default

*SMS
FIX: dirac-stager-stage-files - changed the order of the arguments

[v6r9p29]

*TS
FIX: TaskManager(AgentBase) - fix for considering only submitted tasks 

[v6r9p28]

*TS
FIX: TransformationDB(ManagerHandler) - several portings from v6r10

[v6r9p27]

*SMS
FIX: StorageManagementDB - in removeUnlinkedReplicas() second look for CacheReplicas 
     for which there is no entry in StageRequests

[v6r9p26]

*Resources
CHANGE: CREAMComputigElement - Make sure that pilots submitted to CREAM get a 
        fresh proxy during their complete lifetime
*Framework
FIX: ProxyDB - process properly any SQLi with DNs/groups with 's in the name

[v6r9p25]

*TS
CHANGE: TransformationClient - changed default timeout values for service calls
FIX: TransformationClient - fixes for processing of derived transformations 

[v6r9p24]

*TS
FIX: TransformationClient - in moveFilesToDerivedTransformation() set file status
     to Moved-<prod>

[v6r9p23]

*Core
BUGFIX: InstallTools - improper configuration prevents a fresh new installation

*WMS
BUGFIX: PilotDirector - Operations Helper non-instantiated

[v6r9p22]

*WMS
FIX: PilotDirector - allow to properly define extensions to be installed by the 
     Pilot differently to those installed at the server
FIX: Watchdog - convert pid to string in ProcessMonitor

*TS
FIX: TransformationDB - splitting files in chunks

*DMS
NEW: dirac-dms-create-removal-request command
CHANGE: update dirac-dms-xxx commands to use the new RMS client,
        strip lines when reading LFNs from a file

[v6r9p21]

*TS
FIX: Transformation(Client,DB,Manager) - restored FileCatalog compliant interface
FIX: TransformationDB - fix in __insertIntoExistingTransformationFiles()

[v6r9p20]

*Core
BUGFIX: ProxyUpload - an on the fly upload does not require a proxy to exist

*DMS
CHANGE: TransferAgent - use compareAdler() for checking checksum
FIX: FailoverTransfer - recording the sourceSE in case of failover transfer request 

*WMS
FIX: ProcessMonitor - some fixes added, printout when <1 s of consumed CPU is found

*Transformation
BUGFIX: TransformationClient - fixed return value in moveFilesToDerivedTransformation()

*RMS
BUGFIX: CleanReqDBAgent - now() -> utcnow() in initialize()

*Resources
FIX: ARCComputingElement - fix the parsing of CE status if no jobs are available

[v6r9p19]

*DMS
FIX: FileCatalog/DirectoryMetadata - inherited metadata is used while selecting directories
     in findDirIDsByMetadata()

[v6r9p18]

*DMS
FIX: FTSSubmitAgent, FTSRequest - fixes the staging mechanism in the FTS transfer submission
NEW: TransferDBMonitoringHandler - added getFilesForChannel(), resetFileChannelStatus()

[v6r9p17]

*Accounting
FIX: DataStoreClient - send accounting records in batches of 1000 records instead of 100

*DMS:
FIX: FailoverTransfer - catalog name from list to string
FIX: FTSSubmitAgent, FTSRequest - handle FTS3 as new protocol and fix bad submission time
FIX: FTSSubmitAgent, FTSRequest - do not submit FTS transfers for staging files

*WMS
FIX: TaskQueueDB - do not check enabled when TQs are requested from Directors
FIX: TaskQueueDB - check for Enabled in the TaskQueues when inserting jobs to print an alert
NEW: TaskQueueDB - each TQ can have at most 5k jobs, if beyond the limit create a new TQ 
     to prevent long matching times when there are way too many jobs in a single TQ

[v6r9p16]

*TS
BUGFIX: typos in TransformationCleaningAgent.py

*DMS
CHANGE: DownloadInputData - check the available disk space in the right input data directory
FIX: DownloadInputData - try to download only Cached replicas 

[v6r9p15]

*Core
FIX: MySQL - do not decrease the retry counter after ping failure

*DMS
CHANGE: FC/DirectoryMetadata - Speed up findFilesByMetadataWeb when many files match
FIX: RemovalTask - fix error string when removing a non existing file (was incompatible 
     with the LHCb BK client). 

*WMS
FIX: JobReport - minor fix ( removed unused imports )
FIX: JobMonitoring(JobStateUpdate)Handler - jobID argument can be either string, int or long

*TS
CHANGE: TransformationClient - change status of Moved files to a deterministic value
FIX: FileReport - minor fix ( inherits object ) 

[v6r9p14]

*DMS
CHANGE: FTSDB - changed schema: removing FTSSite table. From now on FTS sites 
        would be read from CS Resources

[v6r9p13]

FIX: included fixes from v6r8p26 patch release

[v6r9p12]

FIX: included fixes from v6r8p25 patch release

[v6r9p11]

*DMS
BUGFIX: FTSRequest - in __resolveFTSServer() type "=" -> "=="

[v6r9p10]

FIX: included fixes from v6r8p24 patch release

*Core
NEW: StateMachine utility

*DMS
BUGFIX: in RegisterFile operation handler

*Interfaces
FIX: Dirac.py - in splitInputData() consider only Active replicas

[v6r9p9]

*RMS
FIX: RequestDB - added getRequestFileStatus(), getRequestName() methods

[v6r9p8]

*DMS
FIX: RequestDB - get correct digest ( short request description ) of a request

[v6r9p7]

FIX: included fixes from v6r8p23 patch release

*RSS
FIX: SpaceTokenOccupancyPolicy - SpaceToken Policy decision was based on 
     percentage by mistake
     
*RMS
NEW: new scripts dirac-dms-ftsdb-summary, dirac-dms-show-ftsjobs    
FIX: FTSAgent - setting space tokens for newly created FTSJobs 

[v6r9p6]

*DMS
BUGFIX: dirac-admin-add-ftssite - missing import

*RMS
NEW: RequestDB, ReqManagerHandler - added getRequestStatus() method

*TS
FIX: fixes when using new RequestClient with the TransformationCleaningAgent

*WMS
BUGFIX: typo in SandboxStoreHandler transfer_fromClient() method

[v6r9p5]

*DMS
BUGFIX: missing proxy in service env in the FTSManager service. By default service 
        will use DataManager proxy refreshed every 6 hours.

*Resources
NEW: StorageElement - new checkAccess policy: split the self.checkMethods in 
     self.okMethods. okMethods are the methods that do not use the physical SE. 
     The isValid returns S_OK for all those immediately

*RSS
FIX: SpaceTokenOccupancyPolicy - Policy that now takes into account absolute values 
     for the space left
     
*TS
FIX: TransformationCleaningAgent - will look for both old and new RMS     

[v6r9p4]

*Stager
NEW: Stager API: dirac-stager-monitor-file, dirac-stager-monitor-jobs, 
     dirac-stager-monitor-requests, dirac-stager-show-stats

[v6r9p3]

*Transformation
FIX: TransformationCleaning Agent status was set to 'Deleted' instead of 'Cleaned'

[v6r9p2]

*RSS
NEW: Added Component family tables and statuses
FIX: removed old & unused code 
NEW: allow RSS policies match wild cards on CS

*WMS
BUGFIX: FailoverTransfer,JobWrapper - proper propagation of file metadata

[v6r9p1]

*RMS
NEW: FTSAgent - update rwAccessValidStamp,
     update ftsGraphValidStamp,
     new option for staging files before submission,
     better log handling here and there
CHANGE: FTSJob - add staging flag in in submitFTS2
CHANGE: Changes in WMS (FailoverTransfer, JobReport, JobWrapper, SandboxStoreHandler) 
        and TS (FileReport) to follow the new RMS.
NEW: Full CRUD support in RMS.

*RSS
NEW: ResourceManagementDB - new table ErrorReportBuffer
NEW: new ResourceManagementClient methods - insertErrorReportBuffer, selectErrorReportBuffer,
     deleteErrorReportBuffer

[v6r9]

NEW: Refactored Request Management System, related DMS agents and FTS management
     components

[v6r8p28]

*Core
BUGFIX: RequestHandler - the lock Name includes ActionType/Action

*DMS
FIX: dirac-dms-filecatalog-cli - prevent exception in case of missing proxy

[v6r8p27]

*DMS
BUGFIX: dirac-dms-add-file - fixed typo item -> items

[v6r8p26]

*Core
NEW: RequestHandler - added getServiceOption() to properly resolve inherited options 
     in the global service handler initialize method
NEW: FileCatalogHandler, StorageElementHandler - use getServiceOption()

[v6r8p25]

FIX: included fixes from v6r7p40 patch release

*Resources
FIX: SRM2Storage - do not account gfal_ls operations

[v6r8p24]

FIX: included fixes from v6r7p39 patch release

*Core
FIX: SiteSEMapping was returning wrong info

*DMS
FIX: FTSRequest - choose explicitly target FTS point for RAL and CERN
BUGFIX: StrategyHandler - wrong return value in __getRWAccessForSE()

*Resources
CHANGE: SRM2Storage - do not account gfal_ls operations any more

[v6r8p23]

FIX: included fixes from v6r7p37 patch release

*TS
FIX: TransformationDB - allow tasks made with ProbInFC files
FIX: TransformationCleaingAgent,Client - correct setting of transformation 
     status while cleaning

[v6r8p22]

FIX: included fixes from v6r7p36 patch release

[v6r8p21]

*DMS
FIX: FileCatalog/DirectoryMetadata - even if there is no meta Selection 
     the path should be considered when getting Compatible Metadata
FIX: FileCatalog/DirectoryNodeTree - findDir will return S_OK( '' ) if dir not 
     found, always return the same error from DirectoryMetadata in this case.     

*RSS
FIX: DowntimeCommand - use UTC time stamps

*TS
FIX: TransformationAgent - in _getTransformationFiles() get also ProbInFC files in 
     addition to Used 

[v6r8p20]

*Stager
NEW: Stager API: dirac-stager-monitor-file, dirac-stager-monitor-jobs, 
     dirac-stager-monitor-requests, dirac-stager-show-stats

[v6r8p19]

*Transformation
FIX: TransformationCleaning Agent status was set to 'Deleted' instead of 'Cleaned'

[v6r8p18]

*TS
BUGFIX: TransformationAgent - regression in __cleanCache()

[v6r8p17]

FIX: included fixes from v6r7p32 patch release

*WMS
FIX: StalledJobAgent - for accidentally stopped jobs ExecTime can be not set, 
     set it to CPUTime for the accounting purposes in this case

[v6r8p16]

FIX: included fixes from v6r7p31 patch release

*WMS
BUGFIX: TaskQueueDB - fixed a bug in the negative matching conditions SQL construction

*RSS
NEW: improved doc strings of PEP, PDP modules ( part of PolicySystem )
FIX: Minor changes to ensure consistency if ElementInspectorAgent and 
     users interact simultaneously with the same element
CHANGE: removed DatabaseCleanerAgent ( to be uninstalled if already installed )
FIX: SummarizeLogsAgent - the logic of the agent was wrong, the agent has been re-written.
     
[v6r8p15]

*Core
FIX: X509Chain - fix invalid information when doing dirac-proxy-info without CS
     ( in getCredentials() )

*RSS
NEW: PDP, PEP - added support for option "doNotCombineResult" on PDP

[v6r8p14]

*Core
FIX: dirac-deploy-scripts - can now work with the system python

*WMS
NEW: dirac-wms-cpu-normalization - added -R option to modify a given configuration file
FIX: Executor/InputData - Add extra check for LFns in InputData optimizer, closes #1472

*Transformation
CHANGE: TransformationAgent - add possibility to kick a transformation (not skip it if no 
        unused files), by touching a file in workDirectory
BUGFIX: TransformationAgent - bug in __cleanCache() dict modified in a loop        

[v6r8p13]

*Transformation
BUGFIX: TransformationDB - restored import of StringType

[v6r8p12]

NEW: Applied patches from v6r7p29

*WMS
FIX: JobDB - check if SystemConfig is present in the job definition and convert it 
     into Platform

*DMS
FIX: ReplicaManager - do not get metadata of files when getting files in a directory 
     if not strictly necessary

*RSS
NEW: ported from LHCb PublisherHandler for RSS web views

[v6r8p11]

NEW: Applied patches from v6r7p27

*RSS
NEW: SpaceTokenOccupancyPolicy - ported from LHCbDIRAC 
NEW: db._checkTable done on service initialization ( removed dirac-rss-setup script doing it )

*Transformation
FIX: TaskManager - reset oJob for each task in prepareTransformationTasks()
BUGFIX: ValidateOutputDataAgent - typo fixed in getTransformationDirectories()
FIX: TransformationManagerHandler - use CS to get files statuses not to include in 
     processed file fraction calculation for the web monitoring pages

[v6r8p10]

NEW: Applied patches from v6r7p27

[v6r8p9]

*DMS
FIX: TransferAgent,dirac-dms-show-se-status, ResourceStatus,TaskManager - fixes
     needed for DMS components to use RSS status information
NEW: ReplicaManager - allow to get metadata for an LFN+SE as well as PFN+SE     

[v6r8p8]

*RSS
BUGFIX: dirac-rss-setup - added missing return of S_OK() result

[v6r8p7]

NEW: Applied patches from v6r7p24

*DMS
BUGFIX: LcgFileCatalogClient - bug in addFile()

*RSS
BUGFIX: fixed script dirac-rss-set-token, broken in the current release.
NEW: Statistics module - will be used in the future to provide detailed information 
     from the History of the elements 

[v6r8p6]

NEW: Applied patches from v6r7p23

*Transformation
FIX: TaskManager - allow prepareTransformationTasks to proceed if no OutputDataModule is defined
FIX: TransformationDB - remove INDEX(TaskID) from TransformationTasks. It produces a single counter 
     for the whole table instead of one per TransformationID
     
*WMS     
FIX: WMSUtilities - to allow support for EMI UI's for pilot submission we drop support for glite 3.1

[v6r8p5]

NEW: Applied patches from v6r7p22

*RSS
CHANGE: removed old tests and commented out files

*WMS
FIX: PoolXMLCatalog - proper addFile usage

*Transformation
CHANGE: TransformationAgent - clear replica cache when flushing or setting a file in the workdirectory

[v6r8p4]

*Transformation
FIX: The connection to the jobManager is done only at submission time
FIX: Jenkins complaints fixes

*WMS
BUGFIX: JobDB - CPUtime -> CPUTime
FIX: Jenkins complaints fixes

[v6r8p3]

*DMS
BUGFIX: LcgFileCatalogClient

[v6r8p2]

*DMS:
FIX: LcgFileCatalogClient - remove check for opening a session in __init__ as credentials are not yet set 

*Transformation
CHANGE: reuse RPC clients in Transformation System 

[v6r8p1]

*Core
FIX: dirac-deploy-scripts - restored regression w.r.t. support of scripts starting with "d"

*DMS
BUGFIX: LcgFileCatalogClient - two typos fixed

[v6r8]

CHANGE: Several fixes backported from the v7r0 integration branch

*Core
CHANGE: DictCache - uses global LockRing to avoid locks in multiprocessing
FIX: X509Chain - proxy-info showing an error when there's no CS

*DMS
FIX: TransferAgent - inside loop filter out waiting files dictionary
BUGFIX: dirac-admin-allow-se - there was a continue that was skipping the complete loop for 
        ARCHIVE elements
NEW: LcgFileCatalogClient - test return code in startsess lfc calls       

*WMS:
FIX: OptimizerExecutor, InputData, JobScheduling - check that site candidates have all the 
     replicas

*RSS: 
BUGFIX: ResourceStatus, RSSCacheNoThread - ensure that locks are always released

*Transformation
FIX: TaskManager - site in the job definition is taken into account when submitting
NEW: Transformation - get the allowed plugins from the CS /Operations/Transformations/AllowedPlugins
FIX: ValidateOutputDataAgent - self not needed for static methods

[v6r7p40]

*Resources
FIX: StorageElement class was not properly passing the lifetime argument for prestageFile method

[v6r7p39]

*Core
CHANGE: Grid - in executeGridCommand() allow environment script with arguments needed for ARC client

*DMS
FIX: DFC SEManager - DIP Storage can have a list of ports now

*Resources
FIX: ARCComputingElement - few fixes after debugging

[v6r7p38]

*Core
NEW: DISET FileHelper, TransferClient - possibility to switch off check sum

*Resources
NEW: ARCComputingElement - first version
NEW: StorageFactory - possibility to pass extra protocol parameters to storage object
NEW: DIPStorage - added CheckSum configuration option
BUGFIX: SSHComputingElement - use CE name in the pilot reference construction

*WMS
FIX: StalledJobAgent - if ExecTime < CPUTime make it equal to CPUTime

[v6r7p37]

*Framework
BUGFIX: NotificationDB - typos in SQL statement in purgeExpiredNotifications() 

*WMS
NEW: JobCleaningAgent - added scheduling sandbox LFN removal request 
     when deleting jobs
CHANGE: JobWrapper - report only error code as ApplicationError parameter 
        when payload finishes with errors    
NEW: SiteDirector - possibility to specify extensions to be installed in 
     pilots in /Operations/Pilots/Extensions option in order not to install
     all the server side extensions        

*DMS
CHANGE: FileCatalogFactory - use service path as default URL
CHANGE: FileCatalogFactory - use ObjectLoader to import catalog clients

*SMS
BUGFIX: StorageManagementDB, dirac-stager-monitor-jobs - small bug fixes ( sic, Daniela )

*Resources
CHANGE: DIPStorage - added possibility to specify a list of ports for multiple
        service end-points
CHANGE: InProcessComputingElement - demote log message when payload failure 
        to warning, the job will fail anyway
FIX: StalledJobAgent - if pilot reference is not registered, this is not an 
     error of the StalledJobAgent, no log.error() in  this case                
        
*RMS
CHANGE: RequestTask - ensure that tasks are executed with user credentials 
        even with respect to queries to DIRAC services ( useServerCertificate 
        flag set to false )        

[v6r7p36]

*WMS
FIX: CREAMCE, SiteDirector - make sure that the tmp executable is removed
CHANGE: JobWrapper - remove sending mails via Notification Service in case
        of job rescheduling
        
*SMS
FIX: StorageManagementDB - fix a race condition when old tasks are set failed 
     between stage submission and update.        

[v6r7p35]

*Stager
NEW: Stager API: dirac-stager-monitor-file, dirac-stager-monitor-jobs, 
     dirac-stager-monitor-requests, dirac-stager-show-stats

[v6r7p34]

*Transformation
FIX: TransformationCleaning Agent status was set to 'Deleted' instead of 'Cleaned'

[v6r7p33]

*Interfaces
FIX: Job.py - in setExecutable() - prevent changing the log file name string type

*StorageManagement
NEW: StorageManagementDB(Handler) - kill staging requests at the same time as 
     killing related jobs, closes #1510
FIX: StorageManagementDB - demote the level of several log messages       

[v6r7p32]

*DMS
FIX: StorageElementHandler - do not use getDiskSpace utility, use os.statvfs instead
CHANGE: StorageManagementDB - in getStageRequests() make MySQL do an UNIQUE selection 
        and use implicit loop to speed up queries for large results

*Resources
FIX: lsfce remote script - use re.search instead of re.match in submitJob() to cope with
     multipline output

[v6r7p31]

*WMS
FIX: SiteDirector - make possible more than one SiteDirector (with different pilot identity) attached 
     to a CE, ie sgm and pilot roles. Otherwise one is declaring Aborted the pilots from the other.

[v6r7p30]

*Core
CHANGE: X509Chain - added groupProperties field to the getCredentials() report
BUGFIX: InstallTools - in getSetupComponents() typo fixed: agent -> executor

[v6r7p29]

*DMS
CHANGE: FileCatalog - selection metadata is also returned as compatible metadata in the result
        of getCompatibleMetadata() call
NEW: FileCatalog - added path argument to getCompatibleMetadata() call
NEW: FileCatalogClient - added getFileUserMetadata()
BUGFIX: dirac-dms-fts-monitor - exit with code -1 in case of error

*Resources
FIX: CREAMComputingElement - check globus-url-copy result for errors when retrieving job output

[v6r7p28]

*DMS
BUGFIX: FileCatalog/DirectoryMetadata - wrong MySQL syntax 

[v6r7p27]

*Core
FIX: Mail.py - fix of the problem of colons in the mail's body

*Interfaces
NEW: Job API - added setSubmitPools(), setPlatform() sets ... "Platform"

*WMS
FIX: TaskQueueDB - use SystemConfig as Platform for matching ( if Platform is not set explicitly

*Resources
FIX: SSHComputingElement - use ssh host ( and not CE name ) in the pilot reference
BUGFIX: SSHGEComputingElement - forgotten return statement in _getJobOutputFiles()

*Framework
NEW: dirac-sys-sendmail - email's body can be taken from pipe. Command's argument 
     in this case will be interpreted as a destination address     

[v6r7p26]

*DMS
FIX: ReplicaManager - status names Read/Write -> ReadAccess/WriteAccess

[v6r7p25]

*Core
CHANGE: X509Chain - in getCredentials() failure to contact CS is not fatal, 
        can happen when calling dirac-proxy-init -x, for example

[v6r7p24]

*DMS
NEW: FileCatalog - added getFilesByMetadataWeb() to allow pagination in the Web 
     catalog browser
     
*WMS
CHANGE: WMSAdministrator, DiracAdmin - get banned sites list by specifying the status
        to the respective jobDB call     

[v6r7p23]

*Transformation
BUGFIX: TransformationDB - badly formatted error log message

*RMS
CHANGE: RequestDBMySQL - speedup the lookup of requests

*WMS
BUGFIX: dirac-dms-job-delete - in job selection by group

*DMS
FIX: LcgFileCatalogClient - getDirectorySize made compatible with DFC
BUGFIX: LcgFileCatalogClient - proper call of __getClientCertInfo()

[v6r7p22]

*Transformation
CHANGE: InputDataAgent - treats only suitable transformations, e.g. not the extendable ones. 
CHANGE: TransformationAgent - make some methods more public for easy overload

[v6r7p21]

*Core
FIX: Shifter - pass filePath argument when downloading proxy

[v6r7p20]

*DMS
CHANGE: StrategyHandler - move out SourceSE checking to TransferAgent
CHANGE: ReplicaManager, InputDataAgent - get active replicas
FIX: StorageElement, SRM2Storage - support for 'xxxAccess' statuses, checking results
     of return structures
     
*RSS
NEW: set configurable email address on the CS to send the RSS emails
NEW: RSSCache without thread in background
FIX: Synchronizer - moved to ResourceManager handler     

[v6r7p19]

*DMS
BUGFIX: ReplicaManager - in putAndRegister() SE.putFile() singleFile argument not used explicitly

[v6r7p18]

*WMS
FIX: StalledJobAgent - do not exit the loop over Completed jobs if accounting sending fails
NEW: dirac-wms-job-delete - allow to specify jobs to delete by job group and/or in a file
FIX: JobManifest - If CPUTime is not set, set it to MaxCPUTime value

[v6r7p17]

*Resources
FIX: SRM2Storage - treat properly "22 SRM_REQUEST_QUEUED" result code

[v6r7p16]

*DMS
FIX: StrategyHandler - do not proceed when the source SE is not valid for read 
BUGFIX: StorageElement - putFile can take an optional sourceSize argument
BUGFIX: ReplicaManager - in removeFile() proper loop on failed replicas

*RSS
FIX: SpaceTokenOccupancyCommand, CacheFeederAgent - add timeout when calling lcg_util commands

*WMS
FIX: JobManifest - take all the SubmitPools defined in the TaskQueueAgent 
NEW: StalledJobAgent - declare jobs stuck in Completed status as Failed

[v6r7p15]

*Core
BUGFIX: SocketInfo - in host identity evaluation

*DMS
BUGFIX: FileCatalogHandler - missing import os

*Transformation
CHANGE: JobManifest - getting allowed job types from operations() section 

[v6r7p14]

*DMS
CHANGE: StorageElementProxy - removed getParameters(), closes #1280
FIX: StorageElementProxy - free the getFile space before the next file
FIX: StorageElement - added getPFNBase() to comply with the interface

*Interfaces
CHANGE: Dirac API - allow lists of LFNs in removeFile() and removeReplica()

*WMS
CHANGE: JobSchedulingAgent(Executor) - allow both BannedSite and BannedSites JDL option

*RSS
FIX: ElementInspectorAgent - should only pick elements with rss token ( rs_svc ).
FIX: TokenAgent - using 4th element instead of the 5th. Added option to set admin email on the CS.

[v6r7p13]

*Core
FIX: Resources - in getStorageElementSiteMapping() return only sites with non-empty list of SEs

*DMS
FIX: StorageElement - restored the dropped logic of using proxy SEs
FIX: FileCatalog - fix the UseProxy /LocalSite/Catalog option

*Transformation
FIX: TransformationDB - use lower() string comparison in extendTransformation()

[v6r7p12]

*WMS
BUGFIX: JobManifest - get AllowedSubmitPools from the /Systems section, not from /Operations

*Core
NEW: Resources helper - added getSites(), getStorageElementSiteMapping()

*DMS
CHANGE: StrategyHandler - use getStorageElementSiteMapping helper function
BUGFIX: ReplicaManager - do not modify the loop dictionary inside the loop

[v6r7p11]

*Core
CHANGE: Subprocess - put the use of watchdog in flagging

[v6r7p10]

*Core
NEW: Logger - added getLevel() method, closes #1292
FIX: Subprocess - returns correct structure in case of timeout, closes #1295, #1294
CHANGE: TimeOutExec - dropped unused utility
FIX: Logger - cleaned unused imports

*RSS
CHANGE: ElementInspectorAgent - do not use mangled name and removed shifterProxy agentOption

[v6r7p9]

*Core
BUGFIX: InstallTools - MySQL Port should be an integer

[v6r7p8]

*Core
FIX: Subprocess - consistent timeout error message

*DMS
NEW: RemovalTask - added bulk removal
FIX: StrategyHandler - check file source CEs
CHANGE: DataIntegrityClient - code beautification
CHANGE: ReplicaManager - do not check file existence if replica information is queried anyway,
        do not fail if file to be removed does not exist already. 

[v6r7p7]

FIX: Several fixes to allow automatic code documentation

*Core
NEW: InstallTools - added mysqlPort and mysqlRootUser

*DMS
CHANGE: ReplicaManager - set possibility to force the deletion of non existing files
CHANGE: StrategyHandler - better handling of checksum check during scheduling 

[v6r7p6]

*Core
FIX: dirac-install - restore signal alarm if downloadable file is not found
FIX: Subprocess - using Manager proxy object to pass results from the working process

*DMS:
CHANGE: StorageElement - removed overwride mode
CHANGE: removed obsoleted dirac-dms-remove-lfn-replica, dirac-dms-remove-lfn
NEW: FTSMonitorAgent - filter out sources with checksum mismatch
FIX: FTSMonitorAgent, TransferAgent - fix the names of the RSS states

*RSS
NEW: ElementInspectorAgent runs with a variable number of threads which are automatically adjusted
NEW: Added policies to force a particular state, can be very convenient to keep something Banned for example.
NEW: policy system upgrade, added finer granularity when setting policies and actions

*WMS
NEW: SiteDirector- allow to define pilot DN/Group in the agent options
CHANGE: JobDescription, JobManifest - take values for job parameter verification from Operations CS section

[v6r7p5]

*Interfaces
BUGFIX: dirac-wms-job-get-output - properly treat the case when output directory is not specified 

[v6r7p4]

*Core
FIX: Subprocess - avoid that watchdog kills the executor process before it returns itself

*Framework
BUGFIX: ProxuManagerClient - wrong time for caching proxies

*RSS
FIX: removed obsoleted methods

*DMS
NEW: FileCatalog - added findFilesByMetadataDetailed - provides detailed metadata for 
     selected files

[v6r7p3]

*DMS
FIX: FTSMonitorAgent - logging less verbose

*Transformation
FIX: TransformationAgent - use the new CS defaults locations
FIX: Proper agent initialization
NEW: TransformationPlaugin - in Broadcast plugin added file groupings by number of files, 
     make the TargetSE always defined, even if the SourceSE list contains it 

*ResourceStatus
FIX: Added the shifter's proxy to several agents

*RMS
FIX: RequestContainer - the execution order was not properly set for the single files 

*Framework:
BUGFIX: ProxyManagerClient - proxy time can not be shorter than what was requested

[v6r7p2]

*Core
FIX: dirac-configure - switch to use CS before checking proxy info

*Framework
NEW: dirac-sys-sendmail new command
NEW: SystemAdmininistratorCLI - added show host, uninstall, revert commands
NEW: SystemAdmininistratorHandler - added more info in getHostInfo()
NEW: SystemAdmininistratorHandler - added revertSoftware() interface

*Transformation
FIX: TransformationCleaningAgent - check the status of returned results

[v6r7p1]

*Core
FIX: Subprocess - finalize the Watchdog closing internal connections after a command execution
CHANGE: add timeout for py(shell,system)Call calls where appropriate
CHANGE: Shifter - use gProxyManager in a way that allows proxy caching

*Framework
NEW: ProxyManagerClient - allow to specify validity and caching time separately
FIX: ProxyDB - replace instead of delete+insert proxy in __storeVOMSProxy

*DMS
NEW: FTSMonitorAgent - made multithreaded for better efficiency
FIX: dirac-dms-add-file - allow LFN: prefix for lfn argument

*WMS
NEW: dirac-wms-job-get-output, dirac-wms-job-status - allow to retrieve output for a job group
FIX: TaskQueueDB - fixed selection SQL in __generateTQMatchSQL()
CHANGE: OptimizerExecutor - reduce diversity of MinorStatuses for failed executors

*Resources
FIX: CREAMComputingElement - remove temporary JDL right after the submission 

[v6r6p21]

*DMS
BUGFIX: TransformationCleaningAgent - use the right signature of cleanMetadataCatalogFiles() call

[v6r6p20]

*DMS
FIX: RegistrationTask - properly escaped error messages
BUGFIX: DirectoryMetadata - use getFileMetadataFields from FileMetadata in addMetadataField()
NEW: When there is a missing source error spotted during FTS transfer, file should be reset 
     and rescheduled again until maxAttempt (set to 100) is reached

*WMS
FIX: JobScheduling - fix the site group logic in case of Tier0

[v6r6p19]

*DMS
BUGFIX: All DMS agents  - set up agent name in the initialization

*Core
NEW: Subprocess - timeout wrapper for subprocess calls
BUGFIX: Time - proper interpreting of 0's instead of None
CHANGE: DISET - use cStringIO for ANY read that's longer than 16k (speed improvement) 
        + Less mem when writing data to the net
FIX: Os.py - protection against failed "df" command execution       
NEW: dirac-info prints lcg bindings versions
CHANGE: PlotBase - made a new style class 
NEW: Subprocess - added debug level log message

*Framework
NEW: SystemAdministratorIntegrator client for collecting info from several hosts
NEW: SystemAdministrator - added getHostInfo()
FIX: dirac-proxy-init - always check for errors in S_OK/ERROR returned structures
CHANGE: Do not accept VOMS proxies when uploading a proxy to the proxy manager

*Configuration
FIX: CE2CSAgent - get a fresh copy of the cs data before attempting to modify it, closes #1151
FIX: Do not create useless backups due to slaves connecting and disconnecting
FIX: Refresher - prevent retrying with 'Insane environment'

*Accounting
NEW: Accounting/Job - added validation of reported values to cope with the weird Yandex case
FIX: DBUtils - take into account invalid values, closes #949

*DMS
FIX: FTSSubmitAgent - file for some reason rejected from submission should stay in 'Waiting' in 
     TransferDB.Channel table
FIX: FTSRequest - fix in the log printout     
CHANGE: dirac-dms-add-file removed, dirac-dms-add-files renamed to dirac-dms-add-file
FIX: FileCatalogCLI - check the result of removeFile call
FIX: LcgFileCatalogClient - get rid of LHCb specific VO evaluation
NEW: New FileCatalogProxy service - a generalization of a deprecated LcgFileCatalog service
FIX: Restored StorageElementProxy functionality
CHANGE: dirac-dms-add-file - added printout
NEW: FileCatalog(Factory), StorageElement(Factory) - UseProxy flag moved to /Operations and /LocalSite sections

*RSS
NEW:  general reimplementation: 
      New DB schema using python definition of tables, having three big blocks: Site, Resource and Node.
      MySQLMonkey functionality almost fully covered by DB module, eventually will disappear.
      Services updated to use new database.
      Clients updated to use new database.
      Synchronizer updated to fill the new database. When helpers will be ready, it will need an update.
      One ElementInspectorAgent, configurable now is hardcoded.
      New Generic StateMachine using OOP.
      Commands and Policies simplified.
      ResourceStatus using internal cache, needs to be tested with real load.
      Fixes for the state machine
      Replaced Bad with Degraded status ( outside RSS ).
      Added "Access" to Read|Write|Check|Remove SE statuses wherever it applies.
      ResourceStatus returns by default "Active" instead of "Allowed" for CS calls.
      Caching parameters are defined in the CS
FIX: dirac-admin-allow/ban-se - allow a SE on Degraded ( Degraded->Active ) and ban a SE on Probing 
     ( Probing -> Banned ). In practice, Active and Degraded are "usable" states anyway.            
      
*WMS
FIX: OptimizerExecutor - failed optimizations will still update the job     
NEW: JobWrapper - added LFNUserPrefix VO specific Operations option used for building user LFNs
CHANGE: JobDB - do not interpret SystemConfig in the WMS/JobDB
CHANGE: JobDB - Use CPUTime JDL only, keep MaxCPUTime for backward compatibility
CHANGE: JobWrapper - use CPUTime job parameter instead of MaxCPUTime
CHANGE: JobAgent - use CEType option instead of CEUniqueID
FIX: JobWrapper - do not attempt to untar directories before having checked if they are tarfiles 
NEW: dirac-wms-job-status - get job statuses for jobs in a given job group
 
*SMS
FIX: StorageManagementDB - when removing unlinked replicas, take into account the case where a
     staging request had been submitted, but failed
      
*Resources    
NEW: glexecCE - add new possible locations of the glexec binary: OSG specific stuff and in last resort 
     looking in the PATH    
NEW: LcgFileCatalogClient - in removeReplica() get the needed PFN inside instead of providing it as an argument     
      
*TS      
CHANGE: Transformation types definition are moved to the Operations CS section

*Interfaces
FIX: Dirac.py - CS option Scratchdir was in LocalSite/LocalSite
FIX: Dirac.py - do not define default catalog, use FileCatalog utility instead

[v6r6p19]

*DMS
BUGFIX: All DMS agents  - set up agent name in the initialization

[v6r6p18]

*Transformation
CHANGE: /DIRAC/VOPolicy/OutputDataModule option moved to <Operations>/Transformations/OutputDataModule

*Resources
FIX: ComputingElement - properly check if the pilot proxy has VOMS before adding it to the payload 
     when updating it

*WMS
BUGFIX: JobSanity - fixed misspelled method call SetParam -> SetParameter

[v6r6p17]

*Transformation
BUGFIX: TransformationAgent - corrected  __getDataReplicasRM()

[v6r6p16]

*DMS
FIX: Agents - proper __init__ implementation with arguments passing to the super class
FIX: LcgFileCatalogClient - in removeReplica() reload PFN in case it has changed

[v6r6p15]

*Framework
BUGFIX: ErrorMessageMonitor - corrected updateFields call 

*DMS:
NEW: FTSMonitorAgent completely rewritten in a multithreaded way

*Transformation
FIX: InputDataAgent - proper instantiation of TransformationClient
CHANGE: Transformation - several log message promoted from info to notice level

[v6r6p14]

*Transformation
FIX: Correct instantiation of agents inside several scripts
CHANGE: TransformationCleaningAgent - added verbosity to logs
CHANGE: TransformationAgent - missingLFC to MissingInFC as it could be the DFC as well
FIX: TransformationAgent - return an entry for all LFNs in __getDataReplicasRM

*DMS
FIX: TransferAgent - fix exception reason in registerFiles()

[v6r6p13]

*DMS
CHANGE: TransferAgent - change RM call from getCatalogueReplicas to getActiveReplicas. 
        Lowering log printouts here and there

[v6r6p12]

*DMS
BUGFIX: RemovalTask - Replacing "'" by "" in error str set as attribute for a subRequest file. 
        Without that request cannot be updated when some nasty error occurs.

[v6r6p11]

*RMS:
BUGFIX: RequestClient - log string formatting

*DMS
BUGFIX: RemovalTask - handling for files not existing in the catalogue

*Transformation
FIX: TransformationManager - ignore files in NotProcessed status to get the % of processed files

*Interfaces
FIX: Fixes due to the recent changes in PromptUser utility

[v6r6p10]

*RMS
FIX: RequestDBMySQL - better escaping of queries 

*WMS
FIX: SiteDirector - get compatible platforms before checking Task Queues for a site

[v6r6p9]

*Core
FIX: Utilities/PromptUser.py - better user prompt

*Accounting
NEW: Add some validation to the job records because of weird data coming from YANDEX.ru

*DMS
BUGFIX: ReplicaManager - typo errStr -> infoStr in __replicate()
FIX: FTSRequest - fixed log message

*WMS
FIX: SiteDirector - use CSGlobals.getVO() call instead of explicit CS option

[v6r6p8]

*Transformation
BUGFIX: TransformationDB - typo in getTransformationFiles(): iterValues -> itervalues

[v6r6p7]

*Resources
FIX: StorageFactory - uncommented line that was preventing the status to be returned 
BUGFIX: CE remote scripts - should return status and not call exit()
BUGFIX: SSHComputingElement - wrong pilot ID reference

[v6r6p6]

*WMS
FIX: TaskQueueDB - in findOrphanJobs() retrieve orphaned jobs as list of ints instead of list of tuples
FIX: OptimizerExecutor - added import of datetime to cope with the old style optimizer parameters

*Transformation
FIX: TransformationAgent - fix finalization entering in an infinite loop
NEW: TransformationCLI - added resetProcessedFile command
FIX: TransformationCleaningAgent - treating the archiving delay 
FIX: TransformationDB - fix in getTransformationFiles() in case of empty file list

[v6r6p5]

*Transformation
FIX: TransformationAgent - type( transClient -> transfClient )
FIX: TransformationAgent - self._logInfo -> self.log.info
FIX: TransformationAgent - skip if no Unused files
FIX: TransformationAgent - Use CS option for replica cache lifetime
CHANGE: TransformationAgent - accept No new Unused files every [6] hours

[v6r6p4]

*DMS
FIX: TransferAgent - protection for files that can not be scheduled
BUGFIX: TransferDB - typo (instIDList - > idList ) fixed

*Transformation
BUGFIX: TransformationAgent - typo ( loginfo -> logInfo )

[v6r6p3]

FIX: merged in patch v6r5p14

*Core
BUGFIX: X509Chain - return the right structure in getCredentials() in case of failure
FIX: dirac-deploy-scripts.py - allow short scripts starting from "d"
FIX: dirac-deploy-scripts.py - added DCOMMANDS_PPID env variable in the script wrapper
FIX: ExecutorReactor - reduced error message dropping redundant Task ID 

*Interfaces
BUGFIX: Dirac.py - allow to pass LFN list to replicateFile()

*DMS
FIX: FileManager - extra check if all files are available in _findFiles()
BUGFIX: FileCatalogClientCLI - bug in DirectoryListing

[v6r6p2]

FIX: merged in patch v6r5p13

*WMS
FIX: SiteDirector - if no community set, look for DIRAC/VirtualOrganization setting

*Framework
FIX: SystemLoggingDB - LogLevel made VARCHAR in the MessageRepository table
FIX: Logging - several log messages are split in fixed and variable parts
FIX: SystemLoggingDB - in insertMessage() do not insert new records in auxiliary tables if they 
     are already there

[v6r6p1]

*Core:
CHANGE: PromptUser - changed log level of the printout to NOTICE
NEW: Base Client constructor arguments are passed to the RPCClient constructor

*DMS:
NEW: FTSRequest - added a prestage mechanism for source files
NEW: FileCatalogClientCLI - added -f switch to the size command to use raw faile tables 
     instead of storage usage tables
NEW: FileCatalog - added orphan directory repair tool
NEW: FIleCatalog - more counters to control the catalog sanity     

*WMS:
FIX: SandboxStoreClient - no more kwargs tricks
FIX: SandboxStoreClient returns sandbox file name in case of upload failure to allow failover
FIX: dirac-pilot - fixed VO_%s_SW_DIR env variable in case of OSG

*TS:
FIX: TransformationManagerHandler - avoid multiple Operations() instantiation in 
     getTransformationSummaryWeb()

[v6r6]

*Core
CHANGE: getDNForUsername helper migrated from Core.Security.CS to Registry helper
NEW: SiteSEMapping - new utilities getSitesGroupedByTierLevel(), getTier1WithAttachedTier2(),
     getTier1WithTier2
CHANGE: The DIRAC.Core.Security.CS is replaced by the Registry helper     
BUGFIX: dirac-install - properly parse += in .cfg files
FIX: Graphs.Utilities - allow two lines input in makeDataFromCVS()
FIX: Graphs - allow Graphs package usage if even matplotlib is not installed
NEW: dirac-compile-externals will retrieve the Externals compilation scripts from it's new location 
     in github (DIRACGrid/Externals)
NEW: Possibility to define a thread-global credentials for DISET connections (for web framework)
NEW: Logger - color output ( configurable )
NEW: dirac-admin-sort-cs-sites - to sort sites in the CS
CHANGE: MessageClient(Factor) - added msgClient attribute to messages
NEW: Core.Security.Properties - added JOB_MONITOR and USER_MANAGER properties

*Configuration
NEW: Registry - added getAllGroups() method

*Framework
NEW: SystemAdministratorClientCLI - possibility to define roothPath and lcgVersion when updating software

*Accounting
NEW: JobPlotter - added Normalized CPU plots to Job accounting
FIX: DBUtils - plots going to greater granularity

*DMS
NEW: FileCatalog - storage usage info stored in all the directories, not only those with files
NEW: FileCatalog - added utility to rebuild storage usage info from scratch
FIX: FileCatalog - addMetadataField() allow generic types, e.g. string
FIX: FileCatalog - path argument is normalized before usage in multiple methods
FIX: FileCatalog - new metadata for files(directories) should not be there before for directories(files)
NEW: FileCatalog - added method for rebuilding DirectoryUsage data from scratch 
NEW: FileCatalog - Use DirectoryUsage mechanism for both logical and physical storage
CHANGE: FileCatalog - forbid removing non-empty directories
BUGFIX: FileCatalogClientCLI - in do_ls() check properly the path existence
FIX: FileCatalogClientCLI - protection against non-existing getCatalogCounters method in the LFC client
FIX: DMS Agents - properly call superclass constructor with loadName argument
FIX: ReplicaManager - in removeFile() non-existent file is marked as failed
FIX: Make several classes pylint compliant: DataIntegrityHandler, DataLoggingHandler,
     FileCatalogHandler, StorageElementHandler, StorageElementProxyHandler, TransferDBMonitoringHandler
FIX: LogUploadAgent - remove the OSError exception in __replicate()
FIX: FileCatalogClientCLI - multiple check of proper command inputs,
     automatic completion of several commands with subcommands,
     automatic completion of file names
CHANGE: FileCatalogClientCLI - reformat the output of size command 
FIX: dirac-admin-ban-se - allow to go over all options read/write/check for each SE      
NEW: StrategyHandler - new implementation to speed up file scheduling + better error reporting
NEW: LcgFileCatalogProxy - moved from from LHCbDirac to DIRAC
FIX: ReplicaManager - removed usage of obsolete "/Resources/StorageElements/BannedTarget" 
CHANGE: removed StorageUsageClient.py
CHANGE: removed obsoleted ProcessingDBAgent.py

*WMS
CHANGE: RunNumber job parameter was removed from all the relevant places ( JDL, JobDB, etc )
NEW: dirac-pilot - add environment setting for SSH and BOINC CEs
NEW: WMSAdministrator - get output for non-grid CEs if not yet in the DB
NEW: JobAgent - job publishes BOINC parameters if any
CHANGE: Get rid of LHCbPlatform everywhere except TaskQueueDB
FIX: SiteDirector - provide list of sites to the Matcher in the initial query
FIX: SiteDirector - present a list of all groups of a community to match TQs
CHANGE: dirac-boinc-pilot dropped
CHANGE: TaskQueueDirector does not depend on /LocalSite section any more
CHANGE: reduced default delays for JobCleaningAgent
CHANGE: limit the number of jobs received by JobCleaningAgent
CHANGE: JobDB - use insertFields instead of _insert
CHANGE: Matcher, TaskQueueDB - switch to use Platform rather than LHCbPlatform retaining LHCbPlatform compatibility
BUGFIX: Matcher - proper reporting pilot site and CE
CHANGE: JobManager - improved job Killing/Deleting logic
CHANGE: dirac-pilot - treat the OSG case when jobs on the same WN all run in the same directory
NEW: JobWrapper - added more status reports on different failures
FIX: PilotStatusAgent - use getPilotProxyFromDIRACGroup() instead of getPilotProxyFromVOMSGroup()
CHANGE: JobMonitoringHandler - add cutDate and condDict parameters to getJobGroup()
NEW: JobMonitoringHandler - check access rights with JobPolicy when accessing job info from the web
NEW: JobManager,JobWrapper - report to accounting jobs in Rescheduled final state if rescheduling is successful
FIX: WMSAdministrator, SiteDirector - store only non-empty pilot output to the PilotDB
NEW: added killPilot() to the WMSAdministrator interface, DiracAdmin and dirac-admin-kill-pilot command
NEW: TimeLeft - renormalize time left using DIRAC Normalization if available
FIX: JobManager - reconnect to the OptimizationMind in background if not yet connected
CHANGE: JobManifest - use Operations helper
NEW: JobCleaningAgent - delete logging records from JobLoggingDB when deleting jobs

*RMS
FIX: RequestDBFile - better exception handling in case no JobID supplied
FIX: RequestManagerHandler - make it pylint compliant
NEW: RequestProxyHandler - is forwarding requests from voboxes to central RequestManager. 
     If central RequestManager is down, requests are dumped into file cache and a separate thread 
     running in background is trying to push them into the central. 
CHANGE: Major revision of the code      
CHANGE: RequestDB - added index on SubRequestID in the Files table
CHANGE: RequestClient - readRequestForJobs updated to the new RequetsClient structure

*RSS
NEW: CS.py - Space Tokens were hardcoded, now are obtained after scanning the StorageElements.

*Resources
FIX: SSHComputingElement - enabled multiple hosts in one queue, more debugging
CHANGE: SSHXXX Computing Elements - define SSH class once in the SSHComputingElement
NEW: SSHComputingElement - added option to define private key location
CHANGE: Get rid of legacy methods in ComputingElement
NEW: enable definition of ChecksumType per SE
NEW: SSHBatch, SSHCondor Computing Elements
NEW: SSHxxx Computing Elements - using remote control scripts to better capture remote command errors
CHANGE: put common functionality into SSHComputingElement base class for all SSHxxx CEs
NEW: added killJob() method tp all the CEs
NEW: FileCatalog - take the catalog information info from /Operations CS section, if defined there, 
     to allow specifications per VO 

*Interfaces
CHANGE: Removed Script.initialize() from the API initialization
CHANGE: Some general API polishing
FIX: Dirac.py - when running in mode="local" any directory in the ISB would not get untarred, 
     contrary to what is done in the JobWrapper

*TS
BUGFIX: TaskManager - bug fixed in treating tasks with input data
FIX: TransformationCleaningAgent - properly call superclass constructor with loadName argument
NEW: TransformationCleaningAgent - added _addExtraDirectories() method to extend the list of
     directories to clean in a subclass if needed
CHANGE: TransformationCleaningAgent - removed usage of StorageUsageClient     
NEW: TransformationAgent is multithreaded now ( implementation moved from LHCbDIRAC )
NEW: added unit tests
NEW: InputDataAgent - possibility to refresh only data registered in the last predefined period of time 
NEW: TransformationAgent(Client) - management of derived transformations and more ported from LHCbDIRAC
BUGFIX: TransformationDB - wrong SQL statement generation in setFileStatusForTransformation()

[v6r5p14]

*Core
NEW: Utilities - added Backports utility

*WMS
FIX: Use /Operations/JobScheduling section consistently, drop /Operations/Matching section
NEW: Allow VO specific share correction plugins from extensions
FIX: Executors - several fixes

[v6r5p13]

*WMS
FIX: Executors - VOPlugin will properly send and receive the params
NEW: Correctors can be defined in an extension
FIX: Correctors - Properly retrieve info from the CS using the ops helper

[v6r5p12]

FIX: merged in patch v6r4p34

[v6r5p11]

FIX: merged in patch v6r4p33

*Core
FIX: MySQL - added offset argument to buildConditions()

[v6r5p10]

FIX: merged in patch v6r4p32

[v6r5p9]

FIX: merged in patch v6r4p30

[v6r5p8]

FIX: merged in patch v6r4p29

[v6r5p7]

FIX: merged in patch v6r4p28

[v6r5p6]

FIX: merged in patch v6r4p27

*Transformation
BUGFIX: TransformationDB - StringType must be imported before it can be used

*RSS
NEW: CS.py - Space Tokens were hardcoded, now are obtained after scanning the StorageElements.

[v6r5p5]

FIX: merged in patch v6r4p26

[v6r5p4]

FIX: merged in patch v6r4p25

[v6r5p3]

*Transformation
FIX: merged in patch v6r4p24

[v6r5p2]

*Web
NEW: includes DIRACWeb tag web2012092101

[v6r5p1]

*Core
BUGFIX: ExecutorMindHandler - return S_OK() in the initializeHandler
FIX: OptimizationMindHandler - if the manifest is not dirty it will not be updated by the Mind

*Configuration
NEW: Resources helper - added getCompatiblePlatform(), getDIRACPlatform() methods

*Resources
FIX: SSHComputingElement - add -q option to ssh command to avoid banners in the output
FIX: BOINCComputingElement - removed debugging printout
FIX: ComputingElement - use Platform CS option which will be converted to LHCbPlatform for legacy compatibility

*DMS
FIX: RequestAgentBase - lowering loglevel from ALWAYS to INFO to avoid flooding SystemLogging

*WMS:
FIX: SiteDirector - provide CE platform parameter when interrogating the TQ
FIX: GridPilotDirector - publish pilot OwnerGroup rather than VOMS role
FIX: WMSUtilities - add new error string into the parsing of the job output retrieval

[v6r5]

NEW: Executor framework

*Core
NEW: MySQL.py - added Test case for Time.dateTime time stamps
NEW: MySQL.py - insertFields and updateFields can get values via Lists or Dicts
NEW: DataIntegrityDB - use the new methods from MySQL and add test cases
NEW: DataIntegrityHandler - check connection to DB and create tables (or update their schema)
NEW: DataLoggingDB - use the new methods from MySQL and add test cases
NEW: DataLoggingHandler - check connection to DB and create tables (or update their schema)
FIX: ProcessPool - killing stuck workers after timeout
CHANGE: DB will throw a RuntimeException instead of a sys.exit in case it can't contact the DB
CHANGE: Several improvements on DISET
CHANGE: Fixed all DOS endings to UNIX
CHANGE: Agents, Services and Executors know how to react to CSSection/Module and react accordingly
NEW: install tools are updated to deal with executors
FIX: dirac-install - add -T/--Timeout option to define timeout for distribution downloads
NEW: dirac-install - added possibility of defining dirac-install's global defaults by command line switch
BUGFIX: avoid PathFinder.getServiceURL and use Client class ( DataLoggingClient,LfcFileCatalogProxyClient ) 
FIX: MySQL - added TIMESTAMPADD and TIMESTAMPDIFF to special values not to be scaped by MySQL
NEW: ObjectLoader utility
CHANGE: dirac-distribution - added global defaults flag and changed the flag to -M or --defaultsURL
FIX: Convert to string before trying to escape value in MySQL
NEW: DISET Services - added PacketTimeout option
NEW: SystemLoggingDB - updated to use the renewed MySQL interface and SQL schema
NEW: Added support for multiple entries in /Registry/DefaultGroup, for multi-VO installations
CHANGE: Component installation procedure updated to cope with components inheriting Modules
CHANGE: InstallTools - use dirac- command in runit run scripts
FIX: X509Chain - avoid a return of error when the group is not valid
FIX: MySQL - reduce verbosity of log messages when high level methods are used
CHANGE: Several DB classes have been updated to use the MySQL buildCondition method
NEW: MySQL - provide support for greater and smaller arguments to all MySQL high level methods
FIX: Service.py - check all return values from all initializers

*Configuration
CHANGE: By default return option and section lists ordered as in the CS
NEW: ConfigurationClient - added function to refresh remote configuration

*Framework
FIX: Registry.findDefaultGroup will never return False
CHANGE: ProxyManager does not accept proxies without explicit group
CHANGE: SystemAdministratorHandler - force refreshing the configuration after new component setup

*RSS
CHANGE: removed code execution from __init__
CHANGE: removed unused methods
NEW: Log all policy results 

*Resources
NEW: updated SSHComputingElement which allows multiple job submission
FIX: SGETimeLeft - better parsing of the batch system commands output
FIX: InProcessComputingElement - when starting a new job discard renewal of the previous proxy
NEW: BOINCComputingElement - new CE client to work with the BOINC desktop grid infrastructure 

*WMS
CHANGE: WMS Optimizers are now executors
CHANGE: SandboxStoreClient can directly access the DB if available
CHANGE: Moved JobDescription and improved into JobManifest
FIX: typo in JobLoggingDB
NEW: JobState/CachedJobState allow access to the Job via DB/JobStateSync Service automatically
BUGFIX: DownloadInputData - when not enough disk space, message was using "buffer" while it should be using "data"
FIX: the sandboxmetadataDB explosion when using the sandboxclient without direct access to the DB
NEW: Added support for reset/reschedule in the OptimizationMind
CHANGE: Whenever a DB is not properly initialized it will raise a catchable RuntimeError exception 
        instead of silently returning
FIX: InputDataResolution - just quick mod for easier extensibility, plus removed some LHCb specific stuff
NEW: allow jobids in a file in dirac-wms-job-get-output
NEW: JobManager - zfill in %n parameter substitution to allow alphabetical sorting
NEW: Directors - added checking of the TaskQueue limits when getting eligible queues
CHANGE: Natcher - refactor to simpify the logic, introduced Limiter class
CHANGE: Treat MaxCPUTime and CPUTime the same way in the JDL to avoid confusion
NEW: SiteDirector - added options PilotScript, MaxPilotsToSubmit, MaxJobsInFillMode
BUGFIX: StalledJobAgent - use cpuNormalization as float, not string 
FIX: Don't kill an executor if a task has been taken out from it
NEW: dirac-boinc-pilot - pilot script to be used on the BOINC volunteer nodes
FIX: SiteDirector - better handling of tokens and filling mode 
NEW: Generic pilot identities are automatically selected by the TQD and the SiteDirector 
     if not explicitly defined in /Pilot/GenericDN and GenericGroup
NEW: Generic pilot groups can have a VO that will be taken into account when selecting generic 
     credentials to submit pilots
NEW: Generic pilots that belong to a VO can only match jobs from that VO
NEW: StalledJobAgent - added rescheduling of jobs stuck in Matched or Rescheduled status
BUGFIX: StalledJobAgent - default startTime and endTime to "now", avoid None value
NEW: JobAgent - stop after N failed matching attempts (nothing to do), use StopAfterFailedMatches option
CHANGE: JobAgent - provide resource description as a dictionary to avoid extra JDL parsing by the Matcher
CHANGE: Matcher - report pilot info once instead of sending it several times from the job
CHANGE: Matcher - set the job site instead of making a separate call to JobStateUpdate
NEW: Matcher - added Matches done and matches OK statistics
NEW: TaskQueue - don't delete fresh task queues. Wait 5 minutes to do so.
CHANGE: Disabled TQs can also be matched, if no jobs are there, a retry will be triggered

*Transformation
FIX: TransformationAgent - a small improvement: now can pick the prods status to handle from the CS, 
     plus few minor corrections (e.g. logger messages)
FIX: TransformationCLI - take into accout possible failures in resetFile command     

*Accounting
NEW: AccountingDB - added retrieving RAW records for internal stuff
FIX: AccountingDB - fixed some logic for readonly cases
CHANGE: Added new simpler and faster bucket insertion mechanism
NEW: Added more info when rebucketing
FIX: Calculate the rebucket ETA using remaining records to be processed instead of the total records to be processed
FIX: Plots with no data still carry the plot name

*DMS
NEW: SRM2Storage - added retry in the gfal calls
NEW: added new FTSCleaningAgent cleaning up TransferDB tables
FIX: DataLoggingClient and DataLoggingDB - tests moved to separate files
CHANGE: request agents cleanup

*RMS
CHANGE: Stop using RequestAgentMixIn in the request agents

[v6r4p34]

*DMS
BUGFIX: FileCatalogCLI - fixed wrong indentation
CHANGE: RegistrationTask - removed some LHCb specific defaults

[v6r4p33]

*DMS
CHANGE: FTSRequest - be more verbose if something is wrong with file

[v6r4p32]

*WMS
FIX: StalledJobAgent - avoid exceptions in the stalled job accounting reporting

*DMS
NEW: FTSMonitorAgent - handling of expired FTS jobs 

*Interfaces
CHANGE: Dirac.py - attempt to retrieve output sandbox also for Completed jobs in retrieveRepositorySandboxes()

[v6r4p30]

*Core
BUGFIX: dirac-admin-bdii-ce-voview - proper check of the result structure

*Interfaces
FIX: Dirac.py, Job.py - allow to pass environment variables with special characters

*DMS
NEW: FileCatalogCLI - possibility to sort output in the ls command

*WMS:
FIX: JobWrapper - interpret environment variables with special characters 

[v6r4p29]

*RMS
BUGFIX: RequestDBMySQL - wrong indentation in __updateSubRequestFiles()

[v6r4p28]

*Interfaces
CHANGE: Dirac.py, DiracAdmin.py - remove explicit timeout on RPC client instantiation

*RSS
FIX: CS.py - fix for updated CS location (backward compatible)

*DMS
BUGFIX: StrategyHandler - bug fixed determineReplicationTree()
FIX: FTSRequest - add checksum string to SURLs file before submitting an FTS job

*WMS
FIX: JobWrapper - protection for double quotes in JobName
CHANGE: SiteDirector - switched some logging messages from verbose to info level

*RMS
NEW: Request(Client,DBMySQL,Manager) - added readRequestsForJobs() method

[v6r4p27]

*DMS
FIX: SRM2Storage - removed hack for EOS (fixed server-side)

*Transformation
CHANGE: TransformationClient - limit to 100 the number of transformations in getTransformations()
NEW: TransformationAgent - define the transformations type to use in the configuration

*Interfaces
FIX: Job.py -  fix for empty environmentDict (setExecutionEnv)

[v6r4p26]

*Transformation
BUGFIX: TransformationClient - fixed calling sequence in rpcClient.getTransformationTasks()
NEW: TransformationClient - added log messages in verbose level.

[v6r4p25]

*DMS
BUGFIX: StrategyHandler - sanity check for wrong replication tree 

[v6r4p24]

*Core
NEW: MySQL - add 'offset' argument to the buildCondition()

*Transformation
FIX: TransformationAgent - randomize the LFNs for removal/replication case when large number of those
CHANGE: TransformationClient(DB,Manager) - get transformation files in smaller chunks to
        improve performance
FIX: TransformationAgent(DB) - do not return redundant LFNs in getTransformationFiles()    

[v6r4p23]

*Web
NEW: includes DIRACWeb tag web2012092101

[v6r4p22]

*DMS
FIX: SRM2Storage - fix the problem with the CERN-EOS storage 

[v6r4p21]

*Core
BUGFIX: SGETimeLeft - take into account dd:hh:mm:ss format of the cpu consumed

[v6r4p20]

*WMS
BUGFIX: PilotDirector, GridPilotDirector - make sure that at least 1 pilot is to be submitted
BUGFIX: GridPilotDirector - bug on how pilots are counted when there is an error in the submit loop.
BUGFIX: dirac-pilot - proper install script installation on OSG sites

[v6r4p19]

*RMS
FIX: RequestDBMySQL - optimized request selection query 

[v6r4p18]

*Configuration
BUGFIX: CE2CSAgent.py - the default value must be set outside the loop

*DMS
NEW: dirac-dms-create-replication-request
BUGFIX: dirac-dms-fts-submit, dirac-dms-fts-monitor - print out error messages

*Resources
BUGFIX: TorqueComputingElement.py, plus add UserName for shared Queues

*WMS
BUGFIX: JobManagerHandler - default value for pStart (to avoid Exception)

[v6r4p17]

*Core
FIX: dirac-configure - setup was not updated in dirac.cfg even with -F option
FIX: RequestHandler - added fix for Missing ConnectionError

*DMS
FIX: dirac-dms-clean-directory - command fails with `KeyError: 'Replicas'`.

*WMS
FIX: SiteDirector - adapt to the new method in the Matcher getMatchingTaskQueue 
FIX: SiteDirector - added all SubmitPools to TQ requests

[v6r4p16]

*Core:
FIX: dirac-install - bashrc/cshrc were wrongly created when using versionsDir

*Accounting
CHANGE: Added new simpler and faster bucket insertion mechanism
NEW: Added more info when rebucketing

*WMS
CHANGE: Matcher - refactored to take into account job limits when providing info to directors
NEW: JoAgent - reports SubmitPool parameter if applicable
FIX: Matcher - bad codition if invalid result

[v6r4p15]

*WMS
FIX: gLitePilotDirector - fix the name of the MyProxy server to avoid crasehs of the gLite WMS

*Transformation
FIX: TaskManager - when the file is on many SEs, wrong results were generated

[v6r4p13]

*DMS
FIX: dirac-admin-allow-se - added missing interpreter line

[v6r4p12]

*DMS
CHANGE: RemovalTask - for DataManager shifter change creds after failure of removal with her/his proxy.

*RSS
NEW: Added RssConfiguration class
FIX: ResourceManagementClient  - Fixed wrong method name

[v6r4p11]

*Core
FIX: GGUSTicketsClient - GGUS SOAP URL updated

*DMS
BUGFIX: ReplicaManager - wrong for loop

*RequestManagement
BUGFIX: RequestClient - bug fix in finalizeRequest()

*Transformation
FIX: TaskManager - fix for correctly setting the sites (as list)

[v6r4p10]

*RequestManagement
BUGFIX: RequestContainer - in addSubrequest() function

*Resources
BUGFIX: SRM2Storage - in checksum type evaluation

*ResourceStatusSystem
BUGFIX: InfoGetter - wrong import statement

*WMS
BUGFIX: SandboxMetadataDB - __init__() can not return a value

[v6r4p9]

*DMS
CHANGE: FailoverTransfer - ensure the correct execution order of the subrequests

[v6r4p8]

Bring in fixes from v6r3p17

*Core:
FIX: Don't have the __init__ return True for all DBs
NEW: Added more protection for exceptions thrown in callbacks for the ProcessPool
FIX: Operations will now look in 'Defaults' instead of 'Default'

*DataManagement:
FIX: Put more protection in StrategyHandler for neither channels  not throughput read out of TransferDB
FIX: No JobIDs supplied in getRequestForJobs function for RequestDBMySQL taken into account
FIX: Fix on getRequestStatus
CHANGE: RequestClient proper use of getRequestStatus in finalizeRequest
CHANGE: Refactored RequestDBFile

[v6r4p7]

*WorkloadManagement
FIX: SandboxMetadataDB won't explode DIRAC when there's no access to the DB 
CHANGE: Whenever a DB fails to initialize it raises a catchable exception instead of just returning silently

*DataManagement
CHANGE: Added Lost and Unavailable to the file metadata

[v6r4p6]

Bring fixes from v6r4p6

[v6r4p5]

*Configuration
NEW: Added function to generate Operations CS paths

*Core
FIX: Added proper ProcessPool checks and finalisation

*DataManagement
FIX: don't set Files.Status to Failed for non-existign files, failover transfers won't go
FIX: remove classmethods here and there to unblock requestHolder
CHANGE: RAB, TA: change task timeout: 180 and 600 (was 600 and 900 respectively)
FIX: sorting replication tree by Ancestor, not hopAncestorgit add DataManagementSystem/Agent/TransferAgent.py
NEW: TA: add finalize
CHANGE: TransferAgent: add AcceptableFailedFiles to StrategyHandler to ban FTS channel from scheduling
FIX: if there is no failed files, put an empty dict


*RSS
FIX: RSS is setting Allowed but the StorageElement checks for Active

*Workflows
FIX: Part of WorfklowTask rewritten to fix some issues and allow 'ANY' as site

*Transformation
FIX: Wrong calls to TCA::cleanMetadataCatalogFiles

[v6r4p4]

*Core
FIX: Platform.py - check if Popen.terminate is available (only from 2.6)

[v6r4p3]

*Core
FIX: ProcessPool with watchdog and timeouts - applied in v6r3 first

[v6r4p2]

*StorageManagement
BUGFIX: StorageElement - staging is a Read operation and should be allowed as such

*WMS
BUGFIX: InProcessComputingElement, JobAgent - proper return status code from the job wrapper

*Core
FIX: Platform - manage properly the case of exception in the ldconfig execution

[v6r4p1]

*DMS
FIX: TransferDB.getChannelObservedThroughput - the channelDict was created in a wrong way

*RSS
FIX: ResourceStatus was not returning Allowed by default

[v6r4]

*Core
FIX: dirac-install-db.py: addDatabaseOptionsToCS has added a new keyed argument
NEW: SGETimeLeft.py: Support for SGE backend
FIX: If several extensions are installed, merge ConfigTemplate.cfg
NEW: Service framework - added monitoring of file descriptors open
NEW: Service framework - Reduced handshake timeout to prevent stuck threads
NEW: MySQL class with new high level methods - buildCondition,insertFields,updateFields
     deleteEntries, getFields, getCounters, getDistinctAttributeValues
FIX: ProcessPool - fixes in the locking mechanism with LockRing, stopping workers when the
     parent process is finished     
FIX: Added more locks to the LockRing
NEW: The installation tools are updated to install components by name with the components module specified as an option

*DMS
FIX: TransferDB.py - speed up the Throughput determination
NEW: dirac-dms-add-files: script similar to dirac-dms-remove-files, 
     allows for 1 file specification on the command line, using the usual dirac-dms-add-file options, 
     but also can take a text file in input to upload a bunch of files. Exit code is 0 only if all 
     was fine and is different for every error found. 
NEW: StorageElementProxy- support for data downloading with http protocol from arbitrary storage, 
     needed for the web data download
BUGFIX: FileCatalogCLI - replicate operation does a proper replica registration ( closes #5 )     
FIX: ReplicaManager - __cleanDirectory now working and thus dirac-dms-clean-directory

*WMS
NEW: CPU normalization script to run a quick test in the pilot, used by the JobWrapper
     to report the CPU consumption to the accounting
FIX: StalledJobAgent - StalledTimeHours and FailedTimeHours are read each cycle, refer to the 
     Watchdog heartBeat period (should be renamed); add NormCPUTime to Accounting record
NEW: SiteDirector - support for the operation per VO in multi-VO installations
FIX: StalledJobAgent - get ProcessingType from JDL if defined
BUGFIX: dirac-wms-job-peek - missing printout in the command
NEW: SiteDirector - take into account the number of already waiting pilots when evaluating the number of pilots to submit
FIX: properly report CPU usage when the Watchdog kill the payload.

*RSS
BUGFIX: Result in ClientCache table is a varchar, but the method was getting a datetime
NEW: CacheFeederAgent - VOBOX and SpaceTokenOccupancy commands added (ported from LHCbDIRAC)
CHANGE: RSS components get operational parameters from the Operations handler

*DataManagement
FIX: if there is no failed files, put an empty dict

*Transformation
FIX: Wrong calls to TCA::cleanMetadataCatalogFiles

[v6r3p19]

*WMS
FIX: gLitePilotDirector - fix the name of the MyProxy server to avoid crashes of the gLite WMS

[v6r3p18]

*Resources
BUGFIX: SRM2Storage - in checksum type evaluation

[v6r3p17]

*DataManagement
FIX: Fixes issues #783 and #781. Bugs in ReplicaManager removePhisicalReplica and getFilesFromDirectory
FIX: Return S_ERROR if missing jobid arguments
NEW: Checksum can be verified during FTS and SRM2Storage 

[v6r3p16]

*DataManagement
FIX: better monitoring of FTS channels 
FIX: Handle properly None value for channels and bandwidths

*Core
FIX: Properly calculate the release notes if there are newer releases in the release.notes file

[v6r3p15]

*DataManagement
FIX: if there is no failed files, put an empty dict

*Transformation
FIX: Wrong calls to TCA::cleanMetadataCatalogFiles


[v6r3p14]

* Core

BUGFIX: ProcessPool.py: clean processing and finalisation
BUGFIX: Pfn.py: don't check for 'FileName' in pfnDict

* DMS

NEW: dirac-dms-show-fts-status.py: script showing last hour history for FTS channels
NEW: TransferDBMonitoringHandler.py: new function exporting FST channel queues
BUGFIX: TransferAgent.py,RemovalAgent.py,RegistrationAgent.py - unlinking of temp proxy files, corection of values sent to gMonitor
BUGFIX: StrategyHandler - new config option 'AcceptableFailedFiles' to unblock scheduling for channels if problematic transfers occured for few files
NEW: TransferAgent,RemovalAgent,RegistrationAgent - new confing options for setting timeouts for tasks and ProcessPool finalisation
BUGFIX: ReplicaManager.py - reverse sort of LFNs when deleting files and directories to avoid blocks
NEW: moved StrategyHandler class def to separate file under DMS/private

* TMS

FIX: TransformationCleaningAgent.py: some refactoring, new way of disabling/enabline execution by 'EnableFlag' config option

[v6r3p13]

*Core
FIX: Added proper ProcessPool checks and finalisation

*DataManagement
FIX: don't set Files.Status to Failed for non-existign files, failover transfers won't go
FIX: remove classmethods here and there to unblock requestHolder
CHANGE: RAB, TA: change task timeout: 180 and 600 (was 600 and 900 respectively)
FIX: sorting replication tree by Ancestor, not hopAncestorgit add DataManagementSystem/Agent/TransferAgent.py
NEW: TA: add finalize
CHANGE: TransferAgent: add AcceptableFailedFiles to StrategyHandler to ban FTS channel from scheduling

[v6r3p12]

*Core
FIX: Platform.py - check if Popen.terminate is available (only from 2.6)

[v6r3p11]

*Core
FIX: ProcessPool with watchdog and timeouts

[v6r3p10]

*StorageManagement
BUGFIX: StorageElement - staging is a Read operation and should be allowed as such

*WMS
BUGFIX: InProcessComputingElement, JobAgent - proper return status code from the job wrapper

*Core
FIX: Platform - manage properly the case of exception in the ldconfig execution

[v6r3p9]

*DMS
FIX: TransferDB.getChannelObservedThroughput - the channelDict was created in a wrong way

[v6r3p8]

*Web
CHANGE: return back to the release web2012041601

[v6r3p7]

*Transformation
FIX: TransformationCleaningAgent - protection from deleting requests with jobID 0 

[v6r3p6]

*Core
FIX: dirac-install-db - proper key argument (follow change in InstallTools)
FIX: ProcessPool - release all locks every time WorkignProcess.run is executed, more fixes to come
FIX: dirac-configure - for Multi-Community installations, all vomsdir/vomses files are now created

*WMS
NEW: SiteDirector - add pilot option with CE name to allow matching of SAM jobs.
BUGFIX: dirac-pilot - SGE batch ID was overwriting the CREAM ID
FIX: PilotDirector - protect the CS master if there are at least 3 slaves
NEW: Watchdog - set LocalJobID in the SGE case

[v6r3p5]

*Core:
BUGFIX: ProcessPool - bug making TaskAgents hang after max cycles
BUGFIX: Graphs - proper handling plots with data containing empty string labels
FIX: GateWay - transfers were using an old API
FIX: GateWay - properly calculate the gateway URL
BUGFIX: Utilities/Pfn.py - bug in pfnunparse() when concatenating Path and FileName

*Accounting
NEW: ReportGenerator - make AccountingDB readonly
FIX: DataCache - set daemon the datacache thread
BUGFIX: BasePlotter - proper handling of the Petabyte scale data

*DMS:
BUGFIX: TransferAgent, RegistrationTask - typos 

[v6r3p4]

*DMS:
BUGFIX: TransferAgent - wrong value for failback in TA:execute

[v6r3p3]

*Configuration
BUGFIX: Operations helper - typo

*DMS:
FIX: TransferAgent - change the way of redirecting request to task

[v6r3p2]

*DMS
FIX: FTSRequest - updating metadata for accouting when finalizing FTS requests

*Core
FIX: DIRAC/__init__.py - default version is set to v6r3

[v6r3p1]

*WMS
CHANGE: Use ResourcesStatus and Resources helpers in the InputDataAgent logic

*Configuration
NEW: added getStorageElementOptions in Resources helper

*DMS
FIX: resourceStatus object created in TransferAgent instead of StrategyHandler

[v6r3]

*Core
NEW: Added protections due to the process pool usage in the locking logic

*Resources
FIX: LcgFileCatalogClient - reduce the number of retries: LFC_CONRETRY = 5 to 
     avoid combined catalog to be stuck on a faulty LFC server
     
*RSS
BUGFIX: ResourceStatus - reworked helper to keep DB connections     

*DMS
BUGFIX: ReplicaManager::CatalogBase::_callFileCatalogFcnSingleFile() - wrong argument

*RequestManagement
FIX: TaskAgents - set timeOut for task to 10 min (15 min)
NEW: TaskAgents - fill in Error fields in case of failing operations

*Interfaces
BUGFIX: dirac-wms-select-jobs - wrong use of the Dirac API

[v6r2p9]

*Core
FIX: dirac-configure - make use of getSEsForSite() method to determine LocalSEs

*WMS
NEW: DownloadInputData,InputDataByProtocol - check Files on Tape SEs are on Disk cache 
     before Download or getturl calls from Wrapper
CHANGE: Matcher - add Stalled to "Running" Jobs when JobLimits are applied   
CHANGE: JobDB - allow to specify required platform as Platform JDL parameter,
        the specified platform is taken into account even without /Resources/Computing/OSCompatibility section

*DMS
CHANGE: dirac-admin-allow(ban)-se - removed lhcb-grid email account by default, 
        and added switch to avoid sending email
FIX: TaskAgents - fix for non-existing files
FIX: change verbosity in failoverReplication 
FIX: FileCatalog - remove properly metadata indices 
BUGFIX: FileManagerBase - bugfix in the descendants evaluation logic  
FIX: TransferAgent and TransferTask - update Files.Status to Failed when ReplicaManager.replicateAndRegister 
     will fail completely; when no replica is available at all.

*Core
FIX: dirac-pilot - default lcg bindings version set to 2012-02-20

[v6r2p8]

*DMS:
CHANGE: TransferAgent - fallback to task execution if replication tree is not found

[v6r2p7]

*WMS
BUGFIX: SiteDirector - wrong CS option use: BundleProxy -> HttpProxy
FIX: SiteDirector - use short lines in compressed/encoded files in the executable
     python script

[v6r2p6]

*DataManagement
FIX: Bad logic in StrategyHandler:MinimiseTotalWait

*Core
CHANGE: updated GGUS web portal URL

*RSS
BUGFIX: meta key cannot be reused, it is popped from dictionary

*Framework
FIX: The Gateway service does not have a handler
NEW: ConfingTemplate entry for Gateway
FIX: distribution notes allow for word wrap

*WorkloadManagement
FIX: avoid unnecessary call if no LFN is left in one of the SEs
FIX: When Uploading job outputs, try first Local SEs, if any


[v6r2p5]

*RSS
BUGFIX: several minor bug fixes

*RequestManagement
BUGFIX: RequestDBMySQL - removed unnecessary request type check

*DMS
BUGFIX: FileCatalogClienctCLI - wrong evaluation of the operation in the find command
NEW: FileCatalog - added possibility to remove specified metadata for a given path 
BUGFIX: ReplicaManager - wrong operation order causing failure of UploadLogFile module

*Core
NEW: dirac-install - generate cshrc DIRAC environment setting file for the (t)csh 

*Interfaces
CHANGE: Job - added InputData to each element in the ParametricInputData

*WMS
CHANGE: dirac-jobexec - pass ParametericInputData to the workflow as a semicolon separated string

[v6r2p4]

*WMS
BUGFIX: StalledJobAgent - protection against jobs with no PilotReference in their parameters
BUGFIX: WMSAdministratorHandler - wrong argument type specification for getPilotInfo method

*StorageManagement
BUGFIX: RequestFinalizationAgent - no method existence check when calling RPC method

[v6r2p3]

*WMS
CHANGE: Matcher - fixed the credentials check in requestJob() to simplify it

*ConfigurationSystem
CHANGE: Operations helper - fix that allow no VO to be defined for components that do not need it

*Core
BUGFIX: InstallTools - when applying runsvctrl to a list of components make sure that the config server is treated first and the sysadmin service - last
        
[v6r2p2]

*WMS
BUGFIX: Matcher - restored logic for checking private pilot asking for a given DN for belonging to the same group with JOB_SHARING property.

[v6r2p1]

*RequestManagementSystem
BUGFIX: RequestCleaningAgent - missing import of the "second" interval definition 

[v6r2]

*General
FIX: replaced use of exec() python statement in favor of object method execution

*Accounting
CHANGE: Accounting 'byte' units are in powers of 1000 instead of powers of 1024 (closes #457)

*Core
CHANGE: Pfn.py - pfnparse function rewritten for speed up and mem usage, unit test case added
FIX: DISET Clients are now thread-safe. Same clients used twice in different threads was not 
closing the previous connection
NEW: reduce wait times in DISET protocol machinery to improve performance    
NEW: dirac-fix-mysql-script command to fix the mysql start-up script for the given installation
FIX: TransferClient closes connections properly
FIX: DISET Clients are now thread-safe. Same client used twice in different threads will not close the previous connection
CHANGE: Beautification and reduce wait times to improve performance
NEW: ProcessPool - added functionality to kill all children processes properly when destroying ProcessPool objects
NEW: CS Helper for LocalSite section, with gridEnv method
NEW: Grid module will use Local.gridEnv if nothing passed in the arguments
CHANGE: Add deprecated sections in the CS Operations helper to ease the transition
FIX: dirac-install - execute dirac-fix-mysql-script, if available, to fix the mysql.server startup script
FIX: dirac-distribution - Changed obsoleted tar.list file URL
FIX: typo in dirac-admin-add-host in case of error
CHANGE: dirac-admin-allow(ban)-se - use diracAdmin.sendMail() instead of NotificationClient.sendMail()

*Framework
BUGFIX: UserProfileDB - no more use of "type" variable as it is a reserved keyword 

*RequestManagement:
FIX: RequestDBFile - more consistent treatment of requestDB Path
FIX: RequestMySQL - Execution order is evaluated based on not Done state of subrequests
NEW: RequestCleaningAgent - resetting Assigned requests to Waiting after a configurable period of time

*RSS
CHANGE: RSS Action now inherits from a base class, and Actions are more homogeneous, they all take a uniform set of arguments. The name of modules has been changed from PolType to Action as well.
FIX: CacheFeederAgent - too verbose messages moved to debug instead of info level
BUGFIX: fixed a bug preventing RSS clients to connect to the services     
FIX: Proper services synchronization
FIX: Better handling of exceptions due to timeouts in GOCDBClient   
FIX: RSS.Notification emails are sent again
FIX: Commands have been modified to return S_OK, S_ERROR inside the Result dict. This way, policies get a S_ERROR / S_OK object. CacheFeederAgent has been updated accordingly.
FIX: allow clients, if db connection fails, to reconnect ( or at least try ) to the servers.
CHANGE: access control using CS Authentication options. Default is SiteManager, and get methods are all.
BUGFIX: MySQLMonkey - properly escaped all parameters of the SQL queries, other fixes.
NEW: CleanerAgent renamed to CacheCleanerAgent
NEW: Updated RSS scripts, to set element statuses and / or tokens.
NEW: Added a new script, dirac-rss-synch
BUGFIX: Minor bugfixes spotted on the Web development
FIX: Removed useless decorator from RSS handlers
CHANGE: ResourceStatus helper tool moved to RSS/Client directory, no RSS objects created if the system is InActive
CHANGE: Removed ClientFastDec decorator, using a more verbose alternative.
CHANGE: Removed useless usage of kwargs on helper functions.  
NEW: added getSESitesList method to RSSClient      
FIX: _checkFloat() checks INTEGERS, not datetimes

*DataManagement
CHANGE: refactoring of DMS agents executing requests, allow requests from arbitrary users
NEW: DFC - allow to specify multiple replicas, owner, mode when adding files
CHANGE: DFC - optimization of the directory size evaluation
NEW: Added CREATE TEMPORARY TABLES privilege to FileCatalogDB
CHANGE: DFC - getCatalogCounters() update to show numbers of directories
NEW: lfc_dfc_copy script to migrate data from LFC to DFC
FIX: dirac-dms-user-lfns - fixed the case when the baseDir is specified
FIX: FTS testing scripts were using sys.argv and getting confused if options are passed
NEW: DFC - use DirectoryUsage tables for the storage usage evaluations
NEW: DFC - search by metadata can be limited to a given directory subtree
NEW: DFC - search by both directory and file indexed metadata
BUGFIX: DFC - avoid crash if no directories or files found in metadata query
NEW: DFC FileCatalogHandler - define database location in the configuration
NEW: DFC - new FileCatalogFactory class, possibility to use named DFC services
FIX: FTSMonitor, FTSRequest - fixes in handling replica registration, setting registration requests in FileToCat table for later retry
FIX: Failover registration request in the FTS agents.      
FIX: FTSMonitor - enabled to register new replicas if even the corresponding request were removed from the RequestManagement 
FIX: StorageElement - check if SE has been properly initialized before executing any method     
CHANGE: LFC client getReplica() - make use of the new bulk method lfc.lfc_getreplicasl()
FIX: LFC client - protect against getting None in lfc.lfc_readdirxr( oDirectory, "" )  
FIX: add extra protection in dump method of StorageElement base class
CHANGE: FailoverTransfer - create subrequest per catalog if more than one catalog

*Interface
NEW: Job.py - added method to handle the parametric parameters in the workflow. They are made available to the workflow_commons via the key 'GenericParameters'.
FIX: Dirac.py - fix some type checking things
FIX: Dirac.py - the addFile() method can now register to more than 1 catalog.

*WMS
FIX: removed dependency of the JobSchedulingAgent on RSS. Move the getSiteTier functionality to a new CS Helper.
FIX: WMSAdministratorHandler - Replace StringType by StringTypes in the export methods argument type
FIX: JobAgent - Set explicitly UseServerCertificate to "no" for the job executable
NEW: dirac-pilot - change directory to $OSG_WN_TMP on OSG sites
FIX: SiteDirector passes jobExecDir to pilot, this defaults to "." for CREAM CEs. It can be set in the CS. It will not make use of $TMPDIR in this case.
FIX: Set proper project and release version to the SiteDirector     
NEW: Added "JobDelay" option for the matching, refactored and added CS options to the matcher
FIX: Added installation as an option to the pilots and random MyProxyServer
NEW: Support for parametric jobs with parameters that can be of List type

*Resources
NEW: Added SSH Grid Engine Computing Element
NEW: Added SSH Computing Element
FIX: make sure lfc client will not try to connect for several days

*Transformation
FIX: TransformationDB - in setFileStatusForTransformation() reset ErrorCount to zero if "force" flag and    the new status is "unused"
NEW: TransformationDB - added support for dictionary in metadata for the InputDataQuery mechanism     

[v6r1p13]

*WMS
FIX: JobSchedulingAgent - backported from v6r2 use of Resources helper

[v6r1p12]

*Accounting
FIX: Properly delete cached plots

*Core
FIX: dirac-install - run externals post install after generating the versions dir

[v6r1p11]

*Core
NEW: dirac-install - caches locally the externals and the grid bundle
FIX: dirac-distribution - properly generate releasehistory and releasenotes

[v6r1p10]

*WorloadManagement
FIX: JobAgent - set UseServerCertificate option "no" for the job executable

[v6r1p9]

*Core
FIX: dirac-configure - set the proper /DIRAC/Hostname when defining /LocalInstallation/Host

*DataManagement
FIX: dirac-dms-user-lfns - fixed the case when the baseDir is specified
BUGFIX: dirac-dms-remove-files - fixed crash in case of returned error report in a form of dictionary 

[v6r1p8]

*Web
FIX: restored Run panel in the production monitor

*Resources
FIX: FileCatalog - do not check existence of the catalog client module file

[v6r1p7]

*Web
BUGFIX: fixed scroll bar in the Monitoring plots view

[v6r1p6]

*Core
FIX: TransferClient closes connections properly

[v6r1p5]

*Core
FIX: DISET Clients are now thread-safe. Same clients used twice in different threads was not 
     closing the previous connection
NEW: reduce wait times in DISET protocol machinery to improve performance   

[v6r1p4]

*RequestManagement
BUGFIX: RequestContainer - in isSubRequestDone() treat special case for subrequests with files

*Transformation
BUGFIX: TransformationCleaningAgent - do not clear requests for tasks with no associated jobs

[v6r1p3]

*Framework
NEW: Pass the monitor down to the request RequestHandler
FIX: Define the service location for the monitor
FIX: Close some connections that DISET was leaving open

[v6r1p2]

*WorkloadManagement
BUGFIX: JobSchedulingAgent - use getSiteTiers() with returned direct value and not S_OK

*Transformation
BUGFIX: Uniform use of the TaskManager in the RequestTaskAgent and WorkflowTaskAgent

[v6r1p1]

*RSS
BUGFIX: Alarm_PolType now really send mails instead of crashing silently.

[v6r1]

*RSS
CHANGE: Major refactoring of the RSS system
CHANGE: DB.ResourceStatusDB has been refactored, making it a simple wrapper round ResourceStatusDB.sql with only four methods by table ( insert, update, get & delete )
CHANGE: DB.ResourceStatusDB.sql has been modified to support different statuses per granularity.
CHANGE: DB.ResourceManagementDB has been refactored, making it a simple wrapper round ResourceStatusDB.sql with only four methods by table ( insert, update, get & delete )
CHANGE: Service.ResourceStatusHandler has been refactored, removing all data processing, making it an intermediary between client and DB.
CHANGE: Service.ResourceManagementHandler has been refactored, removing all data processing, making it an intermediary between client and DB.
NEW: Utilities.ResourceStatusBooster makes use of the 'DB primitives' exposed on the client and does some useful data processing, exposing the new functions on the client.
NEW: Utilities.ResourceManagementBooster makes use of the 'DB primitives' exposed on the client and does some useful data processing, exposing the new functions on the client.
CHANGE: Client.ResourceStatusClient has been refactorerd. It connects automatically to DB or to the Service. Exposes DB and booster functions.
CHANGE: Client.ResourceManagementClient has been refactorerd. It connects automatically to DB or to the Service. Exposes DB and booster functions.
CHANGE: Agent.ClientsCacheFeederAgent renamed to CacheFeederAgent. The name was not accurate, as it also feeds Accouting Cache tables.
CHANGE: Agent.InspectorAgent, makes use of automatic API initialization.
CHANGE: Command. refactor and usage of automatic API initialization.
CHANGE: PolicySystem.PEP has reusable client connections, which increase significantly performance.
CHANGE: PolicySystem.PDP has reusable client connections, which increase significantly performance.
NEW: Utilities.Decorators are syntactic sugar for DB, Handler and Clients.
NEW: Utilities.MySQLMonkey is a mixture of laziness and refactoring, in order to generate the SQL statements automatically. Not anymore sqlStatemens hardcoded on the RSS.
NEW: Utilities.Validator are common checks done through RSS modules
CHANGE: Utilities.Synchronizer syncs users and DIRAC sites
CHANGE: cosmetic changes everywhere, added HeadURL and RCSID
CHANGE: Removed all the VOExtension logic on RSS
BUGFIX: ResourceStatusHandler - getStorageElementStatusWeb(), access mode by default is Read
FIX: RSS __init__.py will not crash anymore if no CS info provided
BUGFIX: CS.getSiteTier now behaves correctly when a site is passed as a string

*dirac-setup-site
BUGFIX: fixed typos in the Script class name

*Transformation
FIX: Missing logger in the TaskManager Client (was using agent's one)
NEW: Added UnitTest class for TaskManager Client

*DIRAC API
BUGFIX: Dirac.py. If /LocalSite/FileCatalog is not define the default Catalog was not properly set.
FIX: Dirac.py - fixed __printOutput to properly interpret the first argument: 0:stdout, 1:stderr
NEW: Dirac.py - added getConfigurationValue() method

*Framework
NEW: UsersAndGroups agent to synchronize users from VOMRS server.

*dirac-install
FIX: make Platform.py able to run with python2.3 to be used inside dirac-install
FIX: protection against the old or pro links pointing to non-existent directories
NEW: make use of the HTTP proxies if available
FIX: fixed the logic of creating links to /opt/dirac directories to take into account webRoot subdirs

*WorkloadManagement
FIX: SiteDirector - change getVO() function call to getVOForGroup()

*Core:
FIX: Pfn.py - check the sanity of the pfn and catch the erroneous case

*RequestManagement:
BUGFIX: RequestContainer.isSubrequestDone() - return 0 if Done check fails

*DataManagement
NEW: FileCatalog - possibility to configure multiple FileCatalog services of the same type

[v6r0p4]

*Framework
NEW: Pass the monitor down to the request RequestHandler
FIX: Define the service location for the monitor
FIX: Close some connections that DISET was leaving open

[v6r0p3]

*Framework
FIX: ProxyManager - Registry.groupHasProperties() wasn't returning a result 
CHANGE: Groups without AutoUploadProxy won't receive expiration notifications 
FIX: typo dirac-proxy-info -> dirac-proxy-init in the expiration mail contents
CHANGE: DISET - directly close the connection after a failed handshake

[v6r0p2]

*Framework
FIX: in services logs change ALWAYS log level for query messages to NOTICE

[v6r0p1]

*Core
BUGFIX: List.uniqueElements() preserves the other of the remaining elements

*Framework
CHANGE: By default set authorization rules to authenticated instead of all
FIX: Use all required arguments in read access data for UserProfileDB
FIX: NotificationClient - dropped LHCb-Production setup by default in the __getRPSClient()

[v6r0]

*Framework
NEW: DISET Framework modified client/server protocol, messaging mechanism to be used for optimizers
NEW: move functions in DIRAC.Core.Security.Misc to DIRAC.Core.Security.ProxyInfo
CHANGE: By default log level for agents and services is INFO
CHANGE: Disable the log headers by default before initializing
NEW: dirac-proxy-init modification according to issue #29: 
     -U flag will upload a long lived proxy to the ProxyManager
     If /Registry/DefaultGroup is defined, try to generate a proxy that has that group
     Replaced params.debugMessage by gLogger.verbose. Closes #65
     If AutoUploadProxy = true in the CS, the proxy will automatically be uploaded
CHANGE: Proxy upload by default is one month with dirac-proxy-upload
NEW: Added upload of pilot proxies automatically
NEW: Print info after creating a proxy
NEW: Added setting VOMS extensions automatically
NEW: dirac-proxy-info can also print the information of the uploaded proxies
NEW: dirac-proxy-init will check that the lifetime of the certificate is less than one month and advise to renew it
NEW: dirac-proxy-init will check that the certificate has at least one month of validity
FIX: Never use the host certificate if there is one for dirac-proxy-init
NEW: Proxy manager will send notifications when the uploaded proxies are about to expire (configurable via CS)
NEW: Now the proxyDB also has a knowledge of user names. Queries can use the user name as a query key
FIX: ProxyManager - calculate properly the dates for credentials about to expire
CHANGE: ProxyManager will autoexpire old proxies, also auto purge logs
CHANGE: Rename dirac-proxy-upload to dirac-admin-proxy-upload
NEW: dirac-proxy-init will complain if the user certificate has less than 30 days
CHANGE: SecurityLogging - security log level to verbose
NEW: OracleDB - added Array type 
NEW: MySQL - allow definition of the port number in the configuration
FIX: Utilities/Security - hash VOMS Attributes as string
FIX: Utilities/Security - Generate a chain hash to discover if two chains are equal
NEW: Use chain has to discover if it has already been dumped
FIX: SystemAdministrator - Do not set  a default lcg version
NEW: SystemAdministrator - added Project support for the sysadmin
CHANGE: SysAdmin CLI - will try to connect to the service when setting the host
NEW: SysAdmin CLI - colorization of errors in the cli
NEW: Logger - added showing the thread id in the logger if enabled
     
*Configuration
NEW: added getVOfromProxyGroup() utility
NEW: added getVoForGroup() utility, use it in the code as appropriate
NEW: added Registry and Operations Configuration helpers
NEW: dirac-configuration-shell - a configuration script for CS that behaves like an UNIX shellCHANGE: CSAPI - added more functionality required by updated configuration console
NEW: Added possibility to define LocalSE to any Site using the SiteLocalSEMapping 
     section on the Operations Section     
NEW: introduce Registry/VO section, associate groups to VOs, define SubmitPools per VO
FIX: CE2CSAgent - update the CEType only if there is a relevant info in the BDII  

*ReleaseManagement
NEW: release preparations and installation tools based on installation packages
NEW: dirac-compile-externals will try go get a DIRAC-free environment before compiling
NEW: dirac-disctribution - upload command can be defined via defaults file
NEW: dirac-disctribution - try to find if the version name is a branch or a tag in git and act accordingly
NEW: dirac-disctribution - added keyword substitution when creating a a distribution from git
FIX: Install tools won't write HostDN to the configuration if the Admin username is not set 
FIX: Properly set /DIRAC/Configuration/Servers when installing a CS Master
FIX: install_site.sh - missing option in wget for https download: --no-check-certificate
FIX: dirac-install-agent(service) - If the component being installed already has corresponding 
     CS section, it is not overwritten unless explicitly asked for
NEW: dirac-install functionality enhancement: start using the switches as defined in issue #26;
CHANGE: dirac-install - write the defaults if any under defaults-.cfg so dirac-configure can 
        pick it up
FIX: dirac-install - define DYLD_LIBRARY_PATH ( for Mac installations )     
NEW: dirac-install - put all the goodness under a function so scripts like lhcb-proxy-init can use it easily
FIX: dirac-install - Properly search for the LcgVer
NEW: dirac-install will write down the releases files in -d mode   
CHANGE: use new dirac_install from gothub/integration branch in install_site.sh
NEW: Extensions can request custom external dependencies to be installed via pip when 
     installing DIRAC.
NEW: LCG bundle version can be defined on a per release basis in the releases.cfg 
NEW: dirac-deploy-scripts - when setting the lib path in the deploy scripts. 
     Also search for subpaths of the libdir and include them
NEW: Install tools - plainly separate projects from installations

*Accounting
CHANGE: For the WMSHistory type, send as JobSplitType the JobType
CHANGE: Reduced the size of the max key length to workaround mysql max bytes for index problem
FIX: Modified buckets width of 1week to 1 week + 1 day to fix summer time end week (1 hour more )

*WorkloadManagement
CHANGE: SiteDirector - simplified executable generation
NEW: SiteDirector - few more checks of error conditions   
NEW: SiteDirector - limit the queue max length to the value of MaxQueueLengthOption 
     ( 3 days be default )
BUGFIX: SiteDirector - do not download pilot output if the flag getPilotOutput is not set     
NEW: JobDB will extract the VO when applying DIRAC/VOPolicy from the proper VO
FIX: SSHTorque - retrieve job status by chunks of 100 jobs to avoid too long
NEW: glexecComputingElement - allow glexecComputingElement to "Reschedule" jobs if the Test of
     the glexec fails, instead of defaulting to InProcess. Controlled by
     RescheduleOnError Option of the glexecComputingElement
NEW: SandboxStore - create a different SBPath with the group included     
FIX: JobDB - properly treat Site parameter in the job JDL while rescheduling jobs
NEW: JobSchedulingAgent - set the job Site attribute to the name of a group of sites corresponding 
     to a SE chosen by the data staging procedure 
CHANGE: TimeLeft - call batch system commands with the ( default ) timeout 120 sec
CHANGE: PBSTimeLeft - uses default CPU/WallClock if not present in the output  
FIX: PBSTimeLeft - proper handling of (p)cput parameter in the batch system output, recovery of the
     incomplete batch system output      
NEW: automatically add SubmitPools JDL option of the job owner's VO defines it     
NEW: JobManager - add MaxParametericJobs option to the service configuration
NEW: PilotDirector - each SubmitPool or Middleware can define TargetGrids
NEW: JobAgent - new StopOnApplicationFailure option to make the agent exiting the loop on application failure
NEW: PilotAgentsDB - on demand retrieval of the CREAM pilot output
NEW: Pilot - proper job ID evaluation for the OSG sites
FIX: ComputingElement - fixed proxy renewal logic for generic and private pilots
NEW: JDL - added %j placeholder in the JDL to be replaced by the JobID
BUGFIX: DownloadInputData - bug fixed in the naming of downloaded files
FIX: Matcher - set the group and DN when a request gets to the matcher if the request is not 
     coming from a pilot
FIX: Matcher = take into account JobSharing when checking the owner for the request
CHANGE: PilotDirector, dirac-pilot - interpret -V flag of the pilot as Installation name

*DataManagement
FIX: FileCatalog/DiractoryLevelTree - consistent application of the max directory level using global 
     MAX_LEVELS variable
FIX: FileCatalog - Directory metadata is deleted together with the directory deletion, issue #40    
CHANGE: FileCatalog - the logic of the files query by metadata revisited to increase efficiency 
FIX: LcgFileCatalog - use lfcthr and call lfcthr.init() to allow multithread
     try the import only once and just when LcgFileCatalogClient class is intantiated
NEW: LcgFileCatalogClient - new version of getPathPermissions relying on the lfc_access method to solve the problem
     of multiple user DNs in LFC.     
FIX: StorageElement - get service CS options with getCSOption() method ( closes #97 )
FIX: retrieve FileCatalogs as ordered list, to have a proper default.
CHANGE: FileCatalog - allow up to 15 levels of directories
BUGFIX: FileCatalog - bug fixes in the directory removal methods (closes #98)
BUGFIX: RemovalAgent - TypeError when getting JobID in RemovalAgent
BUGFIX: RemovalAgent - put a limit to be sure the execute method will end after a certain number of iterations
FIX: DownloadInputData - when files have been uploaded with lcg_util, the PFN filename
     might not match the LFN file name
FIX: putting FTSMonitor web page back
NEW: The default file catalog is now determined using /LocalSite/FileCatalog. The old behavior 
     is provided as a fallback solution
NEW: ReplicaManager - can now deal with multiple catalogs. Makes sure the surl used for removal is 
the same as the one used for registration.   
NEW: PoolXMLCatalog - added getTypeByPfn() function to get the type of the given PFN  
NEW: dirac-dms-ban(allow)-se - added possibility to use CheckAccess property of the SE

*StorageManagement
FIX: Stager - updateJobFromStager(): only return S_ERROR if the Status sent is not
recognized or if a state update fails. If the jobs has been removed or
has moved forward to another status, the Stager will get an S_OK and
should forget about the job.
NEW: new option in the StorageElement configuration "CheckAccess"
FIX: Requests older than 1 day, which haven't been staged are retried. Tasks older than "daysOld" 
     number of days are set to Failed. These tasks have already been retried "daysOld" times for staging.
FIX: CacheReplicas and StageRequests records are kept until the pin has expired. This way the 
     StageRequest agent will have proper accounting of the amount of staged data in cache.
NEW: FTSCleaningAgent will allow to fix transient errors in RequestDB. At the moment it's 
     only fixing Requests for which SourceTURL is equal to TargetSURL.
NEW: Stager - added new command dirac-stager-stage-files          
FIX: Update Stager code in v6 to the same point as v5r13p37
FIX: StorageManager - avoid race condition by ensuring that Links=0 in the query while removing replicas

*RequestManagement
FIX: RequestDBFile - get request in chronological order (closes issue #84)
BUGFIX: RequestDBFile - make getRequest return value for getRequest the same as for

*ResourceStatusSystem
NEW: Major code refacoring. First refactoring of RSS's PEP. Actions are now function 
     defined in modules residing in directory "Actions".
NEW: methods to store cached environment on a DB and ge them.
CHANGE: command caller looks on the extension for commands.
CHANGE: RSS use now the CS instead of getting info from Python modules.
BUGFIX: Cleaned RSS scripts, they are still prototypes
CHANGE: PEP actions now reside in separate modules outside PEP module.
NEW: RSS CS module add facilities to extract info from CS.
CHANGE: Updating various RSS tests to make them compatible with
changes in the system.
NEW: CS is used instead of ad-hoc configuration module in most places.
NEW: Adding various helper functions in RSS Utils module. These are
functions used by RSS developers, including mainly myself, and are
totally independant from the rest of DIRAC.
CHANGE: Mostly trivial changes, typos, etc in various files in RSS     
CHANGE: TokenAgent sends e-mails with current status   

*Transformation
CHANGE: allow Target SE specification for jobs, Site parameter is not set in this case
CHANGE: TransformationAgent  - add new file statuses in production monitoring display
CHANGE: TransformationAgent - limit the number of files to be treated in TransformationAgent 
        for replication and removal (default 5000)
BUGFIX: TransformationDB - not removing task when site is not set
BUGFIX: TransformationCleaningAgent - archiving instead of cleaning Removal and Replication 
        transformations 
FIX: TransformationCleaningAgent - kill jobs before deleting them        

*Workflow
NEW: allow modules to define Input and Output parameters that can be
     used instead of the step_commons/workflow_commons (Workflow.py, Step.py, Module.py)

*Various fixes
BUGFIX: Mail.py uses SMTP class rather than inheriting it
FIX: Platform utility will properly discover libc version even for the new Ubuntu
FIX: Removed old sandbox and other obsoleted components<|MERGE_RESOLUTION|>--- conflicted
+++ resolved
@@ -1,4 +1,3 @@
-<<<<<<< HEAD
 [v6r22]
 
 *WorkloadManagementSystem
@@ -49,7 +48,7 @@
 FIX: (#4119) Not lhcb but dteam (for DIRAC certification)
 FIX: (#4139) client_dms.sh not lhcb specific
 CHANGE:(#4140) adapt transformation certification tests to dteam VO
-=======
+
 [v6r21p11]
 
 *Transformation
@@ -58,7 +57,6 @@
 
 *Accounting
 FIX: (#4151) In AccountingDB.insertRecordThroughQueue fix bad dictionary key "0K"
->>>>>>> a45fddce
 
 [v6r21p10]
 
