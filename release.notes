<<<<<<< HEAD
[v7r2-pre4]

*Core
FIX: (#4283) Added protection against empty certificates directory in dirac-install

*WMS
NEW: (#4367) Added option "CompressJDLs" to JobDB, which compresses JDLs before they are
     added to the JobJDLs table

*ResourceStatusSystem
CHANGE: (#4235) Removes locals() way of passing parameters

*tests
NEW: (#4179) Set up Gitlab CI pipeline using Docker containers

[v7r1-pre14]
=======
[v7r1-pre15]
>>>>>>> 67fea063

NEW: Add environment.yml file for preparing an environment with conda

*Core
NEW: initial support for mysql8
NEW: (#4236) DISET - pass the client DIRAC version as part of the request description structure
NEW: (#4274) Allow installation from a local directory
FIX: (#4289) Use subprocess32 if possible for significantly better performance
FIX: (#4289) TypeLoader should not be a singleton as it has a cache
CHANGE: (#4362) RPC parameters are cast to list/tuples when needed
FIX: (#4410) M2Crypto transport cast socket.error to strings
CHANGE: (#4410) (JSON) rpcStub uses list instead of tuples
NEW: (#4410) add utilities for JSON Serialization (strToIntDict and ignoreEncodeWarning)
CHANGE: (#4354) ThreadPool - replaced by ThreadPoolExecutor(native python)

*Configuration
CHANGE: (#4157) add new helper methods for IdP/Proxy Providers, OAuthManager. Add methods that 
        read DN options in dirac user section
NEW: (#4241) Slave configuration servers are automatically updated as part of the new configuration 
     changes commit
NEW: (#4241) Configuration Server - added forceGlobalConfigurationUpdate() interface to force all 
     registered service to update their configuration
NEW: (#4257) Add search emails for group method in Registry
NEW: (#4397) ConfigurationClient - added getOptionsDictRecursively method, add docs

*Framework
CHANGE: (#4157) add possibility to work with Proxy Providers and "clean" proxy without 
        voms/dirac extensions
NEW: (#4257) Filter of duplicate mails in Notification
FIX: (#4257) Optimize test in NotificationHandler
FIX: (#4289) Avoid leaking std(in|out|err) file handles when running runsvdir
CHANGE: (#4362) BundleDeliveryFramework uses list instead of tuple
CHANGE: (#4410) (JSON) use of list instead of tuples for SecurityLog

*WMS
CHANGE: (#4362) SandboxStoreClient uses list instead of tuple
CHANGE: (#4396) Removed outdated PilotMonitorAgent
CHANGE: (#4410) (JSON) use of list instead of tuples for JobReport and Watchdog

*DMS
CHANGE: (#4243) FileCatalog - standard components are loaded using ObjectLoader mechanism
NEW: (#4279) FileCatalog - added VOMSSecurityManager class
CHANGE: (#4279) FileCatalog - dropped PolicyBasedSecurityManager and VOMSPolicy classes
CHANGE: (#4410) (JSON) correct casts for serialization for FTS
CHANGE: (#4364) remove all the SE mangling in the DFC (SEPrefix, resolvePFN, SEDefinition)

*RMS
CHANGE: (#4410) (JSON) correct casts for serialization

*Resources
NEW: (#4157) ProxyProvider resources with implementation for DIRAC CA and PUSP proxy providers
NEW: (#4276) IdProvider resources to represent external user identity providers

*RSS
CHANGE: (#4362) SQL query orders using list instead of tuples
CHANGE: (#4410) (JSON) db ordering uses list instead of tuples

*StorageManagement
CHANGE: (#4410) (JSON) use lists instead of tuples

*tests
CHANGE: (#4279) use VOMSSecurityManager for integration instead of PolicyBasedSecurityManager/VOMSPolicy
FIX: (#4284) DMS client tests to use DIRAC user name, rather than the local system user name
NEW: (#4289) CI for unit/lint/integration testing with GitHub actions
NEW: (#4289) Start using shell linting of the test scripts
FIX: (#4289) Exit quickly if the installation fails to make it easier to find issues
CHANGE: (#4410) call pytest directly instead of as a module

*docs
NEW: (#4289) Document how to run integration tests in docker

[v7r0p11]

*Core
FIX: (#4411) Make dirac-install tool python 3 compatible
NEW: (#4409) Allow --dirac-os-version argument to dirac-install.py to be a path or URL to a tarball

[v7r0p10]

*Core
FIX: (#4394) RequestHandler - fix log output for the case where the ActionTuple is actually a string
FIX: (#4394) AuthManager - manage the case where ExtraCredentials are in a form of a list
NEW: (#4379) dirac-install accepts userEnvVariables switch, adds user-requested env variables
     to *rc* files

*WMS
FIX: (#4404) Fix the matching delay functionality, fixes #2983
NEW: (#4403) JobCleaningAgent: Add possibility to remove HeartBeatLoggingInfo before jobs are
     completely removed.
FIX: (#4394) SiteDirector - do not add downloading files ti the pilot if Pilot3 flag is False
FIX: (#4390) Watchdog: get the CPU consumed by children processes too
FIX: (#4370) SiteDirector: Pilot3 option easier to interpret
CHANGE: (#4338) getStatus method in ARC CE now uses a JobSupervisor to get status of multiple pilots at once.
CHANGE: (#4338) SiteDirector.updatePilotStatus has been parallelized using threads.
NEW: (#4338) AvailableSlotsUpdateCycleFactor is a parameter part of the configuration allowing to control
     the rate of the update of the available slots in the queues.
FIX: (#4338) Revert to queueCECache being an object attribute to fix the CEs instantiation.

*RMS
CHANGE: (#4400) ReqDB: Add pool_recycle=3600 parameter for sql engine setup, might prevent
        occasional "Mysql Server has gone away" errors

*Resources
FIX: (#4380) ComputingElement classes: use GridEnv if present
CHANGE: (#4360) in HTCondor CEs, the pilot stamps are now used to retrieve outputs and logging info

*DMS
CHANGE: (#4400) FTS3DB: Add pool_recycle=3600 parameter for sql engine setup, might prevent
        occasional "Mysql Server has gone away" errors

*Docs
CHANGE: (#4402) dirac-docs-get-release-notes.py does not require a GITLABTOKEN

[v7r0p9]

*Core
CHANGE: (#4302) Simplify and convert command wrapper scripts to bash. Also removed some obsolete MacOS code.
FIX: (#4361) restore the possibility to set a global timeout for a Client

*DMS
CHANGE: (#4353) FTS3 persistOperation method checks that the caller is allowed to do so
CHANGE: (#4353) FTS3Manager: do not expose updateJobStatus and updateFileStatus on the service
CHANGE: (#4353) FTS3 operation is canceled if the matching request is canceled
CHANGE: (#4353) when a source file does not exist, defunct the FTS3File associated
CHANGE: (#4353) use the JEncode serializer instead of the custom FTS3Serializer
CHANGE: (#4353) cancel an FTS3Job together with its associated FTS3Files if the job is not found on the server

*RSS
CHANGE: (#4336) remove a call to shifterProxy configuration which would not work for multi VO Dirac

*docs
CHANGE: (#4378) using docker images from docker hub

[v7r0p8]

*Configuration
CHANGE: Let update the config, even if the Pilot info is not in the CS

[v7r0p7]

*Core
CHANGE: {bash,tchs,diracos}rc set the PYTHONPATH to only dirac (ignore existing PYTHONPATH)
CHANGE: dirac-configure might work without the need of a proxy
CHANGE: the timeout of an RPC call is always updated

[v7r0p8]

*Configuration
CHANGE: Let update the config, even if the Pilot info is not in the CS

[v7r0p7]

*Core
CHANGE: {bash,tchs,diracos}rc set the PYTHONPATH to only dirac (ignore existing PYTHONPATH)
CHANGE: dirac-configure might work without the need of a proxy
CHANGE: the timeout of an RPC call is always updated

[v7r0p6]

*Core
NEW: Add environment.yml file for preparing an environment with conda
CHANGE: Use subprocess32 if possible for significantly better performance
FIX: TypeLoader should not be a singleton as it has a cache

*FrameworkSystem
FIX: Avoid leaking std(in|out|err) file handles when running runsvdir

*WorkloadManagementSystem
NEW: To activate the pilot logging mechanism the following option must be present in CS: Pilot/PilotLogging with a value set to "true", "yes" or "y".

*Tests
NEW: CI for unit/lint/integration testing with GitHub actions
NEW: Start using shell linting of the test scripts
FIX: Exit quickly if the installation fails to make it easier to find issues

*Docs
NEW: Document how to run integration tests in docker
CHANGE: The options in the command reference sections: 'ignore' and 'scripts', are replaced by 'exclude' and 'manual' respectively. The entries in 'exclude' will now reject scripts that are otherwise picked up by the 'patterns'. Entries in 'manual' will be added to the indexFile, but their rst file has to be provided by hand. Fixes #4345

[v7r0p5]

FIX: changes from v6r22p15 included

[v7r0p4]

*Core
FIX: (#4337) remove unexisting import from dirac-info

*WMS
CHANGE: (#4317) dealing with min and max number of processors from the job

*docs
CHANGE: (#4317) added WMS admin doc (job state machine)

[v7r0p3]

*Core
FIX: (#4298) install_site.sh : set UpdatePilotCStoJSONFile=False for initial installations

*WMS
FIX: (#4294) JobState - restored logic of having database clients at the class level

*TS
CHANGE: (#4308) Rename Operations option Productions/ProductionFilesMaxResetCounter to Transformations/FilesMaxResetCounter

*Resources, WMS, tests
CHANGE: (#4295) save the number of processors as jobLimits in pilot cfg

*tests
CHANGE: (#4291) removed pilot2 tests

*docs
NEW: (#4309) Added how to create a dedicated dirac file catalog

[v7r0p2]

*Accounting
FIX: (#4290) Allow longer user and site names.

*WMS
NEW: (#4287) dirac-wms-get-wn and dirac-wms-pilot-job-info scripts (ported from LHCbDIRAC)

*docs
CHANGE: (#4266) the AdministratorGuide has been restructured

[v7r0p1]

FIX: Removing some deprecated codes

[v7r0]

FIX: (#3962) use print function instead of print statement
FIX: (#3962) remove the usage of the long suffix to distinguish between long and int
FIX: (#3962) convert octal literals to new syntax
NEW: (#3962) Add pylint test to check python 3 compatibility

*Configuration
CHANGE: (#4249) The flag UpdatePilotCStoJSONFile has been moved to Operations/[]/Pilot section
NEW: (#4255) Resources - added getStorageElements() method

*Framework
CHANGE: (#4180) Removed local MySQL handling (DIRACOS won't have install it)
CHANGE: (#4180) Removed setup of old portal

*Accounting
CHANGE: (Multi)AccountingDB - Grouping Type and Object loader together with the MonitoringSystem ones.

*WorkloadManagementSystem
NEW: Add JobElasticDB.py with getJobParameters and setJobParameter methods to work with ElasticSearch (ES) backend.
NEW: Add gJobElasticDB variable and indicates the activation of ES backend.
CHANGE: Modify export_getJobParameter(s) to report values from ES if available.
CHANGE: (#3748) Reduced (removed, in fact) interactions of Optimizers with JobParameters, using only OptimizerParameters
NEW: (#3760) Add Client/JobStateUpdateClient.py
NEW: (#3760) Add Client/JobManagerClient.py
CHANGE: (#3760) Use the above Client classes instead of invoking RPCClient()
NEW: Added ES backend to WMSAdministratorHandler to get JobParameters.
NEW: Added separate MySQL table for JobsStatus in JobDB, and modified code accordingly.
CHANGE: ElasticJobDB.py: Modify setJobParameter method to register JobAttributes like Owner, Proxy, JobGroup etc.
CHANGE: ElasticJobDB.py: added getJobParametersAndAttributes method to retrieve both parameters and attributes for a given JobID.
CHANGE: Pilot Watchdog - using python UNIX services for some watchdog calls
CHANGE: (#3890) JobState always connects to DBs directly
CHANGE: (#3890) remove JobStateSync service
CHANGE: (#3873) Watchdog: use Profiler instead of ProcessMonitor
NEW: (#4163) SiteDirectors send by default Pilot3 (flag for pilot2 is still kept)
FIX: (#4163) removed unicode_literals (messes up things with DEncode)
NEW: (#4224) PilotWrapper can get the Pilot files from a list of locations
CHANGE: (#4224) PilotWrapper is compatible with several python versions
NEW: (#4260) New dirac-wms-match command to test a given job for matching computing resources
NEW: (#4260) QueueUtilities - utilities relevant to queues manipulation
FIX: (#4265) urllib.urlopen() call with and without the 'context' parameter in Utilities/PilotWrapper.py 
     according to the version of urllib instead of the python version
CHANGE: (#4244) Modified flag for using the JobParameters on ElasticSearch database

*Core
NEW: (#3744) Add update method to the ElasticSearchDB.py to update or if not available create the values 
     sent from the setJobParameter function. Uses update_by_query and index ES APIs.
CHANGE: (#3744) generateFullIndexName() method made static under the ElasticSearchDB class.
CHANGE: (#3744) removed unused/outdated stuff from Distribution module
FIX: check for empty /etc/grid-security/certificates dir
NEW: (#3842) Add createClient decorator to add wrapper for all export_ functions automatically
NEW: (#3678) dirac-install can install a non released code directly from the git repository
FIX: (#3931) AuthManager - modified to work with the case of unregistered DN in credDict
FIX: (#4182) Add CountryName OID and be more permissive in the String type for decoding VOMSExtensions
FIX: (#4211) change orders of @deprecated and @classmethod decorators in X509Chain
NEW: (#4229) dirac-install defines XRD_RUNFORKHANDLER environment variable

*TransformationSystem
NEW: (#4124) InputDataQuery and OutputDataQuery parameters can be set for Transformations before 
     they are added to the transformation system. Solves #4071
CHANGE: (#4238) TransformationDB.getTransformationMetaQuery returns ENOENT if no meta query exists
FIX: (#4238) InputDataAgent: silence warnings about transformations not having a input data query

*ProductionManagement
NEW: (#3703) ProductionManagement system is introduced

*Interfaces
CHANGE: (#4163) removed deprecated methods from Dirac.py

*Resources
FIX: (#4229) add proxy location as a virtual user for xroot urls
FIX: (#4234) future import in executeBatch script that prevented the pilot deployment on SSH CE, fixes #4233
FIX: (#4231) SE __executeMethod: only pass protocols parameter to getTransportURL
NEW: (#4255) New dirac-resource-info command to display computing and storage resources available
     to a given VO     

*ResourceStatusSystem
CHANGE: (#4177) use the ObjectLoader for Clients, in PEP

*Monitoring
FIX: MonitoringReporter - make processRecords() method thread safe, fixes #4193

*tests
NEW: Add ChangeESFlag.py script to modify useES flag in dirac.cfg. To be integrated with Jenkins code.
CHANGE: (#3760) Use the above Client classes instead of invoking RPCClient()
NEW: (#3744) Added performance tests for ES and MySQL for WMS DB backends
NEW: (#3744) Added miniInstallDIRAC function for Jenkins jobs
FIX: (#4177) restored test of JobsMonitor().JobParameters
NEW: (#4224) added a test for PilotWrapper
NEW: (#4244) integration test for JobParameters on ElasticSearch database

*Docs
FIX: Better dirac.cfg example configuration for web
NEW: (#3744) Add WMS documentation in DeveloperGuide/Systems
NEW: Added script (docs/Tools/UpdateDiracCFG.py) to collate the ConfigTemplate.cfg 
     files into the main dirac.cfg file
CHANGE: (#4110) updated basic tutorial for CC7 instead of SLC6.     
NEW: (#4170) added Production system documentation
CHANGE: (#4224) Pilot 3 is the default
NEW: (#4244) Added a few notes on using the JobParameters on ElasticSearch database

[v6r22p19]

*Framework
CHANGE: (#4415) ComponentInstaller - do not start runsvdir if not needed

*Resources
FIX: (#4414) Enable setting of WaitingToRunningRatio from Global CE Defaults, fixes #4368

*DMS
CHANGE: (#4413) FTS3Agent - change proxy lifetime of FTS3Agent from 2 to 12 hours

[v6r22p18]

*TS
CHANGE: (#4331) TaskManager - give possibility to run jobs for different problematic productions at
        different Hospital sites

[v6r22p17]

CHANGE: Just update the Web version

[v6r22p16]

*Core
CHANGE: remove many calls to gLogger.debug() of low level DB modules (in particular MySQL.py) that may slowdown services

*FrameworkSystem
FIX: PRIVATE_LIMITED_DELEGATION role can download its own proxies

*ResourceStatusSystem
FIX: PublisherHandler: Convert set to list, because set can not be serialized using DEncode.

[v6r22p15]

*Resources
NEW: GFAL2_StorageBase: Disable GRIDFTP SESSION_REUSE by default. It can be enabled via 
     an environment variable export DIRAC_GFAL_GRIDFTP_SESSION_REUSE=True. This export 
     should be added in server bashrc files.

[v6r22p14]

*Framework
FIX: (#4318) NotificationHandler: fix name of initializeHandler function so the 
     handler is properly initialized and the periodicTasks are created
CHANGE: (#4325) InstalledComponentsDB.addInstalledComponents: Instead of creating a new 
        Host entry if only the CPU model changed, update the CPU field in the DBCHANGE: 
        InstalledComponentsDB.addInstalledComponents: Instead of creating a new Host entry 
        if only the CPU model changed, update the CPU field in the DB

*WMS
FIX: (#4329) Fix exception for PilotManager or PilotStatusAgent: itertems -> iteritems

*DMS
FIX: (#4327) avoid introducing inconsistencies in the DB due to the FTS inconsistencies

*Resources
CHANGE: (#4313) increase the SE logging level for plugin errors

*TS
CHANGE: (#4315) DataRecoveryAgent: Tweak information printout for email formatting; 
        clarify use of default values; reduce logging verbosity

[v6r22p13]

*Resources
FIX: (#4299) CREAMComputingElement - possibility to defined CEQueueName to be used in the pilot submission command
CHANGE: (#4297) SingularityCE: Delete workDir at end of job by default.
FIX: (#4297) SingularityCE: Always stop proxy renewal thread at end of job.

*TS
NEW: (#4301) DataRecoveryAgent to perform and apply consistency checks for transformations
NEW: (#4301) dirac-transformation-recover-data : script to manually run consistency checks on 
     individual transformations, for debugging and testing of the DataRecoveryAgent

[v6r22p12]

FIX: fixes from v6r21p16

[v6r22p11]

*Interfaces
FIX: (#4277) Dirac.py - fix error handling in getJobParameters()

[v6r22p10]

*Resources
FIX: (#4271) StorageElement - loadObject of occupancyPlugin is called with the path to OccupancyPlugins

[v6r22p9]

*Core
FIX: (#4269) Workflow - revert changes introduced in #4253

[v6r22p8]

*WMS
FIX: (#4256) handle empty results of getJobParameter in StalledJobAgent

*Resources
NEW: (#4223) Storage - occupancy plugin for WLCG standard accounting JSON
FIX: (#4259) SingularityComputingElement - ensure lcgBundle is installed in container if LCGBundleVersion is set.

[v6r22p7]

*Core
FIX: (#4253) Workflow - accept unicode file path to workflow XML

*WMS
NEW: (#4205) Statistics of Pilot submission is sent to Accounting System by SiteDirector.
FIX: (#4250) use host credentials to query the SandboxMetadataDB for async removal

*Resources
CHANGE: (#4242) DFC SEManagerDB: only acquire the lock if the cache needs to be modified
FIX: (#4251) preamble attribute was missing in SSHBatchComputingElement causing an error 
     in _submitJobHost()

*DMS
FIX: (#4248) SEManager correct order of calls at init

[v6r22p6]

*Core
CHANGE: (#4203) A VO with diracos extension, must be able to install the main diracos from DIRAC repository.

*TS
CHANGE: (#4218) do not set Job type 'hospital'

[v6r22p5]

*WMS
CHANGE: (#4217) Sandbox: Adding OwnerDN and OwnerGroup for DelayedExternalDeletion

*DMS
CHANGE: (#4202) relax permissions on getLFNForGUID

*Resources
FIX: (#4200) re-allow the use of the gsiftp cache in the SE
CHANGE: (#4206) Storage - improved treatment for the case without SpaceToken in SpaceOccupancy

[v6r22p4]

*Core
NEW: (#4181) Allow to install an extension of DIRACOS

*Docs
FIX: (#4187) Create a TransformationAgent Plugin -- more concrete 
     descriptions for adding a plugin to AllowedPlugins

[v6r22p3]

*WMS
CHANGE: (#4175) added function to get the number of Processors, using it in dirac-wms-get-wn-parameters (invoked by the pilots)
CHANGE: (#4175) changed port of PilotManager from 9129 to 9171

*docs
CHANGE: (#4174) update WebApp administrator docs
CHANGE: (#4175) removed mentions of MPIService

[v6r22p2]

*Core
FIX: (#4165) $Id$ keyword must be replaced only at the beginning of the file

*RSS
FIX: (#4169) PublisherHandler fix (UnboundLocalError)

*Docs
NEW: (#4167) /Operations/DataManagement - Added a link to the documentation on "Multi Protocol"

[v6r22p1]

*WMS
NEW: (#4147) added option for specifying a LocalCEType (which by default is "InProcess")

*Interfaces
NEW: (#4146) added setNumberOfProcessors method to Job() API

*Resources
NEW: (#4159) add dav(s) in the protocol lists of GFAL2_HTTPS

*tests
NEW: (#4154) Using variable for location of INSTALL_CFG_FILE (useful for extensions)

[v6r22]

*WorkloadManagementSystem
NEW: (#4045) PilotsHandler service (to interact with PilotAgentsDB)
CHANGE: (#4049) Pilot wrapper for pilot3: download files at runtime
CHANGE: (#4119) removed last bit looking into /Registry/VOMS/ section
CHANGE: (#4119) VOMS2CSAgent: mailFrom option is invalid, use MailFrom instead
FIX: (#4074) fixed PilotManager service name in ConfigTemplate.cfg
FIX: (#4100) use CAs to upload the pilot files to a dedicated web server using requests
FIX: (#4106) fixes for logging messages for Matcher
FIX: (#4106) fixes for logging messages for Optimizers
NEW: (#4136) added DIRACOS option (for SiteDirectors)

*ConfigurationSystem
NEW: (#4053) VOMS2CSSynchronizer/VOMS2CSAgent - enable automatic synchronization of the 
     Suspended user status with the VOMS database
CHANGE: (#4113) VOMS2CSSynchronizer: considering the case when no email is provided by VOMS

*Core
NEW: (#4053) AuthManager - interpret the Suspended user status considering suspended 
     users as anonymous visitors
CHANGE: (#4053) The use of CS.py module is replaced by the use of Registry.py and CSGlobals.py

*Interfaces
CHANGE: (#4098) removed dirac-admin-get-site-protocols.py as it could give potentially wrong results (use dirac-dms-protocol-matrix instead)

*Resources
NEW: (#4142) enable to get SE occupancy from plugin
NEW: (#4142) add occupancy plugin to retrieve the info from BDII
CHANGE: (#4142) GFAL2_SRM2Storage.getOccupancy() calls parent if SpaceToken is not given

*ResourceStatusSystem
CHANGE: clients: using DIRAC.Core.Base.Client as base
CHANGE: (#4098) SiteInspectorAgent runs only on sites with tokenOwner="rs_svc"
CHANGE: (#4098) remove SRM dependencies
CHANGE: (#4136) downtimeCommand will use the GOCServiceType only for SRM SEs
FIX: (#4139) only take the first endpoint for the SpaceOccupancy

*DataManagementSystem
CHANGE: (#4136) Moved methods from ResourceStatusSystem/CSHelpers to DMSHelpers
CHANGE: (#4138) FTS3 is now the default

*docs
NEW: (#4099) Instructions about setting up the DIRAC web server for pilot3
CHANGE: (#4119) added note on MultiProcessor jobs preparation

*test
FIX: (#4119) Not lhcb but dteam (for DIRAC certification)
FIX: (#4139) client_dms.sh not lhcb specific
CHANGE:(#4140) adapt transformation certification tests to dteam VO

[v6r21p16]

*Resources
FIX: (#4292) SSHComputingElement - define X509_USER_PROXY in case of gsissh access

*WMS
FIX: (#4292) SiteDirector - do not use keyword arguments when making setPilotStatus call

[v6r21p15]

*WMS
CHANGE: (#4214) Add an argument to the constructor of SandboxStoreClient for using in scripts 
        that cannot use the DB directly

*DMS
NEW: (#4171) ArchiveFiles Request Operation: to create a tarball out of a list of LFNs
NEW: (#4171) CheckMigration Request Operation to hold the request progress until the attached 
             LFNs are migrated to tape
NEW: (#4171) FCOnlyStorage StorageElement plugin to register LFNs without physical replica to 
             conserve LFN metadata when they are archived, for example
NEW: (#4171) dirac-dms-create-archive-request command to create a request to archive a list of 
             LFNs and remove their physical copies
NEW: (#4171) dirac-dms-create-moving-request command to move LFNs from a to b with optional 
             "CheckMigration" step. as it uses the ReplicateAndRegister operation, transfer via 
             FTS is also possible
FIX: (#4171) FileCatalogClient: add "addFileAncestors" to list of "write functions"

[v6r21p14]

*DMS
FIX: (#4192) dirac-dms-clean-directory correct usage message for list of arguments
FIX: (#4192) dirac-dms-clean-directory now properly prints error messages
FIX: (#4192) dirac-dms-clean-directory will now also clean empty directories
FIX: (#4192) FileCatalog.DirectoryMetadata: prevent error when removeMetadataDirectory is 
     called on empty list of directories, triggered when calling removeDirectory 
     on non-existing directory
FIX: (#4192) FileCatalog.DirectoryTreeBase: prevent maximum recursion depth exception 
     when calling remove directory with illegal path

*Resources
CHANGE: (#4191) Storages: catch specific DPM/Globus error code when creating existing directory

[v6r21p13]

*RSS
FIX: (#4173) only use the hostname of FTS servers in the RSS commands

[v6r21p12]

*WMS
FIX: (#4155) JobDB.getAttributesForJobList: Return S_ERROR if unknown attributes are requested. 
     Instead of potentially returning garbage a clear error message is returned.

[v6r21p11]

*Transformation
FIX: (#4144) fixed a logic bug in counting numberOfTasks in MCExtension which is expected
     to limit the total number of tasks for MC transformations

*Accounting
FIX: (#4151) In AccountingDB.insertRecordThroughQueue fix bad dictionary key "0K"

[v6r21p10]

*Core
FIX: (#4133) dirac-install: correct location for ARC plugins with DIRACOS

*WMS
CHANGE: (#4136) JobStateUpdateHandler - restoring the job status to Running after hearbeat

*Docs
NEW: (#4134) Added /Operations/DataManagement parameters for protocols

[v6r21p9]

*Core
FIX: (#4130) correct symlinks in dirac-deploy

[v6r21p8]

*WMS
CHANGE: (#4111) Better logging in JobWrapper
CHANGE: (#4114) JobScheduling - allow both Tag and Tags option in the job JDL

*DMS
FIX: (#4101) FileManagerBase - use returned ID:LFN dict instead of the LFN list. Fixes the bug in 
             getReplicasByMetadata reported in #4058

*TransformationSystem
FIX: (#4112) TaskManager.py - testing if the request ID is correct was not done properly, test the numerical value

[v6r21p7]

*Core
FIX: (#4076) A certain module like WebAppDIRAC must be checked out from the code repository once.

*Resources
FIX: (#4078) Fix the exception when StorageElement objects are created with a list of plugins

*SMS
NEW: (#4086) StageMonitorAgent: new option StoragePlugins to limit the protocols used to contact storagelements for staged files.

*WMS
FIX: (#4093) better logging from services

*TS
CHANGE: (#4095) ConfigTemplate for RequestTaskAgent now contains all options
CHANGE: (#4096) the Broadcast TransformationPlugin no longer requires a SourceSE to be set. If it is set, the behaviour is unchanged
CHANGE: (#4096) dirac-transformation-replication: change default pluging back to Broadcast (reverts #4066)

*Docs:
CHANGE: (#4095) AdministratorGuide install TS tutorial: added options MonitorFiles and MonitorTasks for TaskAgents

[v6r21p6]

*CS
FIX: (#4064) Fix exception when calling dirac-admin-add-shifter with already existing values

*Core
NEW: (#4065) getIndexInList utility in List.py

*Resources
NEW: (#4065) add a SpaceReservation concept to storages
NEW: (#4065) add a getEndpoint method to StorageBase

*RSS
CHANGE: (#4065) CSHelpers.getStorageElementEndpoint returns the endpoint or non srm protocol
CHANGE: (#4065) add the SpaceReservation to the FreeDiskSpaceCommand result

*TS
FIX: (#4066) The dirac-transformation-replication script will now create valid transformations 
     given only the required arguments. Instead of the 'Broadcast' plugin, the 'Standard' plugin 
     is created if not SourceSE is given. If a value for the plugin argument is given, that will 
     be used.

*docs
CHANGE: (#4069) DIRAC installation procedure is updated taking account DIRACOS
CHANGE: (#4094) Pilots3 options: moved to /Operation/Pilot section

[v6r21p5]

*Core
NEW: (#4046) allow install_site to install DIRACOS
FIX: (#4047) dirac-deploy-scripts uses correct regex to find scripts
NEW: (#4047) dirac-deploy-scripts can use symplink instead of wrapper
CHANGE: (#4051) use debug level for logs in the ProcessPool

*RequestManagementSystem
CHANGE: (#4051) split log messages

*ResourceStatusSystem
FIX: (#4050) fix reporting from EmailAgent
CHANGE: (#4051) split log messages in static and dynamic parts

*Docs
CHANGE: (#4034) Add magic runs to setup DIRAC in example scripts, so they work out of the box.
NEW: (#4046) add a tuto for setting up a basic installation
NEW: (#4046) add a tuto for setting up two Dirac SEs
NEW: (#4046) add a tuto for setting up the DFC
NEW: (#4046) add a tuto for managing identities
NEW: (#4046) add a tuto for setting up the RMS
NEW: (#4046) add a tuto for doing DMS with TS

*ConfigurationSystem
CHANGE: (#4044) dirac-configure: forcing update (override, in fact) of CS list

*WorkloadManagementSystem
FIX: (#4052) SiteDirector - restore the logic of limiting the number of pilots to submit due to the  
             WaitingToRunningRatio option
FIX: (#4052) Matcher - if a pilot presents OwnerGroup parameter in its description, this is interpreted 
             as a pilot requirement to jobs and should not be overriden.
CHANGE: (#4027) Improve scalability of HTCondorCE jobs

*Accounting
CHANGE: (#4033) accounting clients use DIRAC.Core.Base.Client as base

*DataManagementSystem
FIX: (#4042) add exit handler for stored procedure
FIX: (#4048) correct the header of the CSV file generated by dirac-dms-protocol-matrix

*TransformationSystem
FIX: (#4038) TransformationCleaningAgent cancels the Request instead of removing them

*Resources
CHANGE: (#4048) SE: give preference to native plugins when generating third party URLS

[v6r21p4]

WorkloadManagementSystem
CHANGE: (#4008) Modification of utility function PilotCStoJSONSynchronizer. The modification 
        allows to add information to created json file about the DNs fields of users belonging 
        to 'lhcb_pilot' group. This information is needed for the second level authorization 
        used in the Pilot Logger architecture. Also, some basic unit tests are added.

*Docs
CHANGE: (#4028) update instructions to install and setup runit

*TransformationSystem
FIX: (#4022) when a site was requested inside the job workflow description, and BulkSubmission was used, such site was not considered.

*Resources
FIX: (#4006) Resources/MessageQueue: add a dedicated listener ReconnectListener

[v6r21p3]

*Core
FIX: (#4005) getDiracModules is removed, class member is used instead.
FIX: (#4013) Use getCAsLocation in order to avoid non-exist os.environ['X509_CERT_DIR']

*ConfigurationSystem
FIX: (#4004) BDII2CSAgent: fix for CEs with incomplete BDII info

*WorkloadManagementSystem
NEW: (#4016) JobAgent - added possibility to try out several CE descriptions when 
             getting jobs in one cycle
NEW: (#4016) Matcher - MultiProcessor tag is added to the resource description if appropriate
NEW: (#4016) JobScheduling - MultiProcessor tag is added to the job description if it 
             specifies multiple processor requirements
FIX: (#4018) JobMonitoring.getJobParameter cast to int
NEW: (#4019) added WMSAdministratorClient module, and using it throughout the code

*Resources/MessageQueue
CHANGE: (#4007) change the way of defining identifier  format for MQ resources: 
        accepted values are  'Topics' or 'Queues'.

*DataManagementSystem
CHANGE: (#4017) DIP handler internally uses bytes instead of MB
NEW: (#4010) add dirac-dms-protocol-matrix script
CHANGE: (#4010) remove dirac-dms-add-files script

*Resources
NEW: (#4016) PoolComputingElement - getDescription returns a list of descriptions 
             with different requirements to jobs to be matched
CHANGE: (#4017) Standardize sizes returned by StoragePlugins in Bytes
CHANGE: (#4011) MQ: randomzied the broker list when putting message

[v6r21p2]

*Core
CHANGE: (#3992) dirac-install does not define REQUESTS_CA_BUNDLE in the bashrc anymore
NEW: (#3998) dirac-install if DIRACOS already installed and DIRACOS is not requested, 
             it will force to install it
CHANGE: (#3992) specify the ca location when calling requests
CHANGE: (#3991) MySQL class prints only debug logs
FIX: (#4003) dirac-install - if the DIRACOS version is not given then use the proper 
             release version

*WorkloadManagementSystem
CHANGE: (#3992) specify the ca location when calling requests
FIX: (#4002) Local protocols are retrieved as a list in InputDataResolution

*Interfaces
FIX: (#4000) Dirac.py - bug fixed: return value of getJobParameters changed that
     should be taken into account by the clients

[v6r21p1]

*WorkloadManagementSystem
CHANGE: (#3989) JobDB.py - do not add default SubmitPool parameter to a job description
FIX: (#3989) dirac-admin-get-site-mask - show only sites in Active state

*DataManagementSystem
CHANGE: (#3985) FTS3DB: getActiveJobs, those jobs are now selected that have been monitored the longest time ago. Ensure better cycling through FTS Jobs
FIX: (#3987) check missing file with another string

[v6r21]

*Core
NEW: (#3921) DictCache - allow threadLocal cache
FIX: (#3936) DictCache - Fix exception upon delete
FIX: (#3922) allow Script.py to accommodate specific test calls with pytest
CHANGE: (#3940) dirac-install - instrument to support DiracOS
FIX: (#3945) set DIRACOS environment variable before souring diracosrc
CHANGE: (#3949) Removed unattended dirac-install-client.py
CHANGE: (#3950) File.py - do not follow links when getting files list or size 
        in directory via getGlobbedFiles and getGlobbedTotalSize
CHANGE: (#3969) Use EOS for installing DIRAC software        

*FrameworkSystem
FIX: (#3968) removed the old logging

*ResourceStatusSystem
FIX: (#3921) fix logic of the RSSCache leading in expired keys

*Accounting
CHANGE: (#3933) Change the columns size of the FinalMinorStatus

*WorkloadManagementSystem
CHANGE: (#3923) Clean PYTHONPATH from *rc when installing DIRAC from the pilot
NEW: (#3941) JobDB: getJobParameters work also with list on job IDs
CHANGE: (#3941) JobCleaningAgent queries for job parameters in bulk
CHANGE: (#3941) Optimizers only set optimizers parameters (backported from v7r0)
CHANGE: (#3970) streamlining code in OptimizerModule. Also pep8 formatting (ignore white spaces for reviewing)
FIX: (#3976) fixed Banned Sites matching in TaskQueueDB
FIX: (#3970) when an optimizer agent was instantiating JobDB (via the base class) and the machine 
     was overloaded, the connection to the DB failed but this was not noticed and the agent was 
     not working until restarted after max cycles. Now testing JobDB  is valid in OptimizerModule 
     base class and exit if not valid.

*TransformationSystem
CHANGE: (#3946) Remove directory listing from ValidateOutputDataAgent
CHANGE: (#3946) Remove directory listing from TransformationCleaningAgent
FIX: (#3967) TransformationCleaningAgent: don't return error if log directory does not exist

*Interfaces
CHANGE: (#3947) removed old methods going through old RMS
CHANGE: (#3960) Dirac.py - getLFNMetadata returns result for both file and directory LFNs
FIX: (#3966) Dirac: replace the use of deprecated function status by getJobStatus

*DataManagementSystem
FIX: (#3922) Fixes FTS3 duplicate transfers
FIX: (#3982) respect the source limitation when picking source for an FTS transfer

*MonitoringSystem
CHANGE: (#3956) Change the bucket size from week to day.

*Resources
CHANGE: (#3933) When crating a consumer or producer then the error message must be 
        handled by the caller.
CHANGE: (#3937) MessageQueue log backends is now set to VERBOSE instead of DEBUG        
NEW: (#3943) SSHComputingElement - added Preamble option to define a command to be 
     executed right before the batch system job submission command
NEW: (#3953) Added the possibility to add filters to log backends to refine the 
     output shown/stored
NEW: (#3953) Resources.LogFilters.ModuleFilter: Filter that allows one to set the 
     LogLevel for individual modules
NEW: (#3953) Resources.LogFilter.PatternFilter: Filter to select or reject log 
     output based on words
FIX: (#3959) PoolComputingElement - bug fix: initialize process pool if not yet 
     done in getCEStatus()     

*test
CHANGE: (#3948) integration tests run with unittest now exit with exit code != 0 if failed

*docs
NEW: (#3974) Added HowTo section to the User Guide

[v6r20p28]

*WorkloadManagementSystem
FIX: (#4092) pilotTools - Ensure maxNumberOfProcessors is an int

[v6r20p27]

*WMS
FIX: (#4020) SiteDirector - do not use keywords in addPilotTQReference/setPilotStatus calls

[v6r20p26]

*WorkloadManagementSystem
FIX: (#3932) MutiProcessorSiteDirector: get platform is checkPLatform flag is true

*DataManagementSystem
FIX: (#3928) `FileCatalogClient` now properly forwards function docstrings through 
     `checkCatalogArguments` decorator, fixes #3927
CHANGE: (#3928) `Resources.Catalog.Utilities`: use functool_wraps in `checkCatalogArguments`

*TransformationSystem
CHANGE: (#3934) make the recursive removal of the log directory explicit in the TransformationCleaningAgent

[v6r20p25]

*Core
FIX: (#3909) DISET - always close the socket even in case of exception

*FrameworkSystem
FIX: (#3913) NotificationHandler - bugfixed: changed SMTPServer to SMTP
FIX: (#3914) add extjs6 support to the web compiler

*docs
NEW: (#3910) Added documentation on MultiProcessor jobs

*WorkloadManagementSystem
FIX: (#3910) TaskQueueDB - fixed strict matching with tags, plus extended the integration test

*DataManagementSystem
CHANGE: (#3917) FTS3: speedup by using subqueries for the Jobs table

*TransformationSystem
CHANGE: (#3916) use SE.isSameSE() method

*Resources
NEW: (#3916) Add isSameSE method to StorageElement which works for all protocols

[v6r20p24]

*WorkloadManagementSystem
FIX: (#3904) SiteDirector fixed case with TQs for 'ANY' site

[v6r20p23]

*TransformationSystem
NEW: (#3903)  do not remove archive SEs when looking at closerSE

*CORE
NEW: (#3902) When the environment variable DIRAC_DEPRECATED_FAIL is set to a non-empty value, 
     the use of deprecated functions will raise a NotImplementError exception

*ConfigurationSystem
FIX: (#3903) ServiceInterface - fix exception when removing dead slave

*FrameworkSystem
FIX: (#3901) NotificationClient - bug fix

[v6r20p22]

*Core
FIX: (#3897) ObjectLoader returns DErrno code
FIX: (#3895) more debug messages in BaseClient

*ResourceStatusSystem
FIX: (#3895) fixed bug in dirac-rss-set-token script

*WorkloadManagementSystem
FIX: (#3897) SiteDirector: using checkPlatform flag everwhere needed
CHANGE: (#3894) Using JobStateUpdateClient instead of RPCClient to it
CHANGE: (#3894) Using JobManagerClient instead of RPCClient to it

[v6r20p20]

*Core
CHANGE: (#3885) Script.parseCommandLine: the called script is not necessarily the first in sys.argv

*ConfigurationSystem
CHANGE: (#3887) /Client/Helpers/Registry.py: Added search dirac user for ID and CA

*MonitoringSystem
FIX: (#3888) mqProducer field in MonitoringReporter can be set to None, and the comparison was broken. 
     It is fixed. Also some additional checks are added.

*WorkloadManagementSystem
CHANGE: (#3889) removed confusing Job parameter LocalBatchID
CHANGE: (#3854) TQ matching (TaskQueueDB.py): when "ANY" is specified, don't exclude task queues 
        (fix with "Platforms" matching in mind)
CHANGE: (#3854) SiteDirector: split method getPlatforms, for extension purposes

*DataManagementSystem
FIX: (#3884) restore correct default value for the SEPrefix in the FileCatalogClient
FIX: (#3886) FTS3: remove the hardcoded srm protocol for registration
FIX: (#3886) FTS3: return an empty spacetoken if SRM is not available

*TransformationSystem
CHANGE: (#3891) ReplicationTransformation.createDataTransformation: returns S_OK with the 
        transformation object when it was successfully added, instead of S_OK(None)

*Resources
NEW: (#3886) SE - return a standard error in case the requested protocol is not available

[v6r20p18]

*DataManagementSystem
CHANGE: (#3882) script for allow/ban SEs now accepting -a/--All switch, for allo status types

*Core
FIX: (#3882) ClassAdLight - fix to avoid returning a list with empty string

*Resources
FIX: (#3882) Add site name configuration for the dirac installation inside singularity CE

*test
FIX: (#3882) fully activating RSS in Jenkins tests

[v6r20p17]

*Core
CHANGE: (#3874) dirac-create-distribution-tarball - add tests directory to the tar file and fix pylint warnings.
FIX: (#3876) Add function "discoverInterfaces" again which is still needed for VMDIRAC

*ConfigurationSystem
CHANGE: (#3875) Resources - allow to pass a list of platforms to getDIRACPlatform()

*WorkloadManagement
CHANGE: (#3867) SandboxStoreClient - Returning file location in output of getOutputSandbox
CHANGE: (#3875) JobDB - allow to define a list of Platforms in a job description JDL

*ResourceStatusSystem
CHANGE: (#3863) deprecated CSHelpers.getSites() function

*Interfaces
NEW: (#3872) Add protocol option to dirac-dms-lfn-accessURL
CHANGE: (#3864) marked deprecated some API functions (perfect replace exists already, as specified)

*Resources
FIX: (#3868) GFAL2_SRM2Storage: only set SPACETOKENDESC when SpaceToken is not an empty string

*Test
CHANGE: (#3863) Enable RSS in Jenkins

*DataManagementSystem
FIX: (#3859) FTS3: resubmit files in status Canceled on the FTS server
NEW: (#3871) FTS submissions can use any third party protocol
NEW: (#3871) Storage plugin for Echo (gsiftp+root)
FIX: (#3871) replace deprecated calls to the gfal2 API
NEW: (#3871) Generic implementation for retrieving space occupancy on storage

*TransformationSystem
FIX: (#3865) fixed submission of parametric jobs with InputData from WorkflowTask
FIX: (#3865) better logging for parametric jobs submission

*StorageManagamentSystem
FIX: (#3868) Fix StageRequestAgent failures for SEs without a SpaceToken

*RequestManagementSystem
FIX: (#3861) tests do not re-use File objects

[v6r20p16]

*WorkloadManagementSystem
CHANGE: (#3850) the platform discovery can be VO-specific.

*Interfaces
CHANGE: (#3856) setParameterSequence always return S_OK/S_ERROR

*TransformationSystem
FIX: (#3856) check for return value on Job interface and handle it

*ResourceStatusSystem
FIX: (#3852) site may not have any SE

[v6r20p15]

*Interface
FIX: (#3843) Fix the sandbox download, returning the inMemory default.

*WorkloadManagementSystem
FIX: (#3845) late creation on RPC in JobMonitoringClient and PilotsLoggingClient

*DataManagementSystem
FIX: (#3839) Update obsolete dirac-rms-show-request command in user message displayed when running dirac-dms-replicate-and-register-request

*FrameworkSystem
FIX: (#3845) added setServer for NotificationClient

*Docs
NEW: (#3847) Added some info on parametric jobs

[v6r20p14]

CHANGE: (#3826) emacs backup file pattern added to .gitignore

*MonitoringSystem
CHANGE: (#3827) The default name of the Message Queue can be changed

*Core
FIX: (#3832) VOMSService.py: better logging and error prevention

*ConfigurationSystem
FIX: (#3837) Corrected configuration location for Pilot 3 files synchronization

*FrameworkSystem
FIX: (#3830) InstalledComponentDB.__filterFields: fix error in "Component History Web App" when filter values are unicode

*Interface
CHANGE: (#3836) Dirac.py API - make the unpacking of downloaded sandboxes optional

*Accounting
CHANGE: (#3831) ReportGenerator: Authenticated users without JOB_SHARING will now only get plots showing their own jobs, solves #3776

*ResourceStatusSystem
FIX: (#3833) Documentation update
CHANGE: (#3838) For some info, use DMSHelper instead of CSHelper for better precision

*RequestManagementSystem
FIX: (#3829) catch more exception in the ReqClient when trying to display the associated FTS jobs

[v6r20p13]

*FrameworkSystem

FIX: (#3822) obsolete parameter maxQueueSize in UserProfileDB initialization removed

*WorkloadManagementSystem

FIX: (#3824) Added Parameter "Queue" to methods invoked on batch systems by LocalComputingElement
FIX: (#3818) Testing parametric jobs locally now should also work for parametric input data
NEW: (#3818) Parameters from Parametric jobs are also replaced for ModuleParameters, 
             and not only for common workflow parameters

*DataManagementSystem

FIX: (#3825) FileCatalogCLI: print error message when removeReplica encounters weird return value
FIX: (#3819) ReplicateAndRegister: fix a problem when transferring files to multiple storage 
             elements, if more than one attempt was needed the transfer to all SEs was not always 
             happening.
CHANGE: (#3821) FTS3Agent: set pool_size of the FTS3DB

*TransformationSystem

FIX: (#3820) Fix exception in TransformationCleaningAgent: "'str' object not callable"

*ConfigurationSystem

FIX: (#3816) The VOMS2CSAgent was not sending notification emails when the DetailedReport 
             option was set to False, it will now send emails again when things change for a VO.
CHANGE: (#3816) VOMS2CSAgent: Users to be checked for deletion are now printed sorted and line 
                by line
NEW: (#3817) dirac-admin-check-config-options script to compare options and values between 
             the current Configuration and the ConfigTemplates. Allows one to find wrong or 
             missing option names or just see the difference between the current settings and 
             the default values.

[v6r20p12]

*Core
FIX: (#3807) Glue2 will return a constant 2500 for the SI00 queue parameter, 
     any value is needed so that the SiteDirector does not ignore the queue, fixes #3790

*ConfigurationSystem
FIX: (#3797) VOMS2CSAgent: return error when VO is not set (instead of exception)
FIX: (#3797) BDII2CSAgent: Fix for GLUE2URLs option in ConfigTemplate (Lower case S at the end)

*DataManagementSystem
FIX: (#3814) SEManager - adapt to the new meaning of the SE plugin section name
FIX: (#3814) SEManager - return also VO specific prefixes for the getReplicas() and similar calls
FIX: (#3814) FileCatalogClient - take into account VO specific prefixes when constructing PFNs on the fly

*TransformationSystem
FIX: (#3812) checking return value of jobManagerClient.getMaxParametricJobs() call

[v6r20p11]

*Core
FIX: (#3805) ElasticSearchDB - fix a typo (itertems -> iteritems())

[v6r20p10]

*Core
NEW: (#3801) ElasticSearchDB - add method which allows for deletion by query
NEW: (#3792) added breakDictionaryIntoChunks utility

*WorkloadManagementSystem
FIX: (#3796) Removed legacy "SystemConfig" and "LHCbPlatform" checks
FIX: (#3803) bug fix: missing loop on pRef in SiteDirector
NEW: (#3792) JobManager exposes a call to get the maxParametricJobs

*TransformationSystem
NEW: (#3804) new option for dirac-transformation-replication scrip `--GroupName/-R`
FIX: (#3804) The TransformationGroup is now properly set for transformation created with dirac-transformation-replication, previously a transformation parameter Group was created instead.
FIX: (#3792) Adding JobType as parameter to parametric jobs
FIX: (#3792) WorkflowTaskAgent is submitting a chunk of tasks not exceeding the MaxParametricJobs accepted by JobManager

[v6r20p9]

*Core
FIX: (#3794) Fix executeWithUserProxy when called with proxyUserDN, 
     fixes exception in WMSAdministrator getPilotLoggingInfo and TransformationCleaningAgent

*DataManagementSystem
CHANGE: (#3793) reuse of the ThreadPool in the FTS3Agent in order to optimize the Context use

*WorkloadManagementSystem
FIX: (#3787) Better and simpler code and test for SiteDirector 
FIX: (#3791) Fix exception in TaskQueueDB.getActiveTaskQueues, triggered 
             by dirac-admin-show-task-queues

[v6r20p8]

*ResourceStatusSystem
FIX: (#3782) try/except for OperationalError for sqlite (EmailAction)

*Core
FIX: (#3785) Adjust voms-proxy-init timeouts
NEW: (#3773) New Core.Utilities.Proxy.UserProxy class to be used as a contextManager
FIX: (#3773) Fix race condition in Core.Utilities.Proxy.executeWithUserProxy, 
     the $X509_USER_PROXY environment variable from one thread could leak to another, fixes #3764


*ConfigurationSystem
NEW: (#3784) Bdii2CSAgent: New option **SelectedSites**, if any sites are set, only those will 
     be updated
NEW: (#3788) for CS/Registry section: added possibility to define a QuarantineGroup per VO

*WorkloadManagementSystem

FIX: (#3786) StalledJobAgent: fix "Proxy not found" error when sending kill command to stalled job, 
     fixes #3783
FIX: (#3773) The solution for bug #3764 fixes a problem with the JobScheduling executor, where 
     files could end up in the checking state with the error "Couldn't get storage metadata 
     of some files"
FIX: (#3779) Add setting of X509_USER_PROXY in pilot wrapper script, 
which is needed to establish pilot env in work nodes of Cluster sites.

*DataManagementSystem
FIX: (#3778) Added template for RegisterReplica
FIX: (#3772) add a protection against race condition between RMS and FTS3
FIX: (#3774) Fix FTS3 multi-VO support by setting VO name in SE constructor.

*TransformationSystem
FIX: (#3789) better tests for TS agents

*StorageManagamentSystem
FIX: (#3773) Fix setting of the user proxy for StorageElement.getFileMetadata calls, fixes #3764

[v6r20p7]

*Core
FIX: (#3768) The Glue2 parsing handles some common issues more gracefully:
     handle cases where the execution environment just does not exist, use sensible;
     dummy values in this case (many sites);
     handle multiple execution environments at a single computing share (i.e., CERN);
     handle multiple execution environments with the same ID (e.g., SARA)
     
CHANGE: (#3768) some print outs are prefixed with "SCHEMA PROBLEM", which seem to point to problems in the published information, i.e. keys pointing to non-existent entries, or non-unique IDs

*Tests
NEW: (#3769) allow to install DIRACOS if DIRACOSVER env variable is specified

*ResourceStatusSystem
CHANGE: (#3767) Added a post-processing function in InfoGetter, for handling special case of FreeDisk policies

*WorkloadManagementSystem
FIX: (#3767) corrected inconsistent option name for pilotFileServer CS option

*TransformationSystem
CHANGE: (#3766) TransformationCleaningAgent can now run without a shifterProxy, it uses 
        the author of the transformation for the cleanup actions instead.
CHANGE: (#3766) TransformationCleaningAgent: the default value for shifterProxy was removed
FIX: (#3766) TaskManagerAgent: RequestTasks/WorkflowTasks: value for useCertficates to `False` 
     instead of `None`. Fixes the broken submission when using a shifterProxy for the TaskManagerAgents

[v6r20p6]

*Tests
CHANGE: (#3757) generate self signed certificate TLS compliant

*Interfaces
FIX: (#3754) classmethods should not have self! (Dirac.py)

*WorkloadManagementSystem
FIX: (#3755) JobManager - bug fix in __deleteJob resulting in exceptions

*DataManagementSystem
NEW: (#3736) FTS3 add kicking of stuck jobs
FIX: (#3736) FTS3 update files in sequence to avoid mysql deadlock
CHANGE: (#3736) Canceled is not a final state for FTS3 Files
CHANGE: (#3736) FTS3Operations are finalized if the Request is in a final state (instead of Scheduled)
FIX: (#3724) change the ps_delete_files and ps_delete_replicas_from_file_ids to not lock on MySQL 5.7

*TransformationSystem
CHANGE: (#3758) re-written a large test as pytest (much less verbosity, plan to extend it)
FIX: (#3758) added BulkSubmission option in documentation for WorkflowTaskAgent

*RequestManagementSystem
FIX: (#3759) dirac-rms-request: silence a warning, when not using the old FTS Services

*ResourceStatusSystem
FIX: (#3753) - style changes

[v6r20p5]

*Docs

FIX: (#3747) fix many warnings
FIX: (#3735) GetReleaseNotes.py no longer depends on curl, but the python requests packe
FIX: (#3740) Fix fake environments for sqlalchemy.ext import, some code documentation pages were not build, e.g. FTS3Agent
NEW: (#3762) Add --repo option, e.g. --repo DiracGrid/DiracOS, or just --repo DiracOS, fixes DIRACGrid/DIRACOS#30

*TransformationSystem

FIX: (#3726) If the result can not be evaluated, it can be converted to list
FIX: (#3723) TaskManagerAgentBase - add option ShifterCredentials to set the credentials to 
     use for all submissions, this is single VO only
FIX: (#3723) WorkflowTasks/RequestTasks: pass ownerDN and ownerGroup parameter to all the submission 
     clients if using shifterProxy ownerDN and ownerGroup are None thus reproducing the original behaviour
FIX: (#3723) TaskManagerAgentBase - refactor adding operations for transformation to separate function to 
     ensure presence of Owner/DN/Group in dict entries RequestTaskAgent no longer sets shifterProxy by default.

*Resources

CHANGE: (#3745) Add the deprecated decorator to native XROOT plugin

[v6r20p4]

*DMS
FIX: (#3727) use proxy location in the SECache

*RMS
FIX: (#3727) use downloadVOMSProxyToFile in RequestTask

*TS
FIX: (#3720) TaskManager - pass output data arguments as lists rather 
     than strings to the parametric job description

Docs:
FIX: (#3725) AdministratorGuide TransformationSystem spell check and added a few 
     phrases, notably for bulk submission working in v6r20p3

[v6r20p3]

*Framework
FIX: SystemAdministrator - Get the correct cpu usage data for each component

*TS
NEW: new command dirac-transformation-replication to create replication transformation to copy files from some SEs to other SEs, resolves #3700

*RMS
FIX: fix integration tests to work with privileged and non privileged proxies

*RSS
FIX: Fix for downtime publisher: wrong column names. Avoiding dates (not reflected in web app)

[v6r20p2]

*Core

CHANGE: (#3713) Fixes the infamous "invalid action proposal" by speeding up the handshake and not looking up the user/group in the baseStub

*RequestManagementSystem
CHANGE: (#3713) FowardDISET uses the owner/group of Request to execute the stub
CHANGE: (#3713) owner/group of the Requests are evaluated/authorized on the server side
CHANGE: (#3713) LimitedDelegation or FullDelegation are required to set requests on behalf of others -> pilot user and hosts should must them (which should already be the case)

*docs

NEW: (#3699) documentation on Workflow
CHANGE: (#3699) update on documentation for integration tests

*ConfigurationSystem

CHANGE: (#3699) for pilotCS2JSONSynchronizer: if pilotFileServer is not set, still print out the content

*WorkloadManagementSystem

CHANGE: (#3693) introduce options for sites to choose usage of Singularity

*TransformationSystem

FIX: (#3706) TaskManger with bulksubmission might have occasional exception, depending on order of entries in a dictionary
FIX: (#3709) TaskManager - fix the generated JobName to be of the form ProdID_TaskID
FIX: (#3709) TaskManager - check the JOB_ID and PRODUCTION_ID parameters are defined in the workflow

*Interfaces

FIX: (#3709) Job API - do not merge workflow non-JDL parameters with the sequence parameters of the same name

[v6r20p1]

*WorkloadManagementSystem

FIX: (#3697) Ensure retrieveTaskQueues doesn't return anything when given an empty list of TQ IDs.
FIX: (#3698) Call optimizer fast-path for non-bulk jobs

[v6r20]

*Core
NEW: MJF utility added, providing a general interface to Machine/Job Features values.
NEW: DEncode - added unit tests
NEW: JEncode for json based serialization
NEW: Add conditional printout of the traceback when serializing/deserializing non json compatible
     object in DEncode (enabled with DIRAC_DEBUG_DENCODE_CALLSTACK environment variable)
NEW: File.py - utility to convert file sizes between different unit
NEW: new flag in dirac-install script to install DIRAC-OS on demand
CHANGE: Removed deprecated option "ExtraModules" (dirac-configure, dirac-install scripts)
CHANGE: dirac-deploy-scripts, dirac-install - allow command modules with underscores in 
        their names in order for better support for the code checking tools
CHANGE: dirac-distribution and related scripts - compile web code while release
        generation
CHANGE: dirac-external-requirements - reimplemented to use preinstalled pip command rather than
the pip python API
FIX: dirac-distribution - fixed wrong indentation  
NEW: new command name for voms proxy
FIX: dirac-install default behaviour preserved even with diracos options
New: Add additional check in MJF utility to look for a shutdown file located at '/var/run/shutdown_time'
FIX: The hardcoded rule was not taken into account when the query was coming from the web server
CHANGE: VOMSService - reimplemented using VOMS REST interface
FIX: MJF utility won't throw exceptions when MJF is not fully deployed at a site

*Framework
NEW: WebAppCompiler methods is implemented, which is used to compile the web framework
NEW: add JsonFormatter for logs
NEW: add default configuration to CS: only TrustedHost can upload file
CHANGE: ComponentInstaller - remove the old web portal configuration data used during the installation
CHANGE: MessageQueue log handler uses JsonFormatter

*Monitoring
CHANGE: fixes for testing in Jenkins with locally-deployed ElasticSearch
FIX: fixes in the query results interpretation

*Configuration
FIX: ConfigurationHandler, PilotCStoJSONSynchronizer - fixes for enabling pilotCStoJSONSynchronizer, and doc
NEW: dirac-admin-voms-sync - command line for VOMS to CS synchronization
NEW: VOMS2CSSynchronizer - new class encapsulating VOMS to CS synchronization
CHANGE: VOMS2CSAgent - reimplemented to use VOMS2CSSynchronizer

*WorkloadManagementSystem
NEW: StopSigRegex, StopSigStartSeconds, StopSigFinishSeconds, StopSigNumber added to JDL, which cause Watchdog to send a signal StopSigNumber to payload processes matching StopSigRegex when there are less than StopSigFinishSeconds of wall clock remaining according to MJF.
NEW: PilotLoggingDB, Service and Client for handling extended pilot logging
NEW: added a new synchronizer for Pilot3: sync of subset of CS info to JSON file, 
     and sync of pilot3 files
NEW: dirac-admin-get-pilotslogging script for viewing PilotsLogging
NEW: Bulk job submission with protection of the operation transaction
NEW: WMSHistoryCorrector and MonitoringHistoryCorrector classes inheriting from a common BaseHistoryCorrector class
CHANGE: SiteDirector - refactored Site Director for better extensibility
CHANGE: dirac-wms-cpu-normalization uses the abstracted DB12 benchmark script used by the HEPiX Benchmarking Working Group, and the new MJF utility to obtain values from the system and to save them into the DIRAC LocalSite configuration.
CHANGE: Removed TaskQueueDirector and the other old style (WMS) *PilotDirector
CHANGE: TaskQueueDB - removed PilotsRequirements table
CHANGE: TaskQueueDB - added FOREIGN KEYS 
CHANGE: Removed gLite pilot related WMS code
FIX: always initialize gPilotAgentsDB object
FIX: JobManager - Added some debug message when deleting jobs
FIX: Job.py - fixing finding XML file
NEW: SiteDirector - added flag for sending pilot3 files
CHANGE: SiteDirector - changed the way we create the pilotWrapper (better extensibility)
NEW: SiteDirector - added possibility for deploying environment variables in the pilot wrapper

*Workflow
CHANGE: Script.py: created _exitWithError method for extension possibilities

*TS
FIX: TranformationCleaningAgent - just few simplifications 

*DMS
NEW: FTS3Agent working only with the FTS3 service to replace the existing one
NEW: FTS3Utilities - use correct FTS Server Selection Policy
NEW: StorageElement service - getFreeDiskSpace() and getTotalDiskSpace() take into account 
     MAX_STORAGE_SIZE parameter value
CHANGE: Adding vo name argument for StorageElement   
CHANGE: Fixing rss to fetch fts3 server status
NEW: Add a feature to the DFC LHCbManager to dump the content of an SE as a CSV file
FIX: FTS3DB: sqlalchemy filter statements with "is None" do not work and result in no lines being selected
NEW: FTS3Agent and FTS3DB: add functionality to kick stuck requests and delete old requests
NEW: FTS3Agent - add accounting report

*RMS
FIX: Really exit the RequestExecutingAgent when the result queue is buggy

*RSS
CHANGE: Using StorageElement.getOccupancy()
FIX: Initialize RPC to WMSAdministrator only once
FIX: Using MB as default for the size
FIX: flagged some commands that for the moment are unusable
FIX: fixed documentation of how to develop commands

*Resources
NEW: New SingularityComputingElement to submit jobs to a Singularity container
NEW: Added StorageElement.getOccupancy() method for DIP and GFAL2_SMR2 SE types
CHANGE: enable Stomp logging only if DIRAC_DEBUG_STOMP environment variable is set to any value

*Interfaces
CHANGE: Dirac.py - saving output of jobs run with 'runLocal' when they fail (for DEBUG purposes)

*Docs
CHANGE: WebApp release procedure
FIX: Update of the FTS3 docs

*Tests
FIX: add MonitoringDB to the configuration
FIX: Installing elasticSeach locally in Jenkins, with ComponentInstaller support.

[v6r19p25]

*TransformationSystem
FIX: (#3742) TransformationDB - when adding files to transformations with a multi-threaded agent, 
     it might happen that 2 threads are adding the same file at the same time. The LFN was not 
     unique in the DataFiles table, which was a mistake... This fix assumes the LFN is unique, 
     i.e. if not the table had been cleaned and the table updated to be unique.

[v6r19p24]

*WMS
FIX: (#3739) pilotTools - added --tag and --requiredTag options
FIX: (#3739) pilotCommands - make NumberOfProcessors = 1 if nowhere defined (default)

*Resources
FIX: (#3739) CREAMComputingElement - possibility to defined CEQueueName to be used in the pilot submission command

[v6r19p23]

*TS
FIX: (#3734) catch correct exception for ast.literal_eval

[v6r19p22]

*Core
CHANGE: Backport from v6r20 - fixes the infamous "invalid action proposal" by speeding up 
        the handshake and not looking up the user/group in the baseStub

RMS:
CHANGE: Backport from v6r20 - FowardDISET uses the owner/group of Request to execute the stub
CHANGE: Backport from v6r20 - owner/group of the Requests are evaluated/authorized on the server side
CHANGE: Backport from v6r20 - LimitedDelegation or FullDelegation are required to set requests on behalf 
        of others -> pilot user and hosts should must them (which should already be the case)

*API
NEW: Dirac.py - running jobs locally now also works for parametric jobs. Only the first sequence will be run
FIX: Dirac.py - running jobs locally will now properly work with LFNs in the inputSanbdox

*DMS
FIX: DMSHelpers - in getLocalSiteForSE() return None as LocalSite if an SE is at no site

[v6r19p21]

*Configuration
FIX: Bdii2CSAgent - make the GLUE2 information gathering less verbose; Silently ignore StorageShares

*Test
CHANGE: backported some of the CI tools from the integration branch 

[v6r19p20]

*StorageManagement
FIX: StorageManagementDB - fixed buggy group by with MySQL 5.7

[v6r19p19]

*Configuration

NEW: BDII2CSAgent - new options: GLUE2URLs, if set this is queried in addition to the other BDII;
    GLUE2Only to turn off looking on the old schema, if true only the main BDII URL is queried;
    Host to set the BDII host to search

NEW: dirac-admin-add-resources new option G/glue2 , enable looking at GLUE2 Schema, 
     H/host to set the host URL to something else

[v6r19p18]

*Configuration
CHANGE: Better logging of the Configuration file write exception

*RSS
FIX: SummarizeLogsAgent - fix the case when no previous history

[v6r19p17]

*Framework
FIX: ProxyManager - if an extension has a ProxyDB, use it

*RSS
FIX: CSHelpers.py minor fixes

[v6r19p16]

*WMS
FIX: pilotCommands - cast maxNumOfProcs to an int.
CHANGE: pilotTools - change maxNumOfProcs short option from -P to -m.

[v6r19p15]

*Framework
NEW: ProxyDB - allow FROM address to be set for proxy expiry e-mails

*DMS
CHANGE: FTSJob - FailedSize is now BIGINT in FTSJob
CHANGE: FTSJob - increase the bringonline time

*WMS
FIX: SiteDirector won't set CPUTime of the pilot
FIX: convert MaxRAM inside the pilots to int

*RSS
FIX: SummarizeLogsAgent: comparison bug fix
FIX: Fixed sites synchronizer

[v6r19p14]

*WMS
NEW: pilotCommands/Tools - added possibility to specify a maxNumberOfProcessors parameter for pilots
CHANGE: MultiProcessorSiteDirector - allow kwargs to SiteDirector getExecutable & _getPilotOptions functions

*RMS
FIX: Fix a bug in ReplicateAndRegister Operation preventing files having failed once to be retried

*DMS
FIX: FileCatalogWithFkAndPsDB.sql - Fixes for the DFC to be compatible with strict group by mode 
     (https://dev.mysql.com/doc/refman/5.7/en/sql-mode.html#sqlmode_only_full_group_by)

*docs
CHANGE: added little documentation for lcgBundles

[v6r19p13]

*WMS
FIX: JobWrapper - added a debug message
FIX: Allow non-processor related tags to match TQ in MultiProcessorSiteDirector.

*Test
CHANGE: improve Gfal2 integration tests by checking the metadata

[v6r19p12]

*Core
CHANGE: QualityMapGraph - change the color map of the Quality plots

*Framework
FIX: Logging - remove the space after log messages if no variable message is printed, fixes #3587

*MonitoringSystem
CHANGE: ElasticSearch 6 does not support multiple types, only one type is created instead.

*RSS
FIX: GOCDBClient - encode in utf-8, update goc db web api URL
FIX: fixed bug in creation of history of status (avoid repetition of entries)

*DMS
FIX: fixed bug in FTSAgent initialization

*WMS
FIX: fix bug in dirac-wms-job-select: treating the case of jobGroup(s) not requested

[v6r19p11]

*Framework:
CHANGE: moved column "Instance" of InstalledComponentsDB.InstalledComponent 
        table from 64 to 32 characters

*WMS
FIX: JobWrapperTemplate - fix exception handling
CHANGE: dirac-wms-select-jobs - new option to limit the number of selected jobs
CHANGE: returning an error when sandboxes can't be unassigned from jobs (JobCleaningAgent)

*RMS
FIX: RequestDB - add missing JOIN in the web summary query
NEW: dirac-rms-request - add option to allow resetting the NotBefore member even 
     for non-failed requests

*DMS
FIX: FTSAgent - change data member names from uppercase to lower case

*Interfaces
CHANGE: autopep8 on the API/Dirac module

*docs:
NEW: added some doc about shifterProxy

[v6r19p10]

*Core
FIX: MySQL - catch exception when closing closed connection

*TS
CHANGE: add possibility to get extension-specific tasks and files statuses in TransformationMonitor web application

*RMS
NEW: dirac-rms-request - add option --ListJobs to list the jobs for a set of requests

*Resources
FIX: Use parameters given at construction for SRM2 protocols List

*StorageManagement
FIX: use StorageElement object to get disk cache size

*DMS
FIX: DMSHelpers - fix case when no site is found for an SE
FIX: ReplicateAndRegister - don't try and get SE metadata is replica is inactive

[v6r19p9]

*WMS
CHANGE: DownloadInputData was instantiating all local SEs which is not necessary... Only instantiate those that are needed
CHANGE: JobWrapper - use resolveSEGroup in order to allow defining SE groups including other SE groups
FIX: JobDB - fixed typo in getSiteMaskStatus() method
FIX: Fix getSiteMaskStatus in SiteDirector and MultiProcessSiteDirector
CHANGE: WatchdogLinux - using python modules in  instead of shell calls

*DMS
FIX: in DMSHelpers don't complain if an SE is at 0 sites

*Interfaces
CHANGE: Job.py - using the deprecated decorator for 2 deprecated methods

*RSS
FIX: EmailAction considers also CEs, not only SEs

*Resources
FIX: removed a useless/broken method in Resources helper
FIX: marked as obsoleted two methods in Resources helper (FTS2 related)

[v6r19p8]

*Configuration
FIX; Resources - don't overwrite queue tags if requiredtags are set.

*Framework
CHANGE: dirac-proxy-init - increase dirac-proxy-init CRL update frequency

*Accounting
CHANGE: AccountingDB - if the bucket length is part of the selected conditions, 
        add to the grouping

*WorkloadManagement
FIX: ConfigTemplate.cfg - allow user access to getSiteMaskStatus

*DataManagementSystem
FIX: DMSHelpers - recursive resolution of SEGroup was keeping the SEGroup in the list

*RSS
FIX: CSHelper - getting FTS from the correct location
CHANGE: use the SiteStatus object wherever possible

*Resources
FIX: CREAMComputingElement - added CS option for extra JDL parameters

*Documentation
CHANGE: point README to master and add badges for integration

[v6r19p7]

*WorkloadManagement
FIX: SiteDirector - correct escaping in pilot template
FIX: dirac-wms-get-wn-parameters - added some printouts to dirac-wms-get-wn-parameters

[v6r19p6]

*Core
FIX: SocketInfo - log proper message on CA's init failure.

*Accounting
CHANGE: NetworkAgent - remove support of perfSONAR summaries and add support of raw metrics.

*WMS
FIX: JobDB - don't trigger exception in webSummary if a site with a single dot is in the system
CHANGE: SiteDirector - added logging format and UTC timestamp to pilot wrapper
FIX: JobMonitoring - fix in getJobPageSummaryWeb() for showing correct sign of life for stalled jobs

*TS
FIX: TransformationManager - fix for wrong method called by the Manager

*RSS
NEW: SiteStatus object uses the RSS Cache
FIX: expiration time is a date (dirac-rss-query-db)

[v6r19p5]

*WMS
CHANGE: ParametricJob - added getParameterVectorLength() to replace getNumberOfParameters with a more detailed check of the job JDL validity
FIX: JobManagerHandler - restored the use of MaxParametricJobs configuration option

*Interfaces
FIX: Always use a list of LFNs for input data resolution (local run, mostly)

*tests
FIX: use rootPath instead of environment variable


[v6r19p4]

NEW: Added dummy setup.py in anticipation for standard installation procedure

*Core
CHANGE: SocketInfoFactory - version check of GSI at run time is removed

*Configuration 
FIX: Resources - fix RequiredTags in getQueue() function

*Interfaces
FIX: fix exception when using Dirac.Job.getJobJDL

*WMS
FIX: SiteDirector - fix proxy validity check in updatePilotStatus, a new proxy was 
     never created because isProxyValid returns non-empty dictionary
FIX: JobMonitoring - web table was not considering correctly Failed jobs because 
     stalled for setting the LastSignOfLife     

*DMS
FIX: StorageFactory - avoid complaining if Access option is not in SE section
CHANGE: dirac-dms-user-lfns - the wildcard flag will always assume leading "*" to match files, 
       unless the full path was specified in the wildcard no files were previously matched

*RSS
FIX: CacheFeederAgent resilient to command exceptions

*Resources
FIX: ARCComputingElement - the proxy environment variable was assumed before the 
     return value of the prepareProxy function was checked, which could lead to exceptions

[v6r19p3]

CHANGE: .pylintrc - disable redefined-variable-type
CHANGE: .pylintrc - max-nested-blocks=10 due to the many tests of result['OK']
CHANGE: use autopep8 for auto-formatting with following exceptions:
        tabs = 2 spaces and not 4
        line length check disabled (i.e. 120 characters instead of 80)
        Option for autopep8 are: --ignore E111,E101,E501

*Configuration
FIX: retrigger the initialization of the logger and the ObjectLoader after 
     all the CS has been loaded

*WMS
FIX: pilot commands will add /DIRAC/Extensions=extensions if requested
FIX: SiteDirector, pilotCommands - fix support for multiple values in the 
     RequiredTag CE parameter
FIX: MultiProcessorSiteDirector - fix dictionary changed size exception 

*Workflow
FIX: application log name can also come from step_commons.get['logFile']

*Resources
CHANGE: Condor, SLURM, SSHComputingElement - added parameters to force allocation
        of multi-core job slots

[v6r19p2]

*DMS
FIX: dirac-admin-allow-se: fix crash because of usage of old RSS function

*RSS
FIX: ResourceStatusDB - microseconds should always be 0 
FIX: Multiple fixes for the RSS tests

[v6r19p1]

*Core
FIX: ElasticSearchDB - certifi package was miscalled
FIX: ElasticSearchDB - added debug messages for DB connection

*Framework
FIX: ComponentInstaller - handling correctly extensions of DBs found in sql files

*WMS
FIX: SudoComputingElement - prevent message overwriting application errors
FIX: JobDB.getInputData now returns list of cleaned LFNs strings, possible "LFN:" 
     prefix is removed

*Interfaces
FIX: Dirac.py - bring back treatment of files in working local submission directory

[v6r19]

FIX: In multiple places - use systemCall() rather than shellCall() to avoid
     potential shell injection problems

FIX: All Databases are granting also REFERENCES grant to Dirac user to comply with
     more strict policies of MySQL version >= 5.7

*Accounting
NEW: new functionality to plot the data gathered by perfSONARs. It allows to 
     present jitter, one-way delay, packet-loss rate and some derived functions.
FIX: compatibility of AccountingDB with MySQL 5.7

*ConfigurationSystem
NEW: Allow to define FailoverURLs and to reference MainServers in the URLs

*FrameworkSystem
NEW: gLogger is replaced by the new logging system based on the python logging module
NEW: Added ElasticSearch backend for the logging
NEW: Central Backends configuration to customize their use by multiple components 
NEW: BundleDelivery - serves also CA's and CRL's all-in-one files
NEW: added shell scripts for generating CAs and CRLs with the possibility to specify the Input and/or output directories
CHANGE: can now send mails to multiple recipients using the NotificationClient
CHANGE: Make the new logging system thread-safe
FIX: Adapting query to MySLQ 5.7 "GROUP BY" clause
FIX: TopErrorMessagesReporter - more precise selection to please stricter versions of MySQL
CHANGE: ProxyGeneration - make RFC proxies by default, added -L/--legacy flag to dirac-proxy-init
        to force generation of no-RFC proxies

*Core
FIX: dirac-install - allow to use local md5 files
CHANGE: X509Chain - fixes to allow robot proxies with embedded DIRAC group extension
        ( allow DIRAC group extension not in the first certificate chain step )
CHANGE: BaseClient - recheck the useServerCertificate while establishing connection
        and take it into account even if it has changed after the client object creation    
FIX: PlainTransport - fixed socket creation in initAsClient()         
NEW: Technology preview of new logging system, based on standard python logging module
CHANGE: Added graphviz extension to sphinx builds
FIX: Added documentation of low level RPC/DISET classes
FIX: Gateway service - multiple fixes to resurrect the service and to correctly instantiate it
NEW: dirac-install will change the shebang of the python scripts to use the environment 
     python instead of the system one
NEW: Security.Utilities - methods to generate all-in-one CA certificates and CRLs files     
NEW: ElasticSearchDB - gets CA's all-in-one file from the BundleDelivery service if needed
NEW: genAllCAs.sh, genRevokedCerts.sh - DIRAC-free commands to generate all-in-one CA 
     certificates and CRLs files     
CHANGE: dirac-create-distribution-tarball - removing docs and tests directories when 
        creating release tarballs     

*DMS
CHANGE: FTSJob - use Request wrapper for the fts3 REST interface instead of pycurl based
        client
CHANGE: FTSHistoryView - drop FTSServer field from the view description   
CHANGE: FTSFile DB table: increased length of fields LFN(955), SourceSURL(1024), TargetSURL(1024)
CHANGE: Uniform length of LFN to 255 across DIRAC dbs
FIX: FTSJob - fix the serialization of 0 values
FIX: FTSFile, FTSJob - fix SQL statement generation for stricter versions of MySQL

*Resources
NEW: New method in the StorageElement to generate pair of URLs for third party copy.
     Implement the logic to generate pair of URLs to do third party copy. 
     This will be used mostly by FTS, but is not enabled as of now
FIX: StorageElement - fix different weird behaviors in Storage Element, in particular, 
     the inheritance of the protocol sections     
FIX: GFAL2 storage element: update for compatibility with GFAL2 2.13.3 APIs
NEW: Introduced Resources/StorageElementBases configuration section for definitions
     of abstract SEs to be used in real SEs definition by inheritance     

*RMS
NEW: dirac-rms-request - command including functionality of several other commands:
     dirac-rms-cancel|reset|show-request which are dropped. The required functionality
     is selected by the appropriate switches   

*RSS
NEW: Put Sites, ComputingElements, FTS and Catalogs under the status control of the
     RSS system 
NEW: Rewrote RsourceStatus/ResourceManagementDB tables with sqlAlchemy (RM DB with declarative base style)
NEW: SiteStatus client to interrogate site status with respect to RSS
CHANGE: introduced backward compatibility of RSS services with DIRAC v6r17 clients
CHANGE: moved some integration tests from pytest to unittest
CHANGE: Moved ResourceStatusDB to sqlAlchemy declarative_base
FIX: Automated setting of lastCheckTime and Dateffective in ResourceStatusDB and ResourceManagementDB
FIX: fixes for tables inheritance and extensions
FIX: fixes for Web return structure ("meta" column)
FIX: ResourceStatus, RSSCacheNoThread - fixed RSS cache generation 
FIX: ResourceStatus - fixes for getting status from the CS information
FIX: ResourceManagement/StatusDB - fixed bugs in meta parameter check
FIX: fixed incompatibility between Active/InActive RSS clients return format
FIX: SiteStatus - bug fixed in getSites() method - siteState argument not propagated to
     the service call
FIX: ResourceStatus - return the same structure for status lookup in both RSS and CS cases     
FIX: Bug fixes in scripts getting data out of DB


*Monitoring
CHANGE: DBUtils - change the bucket sizes for the monitoring plots as function of the time span

*WMS
NEW: SiteDirector - checks the status of CEs and Sites with respect to RSS  
NEW: pilotCommands - new ReplaceDIRACCode command mostly for testing purposes
NEW: JobAgent, JobWrapper - several fixes to allow the work with PoolComputingElement
     to support multiprocessor jobs    
NEW: JobScheduling - interpret WholeNode and NumberOfProcessors job JDL parameters and
     convert then to corresponding tags
NEW: SiteDirector - CEs can define QueryCEFlag in the Configuration Service which can be
     used to disallow querying the CE status and use information from PiltAgentsDB instead     
NEW: The application error codes, when returned, are passed to the JobWrapper, and maybe interpreted.
NEW: The JobWrapperTemplate can reschedule a job if the payload exits with status DErrno.EWMSRESC & 255 (222)
FIX: SiteDirector - unlink is also to be skipped for Local Condor batch system
FIX: JobDB - fixes necessary to suite MySQL 5.7
FIX: dirac-pilot, pilotTools - PYTHONPATH is cleared on pilot start, pilot option keepPP
     can override this
FIX: WMSAdministratorHandler - make methods static appropriately
FIX: Bug fix for correctly excluding WebApp extensions
CHANGE: JobScheduling - more precise site name while the job is Waiting, using the set of 
        sites at which the input files are online rather than checking Tier1s in eligible sites      
FIX: SiteDirector - aggregate tags for the general job availability test         
FIX: JobScheduling - bug fix in __sendToTQ()
FIX: pilotTools,pilotCommands - pick up all the necessary settings from the site/queue configuration
     related to Tags and multi-processor
NEW: SiteDirector - added option to force lcgBundle version in the pilot
FIX: SiteDirector - if MaxWaitingJobs or MaxTotalJobs not defined for a queue, assume a default value of 10
FIX: MatcherHandler - preprocess resource description in getMatchingTaskQueues()
FIX: JobDB - set CPUTime to a default value if not defined when rescheduling jobs

*TS
FIX: TransformationClient - fix issue #3446 for wrong file error counting in TS
FIX: TransformationDB - set ExternalID before ExternalStatus in tasks
BUGFIX: TransformationClient - fix a bug in the TS files state machine (comparing old status.lower() 
        with new status)

*Interfaces
CHANGE: Dirac API - expose the protocol parameter of getAccessURL()
CHANGE: Dirac API - added runLocal as an API method

*Docs
NEW: Documentation for developing with a container (includes Dockerfile)
NEW: Add script to collate release notes from Pull Request comments  
NEW: Chapter on scaling and limitations
CHANGE: Added documentation about runsv installation outside of DIRAC

*tests
NEW: Added client (scripts) system test
CHANGE: Add to the TS system test, the test for transformations with meta-filters
FIX: Minor fixes in the TS system test
FIX: correctly update the DFC DB configuration in jenkins' tests

[v6r17p35]

*Core
FIX: GOCDBClient - add EXTENSIONS & SCOPE tag support to GOCDB service queries.

[v6r17p34]

*SMS
FIX: StorageManagerClient - fix logic for JobScheduling executor when CheckOnlyTapeSEs is 
     its default true and the lfn is only on a tapeSE

[v6r17p33]

*WMS
FIX: StalledJobAgent - if no PilotReference found in jobs parameters, do as if there would be 
     no pilot information, i.e. set Stalled job Failed immediately
CHANGE: DownloadInputData - job parameters report not only successful downloads but also failed ones
FIX: JobDB - back port - set CPUTime to 0 if not defined at all for the given job 
FIX: JobDB - back port - use default CPUTime in the job description when rescheduling jobs

*Resources
FIX: ARCComputingElement - fix job submission issue due to timeout for newer lcg-bundles

[v6r17p32]

Resources:
CHANGE: /Computing/BatchSystems/Condor.py: do not copy SiteDirector's shell environment variables into the job environment

*WMS
CHANGE: Add option to clear PYTHONPATH on pilot start

[v6r17p31]

*RMS
FIX: ReqClient - avoid INFO message in client
*WMS
CHANGE: JobWrapper - allow SE-USER to be defined as another SE group (e.g. Tier1-USER)
*DMS
CHANGE: DMSHelpers - make resolveSEGroup recursive in order to be able to define SE groups in terms of SE groups

[v6r17p30]

*DMS
CHANGE: StorageElement - added status(), storageElementName(), checksumType() methods returning
        values directly without the S_OK structure. Remove the checks of OK everywhere
NEW: dirac-dms-add-file, DataManager - added option (-f) to force an overwrite of an existing file

*TS:
FIX: TransformationDB.py - set the ExternalID before the ExternalStatus in order to avoid inconsistent 
     tasks if setting the ExternalID fails

*StorageManagementSystem
FIX: StorageManagementClient.py - return the full list of onlineSites while it was previously happy 
     with only one

*Resources
FIX: HTCondorCEComputingElement.py - transfer output files(only log and err) for remote scheduler

[v6r17p29]

*WMS
CHANGE: split time left margins in cpuMargin and wallClockMargin. Also simplified check.


[v6r17p28]

*WMS
BUGFIX: JobScheduling - fix a bug introduced in 6r17p27 changes

*Monitoring
BUGFIX: MonitoringReporter - do not try to close the MQ connection if MD is not used

[v6r17p27]

*Configuration
FIX: ConfigurationClient - allow default value to be a tuple, a dict or a set

*Monitoring
CHANGE: DBUtils - change bucket sizes and simplify settings

*DMS
FIX: DMSRequestOperationsBase, RemoveFile - allow request to not fail if an SE is temporarily banned
FIX: dirac-admin-allow-se - first call of gLogger after its import

*RMS
CHANGE: remove scripts dirac-rms-show-request, dirac-rms-cancel-request and dirac-rms-reset-request 
        and replace with a single script dirac-rms-request with option (default is "show")
CHANGE: allow script to finalize a request if needed and set the job status appropriately

*Resources
FIX: LocalComputingElement - pilot jobIDs start with ssh to be compatible with pilotCommands. 
     Still original jobIDs are passed to getJobStatus. To be reviewed

*WMS
CHANGE: JobScheduling - assign a job to Group.<site>.<country>, if input files are at <site>.<country>.
        If several input replicas, assign Waiting to "MultipleInput"

[v6r17p26]

*Core
FIX: dirac-install.py to fail when installation of lcgBundle has failed
FIX: ClassAdLight - getAttributeInt() and getAttributeFloat() return None 
     if the corresponding JDL attribute is not defined

*MonitoringSystem
CHANGE: The Consumer and Producer use separate connections to the MQ; 
        If the db is not accessible, the messaged will not be consumed.

*WMS
FIX: JobDB - fix the case where parametric job placeholder %j is used in the JobName attribute
FIX: JobDB - take into account that ClassAdLight methods return None if numerical attribute is not defined
FIX: ParametricJob utility - fixed bug in evaluation of the ParameterStart|Step|Factor.X job numerical attribute

[v6r17p25]

*Monitoring
NEW: Implemented the support of monthly indexes and the unit tests are fixed

*RMS
FIX: RequestExecutingAgent - fix infinite loop for duplicate requests

*WMS 
NEW: ARCComputingElement - add support for multiprocessor jobs

[v6r17p24]

*WMS
FIX: SiteDirector - unlink is also to be skipped for Local Condor batch system

[v6r17p23]

*WMS
FIX: get job output for remote scheduler in the case of HTCondorCE

[v6r17p22]

*Framework
FIX: NotificationClient - added avoidSpam flag to sendMail() method which is propagated to
     the corresponding service call
     
*Integration
FIX: several fixes in integration testing scripts     

[v6r17p21]

*Core
NEW: Mail.py - added mechanism to compare mail objects
FIX: Grid.py - take into account the case sometimes happening to ARC CEs 
     where ARC-CE BDII definitions have SubClusters where the name isn't set to 
     the hostname of the machine

*Framework
FIX: Notification service - avoid duplicate emails mechanism 

[v6r17p20]

*Core
NEW: API.py - added __getstate__, __setstate__ to allow pickling objects inheriting
     API class by special treatment of internal Logger objects, fixes #3334

*Framework
FIX: SystemAdministrator - sort software version directories by explicit versions in the
     old software cleaning logic
FIX: MonitoringUtilities - sets a suitable "unknown" username when installing DIRAC from scratch, 
     and the CS isn't initialized fully when running dirac-setup-site     
CHANGE: Logger - added getter methods to access internal protected variables, use these methods
        in various places instead of access Logger protected variables     

*WMS
CHANGE: JobDB - removed unused CPUTime field in the Jobs table
CHANGE: JobScheduling - make check for requested Platform among otherwise eligible sites
        for a given job, fail jobs if no site with requested Platform are available

*RSS
FIX: Commands - improved logging messages

*SMS
FIX: StorageManagerClient - instantiate StorageElement object with an explicit vo argument,
     fixes #3335

*Interfaces
NEW: dirac-framework-self-ping command for a server to self ping using it's own certificate

[v6r17p19]

*Core
FIX: Adler - fix checksum with less than 8 characters to be 8 chars long

*Configuration
FIX: VOMS2CSAgent - fix to accomodate some weird new user DNs (containing only CN field)

*DMS
FIX: FileCatalog - fix for the doc strings usage in file catalog CLI, fixes #3306
FIX: FileCatalog - modified recursive file parameter setting to enable usage of the index

*SMS
CHANGE: StorageManagerClient - try to get sites with data online if possible in getFilesToStage

*RMS
FIX: RequestExecutingAgent - tuning of the request caching while execution

*WMS
FIX: DownloadInputData - do not mistakenly use other metadata from the replica info than SEs
FIX: JobScheduling - put sites holding data before others in the list of available sites
FIX: JobScheduling - try and select replicas for staging at the same site as online files
FIX: SiteDirector - keep the old pilot status if the new one can not be obtained in updatePilotStatus()

*Resources
FIX: CREAMComputingElement - return error when pilot output is missing in getJobOutput()

*Monitoring
FIX: DBUtils - change the buckets in order to support queries which require more than one year 
     data. The maximum buckets size is 7 weeks

[v6r17p18]

*Framework
NEW: SystemAdministrator - added possibility to remove old software installations keeping
     only a predefined number of the most recent ones.

*DMS
FIX: RemoveReplica - removing replica of a non-existing file is considered successful

*SMS
CHANGE: StorageManagerClient - restrict usage of executeWithUserProxy decorator 
        to calling the SE.getFileMetadata only; added flag to check only replicas 
        at tape SEs
        
*WMS
FIX: JobScheduling - added CS option to flag checking only replicas at tape SEs;
     fail jobs with input data not available in the File Catalog        

[v6r17p17]

*DMS
NEW: FTSAgent has a new CS parameter ProcessJobRequests to be able to process job
     requests only. This allows to run 2 FTS agents in parallel
     
*Resources
FIX: GFAL2_StorageBase - only set the space token if there is one to avoid problems
     with some SEs     

[v6r17p16]

*Configuration
FIX: VOMS2CSAgent - create user home directory in the catalog without
     recursion in the chown command
     
*RMS
FIX: RequestExecutingAgent - catch error of the cacheRequest() call
FIX: ReqClient - enhanced log error message

*SMS
FIX: StorageManagerClient - treat the case of absent and offline files on an SE 
     while staging
     
*TS
FIX: TaskManagerBase - process tasks in chunks of 100 in order to 
     update faster the TS (tasks and files)          

*WMS
FIX: JobScheduling - do not assume that all non-online files required staging

[v6r17p15]

*WMS
CHANGE: StalledJobAgent - ignore or prolong the Stalled state period for jobs 
        at particular sites which can be suspended, e.g. Boinc sites

[v6r17p14]

*Core
FIX: PrettyPrint.printTable utility enhanced to allow multi-row fields and
     justification specification for each field value  

*Accounting
NEW: DataStore - allow to run several instances of the service with only one which
     is enabled to do the bucketing

*RMS
NEW: new dirac-rms-list-req-cache command to list the requests in the ReqProxies services

*Interfaces
CHANGE: Dirac API - make several private methods visible to derived class

[v6r17p13]

*Core
NEW: Proxy - added executeWithoutServerCertificate() decorator function 

*Resources
FIX: CREAMComputingElement - split CREAM proxy renewal operation into smaller chunks for 
     improved reliability

[v6r17p12]

*Framework
FIX: SecurityFileLog  - when the security logs are rotated, the buffer size is reduced
     to 1 MB to avoid gzip failures ( was 2 GBs )

*WMS
FIX: pilotCommands - fix for interpreting DNs when saving the installation environment
FIX: SandboxStoreClient - do not check/make destination directory if requested sandbox 
     is returned InMemory

*TS
FIX: TransformationAgent CS option MaxFiles split in MaxFilesToProcess and MaxFilesPerTask,
     MaxFiles option is interpreted as MaxFilesPerTask for backward compatibility

*Resources
NEW: Added plug-ins for GSIFTP and HTTPS Storage protocols 

[v6r17p11]

*Core
FIX: ElasticSearchDB - set a very high number (10K) for the size of the ElasticSearch result

*Monitoring
FIX: MonitoringDB - et a very high number (10K) for the size of the ElasticSearch result

*WMS
FIX: pilotCommands - get the pilot environment from the contents of the bashrc script

*DMS
FIX: RemoveReplica - fix for the problem that if an error was set it was never reset
FIX: SE metadata usage in several components: ConsistencyInspector, DataIntwgrityClient,
     FTSRequest, dirac-dms-replica-metadata, StageMonitorAgent, StageRequestAgent,
     StorageManagerClient, DownloadInputData, InputDataByProtocol

[v6r17p10]

*Core
NEW: Logger - printing methods return True/False if the message was printed or not
FIX: ElastocSearchDB - error messages demoted to warnings

*Monitoring
FIX: MonitoringReporter - create producers if the CS definitions are properly in place

*TS
CHANGE: TaskManagerPlugin - allow to redefine the AutoAddedSites for each job type

[v6r17p9]

*WMS
BUGFIX: JobScheduling - bug fixed introduced in the previous patch 
NEW: pilotTools - introduced -o swicth for a generic CS option

*SMS
FIX: StorageManagerClient - fixes in the unit test

*DMS
FIX: FileManagerPs - in _getFileLFNs() - break a long list of LFNs into smaller chunks

[v6r17p8]

*Core
NEW: DErrno.ENOGROUP error to denote proxies without DIRAC group extension embedded
CHANGE: X509Chain - use DErrno.ENOGROUP error
FIX: dirac-install, dirac-deploy-scripts - fixes to allow DIRAC client installation on
     recent MacOS versions with System Integrity Protection feature
CHANGE: Proxy - added executionLock optional argument to executeWithUserProxy() decorator
        to lock while executing the function with user proxy 
FIX: Proxy - fix indentation in getProxy() preventing looping on the DNs  

*Framework
FIX: ProxyDB - fix of error message check in completeDelegation()

*WMS
FIX: TaskQueueDB - when an empty TaskQueue is marked for deletion, it can still get matches 
     which result in no selected jobs that produced unnecessary error messages 
FIX: JobScheduling executor - calls getFilesToStage() with a flag to lock while file lookup
     with user proxy; same for InputData executor for calling _resolveInputData()      

*TS
FIX: FileReport - fix in setFileStatus() for setting status for multiple LFNs at once

*SMS
FIX: StorageManagerClient - in getFilesToStage() avoid using proxy if no files to check
     on a storage element

*Resources
FIX: GFAL2_XROOTStorage - fix to allow interactive use of xroot plugin
FIX: GFAL2_StorageBase - enable IPV6 for gsiftp

[v6r17p7]

*DMS
FIX: dirac-dms-user-lfns - do not print out empty directories

*WMS
FIX: InputData Executor, JobWrapper - use DataManager.getReplicasForJobs() for
     getting input data replicas

*TS
FIX: TransformationAgent - use DataManager.getReplicasForJobs() for transformations
     creating jobs  

[v6r17p6]

*DMS
NEW: DataManager - add key argument forJobs (default False) in getReplicas() in order 
     to get only replicas that can be used for jobs (as defined in the CS); added
     getReplicasForJobs(), also used in the Dirac API

*SMS
FIX: Stager agents - monitor files even when there is no requestID, e.g. dCache returns None 
     when staging a file that is already staged    

*Resources
FIX: StorageFactory - bug fixes when interpreting SEs inheriting other SE parameters
NEW: Test_StorageFactory unit test and corresponding docs
FIX: Torque - some sites put advertising in the command answer that can not be parsed:
     redirect stderr to /dev/null

[v6r17p5]

*Resources
FIX: LcgFileCatalogClient - do not evaluate GUID if it is not a string

[v6r17p4]

*Configuration
FIX: Utilities - fixed interpretation of weird values of GlueCEPolicyMaxWallClockTime
     BDII parameter; newMaxCPUTime should is made integer

*Framework
FIX: Logger - make subloggers processing messages with the same level
     as the parent logger

*Docs
NEW: Updated documentation in several sections

*DMS
FIX: RemoveReplica operation - don't set file Done in RemoveReplicas if there is an error

[v6r17p3]

*RSS
FIX: Synchronizer - the sync method removes the resources that are no longer 
     in the CS from the DowntimeCache table

*DMS
CHANGE: dirac-dms-find-lfns - added SE switch to look for files only having
        replicas on a given SE (list)

*TS
FIX: TaskManager - optimization of the site checking while preparing job; optimized
     creation of the job template

*Resources
CHANGE: GFAL2_SRM2Storage, SRM2Storage - added gsiftp to the list of OUTPUT protocols 

[v6r17p2]

*Monitoring
FIX: ElasticSearchDB - fixes required to use host certificate for connection;
     fixes required to pass to version 5.0.1 of the elasticsearch.py binding

[v6r17p1]

*RSS
FIX: GOCDBSync - make commmand more verbose and added some minor fixes

[v6r17]

*Core
FIX: Adler - check explicitly if the checksum value is "False"
FIX: install_site.sh - added command line option to choose DIRAC version to install
NEW: ComponentInstaller - added configuration parameters to setup NoSQL database

*Framework
CHANGE: Logger - test level before processing string (i.e. mostly converting objects to strings)  
CHANGE: dirac-proxy-init - check and attempt to update local CRLs at the same time as
        generating user proxy
CHANGE: ProxyManager service - always store the uploaded proxy even if the already stored
        one is of the same validity length to allow replacement in case of proxy type
        changes, e.g. RFC type proxies           

*DMS
NEW: Next in implementation multi-protocol support for storage elements. When performing 
     an action on the StorageElement, instead of looping over all the protocol plugins, 
     we loop over a filtered list. This list is built taking into account which action 
     is taken (read vs write), and is also sorted according to lists defined in the CS.
     The negotiation for third party transfer is also improved: it takes into account all 
     possible protocols the source SE is able to produce, and all protocols the target is 
     able to receive as input.
NEW: StorageElement - added methods for monitoring used disk space
FIX: ReplicateAndRegister - fix the case when checksum is False in the FC
NEW: DMSHelpers - get list of sites from CS via methods; allow to add automatically sites 
     with storage

*RSS
NEW: FreeDiskSpace - added new command which is used to get the total and the remaining 
     disk space of all dirac storage elements that are found in the CS and inserts the 
     results in the SpaceTokenOccupancyCache table of ResourceManagementDB database.  
NEW: GOCDBSync command to ensure that all the downtime dates in the DowntimeCache 
     table are up to date       

Resources*
NEW: Updated Message Queue interface: MQ service connection management, support for
     SSL connections, better code arrangement

*Workflow
FIX: Modulebase, Script - avoid too many unnecessarily different application states

*WMS
FIX: JobStateUpdate service - in setJobStatusBulk() avoid adding false information when adding 
     an application status
     
*TS
FIX: TaskManager, TaskManagerAgentBase - standardize the logging information; removed unnecessary 
     code; use iterators wherever possible     
NEW: Introduced metadata-based filters when registering new data in the TS as catalog       

[v6r16p6]

*WMS
NEW: Added MultiProcessorSiteDirector section to the ConfigTemplate.cfg

*DMS
FIX: FileCatalogClient - added missing read methods to the interface description
     getDirectoryUserMetadata(), getFileUserMetadata()

[v6r16p5]

FIX: included patches from v6r15p27

[v6r16p4]

FIX: applied fixes from v6r15p26

[v6r16p3]

FIX: incorporated fixes from v6r15p25

[v6r16p2]

*Configuration
CHANGE: VOMS2CSAgent - remove user DNs which are no more in VOMS. Fixes #3130

*Monitoring
CHANGE: WMSHistory - added user, jobgroup and usergroup selection keys

*DMS
FIX: DataManager - retry checksum calculation on putAndRegister, pass checksum to the DataManager
     object in the FailoverTransfer object.
FIX: DatasetManager, FileCatalogClientCLI - bug fixes in the dataset management and commands      
     
*WMS
CHANGE: JobManager - added 'Killed' to list of jobs status that can be deleted     

[v6r16p1]

*Monitoring
CHANGE: MonitorinDB - allow to use more than one filter condition

*WMS
CHANGE: StalledJobAgent - send a kill signal to the job before setting it Failed. This should 
        prevent jobs to continue running after they have been found Stalled and then Failed.

[v6r16]

*Core
CHANGE: dirac-install, dirac-configure - use Extensions options consistently, drop
        ExtraModule option
CHANGE: dirac-install - use insecure ssl context for downloading files with urllib2.urlopen    
CHANGE: GOCDBClient - replaced urllib2 with requests module
        FIX: dirac-setup-site - added switch to exitOnError, do not exit on error by default
CHANGE: Added environment variables to rc files to enable certificates verification (necessary for python 2.7.9+)
FIX: ComponentInstaller - always update CS when a database is installed, even if it is
     already existing in the db server 
FIX: SSLSocketFactory - in __checkKWArgs() use correct host address composed of 2 parts      

*Framework
FIX: SystemAdministrator service - do not install WebAppDIRAC by default, only for the host
     really running the web portal

*Accounting
FIX: JobPolicy - remove User field from the policy conditions to fix a problem that 
     non-authenticated user gets more privileges on the Accounting info.

*Monitoring
NEW: New Monitoring system is introduced to collect, analyze and display various
     monitoring information on DIRAC components status and behavior using ElasticSearch
     database. The initial implementation is to collect WMSHistory counters.

*DMS
NEW: MoveReplica operation for the RMS system and a corresponding dirac-dms-move-replica-request
     comand line tool

*Resources
NEW: MessageQueue resources to manage MQ connections complemented with
     MQListener and MQPublisher helper classes
NEW: SudoComputingElement - computing element to execute payload with a sudo to a dedicated
     UNIX account     

[v6r15p27]

*Configuration
FIX: CSAPI - changed so that empty but existing options in the CS can be still
     modified

[v6r15p26]

*WMS
FIX: SandboxStoreClient - ensure that the latest sandbox is returned in the Web
     portal in the case the job was reset.

[v6r15p25]

*Resources
FIX: HTCondorCEComputingElement - cast useLocalSchedd to bool value even if it
     is defined as srting

[v6r15p24]

*Resources
CHANGE: HTCondorCE - added option to use remote scheduler daemon

[v6r15p23]

*DMS
FIX: dirac-dms-find-lfns - fixed bug causing generl script failure

[v6r15p22]

*Interfaces
CHANGE: Dirac API - add possibility to define the VO in the API
CHANGE: Dirac API - add checkSEAccess() method for checking SE status

[v6r15p21]

*WMS
FIX: removed default LCG version from the pilot (dirac-install will use the one of the requested release)

*RMS
FIX: reject bad checksum

[v6r15p20]

*Framework
FIX: SystemAdministratorHandler - in updateSoftware() put explicitly the project
     name into the command
FIX: ComponentInstaller - added baseDir option to the mysql_install_db call
     while a fresh new database server installation     

[v6r15p19]

*Core
FIX: dirac-install - lcg-binding version specified in the command switch
     overrides the configuration option value
     
*DMS
FIX: RemoveFile operation - Remove all files that are not at banned SEs

*TMS
FIX: FileReport - after successful update of input files status, clear the 
     cache dictionary to avoid double update      

[v6r15p18]

*Configuration
FIX: Utilities - take into account WallClock time limit while the MaxCPUTime
     evaluation in the Bdii@CSAgent 

*DMS
FIX: FTSJob - specify checksum type at FTS request submission

*StorageManagement
FIX: StorageManagerClient - in getFilesToStage() avoid exception in case
     of no active replicas

*Resources
FIX: StorageBase - in getParameters() added baseURL in the list of parameters returned 

*WMS
FIX: CPUNormalization - minor code rearrangement

[v6r15p17]

*Core
CHANGE: GOCDBClient - catch all downtimes, independently of their scope
FIX: LSFTimeLeft - accept 2 "word" output from bqueues command
CHANGE: dirac-install - create bashrc/cshrc with the possibility to define
        installation path in the $DIRAC env variable, this is needed for
        the cvmfs DIRAC client installation

[v6r15p16]

*Core
CHANGE: AgentModule - added a SIGALARM handler to set a hard timeout for each Agent
        cycle to avoid agents stuck forever due to some faults in the execution code

*DMS
FIX: DataManager - cache SE status information in filterTapeReplicas() to speed up execution
     
*WMS
BUGFIX: InputDataByProtocol - the failed resolution for local SEs was not considered correctly:
        if there were other SEs that were ignored (e.g. because on tape)     
     
*TS
FIX: TransformationAgent - in getDataReplicasDM() no need to get replica PFNs     

[v6r15p15]

*Configuration
CHANGE: VOMS2CSAgent - added new features: deleting users no more registered in VOMS;
        automatic creation of home directories in the File Catalog for new users

*WMS
CHANGE: JobScheduling - correct handling of user specified sites in the executor,
        including non-existent (misspelled) site names
FIX: CPUNormalization - accept if the JOBFEATURES information is zero or absent        

[v6r15p14]

*Core
FIX: BaseClient - proper error propagation to avoid excessive output in the logger

*Configuration
CHANGE: Resources helper - in getStorageElementOptions() dereference SEs containing
        BaseSE and Alias references

*Accounting
FIX: AccountingDB - changes to use DB index to speed-up removal query

*DMS
CHANGE: DMSHelpers - define SE groups SEsUsedForFailover, SEsNotToBeUsedForJobs, 
        SEsUsedForArchive in the Operations/DataManagement and use them in the
        corresponding helper functions
FIX: FTSJob - temporary fix for the FTS rest interface Request object until it is
     fixed in the FTS REST server         

*Resources
FIX: HTCondorCEComputingElement - check that some path was found in findFile(), return with error otherwise
CHANGE: ARCComputingElement - consider jobs in Hold state as Failed as they never come back
CHANGE: ARCComputingElement - do not use JobSupervisor tool for bulk job cancellation as
        it does not seem to work, cancel jobs one by one
FIX: ARCComputingElement - ensure that pilot jobs that are queued also get their proxies renewed on ARC-CE        

*WMS
FIX: SiteDirector - ensure that a proxy of at least 3 hours is available to the updatePilotStatus 
     function so that if it renews any proxies, it's not renewing them with a very short proxy

[v6r15p13]

*Resources
FIX: HTCondorCEComputingElement - fixed location of log/output files 
  
*TS
FIX: ValidateOutputDataAgent - works now with the DataManager shifter proxy

[v6r15p12]

*Core
FIX: Graphs - make sure matplotlib package is always using Agg backend
FIX: cshrc - added protection for cases with undefined environment variables
NEW: AuthManager - added possibility to define authorization rules by VO
     and by user group

*Configuration
NEW: Resources, ComputingElement(Factory) - added possibility to define site-wide
     CE parameters; added possibility to define common parameters for a given
     CE type.

*Framework
FIX: SystemAdministrator service - avoid using its own client to connect
     to itself for storing host information
FIX: SystemAdministratorClientCLI, dirac-populate-component-db - fix insertion
     of wrongly configured component to the ComponentMonitorDB     

*DMS
FIX: FileCatalog service - fix the argument type for getAncestor(), getDescendents()

*WMS
NEW: JobCleaningAgent - add an option (disabled by default) to remove Jobs from the 
     dirac server irrespective of their state

*Resources
CHANGE: HTCondorCE - added new configurable options - ExtraSubmitString, WorkingDirectory
        DaysToKeepLogs

[v6r15p11]

*Framework
NEW: dirac-proxy-destroy command to destroy proxy locally and in the ProxyManager
     service
CHANGE: ProxyManagerClient - reduce the proxy caching time to be more suitable
        for cases with short VOMS extensions     

*Configuration
FIX: VOMS2CSAgent - fixed typo bug in execute()

*RMS
FIX: RequestTask - fix if the problem when the processing of an operation times out, 
     there was no increment of the attempts done.

*DMS
FIX: FTSAgent - avoid FTS to fetch a request that was canceled

*Resources
FIX: HTCondorCE - protect against non-standard line in 'job status' list in the getJobStatus()
CHANGE: ComputingElement - reduce the default time length of the payload proxy to accomodate
        the case with short VOMS extensions

[v6r15p10]

*Core
FIX: MySQL - do not print database access password explicitly in the logs

*Configuration
CHANGE: VOMS2CSAgent - show in the log if there are changes ready to be committed
CHANGE: Bdii2CSAgent - get information from alternative BDII's for sites not 
        existing in central BDII

*Framework
FIX: ComponentInstaller - fixed location of stop_agent file in the content of t file
     of the runsv tool 

*RMS
FIX: Changed default port of ReqProxy service to 9161 from 9198

*Resources
FIX: BatchSystem/Condor, HYCondroCEComputingElement - more resilient parsing 
     of the status lookup command
FIX: CREAMComputingElement - in case of glite-ce-job-submit error print our both 
     std.err and std.out for completeness and better understanding    

*DMS
FIX: FileCatalogClient - bug fix in getDirectoryUserMetadata()

*Interfaces
FIX: Dirac - in replicateFile() in case of copying via the local cache check if 
     there is another copy for the same file name is happening at the same time

[v6r15p9]

*Configuration
FIX: fixed CS agents initialization bug

*DMS
FIX: fixed inconsistency between DataIntegrity and ConsistencyInspector modules

*Interfaces
FIX: Fix download of LFNs in InputSandbox when running job locally

[v6r15p8]

*Configuration
NEW: Added DryRun option for CS agents (false by default, True for new installations)

[v6r15p7]

*Core
CHANGE: Enabled attachments in the emails

*TS
*CHANGE: Added possibility for multiple operations in Data Operation Transformations

[v6r15p6]

*Resources
FIX: FCConditionParser: ProxyPlugin handles the case of having no proxy

*WMS
FIX: MJF messages correctly parsed from the pilot
NEW: Added integration test for TimeLeft utility and script calling it

[v6r15p5]

Included fixes from v6r14p36 patch release

*Framework
FIX: added GOCDB2CSAgent in template
FIX: Fixed permissions for HostLogging

*DMS
FIX: Introduced hopefully temporary fix to circumvent globus bug in gfal2

*WMS:
FIX: added test for MJF and made code more robust

*RSS
NEW: HTML notification Emails


[v6r15p4]

Included fixes from v6r14p35 patch release

*Core
NEW: Added a new way of doing pfnparse and pfnunparse using the standard python library. 
     The two methods now contains a flag to know which method to use. By default, the old 
     hand made one is used. The new one works perfectly for all standard protocols, except SRM

*RSS
FIX: dirac-rss-sync - command fixed to work with calling services rather than 
     databases directly
     
*Resources     
CHANGE: In multiple Storage classes use pfnparse and pfnunparse methods to manipulate
        url strings instead of using just string operations
NEW: A new attribute is added to the storage plugins: DYNAMIC_OPTIONS. This allows to construct 
     URLs with attributes going at the end of the URL, in the form ?key1=value1&key2=value2 
     This is useful for xroot and http.         

[v6r15p3]

Included changes from v6r14p34 patch release

*Accounting
FIX: DataStoreClient - catch all exceptions in sending failover accounting 
     requests as it could disrupt the logic of the caller 

*DMS
CHANGE: dirac-dms-show-se-status - added switches to show SEs only accessible by
        a given VO and SEs not assigned to any VO
FIX: dirac-dms-replicate-and-register-request - prints out the new request IDs
     to allow their monitoring by ID rather than possibly ambiguous request name      

[v6r15p2]

*WMS
FIX: pilotCommands - protect calls to external commands in case of empty
     or erroneous output
FIX: Matcher - fixed bug in the tag matching logic: if a site presented an empty
     Tag list instead of no Tag field at all, it was interpreted as site accepts
     all the tags
FIX: Matcher - matching parameters are printed out in the Matcher rather than
     in the TaskQueueDB, MaxRAM and Processors are not expanded into tags           

[v6r15p1]

Included patches for v6r14p32

*Configuration
CHANGE: Resources helper - remove "dips" protocol from the default list of third party
        protocols

*Resources
FIX: XROOTStorage - bug fixed in __createSingleDirectory() - proper interpretation
     of the xrootClient.mkdir return status
FIX: XROOTStorage unit test reenabled by mocking the xrootd import      

[v6r15]

Removed general "from DIRAC.Core.Utilities import *" in the top-level __init__.py

Made service handlers systematically working with unicode string arguments
Added requirements.txt and Makefile in the root of the project to support pip style installation

DIRAC documentation moved to the "docs" directory if the DIRAC project from the
DIRACDocs separate project.

*Accounting
CHANGE: INTEGER -> BIGINT for "id" in "in" accountingDB tables

*Core
NEW: The S_ERROR has an enhanced structure containing also the error code and the call
     stack from where the structure was created
NEW: DErrno module to contain definitions of the DIRAC error numbers and standard
     descriptions to be used from now on in any error code check      
CHANGE: gMonitor instantiation removed from DIRAC.__init__.py to avoid problems in
        documentation generation
CHANGE: removed Core.Utilities.List.sortList (sorted does the job)
CHANGE: removed unused module Core.Utilities.TimeSeries
NEW: dirac-install - makes us of the DIRAC tar files in CVMFS if available
NEW: dirac-install-client - a guiding script to install the DIRAC client from A to Z        
CHANGE: dirac-install - when generating bashrc and cshrc scripts prepend DIRAC paths
        to the ones existing in the environment already
NEW: MJFTimeLeft - using Machine JOb features in the TimeLeft utility
FIX: BaseClient - only give warning log message "URL banned" when one of the
     service URLs is really banned
CHANGE: DISET components - improved logic of service URL retries to speedup queries
        in case of problematic services     
NEW: dirac-rss-policy-manager - allows to interactively modify and test only the 
     policy section of Dirac.cfg     
FIX: XXXTimeLeft - do not mix CPU and WallTime values     
FIX: ComponentInstaller - longer timeout for checking components PID (after restart)
CHANGE: Proxy - in executeWithUserProxy() when multiple DNs are present, try all of them
CHANGE: List utility - change uniqueElements() to be much faster
NEW: Platform - added getPlatform() and getPlatformTuple() utilities to evaluate lazily the
     DIRAC platform only when it is needed, this accelerates DIRAC commands not needing
     the platform information. 

*Configuration
NEW: GOCDB2CSAgent agent to synchronize GOCDB and CS data about perfSONAR services
NEW: VOMS2CSAgent to synchronize VOMS user data with the DIRAC Registry
CHANGE: ConfigurationData - lazy config data compression in getCompressedData()

*Framework
CHANGE: SystemAdministratorIntegrator - make initial pinging of the hosts in parallel
        to speed up the operation
CHANGE: InstalledComponentsDB - table to cache host status information populated
        by a periodic task    
NEW: ComponentInstaller Client class to encapsulate all the installation utilities
     from InstallTools module    
NEW: SystemAdministratorClientCLI - added uninstall host command
NEW: SystemAdministratorClientCLI - added show ports command
NEW: SystemAdministratorHandler - added getUsedPorts() interface
NEW: SystemAdministratorHandler - show host command shows also versions of the Extensions
NEW: InstalledComponentsDB - added Extension field to the HostLogging table 
FIX: SystemLoggingDB - fixed double creation of db tables

*Accounting
FIX: DataStoreClient - Synchronizer based decorators have been replaced with a simple 
     lock as they were blocking addRegister() during every commit(); 

*RSS
NEW: CE Availability policy, closing #2373
CHANGE: Ported setStatus and setToken rpc calls to PublisherHandler from LHCb implementation
NEW: E-mails generated while RSS actions are now aggregated to avoid avalanches of mails
NEW: dirac-rss-sync is also synchronizing Sites now

*DMS
CHANGE: FileCatalogClient - make explicit methods for all service calls
CHANGE: DataManager, StorageElement - move physical accounting the StorageElement
CHANGE: FileCatalog - added recursive changePathXXX operations
CHANGE: FileCatalog contained objects have Master attribute defined in the CS. Extra check of eligibility of the catalogs specified explicitely. No-LFN write methods return just the Master result to be compatible with the current use in the clients.
CHANGE: Removed LcgFileCatalogXXX obsoleted classes
NEW: ConsistencyInspector class to perform data consistency checks between 
     different databases
CHANGE: FileCatalog(Client) - refactored to allow clients declare which interface
        they implement     
NEW: FileCatalog - conditional FileCatalog instantiation based on the configured
     Operations criteria        

*TS
CHANGE: TransformationDB table TaskInputs: InputVector column from BLOB to MEDIUMTEXT
FIX: TaskManager - fix bug in case there is no InputData for a task, the Request created 
     for the previous task was reassigned
NEW: TaskManager - possibility to submit one bulk job for a series of tasks     

*WMS
NEW: TaskQueueDB - possibility to present requirements in a form of tags from the 
     site( pilot ) to the jobs to select ones with required properties
FIX: JobWrapper - the InputData optimizer parameters are now DEncoded     
CHANGE: JobAgent - add Processors and WholeNode tags to the resources description
CHANGE: SiteDirector - flag to always download pilot output is set to False by default
FIX: SiteDirector - using PilotRunDirectory as WorkingDirectory, if available at the CE 
     level in the CS. Featire requested in issue #2746
NEW: MultiProcessorSiteDirector - new director to experiment with the multiprocessor/
     wholeNode queues
CHANGE: JobMemory utility renamed to JobParameters
CHANGE: CheckWNCapabilities pilot command changed to get WN parameters from the
        Machine Job Features (MJF) - NumberOfProcessors, MaxRAM    
NEW: JobManager, ParametricJob - utilities and support for parametric jobs with multiple
     parameter sequences      
NEW: SiteDirector - added logic to send pilots to sites with no waiting pilots even if
     the number of already sent pilots exceeds the number of waiting jobs. The functionality
     is switched on/off by the AddPilotsToEmptySites option.        

*RMS
FIX: Request - fix for the case when one of the request is malformed, the rest of 
     the requests could not be swiped
FIX: ReqProxyHandler - don't block the ReqProxy sweeping if one of the request is buggy     
CHANGE: ReqProxyHandler - added monitoring counters
NEW: ReqProxyHandler - added interface methods to list and show requests in a ReqProxy

*Resources
FIX: SRM2Storage - do not add accounting to the output structure as it is done in 
     the container StorageElement class
CHANGE: Add standard metadata in the output of all the Storage plugins     

*Interfaces
NEW: Job API - added setParameterSequence() to add an arbitrary number of parameter
     sequences for parametric jobs, generate the corresponding JDL

*tests
NEW: The contents of the TestDIRAC package is moved into the tests directory here

[v6r14p39]

Patch to include WebApp version v1r6p32

[v6r14p38]

*Core
CHANGE: Unhashable objects as DAG graph nodes

*RMS
CHANGE: Added possibility of constant delay for RMS operations

[v6r14p37]

*Core
NEW: Added soft implementation of a Direct Acyclic Graph

*Configuration
FIX: Bdii2CSAgent finds all CEs of a site (was finding only one)

*Resources
FIX: Make sure transferClient connects to the same ProxyStorage instance

[v6r14p36]

*Core
FIX: Sending mails to multiple recipients was not working

*WMS
FIX: Allow staging from SEs accessible by protocol


[v6r14p35]

*Core
FIX: SOAPFactory - fixes for import statements of suds module to work with the
     suds-jurko package that replaces the suds package

*Resources
FIX: BatchSystems.Torque - take into account that in some cases jobID includes
     a host name that should be stripped off
FIX: SSHComputingElement - in _getJobOutputFiles() fixed bug where the output
     of scpCall() call was wrongly interpreted    
FIX: ProxyStorage - evaluate the service url as simple /DataManagement/StorageElementProxy
     to solve the problem with redundant StorageElementProxy services with multiple
     possible urls       
     
*RSS
CHANGE: Configurations.py - Added DTScheduled3 policy (3 hours before downtime)     
     
*WMS
FIX: pilotCommands - take into account that in the case of Torque batch system
     jobID includes a host name that should be stripped off   
       
[v6r14p34]

*Configuration
FIX: Bdii2CSAgent - reinitilize the BDII info cache at each cycle in order not to 
     carry on obsoleted stuff. Fixes #2959

*Resources
FIX: Slurm.py - use --partition rather --cluster for passing the DIRAC queue name
FIX: DIPStorage - fixed bug in putFile preventing third party-like transfer from
     another DIPS Storage Element. Fixes #2413

*WMS
CHANGE: JobWrapper - added BOINC user ID to the job parameters
FIX: pilotCommands - interpret SLURM_JOBID environment if present
FIX: WMSClient - strip of comments in the job JDL before any processing.
     Passing jdl with comments to the WMS could provoke errors in the
     job checking.

[v6r14p33]

*WMS
FIX: JobAgent - included a mechanism to stop JobAgent if the host operator
     creates /var/lib/dirac_drain
FIX: CPUNormalization - fixed a typo in getPowerFromMJF() in the name of the
     exception log message           

[v6r14p32]

*Core
FIX: InstallTools - getStartupComponentStatus() uses "ps -p <pid>" variant of the
     system call to be independent of the OS differences

*DMS
FIX: RemoveReplica - bulkRemoval() was modifying its input dict argument and returning it,
     which was useless, only modify argument

*WMS
CHANGE: CPUNormalization - get HS'06 worker node value from JOBFEATURES if available

*RMS
FIX: ReqClient - bug fixed preventing the client to contact multiple instances of ReqManager
     service

[v6r14p31]

*DMS
FIX: FTSAgent - if a file was not Scheduled, the FTSAgent was setting it Done even if it had 
     not been replicated.

*Workflow
FIX: FailoverRequest - forcing setting the input file Unused if it was already set Processed

[v6r14p30]

*Framework
BUGFIX: MonitoringHandler - in deleteActivities() use retVal['Message'] if result is not OK

*Resources
FIX: XROOTStorage - in getFile() evaluate file URL without URL parameters
                    in __putSingleFile() use result['Message'] in case of error
                    
*RMS
FIX: dirac-rms-cancel-request - fixed crash because of gLogger object was not imported

*TS
FIX: TransformationCLI - in resetProcessedFile() added check that the Failed dictionary
     is present in the result of a call                    

[v6r14p29]

*Core
FIX: Time - skip the effect of timeThis decorator if not running interractively

*DMS
FIX: DataManager - in getFile(), select preferentially local disk replicas, if none disk replicas, 
     if none tape replicas
FIX: DataManager - avoid changing argument of public method checkActiveReplicas()
FIX: FTSAgent - wait 3 times longer for monitoring FTS jobs if Staging

*Accounting
CHANGE: Jobs per pilot plot is presented as Quality plot rather than a histogram

*WMS
CHANGE: dirac-wms-cpu-normalization - reduce memory usage by using xrange() instead of range()
        in the large test loop

[v6r14p28]

*TS
FIX: TaskManager - protection against am empty task dictionary in 
     prepareTransformationTasks()
FIX: Test_Client_TransformationSystem - fixes ti run in the Travis CI 
     environment
     
*WMS
FIX: JobMemory - use urllib instead of requests Python module as the latter
     can be unavailable in pilots.           

[v6r14p27]

*Core
FIX: PlainTransport,SocketInfoFactory - fix for the IPv6 "Address family not supported 
     by protocol" problems

*Interfaces
NEW: Dirac.py - in ping()/pingService() allow to ping a specific URL

*Resources
FIX: LcgFileCatalogClient - convert LFN into str in __fullLfn to allow LFNs
     in a unicode encoding

*WMS
FIX: JobWrapper - set the job minor status to 'Failover Request Failed' 
     if the failover request fails sending

*TS
FIX: TransformationDB - in getTransformationTasks(),getTaskInputVector 
     forward error result to the callers
FIX: TaskManager - in case there is no InputData for a task, the Request created 
     for the previous task was reassigned. This fixes this bug.      

*tests
FIX: several fixes to satisfy on-the-fly unit tests with teh Travis CI service 

[v6r14p26]

NEW: Enabled on-the-fly tests using the Travis-CI service

*Core
FIX: Subprocess - fix two potential infinite loops which can result in indefinite
     output buffer overflow

*WMS
FIX: JobScheduling executor - check properly if staging is allowed, it was always True before

[v6r14p25]

*Core
FIX: Subprocess - more detailed error log message in case ov output buffer
     overflow

*DMS
FIX: DataManager - fix for getActiveReplicas(): first check Active replicas before 
     selecting disk SEs

*Resources
FIX: StorageElementCache - fixes to make this class thread safe
FIX: StorageFactory - fix in getConfigStorageProtocols() to properly get options
     for inheriting SE definitions

[v6r14p24]

*Accounting
FIX: Plots, JobPlotter - fix sorting by plot labels in case the enddata != "now"

*DMS
FIX: dirac-dms-user-lfns - add error message when proxy is expired 

[v6r14p23]

*Interfaces
FIX: Job.py - setCPUTime() method sets both CPUTime and MaxCPUTime JDL parameters
     for backward compatibility. Otherwise this setting was ignored by scheduling

*TS
BUGFIX: TaskManager - bug fixed in submitTransformationTasks in getting the TransformationID 

[v6r14p22]

CHANGE: Multiple commands - permissions bits changed from 644 to 755  

*Framework
FIX: UserProfileDB - in case of desktop name belonging to two different users we have 
     to use both desktop name and user id to identify the desktop

*WMS
BUGFIX: JobWrapperTemplate - bug fixed in evaluation of the job arguments

*TMS
CHANGE: TaskManager - added TransformationID to the log messages

[v6r14p21]

*DMS
CHANGE: dirac-admin-allow(ban)-se - allow an SE group to be banned/allowed

*SMS
FIX: RequestPreparationAgent - fix crash in execute() in case no replica information
     available

*WMS
FIX: TaskQueueDB, PilotAgentsDB - escape DN strings to avoid potential SQL injection
FIX: JobWrapperTemplate - pass JobArguments through a json file to fix the case
     of having apostrophes in the values

*TMS
FIX: TransformationAgent - in processTransformation() fix reduction of number of files

[v6r14p20]

*WMS
FIX: SandboxMetadataDB - escape values in SandboxMetadataDB SQL queries to accommodate
     DNs containing apostrophe 

[v6r14p19]

*Core
NEW: CLI base class for all the DIRAC CLI consoles, common methods moved to the new class,
     XXXCLI classes updated to inherit the base class
FIX: Network - fix crash when path is empty string, fixes partly #2413     
     
*Configuration
FIX: Utilities.addToChangeSet() - fix the case when comma is in the BDII Site description 
     followed by a white space, the description string was constantly updated in the CS

*Interfaces
FIX: Dirac.py - in retrieveRepositorySandboxes/Data - "Retrieved" and "OutputData" key values
     are strings '0' in the jobDict when a repository file is read, need to cast it to int

*DMS
FIX: RegisterReplica - if operation fails on a file that no longer exists and has no 
     replica at that SE, consider the operation as Done.

*Resources
FIX: ARCComputingElement - bug fix in getJobOutput in using the S_ERROR()

[v6r14p18]

*Core
FIX: VOMSService - attGetUserNickname() can only return string type values
FIX: dirac-deploy-scripts - install DIRAC scripts first so that they can be 
     overwritten by versions from extensions

*Framework
FIX: dirac-populate-component-db - bug fixed to avoid duplicate entries in the
     database

*TS
FIX: TaskManager - do not use ReqProxy when submitting Request for Tasks, otherwise
     no RequestID can be obtained

*Interfaces
CHANGE: Dirac.py - increase verbosity of a error log message in selectJobs

*Resources
FIX: XROOTStorage - fixed KeyError exception while checking file existence
FIX: ARCComputingElement - in getJobOutput test for existence of an already 
     downloaded pilot log

[v6r14p17]

*Core
FIX: Service.py - use the service name as defined in the corresponding section in the CS
     and not the name defined in service Module option. This fixes the problem with the
     StorageElement service not interpreting properly the PFN name and using a wrong local
     data path. 

*Resources
CHANGE: ARCComputingElement - if the VO is not discoverable from the environment, use ARC API
        call in the getCEStatus, use ldapsearch otherwise

[v6r14p16]

*Resources
CHANGE: ARC Computing Element automatically renew proxies of jobs when needed

[v6r14p15]

*Core
FIX: VOMS.py - Fixed bug that generates proxies which are a mix between legacy and rfc proxies.

*DMS
CHANGE: Allow selecting disk replicas in getActiveReplicas() and getReplicas()

*WMS
CHANGE: Use the preferDisk option in the InputData optimizer, the TransformationAgent and in the Interface splitter


[v6r14p14]

*Core
FIX: VOMS.py - return RFC proxy if necessary after adding the VOMS extension

*Configuration
FIX: Validate maxCPUTime and Site description value

*Resources
FIX: XROOTStorage - changes to allow third party transfers between XROOT storages
CHANGE: HTCondorCEComputingElement - the Condor logging can now be obtained in the webinterface;
        SIGTERM (instead of SIGKILL) is send to the application in case jobs are killed by the host site;
        when pilots are put in held status we kill them in condor and mark them as aborted.

*WMS
FIX: pilotCommands - fixes for intrepreting tags in the pilot

[v6r14p13]

*WMS
FIX: pilot commands CheckCECapabilities and CheckWNCapabilities were not considering the case of missing proxy

[v6r14p12]

*Core
FIX: allow a renormalization of the estimated CPU power
FIX: dirac-install: Make hashlib optional again (for previous versions of python, since the pilot may end up on old machines)

*Framework
FIX: allow to install agents with non-standard names (different from the module name)

*DMS
CHANGE: Consider files to reschedule and submit when they are Failed in FTS

*WMS
CHANGE: Move getCEStatus function back to using the ARC API

[v6r14p11]

*Core
FIX: XXXTimeLeft - set limit to CPU lower than wall clock if unknown
FIX: Logger - fix exception printing in gLogger.exception()
CHANGE: InstallTools - added more info about the process in getStartupComponentStatus()
CHANGE: Time - better report from timeThis() decorator

*DMS
CHANGE: FTSAgent - wait some time between 2 monitorings of each job

*WMS
NEW: pilotCommands - added CheckCECapabilities, CheckWNCapabilities commands
NEW: Added dirac-wms-get-wn-parameters command

*TS
NEW: Added dirac-production-runjoblocal command
FIX: TransformationAgent(Plugin) - clean getNextSite() and normalizeShares()
FIX: TransformationPlugin - added setParameters() method

*RSS
FIX: dirac-rss-sync - move imports to after the Script.getPositionalArguments()

*Resources
NEW: Added dirac-resource-get-parameters command

[v6r14p10]
*Configuration
FIX: Resources - getQueue() is fixed to get properly Tag parameters

*Framework
FIX: SecurityFileLog - fix for zipping very large files

*Resources
NEW: added dirac-resource-get-parameters command

*WMS
NEW: JobMonitoringHandler - add getJobsParameters() method
NEW: pilotCommands - added CheckCECapabilities, CheckWNCapabilities
NEW: Added dirac-wms-get-wn-parameters command
NEW: Matcher - generate internal tags for MaxRAM and NumberOfProcessors parameters
CHANGE: SiteDirector does not pass Tags to the Pilot
FIX: Matcher(Handler) - do not send error log message if No match found,
     fixed Matcher return value not correctly interpreted

[v6r14p9]

*Core
FIX: BaseClient - enhance retry connection logic to minimize the overall delay
FIX: MessageBroker - fix of calling private __remove() method from outside
     of the class

*Framework
BUGFIX: dirac-(un)install-component - bug in importing InstallTools module

*WMS:
FIX: JobWrapper - fix in getting the OutputPath defined in the job

*Resources
FIX: ARCComputingElement - add queue to the XRSL string

[v6r14p8]

*Core
FIX: XXXTimeLeft - minor fixes plus added the corresponding Test case
FIX: ReturnValues - fixes in the doc strings to comply with the sphinx syntax
FIX: SocketInfoFactory - in __sockConnect() catch exception when creating a
     socket

*Interfaces
FIX: Job.py - fixes in the doc strings to comply with the sphinx syntax

*RSS
NEW: Configurations.py - new possible configuration options for Downtime Policies

*WMS
CHANGE: StatesAccountingAgent - retry once and empty the local messages cache
        in case of failure to avoid large backlog of messages
CHANGE: SiteDirector - do not send SharedArea and ClientPlatform as pilot
        invocation arguments  
CHANGE: Matcher - allow matching by hosts in multi-VO installations              

[v6r14p7]

*Core
CHANGE: XXXTimeLeft utilities revisited - all return real seconds,
        code refactoring - use consistently always the same CPU power 

*WMS
FIX: JobAgent - code refactoring for the timeLeft logic part

*Resources
BUGFIX: ComputingElement - get rid of legacy getResourcesDict() call

[v6r14p6]

*Configuration
FIX: Bdii2CSAgent - refresh configuration from Master before updating
FIX: Bdii2CSAgent - distinguish the CE and the Cluster in the Glue 1.0 schema

*DMS
CHANGE: FTSAgent - make the amount of scheduled requests fetched by the 
        FTSAgent a parameter in the CS 
CHANGE: RMS Operations - check whether the always banned policy is applied for SEs
        to a given access type

*RMS
FIX: RequestClient(DB,Manager) - fix bulk requests, lock the lines when selecting 
     the requests to be assigned, update the LastUpdate time, and expose the 
     assigned flag to the client

*WMS
FIX: JobAgent - when the application finishes with errors but the agent continues 
     to take jobs, the timeLeft was not evaluated
FIX: JobAgent - the initial timeLeft value was always set to 0.0     

[v6r14p5]

*Core
FIX: X509Certificate - protect from VOMS attributes that are not decodable


*Resources
FIX: GFAL2_StorageBase - fixed indentation and a debug log typo

*WMS
BUGFIX: Matcher - only the first job was associated with the given pilot
FIX: pilotTools - 0o22 is only a valid int for recent python interpreters, 
     replaced by 18

[v6r14p4]

*Core
FIX: DictCache - fix the exception in the destructor preventing the final
     cache cleaning

*Framework
FIX: SystemAdministratorClientCLI - corrected info line inviting to update
     the pilot version after the software update

*DMS
FIX: FTSAgent - Add recovery of FTS files that can be left in weird statuses 
     when the agent dies
CHANGE: DataManager - allow to not get URLs of the replicas
CHANGE: FTSJob - keep and reuse the FTS3 Context object

*Storage
CHANGE: StorageManagerClient - don't fail getting metadata for staging if at 
        least one staged replica found

*WMS
FIX: CPUNormalization - protect MJF from 0 logical cores
FIX: JobScheduling - fix printout that was saying "single site" and "multiple sites" 
     in two consecutive lines
NEW: pilotTools,Commands - added CEType argument, e.g. to specify Pool CE usage 
FIX: WatchDog - added checks of function return status, added hmsCPU initialization to 0,
     removed extra printout     
     
*Resources
FIX: GFAL2 plugins - multiple bug fixes     

[v6r14p3]

*Core
BUGFIX: small bug fixed in dirac-install-component, dirac-uninstall-component
BUGFIX: VOMS - remove the temporary file created when issuing getVOMSProxyInfo
FIX: FileHelper - support unicode file names
FIX: DictCache - purges all the entry of the DictCache when deleting the DictCache object 

*Framework
BUGFIX: dirac-populate-component-db - avoid return statement out of scope

*Interfaces
BUGFIX: Dirac - in submitJob() faulty use of os.open

*WMS
FIX: JobWrapper - avoid evaluation of OutputData to ['']
FIX: Matcher - the Matcher object uses a VO dependent Operations helper
CHANGE: JobAgent - stop agent if time left is too small (default 1000 HS06.s)
FIX: CPUNormalization - use correct denominator to get power in MJF

*Resources
FIX: ARCComputingElement - changed implementation of ldap query for getCEStatus

[v6r14p2]

*Core
FIX: Use GSI version 0.6.3 by default
CHANGE: Time - print out the caller information in the timed decorator
CHANGE: dirac-install - set up ARC_PLUGIN_PATH environment variable

*Framework
FIX: dirac-proxy-info - use actimeleft VOMS attribute

*Accounting
CHANGE: Removed SRMSpaceTokenDeployment Accounting type

*RSS
CHANGE: ResourceStatus - re-try few times to update the RSS SE cache before giving up
FIX: XXXCommand, XXXAction - use self.lof instead of gLogger
CHANGE: Added support for all protocols for SEs managed by RSS

*RMS
FIX: Request - produce enhanced digest string
FIX: RequestDB - fix in getDigest() in case of errors while getting request

*Resources
CHANGE: Propagate hideExceptions flag to the ObjectLoader when creating StorageElements
FIX: ARCComputingElement - multiple fixes after experience in production

*WMS
FIX: Pilot commands - fixed an important bug, when using the 
     dirac-wms-cpu-normalization script

[v6r14p1]

The version is buggy when used in pilots

*Core
NEW: dirac-install-component command replacing dirac-install-agent/service/executor
     commands
     
*Resources
NEW: FileStorage - plugin for "file" protocol
FIX: ARCComputingElement - evaluate as int the job exit code

*RSS
FIX: CSHelpers - several fixes and beautifications     

[v6r14]

*Core
NEW: CSGlobals - includes Extensions class to consistently check the returned
     list of extensions with proper names 
NEW: ProxyManagerXXX, ProxyGeneration, X509XXX - support for RFC proxies
NEW: ProxyInfo - VOMS proxy information without using voms commands
NEW: LocalConfiguration - option to print out license information    
FIX: SocketInfo.py - check the CRL lists while handshaking  

Configuration
NEW: ConfigurationClient - added getSectionTree() method

*Framework
NEW: InstalledComponentsDB will now store information about the user who did the 
     installation/uninstallation of components.

*Resources
NEW: ARCComputingElement based on the ARC python API

*RSS
FIX: Improved logging all over the place 

*DMS
NEW: New FileCatalog SecurityManager with access control based on policies,
     VOMSPolicy as one of the policy implementations.
NEW: lfc_dfc_db_copy - script used by LHCb to migrate from the LFC to the DFC with 
     Foreign Keys and Stored Procedures by accessing the databases directly     
NEW: FileManagerPs.py - added _getFileLFNs() to serve info for the Web Portal     
CHANGE: Moving several tests to TestDIRAC

*Interfaces
CHANGE: use jobDescription.xml as a StringIO object to avoid multiple disk
        write operations while massive job submission

*WMS
FIX: Watchdog - review for style and pylint
CHANGE: Review of the Matcher code, extracting Limiter and Matcher as standalone 
        utilities
        

*Transformation
NEW: New ported plugins from LHCb, added unit tests


[v6r13p21]

*TS
FIX: Registering TargetSE for Standard TransformationAgent plugin

[v6r13p20]

*DMS
FIX: DMSHelpers - allow for more than one Site defined to be local per SE

*Resources
FIX: XRootStorage - fix in getURLBase()

[v6r13p19]

FIX: changes incorporated from v6r12p53 patch

[v6r13p18]

*WMS
FIX: JobWrapper - ported back from v6r14p9 the fix for getting OutputPath

[v6r13p17]

FIX: changes incorporated from v6r12p52 patch

[v6r13p16]

FIX: changes incorporated from v6r12p51 patch

[v6r13p15]

Included patches from v6r12p50 release 

[v6r13p14]

*DMS
FIX: ReplicateAndRegister - fix a problem when a file is set Problematic 
     in the FC but indeed doesn't exist at all 

*Resources
CHANGE: StorageFactory - enhance the logic of BaseSE inheritance in the
        SE definition in the CS
        
*WMS
CHANGE: CPUNormalization, dirac-wms-cpu-normalization - reading CPU power 
        from MJF for comparison with the DIRAC evaluation
FIX: SiteDirector - create pilot working directory in the batch system working
     directory and not in "/tmp"                

[v6r13p13]

*DMS
BUGFIX: FileCatalogClient - bug fixed in getDirectoryMetadata()

[v6r13p12]

*Resources
FIX: StorageElement - bug fixed in inValid()
CHANGE: StorageFactory - do not interpret VO parameter as mandatory

[v6r13p11]

*DMS
BUGFIX: RemoveReplica - fix in singleRemoval()
FIX: dirac-dms-user-lfns - increased timeout

[v6r13p10]

CHANGE: Use sublogger to better identify log source in multiple places

*Core
CHANGE: Review / beautify code in TimeLeft and LSFTimeLeft
FIX: LSFTimeLeft - is setting shell variables, not environment variables, 
     therefore added an "export" command to get the relevant variable 
     and extract then the correct normalization

*Accounting
FIX: DataOperationPlotter - add better names to the data operations

*DMS:
FIX: DataManager - add mandatory vo parameter in __SEActive()
CHANGE: dirac-dms-replicate-and-register-request - submit multiple requests
        to avoid too many files in a single FTS request
FIX: FileCatalog - typo in getDirectoryMetadata()
FIX: FileCatalog - pass directory name to getDirectoryMetadata and not file name 
FIX: DataManager - in __SEActive() break LFN list in smaller chunks when
     getting replicas from a catalog        

*WMS
FIX: WMSAdministratorHandler - fix in reporting pilot statistics
FIX: JobScheduling - fix in __getSitesRequired() when calling self.jobLog.info 
CHANGE: pilotCommands - when exiting with error, print out current processes info

[v6r13p9]

*Framework
FIX: SystemLoggingDB - schema change for ClientIPs table to store IPv6 addresses

*DMS
BUGFIX: DMSRequestOperationsBase - bug fix in checkSEsRSS()
FIX: RemoveFile - in __call__(): bug fix; fix in the BannedSE treatment logic

*RMS
BUGFIX: Operation - in catalogList()
BUGFIX: ReqClient - in printOperation()

*Resources
FIX: GFAL2_StorageBase - added Lost, Cached, Unavailable in getSingleFileMetadata() output
BUGFIX: GFAL2_StorageBase - fixed URL construction in put(get)SingleFile() methods

*WMS
FIX: InputDataByProtocol - removed StorageElement object caching

[v6r13p8]

*Framework
FIX: MonitoringUtilities - minor bug fix

*DMS
FIX: DataManager - remove local file when doing two hops transfer

*WMS
FIX: SandboxStoreClient - get the VO info from the delegatedGroup argument to 
     use for the StorageElement instantiation

*TMS
CHANGE: Transformation(Client,DB,Manager) - multiple code clean-up without
        changing the logic

[v6r13p7]

*Core
NEW: X509CRL - class to handle certificate revocation lists

*DMS
FIX: RequestOperations/RemoveFile.py - check target SEs to be online before
     performing the removal operation. 
FIX: SecurityManager, VOMSPolicy - make the vomspolicy compatible with the old client 
     by calling in case of need the old SecurityManager     

*Resources
BUGFIX: Torque, GE - methods must return Message field in case of non-zero return status
FIX: SRM2Storage - when used internaly, listDirectory should return urls and not lfns

*WMS
FIX: ConfigureCPURequirements pilot command - add queue CPU length to the extra local
     configuration
FIX: JobWrapper - load extra local configuration of any     

*RMS
FIX: RequestDB - fix in getRequestSummaryWeb() to suit the Web Portal requirements

*Transformation
FIX: TransformationManagerHandler - fix in getTransformationSummaryWeb() to suit 
     the Web Portal requirements

[v6r13p6]

*Core
FIX: X509Chain - use SHA1 signature encryption in all tha cases

*Resources
FIX: ComputingElement - take CPUTime from its configuration defined in the 
     pilot parameters

*WMS
FIX: SiteDirector - correctly configure jobExecDir and httpProxy Queue parameters

[v6r13p5]

*Resources
BUGFIX: Torque - getCEStatus() must return integer job numbers
FIX: StorageBase - removed checking the VO name inside the LFN 

*WMS
FIX: InputData, JobScheduling - StorageElement needs to know its VO

*DMS
FIX: ReplicateAndRegister - Add checksumType to RMS files when adding 
     checksum value
FIX: DataManager - remove unnecessary access to RSS and use SE.getStatus()     
FIX: DMHelpers - take into account Alias and BaseSE in site-SE relation

*RMS
FIX: Request - bug fixed in optimize() in File reassignment from one
     Operation to another  

*Transformation
FIX: TransformationDB - set derived transformation to Automatic

[v6r13p4]

*Core
FIX: VOMSService - treat properly the case when the VOMS service returns no result
     in attGetUserNickname()

*DMS
FIX: FTSAgent, ReplicateAndRegister - make sure we use source replicas with correct 
     checksum 

*RMS
FIX: Request - minor fix in setting the Request properties, suppressing pylint
     warnings
CHANGE: File, Reques, Operation, RequestDB - remove the use of sqlalchemy on 
        the client side     
     
*Resources
FIX: StorageElement - import FileCatalog class rather than the corresponding module     
FIX: SLURM - proper formatting commands using %j, %T placeholders
FIX: SSHComputingElement - return full job references from getJobStatus() 

*RSS
FIX: DowntimeCommand - checking for downtimes including the time to start in hours

*Workflow
CHANGE: FailoverRequest - assign to properties rather than using setters

*Transformation
FIX: TransformationClient(DB,Utilities) - fixes to make derived transformations work

[v6r13p3]

*DMS
FIX: DataManager - in putAndRegister() specify explicitly registration protocol
     to ensure the file URL available right after the transfer
     
*Resources
FIX: SRM2Storage - use the proper se.getStatus() interface ( not the one of the RSS )     

[v6r13p2]

*Framework
FIX: SystemAdministratorHandler - install WebAppDIRAC extension only in case
     of Web Portal installation
CHANGE: dirac-populate-component-db - check the setup of the hosts to register 
        into the DB only installations from the same setup; check the MySQL installation
        before retrieving the database information      

*DMS
FIX: FTSAgent - fix in parsing the server result
FIX: FTSFile - added Waiting status
FIX: FTSJob - updated regexps for the "missing source" reports from the server;
     more logging message 

*Resources
FIX: SRM2Storage - fix in treating the checksum type 
FIX: StorageElement - removed getTransportURL from read methods

*RMS
FIX: Request - typo in the optimize() method

[v6r13p1]

*Framework
CHANGE: SystemAdminstratorIntegrator - can take a list of hosts to exclude from contacting

*DMS
FIX: DataManager - fix in __getFile() in resolving local SEs
FIX: dirac-dms-user-lfns - sort result, simplify logic

*RMS
FIX: Request - Use DMSHelper to resolve the Failovers SEs
FIX: Operation - treat the case where the SourceSE is None

*WMS
FIX: WMSAdministratorHandler - return per DN dictionary from getPilotStatistics 

[v6r13]

CHANGE: Separating fixed and variable parts of error log messages for multiple systems 
        to allow SystemLogging to work

*Core
FIX: MySQL.py - treat in detailed way datetime functions in __escapeString()
FIX: DictCache.get() returns now None instead of False if no or expired value
NEW: InstallTools - allow to define environment variables to be added to the component
     runit run script
NEW: Changes to make the DISET protocol IP V6 ready
CHANGE: BaseClient - retry service call on another instance in case of failure
CHANGE: InnerRPCClient - retry 3 times in case of exception in the transport layer
CHANGE: SocketInfo - retry 3 times in case of handshaking error
CHANGE: MySQL - possibility to specify charset in the table definition
FIX: dirac-install, dirac-distribution - removed obsoleted defaults     
NEW: Proxy utility module with executeWithUserProxy decorator function

*Configuration
NEW: CSAPI,dirac-admin-add-shifter - function, and script, for adding or modifying a 
     shifter in the CS

*Framework
FIX: NotificationDB - escape fields for sorting in getNotifications()
NEW: Database, Service, Client, commands for tracking the installed DIRAC components

*Interfaces
CHANGE: Dirac - changed method names, keeping backward compatibility
CHANGE: multiple commands updated to use the new Dirac API method names

*DMS
NEW: Native use of the FTS3 services
CHANGE: Removed the use of current DataLogging service
CHANGE: DataManager - changes to manage URLs inside StorageElement objects only
FIX: DataManager - define SEGroup as accessible at a site
CHANGE: DirectoryListing - extracted from FileCatalogClientCLI as an independent utility
CHANGE: MetaQuery - extracted from FileCatalogClientCLI as an independent utility
CHANGE: FileCatalogClientCLI uses external DirectoryListing, MetaQuery utilities
CHANGE: FileCatalog - replace getDirectoryMetadata by getDirectoryUserMetadata
NEW: FileCatalog - added new getDirectoryMetadata() interface to get standard directory metadata
NEW: FileCatalog - possibility to find files by standard metadata
NEW: FileCatalog - possibility to use wildcards in the metadata values for queries
NEW: DMSHelpers class
NEW: dirac-dms-find-lfns command

*WMS
NEW: SiteDirector - support for the MaxRAM queue description parameter
CHANGE: JobScheduling executor uses the job owner proxy to evaluate which files to stage
FIX: DownloadInputData - localFile was not defined properly
FIX: DownloadInputData - could not find cached files (missing [lfn])

*RMS
CHANGE: Removed files from the previous generation RMS
CHANGE: RMS refactored based on SQLAlchemy 
NEW: ReqClient - added options to putRequest(): useFailoverProxy and retryMainServer
CHANGE: DMSRequestOperationsBase - delay execution or cancel request based on SE statuses 
        from RSS/CS
FIX: Fixes to make use of RequestID as a unique identifier. RequestName can be used in
     commands in case of its uniqueness        

*Resources
NEW: Computing - BatchSystem classes introduced to be used both in Local and SSH Computing Elements
CHANGE: Storage - reworked Storage Element/Plugins to encapsulate physical URLs 
NEW: GFAL2_StorageBase.py, GFAL2_SRM2Storage.py, GFAL2_XROOTStorage.py 

*RSS:
NEW: dirac-admin-allow(ban)-se - added RemoveAccess status
CHANGE: TokenAgent - added more info to the mail

*TS
CHANGE: Task Manager plugins

[v6r12p53]

*DMS
CHANGE: FileCatalogClientCLI - ls order by size, human readable size value
FIX: DirectoryMetadata - enhanced error message in getDirectoryMetadata

*WMS
BUGFIX: JobAgent - bug when rescheduling job due to glexec failure

*TS
NEW: TransformationCLI - added getOutputFiles, getAllByUser commands
NEW: Transformation - added getAuthorDNfromProxy, getTransformationsByUser methods

*Resources
CHANGE: GlobusComputingElement - simplify creating of pilotStamp

[v6r12p52]

*DMS
NEW: dirac-dms-directory-sync - new command to synchronize the contents of a
     local and remote directories
FIX: DataManager - in removeFile() return successfully if empty input file list     

*TS
NEW: TransformationCLI - getInputDataQuery command returning inputDataQuery 
     of a given transformation

[v6r12p51]

*Core
FIX: dirac-install - fix to work with python version prior to 2.5

*DMS
CHANGE: FileCatalogClientCLI - possibility to set multiple metadata with one command

*Resources
FIX: HTCondorComputingElement - multiple improvements

[v6r12p50]

*Core
FIX: dirac-install - define TERMINFO variable to include local sources as well

*Framework
FIX: SystemAdministratorHandler - show also executors in the log overview

*DMS
FIX: FileCatalogClientCLI - use getPath utility systematically to normalize the
     paths passed by users

*WMS
FIX: PilotStatusAgent - split dynamic and static parts in the log error message

*Resources
NEW: HTCondorCEComputingElement class

[v6r12p49]

*Resources
FIX: GlobusComputingElement - in killJob added -f switch to globus-job-clean command
FIX: ARCComputingElement - create working directory if it does not exist

*DMS
CHANGE: DataManager - added XROOTD to registration protocols

*TMS
FIX: TransformationCLI - doc string

[v6r12p48]

*DMS
FIX: DirectoryTreeBase - fix in changeDirectoryXXX methods to properly interpret input

[v6r12p47]

*DMS
BUGFIX: FileCatalogClientCLI - wrong signature in the removeMetadata() service call

[v6r12p46]

*Core
FIX: GraphData - check for missing keys in parsed_data in initialize()

*WMS
CHANGE: PilotStatusAgent - kill pilots being deleted; do not delete pilots still
        running jobs
  
*RSS
CHANGE: Instantiate RequestManagementDB/Client taking into account possible extensions        

*Resources
FIX: GlobusComputingElement - evaluate WaitingJobs in getCEStatus()
FIX: SRM2Storage - error 16 of exists call is interpreted as existing file
FIX: XROOTStorage - added Lost, Cached, Unavailable in the output of getSingleMetadata()

*WMS
FIX: pilotCommands - removed unnecessary doOSG() function

[v6r12p45]

*Resources
FIX: SRM2Storage - error 22 of exists call is interpreted as existing file
     ( backport from v6r13 )

[v6r12p44]

*WMS
FIX: SiteDirector - consider also pilots in Waiting status when evaluating
     queue slots available

*Resources
NEW: SRM2Storage - makes use of /Resources/StorageElements/SRMBusyFilesExist option
     to set up the mode of interpreting the 22 error code as existing file

[v6r12p43]

*DMS:
FIX: DirectoryTreeBase - avoid double definition of FC_DirectoryUsage table
     in _rebuildDirectoryUsage()

[v6r12p42]

FIX: added fixes from v6r11p34 patch release

[v6r12p41]

*WMS
CHANGE: dirac-wms-job-submit - "-r" switch to enable job repo

[v6r12p40]

*DMS
FIX: DirectoryTreeBase.py - set database engine to InnoDB 

[v6r12p39]

FIX: imported fixes from rel-v6r11

[v6r12p38]

*DMS
CHANGE: DataManager - enhanced real SE name resolution

*RMS
FIX: Request - fixed bug in the optimization of requests with failover operations

*Resources
CHANGE: StorageFactory - allow for BaseSE option in the SE definition

[v6r12p37]

*Core
FIX: InstallTools - force $HOME/.my.cnf to be the only defaults file

[v6r12p36]

*Configuration
FIX: Utilities.py - bug fix getSiteUpdates()

[v6r12p35]

*Core
CHANGE: VOMSService - add URL for the method to get certificates

*DMS
FIX: DataManager - in __replicate() set do not pass file size to the SE if no
     third party transfer
FIX: RemoveFile, ReplicateAndRegister - regular expression for "no replicas"
     common for both DFC and LFC     
     
*WMS
FIX: WMSHistoryCorrector - make explicit error if no data returned from WMSHistory
     accounting query     

[v6r12p34]

*DMS
BUGFIX: FileCatalogWithFkAndPsDB - fix storage usage calculation

[v6r12p33]

*Core
NEW: VOMSService - added method admListCertificates()

*DMS
BUGFIX: dirac-dms-put-and-register-request - missing Operation in the request

*Resources
FIX: sshce - better interpretation of the "ps" command output

[v6r12p32]

*RMS
FIX: ReqManager - in getRequest() possibility to accept None type
     argument for any request 

[v6r12p31]

*WMS
FIX: pilotCommands - import json module only in case it is needed

[v6r12p30]

*Core
FIX: InstallTools - 't' file is deployed for agents installation only
FIX: GOCDBClient - creates unique DowntimeID using the ENDPOINT

*Framework
FIX: SystemAdministratorHandler - use WebAppDIRAC extension, not just WebApp

*DMS:
FIX: FileCatalogComponents.Utilities - do not allow empty LFN names in
     checkArgumentDict()

[v6r12p29]

*CS
CHANGE: CSCLI - use readline to store and resurrect command history

*WMS
FIX: JobWrapper - bug fixed in the failoverTransfer() call
CHANGE: dirac-wms-job-submit - added -f flag to store ids

*DMS
FIX: DataManager - make successful removeReplica if missing replica 
     in one catalog

*RMS
FIX: Operation, Request - limit the length of the error message

[v6r12p28]

*RMS
FIX: Request - do not optimize requests already in the DB 

[v6r12p27]

*Core
CHANGE: InstallTools - install "t" script to gracefully stop agents

*DMS
FIX: FileCatalog - return GUID in DirectoryParameters

*Resource
CHANGE: DFC/LFC clients - added setReplicaProblematic()

[v6r12p26]

*DMS
BUGFIX: FileCatalog - getDirectoryMetadata was wrongly in ro_meta_methods list 

*RMS
FIX: Operation - temporary fix in catalog names evaluation to smooth
     LFC->DFC migration - not to forget to remove afterwards !

*WMS
CHANGE: JobWrapper - added MasterCatalogOnlyFlag configuration option

[v6r12p25]

*DMS
BUGFIX: PutAndRegister, RegitserFile, RegisterReplica, ReplicateAndRegister - do not
        evaluate the catalog list if None

[v6r12p24]

*DMS:
FIX: DataManager - retry RSS call 5 times - to be reviewed

[v6r12p23]

*DMS
FIX: pass a catalog list to the DataManager methods
FIX: FileCatalog - bug fixed in the catalog list evaluation

[v6r12p22]

*DMS
FIX: RegisterFile, PutAndRegister - pass a list of catalogs to the DataManager instead of a comma separated string
FIX: FTSJob - log when a job is not found in FTS
CHANGE: dropped commands dirac-admin-allow(ban)-catalog

*Interfaces
CHANGE: Dirac, JobMonitoringHandler,dirac-wms-job-get-jdl - possibility to retrieve original JDL

*WMS
CHANGE: JobManifest - make MaxInputData a configurable option

[v6r12p21]

*RMS
BUGFIX: File,Operation,RequestDB - bug making that the request would always show 
        the current time for LastUpdate
  
*WMS
FIX: JobAgent - storing on disk retrieved job JDL as required by VMDIRAC
     ( to be reviewed )        

[v6r12p20]

*DMS
FIX: DataManager - more informative log messages, checking return structure
FIX: FileCatalog - make exists() behave like LFC file catalog client by checking
     the unicity of supplied GUID if any
FIX: StorageElementProxyHandler - do not remove the cache directory

*Framework
FIX: SystemAdministratorClient - increase the timeout to 300 for the software update     

*RMS
FIX: Operation.py - set Operation Scheduled if one file is Scheduled
CHANGE: Request - group ReplicateAndRegister operations together for failover 
        requests: it allows to launch all FTS jobs at once

*Resources
FIX: LcgFileCatalogClient - fix longstanding problem in LFC when several files 
     were not available (only one was returned) 

*TS
BUGFIX: TransformationCleaning,ValidateOutputDataAgent - interpret correctly
        the result of getTransformationParameters() call
FIX: TaskManager - fix exception in RequestTaskAgent        

[v6r12p19]

*Core
FIX: Core.py - check return value of getRecursive() call

*DMS
FIX: FileCatalog - directory removal is successful if does not exist
     special treatment of Delete operation

*WMS
FIX: InputDataByProtocol - fix interpretation of return values

[v6r12p18]

*DMS
FIX: FTSStrategy - config option name
FIX: DataManager - removing dirac_directory flag file only of it is there
     in __cleanDirectory()

*RMS
FIX: Operation - MAX_FILES limit set to 10000
FIX: ReqClient - enhanced log messages

*TMS
FIX: TaskManager - enhanced log messages

*RSS
FIX: DowntimeCommand - fixed mix of SRM.NEARLINE and SRM

*WMS
FIX: InputDataByProtocol - fixed return structure

[v6r12p16]

*DMS
FIX: IRODSStorageElement more complete implementation
FIX: FileCatalogHandler(DB) - make removeMetadata bulk method

*Resources
FIX: FileCatalog - make a special option CatalogList (Operations) to specify catalogs used by a given VO

[v6r12p15]

*Core
FIX: ProcessPool - kill the working process in case of the task timeout
FIX: FileHelper - count transfered bytes in DataSourceToNetwork()

*DMS
BUGFIX: FileCatalogCLI - changed interface in changePathXXX() methods
NEW: IRODSStorageElementHandler class
CHANGE: FileCatalog - separate metadata and file catalog methods, 
        apply metadata methods only to Metadata Catalogs 

*Resources
FIX: SSHTorqueComputingElement - check the status of the ssh call for qstat 

*WMS
FIX: WatchdogLinux - fixed typo

[v6r12p14]

*TS
FIX: TaskManagerAgentBase: avoid race conditions when submitting to WMS

*DMS
NEW: FileCatalog - added new components ( directory tree, file manager ) 
     making use of foreign keys and stored procedures
FIX: DataManager returns properly the FileCatalog errors     

[v6r12p13]

*TS
BUGFIX: TransformationAgent - data member not defined

*WMS
FIX: InputData(Resolution,ByProtocol) - possibility to define RemoteProtocol

[v6r12p12]

*WMS
BUGFIX: pilotTools - missing comma

[v6r12p11]

*WMS
FIX: CPUNormalization - dealing with the case when the maxCPUTime is not set in the queue
     definition
FIX: pilotTools - added option pilotCFGFile

[v6r12p10]

*DMS
FIX: StorageElementProxy - BASE_PATH should be a full path

*Resources
FIX: SRM2Storage - return specific error in putFile

*TS
FIX: TransformationAgent - fix to avoid an exception in finalize and double printing 
     when terminating the agent
BUGFIX: TransformationDB - fix return value in setTransformationParameter()

[v6r12p9]

*Core
CHANGE: SiteCEMapping - getSiteForCE can take site argu

ment to avoid confusion

*Interfaces
FIX: Job - provide optional site name in setDestinationCE()

*WMS
FIX: pilotCommands - check properly the presence of extra cfg files
     when starting job agent
FIX: JobAgent - can pick up local cfg file if extraOptions are specified     

[v6r12p8]

*Core
FIX: dirac-configure - correctly deleting useServerCertificate flag
BUGFIX: InstallTools - in fixMySQLScript()

*DMS
BUGFIX: DatasetManager - bug fixes
CHANGE: StorageElementProxy - internal SE object created with the VO of the requester

*TS
FIX: dirac-transformation-xxx commands - do not check the transformation status
CHANGE: Agents - do not use shifter proxy 
FIX: TransformationAgent - correct handling of replica cache for transformations 
     when there were more files in the transformation than accepted to be executed
FIX: TransformationAgent - do not get replicas for the Removal transformations     

*RMS
NEW: new SetFileStatus Operation

[v6r12p7]

*Core
FIX: dirac-configure - always removing the UseServerCertificate flag before leaving
FIX: ProcessPool - one more check for the executing task ending properly 

*Interfaces 
FIX: Dirac.py - use printTable in loggingInfo()

[v6r12p6]

FIX: fixes from v6r11p26 patch release

[v6r12p5]

*Core
FIX: VOMS.py - do not use obsoleted -dont-verify-ac flag with voms-proxy-info

*TS
FIX: TransformationManager - no status checked at level service

[v6r12p4]

FIX: fixes from v6r11p23 patch release

[v6r12p3]

*Configuration
CHANGE: dirac-admin-add-resources - define VOPath/ option when adding new SE 

*Resources
NEW: StorageFactory - modify protocol Path for VO specific value

*DMS
FIX: FileCatalog - check for empty input in checkArgumentFormat utility
FIX: DataManager - protect against FC queries with empty input

[v6r12p2]

*Core
FIX: dirac-install - svn.cern.ch rather than svnweb.cern.ch is now needed for direct 
     HTTP access to files in SVN

*WMS
FIX: dirac-wms-cpu-normalization - when re-configuring, do not try to dump in the 
     diracConfigFilePath

[v6r12p1]

*Configuration
FIX: Core.Utilities.Grid, dirac-admin-add-resources - fix to make a best effort to 
     guess the proper VO specific path of a new SE
*WMS
FIX: dirac-configure, pilotCommands, pilotTools - fixes to use server certificate

[v6r12]

*Core
CHANGE: ProcessPool - do not stop working processes by default
NEW: ReturnValue - added returnSingleResult() utility 
FIX: MySQL - correctly parse BooleanType
FIX: dirac-install - use python 2.7 by default
FIX: dirac-install-xxx commands - complement installation with the component setup
     in runit
NEW: dirac-configure - added --SkipVOMSDownload switch, added --Output switch
     to define output configuration file
CHANGE: ProcessPool - exit from the working process if a task execution timed out  
NEW: ProcessMonitor - added evaluation of the memory consumed by a process and its children   
NEW: InstallTools - added flag to require MySQL installation
FIX: InstallTools - correctly installing DBs extended (with sql to be sourced) 
FIX: InstallTools - run MySQL commands one by one when creating a new database
FIX: InstallTools - fixMySQLScripts() fixes the mysql start script to ognore /etc/my.cnf file
CHANGE: Os.py - the use of "which" is replaced by distutils.spawn.find_executable
NEW: Grid.py - ldapSA replaced by ldapSE, added getBdiiSE(CE)Info() methods
CHANGE: CFG.py - only lines starting with ^\s*# will be treated as comments
CHANGE: Shifter - Agents will now have longer proxies cached to prevent errors 
        for heavy duty agents, closes #2110
NEW: Bdii2CSAgent - reworked to apply also for SEs and use the same utilities for the
     corresponding command line tool
NEW: dirac-admin-add-resources - an interactive tool to add and update sites, CEs, SEs
     to the DIRAC CS   
CHANGE: dirac-proxy-init - added message in case of impossibility to add VOMS extension   
FIX: GOCDBClient - handle correctly the case of multiple elements in the same DT            


*Accounting
NEW: Allow to have more than one DB for accounting
CHANGE: Accounting - use TypeLoader to load plotters

*Framework
FIX: Logger - fix FileBackend implementation

*WMS
NEW: Refactored pilots ( dirac-pilot-2 ) to become modular following RFC #18, 
     added pilotCommands.py, SiteDirector modified accordingly 
CHANGE: InputData(Executor) - use VO specific catalogs      
NEW: JobWrapper, Watchdog - monitor memory consumption by the job ( in a Warning mode )
FIX: SandboxStoreHandler - treat the case of exception while cleaning sandboxes
CHANGE: JobCleaningAgent - the delays of job removals become CS parameters
BUGFIX: JobDB - %j placeholder not replaced after rescheduling
FIX: JobDB - in the SQL schema description reorder tables to allow foreign keys
BUGFIX: JobAgent, Matcher - logical bug in using PilotInfoReported flag
FIX: OptimizerExecutor - when a job fails the optimization chain set the minor status 
     to the optimiser name and the app status to the fail error

*Resources
NEW: StorageElement - added a cache of already created SE objects
CHANGE: SSHTorqueComputingElement - mv getCEStatus to remote script

*ResourceStatus
NEW: ResourceManagementClient/DB, DowntimeCommand - distinguish Disk and Tape storage 
FIX: GODDBClient  - downTimeXMLParsing() can now handle the "service type" parameter properly
CHANGE: dirac-rss-xxx commands use the printTable standard utility
FIX: dirac-dms-ftsdb-summary - bug fix for #2096

*DMS
NEW: DataManager - add masterCatalogOnly flag in the constructor
FIX: DataManager - fix to protect against non valid SE
CHANGE: FC.DirectoryLevelTree - use SELECT ... FOR UPDATE lock in makeDir()
FIX: FileCatalog - fixes in using file and replica status
CHANGE: DataManager - added a new argument to the constructor - vo
CHANGE: DataManager - removed removeCatalogFile() and dirac-dms-remove-catalog-file adjusted
CHANGE: Several components - field/parameter CheckSumType all changed to ChecksumType
CHANGE: PoolXMLCatalog - add the SE by default in the xml dump and use the XML library 
        for dumping the XML
FIX: XROOTStorageElement - fixes to comply with the interface formalism        

*SMS
FIX: StorageManagementDB - small bugfix to avoid SQL errors

*RMS
NEW: Added 'since' and 'until' parameters for getting requests
NEW: Request - added optimize() method to merge similar operations when
     first inserting the request
NEW: ReqClient, RequestDB - added getBulkRequest() interface. RequestExecutingAgent
     can use it controlled by a special flag     
FIX: Operation, Request - set LastUpdate time stamp when reaching final state
FIX: OperationHandlerBase - don't erase the original message when reaching the max attempts      
FIX: removed some deprecated codes
FIX: RequestTask - always set useServerCerificate flag to tru in case of executing inside
     an agent
CHANGE: gRequestValidator removed to avoid object instantiation at import   
NEW: dirac-rms-cancel-request command and related additions to the db and service classes  

*TMS
NEW: WorkflowTaskAgent is now multi-threaded
NEW: Better use of threads in Transformation Agents
CHANGE: TransformationDB - modified such that the body in a transformation can be updated
FIX: TransformationCleaningAgent - removed non-ASCII characters in a comment

[v6r11p34]

*Resources
NEW: GlobusComputingElement class

[v6r11p33]

*Configuration
FIX: Resources - avoid white spaces in OSCompatibility

[v6r11p32]

*Core
CHANGE: BaseClient, SSLSocketFactory, SocketInfo - enable TLSv1 for outgoing 
        connections via suds, possibility to configure SSL connection details
        per host/IP 

[v6r11p31]

*Core
FIX: CFG - bug fixed in loadFromBuffer() resulting in a loss of comments

*Resources
FIX: SSHTorqueComputingElement - check the status of ssh call for qstat

*DMS
FIX: FileCatalog - return LFN name instead of True from exists() call if LFN
     already in the catalog

[v6r11p30]

*DMS
CHANGE: FileCatalogCLI - add new -D flag for find to print only directories

[v6r11p29]

*DMS
FIX: FTS(Agent,Startegy,Gragh) - make use of MaxActiveJobs parameter, bug fixes

*TMS
FIX: Transformation(Agent,Client) - Operations CS parameters can be defined for each plugin: MaxFiles, SortedBy, NoUnusedDelay. Fixes to facilitate work with large numbers of files.

[v6r11p28]

*Core
FIX: InstallTools - check properly the module availability before installation

*WMS
FIX: JobScheduling - protection against missing dict field RescheduleCounter

*TMS
FIX: TransformationCleaningAgent - execute DM operations with the shifter proxy

[v6r11p27]

*Core
BUGFIX: InstallTools - bug fix in installNewPortal()

*WMS
FIX: Watchdog - disallow cputime and wallclock to be negative

*TS
FIX: TransformationAgent - correct handling of replica caches when more than 5000 files


BUGFIX: ModuleBase - bug fix in execute()
BUGFIX: Workflow - bug fix in createStepInstance()

*DMS
BUGFIX: DiractoryTreeBase - bug fix in getDirectoryPhysicalSizeFromUsage()

*Resources
FIX: XROOTStorage - back ported fixes from #2126: putFile would place file in 
     the wrong location on eos

[v6r11p26]

*Framework
FIX: UserProfileDB.py - add PublishAccess field to the UserProfileDB

*RSS
FIX: Synchronizer.py - fix deletion of old resources

*DMS
FIX: DataManager - allow that permissions are OK for part of a list of LFNs ( __verifyWritePermission() )
     (when testing write access to parent directory). Allows removal of replicas 
     even if one cannot be removed
FIX: DataManager - test SE validity before removing replica     
     
*RMS
FIX: RequestTask - fail requests for users who are no longer in the system
FIX: RequestExecutingAgent - fix request timeout computation

[v6r11p25]

*Interfaces
FIX: Job.py - bring back different logfile names if they have not been specified by the user

[v6r11p24]

*DMS
BUGFIX: SEManagerDB - bug fixed in getting connection in __add/__removeSE

[v6r11p23]

*DMS
CHANGE: FTSRequest is left only to support dirac-dms-fts-XXX commands

[v6r11p22]

*DMS
FIX: FTSJob - fixes in the glite-transfer-status command outpu parsing
FIX: TransformationClient - allow single lfn in setFileStatusForTransformation()

*WMS
FIX: StatesMonitoringAgent - install pika on the fly as a temporary solution

[v6r11p21]

*DMS
BUGFIX: dirac-dms-remove-replicas - continue in case of single replica failure
FIX: dirac-rms-xxx scripts - use Script.getPositionalArgs() instead of sys.argv

*Workflow
FIX: Test_Modules.py - fix in mocking functions, less verbose logging

[v6r11p20]

*DMS
BUGFIX: DataManager - in __SEActive() use resolved SE name to deal with aliases
BUGFIX: FileMetadata - multiple bugs in __buildUserMetaQuery()

[v6r11p19]

*DMS
FIX: FTSJob - fix FTS job monitoring a la FTS2

*RMS
CHANGE: ReqClient - added setServer() method
FIX: File,Operation,Request - call the getters to fetch the up-to-date information 
     from the parent

[v6r11p18]

*DMS
FIX: FTSAgent(Job) - fixes for transfers requiring staging (bringOnline) and adaptation 
     to the FTS3 interface

*WMS
FIX: StatesMonitoringAgent - resend the records in case of failure

[v6r11p17]

*DMS
FIX: FileCatalog - in multi-VO case get common catalogs if even VO is not specified

*Resources
FIX: ComputintgElement - bugfix in available() method

*WMS
FIX: SiteDirector - if not pilots registered in the DB, pass empty list to the ce.available()

[v6r11p16]

*RMS
BUGFIX: Request,Operation,File - do not cast to str None values

[v6r11p15]

*DMS
FIX: ReplicateAndRegister - do not create FTSClient if no FTSMode requested
CHANGE: FTSAgent(Job,File) - allow to define the FTS2 submission command;
        added --copy-pin-lifetime only for a tape backend
        parse output of both commands (FTS2, FTS3)
        consider additional state for FTS retry (Canceled)
        
*RMS
FIX: Operation, Request - treat updates specially for Error fields        

*TMS
FIX: TransformationAgent - fixes in preparing json serialization of requests

*WMS
NEW: StateMonitoringAgent - sends WMS history data through MQ messages 

[v6r11p14]

*WMS
CHANGE: JobDB - removed unused tables and methods
CHANGE: removed obsoleted tests

*DMS
FIX: FTSAgent - recover case when a target is not in FTSDB
CHANGE: FTSAgent(Job) - give possibility to specify a pin life time in CS 

*RMS
FIX: Make RMS objects comply with Python Data Model by adding __nonzero__ methods 

[v6r11p13]

*DMS
BUGFIX: SEManager - in SEManagerDB.__addSE() bad _getConnection call, closes #2062

[v6r11p12]

*Resources
CHANGE: ARCComputingElement - accomodate changes in the ARC job reported states

*Configuration
CHANGE: Resources - define a default FTS server in the CS (only for v6r11 and v6r12)

*DMS
FIX: FTSStrategy - allow to use a given channel more than once in a tree 
FIX: FTSAgent - remove request from cache if not found
FIX: FTSAgent - recover deadlock situations when FTS Files had not been correctly 
     updated or were not in the DB

*RMS
FIX: RequestExecutingAgent - fix a race condition (cache was cleared after the request was put)
FIX: RequestValidator - check that the Operation handlers are defined when inserting a request

[v6r11p11]

*Core
FIX: TransportPool - fixed exception due to uninitialized variable
FIX: HTTPDISETSocket - readline() takes optional argument size ( = 0 )

*DMS
FIX: FTSAgent - check the type of the Operation object ( can be None ) and
     some other protections
FIX: FTSClient - avoid duplicates in the file list

*RMS
FIX: ReqClient - modified log message
CHANGE: dirac-dms-fts-monitor - allow multiple comma separated LFNs in the arguments

[v6r11p10]

*RSS
FIX: DowntimeCommand, Test_RSS_Command_GOCDBStatusCommand - correctly interpreting list of downtimes

*RMS
FIX: ReplicateAndRegister - Create a RegisterReplica (not RegisterFile) if ReplicateAndRegister 
     fails to register
FIX: OperationHandlerBase - handle correctly Attempt counters when SEs are banned
FIX: ReplicateAndRegister - use FC checksum in case of mismatch request/PFN
FIX: FTSAgent - in case a file is Submitted but the FTSJob is unknown, resubmit
FIX: FTSAgent - log exceptions and put request to DB in case of exception
FIX: FTSAgent - handle FTS error "Unknown transfer state NOT_USED", due to same file 
     registered twice (to be fixed in RMS, not clear origin)

*WMS
FIX: JobStateUpdateHandler - status not updated while jobLogging is, due to time skew between 
     WN and DB service
FIX: JobStateUpdateHandler - stager callback not getting the correct status Staging 
     (retry for 10 seconds)     

[v6r11p9]

*Core
NEW: AgentModule - set AGENT_WORKDIRECTORY env variable with the workDirectory
NEW: InstallTools - added methods for the new web portal installation

*DMS
FIX: ReplicateAndRegister - apply same error logic for DM replication as for FTS

*Resources:
FIX: SRM2Storage - fix log message level
FIX: SRM2Storage - avoid useless existence checks 

*RMS
FIX: ForwardDISET - a temporary fix for a special LHCb case, to be removed asap
FIX: ReqClient - prettyPrint is even prettier
FIX: RequestTask - always use server certificates when executed within an agent

[v6r11p8]

*TMS
FIX: TransformationDB - fix default value within ON DUPLICATE KEY UPDATE mysql statement

[v6r11p7]

*Framework
BUGFIX: ProxyDB.py - bug in a MySQL table definition

*DMS
FIX: ReplicateAndRegister.py - FTS client is not instantiated in the c'tor as it 
     might not be used, 

*WMS
FIX: JobWrapper - don't delete the sandbox tar file if upload fails
FIX: JobWrapper - fix in setting the failover request

*RMS
FIX: RequestDB - add protections when trying to get a non existing request

[v6r11p6]

*WMS
FIX: InpudDataResolution - fix the case when some files only have a local replica
FIX: DownloadInputData, InputDataByProtocol - fix the return structure of the
     execute() method
     
*Resources
NEW: LocalComputingElement, CondorComputingElement      

[v6r11p5]

FIX: Incorporated changes from v6r10p25 patch

*Framework
NEW: Added getUserProfileNames() interface

*WMS
NEW: WMSAdministrator - added getPilotStatistics() interface
BUGFIX: JobWrapperTemplate - use sendJobAccounting() instead of sendWMSAccounting()
FIX: JobCleaningAgent - skip if no jobs to remove

*DMS
BUGFIX: FileCatalogClientCLI - bug fix in the metaquery construction

*Resources
CHANGE: StorageElement - enable Storage Element proxy configuration by protocol name

*TMS
NEW: TransformationManager - add Scheduled to task state for monitoring

[v6r11p4]

*Framework
NEW: ProxyDB - added primary key to ProxyDB_Log table
CHANGE: ProxyManagerHandler - purge logs once in 6 hours

*DMS
FIX: DataManager - fix in the accounting report for deletion operation
CHANGE: FTSRequest - print FTS GUID when submitting request
FIX: dirac-dms-fts-monitor - fix for using the new FTS structure
FIX: DataLoggingDB - fix type of the StatusTimeOrder field
FIX: DataLoggingDB - take into account empty date argument in addFileRecord()
FIX: ReplicateAndRegister - use active replicas
FIX: FTS related modules - multiple fixes

*WMS
NEW: SiteDirector - pass the list of already registered pilots to the CE.available() query
FIX: JobCleaningAgent - do not attempt job removal if no eligible jobs

*Resources
FIX: LcgFileCatalogClient - if replica already exists while registration, reregister
NEW: CREAM, SSH, ComputingElement - consider only registered pilots to evaluate queue occupancy

[v6r11p3]

FIX: import gMonitor from it is original location

*Core
FIX: FC.Utilities - treat properly the LFN names starting with /grid ( /gridpp case )

*Configuration
FIX: LocalConfiguration - added exitCode optional argument to showHelp(), closes #1821

*WMS
FIX: StalledJobAgent - extra checks when failing Completed jobs, closes #1944
FIX: JobState - added protection against absent job in getStatus(), closes #1853

[v6r11p2]

*Core
FIX: dirac-install - skip expectedBytes check if Content-Length not returned by server
FIX: AgentModule - demote message "Cycle had an error:" to warning

*Accounting
FIX: BaseReporter - protect against division by zero

*DMS
CHANGE: FileCatalogClientCLI - quite "-q" option in find command
FIX: DataManager - bug fix in __initializeReplication()
FIX: DataManager - less verbose log message 
FIX: DataManager - report the size of removed files only for successfully removed ones
FIX: File, FTSFile, FTSJob - SQL tables schema change: Size filed INTEGER -> BIGINT

*RMS
FIX: dirac-rms-reset-request, dirac-rms-show-request - fixes
FIX: ForwardDISET - execute with trusted host certificate

*Resources
FIX: SSHComputingElement - SSHOptions are parsed at the wrong place
NEW: ComputingElement - evaluate the number of available cores if relevant

*WMS
NEW: JobMonitoringHander - added export_getOwnerGroup() interface

*TMS
CHANGE: TransformationCleaningAgent - instantiation of clients moved in the initialize()

[v6r11p1]

*RMS
FIX: ReqClient - failures due to banned sites are considered to be recoverable

*DMS
BUGFIX: dirac-dms-replicate-and-register-request - minor bug fixes

*Resources
FIX: InProcessComputingElement - stop proxy renewal thread for a finished payload

[v6r11]

*Core
FIX: Client - fix in __getattr__() to provide dir() functionality
CHANGE: dirac-configure - use Registry helper to get VOMS servers information
BUGFIX: ObjectLoader - extensions must be looked up first for plug-ins
CHANGE: Misc.py - removed obsoleted
NEW: added returnSingleResult() generic utility by moving it from Resources/Utils module 

*Configuration
CHANGE: Resources.getDIRACPlatform() returns a list of compatible DIRAC platforms
NEW: Resources.getDIRACPlatforms() used to access platforms from /Resources/Computing/OSCompatibility
     section
NEW: Registry - added getVOs() and getVOMSServerInfo()     
NEW: CE2CSAgent - added VO management

*Accounting
FIX: AccountingDB, Job - extra checks for invalid values

*WMS
NEW: WMS tags to allow jobs require special site/CE/queue properties  
CHANGES: DownloadInputData, InputDataByProtocol, InputDataResolution - allows to get multiple 
         PFNs for the protocol resolution
NEW: JobDB, JobMonitoringHandler - added traceJobParameters(s)() methods     
CHANGE: TaskQueueDirector - use ObjectLoader to load directors    
CHANGE: dirac-pilot - use Python 2.7 by default, 2014-04-09 LCG bundles

*DMS
NEW: DataManager to replace ReplicaManager class ( simplification, streamlining )
FIX: InputDataByProtocol - fix the case where file is only on tape
FIX: FTSAgent - multiple fixes
BUGFIX: ReplicateAndRegister - do not ask SE with explicit SRM2 protocol

*Interfaces
CHANGE: Dirac - instantiate SandboxStoreClient and WMSClient when needed, not in the constructor
CHANGE: Job - removed setSystemConfig() method
NEW: Job.py - added setTag() interface

*Resources
CHANGE: StorageElement - changes to avoid usage PFNs
FIX: XROOTStorage, SRM2Storage - changes in PFN construction 
NEW: PoolComputingElement - a CE allowing to manage multi-core slots
FIX: SSHTorqueComputingElement - specify the SSHUser user for querying running/waiting jobs 

*RSS
NEW: added commands dirac-rss-query-db and dirac-rss-query-dtcache

*RMS
CHANGE: ReqDB - added Foreign Keys to ReqDB tables
NEW: dirac-rms-reset-request command
FIX: RequestTask - always execute operations with owner proxy

*SMS
FIX: few minor fixes to avoid pylint warnings

[v6r10p25]

*DMS
CHANGE: FileCatalog - optimized file selection by metadata

[v6r10p24]

*DMS
FIX: FC.FileMetadata - optimized queries for list interception evaluation

[v6r10p23]

*Resoures
CHANGE: SSHComputingElement - allow SSH options to be passed from CS setup of SSH Computing Element
FIX: SSHComputingElement - use SharedArea path as $HOME by default

[v6r10p22]

*CS
CHANGE: Operations helper - if not given, determine the VO from the current proxy 

*Resources
FIX: glexecComputingElement - allows Application Failed with Errors results to show through, 
     rather than be masked by false "glexec CE submission" errors
     
*DMS     
CHANGE: ReplicaManager - in getReplicas() rebuild PFN if 
        <Operations>/DataManagement/UseCatalogPFN option is set to False ( True by default )

[v6r10p21]

*Configuration
FIX: CSGlobals - allow to specify extensions in xxxDIRAC form in the CS

*Interfaces
FIX: Job - removed self.reqParams
FIX: Job - setSubmitPools renamed to setSubmitPool, fixed parameter definition string

*WMS
FIX: JobMonitorigHandler, JobPolicy - allow JobMonitor property to access job information

[v6r10p20]

*DMS
FIX: FTSAgent/Client, ReplicateAndRegister - fixes to properly process failed
     FTS request scheduling

[v6r10p19]

*DMS
FIX: FTSAgent - putRequest when leaving processRequest
FIX: ReplicaManager - bug in getReplicas() in dictionary creation

[v6r10p18]

*DMS
FIX: ReplicateAndRegister - dictionary items incorrectly called in ftsTransfer()

[v6r10p17]

*RMS
FIX: RequestDB.py - typo in a table name
NEW: ReqManagerHandler - added getDistinctValues() to allow selectors in the web page

*DMS
CHANGE: ReplicaManager - bulk PFN lookup in getReplicas()

[v6r10p16]

*Framework
NEW: PlottingClient - added curveGraph() function

*Transformation
FIX: TaskManagerAgentBase - add the missing Scheduled state

*WMS
FIX: TaskQueueDB - reduced number of lines in the matching parameters printout

*DMS
FIX: dirac-dms-show-se-status - exit on error in the service call, closes #1840

*Interface
FIX: API.Job - removed special interpretation of obsoleted JDLreqt type parameters

*Resources
FIX: SSHComputingElement - increased timeout in getJobStatusOnHost() ssh call, closes #1830

[v6r10p15]

*DMS
FIX: FTSAgent - added missing monitoring activity
FIX: FileCatalog - do not check directory permissions when creating / directory

*Resources
FIX: SSHTorqueComputingElement - removed obsoleted stuff

[v6r10p14]

*SMS
FIX: RequestPreparationAgent - typo fixed

[v6r10p13]

*SMS
FIX: RequestPreparationAgent - use ReplicaManager to get active replicas

*DMS
FIX: ReplicaManager - getReplicas returns all replicas ( in all statuses ) by default
CHANGE: FC/SecurityManager - give full ACL access to the catalog to groups with admin rights

*WMS
CHANGE: SiteDirector - changes to reduce the load on computing elements
FIX: JobWrapper - do not set Completed status for the case with failed application thread

[v6r10p12]

*WMS
CHANGE: Replace consistently everywhere SAM JobType by Test JobType
FIX: JobWrapper - the outputSandbox should be always uploaded (outsized, in failed job)

*DMS
FIX: RemoveFile - bugfix
FIX: ReplicateAndRegister - fixes in the checksum check, retry failed FTS transfer 
     with RM transfer
NEW: RegisterReplica request operation     

*RMS
FIX: ReqClient - fix in the request state machine
FIX: Request - enhance digest string
NEW: dirac-dms-reset-request command
CHANGE: dirac-rms-show-request - allow selection of a request by job ID

*TS
FIX: TransformationDB - in getTransformationParameters() dropped "Submitted" counter 
     in the output

[v6r10p11]

*Core
FIX: X509Chain - cast life time to int before creating cert

*Accounting
FIX: DataStoreClient - self.__maxRecordsInABundle = 5000 instead of 1000
FIX: JobPolicy - allow access for JOB_MONITOR property

*RMS
FIX: ReqClient - fix the case when a job is Completed but in an unknown minor status

*Resources
BUGFIX: ProxyStorage - use checkArgumentFormat() instead of self.__checkArgumentFormatDict()

[v6r10p10]

*DMS
FIX: Several fixes to make FTS accounting working (FTSAgent/Job, ReplicaManager, File )

[v6r10p9]

*Core
BUGFIX: LineGraph - Ymin was set to a minimal plot value rather than 0.

*DMS
CHANGE: FTSJob(Agent) - get correct information for FTS accounting (registration)

[v6r10p8]

*Core
FIX: InstallTools - admin e-mail default location changed

*Framework
FIX: SystemAdministratorClientCLI - allow "set host localhost"
FIX: BundleDelivery - protect against empty bundle

*WMS
FIX: SiteDirector - Pass siteNames and ceList as None if any is accepted
FIX: WorkloadManagement.ConfigTemplate.SiteDorectory - set Site to Any by default 

*DMS
FIX: FileCatalogCLI - ignore Datasets in ls command for backward compatibility

*Resources
FIX: SSH - some platforms use Password instead of password prompt

[v6r10p7]

*Core
FIX: dirac-install - execute dirac-fix-mysql-script and dirac-external-requirements after sourcing the environment
FIX: InstallTools - set basedir variable in fixMySQLScript()
FIX: InstallTools - define user root@host.domain in installMySQL()

*Framework
BUGFIX: SystemAdministratorCLI - bug fixed in default() call signature

*DMS
FIX: FTSRequest - handle properly FTS server in the old system 
FIX: ReplicaManager - check if file is in FC before removing 
FIX: Request/RemovalTask - handle properly proxies for removing files 
BUGFIX: DatasetManager - in the table description

[v6r10p6]

*Core
FIX: X509Certificate - reenabled fix in getDIRACGroup()

*Configuration
FIX: CSAPI - Group should be taken from the X509 chain and not the certificate

*RMS
CHANGE: ReqClient - if the job does not exist, do not try further finalization

[v6r10p5]

*Core
FIX: X509Certificate - reverted fix in getDIRACGroup()

[v6r10p4]

*Core
NEW: dirac-info - extra printout
CHANGE: PrettyPrint - extra options in printTable()
FIX: X509Certificate - bug fixed in getDIRACGroup()

*Framework
NEW: SystemAdministratorCLI - new showall command to show components across hosts
NEW: ProxyDB - allow to upload proxies without DIRAC group

*RMS
CHANGE: ReqClient - requests from failed jobs update job status to Failed
CHANGE: RequestTask - retry in the request finalize()

[v6r10p3]

*Configuration
CHANGE: Registry - allow to define a default group per user

*WMS
BUGFIX: JobReport - typo in generateForwardDISET()

[v6r10p2]

*TMS
CHANGE: Backward compatibility fixes when setting the Transformation files status

*DMS
BUGFIX: ReplicateAndRegister - bugfix when replicating to multiple destination by ReplicaManager

*WMS
BUGFIX: JobManager - bug fix when deleting no-existing jobs

[v6r10p1]

*RMS
FIX: ReqDB.Operations - Arguments field changed type from BLOB to MEDIUMBLOB

*DMS
FIX: FileCatalog - check for non-exiting directories in removeDirectory()

*TMS
FIX: TransformationDB - removed constraint that was making impossible to derive a production

[v6r10]

*Core
FIX: Several fixes on DB classes(AccountingDB, SystemLoggingDB, UserProfileDB, TransformationDB, 
     JobDB, PilotAgentsDB) after the new movement to the new MySQL implementation with a persistent 
     connection per running thread
NEW: SystemAdministratorCLI - better support for executing remote commands 
FIX: DIRAC.__init__.py - avoid re-definition of platform variable    
NEW: Graphs - added CurveGraph class to draw non-stacked lines with markers
NEW: Graphs - allow graphs with negative Y values
NEW: Graphs - allow to provide errors with the data and display them in the CurveGraph
FIX: InstallTools - fix for creation of the root@'host' user in MySQL 
FIX: dirac-install - create links to permanent directories before module installation
CHANGE: InstallTools - use printTable() utility for table printing
CHANGE: move printTable() utility to Core.Utilities.PrettyPrint
NEW: added installation configuration examples
FIX: dirac-install - fixBuildPath() operates only on files in the directory
FIX: VOMSService - added X-VOMS-CSRF-GUARD to the html header to be compliant with EMI-3 servers

*CS
CHANGE: getVOMSVOForGroup() uses the VOMSName option of the VO definition 
NEW: CE2CSAgent - added ARC CE information lookup

*Framework
FIX: SystemAdministratorIntegrator - use Host option to get the host address in addition to the section name, closes #1628
FIX: dirac-proxy-init - uses getVOMSVOForGroup() when adding VOMS extensions

*DMS
CHANGE: DFC - optimization and bug fixes of the bulk file addition
FIX: TransferAgent - protection against badly defined LFNs in collectFiles()
NEW: DFC - added getDirectoryReplicas() service method support similar to the LFC
CHANGE: DFC - added new option VisibleReplicaStatus which is used in replica getting commands
CHANGE: FileCatalogClientCLI client shows number of replicas in the 2nd column rather than 
        unimplemented number of links
CHANGE: DFC - optimizations for the bulk replica look-up
CHANGE: DFC updated scalability testing tool FC_Scaling_test.py        
NEW: DFC - methods returning replicas provide also SE definitions instead of PFNs to construct PFNs on the client side
NEW: DFC - added getReplicasByMetadata() interface
CHANGE: DFC - optimized getDirectoryReplicas()
CHANGE: FileCatalogClient - treat the reduced output from various service queries restoring LFNs and PFNs on the fly
NEW: DFC - LFNPFNConvention flag can be None, Weak or Strong to facilitate compatibility with LFC data 
CHANGE: FileCatalog - do not return PFNs, construct them on the client side
CHANGE: FileCatalog - simplified FC_Scaling_test.py script
NEW: FileCatalog/DatasetManager class to define and manipulate datasets corresponding to meta queries
NEW: FileCatalogHandler - new interface methods to expose DatasetManager functionality
NEW: FileCatalogClientCLI - new dataset family of commands
FIX: StorageFactory, ReplicaManager - resolve SE alias name recursively
FIX: FTSRequest, ReplicaManager, SRM2Storage - use current proxy owner as user name in accounting reports, closes #1602
BUGFIX: FileCatalogClientCLI - bug fix in do_ls, missing argument to addFile() call, closes #1658
NEW: FileCatalog - added new setMetadataBulk() interface, closes #1358
FIX: FileCatalog - initial argument check strips off leading lfn:, LFN:, /grid, closes #448
NEW: FileCatalog - added new setFileStatus() interface, closes #170, valid and visible file and replica statuses can be defined in respective options.
CHANGE: multiple new FTS system fixes
CHANGE: uniform argument checking with checkArgumentFormat() in multiple modules
CHANGE: FileCatalog - add Trash to the default replica valid statuses
CHANGE: ReplicaManager,FTSRequest,StorageElement - no use of PFN as returned by the FC except for file removal,
        rather constructing it always on the fly
        
*SMS
CHANGE: PinRequestAgent, SENamespaceCatalogCheckAgent - removed
CHANGE: Use StorageManagerClient instead of StorageDB directly        

*WMS
CHANGE: JobPolicy - optimization for bulk job verification
NEW: JobPolicy - added getControlledUsers() to get users which jobs can be accessed for 
     a given operation
CHANGE: JobMonitoringHandler - Avoid doing a selection of all Jobs, first count matching jobs 
        and then use "limit" to select only the required JobIDs.
NEW: JobMonitoringHandler - use JobPolicy to filter jobs in getJobSummaryWeb()
NEW: new Operations option /Services/JobMonitoring/GlobalJobsInfo ( True by default ) to 
     allow or not job info lookup by anybody, used in JobMonitoringHandler       
BUGFIX: SiteDirector - take into account the target queue Platform
BUGFIX: JobDB - bug in __insertNewJDL()    
CHANGE: dirac-admin-show-task-queues - enhanced output  
CHANGE: JobLoggingDB.sql - use trigger to manage the new LoggingInfo structure  
CHANGE: JobWrapper - trying several times to upload a request before declaring the job failed
FIX: JobScheduling executor - fix race condition that causes a job to remain in Staging
NEW: SiteDirector - do not touch sites for which there is no work available
NEW: SiteDirector - allow sites not in mask to take jobs with JobType Test
NEW: SiteDirector - allow 1 hour grace period for pilots in Unknown state before aborting them
CHANGE: Allow usage of non-plural form of the job requirement options ( PilotType, GridCE, BannedSite, 
        SubmitPool ), keep backward compatibility with a plural form
        
*RSS
FIX: DowntimeCommand - take the latest Downtime that fits    
NEW: porting new Policies from integration  
NEW: RSS SpaceToken command querying endpoints/tokens that exist  
        
*Resources
NEW: added SSHOARComputingElement class 
NEW: added XROOTStorage class       
FIX: CREAMComputingElement - extra checks for validity of returned pilot references
        
*TS
CHANGE: TransformationClient(DB,Manager) - set file status for transformation as bulk operation 
CHANGE: TransformationClient - applying state machine when changing transformation status
BUGFIX: TransformationClient(Handler) - few minor fixes
NEW: TransformationDB - backported __deleteTransformationFileTask(s) methods
CHANGE: TransformationDB(Client) - fixes to reestablish the FileCatalog interface
FIX: TransformationAgent - added MissingInFC to consider for Removal transformations
BUGFIX: TransformationAgent - in _getTransformationFiles() variable 'now' was not defined
FIX: TransformationDB.sql - DataFiles primary key is changed to (FileID) from (FileID,LFN) 
CHANGE: TransformationDB(.sql) - schema changes suitable for InnoDB
FIX: TaskManager(AgentBase) - consider only submitted tasks for updating status
CHANGE: TransformationDB(.sql) - added index on LFN in DataFiles table

*RMS
NEW: Migrate to use the new Request Management by all the clients
CHANGE: RequestContainer - Retry failed transfers 10 times and avoid sub-requests to be set Done 
        when the files are failed
CHANGE: Use a unique name for storing the proxy as processes may use the same "random" name and 
        give conflicts
NEW: RequestClient(Handler) - add new method readRequest( requestname)                 

*Workflow
NEW: Porting the LHCb Workflow package to DIRAC to make the use of general purpose modules and
     simplify construction of workflows        

[v6r9p33]

*Accounting
BUGFIX: AccountingDB - wrong indentation

[v6r9p32]

*Accounting
FIX: AccountingDB - use old style grouping if the default grouping is altered, e.g. by Country

[v6r9p31]

*Accounting
CHANGE: AccountingDB - changes to speed up queries: use "values" in GROUP By clause;
        drop duplicate indexes; reorder fields in the UniqueConstraint index of the
        "bucket" tables  

[v6r9p30]

*DMS
CHANGE: FileCatalogFactory - construct CatalogURL from CatalogType by default

*SMS
FIX: dirac-stager-stage-files - changed the order of the arguments

[v6r9p29]

*TS
FIX: TaskManager(AgentBase) - fix for considering only submitted tasks 

[v6r9p28]

*TS
FIX: TransformationDB(ManagerHandler) - several portings from v6r10

[v6r9p27]

*SMS
FIX: StorageManagementDB - in removeUnlinkedReplicas() second look for CacheReplicas 
     for which there is no entry in StageRequests

[v6r9p26]

*Resources
CHANGE: CREAMComputigElement - Make sure that pilots submitted to CREAM get a 
        fresh proxy during their complete lifetime
*Framework
FIX: ProxyDB - process properly any SQLi with DNs/groups with 's in the name

[v6r9p25]

*TS
CHANGE: TransformationClient - changed default timeout values for service calls
FIX: TransformationClient - fixes for processing of derived transformations 

[v6r9p24]

*TS
FIX: TransformationClient - in moveFilesToDerivedTransformation() set file status
     to Moved-<prod>

[v6r9p23]

*Core
BUGFIX: InstallTools - improper configuration prevents a fresh new installation

*WMS
BUGFIX: PilotDirector - Operations Helper non-instantiated

[v6r9p22]

*WMS
FIX: PilotDirector - allow to properly define extensions to be installed by the 
     Pilot differently to those installed at the server
FIX: Watchdog - convert pid to string in ProcessMonitor

*TS
FIX: TransformationDB - splitting files in chunks

*DMS
NEW: dirac-dms-create-removal-request command
CHANGE: update dirac-dms-xxx commands to use the new RMS client,
        strip lines when reading LFNs from a file

[v6r9p21]

*TS
FIX: Transformation(Client,DB,Manager) - restored FileCatalog compliant interface
FIX: TransformationDB - fix in __insertIntoExistingTransformationFiles()

[v6r9p20]

*Core
BUGFIX: ProxyUpload - an on the fly upload does not require a proxy to exist

*DMS
CHANGE: TransferAgent - use compareAdler() for checking checksum
FIX: FailoverTransfer - recording the sourceSE in case of failover transfer request 

*WMS
FIX: ProcessMonitor - some fixes added, printout when <1 s of consumed CPU is found

*Transformation
BUGFIX: TransformationClient - fixed return value in moveFilesToDerivedTransformation()

*RMS
BUGFIX: CleanReqDBAgent - now() -> utcnow() in initialize()

*Resources
FIX: ARCComputingElement - fix the parsing of CE status if no jobs are available

[v6r9p19]

*DMS
FIX: FileCatalog/DirectoryMetadata - inherited metadata is used while selecting directories
     in findDirIDsByMetadata()

[v6r9p18]

*DMS
FIX: FTSSubmitAgent, FTSRequest - fixes the staging mechanism in the FTS transfer submission
NEW: TransferDBMonitoringHandler - added getFilesForChannel(), resetFileChannelStatus()

[v6r9p17]

*Accounting
FIX: DataStoreClient - send accounting records in batches of 1000 records instead of 100

*DMS:
FIX: FailoverTransfer - catalog name from list to string
FIX: FTSSubmitAgent, FTSRequest - handle FTS3 as new protocol and fix bad submission time
FIX: FTSSubmitAgent, FTSRequest - do not submit FTS transfers for staging files

*WMS
FIX: TaskQueueDB - do not check enabled when TQs are requested from Directors
FIX: TaskQueueDB - check for Enabled in the TaskQueues when inserting jobs to print an alert
NEW: TaskQueueDB - each TQ can have at most 5k jobs, if beyond the limit create a new TQ 
     to prevent long matching times when there are way too many jobs in a single TQ

[v6r9p16]

*TS
BUGFIX: typos in TransformationCleaningAgent.py

*DMS
CHANGE: DownloadInputData - check the available disk space in the right input data directory
FIX: DownloadInputData - try to download only Cached replicas 

[v6r9p15]

*Core
FIX: MySQL - do not decrease the retry counter after ping failure

*DMS
CHANGE: FC/DirectoryMetadata - Speed up findFilesByMetadataWeb when many files match
FIX: RemovalTask - fix error string when removing a non existing file (was incompatible 
     with the LHCb BK client). 

*WMS
FIX: JobReport - minor fix ( removed unused imports )
FIX: JobMonitoring(JobStateUpdate)Handler - jobID argument can be either string, int or long

*TS
CHANGE: TransformationClient - change status of Moved files to a deterministic value
FIX: FileReport - minor fix ( inherits object ) 

[v6r9p14]

*DMS
CHANGE: FTSDB - changed schema: removing FTSSite table. From now on FTS sites 
        would be read from CS Resources

[v6r9p13]

FIX: included fixes from v6r8p26 patch release

[v6r9p12]

FIX: included fixes from v6r8p25 patch release

[v6r9p11]

*DMS
BUGFIX: FTSRequest - in __resolveFTSServer() type "=" -> "=="

[v6r9p10]

FIX: included fixes from v6r8p24 patch release

*Core
NEW: StateMachine utility

*DMS
BUGFIX: in RegisterFile operation handler

*Interfaces
FIX: Dirac.py - in splitInputData() consider only Active replicas

[v6r9p9]

*RMS
FIX: RequestDB - added getRequestFileStatus(), getRequestName() methods

[v6r9p8]

*DMS
FIX: RequestDB - get correct digest ( short request description ) of a request

[v6r9p7]

FIX: included fixes from v6r8p23 patch release

*RSS
FIX: SpaceTokenOccupancyPolicy - SpaceToken Policy decision was based on 
     percentage by mistake
     
*RMS
NEW: new scripts dirac-dms-ftsdb-summary, dirac-dms-show-ftsjobs    
FIX: FTSAgent - setting space tokens for newly created FTSJobs 

[v6r9p6]

*DMS
BUGFIX: dirac-admin-add-ftssite - missing import

*RMS
NEW: RequestDB, ReqManagerHandler - added getRequestStatus() method

*TS
FIX: fixes when using new RequestClient with the TransformationCleaningAgent

*WMS
BUGFIX: typo in SandboxStoreHandler transfer_fromClient() method

[v6r9p5]

*DMS
BUGFIX: missing proxy in service env in the FTSManager service. By default service 
        will use DataManager proxy refreshed every 6 hours.

*Resources
NEW: StorageElement - new checkAccess policy: split the self.checkMethods in 
     self.okMethods. okMethods are the methods that do not use the physical SE. 
     The isValid returns S_OK for all those immediately

*RSS
FIX: SpaceTokenOccupancyPolicy - Policy that now takes into account absolute values 
     for the space left
     
*TS
FIX: TransformationCleaningAgent - will look for both old and new RMS     

[v6r9p4]

*Stager
NEW: Stager API: dirac-stager-monitor-file, dirac-stager-monitor-jobs, 
     dirac-stager-monitor-requests, dirac-stager-show-stats

[v6r9p3]

*Transformation
FIX: TransformationCleaning Agent status was set to 'Deleted' instead of 'Cleaned'

[v6r9p2]

*RSS
NEW: Added Component family tables and statuses
FIX: removed old & unused code 
NEW: allow RSS policies match wild cards on CS

*WMS
BUGFIX: FailoverTransfer,JobWrapper - proper propagation of file metadata

[v6r9p1]

*RMS
NEW: FTSAgent - update rwAccessValidStamp,
     update ftsGraphValidStamp,
     new option for staging files before submission,
     better log handling here and there
CHANGE: FTSJob - add staging flag in in submitFTS2
CHANGE: Changes in WMS (FailoverTransfer, JobReport, JobWrapper, SandboxStoreHandler) 
        and TS (FileReport) to follow the new RMS.
NEW: Full CRUD support in RMS.

*RSS
NEW: ResourceManagementDB - new table ErrorReportBuffer
NEW: new ResourceManagementClient methods - insertErrorReportBuffer, selectErrorReportBuffer,
     deleteErrorReportBuffer

[v6r9]

NEW: Refactored Request Management System, related DMS agents and FTS management
     components

[v6r8p28]

*Core
BUGFIX: RequestHandler - the lock Name includes ActionType/Action

*DMS
FIX: dirac-dms-filecatalog-cli - prevent exception in case of missing proxy

[v6r8p27]

*DMS
BUGFIX: dirac-dms-add-file - fixed typo item -> items

[v6r8p26]

*Core
NEW: RequestHandler - added getServiceOption() to properly resolve inherited options 
     in the global service handler initialize method
NEW: FileCatalogHandler, StorageElementHandler - use getServiceOption()

[v6r8p25]

FIX: included fixes from v6r7p40 patch release

*Resources
FIX: SRM2Storage - do not account gfal_ls operations

[v6r8p24]

FIX: included fixes from v6r7p39 patch release

*Core
FIX: SiteSEMapping was returning wrong info

*DMS
FIX: FTSRequest - choose explicitly target FTS point for RAL and CERN
BUGFIX: StrategyHandler - wrong return value in __getRWAccessForSE()

*Resources
CHANGE: SRM2Storage - do not account gfal_ls operations any more

[v6r8p23]

FIX: included fixes from v6r7p37 patch release

*TS
FIX: TransformationDB - allow tasks made with ProbInFC files
FIX: TransformationCleaingAgent,Client - correct setting of transformation 
     status while cleaning

[v6r8p22]

FIX: included fixes from v6r7p36 patch release

[v6r8p21]

*DMS
FIX: FileCatalog/DirectoryMetadata - even if there is no meta Selection 
     the path should be considered when getting Compatible Metadata
FIX: FileCatalog/DirectoryNodeTree - findDir will return S_OK( '' ) if dir not 
     found, always return the same error from DirectoryMetadata in this case.     

*RSS
FIX: DowntimeCommand - use UTC time stamps

*TS
FIX: TransformationAgent - in _getTransformationFiles() get also ProbInFC files in 
     addition to Used 

[v6r8p20]

*Stager
NEW: Stager API: dirac-stager-monitor-file, dirac-stager-monitor-jobs, 
     dirac-stager-monitor-requests, dirac-stager-show-stats

[v6r8p19]

*Transformation
FIX: TransformationCleaning Agent status was set to 'Deleted' instead of 'Cleaned'

[v6r8p18]

*TS
BUGFIX: TransformationAgent - regression in __cleanCache()

[v6r8p17]

FIX: included fixes from v6r7p32 patch release

*WMS
FIX: StalledJobAgent - for accidentally stopped jobs ExecTime can be not set, 
     set it to CPUTime for the accounting purposes in this case

[v6r8p16]

FIX: included fixes from v6r7p31 patch release

*WMS
BUGFIX: TaskQueueDB - fixed a bug in the negative matching conditions SQL construction

*RSS
NEW: improved doc strings of PEP, PDP modules ( part of PolicySystem )
FIX: Minor changes to ensure consistency if ElementInspectorAgent and 
     users interact simultaneously with the same element
CHANGE: removed DatabaseCleanerAgent ( to be uninstalled if already installed )
FIX: SummarizeLogsAgent - the logic of the agent was wrong, the agent has been re-written.
     
[v6r8p15]

*Core
FIX: X509Chain - fix invalid information when doing dirac-proxy-info without CS
     ( in getCredentials() )

*RSS
NEW: PDP, PEP - added support for option "doNotCombineResult" on PDP

[v6r8p14]

*Core
FIX: dirac-deploy-scripts - can now work with the system python

*WMS
NEW: dirac-wms-cpu-normalization - added -R option to modify a given configuration file
FIX: Executor/InputData - Add extra check for LFns in InputData optimizer, closes #1472

*Transformation
CHANGE: TransformationAgent - add possibility to kick a transformation (not skip it if no 
        unused files), by touching a file in workDirectory
BUGFIX: TransformationAgent - bug in __cleanCache() dict modified in a loop        

[v6r8p13]

*Transformation
BUGFIX: TransformationDB - restored import of StringType

[v6r8p12]

NEW: Applied patches from v6r7p29

*WMS
FIX: JobDB - check if SystemConfig is present in the job definition and convert it 
     into Platform

*DMS
FIX: ReplicaManager - do not get metadata of files when getting files in a directory 
     if not strictly necessary

*RSS
NEW: ported from LHCb PublisherHandler for RSS web views

[v6r8p11]

NEW: Applied patches from v6r7p27

*RSS
NEW: SpaceTokenOccupancyPolicy - ported from LHCbDIRAC 
NEW: db._checkTable done on service initialization ( removed dirac-rss-setup script doing it )

*Transformation
FIX: TaskManager - reset oJob for each task in prepareTransformationTasks()
BUGFIX: ValidateOutputDataAgent - typo fixed in getTransformationDirectories()
FIX: TransformationManagerHandler - use CS to get files statuses not to include in 
     processed file fraction calculation for the web monitoring pages

[v6r8p10]

NEW: Applied patches from v6r7p27

[v6r8p9]

*DMS
FIX: TransferAgent,dirac-dms-show-se-status, ResourceStatus,TaskManager - fixes
     needed for DMS components to use RSS status information
NEW: ReplicaManager - allow to get metadata for an LFN+SE as well as PFN+SE     

[v6r8p8]

*RSS
BUGFIX: dirac-rss-setup - added missing return of S_OK() result

[v6r8p7]

NEW: Applied patches from v6r7p24

*DMS
BUGFIX: LcgFileCatalogClient - bug in addFile()

*RSS
BUGFIX: fixed script dirac-rss-set-token, broken in the current release.
NEW: Statistics module - will be used in the future to provide detailed information 
     from the History of the elements 

[v6r8p6]

NEW: Applied patches from v6r7p23

*Transformation
FIX: TaskManager - allow prepareTransformationTasks to proceed if no OutputDataModule is defined
FIX: TransformationDB - remove INDEX(TaskID) from TransformationTasks. It produces a single counter 
     for the whole table instead of one per TransformationID
     
*WMS     
FIX: WMSUtilities - to allow support for EMI UI's for pilot submission we drop support for glite 3.1

[v6r8p5]

NEW: Applied patches from v6r7p22

*RSS
CHANGE: removed old tests and commented out files

*WMS
FIX: PoolXMLCatalog - proper addFile usage

*Transformation
CHANGE: TransformationAgent - clear replica cache when flushing or setting a file in the workdirectory

[v6r8p4]

*Transformation
FIX: The connection to the jobManager is done only at submission time
FIX: Jenkins complaints fixes

*WMS
BUGFIX: JobDB - CPUtime -> CPUTime
FIX: Jenkins complaints fixes

[v6r8p3]

*DMS
BUGFIX: LcgFileCatalogClient

[v6r8p2]

*DMS:
FIX: LcgFileCatalogClient - remove check for opening a session in __init__ as credentials are not yet set 

*Transformation
CHANGE: reuse RPC clients in Transformation System 

[v6r8p1]

*Core
FIX: dirac-deploy-scripts - restored regression w.r.t. support of scripts starting with "d"

*DMS
BUGFIX: LcgFileCatalogClient - two typos fixed

[v6r8]

CHANGE: Several fixes backported from the v7r0 integration branch

*Core
CHANGE: DictCache - uses global LockRing to avoid locks in multiprocessing
FIX: X509Chain - proxy-info showing an error when there's no CS

*DMS
FIX: TransferAgent - inside loop filter out waiting files dictionary
BUGFIX: dirac-admin-allow-se - there was a continue that was skipping the complete loop for 
        ARCHIVE elements
NEW: LcgFileCatalogClient - test return code in startsess lfc calls       

*WMS:
FIX: OptimizerExecutor, InputData, JobScheduling - check that site candidates have all the 
     replicas

*RSS: 
BUGFIX: ResourceStatus, RSSCacheNoThread - ensure that locks are always released

*Transformation
FIX: TaskManager - site in the job definition is taken into account when submitting
NEW: Transformation - get the allowed plugins from the CS /Operations/Transformations/AllowedPlugins
FIX: ValidateOutputDataAgent - self not needed for static methods

[v6r7p40]

*Resources
FIX: StorageElement class was not properly passing the lifetime argument for prestageFile method

[v6r7p39]

*Core
CHANGE: Grid - in executeGridCommand() allow environment script with arguments needed for ARC client

*DMS
FIX: DFC SEManager - DIP Storage can have a list of ports now

*Resources
FIX: ARCComputingElement - few fixes after debugging

[v6r7p38]

*Core
NEW: DISET FileHelper, TransferClient - possibility to switch off check sum

*Resources
NEW: ARCComputingElement - first version
NEW: StorageFactory - possibility to pass extra protocol parameters to storage object
NEW: DIPStorage - added CheckSum configuration option
BUGFIX: SSHComputingElement - use CE name in the pilot reference construction

*WMS
FIX: StalledJobAgent - if ExecTime < CPUTime make it equal to CPUTime

[v6r7p37]

*Framework
BUGFIX: NotificationDB - typos in SQL statement in purgeExpiredNotifications() 

*WMS
NEW: JobCleaningAgent - added scheduling sandbox LFN removal request 
     when deleting jobs
CHANGE: JobWrapper - report only error code as ApplicationError parameter 
        when payload finishes with errors    
NEW: SiteDirector - possibility to specify extensions to be installed in 
     pilots in /Operations/Pilots/Extensions option in order not to install
     all the server side extensions        

*DMS
CHANGE: FileCatalogFactory - use service path as default URL
CHANGE: FileCatalogFactory - use ObjectLoader to import catalog clients

*SMS
BUGFIX: StorageManagementDB, dirac-stager-monitor-jobs - small bug fixes ( sic, Daniela )

*Resources
CHANGE: DIPStorage - added possibility to specify a list of ports for multiple
        service end-points
CHANGE: InProcessComputingElement - demote log message when payload failure 
        to warning, the job will fail anyway
FIX: StalledJobAgent - if pilot reference is not registered, this is not an 
     error of the StalledJobAgent, no log.error() in  this case                
        
*RMS
CHANGE: RequestTask - ensure that tasks are executed with user credentials 
        even with respect to queries to DIRAC services ( useServerCertificate 
        flag set to false )        

[v6r7p36]

*WMS
FIX: CREAMCE, SiteDirector - make sure that the tmp executable is removed
CHANGE: JobWrapper - remove sending mails via Notification Service in case
        of job rescheduling
        
*SMS
FIX: StorageManagementDB - fix a race condition when old tasks are set failed 
     between stage submission and update.        

[v6r7p35]

*Stager
NEW: Stager API: dirac-stager-monitor-file, dirac-stager-monitor-jobs, 
     dirac-stager-monitor-requests, dirac-stager-show-stats

[v6r7p34]

*Transformation
FIX: TransformationCleaning Agent status was set to 'Deleted' instead of 'Cleaned'

[v6r7p33]

*Interfaces
FIX: Job.py - in setExecutable() - prevent changing the log file name string type

*StorageManagement
NEW: StorageManagementDB(Handler) - kill staging requests at the same time as 
     killing related jobs, closes #1510
FIX: StorageManagementDB - demote the level of several log messages       

[v6r7p32]

*DMS
FIX: StorageElementHandler - do not use getDiskSpace utility, use os.statvfs instead
CHANGE: StorageManagementDB - in getStageRequests() make MySQL do an UNIQUE selection 
        and use implicit loop to speed up queries for large results

*Resources
FIX: lsfce remote script - use re.search instead of re.match in submitJob() to cope with
     multipline output

[v6r7p31]

*WMS
FIX: SiteDirector - make possible more than one SiteDirector (with different pilot identity) attached 
     to a CE, ie sgm and pilot roles. Otherwise one is declaring Aborted the pilots from the other.

[v6r7p30]

*Core
CHANGE: X509Chain - added groupProperties field to the getCredentials() report
BUGFIX: InstallTools - in getSetupComponents() typo fixed: agent -> executor

[v6r7p29]

*DMS
CHANGE: FileCatalog - selection metadata is also returned as compatible metadata in the result
        of getCompatibleMetadata() call
NEW: FileCatalog - added path argument to getCompatibleMetadata() call
NEW: FileCatalogClient - added getFileUserMetadata()
BUGFIX: dirac-dms-fts-monitor - exit with code -1 in case of error

*Resources
FIX: CREAMComputingElement - check globus-url-copy result for errors when retrieving job output

[v6r7p28]

*DMS
BUGFIX: FileCatalog/DirectoryMetadata - wrong MySQL syntax 

[v6r7p27]

*Core
FIX: Mail.py - fix of the problem of colons in the mail's body

*Interfaces
NEW: Job API - added setSubmitPools(), setPlatform() sets ... "Platform"

*WMS
FIX: TaskQueueDB - use SystemConfig as Platform for matching ( if Platform is not set explicitly

*Resources
FIX: SSHComputingElement - use ssh host ( and not CE name ) in the pilot reference
BUGFIX: SSHGEComputingElement - forgotten return statement in _getJobOutputFiles()

*Framework
NEW: dirac-sys-sendmail - email's body can be taken from pipe. Command's argument 
     in this case will be interpreted as a destination address     

[v6r7p26]

*DMS
FIX: ReplicaManager - status names Read/Write -> ReadAccess/WriteAccess

[v6r7p25]

*Core
CHANGE: X509Chain - in getCredentials() failure to contact CS is not fatal, 
        can happen when calling dirac-proxy-init -x, for example

[v6r7p24]

*DMS
NEW: FileCatalog - added getFilesByMetadataWeb() to allow pagination in the Web 
     catalog browser
     
*WMS
CHANGE: WMSAdministrator, DiracAdmin - get banned sites list by specifying the status
        to the respective jobDB call     

[v6r7p23]

*Transformation
BUGFIX: TransformationDB - badly formatted error log message

*RMS
CHANGE: RequestDBMySQL - speedup the lookup of requests

*WMS
BUGFIX: dirac-dms-job-delete - in job selection by group

*DMS
FIX: LcgFileCatalogClient - getDirectorySize made compatible with DFC
BUGFIX: LcgFileCatalogClient - proper call of __getClientCertInfo()

[v6r7p22]

*Transformation
CHANGE: InputDataAgent - treats only suitable transformations, e.g. not the extendable ones. 
CHANGE: TransformationAgent - make some methods more public for easy overload

[v6r7p21]

*Core
FIX: Shifter - pass filePath argument when downloading proxy

[v6r7p20]

*DMS
CHANGE: StrategyHandler - move out SourceSE checking to TransferAgent
CHANGE: ReplicaManager, InputDataAgent - get active replicas
FIX: StorageElement, SRM2Storage - support for 'xxxAccess' statuses, checking results
     of return structures
     
*RSS
NEW: set configurable email address on the CS to send the RSS emails
NEW: RSSCache without thread in background
FIX: Synchronizer - moved to ResourceManager handler     

[v6r7p19]

*DMS
BUGFIX: ReplicaManager - in putAndRegister() SE.putFile() singleFile argument not used explicitly

[v6r7p18]

*WMS
FIX: StalledJobAgent - do not exit the loop over Completed jobs if accounting sending fails
NEW: dirac-wms-job-delete - allow to specify jobs to delete by job group and/or in a file
FIX: JobManifest - If CPUTime is not set, set it to MaxCPUTime value

[v6r7p17]

*Resources
FIX: SRM2Storage - treat properly "22 SRM_REQUEST_QUEUED" result code

[v6r7p16]

*DMS
FIX: StrategyHandler - do not proceed when the source SE is not valid for read 
BUGFIX: StorageElement - putFile can take an optional sourceSize argument
BUGFIX: ReplicaManager - in removeFile() proper loop on failed replicas

*RSS
FIX: SpaceTokenOccupancyCommand, CacheFeederAgent - add timeout when calling lcg_util commands

*WMS
FIX: JobManifest - take all the SubmitPools defined in the TaskQueueAgent 
NEW: StalledJobAgent - declare jobs stuck in Completed status as Failed

[v6r7p15]

*Core
BUGFIX: SocketInfo - in host identity evaluation

*DMS
BUGFIX: FileCatalogHandler - missing import os

*Transformation
CHANGE: JobManifest - getting allowed job types from operations() section 

[v6r7p14]

*DMS
CHANGE: StorageElementProxy - removed getParameters(), closes #1280
FIX: StorageElementProxy - free the getFile space before the next file
FIX: StorageElement - added getPFNBase() to comply with the interface

*Interfaces
CHANGE: Dirac API - allow lists of LFNs in removeFile() and removeReplica()

*WMS
CHANGE: JobSchedulingAgent(Executor) - allow both BannedSite and BannedSites JDL option

*RSS
FIX: ElementInspectorAgent - should only pick elements with rss token ( rs_svc ).
FIX: TokenAgent - using 4th element instead of the 5th. Added option to set admin email on the CS.

[v6r7p13]

*Core
FIX: Resources - in getStorageElementSiteMapping() return only sites with non-empty list of SEs

*DMS
FIX: StorageElement - restored the dropped logic of using proxy SEs
FIX: FileCatalog - fix the UseProxy /LocalSite/Catalog option

*Transformation
FIX: TransformationDB - use lower() string comparison in extendTransformation()

[v6r7p12]

*WMS
BUGFIX: JobManifest - get AllowedSubmitPools from the /Systems section, not from /Operations

*Core
NEW: Resources helper - added getSites(), getStorageElementSiteMapping()

*DMS
CHANGE: StrategyHandler - use getStorageElementSiteMapping helper function
BUGFIX: ReplicaManager - do not modify the loop dictionary inside the loop

[v6r7p11]

*Core
CHANGE: Subprocess - put the use of watchdog in flagging

[v6r7p10]

*Core
NEW: Logger - added getLevel() method, closes #1292
FIX: Subprocess - returns correct structure in case of timeout, closes #1295, #1294
CHANGE: TimeOutExec - dropped unused utility
FIX: Logger - cleaned unused imports

*RSS
CHANGE: ElementInspectorAgent - do not use mangled name and removed shifterProxy agentOption

[v6r7p9]

*Core
BUGFIX: InstallTools - MySQL Port should be an integer

[v6r7p8]

*Core
FIX: Subprocess - consistent timeout error message

*DMS
NEW: RemovalTask - added bulk removal
FIX: StrategyHandler - check file source CEs
CHANGE: DataIntegrityClient - code beautification
CHANGE: ReplicaManager - do not check file existence if replica information is queried anyway,
        do not fail if file to be removed does not exist already. 

[v6r7p7]

FIX: Several fixes to allow automatic code documentation

*Core
NEW: InstallTools - added mysqlPort and mysqlRootUser

*DMS
CHANGE: ReplicaManager - set possibility to force the deletion of non existing files
CHANGE: StrategyHandler - better handling of checksum check during scheduling 

[v6r7p6]

*Core
FIX: dirac-install - restore signal alarm if downloadable file is not found
FIX: Subprocess - using Manager proxy object to pass results from the working process

*DMS:
CHANGE: StorageElement - removed overwride mode
CHANGE: removed obsoleted dirac-dms-remove-lfn-replica, dirac-dms-remove-lfn
NEW: FTSMonitorAgent - filter out sources with checksum mismatch
FIX: FTSMonitorAgent, TransferAgent - fix the names of the RSS states

*RSS
NEW: ElementInspectorAgent runs with a variable number of threads which are automatically adjusted
NEW: Added policies to force a particular state, can be very convenient to keep something Banned for example.
NEW: policy system upgrade, added finer granularity when setting policies and actions

*WMS
NEW: SiteDirector- allow to define pilot DN/Group in the agent options
CHANGE: JobDescription, JobManifest - take values for job parameter verification from Operations CS section

[v6r7p5]

*Interfaces
BUGFIX: dirac-wms-job-get-output - properly treat the case when output directory is not specified 

[v6r7p4]

*Core
FIX: Subprocess - avoid that watchdog kills the executor process before it returns itself

*Framework
BUGFIX: ProxuManagerClient - wrong time for caching proxies

*RSS
FIX: removed obsoleted methods

*DMS
NEW: FileCatalog - added findFilesByMetadataDetailed - provides detailed metadata for 
     selected files

[v6r7p3]

*DMS
FIX: FTSMonitorAgent - logging less verbose

*Transformation
FIX: TransformationAgent - use the new CS defaults locations
FIX: Proper agent initialization
NEW: TransformationPlaugin - in Broadcast plugin added file groupings by number of files, 
     make the TargetSE always defined, even if the SourceSE list contains it 

*ResourceStatus
FIX: Added the shifter's proxy to several agents

*RMS
FIX: RequestContainer - the execution order was not properly set for the single files 

*Framework:
BUGFIX: ProxyManagerClient - proxy time can not be shorter than what was requested

[v6r7p2]

*Core
FIX: dirac-configure - switch to use CS before checking proxy info

*Framework
NEW: dirac-sys-sendmail new command
NEW: SystemAdmininistratorCLI - added show host, uninstall, revert commands
NEW: SystemAdmininistratorHandler - added more info in getHostInfo()
NEW: SystemAdmininistratorHandler - added revertSoftware() interface

*Transformation
FIX: TransformationCleaningAgent - check the status of returned results

[v6r7p1]

*Core
FIX: Subprocess - finalize the Watchdog closing internal connections after a command execution
CHANGE: add timeout for py(shell,system)Call calls where appropriate
CHANGE: Shifter - use gProxyManager in a way that allows proxy caching

*Framework
NEW: ProxyManagerClient - allow to specify validity and caching time separately
FIX: ProxyDB - replace instead of delete+insert proxy in __storeVOMSProxy

*DMS
NEW: FTSMonitorAgent - made multithreaded for better efficiency
FIX: dirac-dms-add-file - allow LFN: prefix for lfn argument

*WMS
NEW: dirac-wms-job-get-output, dirac-wms-job-status - allow to retrieve output for a job group
FIX: TaskQueueDB - fixed selection SQL in __generateTQMatchSQL()
CHANGE: OptimizerExecutor - reduce diversity of MinorStatuses for failed executors

*Resources
FIX: CREAMComputingElement - remove temporary JDL right after the submission 

[v6r6p21]

*DMS
BUGFIX: TransformationCleaningAgent - use the right signature of cleanMetadataCatalogFiles() call

[v6r6p20]

*DMS
FIX: RegistrationTask - properly escaped error messages
BUGFIX: DirectoryMetadata - use getFileMetadataFields from FileMetadata in addMetadataField()
NEW: When there is a missing source error spotted during FTS transfer, file should be reset 
     and rescheduled again until maxAttempt (set to 100) is reached

*WMS
FIX: JobScheduling - fix the site group logic in case of Tier0

[v6r6p19]

*DMS
BUGFIX: All DMS agents  - set up agent name in the initialization

*Core
NEW: Subprocess - timeout wrapper for subprocess calls
BUGFIX: Time - proper interpreting of 0's instead of None
CHANGE: DISET - use cStringIO for ANY read that's longer than 16k (speed improvement) 
        + Less mem when writing data to the net
FIX: Os.py - protection against failed "df" command execution       
NEW: dirac-info prints lcg bindings versions
CHANGE: PlotBase - made a new style class 
NEW: Subprocess - added debug level log message

*Framework
NEW: SystemAdministratorIntegrator client for collecting info from several hosts
NEW: SystemAdministrator - added getHostInfo()
FIX: dirac-proxy-init - always check for errors in S_OK/ERROR returned structures
CHANGE: Do not accept VOMS proxies when uploading a proxy to the proxy manager

*Configuration
FIX: CE2CSAgent - get a fresh copy of the cs data before attempting to modify it, closes #1151
FIX: Do not create useless backups due to slaves connecting and disconnecting
FIX: Refresher - prevent retrying with 'Insane environment'

*Accounting
NEW: Accounting/Job - added validation of reported values to cope with the weird Yandex case
FIX: DBUtils - take into account invalid values, closes #949

*DMS
FIX: FTSSubmitAgent - file for some reason rejected from submission should stay in 'Waiting' in 
     TransferDB.Channel table
FIX: FTSRequest - fix in the log printout     
CHANGE: dirac-dms-add-file removed, dirac-dms-add-files renamed to dirac-dms-add-file
FIX: FileCatalogCLI - check the result of removeFile call
FIX: LcgFileCatalogClient - get rid of LHCb specific VO evaluation
NEW: New FileCatalogProxy service - a generalization of a deprecated LcgFileCatalog service
FIX: Restored StorageElementProxy functionality
CHANGE: dirac-dms-add-file - added printout
NEW: FileCatalog(Factory), StorageElement(Factory) - UseProxy flag moved to /Operations and /LocalSite sections

*RSS
NEW:  general reimplementation: 
      New DB schema using python definition of tables, having three big blocks: Site, Resource and Node.
      MySQLMonkey functionality almost fully covered by DB module, eventually will disappear.
      Services updated to use new database.
      Clients updated to use new database.
      Synchronizer updated to fill the new database. When helpers will be ready, it will need an update.
      One ElementInspectorAgent, configurable now is hardcoded.
      New Generic StateMachine using OOP.
      Commands and Policies simplified.
      ResourceStatus using internal cache, needs to be tested with real load.
      Fixes for the state machine
      Replaced Bad with Degraded status ( outside RSS ).
      Added "Access" to Read|Write|Check|Remove SE statuses wherever it applies.
      ResourceStatus returns by default "Active" instead of "Allowed" for CS calls.
      Caching parameters are defined in the CS
FIX: dirac-admin-allow/ban-se - allow a SE on Degraded ( Degraded->Active ) and ban a SE on Probing 
     ( Probing -> Banned ). In practice, Active and Degraded are "usable" states anyway.            
      
*WMS
FIX: OptimizerExecutor - failed optimizations will still update the job     
NEW: JobWrapper - added LFNUserPrefix VO specific Operations option used for building user LFNs
CHANGE: JobDB - do not interpret SystemConfig in the WMS/JobDB
CHANGE: JobDB - Use CPUTime JDL only, keep MaxCPUTime for backward compatibility
CHANGE: JobWrapper - use CPUTime job parameter instead of MaxCPUTime
CHANGE: JobAgent - use CEType option instead of CEUniqueID
FIX: JobWrapper - do not attempt to untar directories before having checked if they are tarfiles 
NEW: dirac-wms-job-status - get job statuses for jobs in a given job group
 
*SMS
FIX: StorageManagementDB - when removing unlinked replicas, take into account the case where a
     staging request had been submitted, but failed
      
*Resources    
NEW: glexecCE - add new possible locations of the glexec binary: OSG specific stuff and in last resort 
     looking in the PATH    
NEW: LcgFileCatalogClient - in removeReplica() get the needed PFN inside instead of providing it as an argument     
      
*TS      
CHANGE: Transformation types definition are moved to the Operations CS section

*Interfaces
FIX: Dirac.py - CS option Scratchdir was in LocalSite/LocalSite
FIX: Dirac.py - do not define default catalog, use FileCatalog utility instead

[v6r6p19]

*DMS
BUGFIX: All DMS agents  - set up agent name in the initialization

[v6r6p18]

*Transformation
CHANGE: /DIRAC/VOPolicy/OutputDataModule option moved to <Operations>/Transformations/OutputDataModule

*Resources
FIX: ComputingElement - properly check if the pilot proxy has VOMS before adding it to the payload 
     when updating it

*WMS
BUGFIX: JobSanity - fixed misspelled method call SetParam -> SetParameter

[v6r6p17]

*Transformation
BUGFIX: TransformationAgent - corrected  __getDataReplicasRM()

[v6r6p16]

*DMS
FIX: Agents - proper __init__ implementation with arguments passing to the super class
FIX: LcgFileCatalogClient - in removeReplica() reload PFN in case it has changed

[v6r6p15]

*Framework
BUGFIX: ErrorMessageMonitor - corrected updateFields call 

*DMS:
NEW: FTSMonitorAgent completely rewritten in a multithreaded way

*Transformation
FIX: InputDataAgent - proper instantiation of TransformationClient
CHANGE: Transformation - several log message promoted from info to notice level

[v6r6p14]

*Transformation
FIX: Correct instantiation of agents inside several scripts
CHANGE: TransformationCleaningAgent - added verbosity to logs
CHANGE: TransformationAgent - missingLFC to MissingInFC as it could be the DFC as well
FIX: TransformationAgent - return an entry for all LFNs in __getDataReplicasRM

*DMS
FIX: TransferAgent - fix exception reason in registerFiles()

[v6r6p13]

*DMS
CHANGE: TransferAgent - change RM call from getCatalogueReplicas to getActiveReplicas. 
        Lowering log printouts here and there

[v6r6p12]

*DMS
BUGFIX: RemovalTask - Replacing "'" by "" in error str set as attribute for a subRequest file. 
        Without that request cannot be updated when some nasty error occurs.

[v6r6p11]

*RMS:
BUGFIX: RequestClient - log string formatting

*DMS
BUGFIX: RemovalTask - handling for files not existing in the catalogue

*Transformation
FIX: TransformationManager - ignore files in NotProcessed status to get the % of processed files

*Interfaces
FIX: Fixes due to the recent changes in PromptUser utility

[v6r6p10]

*RMS
FIX: RequestDBMySQL - better escaping of queries 

*WMS
FIX: SiteDirector - get compatible platforms before checking Task Queues for a site

[v6r6p9]

*Core
FIX: Utilities/PromptUser.py - better user prompt

*Accounting
NEW: Add some validation to the job records because of weird data coming from YANDEX.ru

*DMS
BUGFIX: ReplicaManager - typo errStr -> infoStr in __replicate()
FIX: FTSRequest - fixed log message

*WMS
FIX: SiteDirector - use CSGlobals.getVO() call instead of explicit CS option

[v6r6p8]

*Transformation
BUGFIX: TransformationDB - typo in getTransformationFiles(): iterValues -> itervalues

[v6r6p7]

*Resources
FIX: StorageFactory - uncommented line that was preventing the status to be returned 
BUGFIX: CE remote scripts - should return status and not call exit()
BUGFIX: SSHComputingElement - wrong pilot ID reference

[v6r6p6]

*WMS
FIX: TaskQueueDB - in findOrphanJobs() retrieve orphaned jobs as list of ints instead of list of tuples
FIX: OptimizerExecutor - added import of datetime to cope with the old style optimizer parameters

*Transformation
FIX: TransformationAgent - fix finalization entering in an infinite loop
NEW: TransformationCLI - added resetProcessedFile command
FIX: TransformationCleaningAgent - treating the archiving delay 
FIX: TransformationDB - fix in getTransformationFiles() in case of empty file list

[v6r6p5]

*Transformation
FIX: TransformationAgent - type( transClient -> transfClient )
FIX: TransformationAgent - self._logInfo -> self.log.info
FIX: TransformationAgent - skip if no Unused files
FIX: TransformationAgent - Use CS option for replica cache lifetime
CHANGE: TransformationAgent - accept No new Unused files every [6] hours

[v6r6p4]

*DMS
FIX: TransferAgent - protection for files that can not be scheduled
BUGFIX: TransferDB - typo (instIDList - > idList ) fixed

*Transformation
BUGFIX: TransformationAgent - typo ( loginfo -> logInfo )

[v6r6p3]

FIX: merged in patch v6r5p14

*Core
BUGFIX: X509Chain - return the right structure in getCredentials() in case of failure
FIX: dirac-deploy-scripts.py - allow short scripts starting from "d"
FIX: dirac-deploy-scripts.py - added DCOMMANDS_PPID env variable in the script wrapper
FIX: ExecutorReactor - reduced error message dropping redundant Task ID 

*Interfaces
BUGFIX: Dirac.py - allow to pass LFN list to replicateFile()

*DMS
FIX: FileManager - extra check if all files are available in _findFiles()
BUGFIX: FileCatalogClientCLI - bug in DirectoryListing

[v6r6p2]

FIX: merged in patch v6r5p13

*WMS
FIX: SiteDirector - if no community set, look for DIRAC/VirtualOrganization setting

*Framework
FIX: SystemLoggingDB - LogLevel made VARCHAR in the MessageRepository table
FIX: Logging - several log messages are split in fixed and variable parts
FIX: SystemLoggingDB - in insertMessage() do not insert new records in auxiliary tables if they 
     are already there

[v6r6p1]

*Core:
CHANGE: PromptUser - changed log level of the printout to NOTICE
NEW: Base Client constructor arguments are passed to the RPCClient constructor

*DMS:
NEW: FTSRequest - added a prestage mechanism for source files
NEW: FileCatalogClientCLI - added -f switch to the size command to use raw faile tables 
     instead of storage usage tables
NEW: FileCatalog - added orphan directory repair tool
NEW: FIleCatalog - more counters to control the catalog sanity     

*WMS:
FIX: SandboxStoreClient - no more kwargs tricks
FIX: SandboxStoreClient returns sandbox file name in case of upload failure to allow failover
FIX: dirac-pilot - fixed VO_%s_SW_DIR env variable in case of OSG

*TS:
FIX: TransformationManagerHandler - avoid multiple Operations() instantiation in 
     getTransformationSummaryWeb()

[v6r6]

*Core
CHANGE: getDNForUsername helper migrated from Core.Security.CS to Registry helper
NEW: SiteSEMapping - new utilities getSitesGroupedByTierLevel(), getTier1WithAttachedTier2(),
     getTier1WithTier2
CHANGE: The DIRAC.Core.Security.CS is replaced by the Registry helper     
BUGFIX: dirac-install - properly parse += in .cfg files
FIX: Graphs.Utilities - allow two lines input in makeDataFromCVS()
FIX: Graphs - allow Graphs package usage if even matplotlib is not installed
NEW: dirac-compile-externals will retrieve the Externals compilation scripts from it's new location 
     in github (DIRACGrid/Externals)
NEW: Possibility to define a thread-global credentials for DISET connections (for web framework)
NEW: Logger - color output ( configurable )
NEW: dirac-admin-sort-cs-sites - to sort sites in the CS
CHANGE: MessageClient(Factor) - added msgClient attribute to messages
NEW: Core.Security.Properties - added JOB_MONITOR and USER_MANAGER properties

*Configuration
NEW: Registry - added getAllGroups() method

*Framework
NEW: SystemAdministratorClientCLI - possibility to define roothPath and lcgVersion when updating software

*Accounting
NEW: JobPlotter - added Normalized CPU plots to Job accounting
FIX: DBUtils - plots going to greater granularity

*DMS
NEW: FileCatalog - storage usage info stored in all the directories, not only those with files
NEW: FileCatalog - added utility to rebuild storage usage info from scratch
FIX: FileCatalog - addMetadataField() allow generic types, e.g. string
FIX: FileCatalog - path argument is normalized before usage in multiple methods
FIX: FileCatalog - new metadata for files(directories) should not be there before for directories(files)
NEW: FileCatalog - added method for rebuilding DirectoryUsage data from scratch 
NEW: FileCatalog - Use DirectoryUsage mechanism for both logical and physical storage
CHANGE: FileCatalog - forbid removing non-empty directories
BUGFIX: FileCatalogClientCLI - in do_ls() check properly the path existence
FIX: FileCatalogClientCLI - protection against non-existing getCatalogCounters method in the LFC client
FIX: DMS Agents - properly call superclass constructor with loadName argument
FIX: ReplicaManager - in removeFile() non-existent file is marked as failed
FIX: Make several classes pylint compliant: DataIntegrityHandler, DataLoggingHandler,
     FileCatalogHandler, StorageElementHandler, StorageElementProxyHandler, TransferDBMonitoringHandler
FIX: LogUploadAgent - remove the OSError exception in __replicate()
FIX: FileCatalogClientCLI - multiple check of proper command inputs,
     automatic completion of several commands with subcommands,
     automatic completion of file names
CHANGE: FileCatalogClientCLI - reformat the output of size command 
FIX: dirac-admin-ban-se - allow to go over all options read/write/check for each SE      
NEW: StrategyHandler - new implementation to speed up file scheduling + better error reporting
NEW: LcgFileCatalogProxy - moved from from LHCbDirac to DIRAC
FIX: ReplicaManager - removed usage of obsolete "/Resources/StorageElements/BannedTarget" 
CHANGE: removed StorageUsageClient.py
CHANGE: removed obsoleted ProcessingDBAgent.py

*WMS
CHANGE: RunNumber job parameter was removed from all the relevant places ( JDL, JobDB, etc )
NEW: dirac-pilot - add environment setting for SSH and BOINC CEs
NEW: WMSAdministrator - get output for non-grid CEs if not yet in the DB
NEW: JobAgent - job publishes BOINC parameters if any
CHANGE: Get rid of LHCbPlatform everywhere except TaskQueueDB
FIX: SiteDirector - provide list of sites to the Matcher in the initial query
FIX: SiteDirector - present a list of all groups of a community to match TQs
CHANGE: dirac-boinc-pilot dropped
CHANGE: TaskQueueDirector does not depend on /LocalSite section any more
CHANGE: reduced default delays for JobCleaningAgent
CHANGE: limit the number of jobs received by JobCleaningAgent
CHANGE: JobDB - use insertFields instead of _insert
CHANGE: Matcher, TaskQueueDB - switch to use Platform rather than LHCbPlatform retaining LHCbPlatform compatibility
BUGFIX: Matcher - proper reporting pilot site and CE
CHANGE: JobManager - improved job Killing/Deleting logic
CHANGE: dirac-pilot - treat the OSG case when jobs on the same WN all run in the same directory
NEW: JobWrapper - added more status reports on different failures
FIX: PilotStatusAgent - use getPilotProxyFromDIRACGroup() instead of getPilotProxyFromVOMSGroup()
CHANGE: JobMonitoringHandler - add cutDate and condDict parameters to getJobGroup()
NEW: JobMonitoringHandler - check access rights with JobPolicy when accessing job info from the web
NEW: JobManager,JobWrapper - report to accounting jobs in Rescheduled final state if rescheduling is successful
FIX: WMSAdministrator, SiteDirector - store only non-empty pilot output to the PilotDB
NEW: added killPilot() to the WMSAdministrator interface, DiracAdmin and dirac-admin-kill-pilot command
NEW: TimeLeft - renormalize time left using DIRAC Normalization if available
FIX: JobManager - reconnect to the OptimizationMind in background if not yet connected
CHANGE: JobManifest - use Operations helper
NEW: JobCleaningAgent - delete logging records from JobLoggingDB when deleting jobs

*RMS
FIX: RequestDBFile - better exception handling in case no JobID supplied
FIX: RequestManagerHandler - make it pylint compliant
NEW: RequestProxyHandler - is forwarding requests from voboxes to central RequestManager. 
     If central RequestManager is down, requests are dumped into file cache and a separate thread 
     running in background is trying to push them into the central. 
CHANGE: Major revision of the code      
CHANGE: RequestDB - added index on SubRequestID in the Files table
CHANGE: RequestClient - readRequestForJobs updated to the new RequetsClient structure

*RSS
NEW: CS.py - Space Tokens were hardcoded, now are obtained after scanning the StorageElements.

*Resources
FIX: SSHComputingElement - enabled multiple hosts in one queue, more debugging
CHANGE: SSHXXX Computing Elements - define SSH class once in the SSHComputingElement
NEW: SSHComputingElement - added option to define private key location
CHANGE: Get rid of legacy methods in ComputingElement
NEW: enable definition of ChecksumType per SE
NEW: SSHBatch, SSHCondor Computing Elements
NEW: SSHxxx Computing Elements - using remote control scripts to better capture remote command errors
CHANGE: put common functionality into SSHComputingElement base class for all SSHxxx CEs
NEW: added killJob() method tp all the CEs
NEW: FileCatalog - take the catalog information info from /Operations CS section, if defined there, 
     to allow specifications per VO 

*Interfaces
CHANGE: Removed Script.initialize() from the API initialization
CHANGE: Some general API polishing
FIX: Dirac.py - when running in mode="local" any directory in the ISB would not get untarred, 
     contrary to what is done in the JobWrapper

*TS
BUGFIX: TaskManager - bug fixed in treating tasks with input data
FIX: TransformationCleaningAgent - properly call superclass constructor with loadName argument
NEW: TransformationCleaningAgent - added _addExtraDirectories() method to extend the list of
     directories to clean in a subclass if needed
CHANGE: TransformationCleaningAgent - removed usage of StorageUsageClient     
NEW: TransformationAgent is multithreaded now ( implementation moved from LHCbDIRAC )
NEW: added unit tests
NEW: InputDataAgent - possibility to refresh only data registered in the last predefined period of time 
NEW: TransformationAgent(Client) - management of derived transformations and more ported from LHCbDIRAC
BUGFIX: TransformationDB - wrong SQL statement generation in setFileStatusForTransformation()

[v6r5p14]

*Core
NEW: Utilities - added Backports utility

*WMS
FIX: Use /Operations/JobScheduling section consistently, drop /Operations/Matching section
NEW: Allow VO specific share correction plugins from extensions
FIX: Executors - several fixes

[v6r5p13]

*WMS
FIX: Executors - VOPlugin will properly send and receive the params
NEW: Correctors can be defined in an extension
FIX: Correctors - Properly retrieve info from the CS using the ops helper

[v6r5p12]

FIX: merged in patch v6r4p34

[v6r5p11]

FIX: merged in patch v6r4p33

*Core
FIX: MySQL - added offset argument to buildConditions()

[v6r5p10]

FIX: merged in patch v6r4p32

[v6r5p9]

FIX: merged in patch v6r4p30

[v6r5p8]

FIX: merged in patch v6r4p29

[v6r5p7]

FIX: merged in patch v6r4p28

[v6r5p6]

FIX: merged in patch v6r4p27

*Transformation
BUGFIX: TransformationDB - StringType must be imported before it can be used

*RSS
NEW: CS.py - Space Tokens were hardcoded, now are obtained after scanning the StorageElements.

[v6r5p5]

FIX: merged in patch v6r4p26

[v6r5p4]

FIX: merged in patch v6r4p25

[v6r5p3]

*Transformation
FIX: merged in patch v6r4p24

[v6r5p2]

*Web
NEW: includes DIRACWeb tag web2012092101

[v6r5p1]

*Core
BUGFIX: ExecutorMindHandler - return S_OK() in the initializeHandler
FIX: OptimizationMindHandler - if the manifest is not dirty it will not be updated by the Mind

*Configuration
NEW: Resources helper - added getCompatiblePlatform(), getDIRACPlatform() methods

*Resources
FIX: SSHComputingElement - add -q option to ssh command to avoid banners in the output
FIX: BOINCComputingElement - removed debugging printout
FIX: ComputingElement - use Platform CS option which will be converted to LHCbPlatform for legacy compatibility

*DMS
FIX: RequestAgentBase - lowering loglevel from ALWAYS to INFO to avoid flooding SystemLogging

*WMS:
FIX: SiteDirector - provide CE platform parameter when interrogating the TQ
FIX: GridPilotDirector - publish pilot OwnerGroup rather than VOMS role
FIX: WMSUtilities - add new error string into the parsing of the job output retrieval

[v6r5]

NEW: Executor framework

*Core
NEW: MySQL.py - added Test case for Time.dateTime time stamps
NEW: MySQL.py - insertFields and updateFields can get values via Lists or Dicts
NEW: DataIntegrityDB - use the new methods from MySQL and add test cases
NEW: DataIntegrityHandler - check connection to DB and create tables (or update their schema)
NEW: DataLoggingDB - use the new methods from MySQL and add test cases
NEW: DataLoggingHandler - check connection to DB and create tables (or update their schema)
FIX: ProcessPool - killing stuck workers after timeout
CHANGE: DB will throw a RuntimeException instead of a sys.exit in case it can't contact the DB
CHANGE: Several improvements on DISET
CHANGE: Fixed all DOS endings to UNIX
CHANGE: Agents, Services and Executors know how to react to CSSection/Module and react accordingly
NEW: install tools are updated to deal with executors
FIX: dirac-install - add -T/--Timeout option to define timeout for distribution downloads
NEW: dirac-install - added possibility of defining dirac-install's global defaults by command line switch
BUGFIX: avoid PathFinder.getServiceURL and use Client class ( DataLoggingClient,LfcFileCatalogProxyClient ) 
FIX: MySQL - added TIMESTAMPADD and TIMESTAMPDIFF to special values not to be scaped by MySQL
NEW: ObjectLoader utility
CHANGE: dirac-distribution - added global defaults flag and changed the flag to -M or --defaultsURL
FIX: Convert to string before trying to escape value in MySQL
NEW: DISET Services - added PacketTimeout option
NEW: SystemLoggingDB - updated to use the renewed MySQL interface and SQL schema
NEW: Added support for multiple entries in /Registry/DefaultGroup, for multi-VO installations
CHANGE: Component installation procedure updated to cope with components inheriting Modules
CHANGE: InstallTools - use dirac- command in runit run scripts
FIX: X509Chain - avoid a return of error when the group is not valid
FIX: MySQL - reduce verbosity of log messages when high level methods are used
CHANGE: Several DB classes have been updated to use the MySQL buildCondition method
NEW: MySQL - provide support for greater and smaller arguments to all MySQL high level methods
FIX: Service.py - check all return values from all initializers

*Configuration
CHANGE: By default return option and section lists ordered as in the CS
NEW: ConfigurationClient - added function to refresh remote configuration

*Framework
FIX: Registry.findDefaultGroup will never return False
CHANGE: ProxyManager does not accept proxies without explicit group
CHANGE: SystemAdministratorHandler - force refreshing the configuration after new component setup

*RSS
CHANGE: removed code execution from __init__
CHANGE: removed unused methods
NEW: Log all policy results 

*Resources
NEW: updated SSHComputingElement which allows multiple job submission
FIX: SGETimeLeft - better parsing of the batch system commands output
FIX: InProcessComputingElement - when starting a new job discard renewal of the previous proxy
NEW: BOINCComputingElement - new CE client to work with the BOINC desktop grid infrastructure 

*WMS
CHANGE: WMS Optimizers are now executors
CHANGE: SandboxStoreClient can directly access the DB if available
CHANGE: Moved JobDescription and improved into JobManifest
FIX: typo in JobLoggingDB
NEW: JobState/CachedJobState allow access to the Job via DB/JobStateSync Service automatically
BUGFIX: DownloadInputData - when not enough disk space, message was using "buffer" while it should be using "data"
FIX: the sandboxmetadataDB explosion when using the sandboxclient without direct access to the DB
NEW: Added support for reset/reschedule in the OptimizationMind
CHANGE: Whenever a DB is not properly initialized it will raise a catchable RuntimeError exception 
        instead of silently returning
FIX: InputDataResolution - just quick mod for easier extensibility, plus removed some LHCb specific stuff
NEW: allow jobids in a file in dirac-wms-job-get-output
NEW: JobManager - zfill in %n parameter substitution to allow alphabetical sorting
NEW: Directors - added checking of the TaskQueue limits when getting eligible queues
CHANGE: Natcher - refactor to simpify the logic, introduced Limiter class
CHANGE: Treat MaxCPUTime and CPUTime the same way in the JDL to avoid confusion
NEW: SiteDirector - added options PilotScript, MaxPilotsToSubmit, MaxJobsInFillMode
BUGFIX: StalledJobAgent - use cpuNormalization as float, not string 
FIX: Don't kill an executor if a task has been taken out from it
NEW: dirac-boinc-pilot - pilot script to be used on the BOINC volunteer nodes
FIX: SiteDirector - better handling of tokens and filling mode 
NEW: Generic pilot identities are automatically selected by the TQD and the SiteDirector 
     if not explicitly defined in /Pilot/GenericDN and GenericGroup
NEW: Generic pilot groups can have a VO that will be taken into account when selecting generic 
     credentials to submit pilots
NEW: Generic pilots that belong to a VO can only match jobs from that VO
NEW: StalledJobAgent - added rescheduling of jobs stuck in Matched or Rescheduled status
BUGFIX: StalledJobAgent - default startTime and endTime to "now", avoid None value
NEW: JobAgent - stop after N failed matching attempts (nothing to do), use StopAfterFailedMatches option
CHANGE: JobAgent - provide resource description as a dictionary to avoid extra JDL parsing by the Matcher
CHANGE: Matcher - report pilot info once instead of sending it several times from the job
CHANGE: Matcher - set the job site instead of making a separate call to JobStateUpdate
NEW: Matcher - added Matches done and matches OK statistics
NEW: TaskQueue - don't delete fresh task queues. Wait 5 minutes to do so.
CHANGE: Disabled TQs can also be matched, if no jobs are there, a retry will be triggered

*Transformation
FIX: TransformationAgent - a small improvement: now can pick the prods status to handle from the CS, 
     plus few minor corrections (e.g. logger messages)
FIX: TransformationCLI - take into accout possible failures in resetFile command     

*Accounting
NEW: AccountingDB - added retrieving RAW records for internal stuff
FIX: AccountingDB - fixed some logic for readonly cases
CHANGE: Added new simpler and faster bucket insertion mechanism
NEW: Added more info when rebucketing
FIX: Calculate the rebucket ETA using remaining records to be processed instead of the total records to be processed
FIX: Plots with no data still carry the plot name

*DMS
NEW: SRM2Storage - added retry in the gfal calls
NEW: added new FTSCleaningAgent cleaning up TransferDB tables
FIX: DataLoggingClient and DataLoggingDB - tests moved to separate files
CHANGE: request agents cleanup

*RMS
CHANGE: Stop using RequestAgentMixIn in the request agents

[v6r4p34]

*DMS
BUGFIX: FileCatalogCLI - fixed wrong indentation
CHANGE: RegistrationTask - removed some LHCb specific defaults

[v6r4p33]

*DMS
CHANGE: FTSRequest - be more verbose if something is wrong with file

[v6r4p32]

*WMS
FIX: StalledJobAgent - avoid exceptions in the stalled job accounting reporting

*DMS
NEW: FTSMonitorAgent - handling of expired FTS jobs 

*Interfaces
CHANGE: Dirac.py - attempt to retrieve output sandbox also for Completed jobs in retrieveRepositorySandboxes()

[v6r4p30]

*Core
BUGFIX: dirac-admin-bdii-ce-voview - proper check of the result structure

*Interfaces
FIX: Dirac.py, Job.py - allow to pass environment variables with special characters

*DMS
NEW: FileCatalogCLI - possibility to sort output in the ls command

*WMS:
FIX: JobWrapper - interpret environment variables with special characters 

[v6r4p29]

*RMS
BUGFIX: RequestDBMySQL - wrong indentation in __updateSubRequestFiles()

[v6r4p28]

*Interfaces
CHANGE: Dirac.py, DiracAdmin.py - remove explicit timeout on RPC client instantiation

*RSS
FIX: CS.py - fix for updated CS location (backward compatible)

*DMS
BUGFIX: StrategyHandler - bug fixed determineReplicationTree()
FIX: FTSRequest - add checksum string to SURLs file before submitting an FTS job

*WMS
FIX: JobWrapper - protection for double quotes in JobName
CHANGE: SiteDirector - switched some logging messages from verbose to info level

*RMS
NEW: Request(Client,DBMySQL,Manager) - added readRequestsForJobs() method

[v6r4p27]

*DMS
FIX: SRM2Storage - removed hack for EOS (fixed server-side)

*Transformation
CHANGE: TransformationClient - limit to 100 the number of transformations in getTransformations()
NEW: TransformationAgent - define the transformations type to use in the configuration

*Interfaces
FIX: Job.py -  fix for empty environmentDict (setExecutionEnv)

[v6r4p26]

*Transformation
BUGFIX: TransformationClient - fixed calling sequence in rpcClient.getTransformationTasks()
NEW: TransformationClient - added log messages in verbose level.

[v6r4p25]

*DMS
BUGFIX: StrategyHandler - sanity check for wrong replication tree 

[v6r4p24]

*Core
NEW: MySQL - add 'offset' argument to the buildCondition()

*Transformation
FIX: TransformationAgent - randomize the LFNs for removal/replication case when large number of those
CHANGE: TransformationClient(DB,Manager) - get transformation files in smaller chunks to
        improve performance
FIX: TransformationAgent(DB) - do not return redundant LFNs in getTransformationFiles()    

[v6r4p23]

*Web
NEW: includes DIRACWeb tag web2012092101

[v6r4p22]

*DMS
FIX: SRM2Storage - fix the problem with the CERN-EOS storage 

[v6r4p21]

*Core
BUGFIX: SGETimeLeft - take into account dd:hh:mm:ss format of the cpu consumed

[v6r4p20]

*WMS
BUGFIX: PilotDirector, GridPilotDirector - make sure that at least 1 pilot is to be submitted
BUGFIX: GridPilotDirector - bug on how pilots are counted when there is an error in the submit loop.
BUGFIX: dirac-pilot - proper install script installation on OSG sites

[v6r4p19]

*RMS
FIX: RequestDBMySQL - optimized request selection query 

[v6r4p18]

*Configuration
BUGFIX: CE2CSAgent.py - the default value must be set outside the loop

*DMS
NEW: dirac-dms-create-replication-request
BUGFIX: dirac-dms-fts-submit, dirac-dms-fts-monitor - print out error messages

*Resources
BUGFIX: TorqueComputingElement.py, plus add UserName for shared Queues

*WMS
BUGFIX: JobManagerHandler - default value for pStart (to avoid Exception)

[v6r4p17]

*Core
FIX: dirac-configure - setup was not updated in dirac.cfg even with -F option
FIX: RequestHandler - added fix for Missing ConnectionError

*DMS
FIX: dirac-dms-clean-directory - command fails with `KeyError: 'Replicas'`.

*WMS
FIX: SiteDirector - adapt to the new method in the Matcher getMatchingTaskQueue 
FIX: SiteDirector - added all SubmitPools to TQ requests

[v6r4p16]

*Core:
FIX: dirac-install - bashrc/cshrc were wrongly created when using versionsDir

*Accounting
CHANGE: Added new simpler and faster bucket insertion mechanism
NEW: Added more info when rebucketing

*WMS
CHANGE: Matcher - refactored to take into account job limits when providing info to directors
NEW: JoAgent - reports SubmitPool parameter if applicable
FIX: Matcher - bad codition if invalid result

[v6r4p15]

*WMS
FIX: gLitePilotDirector - fix the name of the MyProxy server to avoid crasehs of the gLite WMS

*Transformation
FIX: TaskManager - when the file is on many SEs, wrong results were generated

[v6r4p13]

*DMS
FIX: dirac-admin-allow-se - added missing interpreter line

[v6r4p12]

*DMS
CHANGE: RemovalTask - for DataManager shifter change creds after failure of removal with her/his proxy.

*RSS
NEW: Added RssConfiguration class
FIX: ResourceManagementClient  - Fixed wrong method name

[v6r4p11]

*Core
FIX: GGUSTicketsClient - GGUS SOAP URL updated

*DMS
BUGFIX: ReplicaManager - wrong for loop

*RequestManagement
BUGFIX: RequestClient - bug fix in finalizeRequest()

*Transformation
FIX: TaskManager - fix for correctly setting the sites (as list)

[v6r4p10]

*RequestManagement
BUGFIX: RequestContainer - in addSubrequest() function

*Resources
BUGFIX: SRM2Storage - in checksum type evaluation

*ResourceStatusSystem
BUGFIX: InfoGetter - wrong import statement

*WMS
BUGFIX: SandboxMetadataDB - __init__() can not return a value

[v6r4p9]

*DMS
CHANGE: FailoverTransfer - ensure the correct execution order of the subrequests

[v6r4p8]

Bring in fixes from v6r3p17

*Core:
FIX: Don't have the __init__ return True for all DBs
NEW: Added more protection for exceptions thrown in callbacks for the ProcessPool
FIX: Operations will now look in 'Defaults' instead of 'Default'

*DataManagement:
FIX: Put more protection in StrategyHandler for neither channels  not throughput read out of TransferDB
FIX: No JobIDs supplied in getRequestForJobs function for RequestDBMySQL taken into account
FIX: Fix on getRequestStatus
CHANGE: RequestClient proper use of getRequestStatus in finalizeRequest
CHANGE: Refactored RequestDBFile

[v6r4p7]

*WorkloadManagement
FIX: SandboxMetadataDB won't explode DIRAC when there's no access to the DB 
CHANGE: Whenever a DB fails to initialize it raises a catchable exception instead of just returning silently

*DataManagement
CHANGE: Added Lost and Unavailable to the file metadata

[v6r4p6]

Bring fixes from v6r4p6

[v6r4p5]

*Configuration
NEW: Added function to generate Operations CS paths

*Core
FIX: Added proper ProcessPool checks and finalisation

*DataManagement
FIX: don't set Files.Status to Failed for non-existign files, failover transfers won't go
FIX: remove classmethods here and there to unblock requestHolder
CHANGE: RAB, TA: change task timeout: 180 and 600 (was 600 and 900 respectively)
FIX: sorting replication tree by Ancestor, not hopAncestorgit add DataManagementSystem/Agent/TransferAgent.py
NEW: TA: add finalize
CHANGE: TransferAgent: add AcceptableFailedFiles to StrategyHandler to ban FTS channel from scheduling
FIX: if there is no failed files, put an empty dict


*RSS
FIX: RSS is setting Allowed but the StorageElement checks for Active

*Workflows
FIX: Part of WorfklowTask rewritten to fix some issues and allow 'ANY' as site

*Transformation
FIX: Wrong calls to TCA::cleanMetadataCatalogFiles

[v6r4p4]

*Core
FIX: Platform.py - check if Popen.terminate is available (only from 2.6)

[v6r4p3]

*Core
FIX: ProcessPool with watchdog and timeouts - applied in v6r3 first

[v6r4p2]

*StorageManagement
BUGFIX: StorageElement - staging is a Read operation and should be allowed as such

*WMS
BUGFIX: InProcessComputingElement, JobAgent - proper return status code from the job wrapper

*Core
FIX: Platform - manage properly the case of exception in the ldconfig execution

[v6r4p1]

*DMS
FIX: TransferDB.getChannelObservedThroughput - the channelDict was created in a wrong way

*RSS
FIX: ResourceStatus was not returning Allowed by default

[v6r4]

*Core
FIX: dirac-install-db.py: addDatabaseOptionsToCS has added a new keyed argument
NEW: SGETimeLeft.py: Support for SGE backend
FIX: If several extensions are installed, merge ConfigTemplate.cfg
NEW: Service framework - added monitoring of file descriptors open
NEW: Service framework - Reduced handshake timeout to prevent stuck threads
NEW: MySQL class with new high level methods - buildCondition,insertFields,updateFields
     deleteEntries, getFields, getCounters, getDistinctAttributeValues
FIX: ProcessPool - fixes in the locking mechanism with LockRing, stopping workers when the
     parent process is finished     
FIX: Added more locks to the LockRing
NEW: The installation tools are updated to install components by name with the components module specified as an option

*DMS
FIX: TransferDB.py - speed up the Throughput determination
NEW: dirac-dms-add-files: script similar to dirac-dms-remove-files, 
     allows for 1 file specification on the command line, using the usual dirac-dms-add-file options, 
     but also can take a text file in input to upload a bunch of files. Exit code is 0 only if all 
     was fine and is different for every error found. 
NEW: StorageElementProxy- support for data downloading with http protocol from arbitrary storage, 
     needed for the web data download
BUGFIX: FileCatalogCLI - replicate operation does a proper replica registration ( closes #5 )     
FIX: ReplicaManager - __cleanDirectory now working and thus dirac-dms-clean-directory

*WMS
NEW: CPU normalization script to run a quick test in the pilot, used by the JobWrapper
     to report the CPU consumption to the accounting
FIX: StalledJobAgent - StalledTimeHours and FailedTimeHours are read each cycle, refer to the 
     Watchdog heartBeat period (should be renamed); add NormCPUTime to Accounting record
NEW: SiteDirector - support for the operation per VO in multi-VO installations
FIX: StalledJobAgent - get ProcessingType from JDL if defined
BUGFIX: dirac-wms-job-peek - missing printout in the command
NEW: SiteDirector - take into account the number of already waiting pilots when evaluating the number of pilots to submit
FIX: properly report CPU usage when the Watchdog kill the payload.

*RSS
BUGFIX: Result in ClientCache table is a varchar, but the method was getting a datetime
NEW: CacheFeederAgent - VOBOX and SpaceTokenOccupancy commands added (ported from LHCbDIRAC)
CHANGE: RSS components get operational parameters from the Operations handler

*DataManagement
FIX: if there is no failed files, put an empty dict

*Transformation
FIX: Wrong calls to TCA::cleanMetadataCatalogFiles

[v6r3p19]

*WMS
FIX: gLitePilotDirector - fix the name of the MyProxy server to avoid crashes of the gLite WMS

[v6r3p18]

*Resources
BUGFIX: SRM2Storage - in checksum type evaluation

[v6r3p17]

*DataManagement
FIX: Fixes issues #783 and #781. Bugs in ReplicaManager removePhisicalReplica and getFilesFromDirectory
FIX: Return S_ERROR if missing jobid arguments
NEW: Checksum can be verified during FTS and SRM2Storage 

[v6r3p16]

*DataManagement
FIX: better monitoring of FTS channels 
FIX: Handle properly None value for channels and bandwidths

*Core
FIX: Properly calculate the release notes if there are newer releases in the release.notes file

[v6r3p15]

*DataManagement
FIX: if there is no failed files, put an empty dict

*Transformation
FIX: Wrong calls to TCA::cleanMetadataCatalogFiles


[v6r3p14]

* Core

BUGFIX: ProcessPool.py: clean processing and finalisation
BUGFIX: Pfn.py: don't check for 'FileName' in pfnDict

* DMS

NEW: dirac-dms-show-fts-status.py: script showing last hour history for FTS channels
NEW: TransferDBMonitoringHandler.py: new function exporting FST channel queues
BUGFIX: TransferAgent.py,RemovalAgent.py,RegistrationAgent.py - unlinking of temp proxy files, corection of values sent to gMonitor
BUGFIX: StrategyHandler - new config option 'AcceptableFailedFiles' to unblock scheduling for channels if problematic transfers occured for few files
NEW: TransferAgent,RemovalAgent,RegistrationAgent - new confing options for setting timeouts for tasks and ProcessPool finalisation
BUGFIX: ReplicaManager.py - reverse sort of LFNs when deleting files and directories to avoid blocks
NEW: moved StrategyHandler class def to separate file under DMS/private

* TMS

FIX: TransformationCleaningAgent.py: some refactoring, new way of disabling/enabline execution by 'EnableFlag' config option

[v6r3p13]

*Core
FIX: Added proper ProcessPool checks and finalisation

*DataManagement
FIX: don't set Files.Status to Failed for non-existign files, failover transfers won't go
FIX: remove classmethods here and there to unblock requestHolder
CHANGE: RAB, TA: change task timeout: 180 and 600 (was 600 and 900 respectively)
FIX: sorting replication tree by Ancestor, not hopAncestorgit add DataManagementSystem/Agent/TransferAgent.py
NEW: TA: add finalize
CHANGE: TransferAgent: add AcceptableFailedFiles to StrategyHandler to ban FTS channel from scheduling

[v6r3p12]

*Core
FIX: Platform.py - check if Popen.terminate is available (only from 2.6)

[v6r3p11]

*Core
FIX: ProcessPool with watchdog and timeouts

[v6r3p10]

*StorageManagement
BUGFIX: StorageElement - staging is a Read operation and should be allowed as such

*WMS
BUGFIX: InProcessComputingElement, JobAgent - proper return status code from the job wrapper

*Core
FIX: Platform - manage properly the case of exception in the ldconfig execution

[v6r3p9]

*DMS
FIX: TransferDB.getChannelObservedThroughput - the channelDict was created in a wrong way

[v6r3p8]

*Web
CHANGE: return back to the release web2012041601

[v6r3p7]

*Transformation
FIX: TransformationCleaningAgent - protection from deleting requests with jobID 0 

[v6r3p6]

*Core
FIX: dirac-install-db - proper key argument (follow change in InstallTools)
FIX: ProcessPool - release all locks every time WorkignProcess.run is executed, more fixes to come
FIX: dirac-configure - for Multi-Community installations, all vomsdir/vomses files are now created

*WMS
NEW: SiteDirector - add pilot option with CE name to allow matching of SAM jobs.
BUGFIX: dirac-pilot - SGE batch ID was overwriting the CREAM ID
FIX: PilotDirector - protect the CS master if there are at least 3 slaves
NEW: Watchdog - set LocalJobID in the SGE case

[v6r3p5]

*Core:
BUGFIX: ProcessPool - bug making TaskAgents hang after max cycles
BUGFIX: Graphs - proper handling plots with data containing empty string labels
FIX: GateWay - transfers were using an old API
FIX: GateWay - properly calculate the gateway URL
BUGFIX: Utilities/Pfn.py - bug in pfnunparse() when concatenating Path and FileName

*Accounting
NEW: ReportGenerator - make AccountingDB readonly
FIX: DataCache - set daemon the datacache thread
BUGFIX: BasePlotter - proper handling of the Petabyte scale data

*DMS:
BUGFIX: TransferAgent, RegistrationTask - typos 

[v6r3p4]

*DMS:
BUGFIX: TransferAgent - wrong value for failback in TA:execute

[v6r3p3]

*Configuration
BUGFIX: Operations helper - typo

*DMS:
FIX: TransferAgent - change the way of redirecting request to task

[v6r3p2]

*DMS
FIX: FTSRequest - updating metadata for accouting when finalizing FTS requests

*Core
FIX: DIRAC/__init__.py - default version is set to v6r3

[v6r3p1]

*WMS
CHANGE: Use ResourcesStatus and Resources helpers in the InputDataAgent logic

*Configuration
NEW: added getStorageElementOptions in Resources helper

*DMS
FIX: resourceStatus object created in TransferAgent instead of StrategyHandler

[v6r3]

*Core
NEW: Added protections due to the process pool usage in the locking logic

*Resources
FIX: LcgFileCatalogClient - reduce the number of retries: LFC_CONRETRY = 5 to 
     avoid combined catalog to be stuck on a faulty LFC server
     
*RSS
BUGFIX: ResourceStatus - reworked helper to keep DB connections     

*DMS
BUGFIX: ReplicaManager::CatalogBase::_callFileCatalogFcnSingleFile() - wrong argument

*RequestManagement
FIX: TaskAgents - set timeOut for task to 10 min (15 min)
NEW: TaskAgents - fill in Error fields in case of failing operations

*Interfaces
BUGFIX: dirac-wms-select-jobs - wrong use of the Dirac API

[v6r2p9]

*Core
FIX: dirac-configure - make use of getSEsForSite() method to determine LocalSEs

*WMS
NEW: DownloadInputData,InputDataByProtocol - check Files on Tape SEs are on Disk cache 
     before Download or getturl calls from Wrapper
CHANGE: Matcher - add Stalled to "Running" Jobs when JobLimits are applied   
CHANGE: JobDB - allow to specify required platform as Platform JDL parameter,
        the specified platform is taken into account even without /Resources/Computing/OSCompatibility section

*DMS
CHANGE: dirac-admin-allow(ban)-se - removed lhcb-grid email account by default, 
        and added switch to avoid sending email
FIX: TaskAgents - fix for non-existing files
FIX: change verbosity in failoverReplication 
FIX: FileCatalog - remove properly metadata indices 
BUGFIX: FileManagerBase - bugfix in the descendants evaluation logic  
FIX: TransferAgent and TransferTask - update Files.Status to Failed when ReplicaManager.replicateAndRegister 
     will fail completely; when no replica is available at all.

*Core
FIX: dirac-pilot - default lcg bindings version set to 2012-02-20

[v6r2p8]

*DMS:
CHANGE: TransferAgent - fallback to task execution if replication tree is not found

[v6r2p7]

*WMS
BUGFIX: SiteDirector - wrong CS option use: BundleProxy -> HttpProxy
FIX: SiteDirector - use short lines in compressed/encoded files in the executable
     python script

[v6r2p6]

*DataManagement
FIX: Bad logic in StrategyHandler:MinimiseTotalWait

*Core
CHANGE: updated GGUS web portal URL

*RSS
BUGFIX: meta key cannot be reused, it is popped from dictionary

*Framework
FIX: The Gateway service does not have a handler
NEW: ConfingTemplate entry for Gateway
FIX: distribution notes allow for word wrap

*WorkloadManagement
FIX: avoid unnecessary call if no LFN is left in one of the SEs
FIX: When Uploading job outputs, try first Local SEs, if any


[v6r2p5]

*RSS
BUGFIX: several minor bug fixes

*RequestManagement
BUGFIX: RequestDBMySQL - removed unnecessary request type check

*DMS
BUGFIX: FileCatalogClienctCLI - wrong evaluation of the operation in the find command
NEW: FileCatalog - added possibility to remove specified metadata for a given path 
BUGFIX: ReplicaManager - wrong operation order causing failure of UploadLogFile module

*Core
NEW: dirac-install - generate cshrc DIRAC environment setting file for the (t)csh 

*Interfaces
CHANGE: Job - added InputData to each element in the ParametricInputData

*WMS
CHANGE: dirac-jobexec - pass ParametericInputData to the workflow as a semicolon separated string

[v6r2p4]

*WMS
BUGFIX: StalledJobAgent - protection against jobs with no PilotReference in their parameters
BUGFIX: WMSAdministratorHandler - wrong argument type specification for getPilotInfo method

*StorageManagement
BUGFIX: RequestFinalizationAgent - no method existence check when calling RPC method

[v6r2p3]

*WMS
CHANGE: Matcher - fixed the credentials check in requestJob() to simplify it

*ConfigurationSystem
CHANGE: Operations helper - fix that allow no VO to be defined for components that do not need it

*Core
BUGFIX: InstallTools - when applying runsvctrl to a list of components make sure that the config server is treated first and the sysadmin service - last
        
[v6r2p2]

*WMS
BUGFIX: Matcher - restored logic for checking private pilot asking for a given DN for belonging to the same group with JOB_SHARING property.

[v6r2p1]

*RequestManagementSystem
BUGFIX: RequestCleaningAgent - missing import of the "second" interval definition 

[v6r2]

*General
FIX: replaced use of exec() python statement in favor of object method execution

*Accounting
CHANGE: Accounting 'byte' units are in powers of 1000 instead of powers of 1024 (closes #457)

*Core
CHANGE: Pfn.py - pfnparse function rewritten for speed up and mem usage, unit test case added
FIX: DISET Clients are now thread-safe. Same clients used twice in different threads was not 
closing the previous connection
NEW: reduce wait times in DISET protocol machinery to improve performance    
NEW: dirac-fix-mysql-script command to fix the mysql start-up script for the given installation
FIX: TransferClient closes connections properly
FIX: DISET Clients are now thread-safe. Same client used twice in different threads will not close the previous connection
CHANGE: Beautification and reduce wait times to improve performance
NEW: ProcessPool - added functionality to kill all children processes properly when destroying ProcessPool objects
NEW: CS Helper for LocalSite section, with gridEnv method
NEW: Grid module will use Local.gridEnv if nothing passed in the arguments
CHANGE: Add deprecated sections in the CS Operations helper to ease the transition
FIX: dirac-install - execute dirac-fix-mysql-script, if available, to fix the mysql.server startup script
FIX: dirac-distribution - Changed obsoleted tar.list file URL
FIX: typo in dirac-admin-add-host in case of error
CHANGE: dirac-admin-allow(ban)-se - use diracAdmin.sendMail() instead of NotificationClient.sendMail()

*Framework
BUGFIX: UserProfileDB - no more use of "type" variable as it is a reserved keyword 

*RequestManagement:
FIX: RequestDBFile - more consistent treatment of requestDB Path
FIX: RequestMySQL - Execution order is evaluated based on not Done state of subrequests
NEW: RequestCleaningAgent - resetting Assigned requests to Waiting after a configurable period of time

*RSS
CHANGE: RSS Action now inherits from a base class, and Actions are more homogeneous, they all take a uniform set of arguments. The name of modules has been changed from PolType to Action as well.
FIX: CacheFeederAgent - too verbose messages moved to debug instead of info level
BUGFIX: fixed a bug preventing RSS clients to connect to the services     
FIX: Proper services synchronization
FIX: Better handling of exceptions due to timeouts in GOCDBClient   
FIX: RSS.Notification emails are sent again
FIX: Commands have been modified to return S_OK, S_ERROR inside the Result dict. This way, policies get a S_ERROR / S_OK object. CacheFeederAgent has been updated accordingly.
FIX: allow clients, if db connection fails, to reconnect ( or at least try ) to the servers.
CHANGE: access control using CS Authentication options. Default is SiteManager, and get methods are all.
BUGFIX: MySQLMonkey - properly escaped all parameters of the SQL queries, other fixes.
NEW: CleanerAgent renamed to CacheCleanerAgent
NEW: Updated RSS scripts, to set element statuses and / or tokens.
NEW: Added a new script, dirac-rss-synch
BUGFIX: Minor bugfixes spotted on the Web development
FIX: Removed useless decorator from RSS handlers
CHANGE: ResourceStatus helper tool moved to RSS/Client directory, no RSS objects created if the system is InActive
CHANGE: Removed ClientFastDec decorator, using a more verbose alternative.
CHANGE: Removed useless usage of kwargs on helper functions.  
NEW: added getSESitesList method to RSSClient      
FIX: _checkFloat() checks INTEGERS, not datetimes

*DataManagement
CHANGE: refactoring of DMS agents executing requests, allow requests from arbitrary users
NEW: DFC - allow to specify multiple replicas, owner, mode when adding files
CHANGE: DFC - optimization of the directory size evaluation
NEW: Added CREATE TEMPORARY TABLES privilege to FileCatalogDB
CHANGE: DFC - getCatalogCounters() update to show numbers of directories
NEW: lfc_dfc_copy script to migrate data from LFC to DFC
FIX: dirac-dms-user-lfns - fixed the case when the baseDir is specified
FIX: FTS testing scripts were using sys.argv and getting confused if options are passed
NEW: DFC - use DirectoryUsage tables for the storage usage evaluations
NEW: DFC - search by metadata can be limited to a given directory subtree
NEW: DFC - search by both directory and file indexed metadata
BUGFIX: DFC - avoid crash if no directories or files found in metadata query
NEW: DFC FileCatalogHandler - define database location in the configuration
NEW: DFC - new FileCatalogFactory class, possibility to use named DFC services
FIX: FTSMonitor, FTSRequest - fixes in handling replica registration, setting registration requests in FileToCat table for later retry
FIX: Failover registration request in the FTS agents.      
FIX: FTSMonitor - enabled to register new replicas if even the corresponding request were removed from the RequestManagement 
FIX: StorageElement - check if SE has been properly initialized before executing any method     
CHANGE: LFC client getReplica() - make use of the new bulk method lfc.lfc_getreplicasl()
FIX: LFC client - protect against getting None in lfc.lfc_readdirxr( oDirectory, "" )  
FIX: add extra protection in dump method of StorageElement base class
CHANGE: FailoverTransfer - create subrequest per catalog if more than one catalog

*Interface
NEW: Job.py - added method to handle the parametric parameters in the workflow. They are made available to the workflow_commons via the key 'GenericParameters'.
FIX: Dirac.py - fix some type checking things
FIX: Dirac.py - the addFile() method can now register to more than 1 catalog.

*WMS
FIX: removed dependency of the JobSchedulingAgent on RSS. Move the getSiteTier functionality to a new CS Helper.
FIX: WMSAdministratorHandler - Replace StringType by StringTypes in the export methods argument type
FIX: JobAgent - Set explicitly UseServerCertificate to "no" for the job executable
NEW: dirac-pilot - change directory to $OSG_WN_TMP on OSG sites
FIX: SiteDirector passes jobExecDir to pilot, this defaults to "." for CREAM CEs. It can be set in the CS. It will not make use of $TMPDIR in this case.
FIX: Set proper project and release version to the SiteDirector     
NEW: Added "JobDelay" option for the matching, refactored and added CS options to the matcher
FIX: Added installation as an option to the pilots and random MyProxyServer
NEW: Support for parametric jobs with parameters that can be of List type

*Resources
NEW: Added SSH Grid Engine Computing Element
NEW: Added SSH Computing Element
FIX: make sure lfc client will not try to connect for several days

*Transformation
FIX: TransformationDB - in setFileStatusForTransformation() reset ErrorCount to zero if "force" flag and    the new status is "unused"
NEW: TransformationDB - added support for dictionary in metadata for the InputDataQuery mechanism     

[v6r1p13]

*WMS
FIX: JobSchedulingAgent - backported from v6r2 use of Resources helper

[v6r1p12]

*Accounting
FIX: Properly delete cached plots

*Core
FIX: dirac-install - run externals post install after generating the versions dir

[v6r1p11]

*Core
NEW: dirac-install - caches locally the externals and the grid bundle
FIX: dirac-distribution - properly generate releasehistory and releasenotes

[v6r1p10]

*WorloadManagement
FIX: JobAgent - set UseServerCertificate option "no" for the job executable

[v6r1p9]

*Core
FIX: dirac-configure - set the proper /DIRAC/Hostname when defining /LocalInstallation/Host

*DataManagement
FIX: dirac-dms-user-lfns - fixed the case when the baseDir is specified
BUGFIX: dirac-dms-remove-files - fixed crash in case of returned error report in a form of dictionary 

[v6r1p8]

*Web
FIX: restored Run panel in the production monitor

*Resources
FIX: FileCatalog - do not check existence of the catalog client module file

[v6r1p7]

*Web
BUGFIX: fixed scroll bar in the Monitoring plots view

[v6r1p6]

*Core
FIX: TransferClient closes connections properly

[v6r1p5]

*Core
FIX: DISET Clients are now thread-safe. Same clients used twice in different threads was not 
     closing the previous connection
NEW: reduce wait times in DISET protocol machinery to improve performance   

[v6r1p4]

*RequestManagement
BUGFIX: RequestContainer - in isSubRequestDone() treat special case for subrequests with files

*Transformation
BUGFIX: TransformationCleaningAgent - do not clear requests for tasks with no associated jobs

[v6r1p3]

*Framework
NEW: Pass the monitor down to the request RequestHandler
FIX: Define the service location for the monitor
FIX: Close some connections that DISET was leaving open

[v6r1p2]

*WorkloadManagement
BUGFIX: JobSchedulingAgent - use getSiteTiers() with returned direct value and not S_OK

*Transformation
BUGFIX: Uniform use of the TaskManager in the RequestTaskAgent and WorkflowTaskAgent

[v6r1p1]

*RSS
BUGFIX: Alarm_PolType now really send mails instead of crashing silently.

[v6r1]

*RSS
CHANGE: Major refactoring of the RSS system
CHANGE: DB.ResourceStatusDB has been refactored, making it a simple wrapper round ResourceStatusDB.sql with only four methods by table ( insert, update, get & delete )
CHANGE: DB.ResourceStatusDB.sql has been modified to support different statuses per granularity.
CHANGE: DB.ResourceManagementDB has been refactored, making it a simple wrapper round ResourceStatusDB.sql with only four methods by table ( insert, update, get & delete )
CHANGE: Service.ResourceStatusHandler has been refactored, removing all data processing, making it an intermediary between client and DB.
CHANGE: Service.ResourceManagementHandler has been refactored, removing all data processing, making it an intermediary between client and DB.
NEW: Utilities.ResourceStatusBooster makes use of the 'DB primitives' exposed on the client and does some useful data processing, exposing the new functions on the client.
NEW: Utilities.ResourceManagementBooster makes use of the 'DB primitives' exposed on the client and does some useful data processing, exposing the new functions on the client.
CHANGE: Client.ResourceStatusClient has been refactorerd. It connects automatically to DB or to the Service. Exposes DB and booster functions.
CHANGE: Client.ResourceManagementClient has been refactorerd. It connects automatically to DB or to the Service. Exposes DB and booster functions.
CHANGE: Agent.ClientsCacheFeederAgent renamed to CacheFeederAgent. The name was not accurate, as it also feeds Accouting Cache tables.
CHANGE: Agent.InspectorAgent, makes use of automatic API initialization.
CHANGE: Command. refactor and usage of automatic API initialization.
CHANGE: PolicySystem.PEP has reusable client connections, which increase significantly performance.
CHANGE: PolicySystem.PDP has reusable client connections, which increase significantly performance.
NEW: Utilities.Decorators are syntactic sugar for DB, Handler and Clients.
NEW: Utilities.MySQLMonkey is a mixture of laziness and refactoring, in order to generate the SQL statements automatically. Not anymore sqlStatemens hardcoded on the RSS.
NEW: Utilities.Validator are common checks done through RSS modules
CHANGE: Utilities.Synchronizer syncs users and DIRAC sites
CHANGE: cosmetic changes everywhere, added HeadURL and RCSID
CHANGE: Removed all the VOExtension logic on RSS
BUGFIX: ResourceStatusHandler - getStorageElementStatusWeb(), access mode by default is Read
FIX: RSS __init__.py will not crash anymore if no CS info provided
BUGFIX: CS.getSiteTier now behaves correctly when a site is passed as a string

*dirac-setup-site
BUGFIX: fixed typos in the Script class name

*Transformation
FIX: Missing logger in the TaskManager Client (was using agent's one)
NEW: Added UnitTest class for TaskManager Client

*DIRAC API
BUGFIX: Dirac.py. If /LocalSite/FileCatalog is not define the default Catalog was not properly set.
FIX: Dirac.py - fixed __printOutput to properly interpret the first argument: 0:stdout, 1:stderr
NEW: Dirac.py - added getConfigurationValue() method

*Framework
NEW: UsersAndGroups agent to synchronize users from VOMRS server.

*dirac-install
FIX: make Platform.py able to run with python2.3 to be used inside dirac-install
FIX: protection against the old or pro links pointing to non-existent directories
NEW: make use of the HTTP proxies if available
FIX: fixed the logic of creating links to /opt/dirac directories to take into account webRoot subdirs

*WorkloadManagement
FIX: SiteDirector - change getVO() function call to getVOForGroup()

*Core:
FIX: Pfn.py - check the sanity of the pfn and catch the erroneous case

*RequestManagement:
BUGFIX: RequestContainer.isSubrequestDone() - return 0 if Done check fails

*DataManagement
NEW: FileCatalog - possibility to configure multiple FileCatalog services of the same type

[v6r0p4]

*Framework
NEW: Pass the monitor down to the request RequestHandler
FIX: Define the service location for the monitor
FIX: Close some connections that DISET was leaving open

[v6r0p3]

*Framework
FIX: ProxyManager - Registry.groupHasProperties() wasn't returning a result 
CHANGE: Groups without AutoUploadProxy won't receive expiration notifications 
FIX: typo dirac-proxy-info -> dirac-proxy-init in the expiration mail contents
CHANGE: DISET - directly close the connection after a failed handshake

[v6r0p2]

*Framework
FIX: in services logs change ALWAYS log level for query messages to NOTICE

[v6r0p1]

*Core
BUGFIX: List.uniqueElements() preserves the other of the remaining elements

*Framework
CHANGE: By default set authorization rules to authenticated instead of all
FIX: Use all required arguments in read access data for UserProfileDB
FIX: NotificationClient - dropped LHCb-Production setup by default in the __getRPSClient()

[v6r0]

*Framework
NEW: DISET Framework modified client/server protocol, messaging mechanism to be used for optimizers
NEW: move functions in DIRAC.Core.Security.Misc to DIRAC.Core.Security.ProxyInfo
CHANGE: By default log level for agents and services is INFO
CHANGE: Disable the log headers by default before initializing
NEW: dirac-proxy-init modification according to issue #29: 
     -U flag will upload a long lived proxy to the ProxyManager
     If /Registry/DefaultGroup is defined, try to generate a proxy that has that group
     Replaced params.debugMessage by gLogger.verbose. Closes #65
     If AutoUploadProxy = true in the CS, the proxy will automatically be uploaded
CHANGE: Proxy upload by default is one month with dirac-proxy-upload
NEW: Added upload of pilot proxies automatically
NEW: Print info after creating a proxy
NEW: Added setting VOMS extensions automatically
NEW: dirac-proxy-info can also print the information of the uploaded proxies
NEW: dirac-proxy-init will check that the lifetime of the certificate is less than one month and advise to renew it
NEW: dirac-proxy-init will check that the certificate has at least one month of validity
FIX: Never use the host certificate if there is one for dirac-proxy-init
NEW: Proxy manager will send notifications when the uploaded proxies are about to expire (configurable via CS)
NEW: Now the proxyDB also has a knowledge of user names. Queries can use the user name as a query key
FIX: ProxyManager - calculate properly the dates for credentials about to expire
CHANGE: ProxyManager will autoexpire old proxies, also auto purge logs
CHANGE: Rename dirac-proxy-upload to dirac-admin-proxy-upload
NEW: dirac-proxy-init will complain if the user certificate has less than 30 days
CHANGE: SecurityLogging - security log level to verbose
NEW: OracleDB - added Array type 
NEW: MySQL - allow definition of the port number in the configuration
FIX: Utilities/Security - hash VOMS Attributes as string
FIX: Utilities/Security - Generate a chain hash to discover if two chains are equal
NEW: Use chain has to discover if it has already been dumped
FIX: SystemAdministrator - Do not set  a default lcg version
NEW: SystemAdministrator - added Project support for the sysadmin
CHANGE: SysAdmin CLI - will try to connect to the service when setting the host
NEW: SysAdmin CLI - colorization of errors in the cli
NEW: Logger - added showing the thread id in the logger if enabled
     
*Configuration
NEW: added getVOfromProxyGroup() utility
NEW: added getVoForGroup() utility, use it in the code as appropriate
NEW: added Registry and Operations Configuration helpers
NEW: dirac-configuration-shell - a configuration script for CS that behaves like an UNIX shellCHANGE: CSAPI - added more functionality required by updated configuration console
NEW: Added possibility to define LocalSE to any Site using the SiteLocalSEMapping 
     section on the Operations Section     
NEW: introduce Registry/VO section, associate groups to VOs, define SubmitPools per VO
FIX: CE2CSAgent - update the CEType only if there is a relevant info in the BDII  

*ReleaseManagement
NEW: release preparations and installation tools based on installation packages
NEW: dirac-compile-externals will try go get a DIRAC-free environment before compiling
NEW: dirac-disctribution - upload command can be defined via defaults file
NEW: dirac-disctribution - try to find if the version name is a branch or a tag in git and act accordingly
NEW: dirac-disctribution - added keyword substitution when creating a a distribution from git
FIX: Install tools won't write HostDN to the configuration if the Admin username is not set 
FIX: Properly set /DIRAC/Configuration/Servers when installing a CS Master
FIX: install_site.sh - missing option in wget for https download: --no-check-certificate
FIX: dirac-install-agent(service) - If the component being installed already has corresponding 
     CS section, it is not overwritten unless explicitly asked for
NEW: dirac-install functionality enhancement: start using the switches as defined in issue #26;
CHANGE: dirac-install - write the defaults if any under defaults-.cfg so dirac-configure can 
        pick it up
FIX: dirac-install - define DYLD_LIBRARY_PATH ( for Mac installations )     
NEW: dirac-install - put all the goodness under a function so scripts like lhcb-proxy-init can use it easily
FIX: dirac-install - Properly search for the LcgVer
NEW: dirac-install will write down the releases files in -d mode   
CHANGE: use new dirac_install from gothub/integration branch in install_site.sh
NEW: Extensions can request custom external dependencies to be installed via pip when 
     installing DIRAC.
NEW: LCG bundle version can be defined on a per release basis in the releases.cfg 
NEW: dirac-deploy-scripts - when setting the lib path in the deploy scripts. 
     Also search for subpaths of the libdir and include them
NEW: Install tools - plainly separate projects from installations

*Accounting
CHANGE: For the WMSHistory type, send as JobSplitType the JobType
CHANGE: Reduced the size of the max key length to workaround mysql max bytes for index problem
FIX: Modified buckets width of 1week to 1 week + 1 day to fix summer time end week (1 hour more )

*WorkloadManagement
CHANGE: SiteDirector - simplified executable generation
NEW: SiteDirector - few more checks of error conditions   
NEW: SiteDirector - limit the queue max length to the value of MaxQueueLengthOption 
     ( 3 days be default )
BUGFIX: SiteDirector - do not download pilot output if the flag getPilotOutput is not set     
NEW: JobDB will extract the VO when applying DIRAC/VOPolicy from the proper VO
FIX: SSHTorque - retrieve job status by chunks of 100 jobs to avoid too long
NEW: glexecComputingElement - allow glexecComputingElement to "Reschedule" jobs if the Test of
     the glexec fails, instead of defaulting to InProcess. Controlled by
     RescheduleOnError Option of the glexecComputingElement
NEW: SandboxStore - create a different SBPath with the group included     
FIX: JobDB - properly treat Site parameter in the job JDL while rescheduling jobs
NEW: JobSchedulingAgent - set the job Site attribute to the name of a group of sites corresponding 
     to a SE chosen by the data staging procedure 
CHANGE: TimeLeft - call batch system commands with the ( default ) timeout 120 sec
CHANGE: PBSTimeLeft - uses default CPU/WallClock if not present in the output  
FIX: PBSTimeLeft - proper handling of (p)cput parameter in the batch system output, recovery of the
     incomplete batch system output      
NEW: automatically add SubmitPools JDL option of the job owner's VO defines it     
NEW: JobManager - add MaxParametericJobs option to the service configuration
NEW: PilotDirector - each SubmitPool or Middleware can define TargetGrids
NEW: JobAgent - new StopOnApplicationFailure option to make the agent exiting the loop on application failure
NEW: PilotAgentsDB - on demand retrieval of the CREAM pilot output
NEW: Pilot - proper job ID evaluation for the OSG sites
FIX: ComputingElement - fixed proxy renewal logic for generic and private pilots
NEW: JDL - added %j placeholder in the JDL to be replaced by the JobID
BUGFIX: DownloadInputData - bug fixed in the naming of downloaded files
FIX: Matcher - set the group and DN when a request gets to the matcher if the request is not 
     coming from a pilot
FIX: Matcher = take into account JobSharing when checking the owner for the request
CHANGE: PilotDirector, dirac-pilot - interpret -V flag of the pilot as Installation name

*DataManagement
FIX: FileCatalog/DiractoryLevelTree - consistent application of the max directory level using global 
     MAX_LEVELS variable
FIX: FileCatalog - Directory metadata is deleted together with the directory deletion, issue #40    
CHANGE: FileCatalog - the logic of the files query by metadata revisited to increase efficiency 
FIX: LcgFileCatalog - use lfcthr and call lfcthr.init() to allow multithread
     try the import only once and just when LcgFileCatalogClient class is intantiated
NEW: LcgFileCatalogClient - new version of getPathPermissions relying on the lfc_access method to solve the problem
     of multiple user DNs in LFC.     
FIX: StorageElement - get service CS options with getCSOption() method ( closes #97 )
FIX: retrieve FileCatalogs as ordered list, to have a proper default.
CHANGE: FileCatalog - allow up to 15 levels of directories
BUGFIX: FileCatalog - bug fixes in the directory removal methods (closes #98)
BUGFIX: RemovalAgent - TypeError when getting JobID in RemovalAgent
BUGFIX: RemovalAgent - put a limit to be sure the execute method will end after a certain number of iterations
FIX: DownloadInputData - when files have been uploaded with lcg_util, the PFN filename
     might not match the LFN file name
FIX: putting FTSMonitor web page back
NEW: The default file catalog is now determined using /LocalSite/FileCatalog. The old behavior 
     is provided as a fallback solution
NEW: ReplicaManager - can now deal with multiple catalogs. Makes sure the surl used for removal is 
the same as the one used for registration.   
NEW: PoolXMLCatalog - added getTypeByPfn() function to get the type of the given PFN  
NEW: dirac-dms-ban(allow)-se - added possibility to use CheckAccess property of the SE

*StorageManagement
FIX: Stager - updateJobFromStager(): only return S_ERROR if the Status sent is not
recognized or if a state update fails. If the jobs has been removed or
has moved forward to another status, the Stager will get an S_OK and
should forget about the job.
NEW: new option in the StorageElement configuration "CheckAccess"
FIX: Requests older than 1 day, which haven't been staged are retried. Tasks older than "daysOld" 
     number of days are set to Failed. These tasks have already been retried "daysOld" times for staging.
FIX: CacheReplicas and StageRequests records are kept until the pin has expired. This way the 
     StageRequest agent will have proper accounting of the amount of staged data in cache.
NEW: FTSCleaningAgent will allow to fix transient errors in RequestDB. At the moment it's 
     only fixing Requests for which SourceTURL is equal to TargetSURL.
NEW: Stager - added new command dirac-stager-stage-files          
FIX: Update Stager code in v6 to the same point as v5r13p37
FIX: StorageManager - avoid race condition by ensuring that Links=0 in the query while removing replicas

*RequestManagement
FIX: RequestDBFile - get request in chronological order (closes issue #84)
BUGFIX: RequestDBFile - make getRequest return value for getRequest the same as for

*ResourceStatusSystem
NEW: Major code refacoring. First refactoring of RSS's PEP. Actions are now function 
     defined in modules residing in directory "Actions".
NEW: methods to store cached environment on a DB and ge them.
CHANGE: command caller looks on the extension for commands.
CHANGE: RSS use now the CS instead of getting info from Python modules.
BUGFIX: Cleaned RSS scripts, they are still prototypes
CHANGE: PEP actions now reside in separate modules outside PEP module.
NEW: RSS CS module add facilities to extract info from CS.
CHANGE: Updating various RSS tests to make them compatible with
changes in the system.
NEW: CS is used instead of ad-hoc configuration module in most places.
NEW: Adding various helper functions in RSS Utils module. These are
functions used by RSS developers, including mainly myself, and are
totally independant from the rest of DIRAC.
CHANGE: Mostly trivial changes, typos, etc in various files in RSS     
CHANGE: TokenAgent sends e-mails with current status   

*Transformation
CHANGE: allow Target SE specification for jobs, Site parameter is not set in this case
CHANGE: TransformationAgent  - add new file statuses in production monitoring display
CHANGE: TransformationAgent - limit the number of files to be treated in TransformationAgent 
        for replication and removal (default 5000)
BUGFIX: TransformationDB - not removing task when site is not set
BUGFIX: TransformationCleaningAgent - archiving instead of cleaning Removal and Replication 
        transformations 
FIX: TransformationCleaningAgent - kill jobs before deleting them        

*Workflow
NEW: allow modules to define Input and Output parameters that can be
     used instead of the step_commons/workflow_commons (Workflow.py, Step.py, Module.py)

*Various fixes
BUGFIX: Mail.py uses SMTP class rather than inheriting it
FIX: Platform utility will properly discover libc version even for the new Ubuntu
FIX: Removed old sandbox and other obsoleted components<|MERGE_RESOLUTION|>--- conflicted
+++ resolved
@@ -1,5 +1,4 @@
-<<<<<<< HEAD
-[v7r2-pre4]
+[v7r2-pre5]
 
 *Core
 FIX: (#4283) Added protection against empty certificates directory in dirac-install
@@ -14,10 +13,7 @@
 *tests
 NEW: (#4179) Set up Gitlab CI pipeline using Docker containers
 
-[v7r1-pre14]
-=======
 [v7r1-pre15]
->>>>>>> 67fea063
 
 NEW: Add environment.yml file for preparing an environment with conda
 
