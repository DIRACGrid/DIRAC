--- conflicted
+++ resolved
@@ -1,4 +1,3 @@
-<<<<<<< HEAD
 [v6r13-pre14]
 
 CHANGE: Separating fixed and variable parts of error log messages for multiple systems 
@@ -38,7 +37,7 @@
 
 *TS
 CHANGE: Task Manager plugins
-=======
+
 [v6r12p21]
 
 *RMS
@@ -48,7 +47,6 @@
 *WMS
 FIX: JobAgent - storing on disk retrieved job JDL as required by VMDIRAC
      ( to be reviewed )        
->>>>>>> 9dec1b8a
 
 [v6r12p20]
 
