<<<<<<< HEAD
[v7r1p17]

*Configuration
NEW: (#4784) VOMS2CSAgent introduce SyncPlugins to add extra or validate user information information
NEW: (#4809) Add CERNLDAPSyncPlugin for VOMS2CSAgent

*Accounting
CHANGE: (#4798) multiply wallclock per the number of processors used

*WMS
FIX: (#4816) JobStateUpdateHandler - Fix bug when using elasticJobParametersDB

*Resources
FIX: (#4792) Initialisation of arc.Endpoint in ARCComputingElement

*RSS
FIX: (#4790) use createClient decorator for RSS clients

[v7r1p16]

*Resources
FIX: (#4786) FileCatalogClient: correctly returning error in getReplicas() call

[v7r1p15]

*Configuration
FIX: (#4766) Bdii2CSAgent: Fix exception if selectedSites was set, but some unknown Sites were found by the agent
CHANGE: Bdii2CSAgent: if selectedSites is configured, also remove all CEs from unknown sites from the results

*Framework
CHANGE: (#4766) NotificationHandler: sendMail: the avoidSpam parameter is deprecated. All emails (same subject, address,
        body) are now only sent once per 24h

*Resources
FIX: (#4777) Mount the host's DIRAC installation in the container when using SingularityCE without
     InstallDIRACInContainer

*RSS
CHANGE: (#4767) SummarizeLogAgent uses list instead of tuples

*WorkloadManagement
CHANGE: (#4767) JobMonitoring uses cls/self attributes instead of global variable
CHANGE: (#4772) JobMonitoring.getJobPageSummaryWeb can provide jobIDs according to the pilotJobReferences

[v7r1p14]

*Core
CHANGE: (#4752) Glue2: the number of ldap searches has been reduced to three making lookups much faster
CHANGE: (#4752) Glue2: return also unknown sites not found in the information provider for given VO
CHANGE: (#4752) Glue2: fill value for SI00 for queues as well. Value is fixed at 2500 and will overwrite any existing value.
CHANGE: (#4752) Glue2: architecture will now always be lowercase.
CHANGE: (#4752) Glue2: Read the GLUE2ComputingShareMaxSlotsPerJob value and fill the NumberOfProcessors entry for
                the respective queue. Ignores CREAM CEs. A Ceiling for this number can be set by
                /Resources/Computing/CEDefaults/MaxNumberOfProcessors, defaults to 8. Solves #3926
CHANGE: (#4747) Added support for ElasticSearch 7.
CHANGE: (#4747)  Find cas.pem and crls.pem if they are local, before generating them.

*Configuration:
CHANGE: (#4752) Bdii2CSAgent: change email subject to agent name
CHANGE: (#4752) Bdii2CSAgent: Make GLUE2Only=True the default
CHANGE: (#4752) Bdii2CSAgent: Email also information about CEs not found in the specified information, CEs can be ignored with BannedCEs option, solves #1034
CHANGE: (#4752) dirac-admin-add-resources: printout CEs that are not known at the given information provider
CHANGE: (#4752) dirac-admin-add-resources: default to Glue2, deprecate -G flag. Add -g flag to use glue1
FIX: (#4752) dirac-admin-add-resources: Do not exit if no new CEs are found, still look for changes of existing CEs

*Monitoring
CHANGE: (#4747) Eliminate types from MonitoringDB for support for ElasticSearch 7

*WMS
CHANGE: (#4747) renamed ElasticJobDB.py in ElasticJobParametersDB.py
CHANGE: (#4747) Eliminate types from ElasticJobParametersDB.py for support for ElasticSearch 7
CHANGE: (#4747) Use ES query DSL for searches in ElasticJobParametersDB.py, also for deleting entries

*Resources

CHANGE: (#4755) remove backward compatibility for BaseSE defined in StorageElements section (issue #3516)
CHANGE: (#4755) Clearer error message related to LFN convention (issue #2790)

[v7r1p13]

*WMS
CHANGE: (#4750) JobMonitoring casts for JSON

*Framework
CHANGE: (#4750) ignore serialization error for JSON in the Monitoring

*RMS
CHANGE: (#4750) ignore serialization error in ForwardDISET

tests
FIX: (#4745, #4746) transformation_replication - fix integration test

[v7r1p12]

*Core:
FIX: (#4724) correctly pass the argument to the new ThreadPool in MessageBroker
FIX: (#4737) modify logging when CAs & CRLs sync

*Framework
FIX: (#4728) Fix hashing of local CA and CRL bundles
FIX: (#4737) add check of availability of directories for sync CAs in BundleDeliveryClient

*Production
FIX: (#4739) Fixes for JSON serialization

*WMS
FIX: (#4739) Fixes for JSON serialization

*Transformation
FIX: (#4739) TransformationManagerHandler: fixes for JSON serialization


*ResourceStatusSystem
CHANGE: (#4720) add a VO column to all tables as apart of the primary key and a default value='all'

*Resources
NEW: (#4721) SingularityCE: singularityCE: added possibility to run without re-installing DIRAC inside the container
CHANGE: (#4733) SingularityComputingElement: Enable userns option in singularity if possible.
CHANGE: (#4733) SingularityComputingElement: Use CVMFS as singularity fallback location if userns is enabled.

*docs:
CHANGE: (#4721) improved doc for SingularityCE options

*tests
FIX: (#4724) fix rss-scripts syntax

[v7r1p11]

*WMS
FIX: (#4712) PilotStatusAgent was crashing due to a bug

*Test
FIX: (#4712) fix for main RSS system test

[v7r1p10]

Fixes from v7r0p32

CHANGE: (#4690) ComponentInstaller uses --cfg option

[v7r1p9]

Fixes from v7r0p31

*Resources
FIX: (#4704) ARCComputingElement: fix use of gLogger, which was replaced by self.log

[v7r1p8]

*WMS
NEW: (#4699) add a retryUpload option in the JobWrapper

*DMS
NEW: (#4699) add a retryUpload option to FailoverTransfer
CHANGE: (#4693) Retry file upload for any error condition, not just file catalogue failure.

*Resources
FIX: (#4669) multiple minor style fixes

*tests
FIX: (#4695) Tests are modified so the MultiVO File catalog is not a master catalog anymore.
     Addresses #4682 .

[v7r1p7]

*Core
FIX: (#4679) dirac-install is getting the globalDefaults.cfg from CVMFS if available
FIX: (#4679) dirac-install - loads the installation configuration from etc/dirac.cfg if it is present
NEW: (#4679) dirac-install-extension - new command to add an extension to an existing installation
CHANGE: (#4679) dirac-deploy-scripts - added --module option to inspect only specified modules

*WMS
CHANGE: (#4674) DownloadInputData no longer fails if getFileMetadata fails for the first SE, tries others if available

*DMS
FIX: (#4678) Fix problem where a FileCatalog instance was not aware of SEs added by a different instance.
     SEManager.getSEName now refreshes if an seID is not known. Fixes #4653

*docs
FIX: (#4667) some more info on duplications

*tests
FIX: (#4681) Test_UserMetadata makes dynamic lfns using VO

[v7r1p6]

*Framework
CHANGE: (#4643) BundleDeliveryClient: inheriting from Client

*SMS
FIX: (#4645) StorageManagementDB - drop the tables in the correct order to avoid foreign key errors

*TS
NEW: (#4641) TransformationCleaningAgent will (re)clean very old transformations that are still in the system

*tests
FIX: (#4645) dropDBs uses real array;
FIX: (#4645) remove readonly variables

[v7r1p5]

*Framework
FIX: (#4640) Install of ES DBs: only search in *DB.py files

[v7r1p4]

Includes fixes from v6r22p30, v7r0p26

*Framework
CHANGE: (#4632) dirac-sysadmin - handle installation possible also for ES DBs

*tests
NEW: (#4633) added xmltodict module - makes working with XML feel like working with JSON.

[v7r1p3]

Includes fixes from v6r22p29, v7r0p25

*Framework
FIX: (#4611) ProxyManager, dirac-admin-get-proxy - allow bool type for vomsAttribute parameter
     on service side. Fixes #4608

[v7r1p2]

Changes from v7r0p24 patch

[v7r1p1]

Changes from v6r22p28 patch

*Framework
CHANGE: (#4572) removed group from proxy expiration notification

[v7r1]

NEW: Add environment.yml file for preparing an environment with conda
CHANGE: (#4507) autopep8 for the entire code stack

*Core
NEW: initial support for mysql8
NEW: (#4236) DISET - pass the client DIRAC version as part of the request description structure
NEW: (#4274) Allow installation from a local directory
FIX: (#4289) Use subprocess32 if possible for significantly better performance
FIX: (#4289) TypeLoader should not be a singleton as it has a cache
CHANGE: (#4362) RPC parameters are cast to list/tuples when needed
FIX: (#4410) M2Crypto transport cast socket.error to strings
CHANGE: (#4410) (JSON) rpcStub uses list instead of tuples
NEW: (#4410) add utilities for JSON Serialization (strToIntDict and ignoreEncodeWarning)
CHANGE: (#4354) ThreadPool - replaced by ThreadPoolExecutor(native python)
FIX: (#4439) MySQLDB _connect method
NEW: (#4510) Removed dirac-distribution (use docker image)
CHANGE: (#4491) Streamline of CS helpers for sites and computing elements
NEW: (#4538) MixedEncode - allows for json serialization transition
CHANGE: (#4461) use M2Crypto by default
CHANGE: (#4565) Source bashrc in wrapper script

*Configuration
CHANGE: (#4157) add new helper methods for IdP/Proxy Providers, OAuthManager. Add methods that 
        read DN options in dirac user section
NEW: (#4241) Slave configuration servers are automatically updated as part of the new configuration 
     changes commit
NEW: (#4241) Configuration Server - added forceGlobalConfigurationUpdate() interface to force all 
     registered service to update their configuration
NEW: (#4257) Add search emails for group method in Registry
NEW: (#4397) ConfigurationClient - added getOptionsDictRecursively method, add docs
CHANGE: (#4551) Registry - change search DN properties logic

*Framework
CHANGE: (#4157) add possibility to work with Proxy Providers and "clean" proxy without 
        voms/dirac extensions
NEW: (#4257) Filter of duplicate mails in Notification
FIX: (#4257) Optimize test in NotificationHandler
FIX: (#4289) Avoid leaking std(in|out|err) file handles when running runsvdir
CHANGE: (#4362) BundleDeliveryFramework uses list instead of tuple
CHANGE: (#4410) (JSON) use of list instead of tuples for SecurityLog

*WMS
CHANGE: (#4362) SandboxStoreClient uses list instead of tuple
CHANGE: (#4396) Removed outdated PilotMonitorAgent
CHANGE: (#4410) (JSON) use of list instead of tuples for JobReport and Watchdog
CHANGE: (#4416) As explained in #4412, Completed jobs is used as major status for jobs during
        completion while it is also used for jobs that have a pending request and require a further
        action before being Done or Failed.
CHANGE: (#4416) Completing jobs are treated exactly like Running jobs, i.e. set Stalled if they
        didn't give sign of life, and are not set Failed directly as before. Jobs to be checked
        are those that had not sent a heartbeat within the stalledTime period, in order to reduce
        the number of jobs to check.
NEW: (#4416) Created a file JobStatus.py for replacing the literal job statuses, and updated many
        modules using these new variables. Note that there are still many others to change, but
        could be done gradually...
FIX: (#4451) StalledJobAgent - use int factor to the seconds time delta
FIX: (#4451) ProxyDB - set UserName in setPersistencyFlag() if it is a first record in ProxyDB_Proxies
FIX: (#4514) JobWrapper: try to send the failover requests BEFORE declaring the job status
FIX: (#4514) JobAgent: do not override the job status after the job has finished

*DMS
CHANGE: (#4243) FileCatalog - standard components are loaded using ObjectLoader mechanism
NEW: (#4279) FileCatalog - added VOMSSecurityManager class
CHANGE: (#4279) FileCatalog - dropped PolicyBasedSecurityManager and VOMSPolicy classes
CHANGE: (#4410) (JSON) correct casts for serialization for FTS
CHANGE: (#4364) remove all the SE mangling in the DFC (SEPrefix, resolvePFN, SEDefinition)
CHANGE: (#4423) FileMetadata - split getFileMetadataFields into getFileMetadataFields and _getFileMetadataFields
CHANGE: (#4423) DirectoryMetadata - split getMetadataFields into getMetadataFields and _getMetadataFields
NEW: (#4465) FileCatalog - a FileMetadata and DirectoryMetadata multi VO targeted plug-in wrappers for
     user metadata operations.
FIX: (#4535) StorageElement - do not return negative values in getFreeDiskSpace()

*RMS
CHANGE: (#4410) (JSON) correct casts for serialization
FIX: (#4517) When finalising the request, one should take into account the fact that if the job is
     Stalled one must find its previous status. This is fixed in ReqClient

*Resources
NEW: (#4157) ProxyProvider resources with implementation for DIRAC CA and PUSP proxy providers
NEW: (#4276) IdProvider resources to represent external user identity providers
FIX: (#4455) discrepancy in CE._reset() methods return value in different CE implementations
NEW: (#4546) add Test_ProxyProviderFactory, docs


*RSS
CHANGE: (#4362) SQL query orders using list instead of tuples
CHANGE: (#4410) (JSON) db ordering uses list instead of tuples
FIX: (#4462) convert the dictionary keys to number, when it is required.
CHANGE: (#4463) Dynamically load database handlers for ResourceStatus and ResourceManagement modules in
         preparation for a schema changes needed by multi-VO versions of these.


*StorageManagement
CHANGE: (#4410) (JSON) use lists instead of tuples

*tests
CHANGE: (#4279) use VOMSSecurityManager for integration instead of PolicyBasedSecurityManager/VOMSPolicy
FIX: (#4284) DMS client tests to use DIRAC user name, rather than the local system user name
NEW: (#4289) CI for unit/lint/integration testing with GitHub actions
NEW: (#4289) Start using shell linting of the test scripts
FIX: (#4289) Exit quickly if the installation fails to make it easier to find issues
CHANGE: (#4410) call pytest directly instead of as a module
FIX: (#4426) restored system test, moved Jenkins test to appropriate location
CHANGE: (#4439) integrate test_MySQLDB to all_integration_server_tests

*tests
FIX: (#4469) ProxyDB integration tests fixed for the M2Crypto case
FIX: (#4551) align ProxyDB test to current changes

*docs
NEW: (#4289) Document how to run integration tests in docker
NEW: (#4551) add DNProperties description to Registry/Users subsection
=======
[v7r0p38]

*Configuration
FIX: (#4807) --cfg option supports tilde
FIX: (#4813) Show username when deleting users

*DMS
CHANGE: (#4807) FTS3 gives priority to disk replicas

*Resources
NEW: (#4807) CTA compatible Storage plugin
FIX: (#4812) get SSH hostname from the CE config instead of the job ID to get the job output

*tests
FIX: (#4803) Use GitHub Container registry due to pull limit on dockerhub
CHANGE: (#4806) Remove obsolete gitlab integration
>>>>>>> 32e3e00d

[v7r0p37]

*TS
CHANGE: (#4769) consider all sites when getting sites with storage (not only LCG sites with Tier0, 1 or 2

*WMS
FIX: (#4769) dirac-wms-job-parameters: output was printed twice

*docs
NEW: (#4771) admin tutorial on how to install the WorkloadManagementSystem
CHANGE: (#4780) mock the MySQLDB python module as we cannot install it in RTD any longer

[v7r0p36]

FIX: fixes from v6r22p35 patch release

[v7r0p35]

*Core
FIX: (#4751) Do not read suspensionReason from VOMS as it's not used anywhere and
     needs special permissions to give this information
FIX: (#4756) Fix for silly-formed XMLs from GOCDB

*Framework
CHANGE: (#4753) NotificationService: if avoidSpam=True the email is now sent immediately
        and cached for up to one hour, instead of being cached and then sent after up to an hour.

*Resources
FIX: (#4743) remove dots in xroot virtual username

[v7r0p34]

*Core
NEW: (#4391) Make M2Crypto TLS implementation compatible with openssl 1.1 series

*DataManagement
FIX: (#4729) Allow no LFNs to be passed to getReplicas

*RSS
FIX: (#4722) GOCDBClient: fix for different forms of XML answer from GOC

*Resources
FIX: (#4725) create "task kwargs" with the required arguments in PoolCE before passing them to the ProcessPool
FIX: (#4738) create chunks before using the Arc.JobSupervisor

[v7r0p33]

*Interfaces
FIX: (#4713) Pass useCertificates to WMSClient in Dirac API

*Resources
NEW: (#4716) better way to discover the innerCESubmissionType (Pool CE)
CHANGE: (#4716) SingularityCE: get info from Pilot3 pilot.json, if present

*tests
NEW: (#4716) added integration test for SingularityCE

[v7r0p32]

*Core
FIX: (#4688) M2Crypto based protocol - better handling of timeout
NEW: (#4710) add loadCRLFromFile to pyGSI implementation of X509CRL

*WorkloadManagement
NEW: (#4708) JobAgent - define DIRAC_JOB_PROCESSORS environment to number of
     processors allocated for the user job

[v7r0p31]

*WorkloadManagement
FIX: (#4706) Crash getting available memory limits when MJF is not available

[v7r0p30]

*Core
FIX: (#4698) Glue2: Fix crash in bdii2CSAgent, when ARC CEs do not have an ExecutionEnvironment

*WorkloadManagementSystem
FIX: (#4701) Ensure JobParameters.getNumberOfProcessors always returns an integer

*RSS
NEW: (#4691) GOCDB - interpret also downtimes with URLs different from the hostname

*Resources
CHANGE: (#4666) ARCComputingElement - enable GLUE2 queries on ARC CEs, which is now strongly recommended
        as GLUE1 publishing is stopped in ARC6.

*docs
NEW: (#4684) Added documentation for HTCondor/use full proxy length setting.

[v7r0p29]

*Core
FIX: (#4683) M2Crypto - force bio free and shutdown when closing

*Configuration
CHANGE: (#4651) Add --cfg option for config files, deprecating old non-option version.

*TransformationSystem
FIX: (#4680) Bug fixed in updateFilterQueries. The bug was affecting only TS catalog interface.

*Production
FIX: (#4672) minor fix in ProdValidator
FIX: (#4672) more detailed output added in dirac-prod-get-trans

*Resources
FIX: (#4673) hack in Slurm ResourceUsage to stop jobs running out of time on multi-processors resources

[v7r0p28]

*Core
FIX: (#4642) M2Crypto closes the socket after dereferencing the Connection instance

*DMS
FIX: (#4644) Cancel FTS3 Operation if the RMS request does not exist

*RMS
NEW: (#4644) getRequestStatus returns ENOENT if the request does not exist

*TS
FIX: (#4647) TaskManager - hospital sites were not looked for correctly, which
      generated an exception
FIX: (#4656) fix parsing of command line flags (e.g., -ddd) for dirac-transformation-archive/clean/remove-output/verify-outputdata

*Interfaces
CHANGE: (#4652) dirac-admin-add-host now inserts hosts into the ComponentMonitoring if the host
        is not yet known

[v7r0p27]

*Framework
FIX: (#4639) MySQL - commit transaction when creating tables

[v7r0p26]

*Resources
CHANGE: (#4626) Test_PoolComputingElement - increase delays for job submission
CHANGE: (#4626) PoolComputingElement - fix the logic of number of processors evaluation
FIX: (#4634) Add pilot.cfg symlink in SingularityCE for Pilot3 compatibility.
FIX: (#4620) in getPilotOutput, returns errors when the HTCondor working directory is
     not available and condor_transfer_data fails

*WMS
NEW: (#4614) uploadToWebApp flag to disable the json upload for the CSToJson
FIX: (#4614) Fix an absolute path in the CSToJSON
NEW: (#4620) pop the pilot reference from the failedPilotOutput dictionary when
     maxRetryGetPilotOutput is reached
NEW: (#4619) Watchdog - added DISABLE_WATCHDOG_CPU_WALLCLOCK_CHECK env variable
FIX: (#4619) Watchdog - Split check methods for better control

*Docs:
CHANGE: (#4614) allow to generate only header/footer in the release notes if no PR were merged
FIX: (#4635) add missing packages for the UBUNTU Linux Distribution that need to be installed
     before installing DIRAC
NEW: (#4635) add useful commands for working with conda environments
CHANGE: (#4622) diracdoctools - No longer mock numpy and matplotlib
FIX: (#4619) added doc about DIRACSYSCONFIG environment variable

[v7r0p25]

Fixes from v6r22p29 patch

*Core
FIX: (#4615) M2SSLTransport does not catch all the exceptions
FIX: (#4615) M2SSLTransport calls parent class when renewing context
CHANGE: (#4615) default to split handshake
NEW: (#4617) Added test for profiler.py

*WMS
FIX: (#4617) Watchdog - use 2 flags for profiler: withChildren and withTerminatedChildren

[v7r0p24]

*Core
FIX: (#4584) M2SSLTransport catch exceptions and convert them into S_ERROR
CHANGE: (#4584) M2SSLTransport: allow to do the SSL handshake in threads
CHANGE: (#4584) Do not query the Registry when doing the handshake

*WMS
CHANGE: (#4587) Check LFN InputSandbox separately from InputData
NEW: (#4593) option to only retry to get pilot outputs a limited number of times
CHANGE: (#4594) SandboxStoreClient - remove direct access to SandboxMetadataDB by default
CHANGE: (#4594) JobSanity - instantiate SandboxStoreClient with direct access to SandboxMetadataDB
FIX: (#4601) JobAgent: check if there are arguments

*Resources
CHANGE: (#4593) retrieve pilot output paths in getJobOutput using the pilot IDs instead of calling condor

*Interfaces
Change: (#4594) Dirac - instantiate SandboxStoreClient without smdb=False which is now a default

*docs
FIX: (#4598) Use also time in addition to date to get list of PRs since last tag

[v7r0p23]

*Core
FIX: (#4580) The CPU for the jobWrapper process group was incorrectly calculated as
     it was not including former children of the JobWrapper.

*Framework
FIX: (#4570) MonitoringCatalog only prints an error when there is really one

*WMS
NEW: (#4576) add a workDir to PilotCStoJSONSynchronizer
FIX: (#4591) Fix exception when calling HTCondorCE killJob, used when killing pilots
     with dirac-admin-kill-pilot for example. Fixes #4590

*DMS
FIX: (#4591) allow dirac-dms-protocol-matrix be run for non LHCb VOs

*RMS
CHANGE: (#4573) Add include from ConfigTemplate to CleanReqDBAgent, RequestExecutingAgent, ReqManager
CHANGE: (#4573) align defaults in ConfigTemplate with those in the Code

*Resources
FIX: (#4588) HTCondorCE cleanup only the pilots files related to the CE

*Docs:
NEW: (#4571) the DiracDocTools are now also compatible with python3
NEW: (#4571) added ".readthedocs.yml" config

[v7r0p22]

*Core:
CHANGE: (#4554) dirac-install: remove empty lines between options in dirac-install --help

*Configuration
CHANGE: (#4563) move documentation to ConfigTemplate, Module docstrings

*Accounting
CHANGE: (#4564) Move documentation about agent and services configuration to module docstrings, ConfigTemplate

*Docs
CHANGE: (#4554) Small restructuring in the DeveloperGuide: merge sections on testing, add note about generating command references
NEW: (#4554) DeveloperGuide: add section about DIRACOS and link to diracos.readthedocs.io
CHANGE: (#4560) allow release notes to be empty in dirac-docs-get-release-notes

*Tests
FIX: (#4560) DataManager tests check VO dynamically

[v7r0p21]

*Core
CHANGE: (#4506) remove rst2pdf from dirac-create-distribution-tarball

*Framework
CHANGE: (#4536) Don't loop forever if a query does not work in the MonitoringCatalog

[v7r0p20]

*Core
FIX: (#4531) Mail.py - add SMTP parameters

*DMS
CHANGE: (#4528) FTS3 - failoverTransfer sleep & retries in case of FC unavailability

*Resources
NEW: (#4529) WLCGAccountingHTTPJson occupancy plugin

*TS
CHANGE: (#4525) clean the DataFiles table when cleaning a Transformation

[v7r0p19]

*DMS
CHANGE: (#4505) explicitly delegate the proxy to FTS3 with a configurable lifetime
NEW: (#4519) S3 storage support

*RSS
FIX: (#4520) correct verbosity (avoid non-necessary warnings)

*docs
NEW: (#4520) Minimal documentation on Bdii2CSAgent and GOCDB2CSAgent

[v7r0p18]

*Interfaces
CHANGE: (#4502) run jobs locally: use $DIRAC for $DIRACROOT

*Docs
NEW: (#4513) add recommonmark extension to allow use of markdown files in the documenation

[v7r0p17]

*WMS
FIX: (#4496) PilotCS2Json: fix writing of local pilot.json file, which is used to calculate the hash
FIX: (#4496) PilotCS2Json: write checksum file in text mode

*DMS
FIX: (#4476) StorageElementHandler: removed ignoreMaxStorageSize flag from getTotalDiskSpace and getFreeDiskSpace

*Resources
FIX: (#4499) Slurm Resource Usage

[v7r0p16]

*Core
CHANGE: (#4482) TimeLeft modules become ResourceUsage and inherit from an abstract module called ResourceUsage
NEW: (#4482) TimeLeft/SLURMResourceUsage module to get resource usage from a SLURM installation
CHANGE: (#4482) Move TimeLeft from Core/Utilities to Resources/Computing/BatchSystems

*WMS
NEW: (#4493) Add checksum calculation for PilotCSToJsonSynchroniser
NEW: (#4493) Add checksum checks to PilotWrapper
FIX: (#4493) Fix download checks in PilotWrapper in case the webserver does not return 404 but not the expected file content either.

*Resources
FIX: (#4482) LocalCE: proxy submission and getJobStatus
FIX: (#4482) Slurm getJobStatus() making use of sacct
FIX: (#4466) Stomp reconnection only reconnect the connection that dropped

[v7r0p15]

*Accounting
NEW: (#4464) StorageOccupancy accounting

*RSS
NEW: (#4464) FreeDiskSpaceCommand used to fill the StorageOccupancy accounting
CHANGE: (#4464) FreeDiskSpaceCommand can clean the from not-anymore-existing SEs

*WMS
CHANGE: (#4471) Optimizer: treat input sandboxes uploaded as LFNs ad Input Data

[v7r0p14]

*Framework
CHANGE: (#4458) Remove LHCb specific code used to install cx_Oracle

*Core
CHANGE: (#4460) agents exit with sys.exit(2) in case of errors

*Resources
CHANGE: (#4460) InProcess CE correctly reports number of processors available

*WMS
FIX: (#4454) PilotWrapper: try to untar also with system tar

[v7r0p13]

*Core
FIX: (#4448) SubProcess: rewritten function for getting child PIDs

*ResourceStatusSystem
NEW: (#4419) Backported GGUSTicketsPolicy from LHCb
CHANGE: (#4419) removed dangerous script dirac-rss-policy-manager

*tests
NEW: (#4429) Allow extensions to extend the continuous integration tests

*docs
NEW: (#4431) dirac-doc-get-release-notes can take a sinceLatestTag option, header and footer messages,
     and can create github/gitlab release

[v7r0p12]

*WMS
FIX: (#4432) Better logging for WMS Optimizers
NEW: (#4435) PilotCS2JSONSynchronizer: added options pilotRepoBranch and pilotVORepoBranch

*DMS
FIX: (#4436) dirac-dms-clean-directory: also works on single empty directory, fixes #4420

*Framework
FIX: (#4436) dirac-install-component: fix bug prohibiting use of the -m/--module parameter

*tests
NEW: (#4429) Allow extensions to extend the continuous integration tests
NEW: (#4433) added README.rst for every subdirectory

*docs
FIX: (#4438) update notes for dirac-distribution (add extensions)

[v7r0p11]

*Core
FIX: (#4411) Make dirac-install tool python 3 compatible
NEW: (#4409) Allow --dirac-os-version argument to dirac-install.py to be a path or URL to a tarball

[v7r0p10]

*Core
FIX: (#4394) RequestHandler - fix log output for the case where the ActionTuple is actually a string
FIX: (#4394) AuthManager - manage the case where ExtraCredentials are in a form of a list
NEW: (#4379) dirac-install accepts userEnvVariables switch, adds user-requested env variables
     to *rc* files

*WMS
FIX: (#4404) Fix the matching delay functionality, fixes #2983
NEW: (#4403) JobCleaningAgent: Add possibility to remove HeartBeatLoggingInfo before jobs are
     completely removed.
FIX: (#4394) SiteDirector - do not add downloading files ti the pilot if Pilot3 flag is False
FIX: (#4390) Watchdog: get the CPU consumed by children processes too
FIX: (#4370) SiteDirector: Pilot3 option easier to interpret
CHANGE: (#4338) getStatus method in ARC CE now uses a JobSupervisor to get status of multiple pilots at once.
CHANGE: (#4338) SiteDirector.updatePilotStatus has been parallelized using threads.
NEW: (#4338) AvailableSlotsUpdateCycleFactor is a parameter part of the configuration allowing to control
     the rate of the update of the available slots in the queues.
FIX: (#4338) Revert to queueCECache being an object attribute to fix the CEs instantiation.

*RMS
CHANGE: (#4400) ReqDB: Add pool_recycle=3600 parameter for sql engine setup, might prevent
        occasional "Mysql Server has gone away" errors

*Resources
FIX: (#4380) ComputingElement classes: use GridEnv if present
CHANGE: (#4360) in HTCondor CEs, the pilot stamps are now used to retrieve outputs and logging info

*DMS
CHANGE: (#4400) FTS3DB: Add pool_recycle=3600 parameter for sql engine setup, might prevent
        occasional "Mysql Server has gone away" errors

*Docs
CHANGE: (#4402) dirac-docs-get-release-notes.py does not require a GITLABTOKEN

[v7r0p9]

*Core
CHANGE: (#4302) Simplify and convert command wrapper scripts to bash. Also removed some obsolete MacOS code.
FIX: (#4361) restore the possibility to set a global timeout for a Client

*DMS
CHANGE: (#4353) FTS3 persistOperation method checks that the caller is allowed to do so
CHANGE: (#4353) FTS3Manager: do not expose updateJobStatus and updateFileStatus on the service
CHANGE: (#4353) FTS3 operation is canceled if the matching request is canceled
CHANGE: (#4353) when a source file does not exist, defunct the FTS3File associated
CHANGE: (#4353) use the JEncode serializer instead of the custom FTS3Serializer
CHANGE: (#4353) cancel an FTS3Job together with its associated FTS3Files if the job is not found on the server

*RSS
CHANGE: (#4336) remove a call to shifterProxy configuration which would not work for multi VO Dirac

*docs
CHANGE: (#4378) using docker images from docker hub

[v7r0p8]

*Configuration
CHANGE: Let update the config, even if the Pilot info is not in the CS

[v7r0p7]

*Core
CHANGE: {bash,tchs,diracos}rc set the PYTHONPATH to only dirac (ignore existing PYTHONPATH)
CHANGE: dirac-configure might work without the need of a proxy
CHANGE: the timeout of an RPC call is always updated

[v7r0p6]

*Core
NEW: Add environment.yml file for preparing an environment with conda
CHANGE: Use subprocess32 if possible for significantly better performance
FIX: TypeLoader should not be a singleton as it has a cache

*FrameworkSystem
FIX: Avoid leaking std(in|out|err) file handles when running runsvdir

*WorkloadManagementSystem
NEW: To activate the pilot logging mechanism the following option must be present in CS: Pilot/PilotLogging with a value set to "true", "yes" or "y".

*Tests
NEW: CI for unit/lint/integration testing with GitHub actions
NEW: Start using shell linting of the test scripts
FIX: Exit quickly if the installation fails to make it easier to find issues

*Docs
NEW: Document how to run integration tests in docker
CHANGE: The options in the command reference sections: 'ignore' and 'scripts', are replaced by 'exclude' and 'manual' respectively. The entries in 'exclude' will now reject scripts that are otherwise picked up by the 'patterns'. Entries in 'manual' will be added to the indexFile, but their rst file has to be provided by hand. Fixes #4345


[v7r0p5]

FIX: changes from v6r22p15 included

[v7r0p4]

*Core
FIX: (#4337) remove unexisting import from dirac-info

*WMS
CHANGE: (#4317) dealing with min and max number of processors from the job

*docs
CHANGE: (#4317) added WMS admin doc (job state machine)

[v7r0p3]

*Core
FIX: (#4298) install_site.sh : set UpdatePilotCStoJSONFile=False for initial installations

*WMS
FIX: (#4294) JobState - restored logic of having database clients at the class level

*TS
CHANGE: (#4308) Rename Operations option Productions/ProductionFilesMaxResetCounter to Transformations/FilesMaxResetCounter

*Resources, WMS, tests
CHANGE: (#4295) save the number of processors as jobLimits in pilot cfg

*tests
CHANGE: (#4291) removed pilot2 tests

*docs
NEW: (#4309) Added how to create a dedicated dirac file catalog

[v7r0p2]

*Accounting
FIX: (#4290) Allow longer user and site names.

*WMS
NEW: (#4287) dirac-wms-get-wn and dirac-wms-pilot-job-info scripts (ported from LHCbDIRAC)

*docs
CHANGE: (#4266) the AdministratorGuide has been restructured

[v7r0p1]

FIX: Removing some deprecated codes

[v7r0]

FIX: (#3962) use print function instead of print statement
FIX: (#3962) remove the usage of the long suffix to distinguish between long and int
FIX: (#3962) convert octal literals to new syntax
NEW: (#3962) Add pylint test to check python 3 compatibility

*Configuration
CHANGE: (#4249) The flag UpdatePilotCStoJSONFile has been moved to Operations/[]/Pilot section
NEW: (#4255) Resources - added getStorageElements() method

*Framework
CHANGE: (#4180) Removed local MySQL handling (DIRACOS won't have install it)
CHANGE: (#4180) Removed setup of old portal

*Accounting
CHANGE: (Multi)AccountingDB - Grouping Type and Object loader together with the MonitoringSystem ones.

*WorkloadManagementSystem
NEW: Add JobElasticDB.py with getJobParameters and setJobParameter methods to work with ElasticSearch (ES) backend.
NEW: Add gJobElasticDB variable and indicates the activation of ES backend.
CHANGE: Modify export_getJobParameter(s) to report values from ES if available.
CHANGE: (#3748) Reduced (removed, in fact) interactions of Optimizers with JobParameters, using only OptimizerParameters
NEW: (#3760) Add Client/JobStateUpdateClient.py
NEW: (#3760) Add Client/JobManagerClient.py
CHANGE: (#3760) Use the above Client classes instead of invoking RPCClient()
NEW: Added ES backend to WMSAdministratorHandler to get JobParameters.
NEW: Added separate MySQL table for JobsStatus in JobDB, and modified code accordingly.
CHANGE: ElasticJobDB.py: Modify setJobParameter method to register JobAttributes like Owner, Proxy, JobGroup etc.
CHANGE: ElasticJobDB.py: added getJobParametersAndAttributes method to retrieve both parameters and attributes for a given JobID.
CHANGE: Pilot Watchdog - using python UNIX services for some watchdog calls
CHANGE: (#3890) JobState always connects to DBs directly
CHANGE: (#3890) remove JobStateSync service
CHANGE: (#3873) Watchdog: use Profiler instead of ProcessMonitor
NEW: (#4163) SiteDirectors send by default Pilot3 (flag for pilot2 is still kept)
FIX: (#4163) removed unicode_literals (messes up things with DEncode)
NEW: (#4224) PilotWrapper can get the Pilot files from a list of locations
CHANGE: (#4224) PilotWrapper is compatible with several python versions
NEW: (#4260) New dirac-wms-match command to test a given job for matching computing resources
NEW: (#4260) QueueUtilities - utilities relevant to queues manipulation
FIX: (#4265) urllib.urlopen() call with and without the 'context' parameter in Utilities/PilotWrapper.py 
     according to the version of urllib instead of the python version
CHANGE: (#4244) Modified flag for using the JobParameters on ElasticSearch database

*Core
NEW: (#3744) Add update method to the ElasticSearchDB.py to update or if not available create the values 
     sent from the setJobParameter function. Uses update_by_query and index ES APIs.
CHANGE: (#3744) generateFullIndexName() method made static under the ElasticSearchDB class.
CHANGE: (#3744) removed unused/outdated stuff from Distribution module
FIX: check for empty /etc/grid-security/certificates dir
NEW: (#3842) Add createClient decorator to add wrapper for all export_ functions automatically
NEW: (#3678) dirac-install can install a non released code directly from the git repository
FIX: (#3931) AuthManager - modified to work with the case of unregistered DN in credDict
FIX: (#4182) Add CountryName OID and be more permissive in the String type for decoding VOMSExtensions
FIX: (#4211) change orders of @deprecated and @classmethod decorators in X509Chain
NEW: (#4229) dirac-install defines XRD_RUNFORKHANDLER environment variable

*TransformationSystem
NEW: (#4124) InputDataQuery and OutputDataQuery parameters can be set for Transformations before 
     they are added to the transformation system. Solves #4071
CHANGE: (#4238) TransformationDB.getTransformationMetaQuery returns ENOENT if no meta query exists
FIX: (#4238) InputDataAgent: silence warnings about transformations not having a input data query

*ProductionManagement
NEW: (#3703) ProductionManagement system is introduced

*Interfaces
CHANGE: (#4163) removed deprecated methods from Dirac.py

*Resources
FIX: (#4229) add proxy location as a virtual user for xroot urls
FIX: (#4234) future import in executeBatch script that prevented the pilot deployment on SSH CE, fixes #4233
FIX: (#4231) SE __executeMethod: only pass protocols parameter to getTransportURL
NEW: (#4255) New dirac-resource-info command to display computing and storage resources available
     to a given VO     

*ResourceStatusSystem
CHANGE: (#4177) use the ObjectLoader for Clients, in PEP

*Monitoring
FIX: MonitoringReporter - make processRecords() method thread safe, fixes #4193

*tests
NEW: Add ChangeESFlag.py script to modify useES flag in dirac.cfg. To be integrated with Jenkins code.
CHANGE: (#3760) Use the above Client classes instead of invoking RPCClient()
NEW: (#3744) Added performance tests for ES and MySQL for WMS DB backends
NEW: (#3744) Added miniInstallDIRAC function for Jenkins jobs
FIX: (#4177) restored test of JobsMonitor().JobParameters
NEW: (#4224) added a test for PilotWrapper
NEW: (#4244) integration test for JobParameters on ElasticSearch database

*Docs
FIX: Better dirac.cfg example configuration for web
NEW: (#3744) Add WMS documentation in DeveloperGuide/Systems
NEW: Added script (docs/Tools/UpdateDiracCFG.py) to collate the ConfigTemplate.cfg 
     files into the main dirac.cfg file
CHANGE: (#4110) updated basic tutorial for CC7 instead of SLC6.     
NEW: (#4170) added Production system documentation
CHANGE: (#4224) Pilot 3 is the default
NEW: (#4244) Added a few notes on using the JobParameters on ElasticSearch database

[v6r22p35]

*WMS
FIX: (#4759) exclude fuse from df (watchdog checks)

[v6r22p34]

*DMS
FIX: (#4748) FTS3Agent - Rotate FTS3Operations list to fetch all. Fixes #4727

[v6r22p33]

*Core
NEW: (#4710) add loadCRLFromFile to pyGSI implementation of X509CRL

[v6r22p32]

*Core
Change: (#4665) ElasticSearchDB - existing index function is modified to add argument option of document id
NEW: (#4665) ElasticSearchDB - update() function is added.

*Resources
CHANGE: (#4676) ARCComputingElement - reserve the number of cores as defined in the NumberOfProcessors
        configuration parameter
FIX: (#4676) ARCComputingElement - use CEQueueName configuration parameter if defined

[v6r22p31]

*DMS
FIX: (#4646) Print error from dirac-dms-add-file if input LFN list file is missing.

*RMS
FIX: (#4657) RequestDB - fix getRequestCountersWeb error in DIRACOS

[v6r22p30]

*DataManagementSystem
FIX: (#4627) Throw an error if LFN contains '//'

[v6r22p29]

*WorkloadManagementSystem
CHANGE: (#4603) Updated to customize the JobType of user jobs in JobDescription and JobManifest

*DataManagementSystem
CHANGE: (#4618) dirac-dms-remove-catalog-files and dirac-dms-remove-catalog-files use
        Operations/.../DataManagement/AllowUserReplicaManagement to allow users perform
        direct File Catalog operations

[v6r22p28]

*TS
FIX: (#4569) TransformationClient - allow "LFN" condition as a string to be compatible with the service

[v6r22p27]

*Monitoring
CHANGE: (#4543) Allow to retrieve multiple variables from Monitoring DB.
        Add functions to calculate efficiency.

*TS
FIX: (#4550) infinite loop when a file was requested an it was not in the TS
CHANGE: (#4550) show headers in Utilities sub logger (but this is not effective yet)

[v6r22p26]

*Resources
FIX: (#4518) HTCondorCE - added missing multicore option

*Transformation
FIX: (#4523) when getTransformationFiles was called with a large list
     of LFNs, the DB couldn't cope. This fix truncates the list of
     LFNs in chunks such that each call to the DB is fast enough.

[v6r22p25]

*Framework
FIX: (#4503) SystemLoggingDB: reduce too long messages to 255 characters (see also #1780 ?)

*WMS
FIX: (#4503) JobLoggingDB: Limit StatusSource to 32 characters

*TS
CHANGE: (#4503) TransformationDB.Transformations TransformationGroup column increased to 255 characters
        (ALTER TABLE Transformations MODIFY TransformationGroup VARCHAR(255) NOT NULL default 'General';)

*Resources
FIX: (#4511) Moved _prepareRemoteHost in SSHComputingElement

[v6r22p24]

*Core
FIX: (#4477) Try to untar using system tar in case tarfile module is failing

[v6r22p23]

*DMS
CHANGE: (#4472) DM.getFile only checks metadata of files with replicas

[v6r22p22]

*Framework
CHANGE: (#4457) Web portal compilation is done during the DIRAC distribution, it is not
        required to compile during the installation

*RSS
FIX: (#4452) PublisherHandler - fix UnboundLocalError

[v6r22p21]

*Core
FIX: (#4442) If no port is set in the CS for ES assume that the URL points to right location

*RSS
FIX: (#4441) DowntimeCommand - fix typo that was preventing to update expired or deleted
     downtimes from RSS downtime cache.

*ConfigurationSystem
FIX: (#4447) remove logging from inside getConfigurationTree

*MonitoringSystem
FIX: (#4447) add check if MQ is setup for Monitoring
CHANGE: (#4443) Read the IndexPrefix for the CS and use this index prefix when creating ES indices,
        if not given use the name of the setup

[v6r22p20]

*Core
CHANGE: (#4424) SocketInfo.py - DEFAULT_SSL_CIPHERS updated following the issue #4393

*WorkloadManagement
FIX: (#4440) ServerUtils.py - server name in ServerUtils.getPilotAgentsDB()

*Transformation
FIX: (#4434) TaskManager.py - fix bug in finding the settings for Clinics in the hospital

[v6r22p19]

*Framework
CHANGE: (#4415) ComponentInstaller - do not start runsvdir if not needed

*Resources
FIX: (#4414) Enable setting of WaitingToRunningRatio from Global CE Defaults, fixes #4368

*DMS
CHANGE: (#4413) FTS3Agent - change proxy lifetime of FTS3Agent from 2 to 12 hours

[v6r22p18]

*TS
CHANGE: (#4331) TaskManager - give possibility to run jobs for different problematic productions at
        different Hospital sites

[v6r22p17]

CHANGE: Just update the Web version

[v6r22p16]

*Core
CHANGE: remove many calls to gLogger.debug() of low level DB modules (in particular MySQL.py) that may slowdown services

*FrameworkSystem
FIX: PRIVATE_LIMITED_DELEGATION role can download its own proxies

*ResourceStatusSystem
FIX: PublisherHandler: Convert set to list, because set can not be serialized using DEncode.

[v6r22p15]

*Resources
NEW: GFAL2_StorageBase: Disable GRIDFTP SESSION_REUSE by default. It can be enabled via 
     an environment variable export DIRAC_GFAL_GRIDFTP_SESSION_REUSE=True. This export 
     should be added in server bashrc files.

[v6r22p14]

*Framework
FIX: (#4318) NotificationHandler: fix name of initializeHandler function so the 
     handler is properly initialized and the periodicTasks are created
CHANGE: (#4325) InstalledComponentsDB.addInstalledComponents: Instead of creating a new 
        Host entry if only the CPU model changed, update the CPU field in the DBCHANGE: 
        InstalledComponentsDB.addInstalledComponents: Instead of creating a new Host entry 
        if only the CPU model changed, update the CPU field in the DB

*WMS
FIX: (#4329) Fix exception for PilotManager or PilotStatusAgent: itertems -> iteritems

*DMS
FIX: (#4327) avoid introducing inconsistencies in the DB due to the FTS inconsistencies

*Resources
CHANGE: (#4313) increase the SE logging level for plugin errors

*TS
CHANGE: (#4315) DataRecoveryAgent: Tweak information printout for email formatting; 
        clarify use of default values; reduce logging verbosity

[v6r22p13]

*Resources
FIX: (#4299) CREAMComputingElement - possibility to defined CEQueueName to be used in the pilot submission command
CHANGE: (#4297) SingularityCE: Delete workDir at end of job by default.
FIX: (#4297) SingularityCE: Always stop proxy renewal thread at end of job.

*TS
NEW: (#4301) DataRecoveryAgent to perform and apply consistency checks for transformations
NEW: (#4301) dirac-transformation-recover-data : script to manually run consistency checks on 
     individual transformations, for debugging and testing of the DataRecoveryAgent

[v6r22p12]

FIX: fixes from v6r21p16

[v6r22p11]

*Interfaces
FIX: (#4277) Dirac.py - fix error handling in getJobParameters()

[v6r22p10]

*Resources
FIX: (#4271) StorageElement - loadObject of occupancyPlugin is called with the path to OccupancyPlugins

[v6r22p9]

*Core
FIX: (#4269) Workflow - revert changes introduced in #4253

[v6r22p8]

*WMS
FIX: (#4256) handle empty results of getJobParameter in StalledJobAgent

*Resources
NEW: (#4223) Storage - occupancy plugin for WLCG standard accounting JSON
FIX: (#4259) SingularityComputingElement - ensure lcgBundle is installed in container if LCGBundleVersion is set.

[v6r22p7]

*Core
FIX: (#4253) Workflow - accept unicode file path to workflow XML

*WMS
NEW: (#4205) Statistics of Pilot submission is sent to Accounting System by SiteDirector.
FIX: (#4250) use host credentials to query the SandboxMetadataDB for async removal

*Resources
CHANGE: (#4242) DFC SEManagerDB: only acquire the lock if the cache needs to be modified
FIX: (#4251) preamble attribute was missing in SSHBatchComputingElement causing an error 
     in _submitJobHost()

*DMS
FIX: (#4248) SEManager correct order of calls at init

[v6r22p6]

*Core
CHANGE: (#4203) A VO with diracos extension, must be able to install the main diracos from DIRAC repository.

*TS
CHANGE: (#4218) do not set Job type 'hospital'

[v6r22p5]

*WMS
CHANGE: (#4217) Sandbox: Adding OwnerDN and OwnerGroup for DelayedExternalDeletion

*DMS
CHANGE: (#4202) relax permissions on getLFNForGUID

*Resources
FIX: (#4200) re-allow the use of the gsiftp cache in the SE
CHANGE: (#4206) Storage - improved treatment for the case without SpaceToken in SpaceOccupancy

[v6r22p4]

*Core
NEW: (#4181) Allow to install an extension of DIRACOS

*Docs
FIX: (#4187) Create a TransformationAgent Plugin -- more concrete 
     descriptions for adding a plugin to AllowedPlugins

[v6r22p3]

*WMS
CHANGE: (#4175) added function to get the number of Processors, using it in dirac-wms-get-wn-parameters (invoked by the pilots)
CHANGE: (#4175) changed port of PilotManager from 9129 to 9171

*docs
CHANGE: (#4174) update WebApp administrator docs
CHANGE: (#4175) removed mentions of MPIService

[v6r22p2]

*Core
FIX: (#4165) $Id$ keyword must be replaced only at the beginning of the file

*RSS
FIX: (#4169) PublisherHandler fix (UnboundLocalError)

*Docs
NEW: (#4167) /Operations/DataManagement - Added a link to the documentation on "Multi Protocol"

[v6r22p1]

*WMS
NEW: (#4147) added option for specifying a LocalCEType (which by default is "InProcess")

*Interfaces
NEW: (#4146) added setNumberOfProcessors method to Job() API

*Resources
NEW: (#4159) add dav(s) in the protocol lists of GFAL2_HTTPS

*tests
NEW: (#4154) Using variable for location of INSTALL_CFG_FILE (useful for extensions)

[v6r22]

*WorkloadManagementSystem
NEW: (#4045) PilotsHandler service (to interact with PilotAgentsDB)
CHANGE: (#4049) Pilot wrapper for pilot3: download files at runtime
CHANGE: (#4119) removed last bit looking into /Registry/VOMS/ section
CHANGE: (#4119) VOMS2CSAgent: mailFrom option is invalid, use MailFrom instead
FIX: (#4074) fixed PilotManager service name in ConfigTemplate.cfg
FIX: (#4100) use CAs to upload the pilot files to a dedicated web server using requests
FIX: (#4106) fixes for logging messages for Matcher
FIX: (#4106) fixes for logging messages for Optimizers
NEW: (#4136) added DIRACOS option (for SiteDirectors)

*ConfigurationSystem
NEW: (#4053) VOMS2CSSynchronizer/VOMS2CSAgent - enable automatic synchronization of the 
     Suspended user status with the VOMS database
CHANGE: (#4113) VOMS2CSSynchronizer: considering the case when no email is provided by VOMS

*Core
NEW: (#4053) AuthManager - interpret the Suspended user status considering suspended 
     users as anonymous visitors
CHANGE: (#4053) The use of CS.py module is replaced by the use of Registry.py and CSGlobals.py

*Interfaces
CHANGE: (#4098) removed dirac-admin-get-site-protocols.py as it could give potentially wrong results (use dirac-dms-protocol-matrix instead)

*Resources
NEW: (#4142) enable to get SE occupancy from plugin
NEW: (#4142) add occupancy plugin to retrieve the info from BDII
CHANGE: (#4142) GFAL2_SRM2Storage.getOccupancy() calls parent if SpaceToken is not given

*ResourceStatusSystem
CHANGE: clients: using DIRAC.Core.Base.Client as base
CHANGE: (#4098) SiteInspectorAgent runs only on sites with tokenOwner="rs_svc"
CHANGE: (#4098) remove SRM dependencies
CHANGE: (#4136) downtimeCommand will use the GOCServiceType only for SRM SEs
FIX: (#4139) only take the first endpoint for the SpaceOccupancy

*DataManagementSystem
CHANGE: (#4136) Moved methods from ResourceStatusSystem/CSHelpers to DMSHelpers
CHANGE: (#4138) FTS3 is now the default

*docs
NEW: (#4099) Instructions about setting up the DIRAC web server for pilot3
CHANGE: (#4119) added note on MultiProcessor jobs preparation

*test
FIX: (#4119) Not lhcb but dteam (for DIRAC certification)
FIX: (#4139) client_dms.sh not lhcb specific
CHANGE:(#4140) adapt transformation certification tests to dteam VO

[v6r21p16]

*Resources
FIX: (#4292) SSHComputingElement - define X509_USER_PROXY in case of gsissh access

*WMS
FIX: (#4292) SiteDirector - do not use keyword arguments when making setPilotStatus call

[v6r21p15]

*WMS
CHANGE: (#4214) Add an argument to the constructor of SandboxStoreClient for using in scripts 
        that cannot use the DB directly

*DMS
NEW: (#4171) ArchiveFiles Request Operation: to create a tarball out of a list of LFNs
NEW: (#4171) CheckMigration Request Operation to hold the request progress until the attached 
             LFNs are migrated to tape
NEW: (#4171) FCOnlyStorage StorageElement plugin to register LFNs without physical replica to 
             conserve LFN metadata when they are archived, for example
NEW: (#4171) dirac-dms-create-archive-request command to create a request to archive a list of 
             LFNs and remove their physical copies
NEW: (#4171) dirac-dms-create-moving-request command to move LFNs from a to b with optional 
             "CheckMigration" step. as it uses the ReplicateAndRegister operation, transfer via 
             FTS is also possible
FIX: (#4171) FileCatalogClient: add "addFileAncestors" to list of "write functions"

[v6r21p14]

*DMS
FIX: (#4192) dirac-dms-clean-directory correct usage message for list of arguments
FIX: (#4192) dirac-dms-clean-directory now properly prints error messages
FIX: (#4192) dirac-dms-clean-directory will now also clean empty directories
FIX: (#4192) FileCatalog.DirectoryMetadata: prevent error when removeMetadataDirectory is 
     called on empty list of directories, triggered when calling removeDirectory 
     on non-existing directory
FIX: (#4192) FileCatalog.DirectoryTreeBase: prevent maximum recursion depth exception 
     when calling remove directory with illegal path

*Resources
CHANGE: (#4191) Storages: catch specific DPM/Globus error code when creating existing directory

[v6r21p13]

*RSS
FIX: (#4173) only use the hostname of FTS servers in the RSS commands

[v6r21p12]

*WMS
FIX: (#4155) JobDB.getAttributesForJobList: Return S_ERROR if unknown attributes are requested. 
     Instead of potentially returning garbage a clear error message is returned.

[v6r21p11]

*Transformation
FIX: (#4144) fixed a logic bug in counting numberOfTasks in MCExtension which is expected
     to limit the total number of tasks for MC transformations

*Accounting
FIX: (#4151) In AccountingDB.insertRecordThroughQueue fix bad dictionary key "0K"

[v6r21p10]

*Core
FIX: (#4133) dirac-install: correct location for ARC plugins with DIRACOS

*WMS
CHANGE: (#4136) JobStateUpdateHandler - restoring the job status to Running after hearbeat

*Docs
NEW: (#4134) Added /Operations/DataManagement parameters for protocols

[v6r21p9]

*Core
FIX: (#4130) correct symlinks in dirac-deploy

[v6r21p8]

*WMS
CHANGE: (#4111) Better logging in JobWrapper
CHANGE: (#4114) JobScheduling - allow both Tag and Tags option in the job JDL

*DMS
FIX: (#4101) FileManagerBase - use returned ID:LFN dict instead of the LFN list. Fixes the bug in 
             getReplicasByMetadata reported in #4058

*TransformationSystem
FIX: (#4112) TaskManager.py - testing if the request ID is correct was not done properly, test the numerical value

[v6r21p7]

*Core
FIX: (#4076) A certain module like WebAppDIRAC must be checked out from the code repository once.

*Resources
FIX: (#4078) Fix the exception when StorageElement objects are created with a list of plugins

*SMS
NEW: (#4086) StageMonitorAgent: new option StoragePlugins to limit the protocols used to contact storagelements for staged files.

*WMS
FIX: (#4093) better logging from services

*TS
CHANGE: (#4095) ConfigTemplate for RequestTaskAgent now contains all options
CHANGE: (#4096) the Broadcast TransformationPlugin no longer requires a SourceSE to be set. If it is set, the behaviour is unchanged
CHANGE: (#4096) dirac-transformation-replication: change default pluging back to Broadcast (reverts #4066)

*Docs:
CHANGE: (#4095) AdministratorGuide install TS tutorial: added options MonitorFiles and MonitorTasks for TaskAgents

[v6r21p6]

*CS
FIX: (#4064) Fix exception when calling dirac-admin-add-shifter with already existing values

*Core
NEW: (#4065) getIndexInList utility in List.py

*Resources
NEW: (#4065) add a SpaceReservation concept to storages
NEW: (#4065) add a getEndpoint method to StorageBase

*RSS
CHANGE: (#4065) CSHelpers.getStorageElementEndpoint returns the endpoint or non srm protocol
CHANGE: (#4065) add the SpaceReservation to the FreeDiskSpaceCommand result

*TS
FIX: (#4066) The dirac-transformation-replication script will now create valid transformations 
     given only the required arguments. Instead of the 'Broadcast' plugin, the 'Standard' plugin 
     is created if not SourceSE is given. If a value for the plugin argument is given, that will 
     be used.

*docs
CHANGE: (#4069) DIRAC installation procedure is updated taking account DIRACOS
CHANGE: (#4094) Pilots3 options: moved to /Operation/Pilot section

[v6r21p5]

*Core
NEW: (#4046) allow install_site to install DIRACOS
FIX: (#4047) dirac-deploy-scripts uses correct regex to find scripts
NEW: (#4047) dirac-deploy-scripts can use symplink instead of wrapper
CHANGE: (#4051) use debug level for logs in the ProcessPool

*RequestManagementSystem
CHANGE: (#4051) split log messages

*ResourceStatusSystem
FIX: (#4050) fix reporting from EmailAgent
CHANGE: (#4051) split log messages in static and dynamic parts

*Docs
CHANGE: (#4034) Add magic runs to setup DIRAC in example scripts, so they work out of the box.
NEW: (#4046) add a tuto for setting up a basic installation
NEW: (#4046) add a tuto for setting up two Dirac SEs
NEW: (#4046) add a tuto for setting up the DFC
NEW: (#4046) add a tuto for managing identities
NEW: (#4046) add a tuto for setting up the RMS
NEW: (#4046) add a tuto for doing DMS with TS

*ConfigurationSystem
CHANGE: (#4044) dirac-configure: forcing update (override, in fact) of CS list

*WorkloadManagementSystem
FIX: (#4052) SiteDirector - restore the logic of limiting the number of pilots to submit due to the  
             WaitingToRunningRatio option
FIX: (#4052) Matcher - if a pilot presents OwnerGroup parameter in its description, this is interpreted 
             as a pilot requirement to jobs and should not be overriden.
CHANGE: (#4027) Improve scalability of HTCondorCE jobs

*Accounting
CHANGE: (#4033) accounting clients use DIRAC.Core.Base.Client as base

*DataManagementSystem
FIX: (#4042) add exit handler for stored procedure
FIX: (#4048) correct the header of the CSV file generated by dirac-dms-protocol-matrix

*TransformationSystem
FIX: (#4038) TransformationCleaningAgent cancels the Request instead of removing them

*Resources
CHANGE: (#4048) SE: give preference to native plugins when generating third party URLS

[v6r21p4]

WorkloadManagementSystem
CHANGE: (#4008) Modification of utility function PilotCStoJSONSynchronizer. The modification 
        allows to add information to created json file about the DNs fields of users belonging 
        to 'lhcb_pilot' group. This information is needed for the second level authorization 
        used in the Pilot Logger architecture. Also, some basic unit tests are added.

*Docs
CHANGE: (#4028) update instructions to install and setup runit

*TransformationSystem
FIX: (#4022) when a site was requested inside the job workflow description, and BulkSubmission was used, such site was not considered.

*Resources
FIX: (#4006) Resources/MessageQueue: add a dedicated listener ReconnectListener

[v6r21p3]

*Core
FIX: (#4005) getDiracModules is removed, class member is used instead.
FIX: (#4013) Use getCAsLocation in order to avoid non-exist os.environ['X509_CERT_DIR']

*ConfigurationSystem
FIX: (#4004) BDII2CSAgent: fix for CEs with incomplete BDII info

*WorkloadManagementSystem
NEW: (#4016) JobAgent - added possibility to try out several CE descriptions when 
             getting jobs in one cycle
NEW: (#4016) Matcher - MultiProcessor tag is added to the resource description if appropriate
NEW: (#4016) JobScheduling - MultiProcessor tag is added to the job description if it 
             specifies multiple processor requirements
FIX: (#4018) JobMonitoring.getJobParameter cast to int
NEW: (#4019) added WMSAdministratorClient module, and using it throughout the code

*Resources/MessageQueue
CHANGE: (#4007) change the way of defining identifier  format for MQ resources: 
        accepted values are  'Topics' or 'Queues'.

*DataManagementSystem
CHANGE: (#4017) DIP handler internally uses bytes instead of MB
NEW: (#4010) add dirac-dms-protocol-matrix script
CHANGE: (#4010) remove dirac-dms-add-files script

*Resources
NEW: (#4016) PoolComputingElement - getDescription returns a list of descriptions 
             with different requirements to jobs to be matched
CHANGE: (#4017) Standardize sizes returned by StoragePlugins in Bytes
CHANGE: (#4011) MQ: randomzied the broker list when putting message

[v6r21p2]

*Core
CHANGE: (#3992) dirac-install does not define REQUESTS_CA_BUNDLE in the bashrc anymore
NEW: (#3998) dirac-install if DIRACOS already installed and DIRACOS is not requested, 
             it will force to install it
CHANGE: (#3992) specify the ca location when calling requests
CHANGE: (#3991) MySQL class prints only debug logs
FIX: (#4003) dirac-install - if the DIRACOS version is not given then use the proper 
             release version

*WorkloadManagementSystem
CHANGE: (#3992) specify the ca location when calling requests
FIX: (#4002) Local protocols are retrieved as a list in InputDataResolution

*Interfaces
FIX: (#4000) Dirac.py - bug fixed: return value of getJobParameters changed that
     should be taken into account by the clients

[v6r21p1]

*WorkloadManagementSystem
CHANGE: (#3989) JobDB.py - do not add default SubmitPool parameter to a job description
FIX: (#3989) dirac-admin-get-site-mask - show only sites in Active state

*DataManagementSystem
CHANGE: (#3985) FTS3DB: getActiveJobs, those jobs are now selected that have been monitored the longest time ago. Ensure better cycling through FTS Jobs
FIX: (#3987) check missing file with another string

[v6r21]

*Core
NEW: (#3921) DictCache - allow threadLocal cache
FIX: (#3936) DictCache - Fix exception upon delete
FIX: (#3922) allow Script.py to accommodate specific test calls with pytest
CHANGE: (#3940) dirac-install - instrument to support DiracOS
FIX: (#3945) set DIRACOS environment variable before souring diracosrc
CHANGE: (#3949) Removed unattended dirac-install-client.py
CHANGE: (#3950) File.py - do not follow links when getting files list or size 
        in directory via getGlobbedFiles and getGlobbedTotalSize
CHANGE: (#3969) Use EOS for installing DIRAC software        

*FrameworkSystem
FIX: (#3968) removed the old logging

*ResourceStatusSystem
FIX: (#3921) fix logic of the RSSCache leading in expired keys

*Accounting
CHANGE: (#3933) Change the columns size of the FinalMinorStatus

*WorkloadManagementSystem
CHANGE: (#3923) Clean PYTHONPATH from *rc when installing DIRAC from the pilot
NEW: (#3941) JobDB: getJobParameters work also with list on job IDs
CHANGE: (#3941) JobCleaningAgent queries for job parameters in bulk
CHANGE: (#3941) Optimizers only set optimizers parameters (backported from v7r0)
CHANGE: (#3970) streamlining code in OptimizerModule. Also pep8 formatting (ignore white spaces for reviewing)
FIX: (#3976) fixed Banned Sites matching in TaskQueueDB
FIX: (#3970) when an optimizer agent was instantiating JobDB (via the base class) and the machine 
     was overloaded, the connection to the DB failed but this was not noticed and the agent was 
     not working until restarted after max cycles. Now testing JobDB  is valid in OptimizerModule 
     base class and exit if not valid.

*TransformationSystem
CHANGE: (#3946) Remove directory listing from ValidateOutputDataAgent
CHANGE: (#3946) Remove directory listing from TransformationCleaningAgent
FIX: (#3967) TransformationCleaningAgent: don't return error if log directory does not exist

*Interfaces
CHANGE: (#3947) removed old methods going through old RMS
CHANGE: (#3960) Dirac.py - getLFNMetadata returns result for both file and directory LFNs
FIX: (#3966) Dirac: replace the use of deprecated function status by getJobStatus

*DataManagementSystem
FIX: (#3922) Fixes FTS3 duplicate transfers
FIX: (#3982) respect the source limitation when picking source for an FTS transfer

*MonitoringSystem
CHANGE: (#3956) Change the bucket size from week to day.

*Resources
CHANGE: (#3933) When crating a consumer or producer then the error message must be 
        handled by the caller.
CHANGE: (#3937) MessageQueue log backends is now set to VERBOSE instead of DEBUG        
NEW: (#3943) SSHComputingElement - added Preamble option to define a command to be 
     executed right before the batch system job submission command
NEW: (#3953) Added the possibility to add filters to log backends to refine the 
     output shown/stored
NEW: (#3953) Resources.LogFilters.ModuleFilter: Filter that allows one to set the 
     LogLevel for individual modules
NEW: (#3953) Resources.LogFilter.PatternFilter: Filter to select or reject log 
     output based on words
FIX: (#3959) PoolComputingElement - bug fix: initialize process pool if not yet 
     done in getCEStatus()     

*test
CHANGE: (#3948) integration tests run with unittest now exit with exit code != 0 if failed

*docs
NEW: (#3974) Added HowTo section to the User Guide

[v6r20p28]

*WorkloadManagementSystem
FIX: (#4092) pilotTools - Ensure maxNumberOfProcessors is an int

[v6r20p27]

*WMS
FIX: (#4020) SiteDirector - do not use keywords in addPilotTQReference/setPilotStatus calls

[v6r20p26]

*WorkloadManagementSystem
FIX: (#3932) MutiProcessorSiteDirector: get platform is checkPLatform flag is true

*DataManagementSystem
FIX: (#3928) `FileCatalogClient` now properly forwards function docstrings through 
     `checkCatalogArguments` decorator, fixes #3927
CHANGE: (#3928) `Resources.Catalog.Utilities`: use functool_wraps in `checkCatalogArguments`

*TransformationSystem
CHANGE: (#3934) make the recursive removal of the log directory explicit in the TransformationCleaningAgent

[v6r20p25]

*Core
FIX: (#3909) DISET - always close the socket even in case of exception

*FrameworkSystem
FIX: (#3913) NotificationHandler - bugfixed: changed SMTPServer to SMTP
FIX: (#3914) add extjs6 support to the web compiler

*docs
NEW: (#3910) Added documentation on MultiProcessor jobs

*WorkloadManagementSystem
FIX: (#3910) TaskQueueDB - fixed strict matching with tags, plus extended the integration test

*DataManagementSystem
CHANGE: (#3917) FTS3: speedup by using subqueries for the Jobs table

*TransformationSystem
CHANGE: (#3916) use SE.isSameSE() method

*Resources
NEW: (#3916) Add isSameSE method to StorageElement which works for all protocols

[v6r20p24]

*WorkloadManagementSystem
FIX: (#3904) SiteDirector fixed case with TQs for 'ANY' site

[v6r20p23]

*TransformationSystem
NEW: (#3903)  do not remove archive SEs when looking at closerSE

*CORE
NEW: (#3902) When the environment variable DIRAC_DEPRECATED_FAIL is set to a non-empty value, 
     the use of deprecated functions will raise a NotImplementError exception

*ConfigurationSystem
FIX: (#3903) ServiceInterface - fix exception when removing dead slave

*FrameworkSystem
FIX: (#3901) NotificationClient - bug fix

[v6r20p22]

*Core
FIX: (#3897) ObjectLoader returns DErrno code
FIX: (#3895) more debug messages in BaseClient

*ResourceStatusSystem
FIX: (#3895) fixed bug in dirac-rss-set-token script

*WorkloadManagementSystem
FIX: (#3897) SiteDirector: using checkPlatform flag everwhere needed
CHANGE: (#3894) Using JobStateUpdateClient instead of RPCClient to it
CHANGE: (#3894) Using JobManagerClient instead of RPCClient to it

[v6r20p20]

*Core
CHANGE: (#3885) Script.parseCommandLine: the called script is not necessarily the first in sys.argv

*ConfigurationSystem
CHANGE: (#3887) /Client/Helpers/Registry.py: Added search dirac user for ID and CA

*MonitoringSystem
FIX: (#3888) mqProducer field in MonitoringReporter can be set to None, and the comparison was broken. 
     It is fixed. Also some additional checks are added.

*WorkloadManagementSystem
CHANGE: (#3889) removed confusing Job parameter LocalBatchID
CHANGE: (#3854) TQ matching (TaskQueueDB.py): when "ANY" is specified, don't exclude task queues 
        (fix with "Platforms" matching in mind)
CHANGE: (#3854) SiteDirector: split method getPlatforms, for extension purposes

*DataManagementSystem
FIX: (#3884) restore correct default value for the SEPrefix in the FileCatalogClient
FIX: (#3886) FTS3: remove the hardcoded srm protocol for registration
FIX: (#3886) FTS3: return an empty spacetoken if SRM is not available

*TransformationSystem
CHANGE: (#3891) ReplicationTransformation.createDataTransformation: returns S_OK with the 
        transformation object when it was successfully added, instead of S_OK(None)

*Resources
NEW: (#3886) SE - return a standard error in case the requested protocol is not available

[v6r20p18]

*DataManagementSystem
CHANGE: (#3882) script for allow/ban SEs now accepting -a/--All switch, for allo status types

*Core
FIX: (#3882) ClassAdLight - fix to avoid returning a list with empty string

*Resources
FIX: (#3882) Add site name configuration for the dirac installation inside singularity CE

*test
FIX: (#3882) fully activating RSS in Jenkins tests

[v6r20p17]

*Core
CHANGE: (#3874) dirac-create-distribution-tarball - add tests directory to the tar file and fix pylint warnings.
FIX: (#3876) Add function "discoverInterfaces" again which is still needed for VMDIRAC

*ConfigurationSystem
CHANGE: (#3875) Resources - allow to pass a list of platforms to getDIRACPlatform()

*WorkloadManagement
CHANGE: (#3867) SandboxStoreClient - Returning file location in output of getOutputSandbox
CHANGE: (#3875) JobDB - allow to define a list of Platforms in a job description JDL

*ResourceStatusSystem
CHANGE: (#3863) deprecated CSHelpers.getSites() function

*Interfaces
NEW: (#3872) Add protocol option to dirac-dms-lfn-accessURL
CHANGE: (#3864) marked deprecated some API functions (perfect replace exists already, as specified)

*Resources
FIX: (#3868) GFAL2_SRM2Storage: only set SPACETOKENDESC when SpaceToken is not an empty string

*Test
CHANGE: (#3863) Enable RSS in Jenkins

*DataManagementSystem
FIX: (#3859) FTS3: resubmit files in status Canceled on the FTS server
NEW: (#3871) FTS submissions can use any third party protocol
NEW: (#3871) Storage plugin for Echo (gsiftp+root)
FIX: (#3871) replace deprecated calls to the gfal2 API
NEW: (#3871) Generic implementation for retrieving space occupancy on storage

*TransformationSystem
FIX: (#3865) fixed submission of parametric jobs with InputData from WorkflowTask
FIX: (#3865) better logging for parametric jobs submission

*StorageManagamentSystem
FIX: (#3868) Fix StageRequestAgent failures for SEs without a SpaceToken

*RequestManagementSystem
FIX: (#3861) tests do not re-use File objects

[v6r20p16]

*WorkloadManagementSystem
CHANGE: (#3850) the platform discovery can be VO-specific.

*Interfaces
CHANGE: (#3856) setParameterSequence always return S_OK/S_ERROR

*TransformationSystem
FIX: (#3856) check for return value on Job interface and handle it

*ResourceStatusSystem
FIX: (#3852) site may not have any SE

[v6r20p15]

*Interface
FIX: (#3843) Fix the sandbox download, returning the inMemory default.

*WorkloadManagementSystem
FIX: (#3845) late creation on RPC in JobMonitoringClient and PilotsLoggingClient

*DataManagementSystem
FIX: (#3839) Update obsolete dirac-rms-show-request command in user message displayed when running dirac-dms-replicate-and-register-request

*FrameworkSystem
FIX: (#3845) added setServer for NotificationClient

*Docs
NEW: (#3847) Added some info on parametric jobs

[v6r20p14]

CHANGE: (#3826) emacs backup file pattern added to .gitignore

*MonitoringSystem
CHANGE: (#3827) The default name of the Message Queue can be changed

*Core
FIX: (#3832) VOMSService.py: better logging and error prevention

*ConfigurationSystem
FIX: (#3837) Corrected configuration location for Pilot 3 files synchronization

*FrameworkSystem
FIX: (#3830) InstalledComponentDB.__filterFields: fix error in "Component History Web App" when filter values are unicode

*Interface
CHANGE: (#3836) Dirac.py API - make the unpacking of downloaded sandboxes optional

*Accounting
CHANGE: (#3831) ReportGenerator: Authenticated users without JOB_SHARING will now only get plots showing their own jobs, solves #3776

*ResourceStatusSystem
FIX: (#3833) Documentation update
CHANGE: (#3838) For some info, use DMSHelper instead of CSHelper for better precision

*RequestManagementSystem
FIX: (#3829) catch more exception in the ReqClient when trying to display the associated FTS jobs

[v6r20p13]

*FrameworkSystem

FIX: (#3822) obsolete parameter maxQueueSize in UserProfileDB initialization removed

*WorkloadManagementSystem

FIX: (#3824) Added Parameter "Queue" to methods invoked on batch systems by LocalComputingElement
FIX: (#3818) Testing parametric jobs locally now should also work for parametric input data
NEW: (#3818) Parameters from Parametric jobs are also replaced for ModuleParameters, 
             and not only for common workflow parameters

*DataManagementSystem

FIX: (#3825) FileCatalogCLI: print error message when removeReplica encounters weird return value
FIX: (#3819) ReplicateAndRegister: fix a problem when transferring files to multiple storage 
             elements, if more than one attempt was needed the transfer to all SEs was not always 
             happening.
CHANGE: (#3821) FTS3Agent: set pool_size of the FTS3DB

*TransformationSystem

FIX: (#3820) Fix exception in TransformationCleaningAgent: "'str' object not callable"

*ConfigurationSystem

FIX: (#3816) The VOMS2CSAgent was not sending notification emails when the DetailedReport 
             option was set to False, it will now send emails again when things change for a VO.
CHANGE: (#3816) VOMS2CSAgent: Users to be checked for deletion are now printed sorted and line 
                by line
NEW: (#3817) dirac-admin-check-config-options script to compare options and values between 
             the current Configuration and the ConfigTemplates. Allows one to find wrong or 
             missing option names or just see the difference between the current settings and 
             the default values.

[v6r20p12]

*Core
FIX: (#3807) Glue2 will return a constant 2500 for the SI00 queue parameter, 
     any value is needed so that the SiteDirector does not ignore the queue, fixes #3790

*ConfigurationSystem
FIX: (#3797) VOMS2CSAgent: return error when VO is not set (instead of exception)
FIX: (#3797) BDII2CSAgent: Fix for GLUE2URLs option in ConfigTemplate (Lower case S at the end)

*DataManagementSystem
FIX: (#3814) SEManager - adapt to the new meaning of the SE plugin section name
FIX: (#3814) SEManager - return also VO specific prefixes for the getReplicas() and similar calls
FIX: (#3814) FileCatalogClient - take into account VO specific prefixes when constructing PFNs on the fly

*TransformationSystem
FIX: (#3812) checking return value of jobManagerClient.getMaxParametricJobs() call

[v6r20p11]

*Core
FIX: (#3805) ElasticSearchDB - fix a typo (itertems -> iteritems())

[v6r20p10]

*Core
NEW: (#3801) ElasticSearchDB - add method which allows for deletion by query
NEW: (#3792) added breakDictionaryIntoChunks utility

*WorkloadManagementSystem
FIX: (#3796) Removed legacy "SystemConfig" and "LHCbPlatform" checks
FIX: (#3803) bug fix: missing loop on pRef in SiteDirector
NEW: (#3792) JobManager exposes a call to get the maxParametricJobs

*TransformationSystem
NEW: (#3804) new option for dirac-transformation-replication scrip `--GroupName/-R`
FIX: (#3804) The TransformationGroup is now properly set for transformation created with dirac-transformation-replication, previously a transformation parameter Group was created instead.
FIX: (#3792) Adding JobType as parameter to parametric jobs
FIX: (#3792) WorkflowTaskAgent is submitting a chunk of tasks not exceeding the MaxParametricJobs accepted by JobManager

[v6r20p9]

*Core
FIX: (#3794) Fix executeWithUserProxy when called with proxyUserDN, 
     fixes exception in WMSAdministrator getPilotLoggingInfo and TransformationCleaningAgent

*DataManagementSystem
CHANGE: (#3793) reuse of the ThreadPool in the FTS3Agent in order to optimize the Context use

*WorkloadManagementSystem
FIX: (#3787) Better and simpler code and test for SiteDirector 
FIX: (#3791) Fix exception in TaskQueueDB.getActiveTaskQueues, triggered 
             by dirac-admin-show-task-queues

[v6r20p8]

*ResourceStatusSystem
FIX: (#3782) try/except for OperationalError for sqlite (EmailAction)

*Core
FIX: (#3785) Adjust voms-proxy-init timeouts
NEW: (#3773) New Core.Utilities.Proxy.UserProxy class to be used as a contextManager
FIX: (#3773) Fix race condition in Core.Utilities.Proxy.executeWithUserProxy, 
     the $X509_USER_PROXY environment variable from one thread could leak to another, fixes #3764


*ConfigurationSystem
NEW: (#3784) Bdii2CSAgent: New option **SelectedSites**, if any sites are set, only those will 
     be updated
NEW: (#3788) for CS/Registry section: added possibility to define a QuarantineGroup per VO

*WorkloadManagementSystem

FIX: (#3786) StalledJobAgent: fix "Proxy not found" error when sending kill command to stalled job, 
     fixes #3783
FIX: (#3773) The solution for bug #3764 fixes a problem with the JobScheduling executor, where 
     files could end up in the checking state with the error "Couldn't get storage metadata 
     of some files"
FIX: (#3779) Add setting of X509_USER_PROXY in pilot wrapper script, 
which is needed to establish pilot env in work nodes of Cluster sites.

*DataManagementSystem
FIX: (#3778) Added template for RegisterReplica
FIX: (#3772) add a protection against race condition between RMS and FTS3
FIX: (#3774) Fix FTS3 multi-VO support by setting VO name in SE constructor.

*TransformationSystem
FIX: (#3789) better tests for TS agents

*StorageManagamentSystem
FIX: (#3773) Fix setting of the user proxy for StorageElement.getFileMetadata calls, fixes #3764

[v6r20p7]

*Core
FIX: (#3768) The Glue2 parsing handles some common issues more gracefully:
     handle cases where the execution environment just does not exist, use sensible;
     dummy values in this case (many sites);
     handle multiple execution environments at a single computing share (i.e., CERN);
     handle multiple execution environments with the same ID (e.g., SARA)
     
CHANGE: (#3768) some print outs are prefixed with "SCHEMA PROBLEM", which seem to point to problems in the published information, i.e. keys pointing to non-existent entries, or non-unique IDs

*Tests
NEW: (#3769) allow to install DIRACOS if DIRACOSVER env variable is specified

*ResourceStatusSystem
CHANGE: (#3767) Added a post-processing function in InfoGetter, for handling special case of FreeDisk policies

*WorkloadManagementSystem
FIX: (#3767) corrected inconsistent option name for pilotFileServer CS option

*TransformationSystem
CHANGE: (#3766) TransformationCleaningAgent can now run without a shifterProxy, it uses 
        the author of the transformation for the cleanup actions instead.
CHANGE: (#3766) TransformationCleaningAgent: the default value for shifterProxy was removed
FIX: (#3766) TaskManagerAgent: RequestTasks/WorkflowTasks: value for useCertficates to `False` 
     instead of `None`. Fixes the broken submission when using a shifterProxy for the TaskManagerAgents

[v6r20p6]

*Tests
CHANGE: (#3757) generate self signed certificate TLS compliant

*Interfaces
FIX: (#3754) classmethods should not have self! (Dirac.py)

*WorkloadManagementSystem
FIX: (#3755) JobManager - bug fix in __deleteJob resulting in exceptions

*DataManagementSystem
NEW: (#3736) FTS3 add kicking of stuck jobs
FIX: (#3736) FTS3 update files in sequence to avoid mysql deadlock
CHANGE: (#3736) Canceled is not a final state for FTS3 Files
CHANGE: (#3736) FTS3Operations are finalized if the Request is in a final state (instead of Scheduled)
FIX: (#3724) change the ps_delete_files and ps_delete_replicas_from_file_ids to not lock on MySQL 5.7

*TransformationSystem
CHANGE: (#3758) re-written a large test as pytest (much less verbosity, plan to extend it)
FIX: (#3758) added BulkSubmission option in documentation for WorkflowTaskAgent

*RequestManagementSystem
FIX: (#3759) dirac-rms-request: silence a warning, when not using the old FTS Services

*ResourceStatusSystem
FIX: (#3753) - style changes

[v6r20p5]

*Docs

FIX: (#3747) fix many warnings
FIX: (#3735) GetReleaseNotes.py no longer depends on curl, but the python requests packe
FIX: (#3740) Fix fake environments for sqlalchemy.ext import, some code documentation pages were not build, e.g. FTS3Agent
NEW: (#3762) Add --repo option, e.g. --repo DiracGrid/DiracOS, or just --repo DiracOS, fixes DIRACGrid/DIRACOS#30

*TransformationSystem

FIX: (#3726) If the result can not be evaluated, it can be converted to list
FIX: (#3723) TaskManagerAgentBase - add option ShifterCredentials to set the credentials to 
     use for all submissions, this is single VO only
FIX: (#3723) WorkflowTasks/RequestTasks: pass ownerDN and ownerGroup parameter to all the submission 
     clients if using shifterProxy ownerDN and ownerGroup are None thus reproducing the original behaviour
FIX: (#3723) TaskManagerAgentBase - refactor adding operations for transformation to separate function to 
     ensure presence of Owner/DN/Group in dict entries RequestTaskAgent no longer sets shifterProxy by default.

*Resources

CHANGE: (#3745) Add the deprecated decorator to native XROOT plugin

[v6r20p4]

*DMS
FIX: (#3727) use proxy location in the SECache

*RMS
FIX: (#3727) use downloadVOMSProxyToFile in RequestTask

*TS
FIX: (#3720) TaskManager - pass output data arguments as lists rather 
     than strings to the parametric job description

Docs:
FIX: (#3725) AdministratorGuide TransformationSystem spell check and added a few 
     phrases, notably for bulk submission working in v6r20p3

[v6r20p3]

*Framework
FIX: SystemAdministrator - Get the correct cpu usage data for each component

*TS
NEW: new command dirac-transformation-replication to create replication transformation to copy files from some SEs to other SEs, resolves #3700

*RMS
FIX: fix integration tests to work with privileged and non privileged proxies

*RSS
FIX: Fix for downtime publisher: wrong column names. Avoiding dates (not reflected in web app)

[v6r20p2]

*Core

CHANGE: (#3713) Fixes the infamous "invalid action proposal" by speeding up the handshake and not looking up the user/group in the baseStub

*RequestManagementSystem
CHANGE: (#3713) FowardDISET uses the owner/group of Request to execute the stub
CHANGE: (#3713) owner/group of the Requests are evaluated/authorized on the server side
CHANGE: (#3713) LimitedDelegation or FullDelegation are required to set requests on behalf of others -> pilot user and hosts should must them (which should already be the case)

*docs

NEW: (#3699) documentation on Workflow
CHANGE: (#3699) update on documentation for integration tests

*ConfigurationSystem

CHANGE: (#3699) for pilotCS2JSONSynchronizer: if pilotFileServer is not set, still print out the content

*WorkloadManagementSystem

CHANGE: (#3693) introduce options for sites to choose usage of Singularity

*TransformationSystem

FIX: (#3706) TaskManger with bulksubmission might have occasional exception, depending on order of entries in a dictionary
FIX: (#3709) TaskManager - fix the generated JobName to be of the form ProdID_TaskID
FIX: (#3709) TaskManager - check the JOB_ID and PRODUCTION_ID parameters are defined in the workflow

*Interfaces

FIX: (#3709) Job API - do not merge workflow non-JDL parameters with the sequence parameters of the same name

[v6r20p1]

*WorkloadManagementSystem

FIX: (#3697) Ensure retrieveTaskQueues doesn't return anything when given an empty list of TQ IDs.
FIX: (#3698) Call optimizer fast-path for non-bulk jobs

[v6r20]

*Core
NEW: MJF utility added, providing a general interface to Machine/Job Features values.
NEW: DEncode - added unit tests
NEW: JEncode for json based serialization
NEW: Add conditional printout of the traceback when serializing/deserializing non json compatible
     object in DEncode (enabled with DIRAC_DEBUG_DENCODE_CALLSTACK environment variable)
NEW: File.py - utility to convert file sizes between different unit
NEW: new flag in dirac-install script to install DIRAC-OS on demand
CHANGE: Removed deprecated option "ExtraModules" (dirac-configure, dirac-install scripts)
CHANGE: dirac-deploy-scripts, dirac-install - allow command modules with underscores in 
        their names in order for better support for the code checking tools
CHANGE: dirac-distribution and related scripts - compile web code while release
        generation
CHANGE: dirac-external-requirements - reimplemented to use preinstalled pip command rather than
the pip python API
FIX: dirac-distribution - fixed wrong indentation  
NEW: new command name for voms proxy
FIX: dirac-install default behaviour preserved even with diracos options
New: Add additional check in MJF utility to look for a shutdown file located at '/var/run/shutdown_time'
FIX: The hardcoded rule was not taken into account when the query was coming from the web server
CHANGE: VOMSService - reimplemented using VOMS REST interface
FIX: MJF utility won't throw exceptions when MJF is not fully deployed at a site

*Framework
NEW: WebAppCompiler methods is implemented, which is used to compile the web framework
NEW: add JsonFormatter for logs
NEW: add default configuration to CS: only TrustedHost can upload file
CHANGE: ComponentInstaller - remove the old web portal configuration data used during the installation
CHANGE: MessageQueue log handler uses JsonFormatter

*Monitoring
CHANGE: fixes for testing in Jenkins with locally-deployed ElasticSearch
FIX: fixes in the query results interpretation

*Configuration
FIX: ConfigurationHandler, PilotCStoJSONSynchronizer - fixes for enabling pilotCStoJSONSynchronizer, and doc
NEW: dirac-admin-voms-sync - command line for VOMS to CS synchronization
NEW: VOMS2CSSynchronizer - new class encapsulating VOMS to CS synchronization
CHANGE: VOMS2CSAgent - reimplemented to use VOMS2CSSynchronizer

*WorkloadManagementSystem
NEW: StopSigRegex, StopSigStartSeconds, StopSigFinishSeconds, StopSigNumber added to JDL, which cause Watchdog to send a signal StopSigNumber to payload processes matching StopSigRegex when there are less than StopSigFinishSeconds of wall clock remaining according to MJF.
NEW: PilotLoggingDB, Service and Client for handling extended pilot logging
NEW: added a new synchronizer for Pilot3: sync of subset of CS info to JSON file, 
     and sync of pilot3 files
NEW: dirac-admin-get-pilotslogging script for viewing PilotsLogging
NEW: Bulk job submission with protection of the operation transaction
NEW: WMSHistoryCorrector and MonitoringHistoryCorrector classes inheriting from a common BaseHistoryCorrector class
CHANGE: SiteDirector - refactored Site Director for better extensibility
CHANGE: dirac-wms-cpu-normalization uses the abstracted DB12 benchmark script used by the HEPiX Benchmarking Working Group, and the new MJF utility to obtain values from the system and to save them into the DIRAC LocalSite configuration.
CHANGE: Removed TaskQueueDirector and the other old style (WMS) *PilotDirector
CHANGE: TaskQueueDB - removed PilotsRequirements table
CHANGE: TaskQueueDB - added FOREIGN KEYS 
CHANGE: Removed gLite pilot related WMS code
FIX: always initialize gPilotAgentsDB object
FIX: JobManager - Added some debug message when deleting jobs
FIX: Job.py - fixing finding XML file
NEW: SiteDirector - added flag for sending pilot3 files
CHANGE: SiteDirector - changed the way we create the pilotWrapper (better extensibility)
NEW: SiteDirector - added possibility for deploying environment variables in the pilot wrapper

*Workflow
CHANGE: Script.py: created _exitWithError method for extension possibilities

*TS
FIX: TranformationCleaningAgent - just few simplifications 

*DMS
NEW: FTS3Agent working only with the FTS3 service to replace the existing one
NEW: FTS3Utilities - use correct FTS Server Selection Policy
NEW: StorageElement service - getFreeDiskSpace() and getTotalDiskSpace() take into account 
     MAX_STORAGE_SIZE parameter value
CHANGE: Adding vo name argument for StorageElement   
CHANGE: Fixing rss to fetch fts3 server status
NEW: Add a feature to the DFC LHCbManager to dump the content of an SE as a CSV file
FIX: FTS3DB: sqlalchemy filter statements with "is None" do not work and result in no lines being selected
NEW: FTS3Agent and FTS3DB: add functionality to kick stuck requests and delete old requests
NEW: FTS3Agent - add accounting report

*RMS
FIX: Really exit the RequestExecutingAgent when the result queue is buggy

*RSS
CHANGE: Using StorageElement.getOccupancy()
FIX: Initialize RPC to WMSAdministrator only once
FIX: Using MB as default for the size
FIX: flagged some commands that for the moment are unusable
FIX: fixed documentation of how to develop commands

*Resources
NEW: New SingularityComputingElement to submit jobs to a Singularity container
NEW: Added StorageElement.getOccupancy() method for DIP and GFAL2_SMR2 SE types
CHANGE: enable Stomp logging only if DIRAC_DEBUG_STOMP environment variable is set to any value

*Interfaces
CHANGE: Dirac.py - saving output of jobs run with 'runLocal' when they fail (for DEBUG purposes)

*Docs
CHANGE: WebApp release procedure
FIX: Update of the FTS3 docs

*Tests
FIX: add MonitoringDB to the configuration
FIX: Installing elasticSeach locally in Jenkins, with ComponentInstaller support.

[v6r19p25]

*TransformationSystem
FIX: (#3742) TransformationDB - when adding files to transformations with a multi-threaded agent, 
     it might happen that 2 threads are adding the same file at the same time. The LFN was not 
     unique in the DataFiles table, which was a mistake... This fix assumes the LFN is unique, 
     i.e. if not the table had been cleaned and the table updated to be unique.

[v6r19p24]

*WMS
FIX: (#3739) pilotTools - added --tag and --requiredTag options
FIX: (#3739) pilotCommands - make NumberOfProcessors = 1 if nowhere defined (default)

*Resources
FIX: (#3739) CREAMComputingElement - possibility to defined CEQueueName to be used in the pilot submission command

[v6r19p23]

*TS
FIX: (#3734) catch correct exception for ast.literal_eval

[v6r19p22]

*Core
CHANGE: Backport from v6r20 - fixes the infamous "invalid action proposal" by speeding up 
        the handshake and not looking up the user/group in the baseStub

RMS:
CHANGE: Backport from v6r20 - FowardDISET uses the owner/group of Request to execute the stub
CHANGE: Backport from v6r20 - owner/group of the Requests are evaluated/authorized on the server side
CHANGE: Backport from v6r20 - LimitedDelegation or FullDelegation are required to set requests on behalf 
        of others -> pilot user and hosts should must them (which should already be the case)

*API
NEW: Dirac.py - running jobs locally now also works for parametric jobs. Only the first sequence will be run
FIX: Dirac.py - running jobs locally will now properly work with LFNs in the inputSanbdox

*DMS
FIX: DMSHelpers - in getLocalSiteForSE() return None as LocalSite if an SE is at no site

[v6r19p21]

*Configuration
FIX: Bdii2CSAgent - make the GLUE2 information gathering less verbose; Silently ignore StorageShares

*Test
CHANGE: backported some of the CI tools from the integration branch 

[v6r19p20]

*StorageManagement
FIX: StorageManagementDB - fixed buggy group by with MySQL 5.7

[v6r19p19]

*Configuration

NEW: BDII2CSAgent - new options: GLUE2URLs, if set this is queried in addition to the other BDII;
    GLUE2Only to turn off looking on the old schema, if true only the main BDII URL is queried;
    Host to set the BDII host to search

NEW: dirac-admin-add-resources new option G/glue2 , enable looking at GLUE2 Schema, 
     H/host to set the host URL to something else

[v6r19p18]

*Configuration
CHANGE: Better logging of the Configuration file write exception

*RSS
FIX: SummarizeLogsAgent - fix the case when no previous history

[v6r19p17]

*Framework
FIX: ProxyManager - if an extension has a ProxyDB, use it

*RSS
FIX: CSHelpers.py minor fixes

[v6r19p16]

*WMS
FIX: pilotCommands - cast maxNumOfProcs to an int.
CHANGE: pilotTools - change maxNumOfProcs short option from -P to -m.

[v6r19p15]

*Framework
NEW: ProxyDB - allow FROM address to be set for proxy expiry e-mails

*DMS
CHANGE: FTSJob - FailedSize is now BIGINT in FTSJob
CHANGE: FTSJob - increase the bringonline time

*WMS
FIX: SiteDirector won't set CPUTime of the pilot
FIX: convert MaxRAM inside the pilots to int

*RSS
FIX: SummarizeLogsAgent: comparison bug fix
FIX: Fixed sites synchronizer

[v6r19p14]

*WMS
NEW: pilotCommands/Tools - added possibility to specify a maxNumberOfProcessors parameter for pilots
CHANGE: MultiProcessorSiteDirector - allow kwargs to SiteDirector getExecutable & _getPilotOptions functions

*RMS
FIX: Fix a bug in ReplicateAndRegister Operation preventing files having failed once to be retried

*DMS
FIX: FileCatalogWithFkAndPsDB.sql - Fixes for the DFC to be compatible with strict group by mode 
     (https://dev.mysql.com/doc/refman/5.7/en/sql-mode.html#sqlmode_only_full_group_by)

*docs
CHANGE: added little documentation for lcgBundles

[v6r19p13]

*WMS
FIX: JobWrapper - added a debug message
FIX: Allow non-processor related tags to match TQ in MultiProcessorSiteDirector.

*Test
CHANGE: improve Gfal2 integration tests by checking the metadata

[v6r19p12]

*Core
CHANGE: QualityMapGraph - change the color map of the Quality plots

*Framework
FIX: Logging - remove the space after log messages if no variable message is printed, fixes #3587

*MonitoringSystem
CHANGE: ElasticSearch 6 does not support multiple types, only one type is created instead.

*RSS
FIX: GOCDBClient - encode in utf-8, update goc db web api URL
FIX: fixed bug in creation of history of status (avoid repetition of entries)

*DMS
FIX: fixed bug in FTSAgent initialization

*WMS
FIX: fix bug in dirac-wms-job-select: treating the case of jobGroup(s) not requested

[v6r19p11]

*Framework:
CHANGE: moved column "Instance" of InstalledComponentsDB.InstalledComponent 
        table from 64 to 32 characters

*WMS
FIX: JobWrapperTemplate - fix exception handling
CHANGE: dirac-wms-select-jobs - new option to limit the number of selected jobs
CHANGE: returning an error when sandboxes can't be unassigned from jobs (JobCleaningAgent)

*RMS
FIX: RequestDB - add missing JOIN in the web summary query
NEW: dirac-rms-request - add option to allow resetting the NotBefore member even 
     for non-failed requests

*DMS
FIX: FTSAgent - change data member names from uppercase to lower case

*Interfaces
CHANGE: autopep8 on the API/Dirac module

*docs:
NEW: added some doc about shifterProxy

[v6r19p10]

*Core
FIX: MySQL - catch exception when closing closed connection

*TS
CHANGE: add possibility to get extension-specific tasks and files statuses in TransformationMonitor web application

*RMS
NEW: dirac-rms-request - add option --ListJobs to list the jobs for a set of requests

*Resources
FIX: Use parameters given at construction for SRM2 protocols List

*StorageManagement
FIX: use StorageElement object to get disk cache size

*DMS
FIX: DMSHelpers - fix case when no site is found for an SE
FIX: ReplicateAndRegister - don't try and get SE metadata is replica is inactive

[v6r19p9]

*WMS
CHANGE: DownloadInputData was instantiating all local SEs which is not necessary... Only instantiate those that are needed
CHANGE: JobWrapper - use resolveSEGroup in order to allow defining SE groups including other SE groups
FIX: JobDB - fixed typo in getSiteMaskStatus() method
FIX: Fix getSiteMaskStatus in SiteDirector and MultiProcessSiteDirector
CHANGE: WatchdogLinux - using python modules in  instead of shell calls

*DMS
FIX: in DMSHelpers don't complain if an SE is at 0 sites

*Interfaces
CHANGE: Job.py - using the deprecated decorator for 2 deprecated methods

*RSS
FIX: EmailAction considers also CEs, not only SEs

*Resources
FIX: removed a useless/broken method in Resources helper
FIX: marked as obsoleted two methods in Resources helper (FTS2 related)

[v6r19p8]

*Configuration
FIX; Resources - don't overwrite queue tags if requiredtags are set.

*Framework
CHANGE: dirac-proxy-init - increase dirac-proxy-init CRL update frequency

*Accounting
CHANGE: AccountingDB - if the bucket length is part of the selected conditions, 
        add to the grouping

*WorkloadManagement
FIX: ConfigTemplate.cfg - allow user access to getSiteMaskStatus

*DataManagementSystem
FIX: DMSHelpers - recursive resolution of SEGroup was keeping the SEGroup in the list

*RSS
FIX: CSHelper - getting FTS from the correct location
CHANGE: use the SiteStatus object wherever possible

*Resources
FIX: CREAMComputingElement - added CS option for extra JDL parameters

*Documentation
CHANGE: point README to master and add badges for integration

[v6r19p7]

*WorkloadManagement
FIX: SiteDirector - correct escaping in pilot template
FIX: dirac-wms-get-wn-parameters - added some printouts to dirac-wms-get-wn-parameters

[v6r19p6]

*Core
FIX: SocketInfo - log proper message on CA's init failure.

*Accounting
CHANGE: NetworkAgent - remove support of perfSONAR summaries and add support of raw metrics.

*WMS
FIX: JobDB - don't trigger exception in webSummary if a site with a single dot is in the system
CHANGE: SiteDirector - added logging format and UTC timestamp to pilot wrapper
FIX: JobMonitoring - fix in getJobPageSummaryWeb() for showing correct sign of life for stalled jobs

*TS
FIX: TransformationManager - fix for wrong method called by the Manager

*RSS
NEW: SiteStatus object uses the RSS Cache
FIX: expiration time is a date (dirac-rss-query-db)

[v6r19p5]

*WMS
CHANGE: ParametricJob - added getParameterVectorLength() to replace getNumberOfParameters with a more detailed check of the job JDL validity
FIX: JobManagerHandler - restored the use of MaxParametricJobs configuration option

*Interfaces
FIX: Always use a list of LFNs for input data resolution (local run, mostly)

*tests
FIX: use rootPath instead of environment variable


[v6r19p4]

NEW: Added dummy setup.py in anticipation for standard installation procedure

*Core
CHANGE: SocketInfoFactory - version check of GSI at run time is removed

*Configuration 
FIX: Resources - fix RequiredTags in getQueue() function

*Interfaces
FIX: fix exception when using Dirac.Job.getJobJDL

*WMS
FIX: SiteDirector - fix proxy validity check in updatePilotStatus, a new proxy was 
     never created because isProxyValid returns non-empty dictionary
FIX: JobMonitoring - web table was not considering correctly Failed jobs because 
     stalled for setting the LastSignOfLife     

*DMS
FIX: StorageFactory - avoid complaining if Access option is not in SE section
CHANGE: dirac-dms-user-lfns - the wildcard flag will always assume leading "*" to match files, 
       unless the full path was specified in the wildcard no files were previously matched

*RSS
FIX: CacheFeederAgent resilient to command exceptions

*Resources
FIX: ARCComputingElement - the proxy environment variable was assumed before the 
     return value of the prepareProxy function was checked, which could lead to exceptions

[v6r19p3]

CHANGE: .pylintrc - disable redefined-variable-type
CHANGE: .pylintrc - max-nested-blocks=10 due to the many tests of result['OK']
CHANGE: use autopep8 for auto-formatting with following exceptions:
        tabs = 2 spaces and not 4
        line length check disabled (i.e. 120 characters instead of 80)
        Option for autopep8 are: --ignore E111,E101,E501

*Configuration
FIX: retrigger the initialization of the logger and the ObjectLoader after 
     all the CS has been loaded

*WMS
FIX: pilot commands will add /DIRAC/Extensions=extensions if requested
FIX: SiteDirector, pilotCommands - fix support for multiple values in the 
     RequiredTag CE parameter
FIX: MultiProcessorSiteDirector - fix dictionary changed size exception 

*Workflow
FIX: application log name can also come from step_commons.get['logFile']

*Resources
CHANGE: Condor, SLURM, SSHComputingElement - added parameters to force allocation
        of multi-core job slots

[v6r19p2]

*DMS
FIX: dirac-admin-allow-se: fix crash because of usage of old RSS function

*RSS
FIX: ResourceStatusDB - microseconds should always be 0 
FIX: Multiple fixes for the RSS tests

[v6r19p1]

*Core
FIX: ElasticSearchDB - certifi package was miscalled
FIX: ElasticSearchDB - added debug messages for DB connection

*Framework
FIX: ComponentInstaller - handling correctly extensions of DBs found in sql files

*WMS
FIX: SudoComputingElement - prevent message overwriting application errors
FIX: JobDB.getInputData now returns list of cleaned LFNs strings, possible "LFN:" 
     prefix is removed

*Interfaces
FIX: Dirac.py - bring back treatment of files in working local submission directory

[v6r19]

FIX: In multiple places - use systemCall() rather than shellCall() to avoid
     potential shell injection problems

FIX: All Databases are granting also REFERENCES grant to Dirac user to comply with
     more strict policies of MySQL version >= 5.7

*Accounting
NEW: new functionality to plot the data gathered by perfSONARs. It allows to 
     present jitter, one-way delay, packet-loss rate and some derived functions.
FIX: compatibility of AccountingDB with MySQL 5.7

*ConfigurationSystem
NEW: Allow to define FailoverURLs and to reference MainServers in the URLs

*FrameworkSystem
NEW: gLogger is replaced by the new logging system based on the python logging module
NEW: Added ElasticSearch backend for the logging
NEW: Central Backends configuration to customize their use by multiple components 
NEW: BundleDelivery - serves also CA's and CRL's all-in-one files
NEW: added shell scripts for generating CAs and CRLs with the possibility to specify the Input and/or output directories
CHANGE: can now send mails to multiple recipients using the NotificationClient
CHANGE: Make the new logging system thread-safe
FIX: Adapting query to MySLQ 5.7 "GROUP BY" clause
FIX: TopErrorMessagesReporter - more precise selection to please stricter versions of MySQL
CHANGE: ProxyGeneration - make RFC proxies by default, added -L/--legacy flag to dirac-proxy-init
        to force generation of no-RFC proxies

*Core
FIX: dirac-install - allow to use local md5 files
CHANGE: X509Chain - fixes to allow robot proxies with embedded DIRAC group extension
        ( allow DIRAC group extension not in the first certificate chain step )
CHANGE: BaseClient - recheck the useServerCertificate while establishing connection
        and take it into account even if it has changed after the client object creation    
FIX: PlainTransport - fixed socket creation in initAsClient()         
NEW: Technology preview of new logging system, based on standard python logging module
CHANGE: Added graphviz extension to sphinx builds
FIX: Added documentation of low level RPC/DISET classes
FIX: Gateway service - multiple fixes to resurrect the service and to correctly instantiate it
NEW: dirac-install will change the shebang of the python scripts to use the environment 
     python instead of the system one
NEW: Security.Utilities - methods to generate all-in-one CA certificates and CRLs files     
NEW: ElasticSearchDB - gets CA's all-in-one file from the BundleDelivery service if needed
NEW: genAllCAs.sh, genRevokedCerts.sh - DIRAC-free commands to generate all-in-one CA 
     certificates and CRLs files     
CHANGE: dirac-create-distribution-tarball - removing docs and tests directories when 
        creating release tarballs     

*DMS
CHANGE: FTSJob - use Request wrapper for the fts3 REST interface instead of pycurl based
        client
CHANGE: FTSHistoryView - drop FTSServer field from the view description   
CHANGE: FTSFile DB table: increased length of fields LFN(955), SourceSURL(1024), TargetSURL(1024)
CHANGE: Uniform length of LFN to 255 across DIRAC dbs
FIX: FTSJob - fix the serialization of 0 values
FIX: FTSFile, FTSJob - fix SQL statement generation for stricter versions of MySQL

*Resources
NEW: New method in the StorageElement to generate pair of URLs for third party copy.
     Implement the logic to generate pair of URLs to do third party copy. 
     This will be used mostly by FTS, but is not enabled as of now
FIX: StorageElement - fix different weird behaviors in Storage Element, in particular, 
     the inheritance of the protocol sections     
FIX: GFAL2 storage element: update for compatibility with GFAL2 2.13.3 APIs
NEW: Introduced Resources/StorageElementBases configuration section for definitions
     of abstract SEs to be used in real SEs definition by inheritance     

*RMS
NEW: dirac-rms-request - command including functionality of several other commands:
     dirac-rms-cancel|reset|show-request which are dropped. The required functionality
     is selected by the appropriate switches   

*RSS
NEW: Put Sites, ComputingElements, FTS and Catalogs under the status control of the
     RSS system 
NEW: Rewrote RsourceStatus/ResourceManagementDB tables with sqlAlchemy (RM DB with declarative base style)
NEW: SiteStatus client to interrogate site status with respect to RSS
CHANGE: introduced backward compatibility of RSS services with DIRAC v6r17 clients
CHANGE: moved some integration tests from pytest to unittest
CHANGE: Moved ResourceStatusDB to sqlAlchemy declarative_base
FIX: Automated setting of lastCheckTime and Dateffective in ResourceStatusDB and ResourceManagementDB
FIX: fixes for tables inheritance and extensions
FIX: fixes for Web return structure ("meta" column)
FIX: ResourceStatus, RSSCacheNoThread - fixed RSS cache generation 
FIX: ResourceStatus - fixes for getting status from the CS information
FIX: ResourceManagement/StatusDB - fixed bugs in meta parameter check
FIX: fixed incompatibility between Active/InActive RSS clients return format
FIX: SiteStatus - bug fixed in getSites() method - siteState argument not propagated to
     the service call
FIX: ResourceStatus - return the same structure for status lookup in both RSS and CS cases     
FIX: Bug fixes in scripts getting data out of DB


*Monitoring
CHANGE: DBUtils - change the bucket sizes for the monitoring plots as function of the time span

*WMS
NEW: SiteDirector - checks the status of CEs and Sites with respect to RSS  
NEW: pilotCommands - new ReplaceDIRACCode command mostly for testing purposes
NEW: JobAgent, JobWrapper - several fixes to allow the work with PoolComputingElement
     to support multiprocessor jobs    
NEW: JobScheduling - interpret WholeNode and NumberOfProcessors job JDL parameters and
     convert then to corresponding tags
NEW: SiteDirector - CEs can define QueryCEFlag in the Configuration Service which can be
     used to disallow querying the CE status and use information from PiltAgentsDB instead     
NEW: The application error codes, when returned, are passed to the JobWrapper, and maybe interpreted.
NEW: The JobWrapperTemplate can reschedule a job if the payload exits with status DErrno.EWMSRESC & 255 (222)
FIX: SiteDirector - unlink is also to be skipped for Local Condor batch system
FIX: JobDB - fixes necessary to suite MySQL 5.7
FIX: dirac-pilot, pilotTools - PYTHONPATH is cleared on pilot start, pilot option keepPP
     can override this
FIX: WMSAdministratorHandler - make methods static appropriately
FIX: Bug fix for correctly excluding WebApp extensions
CHANGE: JobScheduling - more precise site name while the job is Waiting, using the set of 
        sites at which the input files are online rather than checking Tier1s in eligible sites      
FIX: SiteDirector - aggregate tags for the general job availability test         
FIX: JobScheduling - bug fix in __sendToTQ()
FIX: pilotTools,pilotCommands - pick up all the necessary settings from the site/queue configuration
     related to Tags and multi-processor
NEW: SiteDirector - added option to force lcgBundle version in the pilot
FIX: SiteDirector - if MaxWaitingJobs or MaxTotalJobs not defined for a queue, assume a default value of 10
FIX: MatcherHandler - preprocess resource description in getMatchingTaskQueues()
FIX: JobDB - set CPUTime to a default value if not defined when rescheduling jobs

*TS
FIX: TransformationClient - fix issue #3446 for wrong file error counting in TS
FIX: TransformationDB - set ExternalID before ExternalStatus in tasks
BUGFIX: TransformationClient - fix a bug in the TS files state machine (comparing old status.lower() 
        with new status)

*Interfaces
CHANGE: Dirac API - expose the protocol parameter of getAccessURL()
CHANGE: Dirac API - added runLocal as an API method

*Docs
NEW: Documentation for developing with a container (includes Dockerfile)
NEW: Add script to collate release notes from Pull Request comments  
NEW: Chapter on scaling and limitations
CHANGE: Added documentation about runsv installation outside of DIRAC

*tests
NEW: Added client (scripts) system test
CHANGE: Add to the TS system test, the test for transformations with meta-filters
FIX: Minor fixes in the TS system test
FIX: correctly update the DFC DB configuration in jenkins' tests

[v6r17p35]

*Core
FIX: GOCDBClient - add EXTENSIONS & SCOPE tag support to GOCDB service queries.

[v6r17p34]

*SMS
FIX: StorageManagerClient - fix logic for JobScheduling executor when CheckOnlyTapeSEs is 
     its default true and the lfn is only on a tapeSE

[v6r17p33]

*WMS
FIX: StalledJobAgent - if no PilotReference found in jobs parameters, do as if there would be 
     no pilot information, i.e. set Stalled job Failed immediately
CHANGE: DownloadInputData - job parameters report not only successful downloads but also failed ones
FIX: JobDB - back port - set CPUTime to 0 if not defined at all for the given job 
FIX: JobDB - back port - use default CPUTime in the job description when rescheduling jobs

*Resources
FIX: ARCComputingElement - fix job submission issue due to timeout for newer lcg-bundles

[v6r17p32]

Resources:
CHANGE: /Computing/BatchSystems/Condor.py: do not copy SiteDirector's shell environment variables into the job environment

*WMS
CHANGE: Add option to clear PYTHONPATH on pilot start

[v6r17p31]

*RMS
FIX: ReqClient - avoid INFO message in client
*WMS
CHANGE: JobWrapper - allow SE-USER to be defined as another SE group (e.g. Tier1-USER)
*DMS
CHANGE: DMSHelpers - make resolveSEGroup recursive in order to be able to define SE groups in terms of SE groups

[v6r17p30]

*DMS
CHANGE: StorageElement - added status(), storageElementName(), checksumType() methods returning
        values directly without the S_OK structure. Remove the checks of OK everywhere
NEW: dirac-dms-add-file, DataManager - added option (-f) to force an overwrite of an existing file

*TS:
FIX: TransformationDB.py - set the ExternalID before the ExternalStatus in order to avoid inconsistent 
     tasks if setting the ExternalID fails

*StorageManagementSystem
FIX: StorageManagementClient.py - return the full list of onlineSites while it was previously happy 
     with only one

*Resources
FIX: HTCondorCEComputingElement.py - transfer output files(only log and err) for remote scheduler

[v6r17p29]

*WMS
CHANGE: split time left margins in cpuMargin and wallClockMargin. Also simplified check.


[v6r17p28]

*WMS
BUGFIX: JobScheduling - fix a bug introduced in 6r17p27 changes

*Monitoring
BUGFIX: MonitoringReporter - do not try to close the MQ connection if MD is not used

[v6r17p27]

*Configuration
FIX: ConfigurationClient - allow default value to be a tuple, a dict or a set

*Monitoring
CHANGE: DBUtils - change bucket sizes and simplify settings

*DMS
FIX: DMSRequestOperationsBase, RemoveFile - allow request to not fail if an SE is temporarily banned
FIX: dirac-admin-allow-se - first call of gLogger after its import

*RMS
CHANGE: remove scripts dirac-rms-show-request, dirac-rms-cancel-request and dirac-rms-reset-request 
        and replace with a single script dirac-rms-request with option (default is "show")
CHANGE: allow script to finalize a request if needed and set the job status appropriately

*Resources
FIX: LocalComputingElement - pilot jobIDs start with ssh to be compatible with pilotCommands. 
     Still original jobIDs are passed to getJobStatus. To be reviewed

*WMS
CHANGE: JobScheduling - assign a job to Group.<site>.<country>, if input files are at <site>.<country>.
        If several input replicas, assign Waiting to "MultipleInput"

[v6r17p26]

*Core
FIX: dirac-install.py to fail when installation of lcgBundle has failed
FIX: ClassAdLight - getAttributeInt() and getAttributeFloat() return None 
     if the corresponding JDL attribute is not defined

*MonitoringSystem
CHANGE: The Consumer and Producer use separate connections to the MQ; 
        If the db is not accessible, the messaged will not be consumed.

*WMS
FIX: JobDB - fix the case where parametric job placeholder %j is used in the JobName attribute
FIX: JobDB - take into account that ClassAdLight methods return None if numerical attribute is not defined
FIX: ParametricJob utility - fixed bug in evaluation of the ParameterStart|Step|Factor.X job numerical attribute

[v6r17p25]

*Monitoring
NEW: Implemented the support of monthly indexes and the unit tests are fixed

*RMS
FIX: RequestExecutingAgent - fix infinite loop for duplicate requests

*WMS 
NEW: ARCComputingElement - add support for multiprocessor jobs

[v6r17p24]

*WMS
FIX: SiteDirector - unlink is also to be skipped for Local Condor batch system

[v6r17p23]

*WMS
FIX: get job output for remote scheduler in the case of HTCondorCE

[v6r17p22]

*Framework
FIX: NotificationClient - added avoidSpam flag to sendMail() method which is propagated to
     the corresponding service call
     
*Integration
FIX: several fixes in integration testing scripts     

[v6r17p21]

*Core
NEW: Mail.py - added mechanism to compare mail objects
FIX: Grid.py - take into account the case sometimes happening to ARC CEs 
     where ARC-CE BDII definitions have SubClusters where the name isn't set to 
     the hostname of the machine

*Framework
FIX: Notification service - avoid duplicate emails mechanism 

[v6r17p20]

*Core
NEW: API.py - added __getstate__, __setstate__ to allow pickling objects inheriting
     API class by special treatment of internal Logger objects, fixes #3334

*Framework
FIX: SystemAdministrator - sort software version directories by explicit versions in the
     old software cleaning logic
FIX: MonitoringUtilities - sets a suitable "unknown" username when installing DIRAC from scratch, 
     and the CS isn't initialized fully when running dirac-setup-site     
CHANGE: Logger - added getter methods to access internal protected variables, use these methods
        in various places instead of access Logger protected variables     

*WMS
CHANGE: JobDB - removed unused CPUTime field in the Jobs table
CHANGE: JobScheduling - make check for requested Platform among otherwise eligible sites
        for a given job, fail jobs if no site with requested Platform are available

*RSS
FIX: Commands - improved logging messages

*SMS
FIX: StorageManagerClient - instantiate StorageElement object with an explicit vo argument,
     fixes #3335

*Interfaces
NEW: dirac-framework-self-ping command for a server to self ping using it's own certificate

[v6r17p19]

*Core
FIX: Adler - fix checksum with less than 8 characters to be 8 chars long

*Configuration
FIX: VOMS2CSAgent - fix to accomodate some weird new user DNs (containing only CN field)

*DMS
FIX: FileCatalog - fix for the doc strings usage in file catalog CLI, fixes #3306
FIX: FileCatalog - modified recursive file parameter setting to enable usage of the index

*SMS
CHANGE: StorageManagerClient - try to get sites with data online if possible in getFilesToStage

*RMS
FIX: RequestExecutingAgent - tuning of the request caching while execution

*WMS
FIX: DownloadInputData - do not mistakenly use other metadata from the replica info than SEs
FIX: JobScheduling - put sites holding data before others in the list of available sites
FIX: JobScheduling - try and select replicas for staging at the same site as online files
FIX: SiteDirector - keep the old pilot status if the new one can not be obtained in updatePilotStatus()

*Resources
FIX: CREAMComputingElement - return error when pilot output is missing in getJobOutput()

*Monitoring
FIX: DBUtils - change the buckets in order to support queries which require more than one year 
     data. The maximum buckets size is 7 weeks

[v6r17p18]

*Framework
NEW: SystemAdministrator - added possibility to remove old software installations keeping
     only a predefined number of the most recent ones.

*DMS
FIX: RemoveReplica - removing replica of a non-existing file is considered successful

*SMS
CHANGE: StorageManagerClient - restrict usage of executeWithUserProxy decorator 
        to calling the SE.getFileMetadata only; added flag to check only replicas 
        at tape SEs
        
*WMS
FIX: JobScheduling - added CS option to flag checking only replicas at tape SEs;
     fail jobs with input data not available in the File Catalog        

[v6r17p17]

*DMS
NEW: FTSAgent has a new CS parameter ProcessJobRequests to be able to process job
     requests only. This allows to run 2 FTS agents in parallel
     
*Resources
FIX: GFAL2_StorageBase - only set the space token if there is one to avoid problems
     with some SEs     

[v6r17p16]

*Configuration
FIX: VOMS2CSAgent - create user home directory in the catalog without
     recursion in the chown command
     
*RMS
FIX: RequestExecutingAgent - catch error of the cacheRequest() call
FIX: ReqClient - enhanced log error message

*SMS
FIX: StorageManagerClient - treat the case of absent and offline files on an SE 
     while staging
     
*TS
FIX: TaskManagerBase - process tasks in chunks of 100 in order to 
     update faster the TS (tasks and files)          

*WMS
FIX: JobScheduling - do not assume that all non-online files required staging

[v6r17p15]

*WMS
CHANGE: StalledJobAgent - ignore or prolong the Stalled state period for jobs 
        at particular sites which can be suspended, e.g. Boinc sites

[v6r17p14]

*Core
FIX: PrettyPrint.printTable utility enhanced to allow multi-row fields and
     justification specification for each field value  

*Accounting
NEW: DataStore - allow to run several instances of the service with only one which
     is enabled to do the bucketing

*RMS
NEW: new dirac-rms-list-req-cache command to list the requests in the ReqProxies services

*Interfaces
CHANGE: Dirac API - make several private methods visible to derived class

[v6r17p13]

*Core
NEW: Proxy - added executeWithoutServerCertificate() decorator function 

*Resources
FIX: CREAMComputingElement - split CREAM proxy renewal operation into smaller chunks for 
     improved reliability

[v6r17p12]

*Framework
FIX: SecurityFileLog  - when the security logs are rotated, the buffer size is reduced
     to 1 MB to avoid gzip failures ( was 2 GBs )

*WMS
FIX: pilotCommands - fix for interpreting DNs when saving the installation environment
FIX: SandboxStoreClient - do not check/make destination directory if requested sandbox 
     is returned InMemory

*TS
FIX: TransformationAgent CS option MaxFiles split in MaxFilesToProcess and MaxFilesPerTask,
     MaxFiles option is interpreted as MaxFilesPerTask for backward compatibility

*Resources
NEW: Added plug-ins for GSIFTP and HTTPS Storage protocols 

[v6r17p11]

*Core
FIX: ElasticSearchDB - set a very high number (10K) for the size of the ElasticSearch result

*Monitoring
FIX: MonitoringDB - et a very high number (10K) for the size of the ElasticSearch result

*WMS
FIX: pilotCommands - get the pilot environment from the contents of the bashrc script

*DMS
FIX: RemoveReplica - fix for the problem that if an error was set it was never reset
FIX: SE metadata usage in several components: ConsistencyInspector, DataIntwgrityClient,
     FTSRequest, dirac-dms-replica-metadata, StageMonitorAgent, StageRequestAgent,
     StorageManagerClient, DownloadInputData, InputDataByProtocol

[v6r17p10]

*Core
NEW: Logger - printing methods return True/False if the message was printed or not
FIX: ElastocSearchDB - error messages demoted to warnings

*Monitoring
FIX: MonitoringReporter - create producers if the CS definitions are properly in place

*TS
CHANGE: TaskManagerPlugin - allow to redefine the AutoAddedSites for each job type

[v6r17p9]

*WMS
BUGFIX: JobScheduling - bug fixed introduced in the previous patch 
NEW: pilotTools - introduced -o swicth for a generic CS option

*SMS
FIX: StorageManagerClient - fixes in the unit test

*DMS
FIX: FileManagerPs - in _getFileLFNs() - break a long list of LFNs into smaller chunks

[v6r17p8]

*Core
NEW: DErrno.ENOGROUP error to denote proxies without DIRAC group extension embedded
CHANGE: X509Chain - use DErrno.ENOGROUP error
FIX: dirac-install, dirac-deploy-scripts - fixes to allow DIRAC client installation on
     recent MacOS versions with System Integrity Protection feature
CHANGE: Proxy - added executionLock optional argument to executeWithUserProxy() decorator
        to lock while executing the function with user proxy 
FIX: Proxy - fix indentation in getProxy() preventing looping on the DNs  

*Framework
FIX: ProxyDB - fix of error message check in completeDelegation()

*WMS
FIX: TaskQueueDB - when an empty TaskQueue is marked for deletion, it can still get matches 
     which result in no selected jobs that produced unnecessary error messages 
FIX: JobScheduling executor - calls getFilesToStage() with a flag to lock while file lookup
     with user proxy; same for InputData executor for calling _resolveInputData()      

*TS
FIX: FileReport - fix in setFileStatus() for setting status for multiple LFNs at once

*SMS
FIX: StorageManagerClient - in getFilesToStage() avoid using proxy if no files to check
     on a storage element

*Resources
FIX: GFAL2_XROOTStorage - fix to allow interactive use of xroot plugin
FIX: GFAL2_StorageBase - enable IPV6 for gsiftp

[v6r17p7]

*DMS
FIX: dirac-dms-user-lfns - do not print out empty directories

*WMS
FIX: InputData Executor, JobWrapper - use DataManager.getReplicasForJobs() for
     getting input data replicas

*TS
FIX: TransformationAgent - use DataManager.getReplicasForJobs() for transformations
     creating jobs  

[v6r17p6]

*DMS
NEW: DataManager - add key argument forJobs (default False) in getReplicas() in order 
     to get only replicas that can be used for jobs (as defined in the CS); added
     getReplicasForJobs(), also used in the Dirac API

*SMS
FIX: Stager agents - monitor files even when there is no requestID, e.g. dCache returns None 
     when staging a file that is already staged    

*Resources
FIX: StorageFactory - bug fixes when interpreting SEs inheriting other SE parameters
NEW: Test_StorageFactory unit test and corresponding docs
FIX: Torque - some sites put advertising in the command answer that can not be parsed:
     redirect stderr to /dev/null

[v6r17p5]

*Resources
FIX: LcgFileCatalogClient - do not evaluate GUID if it is not a string

[v6r17p4]

*Configuration
FIX: Utilities - fixed interpretation of weird values of GlueCEPolicyMaxWallClockTime
     BDII parameter; newMaxCPUTime should is made integer

*Framework
FIX: Logger - make subloggers processing messages with the same level
     as the parent logger

*Docs
NEW: Updated documentation in several sections

*DMS
FIX: RemoveReplica operation - don't set file Done in RemoveReplicas if there is an error

[v6r17p3]

*RSS
FIX: Synchronizer - the sync method removes the resources that are no longer 
     in the CS from the DowntimeCache table

*DMS
CHANGE: dirac-dms-find-lfns - added SE switch to look for files only having
        replicas on a given SE (list)

*TS
FIX: TaskManager - optimization of the site checking while preparing job; optimized
     creation of the job template

*Resources
CHANGE: GFAL2_SRM2Storage, SRM2Storage - added gsiftp to the list of OUTPUT protocols 

[v6r17p2]

*Monitoring
FIX: ElasticSearchDB - fixes required to use host certificate for connection;
     fixes required to pass to version 5.0.1 of the elasticsearch.py binding

[v6r17p1]

*RSS
FIX: GOCDBSync - make commmand more verbose and added some minor fixes

[v6r17]

*Core
FIX: Adler - check explicitly if the checksum value is "False"
FIX: install_site.sh - added command line option to choose DIRAC version to install
NEW: ComponentInstaller - added configuration parameters to setup NoSQL database

*Framework
CHANGE: Logger - test level before processing string (i.e. mostly converting objects to strings)  
CHANGE: dirac-proxy-init - check and attempt to update local CRLs at the same time as
        generating user proxy
CHANGE: ProxyManager service - always store the uploaded proxy even if the already stored
        one is of the same validity length to allow replacement in case of proxy type
        changes, e.g. RFC type proxies           

*DMS
NEW: Next in implementation multi-protocol support for storage elements. When performing 
     an action on the StorageElement, instead of looping over all the protocol plugins, 
     we loop over a filtered list. This list is built taking into account which action 
     is taken (read vs write), and is also sorted according to lists defined in the CS.
     The negotiation for third party transfer is also improved: it takes into account all 
     possible protocols the source SE is able to produce, and all protocols the target is 
     able to receive as input.
NEW: StorageElement - added methods for monitoring used disk space
FIX: ReplicateAndRegister - fix the case when checksum is False in the FC
NEW: DMSHelpers - get list of sites from CS via methods; allow to add automatically sites 
     with storage

*RSS
NEW: FreeDiskSpace - added new command which is used to get the total and the remaining 
     disk space of all dirac storage elements that are found in the CS and inserts the 
     results in the SpaceTokenOccupancyCache table of ResourceManagementDB database.  
NEW: GOCDBSync command to ensure that all the downtime dates in the DowntimeCache 
     table are up to date       

Resources*
NEW: Updated Message Queue interface: MQ service connection management, support for
     SSL connections, better code arrangement

*Workflow
FIX: Modulebase, Script - avoid too many unnecessarily different application states

*WMS
FIX: JobStateUpdate service - in setJobStatusBulk() avoid adding false information when adding 
     an application status
     
*TS
FIX: TaskManager, TaskManagerAgentBase - standardize the logging information; removed unnecessary 
     code; use iterators wherever possible     
NEW: Introduced metadata-based filters when registering new data in the TS as catalog       

[v6r16p6]

*WMS
NEW: Added MultiProcessorSiteDirector section to the ConfigTemplate.cfg

*DMS
FIX: FileCatalogClient - added missing read methods to the interface description
     getDirectoryUserMetadata(), getFileUserMetadata()

[v6r16p5]

FIX: included patches from v6r15p27

[v6r16p4]

FIX: applied fixes from v6r15p26

[v6r16p3]

FIX: incorporated fixes from v6r15p25

[v6r16p2]

*Configuration
CHANGE: VOMS2CSAgent - remove user DNs which are no more in VOMS. Fixes #3130

*Monitoring
CHANGE: WMSHistory - added user, jobgroup and usergroup selection keys

*DMS
FIX: DataManager - retry checksum calculation on putAndRegister, pass checksum to the DataManager
     object in the FailoverTransfer object.
FIX: DatasetManager, FileCatalogClientCLI - bug fixes in the dataset management and commands      
     
*WMS
CHANGE: JobManager - added 'Killed' to list of jobs status that can be deleted     

[v6r16p1]

*Monitoring
CHANGE: MonitorinDB - allow to use more than one filter condition

*WMS
CHANGE: StalledJobAgent - send a kill signal to the job before setting it Failed. This should 
        prevent jobs to continue running after they have been found Stalled and then Failed.

[v6r16]

*Core
CHANGE: dirac-install, dirac-configure - use Extensions options consistently, drop
        ExtraModule option
CHANGE: dirac-install - use insecure ssl context for downloading files with urllib2.urlopen    
CHANGE: GOCDBClient - replaced urllib2 with requests module
        FIX: dirac-setup-site - added switch to exitOnError, do not exit on error by default
CHANGE: Added environment variables to rc files to enable certificates verification (necessary for python 2.7.9+)
FIX: ComponentInstaller - always update CS when a database is installed, even if it is
     already existing in the db server 
FIX: SSLSocketFactory - in __checkKWArgs() use correct host address composed of 2 parts      

*Framework
FIX: SystemAdministrator service - do not install WebAppDIRAC by default, only for the host
     really running the web portal

*Accounting
FIX: JobPolicy - remove User field from the policy conditions to fix a problem that 
     non-authenticated user gets more privileges on the Accounting info.

*Monitoring
NEW: New Monitoring system is introduced to collect, analyze and display various
     monitoring information on DIRAC components status and behavior using ElasticSearch
     database. The initial implementation is to collect WMSHistory counters.

*DMS
NEW: MoveReplica operation for the RMS system and a corresponding dirac-dms-move-replica-request
     comand line tool

*Resources
NEW: MessageQueue resources to manage MQ connections complemented with
     MQListener and MQPublisher helper classes
NEW: SudoComputingElement - computing element to execute payload with a sudo to a dedicated
     UNIX account     

[v6r15p27]

*Configuration
FIX: CSAPI - changed so that empty but existing options in the CS can be still
     modified

[v6r15p26]

*WMS
FIX: SandboxStoreClient - ensure that the latest sandbox is returned in the Web
     portal in the case the job was reset.

[v6r15p25]

*Resources
FIX: HTCondorCEComputingElement - cast useLocalSchedd to bool value even if it
     is defined as srting

[v6r15p24]

*Resources
CHANGE: HTCondorCE - added option to use remote scheduler daemon

[v6r15p23]

*DMS
FIX: dirac-dms-find-lfns - fixed bug causing generl script failure

[v6r15p22]

*Interfaces
CHANGE: Dirac API - add possibility to define the VO in the API
CHANGE: Dirac API - add checkSEAccess() method for checking SE status

[v6r15p21]

*WMS
FIX: removed default LCG version from the pilot (dirac-install will use the one of the requested release)

*RMS
FIX: reject bad checksum

[v6r15p20]

*Framework
FIX: SystemAdministratorHandler - in updateSoftware() put explicitly the project
     name into the command
FIX: ComponentInstaller - added baseDir option to the mysql_install_db call
     while a fresh new database server installation     

[v6r15p19]

*Core
FIX: dirac-install - lcg-binding version specified in the command switch
     overrides the configuration option value
     
*DMS
FIX: RemoveFile operation - Remove all files that are not at banned SEs

*TMS
FIX: FileReport - after successful update of input files status, clear the 
     cache dictionary to avoid double update      

[v6r15p18]

*Configuration
FIX: Utilities - take into account WallClock time limit while the MaxCPUTime
     evaluation in the Bdii@CSAgent 

*DMS
FIX: FTSJob - specify checksum type at FTS request submission

*StorageManagement
FIX: StorageManagerClient - in getFilesToStage() avoid exception in case
     of no active replicas

*Resources
FIX: StorageBase - in getParameters() added baseURL in the list of parameters returned 

*WMS
FIX: CPUNormalization - minor code rearrangement

[v6r15p17]

*Core
CHANGE: GOCDBClient - catch all downtimes, independently of their scope
FIX: LSFTimeLeft - accept 2 "word" output from bqueues command
CHANGE: dirac-install - create bashrc/cshrc with the possibility to define
        installation path in the $DIRAC env variable, this is needed for
        the cvmfs DIRAC client installation

[v6r15p16]

*Core
CHANGE: AgentModule - added a SIGALARM handler to set a hard timeout for each Agent
        cycle to avoid agents stuck forever due to some faults in the execution code

*DMS
FIX: DataManager - cache SE status information in filterTapeReplicas() to speed up execution
     
*WMS
BUGFIX: InputDataByProtocol - the failed resolution for local SEs was not considered correctly:
        if there were other SEs that were ignored (e.g. because on tape)     
     
*TS
FIX: TransformationAgent - in getDataReplicasDM() no need to get replica PFNs     

[v6r15p15]

*Configuration
CHANGE: VOMS2CSAgent - added new features: deleting users no more registered in VOMS;
        automatic creation of home directories in the File Catalog for new users

*WMS
CHANGE: JobScheduling - correct handling of user specified sites in the executor,
        including non-existent (misspelled) site names
FIX: CPUNormalization - accept if the JOBFEATURES information is zero or absent        

[v6r15p14]

*Core
FIX: BaseClient - proper error propagation to avoid excessive output in the logger

*Configuration
CHANGE: Resources helper - in getStorageElementOptions() dereference SEs containing
        BaseSE and Alias references

*Accounting
FIX: AccountingDB - changes to use DB index to speed-up removal query

*DMS
CHANGE: DMSHelpers - define SE groups SEsUsedForFailover, SEsNotToBeUsedForJobs, 
        SEsUsedForArchive in the Operations/DataManagement and use them in the
        corresponding helper functions
FIX: FTSJob - temporary fix for the FTS rest interface Request object until it is
     fixed in the FTS REST server         

*Resources
FIX: HTCondorCEComputingElement - check that some path was found in findFile(), return with error otherwise
CHANGE: ARCComputingElement - consider jobs in Hold state as Failed as they never come back
CHANGE: ARCComputingElement - do not use JobSupervisor tool for bulk job cancellation as
        it does not seem to work, cancel jobs one by one
FIX: ARCComputingElement - ensure that pilot jobs that are queued also get their proxies renewed on ARC-CE        

*WMS
FIX: SiteDirector - ensure that a proxy of at least 3 hours is available to the updatePilotStatus 
     function so that if it renews any proxies, it's not renewing them with a very short proxy

[v6r15p13]

*Resources
FIX: HTCondorCEComputingElement - fixed location of log/output files 
  
*TS
FIX: ValidateOutputDataAgent - works now with the DataManager shifter proxy

[v6r15p12]

*Core
FIX: Graphs - make sure matplotlib package is always using Agg backend
FIX: cshrc - added protection for cases with undefined environment variables
NEW: AuthManager - added possibility to define authorization rules by VO
     and by user group

*Configuration
NEW: Resources, ComputingElement(Factory) - added possibility to define site-wide
     CE parameters; added possibility to define common parameters for a given
     CE type.

*Framework
FIX: SystemAdministrator service - avoid using its own client to connect
     to itself for storing host information
FIX: SystemAdministratorClientCLI, dirac-populate-component-db - fix insertion
     of wrongly configured component to the ComponentMonitorDB     

*DMS
FIX: FileCatalog service - fix the argument type for getAncestor(), getDescendents()

*WMS
NEW: JobCleaningAgent - add an option (disabled by default) to remove Jobs from the 
     dirac server irrespective of their state

*Resources
CHANGE: HTCondorCE - added new configurable options - ExtraSubmitString, WorkingDirectory
        DaysToKeepLogs

[v6r15p11]

*Framework
NEW: dirac-proxy-destroy command to destroy proxy locally and in the ProxyManager
     service
CHANGE: ProxyManagerClient - reduce the proxy caching time to be more suitable
        for cases with short VOMS extensions     

*Configuration
FIX: VOMS2CSAgent - fixed typo bug in execute()

*RMS
FIX: RequestTask - fix if the problem when the processing of an operation times out, 
     there was no increment of the attempts done.

*DMS
FIX: FTSAgent - avoid FTS to fetch a request that was canceled

*Resources
FIX: HTCondorCE - protect against non-standard line in 'job status' list in the getJobStatus()
CHANGE: ComputingElement - reduce the default time length of the payload proxy to accomodate
        the case with short VOMS extensions

[v6r15p10]

*Core
FIX: MySQL - do not print database access password explicitly in the logs

*Configuration
CHANGE: VOMS2CSAgent - show in the log if there are changes ready to be committed
CHANGE: Bdii2CSAgent - get information from alternative BDII's for sites not 
        existing in central BDII

*Framework
FIX: ComponentInstaller - fixed location of stop_agent file in the content of t file
     of the runsv tool 

*RMS
FIX: Changed default port of ReqProxy service to 9161 from 9198

*Resources
FIX: BatchSystem/Condor, HYCondroCEComputingElement - more resilient parsing 
     of the status lookup command
FIX: CREAMComputingElement - in case of glite-ce-job-submit error print our both 
     std.err and std.out for completeness and better understanding    

*DMS
FIX: FileCatalogClient - bug fix in getDirectoryUserMetadata()

*Interfaces
FIX: Dirac - in replicateFile() in case of copying via the local cache check if 
     there is another copy for the same file name is happening at the same time

[v6r15p9]

*Configuration
FIX: fixed CS agents initialization bug

*DMS
FIX: fixed inconsistency between DataIntegrity and ConsistencyInspector modules

*Interfaces
FIX: Fix download of LFNs in InputSandbox when running job locally

[v6r15p8]

*Configuration
NEW: Added DryRun option for CS agents (false by default, True for new installations)

[v6r15p7]

*Core
CHANGE: Enabled attachments in the emails

*TS
*CHANGE: Added possibility for multiple operations in Data Operation Transformations

[v6r15p6]

*Resources
FIX: FCConditionParser: ProxyPlugin handles the case of having no proxy

*WMS
FIX: MJF messages correctly parsed from the pilot
NEW: Added integration test for TimeLeft utility and script calling it

[v6r15p5]

Included fixes from v6r14p36 patch release

*Framework
FIX: added GOCDB2CSAgent in template
FIX: Fixed permissions for HostLogging

*DMS
FIX: Introduced hopefully temporary fix to circumvent globus bug in gfal2

*WMS:
FIX: added test for MJF and made code more robust

*RSS
NEW: HTML notification Emails


[v6r15p4]

Included fixes from v6r14p35 patch release

*Core
NEW: Added a new way of doing pfnparse and pfnunparse using the standard python library. 
     The two methods now contains a flag to know which method to use. By default, the old 
     hand made one is used. The new one works perfectly for all standard protocols, except SRM

*RSS
FIX: dirac-rss-sync - command fixed to work with calling services rather than 
     databases directly
     
*Resources     
CHANGE: In multiple Storage classes use pfnparse and pfnunparse methods to manipulate
        url strings instead of using just string operations
NEW: A new attribute is added to the storage plugins: DYNAMIC_OPTIONS. This allows to construct 
     URLs with attributes going at the end of the URL, in the form ?key1=value1&key2=value2 
     This is useful for xroot and http.         

[v6r15p3]

Included changes from v6r14p34 patch release

*Accounting
FIX: DataStoreClient - catch all exceptions in sending failover accounting 
     requests as it could disrupt the logic of the caller 

*DMS
CHANGE: dirac-dms-show-se-status - added switches to show SEs only accessible by
        a given VO and SEs not assigned to any VO
FIX: dirac-dms-replicate-and-register-request - prints out the new request IDs
     to allow their monitoring by ID rather than possibly ambiguous request name      

[v6r15p2]

*WMS
FIX: pilotCommands - protect calls to external commands in case of empty
     or erroneous output
FIX: Matcher - fixed bug in the tag matching logic: if a site presented an empty
     Tag list instead of no Tag field at all, it was interpreted as site accepts
     all the tags
FIX: Matcher - matching parameters are printed out in the Matcher rather than
     in the TaskQueueDB, MaxRAM and Processors are not expanded into tags           

[v6r15p1]

Included patches for v6r14p32

*Configuration
CHANGE: Resources helper - remove "dips" protocol from the default list of third party
        protocols

*Resources
FIX: XROOTStorage - bug fixed in __createSingleDirectory() - proper interpretation
     of the xrootClient.mkdir return status
FIX: XROOTStorage unit test reenabled by mocking the xrootd import      

[v6r15]

Removed general "from DIRAC.Core.Utilities import *" in the top-level __init__.py

Made service handlers systematically working with unicode string arguments
Added requirements.txt and Makefile in the root of the project to support pip style installation

DIRAC documentation moved to the "docs" directory if the DIRAC project from the
DIRACDocs separate project.

*Accounting
CHANGE: INTEGER -> BIGINT for "id" in "in" accountingDB tables

*Core
NEW: The S_ERROR has an enhanced structure containing also the error code and the call
     stack from where the structure was created
NEW: DErrno module to contain definitions of the DIRAC error numbers and standard
     descriptions to be used from now on in any error code check      
CHANGE: gMonitor instantiation removed from DIRAC.__init__.py to avoid problems in
        documentation generation
CHANGE: removed Core.Utilities.List.sortList (sorted does the job)
CHANGE: removed unused module Core.Utilities.TimeSeries
NEW: dirac-install - makes us of the DIRAC tar files in CVMFS if available
NEW: dirac-install-client - a guiding script to install the DIRAC client from A to Z        
CHANGE: dirac-install - when generating bashrc and cshrc scripts prepend DIRAC paths
        to the ones existing in the environment already
NEW: MJFTimeLeft - using Machine JOb features in the TimeLeft utility
FIX: BaseClient - only give warning log message "URL banned" when one of the
     service URLs is really banned
CHANGE: DISET components - improved logic of service URL retries to speedup queries
        in case of problematic services     
NEW: dirac-rss-policy-manager - allows to interactively modify and test only the 
     policy section of Dirac.cfg     
FIX: XXXTimeLeft - do not mix CPU and WallTime values     
FIX: ComponentInstaller - longer timeout for checking components PID (after restart)
CHANGE: Proxy - in executeWithUserProxy() when multiple DNs are present, try all of them
CHANGE: List utility - change uniqueElements() to be much faster
NEW: Platform - added getPlatform() and getPlatformTuple() utilities to evaluate lazily the
     DIRAC platform only when it is needed, this accelerates DIRAC commands not needing
     the platform information. 

*Configuration
NEW: GOCDB2CSAgent agent to synchronize GOCDB and CS data about perfSONAR services
NEW: VOMS2CSAgent to synchronize VOMS user data with the DIRAC Registry
CHANGE: ConfigurationData - lazy config data compression in getCompressedData()

*Framework
CHANGE: SystemAdministratorIntegrator - make initial pinging of the hosts in parallel
        to speed up the operation
CHANGE: InstalledComponentsDB - table to cache host status information populated
        by a periodic task    
NEW: ComponentInstaller Client class to encapsulate all the installation utilities
     from InstallTools module    
NEW: SystemAdministratorClientCLI - added uninstall host command
NEW: SystemAdministratorClientCLI - added show ports command
NEW: SystemAdministratorHandler - added getUsedPorts() interface
NEW: SystemAdministratorHandler - show host command shows also versions of the Extensions
NEW: InstalledComponentsDB - added Extension field to the HostLogging table 
FIX: SystemLoggingDB - fixed double creation of db tables

*Accounting
FIX: DataStoreClient - Synchronizer based decorators have been replaced with a simple 
     lock as they were blocking addRegister() during every commit(); 

*RSS
NEW: CE Availability policy, closing #2373
CHANGE: Ported setStatus and setToken rpc calls to PublisherHandler from LHCb implementation
NEW: E-mails generated while RSS actions are now aggregated to avoid avalanches of mails
NEW: dirac-rss-sync is also synchronizing Sites now

*DMS
CHANGE: FileCatalogClient - make explicit methods for all service calls
CHANGE: DataManager, StorageElement - move physical accounting the StorageElement
CHANGE: FileCatalog - added recursive changePathXXX operations
CHANGE: FileCatalog contained objects have Master attribute defined in the CS. Extra check of eligibility of the catalogs specified explicitely. No-LFN write methods return just the Master result to be compatible with the current use in the clients.
CHANGE: Removed LcgFileCatalogXXX obsoleted classes
NEW: ConsistencyInspector class to perform data consistency checks between 
     different databases
CHANGE: FileCatalog(Client) - refactored to allow clients declare which interface
        they implement     
NEW: FileCatalog - conditional FileCatalog instantiation based on the configured
     Operations criteria        

*TS
CHANGE: TransformationDB table TaskInputs: InputVector column from BLOB to MEDIUMTEXT
FIX: TaskManager - fix bug in case there is no InputData for a task, the Request created 
     for the previous task was reassigned
NEW: TaskManager - possibility to submit one bulk job for a series of tasks     

*WMS
NEW: TaskQueueDB - possibility to present requirements in a form of tags from the 
     site( pilot ) to the jobs to select ones with required properties
FIX: JobWrapper - the InputData optimizer parameters are now DEncoded     
CHANGE: JobAgent - add Processors and WholeNode tags to the resources description
CHANGE: SiteDirector - flag to always download pilot output is set to False by default
FIX: SiteDirector - using PilotRunDirectory as WorkingDirectory, if available at the CE 
     level in the CS. Featire requested in issue #2746
NEW: MultiProcessorSiteDirector - new director to experiment with the multiprocessor/
     wholeNode queues
CHANGE: JobMemory utility renamed to JobParameters
CHANGE: CheckWNCapabilities pilot command changed to get WN parameters from the
        Machine Job Features (MJF) - NumberOfProcessors, MaxRAM    
NEW: JobManager, ParametricJob - utilities and support for parametric jobs with multiple
     parameter sequences      
NEW: SiteDirector - added logic to send pilots to sites with no waiting pilots even if
     the number of already sent pilots exceeds the number of waiting jobs. The functionality
     is switched on/off by the AddPilotsToEmptySites option.        

*RMS
FIX: Request - fix for the case when one of the request is malformed, the rest of 
     the requests could not be swiped
FIX: ReqProxyHandler - don't block the ReqProxy sweeping if one of the request is buggy     
CHANGE: ReqProxyHandler - added monitoring counters
NEW: ReqProxyHandler - added interface methods to list and show requests in a ReqProxy

*Resources
FIX: SRM2Storage - do not add accounting to the output structure as it is done in 
     the container StorageElement class
CHANGE: Add standard metadata in the output of all the Storage plugins     

*Interfaces
NEW: Job API - added setParameterSequence() to add an arbitrary number of parameter
     sequences for parametric jobs, generate the corresponding JDL

*tests
NEW: The contents of the TestDIRAC package is moved into the tests directory here

[v6r14p39]

Patch to include WebApp version v1r6p32

[v6r14p38]

*Core
CHANGE: Unhashable objects as DAG graph nodes

*RMS
CHANGE: Added possibility of constant delay for RMS operations

[v6r14p37]

*Core
NEW: Added soft implementation of a Direct Acyclic Graph

*Configuration
FIX: Bdii2CSAgent finds all CEs of a site (was finding only one)

*Resources
FIX: Make sure transferClient connects to the same ProxyStorage instance

[v6r14p36]

*Core
FIX: Sending mails to multiple recipients was not working

*WMS
FIX: Allow staging from SEs accessible by protocol


[v6r14p35]

*Core
FIX: SOAPFactory - fixes for import statements of suds module to work with the
     suds-jurko package that replaces the suds package

*Resources
FIX: BatchSystems.Torque - take into account that in some cases jobID includes
     a host name that should be stripped off
FIX: SSHComputingElement - in _getJobOutputFiles() fixed bug where the output
     of scpCall() call was wrongly interpreted    
FIX: ProxyStorage - evaluate the service url as simple /DataManagement/StorageElementProxy
     to solve the problem with redundant StorageElementProxy services with multiple
     possible urls       
     
*RSS
CHANGE: Configurations.py - Added DTScheduled3 policy (3 hours before downtime)     
     
*WMS
FIX: pilotCommands - take into account that in the case of Torque batch system
     jobID includes a host name that should be stripped off   
       
[v6r14p34]

*Configuration
FIX: Bdii2CSAgent - reinitilize the BDII info cache at each cycle in order not to 
     carry on obsoleted stuff. Fixes #2959

*Resources
FIX: Slurm.py - use --partition rather --cluster for passing the DIRAC queue name
FIX: DIPStorage - fixed bug in putFile preventing third party-like transfer from
     another DIPS Storage Element. Fixes #2413

*WMS
CHANGE: JobWrapper - added BOINC user ID to the job parameters
FIX: pilotCommands - interpret SLURM_JOBID environment if present
FIX: WMSClient - strip of comments in the job JDL before any processing.
     Passing jdl with comments to the WMS could provoke errors in the
     job checking.

[v6r14p33]

*WMS
FIX: JobAgent - included a mechanism to stop JobAgent if the host operator
     creates /var/lib/dirac_drain
FIX: CPUNormalization - fixed a typo in getPowerFromMJF() in the name of the
     exception log message           

[v6r14p32]

*Core
FIX: InstallTools - getStartupComponentStatus() uses "ps -p <pid>" variant of the
     system call to be independent of the OS differences

*DMS
FIX: RemoveReplica - bulkRemoval() was modifying its input dict argument and returning it,
     which was useless, only modify argument

*WMS
CHANGE: CPUNormalization - get HS'06 worker node value from JOBFEATURES if available

*RMS
FIX: ReqClient - bug fixed preventing the client to contact multiple instances of ReqManager
     service

[v6r14p31]

*DMS
FIX: FTSAgent - if a file was not Scheduled, the FTSAgent was setting it Done even if it had 
     not been replicated.

*Workflow
FIX: FailoverRequest - forcing setting the input file Unused if it was already set Processed

[v6r14p30]

*Framework
BUGFIX: MonitoringHandler - in deleteActivities() use retVal['Message'] if result is not OK

*Resources
FIX: XROOTStorage - in getFile() evaluate file URL without URL parameters
                    in __putSingleFile() use result['Message'] in case of error
                    
*RMS
FIX: dirac-rms-cancel-request - fixed crash because of gLogger object was not imported

*TS
FIX: TransformationCLI - in resetProcessedFile() added check that the Failed dictionary
     is present in the result of a call                    

[v6r14p29]

*Core
FIX: Time - skip the effect of timeThis decorator if not running interractively

*DMS
FIX: DataManager - in getFile(), select preferentially local disk replicas, if none disk replicas, 
     if none tape replicas
FIX: DataManager - avoid changing argument of public method checkActiveReplicas()
FIX: FTSAgent - wait 3 times longer for monitoring FTS jobs if Staging

*Accounting
CHANGE: Jobs per pilot plot is presented as Quality plot rather than a histogram

*WMS
CHANGE: dirac-wms-cpu-normalization - reduce memory usage by using xrange() instead of range()
        in the large test loop

[v6r14p28]

*TS
FIX: TaskManager - protection against am empty task dictionary in 
     prepareTransformationTasks()
FIX: Test_Client_TransformationSystem - fixes ti run in the Travis CI 
     environment
     
*WMS
FIX: JobMemory - use urllib instead of requests Python module as the latter
     can be unavailable in pilots.           

[v6r14p27]

*Core
FIX: PlainTransport,SocketInfoFactory - fix for the IPv6 "Address family not supported 
     by protocol" problems

*Interfaces
NEW: Dirac.py - in ping()/pingService() allow to ping a specific URL

*Resources
FIX: LcgFileCatalogClient - convert LFN into str in __fullLfn to allow LFNs
     in a unicode encoding

*WMS
FIX: JobWrapper - set the job minor status to 'Failover Request Failed' 
     if the failover request fails sending

*TS
FIX: TransformationDB - in getTransformationTasks(),getTaskInputVector 
     forward error result to the callers
FIX: TaskManager - in case there is no InputData for a task, the Request created 
     for the previous task was reassigned. This fixes this bug.      

*tests
FIX: several fixes to satisfy on-the-fly unit tests with teh Travis CI service 

[v6r14p26]

NEW: Enabled on-the-fly tests using the Travis-CI service

*Core
FIX: Subprocess - fix two potential infinite loops which can result in indefinite
     output buffer overflow

*WMS
FIX: JobScheduling executor - check properly if staging is allowed, it was always True before

[v6r14p25]

*Core
FIX: Subprocess - more detailed error log message in case ov output buffer
     overflow

*DMS
FIX: DataManager - fix for getActiveReplicas(): first check Active replicas before 
     selecting disk SEs

*Resources
FIX: StorageElementCache - fixes to make this class thread safe
FIX: StorageFactory - fix in getConfigStorageProtocols() to properly get options
     for inheriting SE definitions

[v6r14p24]

*Accounting
FIX: Plots, JobPlotter - fix sorting by plot labels in case the enddata != "now"

*DMS
FIX: dirac-dms-user-lfns - add error message when proxy is expired 

[v6r14p23]

*Interfaces
FIX: Job.py - setCPUTime() method sets both CPUTime and MaxCPUTime JDL parameters
     for backward compatibility. Otherwise this setting was ignored by scheduling

*TS
BUGFIX: TaskManager - bug fixed in submitTransformationTasks in getting the TransformationID 

[v6r14p22]

CHANGE: Multiple commands - permissions bits changed from 644 to 755  

*Framework
FIX: UserProfileDB - in case of desktop name belonging to two different users we have 
     to use both desktop name and user id to identify the desktop

*WMS
BUGFIX: JobWrapperTemplate - bug fixed in evaluation of the job arguments

*TMS
CHANGE: TaskManager - added TransformationID to the log messages

[v6r14p21]

*DMS
CHANGE: dirac-admin-allow(ban)-se - allow an SE group to be banned/allowed

*SMS
FIX: RequestPreparationAgent - fix crash in execute() in case no replica information
     available

*WMS
FIX: TaskQueueDB, PilotAgentsDB - escape DN strings to avoid potential SQL injection
FIX: JobWrapperTemplate - pass JobArguments through a json file to fix the case
     of having apostrophes in the values

*TMS
FIX: TransformationAgent - in processTransformation() fix reduction of number of files

[v6r14p20]

*WMS
FIX: SandboxMetadataDB - escape values in SandboxMetadataDB SQL queries to accommodate
     DNs containing apostrophe 

[v6r14p19]

*Core
NEW: CLI base class for all the DIRAC CLI consoles, common methods moved to the new class,
     XXXCLI classes updated to inherit the base class
FIX: Network - fix crash when path is empty string, fixes partly #2413     
     
*Configuration
FIX: Utilities.addToChangeSet() - fix the case when comma is in the BDII Site description 
     followed by a white space, the description string was constantly updated in the CS

*Interfaces
FIX: Dirac.py - in retrieveRepositorySandboxes/Data - "Retrieved" and "OutputData" key values
     are strings '0' in the jobDict when a repository file is read, need to cast it to int

*DMS
FIX: RegisterReplica - if operation fails on a file that no longer exists and has no 
     replica at that SE, consider the operation as Done.

*Resources
FIX: ARCComputingElement - bug fix in getJobOutput in using the S_ERROR()

[v6r14p18]

*Core
FIX: VOMSService - attGetUserNickname() can only return string type values
FIX: dirac-deploy-scripts - install DIRAC scripts first so that they can be 
     overwritten by versions from extensions

*Framework
FIX: dirac-populate-component-db - bug fixed to avoid duplicate entries in the
     database

*TS
FIX: TaskManager - do not use ReqProxy when submitting Request for Tasks, otherwise
     no RequestID can be obtained

*Interfaces
CHANGE: Dirac.py - increase verbosity of a error log message in selectJobs

*Resources
FIX: XROOTStorage - fixed KeyError exception while checking file existence
FIX: ARCComputingElement - in getJobOutput test for existence of an already 
     downloaded pilot log

[v6r14p17]

*Core
FIX: Service.py - use the service name as defined in the corresponding section in the CS
     and not the name defined in service Module option. This fixes the problem with the
     StorageElement service not interpreting properly the PFN name and using a wrong local
     data path. 

*Resources
CHANGE: ARCComputingElement - if the VO is not discoverable from the environment, use ARC API
        call in the getCEStatus, use ldapsearch otherwise

[v6r14p16]

*Resources
CHANGE: ARC Computing Element automatically renew proxies of jobs when needed

[v6r14p15]

*Core
FIX: VOMS.py - Fixed bug that generates proxies which are a mix between legacy and rfc proxies.

*DMS
CHANGE: Allow selecting disk replicas in getActiveReplicas() and getReplicas()

*WMS
CHANGE: Use the preferDisk option in the InputData optimizer, the TransformationAgent and in the Interface splitter


[v6r14p14]

*Core
FIX: VOMS.py - return RFC proxy if necessary after adding the VOMS extension

*Configuration
FIX: Validate maxCPUTime and Site description value

*Resources
FIX: XROOTStorage - changes to allow third party transfers between XROOT storages
CHANGE: HTCondorCEComputingElement - the Condor logging can now be obtained in the webinterface;
        SIGTERM (instead of SIGKILL) is send to the application in case jobs are killed by the host site;
        when pilots are put in held status we kill them in condor and mark them as aborted.

*WMS
FIX: pilotCommands - fixes for intrepreting tags in the pilot

[v6r14p13]

*WMS
FIX: pilot commands CheckCECapabilities and CheckWNCapabilities were not considering the case of missing proxy

[v6r14p12]

*Core
FIX: allow a renormalization of the estimated CPU power
FIX: dirac-install: Make hashlib optional again (for previous versions of python, since the pilot may end up on old machines)

*Framework
FIX: allow to install agents with non-standard names (different from the module name)

*DMS
CHANGE: Consider files to reschedule and submit when they are Failed in FTS

*WMS
CHANGE: Move getCEStatus function back to using the ARC API

[v6r14p11]

*Core
FIX: XXXTimeLeft - set limit to CPU lower than wall clock if unknown
FIX: Logger - fix exception printing in gLogger.exception()
CHANGE: InstallTools - added more info about the process in getStartupComponentStatus()
CHANGE: Time - better report from timeThis() decorator

*DMS
CHANGE: FTSAgent - wait some time between 2 monitorings of each job

*WMS
NEW: pilotCommands - added CheckCECapabilities, CheckWNCapabilities commands
NEW: Added dirac-wms-get-wn-parameters command

*TS
NEW: Added dirac-production-runjoblocal command
FIX: TransformationAgent(Plugin) - clean getNextSite() and normalizeShares()
FIX: TransformationPlugin - added setParameters() method

*RSS
FIX: dirac-rss-sync - move imports to after the Script.getPositionalArguments()

*Resources
NEW: Added dirac-resource-get-parameters command

[v6r14p10]
*Configuration
FIX: Resources - getQueue() is fixed to get properly Tag parameters

*Framework
FIX: SecurityFileLog - fix for zipping very large files

*Resources
NEW: added dirac-resource-get-parameters command

*WMS
NEW: JobMonitoringHandler - add getJobsParameters() method
NEW: pilotCommands - added CheckCECapabilities, CheckWNCapabilities
NEW: Added dirac-wms-get-wn-parameters command
NEW: Matcher - generate internal tags for MaxRAM and NumberOfProcessors parameters
CHANGE: SiteDirector does not pass Tags to the Pilot
FIX: Matcher(Handler) - do not send error log message if No match found,
     fixed Matcher return value not correctly interpreted

[v6r14p9]

*Core
FIX: BaseClient - enhance retry connection logic to minimize the overall delay
FIX: MessageBroker - fix of calling private __remove() method from outside
     of the class

*Framework
BUGFIX: dirac-(un)install-component - bug in importing InstallTools module

*WMS:
FIX: JobWrapper - fix in getting the OutputPath defined in the job

*Resources
FIX: ARCComputingElement - add queue to the XRSL string

[v6r14p8]

*Core
FIX: XXXTimeLeft - minor fixes plus added the corresponding Test case
FIX: ReturnValues - fixes in the doc strings to comply with the sphinx syntax
FIX: SocketInfoFactory - in __sockConnect() catch exception when creating a
     socket

*Interfaces
FIX: Job.py - fixes in the doc strings to comply with the sphinx syntax

*RSS
NEW: Configurations.py - new possible configuration options for Downtime Policies

*WMS
CHANGE: StatesAccountingAgent - retry once and empty the local messages cache
        in case of failure to avoid large backlog of messages
CHANGE: SiteDirector - do not send SharedArea and ClientPlatform as pilot
        invocation arguments  
CHANGE: Matcher - allow matching by hosts in multi-VO installations              

[v6r14p7]

*Core
CHANGE: XXXTimeLeft utilities revisited - all return real seconds,
        code refactoring - use consistently always the same CPU power 

*WMS
FIX: JobAgent - code refactoring for the timeLeft logic part

*Resources
BUGFIX: ComputingElement - get rid of legacy getResourcesDict() call

[v6r14p6]

*Configuration
FIX: Bdii2CSAgent - refresh configuration from Master before updating
FIX: Bdii2CSAgent - distinguish the CE and the Cluster in the Glue 1.0 schema

*DMS
CHANGE: FTSAgent - make the amount of scheduled requests fetched by the 
        FTSAgent a parameter in the CS 
CHANGE: RMS Operations - check whether the always banned policy is applied for SEs
        to a given access type

*RMS
FIX: RequestClient(DB,Manager) - fix bulk requests, lock the lines when selecting 
     the requests to be assigned, update the LastUpdate time, and expose the 
     assigned flag to the client

*WMS
FIX: JobAgent - when the application finishes with errors but the agent continues 
     to take jobs, the timeLeft was not evaluated
FIX: JobAgent - the initial timeLeft value was always set to 0.0     

[v6r14p5]

*Core
FIX: X509Certificate - protect from VOMS attributes that are not decodable


*Resources
FIX: GFAL2_StorageBase - fixed indentation and a debug log typo

*WMS
BUGFIX: Matcher - only the first job was associated with the given pilot
FIX: pilotTools - 0o22 is only a valid int for recent python interpreters, 
     replaced by 18

[v6r14p4]

*Core
FIX: DictCache - fix the exception in the destructor preventing the final
     cache cleaning

*Framework
FIX: SystemAdministratorClientCLI - corrected info line inviting to update
     the pilot version after the software update

*DMS
FIX: FTSAgent - Add recovery of FTS files that can be left in weird statuses 
     when the agent dies
CHANGE: DataManager - allow to not get URLs of the replicas
CHANGE: FTSJob - keep and reuse the FTS3 Context object

*Storage
CHANGE: StorageManagerClient - don't fail getting metadata for staging if at 
        least one staged replica found

*WMS
FIX: CPUNormalization - protect MJF from 0 logical cores
FIX: JobScheduling - fix printout that was saying "single site" and "multiple sites" 
     in two consecutive lines
NEW: pilotTools,Commands - added CEType argument, e.g. to specify Pool CE usage 
FIX: WatchDog - added checks of function return status, added hmsCPU initialization to 0,
     removed extra printout     
     
*Resources
FIX: GFAL2 plugins - multiple bug fixes     

[v6r14p3]

*Core
BUGFIX: small bug fixed in dirac-install-component, dirac-uninstall-component
BUGFIX: VOMS - remove the temporary file created when issuing getVOMSProxyInfo
FIX: FileHelper - support unicode file names
FIX: DictCache - purges all the entry of the DictCache when deleting the DictCache object 

*Framework
BUGFIX: dirac-populate-component-db - avoid return statement out of scope

*Interfaces
BUGFIX: Dirac - in submitJob() faulty use of os.open

*WMS
FIX: JobWrapper - avoid evaluation of OutputData to ['']
FIX: Matcher - the Matcher object uses a VO dependent Operations helper
CHANGE: JobAgent - stop agent if time left is too small (default 1000 HS06.s)
FIX: CPUNormalization - use correct denominator to get power in MJF

*Resources
FIX: ARCComputingElement - changed implementation of ldap query for getCEStatus

[v6r14p2]

*Core
FIX: Use GSI version 0.6.3 by default
CHANGE: Time - print out the caller information in the timed decorator
CHANGE: dirac-install - set up ARC_PLUGIN_PATH environment variable

*Framework
FIX: dirac-proxy-info - use actimeleft VOMS attribute

*Accounting
CHANGE: Removed SRMSpaceTokenDeployment Accounting type

*RSS
CHANGE: ResourceStatus - re-try few times to update the RSS SE cache before giving up
FIX: XXXCommand, XXXAction - use self.lof instead of gLogger
CHANGE: Added support for all protocols for SEs managed by RSS

*RMS
FIX: Request - produce enhanced digest string
FIX: RequestDB - fix in getDigest() in case of errors while getting request

*Resources
CHANGE: Propagate hideExceptions flag to the ObjectLoader when creating StorageElements
FIX: ARCComputingElement - multiple fixes after experience in production

*WMS
FIX: Pilot commands - fixed an important bug, when using the 
     dirac-wms-cpu-normalization script

[v6r14p1]

The version is buggy when used in pilots

*Core
NEW: dirac-install-component command replacing dirac-install-agent/service/executor
     commands
     
*Resources
NEW: FileStorage - plugin for "file" protocol
FIX: ARCComputingElement - evaluate as int the job exit code

*RSS
FIX: CSHelpers - several fixes and beautifications     

[v6r14]

*Core
NEW: CSGlobals - includes Extensions class to consistently check the returned
     list of extensions with proper names 
NEW: ProxyManagerXXX, ProxyGeneration, X509XXX - support for RFC proxies
NEW: ProxyInfo - VOMS proxy information without using voms commands
NEW: LocalConfiguration - option to print out license information    
FIX: SocketInfo.py - check the CRL lists while handshaking  

Configuration
NEW: ConfigurationClient - added getSectionTree() method

*Framework
NEW: InstalledComponentsDB will now store information about the user who did the 
     installation/uninstallation of components.

*Resources
NEW: ARCComputingElement based on the ARC python API

*RSS
FIX: Improved logging all over the place 

*DMS
NEW: New FileCatalog SecurityManager with access control based on policies,
     VOMSPolicy as one of the policy implementations.
NEW: lfc_dfc_db_copy - script used by LHCb to migrate from the LFC to the DFC with 
     Foreign Keys and Stored Procedures by accessing the databases directly     
NEW: FileManagerPs.py - added _getFileLFNs() to serve info for the Web Portal     
CHANGE: Moving several tests to TestDIRAC

*Interfaces
CHANGE: use jobDescription.xml as a StringIO object to avoid multiple disk
        write operations while massive job submission

*WMS
FIX: Watchdog - review for style and pylint
CHANGE: Review of the Matcher code, extracting Limiter and Matcher as standalone 
        utilities
        

*Transformation
NEW: New ported plugins from LHCb, added unit tests


[v6r13p21]

*TS
FIX: Registering TargetSE for Standard TransformationAgent plugin

[v6r13p20]

*DMS
FIX: DMSHelpers - allow for more than one Site defined to be local per SE

*Resources
FIX: XRootStorage - fix in getURLBase()

[v6r13p19]

FIX: changes incorporated from v6r12p53 patch

[v6r13p18]

*WMS
FIX: JobWrapper - ported back from v6r14p9 the fix for getting OutputPath

[v6r13p17]

FIX: changes incorporated from v6r12p52 patch

[v6r13p16]

FIX: changes incorporated from v6r12p51 patch

[v6r13p15]

Included patches from v6r12p50 release 

[v6r13p14]

*DMS
FIX: ReplicateAndRegister - fix a problem when a file is set Problematic 
     in the FC but indeed doesn't exist at all 

*Resources
CHANGE: StorageFactory - enhance the logic of BaseSE inheritance in the
        SE definition in the CS
        
*WMS
CHANGE: CPUNormalization, dirac-wms-cpu-normalization - reading CPU power 
        from MJF for comparison with the DIRAC evaluation
FIX: SiteDirector - create pilot working directory in the batch system working
     directory and not in "/tmp"                

[v6r13p13]

*DMS
BUGFIX: FileCatalogClient - bug fixed in getDirectoryMetadata()

[v6r13p12]

*Resources
FIX: StorageElement - bug fixed in inValid()
CHANGE: StorageFactory - do not interpret VO parameter as mandatory

[v6r13p11]

*DMS
BUGFIX: RemoveReplica - fix in singleRemoval()
FIX: dirac-dms-user-lfns - increased timeout

[v6r13p10]

CHANGE: Use sublogger to better identify log source in multiple places

*Core
CHANGE: Review / beautify code in TimeLeft and LSFTimeLeft
FIX: LSFTimeLeft - is setting shell variables, not environment variables, 
     therefore added an "export" command to get the relevant variable 
     and extract then the correct normalization

*Accounting
FIX: DataOperationPlotter - add better names to the data operations

*DMS:
FIX: DataManager - add mandatory vo parameter in __SEActive()
CHANGE: dirac-dms-replicate-and-register-request - submit multiple requests
        to avoid too many files in a single FTS request
FIX: FileCatalog - typo in getDirectoryMetadata()
FIX: FileCatalog - pass directory name to getDirectoryMetadata and not file name 
FIX: DataManager - in __SEActive() break LFN list in smaller chunks when
     getting replicas from a catalog        

*WMS
FIX: WMSAdministratorHandler - fix in reporting pilot statistics
FIX: JobScheduling - fix in __getSitesRequired() when calling self.jobLog.info 
CHANGE: pilotCommands - when exiting with error, print out current processes info

[v6r13p9]

*Framework
FIX: SystemLoggingDB - schema change for ClientIPs table to store IPv6 addresses

*DMS
BUGFIX: DMSRequestOperationsBase - bug fix in checkSEsRSS()
FIX: RemoveFile - in __call__(): bug fix; fix in the BannedSE treatment logic

*RMS
BUGFIX: Operation - in catalogList()
BUGFIX: ReqClient - in printOperation()

*Resources
FIX: GFAL2_StorageBase - added Lost, Cached, Unavailable in getSingleFileMetadata() output
BUGFIX: GFAL2_StorageBase - fixed URL construction in put(get)SingleFile() methods

*WMS
FIX: InputDataByProtocol - removed StorageElement object caching

[v6r13p8]

*Framework
FIX: MonitoringUtilities - minor bug fix

*DMS
FIX: DataManager - remove local file when doing two hops transfer

*WMS
FIX: SandboxStoreClient - get the VO info from the delegatedGroup argument to 
     use for the StorageElement instantiation

*TMS
CHANGE: Transformation(Client,DB,Manager) - multiple code clean-up without
        changing the logic

[v6r13p7]

*Core
NEW: X509CRL - class to handle certificate revocation lists

*DMS
FIX: RequestOperations/RemoveFile.py - check target SEs to be online before
     performing the removal operation. 
FIX: SecurityManager, VOMSPolicy - make the vomspolicy compatible with the old client 
     by calling in case of need the old SecurityManager     

*Resources
BUGFIX: Torque, GE - methods must return Message field in case of non-zero return status
FIX: SRM2Storage - when used internaly, listDirectory should return urls and not lfns

*WMS
FIX: ConfigureCPURequirements pilot command - add queue CPU length to the extra local
     configuration
FIX: JobWrapper - load extra local configuration of any     

*RMS
FIX: RequestDB - fix in getRequestSummaryWeb() to suit the Web Portal requirements

*Transformation
FIX: TransformationManagerHandler - fix in getTransformationSummaryWeb() to suit 
     the Web Portal requirements

[v6r13p6]

*Core
FIX: X509Chain - use SHA1 signature encryption in all tha cases

*Resources
FIX: ComputingElement - take CPUTime from its configuration defined in the 
     pilot parameters

*WMS
FIX: SiteDirector - correctly configure jobExecDir and httpProxy Queue parameters

[v6r13p5]

*Resources
BUGFIX: Torque - getCEStatus() must return integer job numbers
FIX: StorageBase - removed checking the VO name inside the LFN 

*WMS
FIX: InputData, JobScheduling - StorageElement needs to know its VO

*DMS
FIX: ReplicateAndRegister - Add checksumType to RMS files when adding 
     checksum value
FIX: DataManager - remove unnecessary access to RSS and use SE.getStatus()     
FIX: DMHelpers - take into account Alias and BaseSE in site-SE relation

*RMS
FIX: Request - bug fixed in optimize() in File reassignment from one
     Operation to another  

*Transformation
FIX: TransformationDB - set derived transformation to Automatic

[v6r13p4]

*Core
FIX: VOMSService - treat properly the case when the VOMS service returns no result
     in attGetUserNickname()

*DMS
FIX: FTSAgent, ReplicateAndRegister - make sure we use source replicas with correct 
     checksum 

*RMS
FIX: Request - minor fix in setting the Request properties, suppressing pylint
     warnings
CHANGE: File, Reques, Operation, RequestDB - remove the use of sqlalchemy on 
        the client side     
     
*Resources
FIX: StorageElement - import FileCatalog class rather than the corresponding module     
FIX: SLURM - proper formatting commands using %j, %T placeholders
FIX: SSHComputingElement - return full job references from getJobStatus() 

*RSS
FIX: DowntimeCommand - checking for downtimes including the time to start in hours

*Workflow
CHANGE: FailoverRequest - assign to properties rather than using setters

*Transformation
FIX: TransformationClient(DB,Utilities) - fixes to make derived transformations work

[v6r13p3]

*DMS
FIX: DataManager - in putAndRegister() specify explicitly registration protocol
     to ensure the file URL available right after the transfer
     
*Resources
FIX: SRM2Storage - use the proper se.getStatus() interface ( not the one of the RSS )     

[v6r13p2]

*Framework
FIX: SystemAdministratorHandler - install WebAppDIRAC extension only in case
     of Web Portal installation
CHANGE: dirac-populate-component-db - check the setup of the hosts to register 
        into the DB only installations from the same setup; check the MySQL installation
        before retrieving the database information      

*DMS
FIX: FTSAgent - fix in parsing the server result
FIX: FTSFile - added Waiting status
FIX: FTSJob - updated regexps for the "missing source" reports from the server;
     more logging message 

*Resources
FIX: SRM2Storage - fix in treating the checksum type 
FIX: StorageElement - removed getTransportURL from read methods

*RMS
FIX: Request - typo in the optimize() method

[v6r13p1]

*Framework
CHANGE: SystemAdminstratorIntegrator - can take a list of hosts to exclude from contacting

*DMS
FIX: DataManager - fix in __getFile() in resolving local SEs
FIX: dirac-dms-user-lfns - sort result, simplify logic

*RMS
FIX: Request - Use DMSHelper to resolve the Failovers SEs
FIX: Operation - treat the case where the SourceSE is None

*WMS
FIX: WMSAdministratorHandler - return per DN dictionary from getPilotStatistics 

[v6r13]

CHANGE: Separating fixed and variable parts of error log messages for multiple systems 
        to allow SystemLogging to work

*Core
FIX: MySQL.py - treat in detailed way datetime functions in __escapeString()
FIX: DictCache.get() returns now None instead of False if no or expired value
NEW: InstallTools - allow to define environment variables to be added to the component
     runit run script
NEW: Changes to make the DISET protocol IP V6 ready
CHANGE: BaseClient - retry service call on another instance in case of failure
CHANGE: InnerRPCClient - retry 3 times in case of exception in the transport layer
CHANGE: SocketInfo - retry 3 times in case of handshaking error
CHANGE: MySQL - possibility to specify charset in the table definition
FIX: dirac-install, dirac-distribution - removed obsoleted defaults     
NEW: Proxy utility module with executeWithUserProxy decorator function

*Configuration
NEW: CSAPI,dirac-admin-add-shifter - function, and script, for adding or modifying a 
     shifter in the CS

*Framework
FIX: NotificationDB - escape fields for sorting in getNotifications()
NEW: Database, Service, Client, commands for tracking the installed DIRAC components

*Interfaces
CHANGE: Dirac - changed method names, keeping backward compatibility
CHANGE: multiple commands updated to use the new Dirac API method names

*DMS
NEW: Native use of the FTS3 services
CHANGE: Removed the use of current DataLogging service
CHANGE: DataManager - changes to manage URLs inside StorageElement objects only
FIX: DataManager - define SEGroup as accessible at a site
CHANGE: DirectoryListing - extracted from FileCatalogClientCLI as an independent utility
CHANGE: MetaQuery - extracted from FileCatalogClientCLI as an independent utility
CHANGE: FileCatalogClientCLI uses external DirectoryListing, MetaQuery utilities
CHANGE: FileCatalog - replace getDirectoryMetadata by getDirectoryUserMetadata
NEW: FileCatalog - added new getDirectoryMetadata() interface to get standard directory metadata
NEW: FileCatalog - possibility to find files by standard metadata
NEW: FileCatalog - possibility to use wildcards in the metadata values for queries
NEW: DMSHelpers class
NEW: dirac-dms-find-lfns command

*WMS
NEW: SiteDirector - support for the MaxRAM queue description parameter
CHANGE: JobScheduling executor uses the job owner proxy to evaluate which files to stage
FIX: DownloadInputData - localFile was not defined properly
FIX: DownloadInputData - could not find cached files (missing [lfn])

*RMS
CHANGE: Removed files from the previous generation RMS
CHANGE: RMS refactored based on SQLAlchemy 
NEW: ReqClient - added options to putRequest(): useFailoverProxy and retryMainServer
CHANGE: DMSRequestOperationsBase - delay execution or cancel request based on SE statuses 
        from RSS/CS
FIX: Fixes to make use of RequestID as a unique identifier. RequestName can be used in
     commands in case of its uniqueness        

*Resources
NEW: Computing - BatchSystem classes introduced to be used both in Local and SSH Computing Elements
CHANGE: Storage - reworked Storage Element/Plugins to encapsulate physical URLs 
NEW: GFAL2_StorageBase.py, GFAL2_SRM2Storage.py, GFAL2_XROOTStorage.py 

*RSS:
NEW: dirac-admin-allow(ban)-se - added RemoveAccess status
CHANGE: TokenAgent - added more info to the mail

*TS
CHANGE: Task Manager plugins

[v6r12p53]

*DMS
CHANGE: FileCatalogClientCLI - ls order by size, human readable size value
FIX: DirectoryMetadata - enhanced error message in getDirectoryMetadata

*WMS
BUGFIX: JobAgent - bug when rescheduling job due to glexec failure

*TS
NEW: TransformationCLI - added getOutputFiles, getAllByUser commands
NEW: Transformation - added getAuthorDNfromProxy, getTransformationsByUser methods

*Resources
CHANGE: GlobusComputingElement - simplify creating of pilotStamp

[v6r12p52]

*DMS
NEW: dirac-dms-directory-sync - new command to synchronize the contents of a
     local and remote directories
FIX: DataManager - in removeFile() return successfully if empty input file list     

*TS
NEW: TransformationCLI - getInputDataQuery command returning inputDataQuery 
     of a given transformation

[v6r12p51]

*Core
FIX: dirac-install - fix to work with python version prior to 2.5

*DMS
CHANGE: FileCatalogClientCLI - possibility to set multiple metadata with one command

*Resources
FIX: HTCondorComputingElement - multiple improvements

[v6r12p50]

*Core
FIX: dirac-install - define TERMINFO variable to include local sources as well

*Framework
FIX: SystemAdministratorHandler - show also executors in the log overview

*DMS
FIX: FileCatalogClientCLI - use getPath utility systematically to normalize the
     paths passed by users

*WMS
FIX: PilotStatusAgent - split dynamic and static parts in the log error message

*Resources
NEW: HTCondorCEComputingElement class

[v6r12p49]

*Resources
FIX: GlobusComputingElement - in killJob added -f switch to globus-job-clean command
FIX: ARCComputingElement - create working directory if it does not exist

*DMS
CHANGE: DataManager - added XROOTD to registration protocols

*TMS
FIX: TransformationCLI - doc string

[v6r12p48]

*DMS
FIX: DirectoryTreeBase - fix in changeDirectoryXXX methods to properly interpret input

[v6r12p47]

*DMS
BUGFIX: FileCatalogClientCLI - wrong signature in the removeMetadata() service call

[v6r12p46]

*Core
FIX: GraphData - check for missing keys in parsed_data in initialize()

*WMS
CHANGE: PilotStatusAgent - kill pilots being deleted; do not delete pilots still
        running jobs
  
*RSS
CHANGE: Instantiate RequestManagementDB/Client taking into account possible extensions        

*Resources
FIX: GlobusComputingElement - evaluate WaitingJobs in getCEStatus()
FIX: SRM2Storage - error 16 of exists call is interpreted as existing file
FIX: XROOTStorage - added Lost, Cached, Unavailable in the output of getSingleMetadata()

*WMS
FIX: pilotCommands - removed unnecessary doOSG() function

[v6r12p45]

*Resources
FIX: SRM2Storage - error 22 of exists call is interpreted as existing file
     ( backport from v6r13 )

[v6r12p44]

*WMS
FIX: SiteDirector - consider also pilots in Waiting status when evaluating
     queue slots available

*Resources
NEW: SRM2Storage - makes use of /Resources/StorageElements/SRMBusyFilesExist option
     to set up the mode of interpreting the 22 error code as existing file

[v6r12p43]

*DMS:
FIX: DirectoryTreeBase - avoid double definition of FC_DirectoryUsage table
     in _rebuildDirectoryUsage()

[v6r12p42]

FIX: added fixes from v6r11p34 patch release

[v6r12p41]

*WMS
CHANGE: dirac-wms-job-submit - "-r" switch to enable job repo

[v6r12p40]

*DMS
FIX: DirectoryTreeBase.py - set database engine to InnoDB 

[v6r12p39]

FIX: imported fixes from rel-v6r11

[v6r12p38]

*DMS
CHANGE: DataManager - enhanced real SE name resolution

*RMS
FIX: Request - fixed bug in the optimization of requests with failover operations

*Resources
CHANGE: StorageFactory - allow for BaseSE option in the SE definition

[v6r12p37]

*Core
FIX: InstallTools - force $HOME/.my.cnf to be the only defaults file

[v6r12p36]

*Configuration
FIX: Utilities.py - bug fix getSiteUpdates()

[v6r12p35]

*Core
CHANGE: VOMSService - add URL for the method to get certificates

*DMS
FIX: DataManager - in __replicate() set do not pass file size to the SE if no
     third party transfer
FIX: RemoveFile, ReplicateAndRegister - regular expression for "no replicas"
     common for both DFC and LFC     
     
*WMS
FIX: WMSHistoryCorrector - make explicit error if no data returned from WMSHistory
     accounting query     

[v6r12p34]

*DMS
BUGFIX: FileCatalogWithFkAndPsDB - fix storage usage calculation

[v6r12p33]

*Core
NEW: VOMSService - added method admListCertificates()

*DMS
BUGFIX: dirac-dms-put-and-register-request - missing Operation in the request

*Resources
FIX: sshce - better interpretation of the "ps" command output

[v6r12p32]

*RMS
FIX: ReqManager - in getRequest() possibility to accept None type
     argument for any request 

[v6r12p31]

*WMS
FIX: pilotCommands - import json module only in case it is needed

[v6r12p30]

*Core
FIX: InstallTools - 't' file is deployed for agents installation only
FIX: GOCDBClient - creates unique DowntimeID using the ENDPOINT

*Framework
FIX: SystemAdministratorHandler - use WebAppDIRAC extension, not just WebApp

*DMS:
FIX: FileCatalogComponents.Utilities - do not allow empty LFN names in
     checkArgumentDict()

[v6r12p29]

*CS
CHANGE: CSCLI - use readline to store and resurrect command history

*WMS
FIX: JobWrapper - bug fixed in the failoverTransfer() call
CHANGE: dirac-wms-job-submit - added -f flag to store ids

*DMS
FIX: DataManager - make successful removeReplica if missing replica 
     in one catalog

*RMS
FIX: Operation, Request - limit the length of the error message

[v6r12p28]

*RMS
FIX: Request - do not optimize requests already in the DB 

[v6r12p27]

*Core
CHANGE: InstallTools - install "t" script to gracefully stop agents

*DMS
FIX: FileCatalog - return GUID in DirectoryParameters

*Resource
CHANGE: DFC/LFC clients - added setReplicaProblematic()

[v6r12p26]

*DMS
BUGFIX: FileCatalog - getDirectoryMetadata was wrongly in ro_meta_methods list 

*RMS
FIX: Operation - temporary fix in catalog names evaluation to smooth
     LFC->DFC migration - not to forget to remove afterwards !

*WMS
CHANGE: JobWrapper - added MasterCatalogOnlyFlag configuration option

[v6r12p25]

*DMS
BUGFIX: PutAndRegister, RegitserFile, RegisterReplica, ReplicateAndRegister - do not
        evaluate the catalog list if None

[v6r12p24]

*DMS:
FIX: DataManager - retry RSS call 5 times - to be reviewed

[v6r12p23]

*DMS
FIX: pass a catalog list to the DataManager methods
FIX: FileCatalog - bug fixed in the catalog list evaluation

[v6r12p22]

*DMS
FIX: RegisterFile, PutAndRegister - pass a list of catalogs to the DataManager instead of a comma separated string
FIX: FTSJob - log when a job is not found in FTS
CHANGE: dropped commands dirac-admin-allow(ban)-catalog

*Interfaces
CHANGE: Dirac, JobMonitoringHandler,dirac-wms-job-get-jdl - possibility to retrieve original JDL

*WMS
CHANGE: JobManifest - make MaxInputData a configurable option

[v6r12p21]

*RMS
BUGFIX: File,Operation,RequestDB - bug making that the request would always show 
        the current time for LastUpdate
  
*WMS
FIX: JobAgent - storing on disk retrieved job JDL as required by VMDIRAC
     ( to be reviewed )        

[v6r12p20]

*DMS
FIX: DataManager - more informative log messages, checking return structure
FIX: FileCatalog - make exists() behave like LFC file catalog client by checking
     the unicity of supplied GUID if any
FIX: StorageElementProxyHandler - do not remove the cache directory

*Framework
FIX: SystemAdministratorClient - increase the timeout to 300 for the software update     

*RMS
FIX: Operation.py - set Operation Scheduled if one file is Scheduled
CHANGE: Request - group ReplicateAndRegister operations together for failover 
        requests: it allows to launch all FTS jobs at once

*Resources
FIX: LcgFileCatalogClient - fix longstanding problem in LFC when several files 
     were not available (only one was returned) 

*TS
BUGFIX: TransformationCleaning,ValidateOutputDataAgent - interpret correctly
        the result of getTransformationParameters() call
FIX: TaskManager - fix exception in RequestTaskAgent        

[v6r12p19]

*Core
FIX: Core.py - check return value of getRecursive() call

*DMS
FIX: FileCatalog - directory removal is successful if does not exist
     special treatment of Delete operation

*WMS
FIX: InputDataByProtocol - fix interpretation of return values

[v6r12p18]

*DMS
FIX: FTSStrategy - config option name
FIX: DataManager - removing dirac_directory flag file only of it is there
     in __cleanDirectory()

*RMS
FIX: Operation - MAX_FILES limit set to 10000
FIX: ReqClient - enhanced log messages

*TMS
FIX: TaskManager - enhanced log messages

*RSS
FIX: DowntimeCommand - fixed mix of SRM.NEARLINE and SRM

*WMS
FIX: InputDataByProtocol - fixed return structure

[v6r12p16]

*DMS
FIX: IRODSStorageElement more complete implementation
FIX: FileCatalogHandler(DB) - make removeMetadata bulk method

*Resources
FIX: FileCatalog - make a special option CatalogList (Operations) to specify catalogs used by a given VO

[v6r12p15]

*Core
FIX: ProcessPool - kill the working process in case of the task timeout
FIX: FileHelper - count transfered bytes in DataSourceToNetwork()

*DMS
BUGFIX: FileCatalogCLI - changed interface in changePathXXX() methods
NEW: IRODSStorageElementHandler class
CHANGE: FileCatalog - separate metadata and file catalog methods, 
        apply metadata methods only to Metadata Catalogs 

*Resources
FIX: SSHTorqueComputingElement - check the status of the ssh call for qstat 

*WMS
FIX: WatchdogLinux - fixed typo

[v6r12p14]

*TS
FIX: TaskManagerAgentBase: avoid race conditions when submitting to WMS

*DMS
NEW: FileCatalog - added new components ( directory tree, file manager ) 
     making use of foreign keys and stored procedures
FIX: DataManager returns properly the FileCatalog errors     

[v6r12p13]

*TS
BUGFIX: TransformationAgent - data member not defined

*WMS
FIX: InputData(Resolution,ByProtocol) - possibility to define RemoteProtocol

[v6r12p12]

*WMS
BUGFIX: pilotTools - missing comma

[v6r12p11]

*WMS
FIX: CPUNormalization - dealing with the case when the maxCPUTime is not set in the queue
     definition
FIX: pilotTools - added option pilotCFGFile

[v6r12p10]

*DMS
FIX: StorageElementProxy - BASE_PATH should be a full path

*Resources
FIX: SRM2Storage - return specific error in putFile

*TS
FIX: TransformationAgent - fix to avoid an exception in finalize and double printing 
     when terminating the agent
BUGFIX: TransformationDB - fix return value in setTransformationParameter()

[v6r12p9]

*Core
CHANGE: SiteCEMapping - getSiteForCE can take site argu

ment to avoid confusion

*Interfaces
FIX: Job - provide optional site name in setDestinationCE()

*WMS
FIX: pilotCommands - check properly the presence of extra cfg files
     when starting job agent
FIX: JobAgent - can pick up local cfg file if extraOptions are specified     

[v6r12p8]

*Core
FIX: dirac-configure - correctly deleting useServerCertificate flag
BUGFIX: InstallTools - in fixMySQLScript()

*DMS
BUGFIX: DatasetManager - bug fixes
CHANGE: StorageElementProxy - internal SE object created with the VO of the requester

*TS
FIX: dirac-transformation-xxx commands - do not check the transformation status
CHANGE: Agents - do not use shifter proxy 
FIX: TransformationAgent - correct handling of replica cache for transformations 
     when there were more files in the transformation than accepted to be executed
FIX: TransformationAgent - do not get replicas for the Removal transformations     

*RMS
NEW: new SetFileStatus Operation

[v6r12p7]

*Core
FIX: dirac-configure - always removing the UseServerCertificate flag before leaving
FIX: ProcessPool - one more check for the executing task ending properly 

*Interfaces 
FIX: Dirac.py - use printTable in loggingInfo()

[v6r12p6]

FIX: fixes from v6r11p26 patch release

[v6r12p5]

*Core
FIX: VOMS.py - do not use obsoleted -dont-verify-ac flag with voms-proxy-info

*TS
FIX: TransformationManager - no status checked at level service

[v6r12p4]

FIX: fixes from v6r11p23 patch release

[v6r12p3]

*Configuration
CHANGE: dirac-admin-add-resources - define VOPath/ option when adding new SE 

*Resources
NEW: StorageFactory - modify protocol Path for VO specific value

*DMS
FIX: FileCatalog - check for empty input in checkArgumentFormat utility
FIX: DataManager - protect against FC queries with empty input

[v6r12p2]

*Core
FIX: dirac-install - svn.cern.ch rather than svnweb.cern.ch is now needed for direct 
     HTTP access to files in SVN

*WMS
FIX: dirac-wms-cpu-normalization - when re-configuring, do not try to dump in the 
     diracConfigFilePath

[v6r12p1]

*Configuration
FIX: Core.Utilities.Grid, dirac-admin-add-resources - fix to make a best effort to 
     guess the proper VO specific path of a new SE
*WMS
FIX: dirac-configure, pilotCommands, pilotTools - fixes to use server certificate

[v6r12]

*Core
CHANGE: ProcessPool - do not stop working processes by default
NEW: ReturnValue - added returnSingleResult() utility 
FIX: MySQL - correctly parse BooleanType
FIX: dirac-install - use python 2.7 by default
FIX: dirac-install-xxx commands - complement installation with the component setup
     in runit
NEW: dirac-configure - added --SkipVOMSDownload switch, added --Output switch
     to define output configuration file
CHANGE: ProcessPool - exit from the working process if a task execution timed out  
NEW: ProcessMonitor - added evaluation of the memory consumed by a process and its children   
NEW: InstallTools - added flag to require MySQL installation
FIX: InstallTools - correctly installing DBs extended (with sql to be sourced) 
FIX: InstallTools - run MySQL commands one by one when creating a new database
FIX: InstallTools - fixMySQLScripts() fixes the mysql start script to ognore /etc/my.cnf file
CHANGE: Os.py - the use of "which" is replaced by distutils.spawn.find_executable
NEW: Grid.py - ldapSA replaced by ldapSE, added getBdiiSE(CE)Info() methods
CHANGE: CFG.py - only lines starting with ^\s*# will be treated as comments
CHANGE: Shifter - Agents will now have longer proxies cached to prevent errors 
        for heavy duty agents, closes #2110
NEW: Bdii2CSAgent - reworked to apply also for SEs and use the same utilities for the
     corresponding command line tool
NEW: dirac-admin-add-resources - an interactive tool to add and update sites, CEs, SEs
     to the DIRAC CS   
CHANGE: dirac-proxy-init - added message in case of impossibility to add VOMS extension   
FIX: GOCDBClient - handle correctly the case of multiple elements in the same DT            


*Accounting
NEW: Allow to have more than one DB for accounting
CHANGE: Accounting - use TypeLoader to load plotters

*Framework
FIX: Logger - fix FileBackend implementation

*WMS
NEW: Refactored pilots ( dirac-pilot-2 ) to become modular following RFC #18, 
     added pilotCommands.py, SiteDirector modified accordingly 
CHANGE: InputData(Executor) - use VO specific catalogs      
NEW: JobWrapper, Watchdog - monitor memory consumption by the job ( in a Warning mode )
FIX: SandboxStoreHandler - treat the case of exception while cleaning sandboxes
CHANGE: JobCleaningAgent - the delays of job removals become CS parameters
BUGFIX: JobDB - %j placeholder not replaced after rescheduling
FIX: JobDB - in the SQL schema description reorder tables to allow foreign keys
BUGFIX: JobAgent, Matcher - logical bug in using PilotInfoReported flag
FIX: OptimizerExecutor - when a job fails the optimization chain set the minor status 
     to the optimiser name and the app status to the fail error

*Resources
NEW: StorageElement - added a cache of already created SE objects
CHANGE: SSHTorqueComputingElement - mv getCEStatus to remote script

*ResourceStatus
NEW: ResourceManagementClient/DB, DowntimeCommand - distinguish Disk and Tape storage 
FIX: GODDBClient  - downTimeXMLParsing() can now handle the "service type" parameter properly
CHANGE: dirac-rss-xxx commands use the printTable standard utility
FIX: dirac-dms-ftsdb-summary - bug fix for #2096

*DMS
NEW: DataManager - add masterCatalogOnly flag in the constructor
FIX: DataManager - fix to protect against non valid SE
CHANGE: FC.DirectoryLevelTree - use SELECT ... FOR UPDATE lock in makeDir()
FIX: FileCatalog - fixes in using file and replica status
CHANGE: DataManager - added a new argument to the constructor - vo
CHANGE: DataManager - removed removeCatalogFile() and dirac-dms-remove-catalog-file adjusted
CHANGE: Several components - field/parameter CheckSumType all changed to ChecksumType
CHANGE: PoolXMLCatalog - add the SE by default in the xml dump and use the XML library 
        for dumping the XML
FIX: XROOTStorageElement - fixes to comply with the interface formalism        

*SMS
FIX: StorageManagementDB - small bugfix to avoid SQL errors

*RMS
NEW: Added 'since' and 'until' parameters for getting requests
NEW: Request - added optimize() method to merge similar operations when
     first inserting the request
NEW: ReqClient, RequestDB - added getBulkRequest() interface. RequestExecutingAgent
     can use it controlled by a special flag     
FIX: Operation, Request - set LastUpdate time stamp when reaching final state
FIX: OperationHandlerBase - don't erase the original message when reaching the max attempts      
FIX: removed some deprecated codes
FIX: RequestTask - always set useServerCerificate flag to tru in case of executing inside
     an agent
CHANGE: gRequestValidator removed to avoid object instantiation at import   
NEW: dirac-rms-cancel-request command and related additions to the db and service classes  

*TMS
NEW: WorkflowTaskAgent is now multi-threaded
NEW: Better use of threads in Transformation Agents
CHANGE: TransformationDB - modified such that the body in a transformation can be updated
FIX: TransformationCleaningAgent - removed non-ASCII characters in a comment

[v6r11p34]

*Resources
NEW: GlobusComputingElement class

[v6r11p33]

*Configuration
FIX: Resources - avoid white spaces in OSCompatibility

[v6r11p32]

*Core
CHANGE: BaseClient, SSLSocketFactory, SocketInfo - enable TLSv1 for outgoing 
        connections via suds, possibility to configure SSL connection details
        per host/IP 

[v6r11p31]

*Core
FIX: CFG - bug fixed in loadFromBuffer() resulting in a loss of comments

*Resources
FIX: SSHTorqueComputingElement - check the status of ssh call for qstat

*DMS
FIX: FileCatalog - return LFN name instead of True from exists() call if LFN
     already in the catalog

[v6r11p30]

*DMS
CHANGE: FileCatalogCLI - add new -D flag for find to print only directories

[v6r11p29]

*DMS
FIX: FTS(Agent,Startegy,Gragh) - make use of MaxActiveJobs parameter, bug fixes

*TMS
FIX: Transformation(Agent,Client) - Operations CS parameters can be defined for each plugin: MaxFiles, SortedBy, NoUnusedDelay. Fixes to facilitate work with large numbers of files.

[v6r11p28]

*Core
FIX: InstallTools - check properly the module availability before installation

*WMS
FIX: JobScheduling - protection against missing dict field RescheduleCounter

*TMS
FIX: TransformationCleaningAgent - execute DM operations with the shifter proxy

[v6r11p27]

*Core
BUGFIX: InstallTools - bug fix in installNewPortal()

*WMS
FIX: Watchdog - disallow cputime and wallclock to be negative

*TS
FIX: TransformationAgent - correct handling of replica caches when more than 5000 files


BUGFIX: ModuleBase - bug fix in execute()
BUGFIX: Workflow - bug fix in createStepInstance()

*DMS
BUGFIX: DiractoryTreeBase - bug fix in getDirectoryPhysicalSizeFromUsage()

*Resources
FIX: XROOTStorage - back ported fixes from #2126: putFile would place file in 
     the wrong location on eos

[v6r11p26]

*Framework
FIX: UserProfileDB.py - add PublishAccess field to the UserProfileDB

*RSS
FIX: Synchronizer.py - fix deletion of old resources

*DMS
FIX: DataManager - allow that permissions are OK for part of a list of LFNs ( __verifyWritePermission() )
     (when testing write access to parent directory). Allows removal of replicas 
     even if one cannot be removed
FIX: DataManager - test SE validity before removing replica     
     
*RMS
FIX: RequestTask - fail requests for users who are no longer in the system
FIX: RequestExecutingAgent - fix request timeout computation

[v6r11p25]

*Interfaces
FIX: Job.py - bring back different logfile names if they have not been specified by the user

[v6r11p24]

*DMS
BUGFIX: SEManagerDB - bug fixed in getting connection in __add/__removeSE

[v6r11p23]

*DMS
CHANGE: FTSRequest is left only to support dirac-dms-fts-XXX commands

[v6r11p22]

*DMS
FIX: FTSJob - fixes in the glite-transfer-status command outpu parsing
FIX: TransformationClient - allow single lfn in setFileStatusForTransformation()

*WMS
FIX: StatesMonitoringAgent - install pika on the fly as a temporary solution

[v6r11p21]

*DMS
BUGFIX: dirac-dms-remove-replicas - continue in case of single replica failure
FIX: dirac-rms-xxx scripts - use Script.getPositionalArgs() instead of sys.argv

*Workflow
FIX: Test_Modules.py - fix in mocking functions, less verbose logging

[v6r11p20]

*DMS
BUGFIX: DataManager - in __SEActive() use resolved SE name to deal with aliases
BUGFIX: FileMetadata - multiple bugs in __buildUserMetaQuery()

[v6r11p19]

*DMS
FIX: FTSJob - fix FTS job monitoring a la FTS2

*RMS
CHANGE: ReqClient - added setServer() method
FIX: File,Operation,Request - call the getters to fetch the up-to-date information 
     from the parent

[v6r11p18]

*DMS
FIX: FTSAgent(Job) - fixes for transfers requiring staging (bringOnline) and adaptation 
     to the FTS3 interface

*WMS
FIX: StatesMonitoringAgent - resend the records in case of failure

[v6r11p17]

*DMS
FIX: FileCatalog - in multi-VO case get common catalogs if even VO is not specified

*Resources
FIX: ComputintgElement - bugfix in available() method

*WMS
FIX: SiteDirector - if not pilots registered in the DB, pass empty list to the ce.available()

[v6r11p16]

*RMS
BUGFIX: Request,Operation,File - do not cast to str None values

[v6r11p15]

*DMS
FIX: ReplicateAndRegister - do not create FTSClient if no FTSMode requested
CHANGE: FTSAgent(Job,File) - allow to define the FTS2 submission command;
        added --copy-pin-lifetime only for a tape backend
        parse output of both commands (FTS2, FTS3)
        consider additional state for FTS retry (Canceled)
        
*RMS
FIX: Operation, Request - treat updates specially for Error fields        

*TMS
FIX: TransformationAgent - fixes in preparing json serialization of requests

*WMS
NEW: StateMonitoringAgent - sends WMS history data through MQ messages 

[v6r11p14]

*WMS
CHANGE: JobDB - removed unused tables and methods
CHANGE: removed obsoleted tests

*DMS
FIX: FTSAgent - recover case when a target is not in FTSDB
CHANGE: FTSAgent(Job) - give possibility to specify a pin life time in CS 

*RMS
FIX: Make RMS objects comply with Python Data Model by adding __nonzero__ methods 

[v6r11p13]

*DMS
BUGFIX: SEManager - in SEManagerDB.__addSE() bad _getConnection call, closes #2062

[v6r11p12]

*Resources
CHANGE: ARCComputingElement - accomodate changes in the ARC job reported states

*Configuration
CHANGE: Resources - define a default FTS server in the CS (only for v6r11 and v6r12)

*DMS
FIX: FTSStrategy - allow to use a given channel more than once in a tree 
FIX: FTSAgent - remove request from cache if not found
FIX: FTSAgent - recover deadlock situations when FTS Files had not been correctly 
     updated or were not in the DB

*RMS
FIX: RequestExecutingAgent - fix a race condition (cache was cleared after the request was put)
FIX: RequestValidator - check that the Operation handlers are defined when inserting a request

[v6r11p11]

*Core
FIX: TransportPool - fixed exception due to uninitialized variable
FIX: HTTPDISETSocket - readline() takes optional argument size ( = 0 )

*DMS
FIX: FTSAgent - check the type of the Operation object ( can be None ) and
     some other protections
FIX: FTSClient - avoid duplicates in the file list

*RMS
FIX: ReqClient - modified log message
CHANGE: dirac-dms-fts-monitor - allow multiple comma separated LFNs in the arguments

[v6r11p10]

*RSS
FIX: DowntimeCommand, Test_RSS_Command_GOCDBStatusCommand - correctly interpreting list of downtimes

*RMS
FIX: ReplicateAndRegister - Create a RegisterReplica (not RegisterFile) if ReplicateAndRegister 
     fails to register
FIX: OperationHandlerBase - handle correctly Attempt counters when SEs are banned
FIX: ReplicateAndRegister - use FC checksum in case of mismatch request/PFN
FIX: FTSAgent - in case a file is Submitted but the FTSJob is unknown, resubmit
FIX: FTSAgent - log exceptions and put request to DB in case of exception
FIX: FTSAgent - handle FTS error "Unknown transfer state NOT_USED", due to same file 
     registered twice (to be fixed in RMS, not clear origin)

*WMS
FIX: JobStateUpdateHandler - status not updated while jobLogging is, due to time skew between 
     WN and DB service
FIX: JobStateUpdateHandler - stager callback not getting the correct status Staging 
     (retry for 10 seconds)     

[v6r11p9]

*Core
NEW: AgentModule - set AGENT_WORKDIRECTORY env variable with the workDirectory
NEW: InstallTools - added methods for the new web portal installation

*DMS
FIX: ReplicateAndRegister - apply same error logic for DM replication as for FTS

*Resources:
FIX: SRM2Storage - fix log message level
FIX: SRM2Storage - avoid useless existence checks 

*RMS
FIX: ForwardDISET - a temporary fix for a special LHCb case, to be removed asap
FIX: ReqClient - prettyPrint is even prettier
FIX: RequestTask - always use server certificates when executed within an agent

[v6r11p8]

*TMS
FIX: TransformationDB - fix default value within ON DUPLICATE KEY UPDATE mysql statement

[v6r11p7]

*Framework
BUGFIX: ProxyDB.py - bug in a MySQL table definition

*DMS
FIX: ReplicateAndRegister.py - FTS client is not instantiated in the c'tor as it 
     might not be used, 

*WMS
FIX: JobWrapper - don't delete the sandbox tar file if upload fails
FIX: JobWrapper - fix in setting the failover request

*RMS
FIX: RequestDB - add protections when trying to get a non existing request

[v6r11p6]

*WMS
FIX: InpudDataResolution - fix the case when some files only have a local replica
FIX: DownloadInputData, InputDataByProtocol - fix the return structure of the
     execute() method
     
*Resources
NEW: LocalComputingElement, CondorComputingElement      

[v6r11p5]

FIX: Incorporated changes from v6r10p25 patch

*Framework
NEW: Added getUserProfileNames() interface

*WMS
NEW: WMSAdministrator - added getPilotStatistics() interface
BUGFIX: JobWrapperTemplate - use sendJobAccounting() instead of sendWMSAccounting()
FIX: JobCleaningAgent - skip if no jobs to remove

*DMS
BUGFIX: FileCatalogClientCLI - bug fix in the metaquery construction

*Resources
CHANGE: StorageElement - enable Storage Element proxy configuration by protocol name

*TMS
NEW: TransformationManager - add Scheduled to task state for monitoring

[v6r11p4]

*Framework
NEW: ProxyDB - added primary key to ProxyDB_Log table
CHANGE: ProxyManagerHandler - purge logs once in 6 hours

*DMS
FIX: DataManager - fix in the accounting report for deletion operation
CHANGE: FTSRequest - print FTS GUID when submitting request
FIX: dirac-dms-fts-monitor - fix for using the new FTS structure
FIX: DataLoggingDB - fix type of the StatusTimeOrder field
FIX: DataLoggingDB - take into account empty date argument in addFileRecord()
FIX: ReplicateAndRegister - use active replicas
FIX: FTS related modules - multiple fixes

*WMS
NEW: SiteDirector - pass the list of already registered pilots to the CE.available() query
FIX: JobCleaningAgent - do not attempt job removal if no eligible jobs

*Resources
FIX: LcgFileCatalogClient - if replica already exists while registration, reregister
NEW: CREAM, SSH, ComputingElement - consider only registered pilots to evaluate queue occupancy

[v6r11p3]

FIX: import gMonitor from it is original location

*Core
FIX: FC.Utilities - treat properly the LFN names starting with /grid ( /gridpp case )

*Configuration
FIX: LocalConfiguration - added exitCode optional argument to showHelp(), closes #1821

*WMS
FIX: StalledJobAgent - extra checks when failing Completed jobs, closes #1944
FIX: JobState - added protection against absent job in getStatus(), closes #1853

[v6r11p2]

*Core
FIX: dirac-install - skip expectedBytes check if Content-Length not returned by server
FIX: AgentModule - demote message "Cycle had an error:" to warning

*Accounting
FIX: BaseReporter - protect against division by zero

*DMS
CHANGE: FileCatalogClientCLI - quite "-q" option in find command
FIX: DataManager - bug fix in __initializeReplication()
FIX: DataManager - less verbose log message 
FIX: DataManager - report the size of removed files only for successfully removed ones
FIX: File, FTSFile, FTSJob - SQL tables schema change: Size filed INTEGER -> BIGINT

*RMS
FIX: dirac-rms-reset-request, dirac-rms-show-request - fixes
FIX: ForwardDISET - execute with trusted host certificate

*Resources
FIX: SSHComputingElement - SSHOptions are parsed at the wrong place
NEW: ComputingElement - evaluate the number of available cores if relevant

*WMS
NEW: JobMonitoringHander - added export_getOwnerGroup() interface

*TMS
CHANGE: TransformationCleaningAgent - instantiation of clients moved in the initialize()

[v6r11p1]

*RMS
FIX: ReqClient - failures due to banned sites are considered to be recoverable

*DMS
BUGFIX: dirac-dms-replicate-and-register-request - minor bug fixes

*Resources
FIX: InProcessComputingElement - stop proxy renewal thread for a finished payload

[v6r11]

*Core
FIX: Client - fix in __getattr__() to provide dir() functionality
CHANGE: dirac-configure - use Registry helper to get VOMS servers information
BUGFIX: ObjectLoader - extensions must be looked up first for plug-ins
CHANGE: Misc.py - removed obsoleted
NEW: added returnSingleResult() generic utility by moving it from Resources/Utils module 

*Configuration
CHANGE: Resources.getDIRACPlatform() returns a list of compatible DIRAC platforms
NEW: Resources.getDIRACPlatforms() used to access platforms from /Resources/Computing/OSCompatibility
     section
NEW: Registry - added getVOs() and getVOMSServerInfo()     
NEW: CE2CSAgent - added VO management

*Accounting
FIX: AccountingDB, Job - extra checks for invalid values

*WMS
NEW: WMS tags to allow jobs require special site/CE/queue properties  
CHANGES: DownloadInputData, InputDataByProtocol, InputDataResolution - allows to get multiple 
         PFNs for the protocol resolution
NEW: JobDB, JobMonitoringHandler - added traceJobParameters(s)() methods     
CHANGE: TaskQueueDirector - use ObjectLoader to load directors    
CHANGE: dirac-pilot - use Python 2.7 by default, 2014-04-09 LCG bundles

*DMS
NEW: DataManager to replace ReplicaManager class ( simplification, streamlining )
FIX: InputDataByProtocol - fix the case where file is only on tape
FIX: FTSAgent - multiple fixes
BUGFIX: ReplicateAndRegister - do not ask SE with explicit SRM2 protocol

*Interfaces
CHANGE: Dirac - instantiate SandboxStoreClient and WMSClient when needed, not in the constructor
CHANGE: Job - removed setSystemConfig() method
NEW: Job.py - added setTag() interface

*Resources
CHANGE: StorageElement - changes to avoid usage PFNs
FIX: XROOTStorage, SRM2Storage - changes in PFN construction 
NEW: PoolComputingElement - a CE allowing to manage multi-core slots
FIX: SSHTorqueComputingElement - specify the SSHUser user for querying running/waiting jobs 

*RSS
NEW: added commands dirac-rss-query-db and dirac-rss-query-dtcache

*RMS
CHANGE: ReqDB - added Foreign Keys to ReqDB tables
NEW: dirac-rms-reset-request command
FIX: RequestTask - always execute operations with owner proxy

*SMS
FIX: few minor fixes to avoid pylint warnings

[v6r10p25]

*DMS
CHANGE: FileCatalog - optimized file selection by metadata

[v6r10p24]

*DMS
FIX: FC.FileMetadata - optimized queries for list interception evaluation

[v6r10p23]

*Resoures
CHANGE: SSHComputingElement - allow SSH options to be passed from CS setup of SSH Computing Element
FIX: SSHComputingElement - use SharedArea path as $HOME by default

[v6r10p22]

*CS
CHANGE: Operations helper - if not given, determine the VO from the current proxy 

*Resources
FIX: glexecComputingElement - allows Application Failed with Errors results to show through, 
     rather than be masked by false "glexec CE submission" errors
     
*DMS     
CHANGE: ReplicaManager - in getReplicas() rebuild PFN if 
        <Operations>/DataManagement/UseCatalogPFN option is set to False ( True by default )

[v6r10p21]

*Configuration
FIX: CSGlobals - allow to specify extensions in xxxDIRAC form in the CS

*Interfaces
FIX: Job - removed self.reqParams
FIX: Job - setSubmitPools renamed to setSubmitPool, fixed parameter definition string

*WMS
FIX: JobMonitorigHandler, JobPolicy - allow JobMonitor property to access job information

[v6r10p20]

*DMS
FIX: FTSAgent/Client, ReplicateAndRegister - fixes to properly process failed
     FTS request scheduling

[v6r10p19]

*DMS
FIX: FTSAgent - putRequest when leaving processRequest
FIX: ReplicaManager - bug in getReplicas() in dictionary creation

[v6r10p18]

*DMS
FIX: ReplicateAndRegister - dictionary items incorrectly called in ftsTransfer()

[v6r10p17]

*RMS
FIX: RequestDB.py - typo in a table name
NEW: ReqManagerHandler - added getDistinctValues() to allow selectors in the web page

*DMS
CHANGE: ReplicaManager - bulk PFN lookup in getReplicas()

[v6r10p16]

*Framework
NEW: PlottingClient - added curveGraph() function

*Transformation
FIX: TaskManagerAgentBase - add the missing Scheduled state

*WMS
FIX: TaskQueueDB - reduced number of lines in the matching parameters printout

*DMS
FIX: dirac-dms-show-se-status - exit on error in the service call, closes #1840

*Interface
FIX: API.Job - removed special interpretation of obsoleted JDLreqt type parameters

*Resources
FIX: SSHComputingElement - increased timeout in getJobStatusOnHost() ssh call, closes #1830

[v6r10p15]

*DMS
FIX: FTSAgent - added missing monitoring activity
FIX: FileCatalog - do not check directory permissions when creating / directory

*Resources
FIX: SSHTorqueComputingElement - removed obsoleted stuff

[v6r10p14]

*SMS
FIX: RequestPreparationAgent - typo fixed

[v6r10p13]

*SMS
FIX: RequestPreparationAgent - use ReplicaManager to get active replicas

*DMS
FIX: ReplicaManager - getReplicas returns all replicas ( in all statuses ) by default
CHANGE: FC/SecurityManager - give full ACL access to the catalog to groups with admin rights

*WMS
CHANGE: SiteDirector - changes to reduce the load on computing elements
FIX: JobWrapper - do not set Completed status for the case with failed application thread

[v6r10p12]

*WMS
CHANGE: Replace consistently everywhere SAM JobType by Test JobType
FIX: JobWrapper - the outputSandbox should be always uploaded (outsized, in failed job)

*DMS
FIX: RemoveFile - bugfix
FIX: ReplicateAndRegister - fixes in the checksum check, retry failed FTS transfer 
     with RM transfer
NEW: RegisterReplica request operation     

*RMS
FIX: ReqClient - fix in the request state machine
FIX: Request - enhance digest string
NEW: dirac-dms-reset-request command
CHANGE: dirac-rms-show-request - allow selection of a request by job ID

*TS
FIX: TransformationDB - in getTransformationParameters() dropped "Submitted" counter 
     in the output

[v6r10p11]

*Core
FIX: X509Chain - cast life time to int before creating cert

*Accounting
FIX: DataStoreClient - self.__maxRecordsInABundle = 5000 instead of 1000
FIX: JobPolicy - allow access for JOB_MONITOR property

*RMS
FIX: ReqClient - fix the case when a job is Completed but in an unknown minor status

*Resources
BUGFIX: ProxyStorage - use checkArgumentFormat() instead of self.__checkArgumentFormatDict()

[v6r10p10]

*DMS
FIX: Several fixes to make FTS accounting working (FTSAgent/Job, ReplicaManager, File )

[v6r10p9]

*Core
BUGFIX: LineGraph - Ymin was set to a minimal plot value rather than 0.

*DMS
CHANGE: FTSJob(Agent) - get correct information for FTS accounting (registration)

[v6r10p8]

*Core
FIX: InstallTools - admin e-mail default location changed

*Framework
FIX: SystemAdministratorClientCLI - allow "set host localhost"
FIX: BundleDelivery - protect against empty bundle

*WMS
FIX: SiteDirector - Pass siteNames and ceList as None if any is accepted
FIX: WorkloadManagement.ConfigTemplate.SiteDorectory - set Site to Any by default 

*DMS
FIX: FileCatalogCLI - ignore Datasets in ls command for backward compatibility

*Resources
FIX: SSH - some platforms use Password instead of password prompt

[v6r10p7]

*Core
FIX: dirac-install - execute dirac-fix-mysql-script and dirac-external-requirements after sourcing the environment
FIX: InstallTools - set basedir variable in fixMySQLScript()
FIX: InstallTools - define user root@host.domain in installMySQL()

*Framework
BUGFIX: SystemAdministratorCLI - bug fixed in default() call signature

*DMS
FIX: FTSRequest - handle properly FTS server in the old system 
FIX: ReplicaManager - check if file is in FC before removing 
FIX: Request/RemovalTask - handle properly proxies for removing files 
BUGFIX: DatasetManager - in the table description

[v6r10p6]

*Core
FIX: X509Certificate - reenabled fix in getDIRACGroup()

*Configuration
FIX: CSAPI - Group should be taken from the X509 chain and not the certificate

*RMS
CHANGE: ReqClient - if the job does not exist, do not try further finalization

[v6r10p5]

*Core
FIX: X509Certificate - reverted fix in getDIRACGroup()

[v6r10p4]

*Core
NEW: dirac-info - extra printout
CHANGE: PrettyPrint - extra options in printTable()
FIX: X509Certificate - bug fixed in getDIRACGroup()

*Framework
NEW: SystemAdministratorCLI - new showall command to show components across hosts
NEW: ProxyDB - allow to upload proxies without DIRAC group

*RMS
CHANGE: ReqClient - requests from failed jobs update job status to Failed
CHANGE: RequestTask - retry in the request finalize()

[v6r10p3]

*Configuration
CHANGE: Registry - allow to define a default group per user

*WMS
BUGFIX: JobReport - typo in generateForwardDISET()

[v6r10p2]

*TMS
CHANGE: Backward compatibility fixes when setting the Transformation files status

*DMS
BUGFIX: ReplicateAndRegister - bugfix when replicating to multiple destination by ReplicaManager

*WMS
BUGFIX: JobManager - bug fix when deleting no-existing jobs

[v6r10p1]

*RMS
FIX: ReqDB.Operations - Arguments field changed type from BLOB to MEDIUMBLOB

*DMS
FIX: FileCatalog - check for non-exiting directories in removeDirectory()

*TMS
FIX: TransformationDB - removed constraint that was making impossible to derive a production

[v6r10]

*Core
FIX: Several fixes on DB classes(AccountingDB, SystemLoggingDB, UserProfileDB, TransformationDB, 
     JobDB, PilotAgentsDB) after the new movement to the new MySQL implementation with a persistent 
     connection per running thread
NEW: SystemAdministratorCLI - better support for executing remote commands 
FIX: DIRAC.__init__.py - avoid re-definition of platform variable    
NEW: Graphs - added CurveGraph class to draw non-stacked lines with markers
NEW: Graphs - allow graphs with negative Y values
NEW: Graphs - allow to provide errors with the data and display them in the CurveGraph
FIX: InstallTools - fix for creation of the root@'host' user in MySQL 
FIX: dirac-install - create links to permanent directories before module installation
CHANGE: InstallTools - use printTable() utility for table printing
CHANGE: move printTable() utility to Core.Utilities.PrettyPrint
NEW: added installation configuration examples
FIX: dirac-install - fixBuildPath() operates only on files in the directory
FIX: VOMSService - added X-VOMS-CSRF-GUARD to the html header to be compliant with EMI-3 servers

*CS
CHANGE: getVOMSVOForGroup() uses the VOMSName option of the VO definition 
NEW: CE2CSAgent - added ARC CE information lookup

*Framework
FIX: SystemAdministratorIntegrator - use Host option to get the host address in addition to the section name, closes #1628
FIX: dirac-proxy-init - uses getVOMSVOForGroup() when adding VOMS extensions

*DMS
CHANGE: DFC - optimization and bug fixes of the bulk file addition
FIX: TransferAgent - protection against badly defined LFNs in collectFiles()
NEW: DFC - added getDirectoryReplicas() service method support similar to the LFC
CHANGE: DFC - added new option VisibleReplicaStatus which is used in replica getting commands
CHANGE: FileCatalogClientCLI client shows number of replicas in the 2nd column rather than 
        unimplemented number of links
CHANGE: DFC - optimizations for the bulk replica look-up
CHANGE: DFC updated scalability testing tool FC_Scaling_test.py        
NEW: DFC - methods returning replicas provide also SE definitions instead of PFNs to construct PFNs on the client side
NEW: DFC - added getReplicasByMetadata() interface
CHANGE: DFC - optimized getDirectoryReplicas()
CHANGE: FileCatalogClient - treat the reduced output from various service queries restoring LFNs and PFNs on the fly
NEW: DFC - LFNPFNConvention flag can be None, Weak or Strong to facilitate compatibility with LFC data 
CHANGE: FileCatalog - do not return PFNs, construct them on the client side
CHANGE: FileCatalog - simplified FC_Scaling_test.py script
NEW: FileCatalog/DatasetManager class to define and manipulate datasets corresponding to meta queries
NEW: FileCatalogHandler - new interface methods to expose DatasetManager functionality
NEW: FileCatalogClientCLI - new dataset family of commands
FIX: StorageFactory, ReplicaManager - resolve SE alias name recursively
FIX: FTSRequest, ReplicaManager, SRM2Storage - use current proxy owner as user name in accounting reports, closes #1602
BUGFIX: FileCatalogClientCLI - bug fix in do_ls, missing argument to addFile() call, closes #1658
NEW: FileCatalog - added new setMetadataBulk() interface, closes #1358
FIX: FileCatalog - initial argument check strips off leading lfn:, LFN:, /grid, closes #448
NEW: FileCatalog - added new setFileStatus() interface, closes #170, valid and visible file and replica statuses can be defined in respective options.
CHANGE: multiple new FTS system fixes
CHANGE: uniform argument checking with checkArgumentFormat() in multiple modules
CHANGE: FileCatalog - add Trash to the default replica valid statuses
CHANGE: ReplicaManager,FTSRequest,StorageElement - no use of PFN as returned by the FC except for file removal,
        rather constructing it always on the fly
        
*SMS
CHANGE: PinRequestAgent, SENamespaceCatalogCheckAgent - removed
CHANGE: Use StorageManagerClient instead of StorageDB directly        

*WMS
CHANGE: JobPolicy - optimization for bulk job verification
NEW: JobPolicy - added getControlledUsers() to get users which jobs can be accessed for 
     a given operation
CHANGE: JobMonitoringHandler - Avoid doing a selection of all Jobs, first count matching jobs 
        and then use "limit" to select only the required JobIDs.
NEW: JobMonitoringHandler - use JobPolicy to filter jobs in getJobSummaryWeb()
NEW: new Operations option /Services/JobMonitoring/GlobalJobsInfo ( True by default ) to 
     allow or not job info lookup by anybody, used in JobMonitoringHandler       
BUGFIX: SiteDirector - take into account the target queue Platform
BUGFIX: JobDB - bug in __insertNewJDL()    
CHANGE: dirac-admin-show-task-queues - enhanced output  
CHANGE: JobLoggingDB.sql - use trigger to manage the new LoggingInfo structure  
CHANGE: JobWrapper - trying several times to upload a request before declaring the job failed
FIX: JobScheduling executor - fix race condition that causes a job to remain in Staging
NEW: SiteDirector - do not touch sites for which there is no work available
NEW: SiteDirector - allow sites not in mask to take jobs with JobType Test
NEW: SiteDirector - allow 1 hour grace period for pilots in Unknown state before aborting them
CHANGE: Allow usage of non-plural form of the job requirement options ( PilotType, GridCE, BannedSite, 
        SubmitPool ), keep backward compatibility with a plural form
        
*RSS
FIX: DowntimeCommand - take the latest Downtime that fits    
NEW: porting new Policies from integration  
NEW: RSS SpaceToken command querying endpoints/tokens that exist  
        
*Resources
NEW: added SSHOARComputingElement class 
NEW: added XROOTStorage class       
FIX: CREAMComputingElement - extra checks for validity of returned pilot references
        
*TS
CHANGE: TransformationClient(DB,Manager) - set file status for transformation as bulk operation 
CHANGE: TransformationClient - applying state machine when changing transformation status
BUGFIX: TransformationClient(Handler) - few minor fixes
NEW: TransformationDB - backported __deleteTransformationFileTask(s) methods
CHANGE: TransformationDB(Client) - fixes to reestablish the FileCatalog interface
FIX: TransformationAgent - added MissingInFC to consider for Removal transformations
BUGFIX: TransformationAgent - in _getTransformationFiles() variable 'now' was not defined
FIX: TransformationDB.sql - DataFiles primary key is changed to (FileID) from (FileID,LFN) 
CHANGE: TransformationDB(.sql) - schema changes suitable for InnoDB
FIX: TaskManager(AgentBase) - consider only submitted tasks for updating status
CHANGE: TransformationDB(.sql) - added index on LFN in DataFiles table

*RMS
NEW: Migrate to use the new Request Management by all the clients
CHANGE: RequestContainer - Retry failed transfers 10 times and avoid sub-requests to be set Done 
        when the files are failed
CHANGE: Use a unique name for storing the proxy as processes may use the same "random" name and 
        give conflicts
NEW: RequestClient(Handler) - add new method readRequest( requestname)                 

*Workflow
NEW: Porting the LHCb Workflow package to DIRAC to make the use of general purpose modules and
     simplify construction of workflows        

[v6r9p33]

*Accounting
BUGFIX: AccountingDB - wrong indentation

[v6r9p32]

*Accounting
FIX: AccountingDB - use old style grouping if the default grouping is altered, e.g. by Country

[v6r9p31]

*Accounting
CHANGE: AccountingDB - changes to speed up queries: use "values" in GROUP By clause;
        drop duplicate indexes; reorder fields in the UniqueConstraint index of the
        "bucket" tables  

[v6r9p30]

*DMS
CHANGE: FileCatalogFactory - construct CatalogURL from CatalogType by default

*SMS
FIX: dirac-stager-stage-files - changed the order of the arguments

[v6r9p29]

*TS
FIX: TaskManager(AgentBase) - fix for considering only submitted tasks 

[v6r9p28]

*TS
FIX: TransformationDB(ManagerHandler) - several portings from v6r10

[v6r9p27]

*SMS
FIX: StorageManagementDB - in removeUnlinkedReplicas() second look for CacheReplicas 
     for which there is no entry in StageRequests

[v6r9p26]

*Resources
CHANGE: CREAMComputigElement - Make sure that pilots submitted to CREAM get a 
        fresh proxy during their complete lifetime
*Framework
FIX: ProxyDB - process properly any SQLi with DNs/groups with 's in the name

[v6r9p25]

*TS
CHANGE: TransformationClient - changed default timeout values for service calls
FIX: TransformationClient - fixes for processing of derived transformations 

[v6r9p24]

*TS
FIX: TransformationClient - in moveFilesToDerivedTransformation() set file status
     to Moved-<prod>

[v6r9p23]

*Core
BUGFIX: InstallTools - improper configuration prevents a fresh new installation

*WMS
BUGFIX: PilotDirector - Operations Helper non-instantiated

[v6r9p22]

*WMS
FIX: PilotDirector - allow to properly define extensions to be installed by the 
     Pilot differently to those installed at the server
FIX: Watchdog - convert pid to string in ProcessMonitor

*TS
FIX: TransformationDB - splitting files in chunks

*DMS
NEW: dirac-dms-create-removal-request command
CHANGE: update dirac-dms-xxx commands to use the new RMS client,
        strip lines when reading LFNs from a file

[v6r9p21]

*TS
FIX: Transformation(Client,DB,Manager) - restored FileCatalog compliant interface
FIX: TransformationDB - fix in __insertIntoExistingTransformationFiles()

[v6r9p20]

*Core
BUGFIX: ProxyUpload - an on the fly upload does not require a proxy to exist

*DMS
CHANGE: TransferAgent - use compareAdler() for checking checksum
FIX: FailoverTransfer - recording the sourceSE in case of failover transfer request 

*WMS
FIX: ProcessMonitor - some fixes added, printout when <1 s of consumed CPU is found

*Transformation
BUGFIX: TransformationClient - fixed return value in moveFilesToDerivedTransformation()

*RMS
BUGFIX: CleanReqDBAgent - now() -> utcnow() in initialize()

*Resources
FIX: ARCComputingElement - fix the parsing of CE status if no jobs are available

[v6r9p19]

*DMS
FIX: FileCatalog/DirectoryMetadata - inherited metadata is used while selecting directories
     in findDirIDsByMetadata()

[v6r9p18]

*DMS
FIX: FTSSubmitAgent, FTSRequest - fixes the staging mechanism in the FTS transfer submission
NEW: TransferDBMonitoringHandler - added getFilesForChannel(), resetFileChannelStatus()

[v6r9p17]

*Accounting
FIX: DataStoreClient - send accounting records in batches of 1000 records instead of 100

*DMS:
FIX: FailoverTransfer - catalog name from list to string
FIX: FTSSubmitAgent, FTSRequest - handle FTS3 as new protocol and fix bad submission time
FIX: FTSSubmitAgent, FTSRequest - do not submit FTS transfers for staging files

*WMS
FIX: TaskQueueDB - do not check enabled when TQs are requested from Directors
FIX: TaskQueueDB - check for Enabled in the TaskQueues when inserting jobs to print an alert
NEW: TaskQueueDB - each TQ can have at most 5k jobs, if beyond the limit create a new TQ 
     to prevent long matching times when there are way too many jobs in a single TQ

[v6r9p16]

*TS
BUGFIX: typos in TransformationCleaningAgent.py

*DMS
CHANGE: DownloadInputData - check the available disk space in the right input data directory
FIX: DownloadInputData - try to download only Cached replicas 

[v6r9p15]

*Core
FIX: MySQL - do not decrease the retry counter after ping failure

*DMS
CHANGE: FC/DirectoryMetadata - Speed up findFilesByMetadataWeb when many files match
FIX: RemovalTask - fix error string when removing a non existing file (was incompatible 
     with the LHCb BK client). 

*WMS
FIX: JobReport - minor fix ( removed unused imports )
FIX: JobMonitoring(JobStateUpdate)Handler - jobID argument can be either string, int or long

*TS
CHANGE: TransformationClient - change status of Moved files to a deterministic value
FIX: FileReport - minor fix ( inherits object ) 

[v6r9p14]

*DMS
CHANGE: FTSDB - changed schema: removing FTSSite table. From now on FTS sites 
        would be read from CS Resources

[v6r9p13]

FIX: included fixes from v6r8p26 patch release

[v6r9p12]

FIX: included fixes from v6r8p25 patch release

[v6r9p11]

*DMS
BUGFIX: FTSRequest - in __resolveFTSServer() type "=" -> "=="

[v6r9p10]

FIX: included fixes from v6r8p24 patch release

*Core
NEW: StateMachine utility

*DMS
BUGFIX: in RegisterFile operation handler

*Interfaces
FIX: Dirac.py - in splitInputData() consider only Active replicas

[v6r9p9]

*RMS
FIX: RequestDB - added getRequestFileStatus(), getRequestName() methods

[v6r9p8]

*DMS
FIX: RequestDB - get correct digest ( short request description ) of a request

[v6r9p7]

FIX: included fixes from v6r8p23 patch release

*RSS
FIX: SpaceTokenOccupancyPolicy - SpaceToken Policy decision was based on 
     percentage by mistake
     
*RMS
NEW: new scripts dirac-dms-ftsdb-summary, dirac-dms-show-ftsjobs    
FIX: FTSAgent - setting space tokens for newly created FTSJobs 

[v6r9p6]

*DMS
BUGFIX: dirac-admin-add-ftssite - missing import

*RMS
NEW: RequestDB, ReqManagerHandler - added getRequestStatus() method

*TS
FIX: fixes when using new RequestClient with the TransformationCleaningAgent

*WMS
BUGFIX: typo in SandboxStoreHandler transfer_fromClient() method

[v6r9p5]

*DMS
BUGFIX: missing proxy in service env in the FTSManager service. By default service 
        will use DataManager proxy refreshed every 6 hours.

*Resources
NEW: StorageElement - new checkAccess policy: split the self.checkMethods in 
     self.okMethods. okMethods are the methods that do not use the physical SE. 
     The isValid returns S_OK for all those immediately

*RSS
FIX: SpaceTokenOccupancyPolicy - Policy that now takes into account absolute values 
     for the space left
     
*TS
FIX: TransformationCleaningAgent - will look for both old and new RMS     

[v6r9p4]

*Stager
NEW: Stager API: dirac-stager-monitor-file, dirac-stager-monitor-jobs, 
     dirac-stager-monitor-requests, dirac-stager-show-stats

[v6r9p3]

*Transformation
FIX: TransformationCleaning Agent status was set to 'Deleted' instead of 'Cleaned'

[v6r9p2]

*RSS
NEW: Added Component family tables and statuses
FIX: removed old & unused code 
NEW: allow RSS policies match wild cards on CS

*WMS
BUGFIX: FailoverTransfer,JobWrapper - proper propagation of file metadata

[v6r9p1]

*RMS
NEW: FTSAgent - update rwAccessValidStamp,
     update ftsGraphValidStamp,
     new option for staging files before submission,
     better log handling here and there
CHANGE: FTSJob - add staging flag in in submitFTS2
CHANGE: Changes in WMS (FailoverTransfer, JobReport, JobWrapper, SandboxStoreHandler) 
        and TS (FileReport) to follow the new RMS.
NEW: Full CRUD support in RMS.

*RSS
NEW: ResourceManagementDB - new table ErrorReportBuffer
NEW: new ResourceManagementClient methods - insertErrorReportBuffer, selectErrorReportBuffer,
     deleteErrorReportBuffer

[v6r9]

NEW: Refactored Request Management System, related DMS agents and FTS management
     components

[v6r8p28]

*Core
BUGFIX: RequestHandler - the lock Name includes ActionType/Action

*DMS
FIX: dirac-dms-filecatalog-cli - prevent exception in case of missing proxy

[v6r8p27]

*DMS
BUGFIX: dirac-dms-add-file - fixed typo item -> items

[v6r8p26]

*Core
NEW: RequestHandler - added getServiceOption() to properly resolve inherited options 
     in the global service handler initialize method
NEW: FileCatalogHandler, StorageElementHandler - use getServiceOption()

[v6r8p25]

FIX: included fixes from v6r7p40 patch release

*Resources
FIX: SRM2Storage - do not account gfal_ls operations

[v6r8p24]

FIX: included fixes from v6r7p39 patch release

*Core
FIX: SiteSEMapping was returning wrong info

*DMS
FIX: FTSRequest - choose explicitly target FTS point for RAL and CERN
BUGFIX: StrategyHandler - wrong return value in __getRWAccessForSE()

*Resources
CHANGE: SRM2Storage - do not account gfal_ls operations any more

[v6r8p23]

FIX: included fixes from v6r7p37 patch release

*TS
FIX: TransformationDB - allow tasks made with ProbInFC files
FIX: TransformationCleaingAgent,Client - correct setting of transformation 
     status while cleaning

[v6r8p22]

FIX: included fixes from v6r7p36 patch release

[v6r8p21]

*DMS
FIX: FileCatalog/DirectoryMetadata - even if there is no meta Selection 
     the path should be considered when getting Compatible Metadata
FIX: FileCatalog/DirectoryNodeTree - findDir will return S_OK( '' ) if dir not 
     found, always return the same error from DirectoryMetadata in this case.     

*RSS
FIX: DowntimeCommand - use UTC time stamps

*TS
FIX: TransformationAgent - in _getTransformationFiles() get also ProbInFC files in 
     addition to Used 

[v6r8p20]

*Stager
NEW: Stager API: dirac-stager-monitor-file, dirac-stager-monitor-jobs, 
     dirac-stager-monitor-requests, dirac-stager-show-stats

[v6r8p19]

*Transformation
FIX: TransformationCleaning Agent status was set to 'Deleted' instead of 'Cleaned'

[v6r8p18]

*TS
BUGFIX: TransformationAgent - regression in __cleanCache()

[v6r8p17]

FIX: included fixes from v6r7p32 patch release

*WMS
FIX: StalledJobAgent - for accidentally stopped jobs ExecTime can be not set, 
     set it to CPUTime for the accounting purposes in this case

[v6r8p16]

FIX: included fixes from v6r7p31 patch release

*WMS
BUGFIX: TaskQueueDB - fixed a bug in the negative matching conditions SQL construction

*RSS
NEW: improved doc strings of PEP, PDP modules ( part of PolicySystem )
FIX: Minor changes to ensure consistency if ElementInspectorAgent and 
     users interact simultaneously with the same element
CHANGE: removed DatabaseCleanerAgent ( to be uninstalled if already installed )
FIX: SummarizeLogsAgent - the logic of the agent was wrong, the agent has been re-written.
     
[v6r8p15]

*Core
FIX: X509Chain - fix invalid information when doing dirac-proxy-info without CS
     ( in getCredentials() )

*RSS
NEW: PDP, PEP - added support for option "doNotCombineResult" on PDP

[v6r8p14]

*Core
FIX: dirac-deploy-scripts - can now work with the system python

*WMS
NEW: dirac-wms-cpu-normalization - added -R option to modify a given configuration file
FIX: Executor/InputData - Add extra check for LFns in InputData optimizer, closes #1472

*Transformation
CHANGE: TransformationAgent - add possibility to kick a transformation (not skip it if no 
        unused files), by touching a file in workDirectory
BUGFIX: TransformationAgent - bug in __cleanCache() dict modified in a loop        

[v6r8p13]

*Transformation
BUGFIX: TransformationDB - restored import of StringType

[v6r8p12]

NEW: Applied patches from v6r7p29

*WMS
FIX: JobDB - check if SystemConfig is present in the job definition and convert it 
     into Platform

*DMS
FIX: ReplicaManager - do not get metadata of files when getting files in a directory 
     if not strictly necessary

*RSS
NEW: ported from LHCb PublisherHandler for RSS web views

[v6r8p11]

NEW: Applied patches from v6r7p27

*RSS
NEW: SpaceTokenOccupancyPolicy - ported from LHCbDIRAC 
NEW: db._checkTable done on service initialization ( removed dirac-rss-setup script doing it )

*Transformation
FIX: TaskManager - reset oJob for each task in prepareTransformationTasks()
BUGFIX: ValidateOutputDataAgent - typo fixed in getTransformationDirectories()
FIX: TransformationManagerHandler - use CS to get files statuses not to include in 
     processed file fraction calculation for the web monitoring pages

[v6r8p10]

NEW: Applied patches from v6r7p27

[v6r8p9]

*DMS
FIX: TransferAgent,dirac-dms-show-se-status, ResourceStatus,TaskManager - fixes
     needed for DMS components to use RSS status information
NEW: ReplicaManager - allow to get metadata for an LFN+SE as well as PFN+SE     

[v6r8p8]

*RSS
BUGFIX: dirac-rss-setup - added missing return of S_OK() result

[v6r8p7]

NEW: Applied patches from v6r7p24

*DMS
BUGFIX: LcgFileCatalogClient - bug in addFile()

*RSS
BUGFIX: fixed script dirac-rss-set-token, broken in the current release.
NEW: Statistics module - will be used in the future to provide detailed information 
     from the History of the elements 

[v6r8p6]

NEW: Applied patches from v6r7p23

*Transformation
FIX: TaskManager - allow prepareTransformationTasks to proceed if no OutputDataModule is defined
FIX: TransformationDB - remove INDEX(TaskID) from TransformationTasks. It produces a single counter 
     for the whole table instead of one per TransformationID
     
*WMS     
FIX: WMSUtilities - to allow support for EMI UI's for pilot submission we drop support for glite 3.1

[v6r8p5]

NEW: Applied patches from v6r7p22

*RSS
CHANGE: removed old tests and commented out files

*WMS
FIX: PoolXMLCatalog - proper addFile usage

*Transformation
CHANGE: TransformationAgent - clear replica cache when flushing or setting a file in the workdirectory

[v6r8p4]

*Transformation
FIX: The connection to the jobManager is done only at submission time
FIX: Jenkins complaints fixes

*WMS
BUGFIX: JobDB - CPUtime -> CPUTime
FIX: Jenkins complaints fixes

[v6r8p3]

*DMS
BUGFIX: LcgFileCatalogClient

[v6r8p2]

*DMS:
FIX: LcgFileCatalogClient - remove check for opening a session in __init__ as credentials are not yet set 

*Transformation
CHANGE: reuse RPC clients in Transformation System 

[v6r8p1]

*Core
FIX: dirac-deploy-scripts - restored regression w.r.t. support of scripts starting with "d"

*DMS
BUGFIX: LcgFileCatalogClient - two typos fixed

[v6r8]

CHANGE: Several fixes backported from the v7r0 integration branch

*Core
CHANGE: DictCache - uses global LockRing to avoid locks in multiprocessing
FIX: X509Chain - proxy-info showing an error when there's no CS

*DMS
FIX: TransferAgent - inside loop filter out waiting files dictionary
BUGFIX: dirac-admin-allow-se - there was a continue that was skipping the complete loop for 
        ARCHIVE elements
NEW: LcgFileCatalogClient - test return code in startsess lfc calls       

*WMS:
FIX: OptimizerExecutor, InputData, JobScheduling - check that site candidates have all the 
     replicas

*RSS: 
BUGFIX: ResourceStatus, RSSCacheNoThread - ensure that locks are always released

*Transformation
FIX: TaskManager - site in the job definition is taken into account when submitting
NEW: Transformation - get the allowed plugins from the CS /Operations/Transformations/AllowedPlugins
FIX: ValidateOutputDataAgent - self not needed for static methods

[v6r7p40]

*Resources
FIX: StorageElement class was not properly passing the lifetime argument for prestageFile method

[v6r7p39]

*Core
CHANGE: Grid - in executeGridCommand() allow environment script with arguments needed for ARC client

*DMS
FIX: DFC SEManager - DIP Storage can have a list of ports now

*Resources
FIX: ARCComputingElement - few fixes after debugging

[v6r7p38]

*Core
NEW: DISET FileHelper, TransferClient - possibility to switch off check sum

*Resources
NEW: ARCComputingElement - first version
NEW: StorageFactory - possibility to pass extra protocol parameters to storage object
NEW: DIPStorage - added CheckSum configuration option
BUGFIX: SSHComputingElement - use CE name in the pilot reference construction

*WMS
FIX: StalledJobAgent - if ExecTime < CPUTime make it equal to CPUTime

[v6r7p37]

*Framework
BUGFIX: NotificationDB - typos in SQL statement in purgeExpiredNotifications() 

*WMS
NEW: JobCleaningAgent - added scheduling sandbox LFN removal request 
     when deleting jobs
CHANGE: JobWrapper - report only error code as ApplicationError parameter 
        when payload finishes with errors    
NEW: SiteDirector - possibility to specify extensions to be installed in 
     pilots in /Operations/Pilots/Extensions option in order not to install
     all the server side extensions        

*DMS
CHANGE: FileCatalogFactory - use service path as default URL
CHANGE: FileCatalogFactory - use ObjectLoader to import catalog clients

*SMS
BUGFIX: StorageManagementDB, dirac-stager-monitor-jobs - small bug fixes ( sic, Daniela )

*Resources
CHANGE: DIPStorage - added possibility to specify a list of ports for multiple
        service end-points
CHANGE: InProcessComputingElement - demote log message when payload failure 
        to warning, the job will fail anyway
FIX: StalledJobAgent - if pilot reference is not registered, this is not an 
     error of the StalledJobAgent, no log.error() in  this case                
        
*RMS
CHANGE: RequestTask - ensure that tasks are executed with user credentials 
        even with respect to queries to DIRAC services ( useServerCertificate 
        flag set to false )        

[v6r7p36]

*WMS
FIX: CREAMCE, SiteDirector - make sure that the tmp executable is removed
CHANGE: JobWrapper - remove sending mails via Notification Service in case
        of job rescheduling
        
*SMS
FIX: StorageManagementDB - fix a race condition when old tasks are set failed 
     between stage submission and update.        

[v6r7p35]

*Stager
NEW: Stager API: dirac-stager-monitor-file, dirac-stager-monitor-jobs, 
     dirac-stager-monitor-requests, dirac-stager-show-stats

[v6r7p34]

*Transformation
FIX: TransformationCleaning Agent status was set to 'Deleted' instead of 'Cleaned'

[v6r7p33]

*Interfaces
FIX: Job.py - in setExecutable() - prevent changing the log file name string type

*StorageManagement
NEW: StorageManagementDB(Handler) - kill staging requests at the same time as 
     killing related jobs, closes #1510
FIX: StorageManagementDB - demote the level of several log messages       

[v6r7p32]

*DMS
FIX: StorageElementHandler - do not use getDiskSpace utility, use os.statvfs instead
CHANGE: StorageManagementDB - in getStageRequests() make MySQL do an UNIQUE selection 
        and use implicit loop to speed up queries for large results

*Resources
FIX: lsfce remote script - use re.search instead of re.match in submitJob() to cope with
     multipline output

[v6r7p31]

*WMS
FIX: SiteDirector - make possible more than one SiteDirector (with different pilot identity) attached 
     to a CE, ie sgm and pilot roles. Otherwise one is declaring Aborted the pilots from the other.

[v6r7p30]

*Core
CHANGE: X509Chain - added groupProperties field to the getCredentials() report
BUGFIX: InstallTools - in getSetupComponents() typo fixed: agent -> executor

[v6r7p29]

*DMS
CHANGE: FileCatalog - selection metadata is also returned as compatible metadata in the result
        of getCompatibleMetadata() call
NEW: FileCatalog - added path argument to getCompatibleMetadata() call
NEW: FileCatalogClient - added getFileUserMetadata()
BUGFIX: dirac-dms-fts-monitor - exit with code -1 in case of error

*Resources
FIX: CREAMComputingElement - check globus-url-copy result for errors when retrieving job output

[v6r7p28]

*DMS
BUGFIX: FileCatalog/DirectoryMetadata - wrong MySQL syntax 

[v6r7p27]

*Core
FIX: Mail.py - fix of the problem of colons in the mail's body

*Interfaces
NEW: Job API - added setSubmitPools(), setPlatform() sets ... "Platform"

*WMS
FIX: TaskQueueDB - use SystemConfig as Platform for matching ( if Platform is not set explicitly

*Resources
FIX: SSHComputingElement - use ssh host ( and not CE name ) in the pilot reference
BUGFIX: SSHGEComputingElement - forgotten return statement in _getJobOutputFiles()

*Framework
NEW: dirac-sys-sendmail - email's body can be taken from pipe. Command's argument 
     in this case will be interpreted as a destination address     

[v6r7p26]

*DMS
FIX: ReplicaManager - status names Read/Write -> ReadAccess/WriteAccess

[v6r7p25]

*Core
CHANGE: X509Chain - in getCredentials() failure to contact CS is not fatal, 
        can happen when calling dirac-proxy-init -x, for example

[v6r7p24]

*DMS
NEW: FileCatalog - added getFilesByMetadataWeb() to allow pagination in the Web 
     catalog browser
     
*WMS
CHANGE: WMSAdministrator, DiracAdmin - get banned sites list by specifying the status
        to the respective jobDB call     

[v6r7p23]

*Transformation
BUGFIX: TransformationDB - badly formatted error log message

*RMS
CHANGE: RequestDBMySQL - speedup the lookup of requests

*WMS
BUGFIX: dirac-dms-job-delete - in job selection by group

*DMS
FIX: LcgFileCatalogClient - getDirectorySize made compatible with DFC
BUGFIX: LcgFileCatalogClient - proper call of __getClientCertInfo()

[v6r7p22]

*Transformation
CHANGE: InputDataAgent - treats only suitable transformations, e.g. not the extendable ones. 
CHANGE: TransformationAgent - make some methods more public for easy overload

[v6r7p21]

*Core
FIX: Shifter - pass filePath argument when downloading proxy

[v6r7p20]

*DMS
CHANGE: StrategyHandler - move out SourceSE checking to TransferAgent
CHANGE: ReplicaManager, InputDataAgent - get active replicas
FIX: StorageElement, SRM2Storage - support for 'xxxAccess' statuses, checking results
     of return structures
     
*RSS
NEW: set configurable email address on the CS to send the RSS emails
NEW: RSSCache without thread in background
FIX: Synchronizer - moved to ResourceManager handler     

[v6r7p19]

*DMS
BUGFIX: ReplicaManager - in putAndRegister() SE.putFile() singleFile argument not used explicitly

[v6r7p18]

*WMS
FIX: StalledJobAgent - do not exit the loop over Completed jobs if accounting sending fails
NEW: dirac-wms-job-delete - allow to specify jobs to delete by job group and/or in a file
FIX: JobManifest - If CPUTime is not set, set it to MaxCPUTime value

[v6r7p17]

*Resources
FIX: SRM2Storage - treat properly "22 SRM_REQUEST_QUEUED" result code

[v6r7p16]

*DMS
FIX: StrategyHandler - do not proceed when the source SE is not valid for read 
BUGFIX: StorageElement - putFile can take an optional sourceSize argument
BUGFIX: ReplicaManager - in removeFile() proper loop on failed replicas

*RSS
FIX: SpaceTokenOccupancyCommand, CacheFeederAgent - add timeout when calling lcg_util commands

*WMS
FIX: JobManifest - take all the SubmitPools defined in the TaskQueueAgent 
NEW: StalledJobAgent - declare jobs stuck in Completed status as Failed

[v6r7p15]

*Core
BUGFIX: SocketInfo - in host identity evaluation

*DMS
BUGFIX: FileCatalogHandler - missing import os

*Transformation
CHANGE: JobManifest - getting allowed job types from operations() section 

[v6r7p14]

*DMS
CHANGE: StorageElementProxy - removed getParameters(), closes #1280
FIX: StorageElementProxy - free the getFile space before the next file
FIX: StorageElement - added getPFNBase() to comply with the interface

*Interfaces
CHANGE: Dirac API - allow lists of LFNs in removeFile() and removeReplica()

*WMS
CHANGE: JobSchedulingAgent(Executor) - allow both BannedSite and BannedSites JDL option

*RSS
FIX: ElementInspectorAgent - should only pick elements with rss token ( rs_svc ).
FIX: TokenAgent - using 4th element instead of the 5th. Added option to set admin email on the CS.

[v6r7p13]

*Core
FIX: Resources - in getStorageElementSiteMapping() return only sites with non-empty list of SEs

*DMS
FIX: StorageElement - restored the dropped logic of using proxy SEs
FIX: FileCatalog - fix the UseProxy /LocalSite/Catalog option

*Transformation
FIX: TransformationDB - use lower() string comparison in extendTransformation()

[v6r7p12]

*WMS
BUGFIX: JobManifest - get AllowedSubmitPools from the /Systems section, not from /Operations

*Core
NEW: Resources helper - added getSites(), getStorageElementSiteMapping()

*DMS
CHANGE: StrategyHandler - use getStorageElementSiteMapping helper function
BUGFIX: ReplicaManager - do not modify the loop dictionary inside the loop

[v6r7p11]

*Core
CHANGE: Subprocess - put the use of watchdog in flagging

[v6r7p10]

*Core
NEW: Logger - added getLevel() method, closes #1292
FIX: Subprocess - returns correct structure in case of timeout, closes #1295, #1294
CHANGE: TimeOutExec - dropped unused utility
FIX: Logger - cleaned unused imports

*RSS
CHANGE: ElementInspectorAgent - do not use mangled name and removed shifterProxy agentOption

[v6r7p9]

*Core
BUGFIX: InstallTools - MySQL Port should be an integer

[v6r7p8]

*Core
FIX: Subprocess - consistent timeout error message

*DMS
NEW: RemovalTask - added bulk removal
FIX: StrategyHandler - check file source CEs
CHANGE: DataIntegrityClient - code beautification
CHANGE: ReplicaManager - do not check file existence if replica information is queried anyway,
        do not fail if file to be removed does not exist already. 

[v6r7p7]

FIX: Several fixes to allow automatic code documentation

*Core
NEW: InstallTools - added mysqlPort and mysqlRootUser

*DMS
CHANGE: ReplicaManager - set possibility to force the deletion of non existing files
CHANGE: StrategyHandler - better handling of checksum check during scheduling 

[v6r7p6]

*Core
FIX: dirac-install - restore signal alarm if downloadable file is not found
FIX: Subprocess - using Manager proxy object to pass results from the working process

*DMS:
CHANGE: StorageElement - removed overwride mode
CHANGE: removed obsoleted dirac-dms-remove-lfn-replica, dirac-dms-remove-lfn
NEW: FTSMonitorAgent - filter out sources with checksum mismatch
FIX: FTSMonitorAgent, TransferAgent - fix the names of the RSS states

*RSS
NEW: ElementInspectorAgent runs with a variable number of threads which are automatically adjusted
NEW: Added policies to force a particular state, can be very convenient to keep something Banned for example.
NEW: policy system upgrade, added finer granularity when setting policies and actions

*WMS
NEW: SiteDirector- allow to define pilot DN/Group in the agent options
CHANGE: JobDescription, JobManifest - take values for job parameter verification from Operations CS section

[v6r7p5]

*Interfaces
BUGFIX: dirac-wms-job-get-output - properly treat the case when output directory is not specified 

[v6r7p4]

*Core
FIX: Subprocess - avoid that watchdog kills the executor process before it returns itself

*Framework
BUGFIX: ProxuManagerClient - wrong time for caching proxies

*RSS
FIX: removed obsoleted methods

*DMS
NEW: FileCatalog - added findFilesByMetadataDetailed - provides detailed metadata for 
     selected files

[v6r7p3]

*DMS
FIX: FTSMonitorAgent - logging less verbose

*Transformation
FIX: TransformationAgent - use the new CS defaults locations
FIX: Proper agent initialization
NEW: TransformationPlaugin - in Broadcast plugin added file groupings by number of files, 
     make the TargetSE always defined, even if the SourceSE list contains it 

*ResourceStatus
FIX: Added the shifter's proxy to several agents

*RMS
FIX: RequestContainer - the execution order was not properly set for the single files 

*Framework:
BUGFIX: ProxyManagerClient - proxy time can not be shorter than what was requested

[v6r7p2]

*Core
FIX: dirac-configure - switch to use CS before checking proxy info

*Framework
NEW: dirac-sys-sendmail new command
NEW: SystemAdmininistratorCLI - added show host, uninstall, revert commands
NEW: SystemAdmininistratorHandler - added more info in getHostInfo()
NEW: SystemAdmininistratorHandler - added revertSoftware() interface

*Transformation
FIX: TransformationCleaningAgent - check the status of returned results

[v6r7p1]

*Core
FIX: Subprocess - finalize the Watchdog closing internal connections after a command execution
CHANGE: add timeout for py(shell,system)Call calls where appropriate
CHANGE: Shifter - use gProxyManager in a way that allows proxy caching

*Framework
NEW: ProxyManagerClient - allow to specify validity and caching time separately
FIX: ProxyDB - replace instead of delete+insert proxy in __storeVOMSProxy

*DMS
NEW: FTSMonitorAgent - made multithreaded for better efficiency
FIX: dirac-dms-add-file - allow LFN: prefix for lfn argument

*WMS
NEW: dirac-wms-job-get-output, dirac-wms-job-status - allow to retrieve output for a job group
FIX: TaskQueueDB - fixed selection SQL in __generateTQMatchSQL()
CHANGE: OptimizerExecutor - reduce diversity of MinorStatuses for failed executors

*Resources
FIX: CREAMComputingElement - remove temporary JDL right after the submission 

[v6r6p21]

*DMS
BUGFIX: TransformationCleaningAgent - use the right signature of cleanMetadataCatalogFiles() call

[v6r6p20]

*DMS
FIX: RegistrationTask - properly escaped error messages
BUGFIX: DirectoryMetadata - use getFileMetadataFields from FileMetadata in addMetadataField()
NEW: When there is a missing source error spotted during FTS transfer, file should be reset 
     and rescheduled again until maxAttempt (set to 100) is reached

*WMS
FIX: JobScheduling - fix the site group logic in case of Tier0

[v6r6p19]

*DMS
BUGFIX: All DMS agents  - set up agent name in the initialization

*Core
NEW: Subprocess - timeout wrapper for subprocess calls
BUGFIX: Time - proper interpreting of 0's instead of None
CHANGE: DISET - use cStringIO for ANY read that's longer than 16k (speed improvement) 
        + Less mem when writing data to the net
FIX: Os.py - protection against failed "df" command execution       
NEW: dirac-info prints lcg bindings versions
CHANGE: PlotBase - made a new style class 
NEW: Subprocess - added debug level log message

*Framework
NEW: SystemAdministratorIntegrator client for collecting info from several hosts
NEW: SystemAdministrator - added getHostInfo()
FIX: dirac-proxy-init - always check for errors in S_OK/ERROR returned structures
CHANGE: Do not accept VOMS proxies when uploading a proxy to the proxy manager

*Configuration
FIX: CE2CSAgent - get a fresh copy of the cs data before attempting to modify it, closes #1151
FIX: Do not create useless backups due to slaves connecting and disconnecting
FIX: Refresher - prevent retrying with 'Insane environment'

*Accounting
NEW: Accounting/Job - added validation of reported values to cope with the weird Yandex case
FIX: DBUtils - take into account invalid values, closes #949

*DMS
FIX: FTSSubmitAgent - file for some reason rejected from submission should stay in 'Waiting' in 
     TransferDB.Channel table
FIX: FTSRequest - fix in the log printout     
CHANGE: dirac-dms-add-file removed, dirac-dms-add-files renamed to dirac-dms-add-file
FIX: FileCatalogCLI - check the result of removeFile call
FIX: LcgFileCatalogClient - get rid of LHCb specific VO evaluation
NEW: New FileCatalogProxy service - a generalization of a deprecated LcgFileCatalog service
FIX: Restored StorageElementProxy functionality
CHANGE: dirac-dms-add-file - added printout
NEW: FileCatalog(Factory), StorageElement(Factory) - UseProxy flag moved to /Operations and /LocalSite sections

*RSS
NEW:  general reimplementation: 
      New DB schema using python definition of tables, having three big blocks: Site, Resource and Node.
      MySQLMonkey functionality almost fully covered by DB module, eventually will disappear.
      Services updated to use new database.
      Clients updated to use new database.
      Synchronizer updated to fill the new database. When helpers will be ready, it will need an update.
      One ElementInspectorAgent, configurable now is hardcoded.
      New Generic StateMachine using OOP.
      Commands and Policies simplified.
      ResourceStatus using internal cache, needs to be tested with real load.
      Fixes for the state machine
      Replaced Bad with Degraded status ( outside RSS ).
      Added "Access" to Read|Write|Check|Remove SE statuses wherever it applies.
      ResourceStatus returns by default "Active" instead of "Allowed" for CS calls.
      Caching parameters are defined in the CS
FIX: dirac-admin-allow/ban-se - allow a SE on Degraded ( Degraded->Active ) and ban a SE on Probing 
     ( Probing -> Banned ). In practice, Active and Degraded are "usable" states anyway.            
      
*WMS
FIX: OptimizerExecutor - failed optimizations will still update the job     
NEW: JobWrapper - added LFNUserPrefix VO specific Operations option used for building user LFNs
CHANGE: JobDB - do not interpret SystemConfig in the WMS/JobDB
CHANGE: JobDB - Use CPUTime JDL only, keep MaxCPUTime for backward compatibility
CHANGE: JobWrapper - use CPUTime job parameter instead of MaxCPUTime
CHANGE: JobAgent - use CEType option instead of CEUniqueID
FIX: JobWrapper - do not attempt to untar directories before having checked if they are tarfiles 
NEW: dirac-wms-job-status - get job statuses for jobs in a given job group
 
*SMS
FIX: StorageManagementDB - when removing unlinked replicas, take into account the case where a
     staging request had been submitted, but failed
      
*Resources    
NEW: glexecCE - add new possible locations of the glexec binary: OSG specific stuff and in last resort 
     looking in the PATH    
NEW: LcgFileCatalogClient - in removeReplica() get the needed PFN inside instead of providing it as an argument     
      
*TS      
CHANGE: Transformation types definition are moved to the Operations CS section

*Interfaces
FIX: Dirac.py - CS option Scratchdir was in LocalSite/LocalSite
FIX: Dirac.py - do not define default catalog, use FileCatalog utility instead

[v6r6p19]

*DMS
BUGFIX: All DMS agents  - set up agent name in the initialization

[v6r6p18]

*Transformation
CHANGE: /DIRAC/VOPolicy/OutputDataModule option moved to <Operations>/Transformations/OutputDataModule

*Resources
FIX: ComputingElement - properly check if the pilot proxy has VOMS before adding it to the payload 
     when updating it

*WMS
BUGFIX: JobSanity - fixed misspelled method call SetParam -> SetParameter

[v6r6p17]

*Transformation
BUGFIX: TransformationAgent - corrected  __getDataReplicasRM()

[v6r6p16]

*DMS
FIX: Agents - proper __init__ implementation with arguments passing to the super class
FIX: LcgFileCatalogClient - in removeReplica() reload PFN in case it has changed

[v6r6p15]

*Framework
BUGFIX: ErrorMessageMonitor - corrected updateFields call 

*DMS:
NEW: FTSMonitorAgent completely rewritten in a multithreaded way

*Transformation
FIX: InputDataAgent - proper instantiation of TransformationClient
CHANGE: Transformation - several log message promoted from info to notice level

[v6r6p14]

*Transformation
FIX: Correct instantiation of agents inside several scripts
CHANGE: TransformationCleaningAgent - added verbosity to logs
CHANGE: TransformationAgent - missingLFC to MissingInFC as it could be the DFC as well
FIX: TransformationAgent - return an entry for all LFNs in __getDataReplicasRM

*DMS
FIX: TransferAgent - fix exception reason in registerFiles()

[v6r6p13]

*DMS
CHANGE: TransferAgent - change RM call from getCatalogueReplicas to getActiveReplicas. 
        Lowering log printouts here and there

[v6r6p12]

*DMS
BUGFIX: RemovalTask - Replacing "'" by "" in error str set as attribute for a subRequest file. 
        Without that request cannot be updated when some nasty error occurs.

[v6r6p11]

*RMS:
BUGFIX: RequestClient - log string formatting

*DMS
BUGFIX: RemovalTask - handling for files not existing in the catalogue

*Transformation
FIX: TransformationManager - ignore files in NotProcessed status to get the % of processed files

*Interfaces
FIX: Fixes due to the recent changes in PromptUser utility

[v6r6p10]

*RMS
FIX: RequestDBMySQL - better escaping of queries 

*WMS
FIX: SiteDirector - get compatible platforms before checking Task Queues for a site

[v6r6p9]

*Core
FIX: Utilities/PromptUser.py - better user prompt

*Accounting
NEW: Add some validation to the job records because of weird data coming from YANDEX.ru

*DMS
BUGFIX: ReplicaManager - typo errStr -> infoStr in __replicate()
FIX: FTSRequest - fixed log message

*WMS
FIX: SiteDirector - use CSGlobals.getVO() call instead of explicit CS option

[v6r6p8]

*Transformation
BUGFIX: TransformationDB - typo in getTransformationFiles(): iterValues -> itervalues

[v6r6p7]

*Resources
FIX: StorageFactory - uncommented line that was preventing the status to be returned 
BUGFIX: CE remote scripts - should return status and not call exit()
BUGFIX: SSHComputingElement - wrong pilot ID reference

[v6r6p6]

*WMS
FIX: TaskQueueDB - in findOrphanJobs() retrieve orphaned jobs as list of ints instead of list of tuples
FIX: OptimizerExecutor - added import of datetime to cope with the old style optimizer parameters

*Transformation
FIX: TransformationAgent - fix finalization entering in an infinite loop
NEW: TransformationCLI - added resetProcessedFile command
FIX: TransformationCleaningAgent - treating the archiving delay 
FIX: TransformationDB - fix in getTransformationFiles() in case of empty file list

[v6r6p5]

*Transformation
FIX: TransformationAgent - type( transClient -> transfClient )
FIX: TransformationAgent - self._logInfo -> self.log.info
FIX: TransformationAgent - skip if no Unused files
FIX: TransformationAgent - Use CS option for replica cache lifetime
CHANGE: TransformationAgent - accept No new Unused files every [6] hours

[v6r6p4]

*DMS
FIX: TransferAgent - protection for files that can not be scheduled
BUGFIX: TransferDB - typo (instIDList - > idList ) fixed

*Transformation
BUGFIX: TransformationAgent - typo ( loginfo -> logInfo )

[v6r6p3]

FIX: merged in patch v6r5p14

*Core
BUGFIX: X509Chain - return the right structure in getCredentials() in case of failure
FIX: dirac-deploy-scripts.py - allow short scripts starting from "d"
FIX: dirac-deploy-scripts.py - added DCOMMANDS_PPID env variable in the script wrapper
FIX: ExecutorReactor - reduced error message dropping redundant Task ID 

*Interfaces
BUGFIX: Dirac.py - allow to pass LFN list to replicateFile()

*DMS
FIX: FileManager - extra check if all files are available in _findFiles()
BUGFIX: FileCatalogClientCLI - bug in DirectoryListing

[v6r6p2]

FIX: merged in patch v6r5p13

*WMS
FIX: SiteDirector - if no community set, look for DIRAC/VirtualOrganization setting

*Framework
FIX: SystemLoggingDB - LogLevel made VARCHAR in the MessageRepository table
FIX: Logging - several log messages are split in fixed and variable parts
FIX: SystemLoggingDB - in insertMessage() do not insert new records in auxiliary tables if they 
     are already there

[v6r6p1]

*Core:
CHANGE: PromptUser - changed log level of the printout to NOTICE
NEW: Base Client constructor arguments are passed to the RPCClient constructor

*DMS:
NEW: FTSRequest - added a prestage mechanism for source files
NEW: FileCatalogClientCLI - added -f switch to the size command to use raw faile tables 
     instead of storage usage tables
NEW: FileCatalog - added orphan directory repair tool
NEW: FIleCatalog - more counters to control the catalog sanity     

*WMS:
FIX: SandboxStoreClient - no more kwargs tricks
FIX: SandboxStoreClient returns sandbox file name in case of upload failure to allow failover
FIX: dirac-pilot - fixed VO_%s_SW_DIR env variable in case of OSG

*TS:
FIX: TransformationManagerHandler - avoid multiple Operations() instantiation in 
     getTransformationSummaryWeb()

[v6r6]

*Core
CHANGE: getDNForUsername helper migrated from Core.Security.CS to Registry helper
NEW: SiteSEMapping - new utilities getSitesGroupedByTierLevel(), getTier1WithAttachedTier2(),
     getTier1WithTier2
CHANGE: The DIRAC.Core.Security.CS is replaced by the Registry helper     
BUGFIX: dirac-install - properly parse += in .cfg files
FIX: Graphs.Utilities - allow two lines input in makeDataFromCVS()
FIX: Graphs - allow Graphs package usage if even matplotlib is not installed
NEW: dirac-compile-externals will retrieve the Externals compilation scripts from it's new location 
     in github (DIRACGrid/Externals)
NEW: Possibility to define a thread-global credentials for DISET connections (for web framework)
NEW: Logger - color output ( configurable )
NEW: dirac-admin-sort-cs-sites - to sort sites in the CS
CHANGE: MessageClient(Factor) - added msgClient attribute to messages
NEW: Core.Security.Properties - added JOB_MONITOR and USER_MANAGER properties

*Configuration
NEW: Registry - added getAllGroups() method

*Framework
NEW: SystemAdministratorClientCLI - possibility to define roothPath and lcgVersion when updating software

*Accounting
NEW: JobPlotter - added Normalized CPU plots to Job accounting
FIX: DBUtils - plots going to greater granularity

*DMS
NEW: FileCatalog - storage usage info stored in all the directories, not only those with files
NEW: FileCatalog - added utility to rebuild storage usage info from scratch
FIX: FileCatalog - addMetadataField() allow generic types, e.g. string
FIX: FileCatalog - path argument is normalized before usage in multiple methods
FIX: FileCatalog - new metadata for files(directories) should not be there before for directories(files)
NEW: FileCatalog - added method for rebuilding DirectoryUsage data from scratch 
NEW: FileCatalog - Use DirectoryUsage mechanism for both logical and physical storage
CHANGE: FileCatalog - forbid removing non-empty directories
BUGFIX: FileCatalogClientCLI - in do_ls() check properly the path existence
FIX: FileCatalogClientCLI - protection against non-existing getCatalogCounters method in the LFC client
FIX: DMS Agents - properly call superclass constructor with loadName argument
FIX: ReplicaManager - in removeFile() non-existent file is marked as failed
FIX: Make several classes pylint compliant: DataIntegrityHandler, DataLoggingHandler,
     FileCatalogHandler, StorageElementHandler, StorageElementProxyHandler, TransferDBMonitoringHandler
FIX: LogUploadAgent - remove the OSError exception in __replicate()
FIX: FileCatalogClientCLI - multiple check of proper command inputs,
     automatic completion of several commands with subcommands,
     automatic completion of file names
CHANGE: FileCatalogClientCLI - reformat the output of size command 
FIX: dirac-admin-ban-se - allow to go over all options read/write/check for each SE      
NEW: StrategyHandler - new implementation to speed up file scheduling + better error reporting
NEW: LcgFileCatalogProxy - moved from from LHCbDirac to DIRAC
FIX: ReplicaManager - removed usage of obsolete "/Resources/StorageElements/BannedTarget" 
CHANGE: removed StorageUsageClient.py
CHANGE: removed obsoleted ProcessingDBAgent.py

*WMS
CHANGE: RunNumber job parameter was removed from all the relevant places ( JDL, JobDB, etc )
NEW: dirac-pilot - add environment setting for SSH and BOINC CEs
NEW: WMSAdministrator - get output for non-grid CEs if not yet in the DB
NEW: JobAgent - job publishes BOINC parameters if any
CHANGE: Get rid of LHCbPlatform everywhere except TaskQueueDB
FIX: SiteDirector - provide list of sites to the Matcher in the initial query
FIX: SiteDirector - present a list of all groups of a community to match TQs
CHANGE: dirac-boinc-pilot dropped
CHANGE: TaskQueueDirector does not depend on /LocalSite section any more
CHANGE: reduced default delays for JobCleaningAgent
CHANGE: limit the number of jobs received by JobCleaningAgent
CHANGE: JobDB - use insertFields instead of _insert
CHANGE: Matcher, TaskQueueDB - switch to use Platform rather than LHCbPlatform retaining LHCbPlatform compatibility
BUGFIX: Matcher - proper reporting pilot site and CE
CHANGE: JobManager - improved job Killing/Deleting logic
CHANGE: dirac-pilot - treat the OSG case when jobs on the same WN all run in the same directory
NEW: JobWrapper - added more status reports on different failures
FIX: PilotStatusAgent - use getPilotProxyFromDIRACGroup() instead of getPilotProxyFromVOMSGroup()
CHANGE: JobMonitoringHandler - add cutDate and condDict parameters to getJobGroup()
NEW: JobMonitoringHandler - check access rights with JobPolicy when accessing job info from the web
NEW: JobManager,JobWrapper - report to accounting jobs in Rescheduled final state if rescheduling is successful
FIX: WMSAdministrator, SiteDirector - store only non-empty pilot output to the PilotDB
NEW: added killPilot() to the WMSAdministrator interface, DiracAdmin and dirac-admin-kill-pilot command
NEW: TimeLeft - renormalize time left using DIRAC Normalization if available
FIX: JobManager - reconnect to the OptimizationMind in background if not yet connected
CHANGE: JobManifest - use Operations helper
NEW: JobCleaningAgent - delete logging records from JobLoggingDB when deleting jobs

*RMS
FIX: RequestDBFile - better exception handling in case no JobID supplied
FIX: RequestManagerHandler - make it pylint compliant
NEW: RequestProxyHandler - is forwarding requests from voboxes to central RequestManager. 
     If central RequestManager is down, requests are dumped into file cache and a separate thread 
     running in background is trying to push them into the central. 
CHANGE: Major revision of the code      
CHANGE: RequestDB - added index on SubRequestID in the Files table
CHANGE: RequestClient - readRequestForJobs updated to the new RequetsClient structure

*RSS
NEW: CS.py - Space Tokens were hardcoded, now are obtained after scanning the StorageElements.

*Resources
FIX: SSHComputingElement - enabled multiple hosts in one queue, more debugging
CHANGE: SSHXXX Computing Elements - define SSH class once in the SSHComputingElement
NEW: SSHComputingElement - added option to define private key location
CHANGE: Get rid of legacy methods in ComputingElement
NEW: enable definition of ChecksumType per SE
NEW: SSHBatch, SSHCondor Computing Elements
NEW: SSHxxx Computing Elements - using remote control scripts to better capture remote command errors
CHANGE: put common functionality into SSHComputingElement base class for all SSHxxx CEs
NEW: added killJob() method tp all the CEs
NEW: FileCatalog - take the catalog information info from /Operations CS section, if defined there, 
     to allow specifications per VO 

*Interfaces
CHANGE: Removed Script.initialize() from the API initialization
CHANGE: Some general API polishing
FIX: Dirac.py - when running in mode="local" any directory in the ISB would not get untarred, 
     contrary to what is done in the JobWrapper

*TS
BUGFIX: TaskManager - bug fixed in treating tasks with input data
FIX: TransformationCleaningAgent - properly call superclass constructor with loadName argument
NEW: TransformationCleaningAgent - added _addExtraDirectories() method to extend the list of
     directories to clean in a subclass if needed
CHANGE: TransformationCleaningAgent - removed usage of StorageUsageClient     
NEW: TransformationAgent is multithreaded now ( implementation moved from LHCbDIRAC )
NEW: added unit tests
NEW: InputDataAgent - possibility to refresh only data registered in the last predefined period of time 
NEW: TransformationAgent(Client) - management of derived transformations and more ported from LHCbDIRAC
BUGFIX: TransformationDB - wrong SQL statement generation in setFileStatusForTransformation()

[v6r5p14]

*Core
NEW: Utilities - added Backports utility

*WMS
FIX: Use /Operations/JobScheduling section consistently, drop /Operations/Matching section
NEW: Allow VO specific share correction plugins from extensions
FIX: Executors - several fixes

[v6r5p13]

*WMS
FIX: Executors - VOPlugin will properly send and receive the params
NEW: Correctors can be defined in an extension
FIX: Correctors - Properly retrieve info from the CS using the ops helper

[v6r5p12]

FIX: merged in patch v6r4p34

[v6r5p11]

FIX: merged in patch v6r4p33

*Core
FIX: MySQL - added offset argument to buildConditions()

[v6r5p10]

FIX: merged in patch v6r4p32

[v6r5p9]

FIX: merged in patch v6r4p30

[v6r5p8]

FIX: merged in patch v6r4p29

[v6r5p7]

FIX: merged in patch v6r4p28

[v6r5p6]

FIX: merged in patch v6r4p27

*Transformation
BUGFIX: TransformationDB - StringType must be imported before it can be used

*RSS
NEW: CS.py - Space Tokens were hardcoded, now are obtained after scanning the StorageElements.

[v6r5p5]

FIX: merged in patch v6r4p26

[v6r5p4]

FIX: merged in patch v6r4p25

[v6r5p3]

*Transformation
FIX: merged in patch v6r4p24

[v6r5p2]

*Web
NEW: includes DIRACWeb tag web2012092101

[v6r5p1]

*Core
BUGFIX: ExecutorMindHandler - return S_OK() in the initializeHandler
FIX: OptimizationMindHandler - if the manifest is not dirty it will not be updated by the Mind

*Configuration
NEW: Resources helper - added getCompatiblePlatform(), getDIRACPlatform() methods

*Resources
FIX: SSHComputingElement - add -q option to ssh command to avoid banners in the output
FIX: BOINCComputingElement - removed debugging printout
FIX: ComputingElement - use Platform CS option which will be converted to LHCbPlatform for legacy compatibility

*DMS
FIX: RequestAgentBase - lowering loglevel from ALWAYS to INFO to avoid flooding SystemLogging

*WMS:
FIX: SiteDirector - provide CE platform parameter when interrogating the TQ
FIX: GridPilotDirector - publish pilot OwnerGroup rather than VOMS role
FIX: WMSUtilities - add new error string into the parsing of the job output retrieval

[v6r5]

NEW: Executor framework

*Core
NEW: MySQL.py - added Test case for Time.dateTime time stamps
NEW: MySQL.py - insertFields and updateFields can get values via Lists or Dicts
NEW: DataIntegrityDB - use the new methods from MySQL and add test cases
NEW: DataIntegrityHandler - check connection to DB and create tables (or update their schema)
NEW: DataLoggingDB - use the new methods from MySQL and add test cases
NEW: DataLoggingHandler - check connection to DB and create tables (or update their schema)
FIX: ProcessPool - killing stuck workers after timeout
CHANGE: DB will throw a RuntimeException instead of a sys.exit in case it can't contact the DB
CHANGE: Several improvements on DISET
CHANGE: Fixed all DOS endings to UNIX
CHANGE: Agents, Services and Executors know how to react to CSSection/Module and react accordingly
NEW: install tools are updated to deal with executors
FIX: dirac-install - add -T/--Timeout option to define timeout for distribution downloads
NEW: dirac-install - added possibility of defining dirac-install's global defaults by command line switch
BUGFIX: avoid PathFinder.getServiceURL and use Client class ( DataLoggingClient,LfcFileCatalogProxyClient ) 
FIX: MySQL - added TIMESTAMPADD and TIMESTAMPDIFF to special values not to be scaped by MySQL
NEW: ObjectLoader utility
CHANGE: dirac-distribution - added global defaults flag and changed the flag to -M or --defaultsURL
FIX: Convert to string before trying to escape value in MySQL
NEW: DISET Services - added PacketTimeout option
NEW: SystemLoggingDB - updated to use the renewed MySQL interface and SQL schema
NEW: Added support for multiple entries in /Registry/DefaultGroup, for multi-VO installations
CHANGE: Component installation procedure updated to cope with components inheriting Modules
CHANGE: InstallTools - use dirac- command in runit run scripts
FIX: X509Chain - avoid a return of error when the group is not valid
FIX: MySQL - reduce verbosity of log messages when high level methods are used
CHANGE: Several DB classes have been updated to use the MySQL buildCondition method
NEW: MySQL - provide support for greater and smaller arguments to all MySQL high level methods
FIX: Service.py - check all return values from all initializers

*Configuration
CHANGE: By default return option and section lists ordered as in the CS
NEW: ConfigurationClient - added function to refresh remote configuration

*Framework
FIX: Registry.findDefaultGroup will never return False
CHANGE: ProxyManager does not accept proxies without explicit group
CHANGE: SystemAdministratorHandler - force refreshing the configuration after new component setup

*RSS
CHANGE: removed code execution from __init__
CHANGE: removed unused methods
NEW: Log all policy results 

*Resources
NEW: updated SSHComputingElement which allows multiple job submission
FIX: SGETimeLeft - better parsing of the batch system commands output
FIX: InProcessComputingElement - when starting a new job discard renewal of the previous proxy
NEW: BOINCComputingElement - new CE client to work with the BOINC desktop grid infrastructure 

*WMS
CHANGE: WMS Optimizers are now executors
CHANGE: SandboxStoreClient can directly access the DB if available
CHANGE: Moved JobDescription and improved into JobManifest
FIX: typo in JobLoggingDB
NEW: JobState/CachedJobState allow access to the Job via DB/JobStateSync Service automatically
BUGFIX: DownloadInputData - when not enough disk space, message was using "buffer" while it should be using "data"
FIX: the sandboxmetadataDB explosion when using the sandboxclient without direct access to the DB
NEW: Added support for reset/reschedule in the OptimizationMind
CHANGE: Whenever a DB is not properly initialized it will raise a catchable RuntimeError exception 
        instead of silently returning
FIX: InputDataResolution - just quick mod for easier extensibility, plus removed some LHCb specific stuff
NEW: allow jobids in a file in dirac-wms-job-get-output
NEW: JobManager - zfill in %n parameter substitution to allow alphabetical sorting
NEW: Directors - added checking of the TaskQueue limits when getting eligible queues
CHANGE: Natcher - refactor to simpify the logic, introduced Limiter class
CHANGE: Treat MaxCPUTime and CPUTime the same way in the JDL to avoid confusion
NEW: SiteDirector - added options PilotScript, MaxPilotsToSubmit, MaxJobsInFillMode
BUGFIX: StalledJobAgent - use cpuNormalization as float, not string 
FIX: Don't kill an executor if a task has been taken out from it
NEW: dirac-boinc-pilot - pilot script to be used on the BOINC volunteer nodes
FIX: SiteDirector - better handling of tokens and filling mode 
NEW: Generic pilot identities are automatically selected by the TQD and the SiteDirector 
     if not explicitly defined in /Pilot/GenericDN and GenericGroup
NEW: Generic pilot groups can have a VO that will be taken into account when selecting generic 
     credentials to submit pilots
NEW: Generic pilots that belong to a VO can only match jobs from that VO
NEW: StalledJobAgent - added rescheduling of jobs stuck in Matched or Rescheduled status
BUGFIX: StalledJobAgent - default startTime and endTime to "now", avoid None value
NEW: JobAgent - stop after N failed matching attempts (nothing to do), use StopAfterFailedMatches option
CHANGE: JobAgent - provide resource description as a dictionary to avoid extra JDL parsing by the Matcher
CHANGE: Matcher - report pilot info once instead of sending it several times from the job
CHANGE: Matcher - set the job site instead of making a separate call to JobStateUpdate
NEW: Matcher - added Matches done and matches OK statistics
NEW: TaskQueue - don't delete fresh task queues. Wait 5 minutes to do so.
CHANGE: Disabled TQs can also be matched, if no jobs are there, a retry will be triggered

*Transformation
FIX: TransformationAgent - a small improvement: now can pick the prods status to handle from the CS, 
     plus few minor corrections (e.g. logger messages)
FIX: TransformationCLI - take into accout possible failures in resetFile command     

*Accounting
NEW: AccountingDB - added retrieving RAW records for internal stuff
FIX: AccountingDB - fixed some logic for readonly cases
CHANGE: Added new simpler and faster bucket insertion mechanism
NEW: Added more info when rebucketing
FIX: Calculate the rebucket ETA using remaining records to be processed instead of the total records to be processed
FIX: Plots with no data still carry the plot name

*DMS
NEW: SRM2Storage - added retry in the gfal calls
NEW: added new FTSCleaningAgent cleaning up TransferDB tables
FIX: DataLoggingClient and DataLoggingDB - tests moved to separate files
CHANGE: request agents cleanup

*RMS
CHANGE: Stop using RequestAgentMixIn in the request agents

[v6r4p34]

*DMS
BUGFIX: FileCatalogCLI - fixed wrong indentation
CHANGE: RegistrationTask - removed some LHCb specific defaults

[v6r4p33]

*DMS
CHANGE: FTSRequest - be more verbose if something is wrong with file

[v6r4p32]

*WMS
FIX: StalledJobAgent - avoid exceptions in the stalled job accounting reporting

*DMS
NEW: FTSMonitorAgent - handling of expired FTS jobs 

*Interfaces
CHANGE: Dirac.py - attempt to retrieve output sandbox also for Completed jobs in retrieveRepositorySandboxes()

[v6r4p30]

*Core
BUGFIX: dirac-admin-bdii-ce-voview - proper check of the result structure

*Interfaces
FIX: Dirac.py, Job.py - allow to pass environment variables with special characters

*DMS
NEW: FileCatalogCLI - possibility to sort output in the ls command

*WMS:
FIX: JobWrapper - interpret environment variables with special characters 

[v6r4p29]

*RMS
BUGFIX: RequestDBMySQL - wrong indentation in __updateSubRequestFiles()

[v6r4p28]

*Interfaces
CHANGE: Dirac.py, DiracAdmin.py - remove explicit timeout on RPC client instantiation

*RSS
FIX: CS.py - fix for updated CS location (backward compatible)

*DMS
BUGFIX: StrategyHandler - bug fixed determineReplicationTree()
FIX: FTSRequest - add checksum string to SURLs file before submitting an FTS job

*WMS
FIX: JobWrapper - protection for double quotes in JobName
CHANGE: SiteDirector - switched some logging messages from verbose to info level

*RMS
NEW: Request(Client,DBMySQL,Manager) - added readRequestsForJobs() method

[v6r4p27]

*DMS
FIX: SRM2Storage - removed hack for EOS (fixed server-side)

*Transformation
CHANGE: TransformationClient - limit to 100 the number of transformations in getTransformations()
NEW: TransformationAgent - define the transformations type to use in the configuration

*Interfaces
FIX: Job.py -  fix for empty environmentDict (setExecutionEnv)

[v6r4p26]

*Transformation
BUGFIX: TransformationClient - fixed calling sequence in rpcClient.getTransformationTasks()
NEW: TransformationClient - added log messages in verbose level.

[v6r4p25]

*DMS
BUGFIX: StrategyHandler - sanity check for wrong replication tree 

[v6r4p24]

*Core
NEW: MySQL - add 'offset' argument to the buildCondition()

*Transformation
FIX: TransformationAgent - randomize the LFNs for removal/replication case when large number of those
CHANGE: TransformationClient(DB,Manager) - get transformation files in smaller chunks to
        improve performance
FIX: TransformationAgent(DB) - do not return redundant LFNs in getTransformationFiles()    

[v6r4p23]

*Web
NEW: includes DIRACWeb tag web2012092101

[v6r4p22]

*DMS
FIX: SRM2Storage - fix the problem with the CERN-EOS storage 

[v6r4p21]

*Core
BUGFIX: SGETimeLeft - take into account dd:hh:mm:ss format of the cpu consumed

[v6r4p20]

*WMS
BUGFIX: PilotDirector, GridPilotDirector - make sure that at least 1 pilot is to be submitted
BUGFIX: GridPilotDirector - bug on how pilots are counted when there is an error in the submit loop.
BUGFIX: dirac-pilot - proper install script installation on OSG sites

[v6r4p19]

*RMS
FIX: RequestDBMySQL - optimized request selection query 

[v6r4p18]

*Configuration
BUGFIX: CE2CSAgent.py - the default value must be set outside the loop

*DMS
NEW: dirac-dms-create-replication-request
BUGFIX: dirac-dms-fts-submit, dirac-dms-fts-monitor - print out error messages

*Resources
BUGFIX: TorqueComputingElement.py, plus add UserName for shared Queues

*WMS
BUGFIX: JobManagerHandler - default value for pStart (to avoid Exception)

[v6r4p17]

*Core
FIX: dirac-configure - setup was not updated in dirac.cfg even with -F option
FIX: RequestHandler - added fix for Missing ConnectionError

*DMS
FIX: dirac-dms-clean-directory - command fails with `KeyError: 'Replicas'`.

*WMS
FIX: SiteDirector - adapt to the new method in the Matcher getMatchingTaskQueue 
FIX: SiteDirector - added all SubmitPools to TQ requests

[v6r4p16]

*Core:
FIX: dirac-install - bashrc/cshrc were wrongly created when using versionsDir

*Accounting
CHANGE: Added new simpler and faster bucket insertion mechanism
NEW: Added more info when rebucketing

*WMS
CHANGE: Matcher - refactored to take into account job limits when providing info to directors
NEW: JoAgent - reports SubmitPool parameter if applicable
FIX: Matcher - bad codition if invalid result

[v6r4p15]

*WMS
FIX: gLitePilotDirector - fix the name of the MyProxy server to avoid crasehs of the gLite WMS

*Transformation
FIX: TaskManager - when the file is on many SEs, wrong results were generated

[v6r4p13]

*DMS
FIX: dirac-admin-allow-se - added missing interpreter line

[v6r4p12]

*DMS
CHANGE: RemovalTask - for DataManager shifter change creds after failure of removal with her/his proxy.

*RSS
NEW: Added RssConfiguration class
FIX: ResourceManagementClient  - Fixed wrong method name

[v6r4p11]

*Core
FIX: GGUSTicketsClient - GGUS SOAP URL updated

*DMS
BUGFIX: ReplicaManager - wrong for loop

*RequestManagement
BUGFIX: RequestClient - bug fix in finalizeRequest()

*Transformation
FIX: TaskManager - fix for correctly setting the sites (as list)

[v6r4p10]

*RequestManagement
BUGFIX: RequestContainer - in addSubrequest() function

*Resources
BUGFIX: SRM2Storage - in checksum type evaluation

*ResourceStatusSystem
BUGFIX: InfoGetter - wrong import statement

*WMS
BUGFIX: SandboxMetadataDB - __init__() can not return a value

[v6r4p9]

*DMS
CHANGE: FailoverTransfer - ensure the correct execution order of the subrequests

[v6r4p8]

Bring in fixes from v6r3p17

*Core:
FIX: Don't have the __init__ return True for all DBs
NEW: Added more protection for exceptions thrown in callbacks for the ProcessPool
FIX: Operations will now look in 'Defaults' instead of 'Default'

*DataManagement:
FIX: Put more protection in StrategyHandler for neither channels  not throughput read out of TransferDB
FIX: No JobIDs supplied in getRequestForJobs function for RequestDBMySQL taken into account
FIX: Fix on getRequestStatus
CHANGE: RequestClient proper use of getRequestStatus in finalizeRequest
CHANGE: Refactored RequestDBFile

[v6r4p7]

*WorkloadManagement
FIX: SandboxMetadataDB won't explode DIRAC when there's no access to the DB 
CHANGE: Whenever a DB fails to initialize it raises a catchable exception instead of just returning silently

*DataManagement
CHANGE: Added Lost and Unavailable to the file metadata

[v6r4p6]

Bring fixes from v6r4p6

[v6r4p5]

*Configuration
NEW: Added function to generate Operations CS paths

*Core
FIX: Added proper ProcessPool checks and finalisation

*DataManagement
FIX: don't set Files.Status to Failed for non-existign files, failover transfers won't go
FIX: remove classmethods here and there to unblock requestHolder
CHANGE: RAB, TA: change task timeout: 180 and 600 (was 600 and 900 respectively)
FIX: sorting replication tree by Ancestor, not hopAncestorgit add DataManagementSystem/Agent/TransferAgent.py
NEW: TA: add finalize
CHANGE: TransferAgent: add AcceptableFailedFiles to StrategyHandler to ban FTS channel from scheduling
FIX: if there is no failed files, put an empty dict


*RSS
FIX: RSS is setting Allowed but the StorageElement checks for Active

*Workflows
FIX: Part of WorfklowTask rewritten to fix some issues and allow 'ANY' as site

*Transformation
FIX: Wrong calls to TCA::cleanMetadataCatalogFiles

[v6r4p4]

*Core
FIX: Platform.py - check if Popen.terminate is available (only from 2.6)

[v6r4p3]

*Core
FIX: ProcessPool with watchdog and timeouts - applied in v6r3 first

[v6r4p2]

*StorageManagement
BUGFIX: StorageElement - staging is a Read operation and should be allowed as such

*WMS
BUGFIX: InProcessComputingElement, JobAgent - proper return status code from the job wrapper

*Core
FIX: Platform - manage properly the case of exception in the ldconfig execution

[v6r4p1]

*DMS
FIX: TransferDB.getChannelObservedThroughput - the channelDict was created in a wrong way

*RSS
FIX: ResourceStatus was not returning Allowed by default

[v6r4]

*Core
FIX: dirac-install-db.py: addDatabaseOptionsToCS has added a new keyed argument
NEW: SGETimeLeft.py: Support for SGE backend
FIX: If several extensions are installed, merge ConfigTemplate.cfg
NEW: Service framework - added monitoring of file descriptors open
NEW: Service framework - Reduced handshake timeout to prevent stuck threads
NEW: MySQL class with new high level methods - buildCondition,insertFields,updateFields
     deleteEntries, getFields, getCounters, getDistinctAttributeValues
FIX: ProcessPool - fixes in the locking mechanism with LockRing, stopping workers when the
     parent process is finished     
FIX: Added more locks to the LockRing
NEW: The installation tools are updated to install components by name with the components module specified as an option

*DMS
FIX: TransferDB.py - speed up the Throughput determination
NEW: dirac-dms-add-files: script similar to dirac-dms-remove-files, 
     allows for 1 file specification on the command line, using the usual dirac-dms-add-file options, 
     but also can take a text file in input to upload a bunch of files. Exit code is 0 only if all 
     was fine and is different for every error found. 
NEW: StorageElementProxy- support for data downloading with http protocol from arbitrary storage, 
     needed for the web data download
BUGFIX: FileCatalogCLI - replicate operation does a proper replica registration ( closes #5 )     
FIX: ReplicaManager - __cleanDirectory now working and thus dirac-dms-clean-directory

*WMS
NEW: CPU normalization script to run a quick test in the pilot, used by the JobWrapper
     to report the CPU consumption to the accounting
FIX: StalledJobAgent - StalledTimeHours and FailedTimeHours are read each cycle, refer to the 
     Watchdog heartBeat period (should be renamed); add NormCPUTime to Accounting record
NEW: SiteDirector - support for the operation per VO in multi-VO installations
FIX: StalledJobAgent - get ProcessingType from JDL if defined
BUGFIX: dirac-wms-job-peek - missing printout in the command
NEW: SiteDirector - take into account the number of already waiting pilots when evaluating the number of pilots to submit
FIX: properly report CPU usage when the Watchdog kill the payload.

*RSS
BUGFIX: Result in ClientCache table is a varchar, but the method was getting a datetime
NEW: CacheFeederAgent - VOBOX and SpaceTokenOccupancy commands added (ported from LHCbDIRAC)
CHANGE: RSS components get operational parameters from the Operations handler

*DataManagement
FIX: if there is no failed files, put an empty dict

*Transformation
FIX: Wrong calls to TCA::cleanMetadataCatalogFiles

[v6r3p19]

*WMS
FIX: gLitePilotDirector - fix the name of the MyProxy server to avoid crashes of the gLite WMS

[v6r3p18]

*Resources
BUGFIX: SRM2Storage - in checksum type evaluation

[v6r3p17]

*DataManagement
FIX: Fixes issues #783 and #781. Bugs in ReplicaManager removePhisicalReplica and getFilesFromDirectory
FIX: Return S_ERROR if missing jobid arguments
NEW: Checksum can be verified during FTS and SRM2Storage 

[v6r3p16]

*DataManagement
FIX: better monitoring of FTS channels 
FIX: Handle properly None value for channels and bandwidths

*Core
FIX: Properly calculate the release notes if there are newer releases in the release.notes file

[v6r3p15]

*DataManagement
FIX: if there is no failed files, put an empty dict

*Transformation
FIX: Wrong calls to TCA::cleanMetadataCatalogFiles


[v6r3p14]

* Core

BUGFIX: ProcessPool.py: clean processing and finalisation
BUGFIX: Pfn.py: don't check for 'FileName' in pfnDict

* DMS

NEW: dirac-dms-show-fts-status.py: script showing last hour history for FTS channels
NEW: TransferDBMonitoringHandler.py: new function exporting FST channel queues
BUGFIX: TransferAgent.py,RemovalAgent.py,RegistrationAgent.py - unlinking of temp proxy files, corection of values sent to gMonitor
BUGFIX: StrategyHandler - new config option 'AcceptableFailedFiles' to unblock scheduling for channels if problematic transfers occured for few files
NEW: TransferAgent,RemovalAgent,RegistrationAgent - new confing options for setting timeouts for tasks and ProcessPool finalisation
BUGFIX: ReplicaManager.py - reverse sort of LFNs when deleting files and directories to avoid blocks
NEW: moved StrategyHandler class def to separate file under DMS/private

* TMS

FIX: TransformationCleaningAgent.py: some refactoring, new way of disabling/enabline execution by 'EnableFlag' config option

[v6r3p13]

*Core
FIX: Added proper ProcessPool checks and finalisation

*DataManagement
FIX: don't set Files.Status to Failed for non-existign files, failover transfers won't go
FIX: remove classmethods here and there to unblock requestHolder
CHANGE: RAB, TA: change task timeout: 180 and 600 (was 600 and 900 respectively)
FIX: sorting replication tree by Ancestor, not hopAncestorgit add DataManagementSystem/Agent/TransferAgent.py
NEW: TA: add finalize
CHANGE: TransferAgent: add AcceptableFailedFiles to StrategyHandler to ban FTS channel from scheduling

[v6r3p12]

*Core
FIX: Platform.py - check if Popen.terminate is available (only from 2.6)

[v6r3p11]

*Core
FIX: ProcessPool with watchdog and timeouts

[v6r3p10]

*StorageManagement
BUGFIX: StorageElement - staging is a Read operation and should be allowed as such

*WMS
BUGFIX: InProcessComputingElement, JobAgent - proper return status code from the job wrapper

*Core
FIX: Platform - manage properly the case of exception in the ldconfig execution

[v6r3p9]

*DMS
FIX: TransferDB.getChannelObservedThroughput - the channelDict was created in a wrong way

[v6r3p8]

*Web
CHANGE: return back to the release web2012041601

[v6r3p7]

*Transformation
FIX: TransformationCleaningAgent - protection from deleting requests with jobID 0 

[v6r3p6]

*Core
FIX: dirac-install-db - proper key argument (follow change in InstallTools)
FIX: ProcessPool - release all locks every time WorkignProcess.run is executed, more fixes to come
FIX: dirac-configure - for Multi-Community installations, all vomsdir/vomses files are now created

*WMS
NEW: SiteDirector - add pilot option with CE name to allow matching of SAM jobs.
BUGFIX: dirac-pilot - SGE batch ID was overwriting the CREAM ID
FIX: PilotDirector - protect the CS master if there are at least 3 slaves
NEW: Watchdog - set LocalJobID in the SGE case

[v6r3p5]

*Core:
BUGFIX: ProcessPool - bug making TaskAgents hang after max cycles
BUGFIX: Graphs - proper handling plots with data containing empty string labels
FIX: GateWay - transfers were using an old API
FIX: GateWay - properly calculate the gateway URL
BUGFIX: Utilities/Pfn.py - bug in pfnunparse() when concatenating Path and FileName

*Accounting
NEW: ReportGenerator - make AccountingDB readonly
FIX: DataCache - set daemon the datacache thread
BUGFIX: BasePlotter - proper handling of the Petabyte scale data

*DMS:
BUGFIX: TransferAgent, RegistrationTask - typos 

[v6r3p4]

*DMS:
BUGFIX: TransferAgent - wrong value for failback in TA:execute

[v6r3p3]

*Configuration
BUGFIX: Operations helper - typo

*DMS:
FIX: TransferAgent - change the way of redirecting request to task

[v6r3p2]

*DMS
FIX: FTSRequest - updating metadata for accouting when finalizing FTS requests

*Core
FIX: DIRAC/__init__.py - default version is set to v6r3

[v6r3p1]

*WMS
CHANGE: Use ResourcesStatus and Resources helpers in the InputDataAgent logic

*Configuration
NEW: added getStorageElementOptions in Resources helper

*DMS
FIX: resourceStatus object created in TransferAgent instead of StrategyHandler

[v6r3]

*Core
NEW: Added protections due to the process pool usage in the locking logic

*Resources
FIX: LcgFileCatalogClient - reduce the number of retries: LFC_CONRETRY = 5 to 
     avoid combined catalog to be stuck on a faulty LFC server
     
*RSS
BUGFIX: ResourceStatus - reworked helper to keep DB connections     

*DMS
BUGFIX: ReplicaManager::CatalogBase::_callFileCatalogFcnSingleFile() - wrong argument

*RequestManagement
FIX: TaskAgents - set timeOut for task to 10 min (15 min)
NEW: TaskAgents - fill in Error fields in case of failing operations

*Interfaces
BUGFIX: dirac-wms-select-jobs - wrong use of the Dirac API

[v6r2p9]

*Core
FIX: dirac-configure - make use of getSEsForSite() method to determine LocalSEs

*WMS
NEW: DownloadInputData,InputDataByProtocol - check Files on Tape SEs are on Disk cache 
     before Download or getturl calls from Wrapper
CHANGE: Matcher - add Stalled to "Running" Jobs when JobLimits are applied   
CHANGE: JobDB - allow to specify required platform as Platform JDL parameter,
        the specified platform is taken into account even without /Resources/Computing/OSCompatibility section

*DMS
CHANGE: dirac-admin-allow(ban)-se - removed lhcb-grid email account by default, 
        and added switch to avoid sending email
FIX: TaskAgents - fix for non-existing files
FIX: change verbosity in failoverReplication 
FIX: FileCatalog - remove properly metadata indices 
BUGFIX: FileManagerBase - bugfix in the descendants evaluation logic  
FIX: TransferAgent and TransferTask - update Files.Status to Failed when ReplicaManager.replicateAndRegister 
     will fail completely; when no replica is available at all.

*Core
FIX: dirac-pilot - default lcg bindings version set to 2012-02-20

[v6r2p8]

*DMS:
CHANGE: TransferAgent - fallback to task execution if replication tree is not found

[v6r2p7]

*WMS
BUGFIX: SiteDirector - wrong CS option use: BundleProxy -> HttpProxy
FIX: SiteDirector - use short lines in compressed/encoded files in the executable
     python script

[v6r2p6]

*DataManagement
FIX: Bad logic in StrategyHandler:MinimiseTotalWait

*Core
CHANGE: updated GGUS web portal URL

*RSS
BUGFIX: meta key cannot be reused, it is popped from dictionary

*Framework
FIX: The Gateway service does not have a handler
NEW: ConfingTemplate entry for Gateway
FIX: distribution notes allow for word wrap

*WorkloadManagement
FIX: avoid unnecessary call if no LFN is left in one of the SEs
FIX: When Uploading job outputs, try first Local SEs, if any


[v6r2p5]

*RSS
BUGFIX: several minor bug fixes

*RequestManagement
BUGFIX: RequestDBMySQL - removed unnecessary request type check

*DMS
BUGFIX: FileCatalogClienctCLI - wrong evaluation of the operation in the find command
NEW: FileCatalog - added possibility to remove specified metadata for a given path 
BUGFIX: ReplicaManager - wrong operation order causing failure of UploadLogFile module

*Core
NEW: dirac-install - generate cshrc DIRAC environment setting file for the (t)csh 

*Interfaces
CHANGE: Job - added InputData to each element in the ParametricInputData

*WMS
CHANGE: dirac-jobexec - pass ParametericInputData to the workflow as a semicolon separated string

[v6r2p4]

*WMS
BUGFIX: StalledJobAgent - protection against jobs with no PilotReference in their parameters
BUGFIX: WMSAdministratorHandler - wrong argument type specification for getPilotInfo method

*StorageManagement
BUGFIX: RequestFinalizationAgent - no method existence check when calling RPC method

[v6r2p3]

*WMS
CHANGE: Matcher - fixed the credentials check in requestJob() to simplify it

*ConfigurationSystem
CHANGE: Operations helper - fix that allow no VO to be defined for components that do not need it

*Core
BUGFIX: InstallTools - when applying runsvctrl to a list of components make sure that the config server is treated first and the sysadmin service - last
        
[v6r2p2]

*WMS
BUGFIX: Matcher - restored logic for checking private pilot asking for a given DN for belonging to the same group with JOB_SHARING property.

[v6r2p1]

*RequestManagementSystem
BUGFIX: RequestCleaningAgent - missing import of the "second" interval definition 

[v6r2]

*General
FIX: replaced use of exec() python statement in favor of object method execution

*Accounting
CHANGE: Accounting 'byte' units are in powers of 1000 instead of powers of 1024 (closes #457)

*Core
CHANGE: Pfn.py - pfnparse function rewritten for speed up and mem usage, unit test case added
FIX: DISET Clients are now thread-safe. Same clients used twice in different threads was not 
closing the previous connection
NEW: reduce wait times in DISET protocol machinery to improve performance    
NEW: dirac-fix-mysql-script command to fix the mysql start-up script for the given installation
FIX: TransferClient closes connections properly
FIX: DISET Clients are now thread-safe. Same client used twice in different threads will not close the previous connection
CHANGE: Beautification and reduce wait times to improve performance
NEW: ProcessPool - added functionality to kill all children processes properly when destroying ProcessPool objects
NEW: CS Helper for LocalSite section, with gridEnv method
NEW: Grid module will use Local.gridEnv if nothing passed in the arguments
CHANGE: Add deprecated sections in the CS Operations helper to ease the transition
FIX: dirac-install - execute dirac-fix-mysql-script, if available, to fix the mysql.server startup script
FIX: dirac-distribution - Changed obsoleted tar.list file URL
FIX: typo in dirac-admin-add-host in case of error
CHANGE: dirac-admin-allow(ban)-se - use diracAdmin.sendMail() instead of NotificationClient.sendMail()

*Framework
BUGFIX: UserProfileDB - no more use of "type" variable as it is a reserved keyword 

*RequestManagement:
FIX: RequestDBFile - more consistent treatment of requestDB Path
FIX: RequestMySQL - Execution order is evaluated based on not Done state of subrequests
NEW: RequestCleaningAgent - resetting Assigned requests to Waiting after a configurable period of time

*RSS
CHANGE: RSS Action now inherits from a base class, and Actions are more homogeneous, they all take a uniform set of arguments. The name of modules has been changed from PolType to Action as well.
FIX: CacheFeederAgent - too verbose messages moved to debug instead of info level
BUGFIX: fixed a bug preventing RSS clients to connect to the services     
FIX: Proper services synchronization
FIX: Better handling of exceptions due to timeouts in GOCDBClient   
FIX: RSS.Notification emails are sent again
FIX: Commands have been modified to return S_OK, S_ERROR inside the Result dict. This way, policies get a S_ERROR / S_OK object. CacheFeederAgent has been updated accordingly.
FIX: allow clients, if db connection fails, to reconnect ( or at least try ) to the servers.
CHANGE: access control using CS Authentication options. Default is SiteManager, and get methods are all.
BUGFIX: MySQLMonkey - properly escaped all parameters of the SQL queries, other fixes.
NEW: CleanerAgent renamed to CacheCleanerAgent
NEW: Updated RSS scripts, to set element statuses and / or tokens.
NEW: Added a new script, dirac-rss-synch
BUGFIX: Minor bugfixes spotted on the Web development
FIX: Removed useless decorator from RSS handlers
CHANGE: ResourceStatus helper tool moved to RSS/Client directory, no RSS objects created if the system is InActive
CHANGE: Removed ClientFastDec decorator, using a more verbose alternative.
CHANGE: Removed useless usage of kwargs on helper functions.  
NEW: added getSESitesList method to RSSClient      
FIX: _checkFloat() checks INTEGERS, not datetimes

*DataManagement
CHANGE: refactoring of DMS agents executing requests, allow requests from arbitrary users
NEW: DFC - allow to specify multiple replicas, owner, mode when adding files
CHANGE: DFC - optimization of the directory size evaluation
NEW: Added CREATE TEMPORARY TABLES privilege to FileCatalogDB
CHANGE: DFC - getCatalogCounters() update to show numbers of directories
NEW: lfc_dfc_copy script to migrate data from LFC to DFC
FIX: dirac-dms-user-lfns - fixed the case when the baseDir is specified
FIX: FTS testing scripts were using sys.argv and getting confused if options are passed
NEW: DFC - use DirectoryUsage tables for the storage usage evaluations
NEW: DFC - search by metadata can be limited to a given directory subtree
NEW: DFC - search by both directory and file indexed metadata
BUGFIX: DFC - avoid crash if no directories or files found in metadata query
NEW: DFC FileCatalogHandler - define database location in the configuration
NEW: DFC - new FileCatalogFactory class, possibility to use named DFC services
FIX: FTSMonitor, FTSRequest - fixes in handling replica registration, setting registration requests in FileToCat table for later retry
FIX: Failover registration request in the FTS agents.      
FIX: FTSMonitor - enabled to register new replicas if even the corresponding request were removed from the RequestManagement 
FIX: StorageElement - check if SE has been properly initialized before executing any method     
CHANGE: LFC client getReplica() - make use of the new bulk method lfc.lfc_getreplicasl()
FIX: LFC client - protect against getting None in lfc.lfc_readdirxr( oDirectory, "" )  
FIX: add extra protection in dump method of StorageElement base class
CHANGE: FailoverTransfer - create subrequest per catalog if more than one catalog

*Interface
NEW: Job.py - added method to handle the parametric parameters in the workflow. They are made available to the workflow_commons via the key 'GenericParameters'.
FIX: Dirac.py - fix some type checking things
FIX: Dirac.py - the addFile() method can now register to more than 1 catalog.

*WMS
FIX: removed dependency of the JobSchedulingAgent on RSS. Move the getSiteTier functionality to a new CS Helper.
FIX: WMSAdministratorHandler - Replace StringType by StringTypes in the export methods argument type
FIX: JobAgent - Set explicitly UseServerCertificate to "no" for the job executable
NEW: dirac-pilot - change directory to $OSG_WN_TMP on OSG sites
FIX: SiteDirector passes jobExecDir to pilot, this defaults to "." for CREAM CEs. It can be set in the CS. It will not make use of $TMPDIR in this case.
FIX: Set proper project and release version to the SiteDirector     
NEW: Added "JobDelay" option for the matching, refactored and added CS options to the matcher
FIX: Added installation as an option to the pilots and random MyProxyServer
NEW: Support for parametric jobs with parameters that can be of List type

*Resources
NEW: Added SSH Grid Engine Computing Element
NEW: Added SSH Computing Element
FIX: make sure lfc client will not try to connect for several days

*Transformation
FIX: TransformationDB - in setFileStatusForTransformation() reset ErrorCount to zero if "force" flag and    the new status is "unused"
NEW: TransformationDB - added support for dictionary in metadata for the InputDataQuery mechanism     

[v6r1p13]

*WMS
FIX: JobSchedulingAgent - backported from v6r2 use of Resources helper

[v6r1p12]

*Accounting
FIX: Properly delete cached plots

*Core
FIX: dirac-install - run externals post install after generating the versions dir

[v6r1p11]

*Core
NEW: dirac-install - caches locally the externals and the grid bundle
FIX: dirac-distribution - properly generate releasehistory and releasenotes

[v6r1p10]

*WorloadManagement
FIX: JobAgent - set UseServerCertificate option "no" for the job executable

[v6r1p9]

*Core
FIX: dirac-configure - set the proper /DIRAC/Hostname when defining /LocalInstallation/Host

*DataManagement
FIX: dirac-dms-user-lfns - fixed the case when the baseDir is specified
BUGFIX: dirac-dms-remove-files - fixed crash in case of returned error report in a form of dictionary 

[v6r1p8]

*Web
FIX: restored Run panel in the production monitor

*Resources
FIX: FileCatalog - do not check existence of the catalog client module file

[v6r1p7]

*Web
BUGFIX: fixed scroll bar in the Monitoring plots view

[v6r1p6]

*Core
FIX: TransferClient closes connections properly

[v6r1p5]

*Core
FIX: DISET Clients are now thread-safe. Same clients used twice in different threads was not 
     closing the previous connection
NEW: reduce wait times in DISET protocol machinery to improve performance   

[v6r1p4]

*RequestManagement
BUGFIX: RequestContainer - in isSubRequestDone() treat special case for subrequests with files

*Transformation
BUGFIX: TransformationCleaningAgent - do not clear requests for tasks with no associated jobs

[v6r1p3]

*Framework
NEW: Pass the monitor down to the request RequestHandler
FIX: Define the service location for the monitor
FIX: Close some connections that DISET was leaving open

[v6r1p2]

*WorkloadManagement
BUGFIX: JobSchedulingAgent - use getSiteTiers() with returned direct value and not S_OK

*Transformation
BUGFIX: Uniform use of the TaskManager in the RequestTaskAgent and WorkflowTaskAgent

[v6r1p1]

*RSS
BUGFIX: Alarm_PolType now really send mails instead of crashing silently.

[v6r1]

*RSS
CHANGE: Major refactoring of the RSS system
CHANGE: DB.ResourceStatusDB has been refactored, making it a simple wrapper round ResourceStatusDB.sql with only four methods by table ( insert, update, get & delete )
CHANGE: DB.ResourceStatusDB.sql has been modified to support different statuses per granularity.
CHANGE: DB.ResourceManagementDB has been refactored, making it a simple wrapper round ResourceStatusDB.sql with only four methods by table ( insert, update, get & delete )
CHANGE: Service.ResourceStatusHandler has been refactored, removing all data processing, making it an intermediary between client and DB.
CHANGE: Service.ResourceManagementHandler has been refactored, removing all data processing, making it an intermediary between client and DB.
NEW: Utilities.ResourceStatusBooster makes use of the 'DB primitives' exposed on the client and does some useful data processing, exposing the new functions on the client.
NEW: Utilities.ResourceManagementBooster makes use of the 'DB primitives' exposed on the client and does some useful data processing, exposing the new functions on the client.
CHANGE: Client.ResourceStatusClient has been refactorerd. It connects automatically to DB or to the Service. Exposes DB and booster functions.
CHANGE: Client.ResourceManagementClient has been refactorerd. It connects automatically to DB or to the Service. Exposes DB and booster functions.
CHANGE: Agent.ClientsCacheFeederAgent renamed to CacheFeederAgent. The name was not accurate, as it also feeds Accouting Cache tables.
CHANGE: Agent.InspectorAgent, makes use of automatic API initialization.
CHANGE: Command. refactor and usage of automatic API initialization.
CHANGE: PolicySystem.PEP has reusable client connections, which increase significantly performance.
CHANGE: PolicySystem.PDP has reusable client connections, which increase significantly performance.
NEW: Utilities.Decorators are syntactic sugar for DB, Handler and Clients.
NEW: Utilities.MySQLMonkey is a mixture of laziness and refactoring, in order to generate the SQL statements automatically. Not anymore sqlStatemens hardcoded on the RSS.
NEW: Utilities.Validator are common checks done through RSS modules
CHANGE: Utilities.Synchronizer syncs users and DIRAC sites
CHANGE: cosmetic changes everywhere, added HeadURL and RCSID
CHANGE: Removed all the VOExtension logic on RSS
BUGFIX: ResourceStatusHandler - getStorageElementStatusWeb(), access mode by default is Read
FIX: RSS __init__.py will not crash anymore if no CS info provided
BUGFIX: CS.getSiteTier now behaves correctly when a site is passed as a string

*dirac-setup-site
BUGFIX: fixed typos in the Script class name

*Transformation
FIX: Missing logger in the TaskManager Client (was using agent's one)
NEW: Added UnitTest class for TaskManager Client

*DIRAC API
BUGFIX: Dirac.py. If /LocalSite/FileCatalog is not define the default Catalog was not properly set.
FIX: Dirac.py - fixed __printOutput to properly interpret the first argument: 0:stdout, 1:stderr
NEW: Dirac.py - added getConfigurationValue() method

*Framework
NEW: UsersAndGroups agent to synchronize users from VOMRS server.

*dirac-install
FIX: make Platform.py able to run with python2.3 to be used inside dirac-install
FIX: protection against the old or pro links pointing to non-existent directories
NEW: make use of the HTTP proxies if available
FIX: fixed the logic of creating links to /opt/dirac directories to take into account webRoot subdirs

*WorkloadManagement
FIX: SiteDirector - change getVO() function call to getVOForGroup()

*Core:
FIX: Pfn.py - check the sanity of the pfn and catch the erroneous case

*RequestManagement:
BUGFIX: RequestContainer.isSubrequestDone() - return 0 if Done check fails

*DataManagement
NEW: FileCatalog - possibility to configure multiple FileCatalog services of the same type

[v6r0p4]

*Framework
NEW: Pass the monitor down to the request RequestHandler
FIX: Define the service location for the monitor
FIX: Close some connections that DISET was leaving open

[v6r0p3]

*Framework
FIX: ProxyManager - Registry.groupHasProperties() wasn't returning a result 
CHANGE: Groups without AutoUploadProxy won't receive expiration notifications 
FIX: typo dirac-proxy-info -> dirac-proxy-init in the expiration mail contents
CHANGE: DISET - directly close the connection after a failed handshake

[v6r0p2]

*Framework
FIX: in services logs change ALWAYS log level for query messages to NOTICE

[v6r0p1]

*Core
BUGFIX: List.uniqueElements() preserves the other of the remaining elements

*Framework
CHANGE: By default set authorization rules to authenticated instead of all
FIX: Use all required arguments in read access data for UserProfileDB
FIX: NotificationClient - dropped LHCb-Production setup by default in the __getRPSClient()

[v6r0]

*Framework
NEW: DISET Framework modified client/server protocol, messaging mechanism to be used for optimizers
NEW: move functions in DIRAC.Core.Security.Misc to DIRAC.Core.Security.ProxyInfo
CHANGE: By default log level for agents and services is INFO
CHANGE: Disable the log headers by default before initializing
NEW: dirac-proxy-init modification according to issue #29: 
     -U flag will upload a long lived proxy to the ProxyManager
     If /Registry/DefaultGroup is defined, try to generate a proxy that has that group
     Replaced params.debugMessage by gLogger.verbose. Closes #65
     If AutoUploadProxy = true in the CS, the proxy will automatically be uploaded
CHANGE: Proxy upload by default is one month with dirac-proxy-upload
NEW: Added upload of pilot proxies automatically
NEW: Print info after creating a proxy
NEW: Added setting VOMS extensions automatically
NEW: dirac-proxy-info can also print the information of the uploaded proxies
NEW: dirac-proxy-init will check that the lifetime of the certificate is less than one month and advise to renew it
NEW: dirac-proxy-init will check that the certificate has at least one month of validity
FIX: Never use the host certificate if there is one for dirac-proxy-init
NEW: Proxy manager will send notifications when the uploaded proxies are about to expire (configurable via CS)
NEW: Now the proxyDB also has a knowledge of user names. Queries can use the user name as a query key
FIX: ProxyManager - calculate properly the dates for credentials about to expire
CHANGE: ProxyManager will autoexpire old proxies, also auto purge logs
CHANGE: Rename dirac-proxy-upload to dirac-admin-proxy-upload
NEW: dirac-proxy-init will complain if the user certificate has less than 30 days
CHANGE: SecurityLogging - security log level to verbose
NEW: OracleDB - added Array type 
NEW: MySQL - allow definition of the port number in the configuration
FIX: Utilities/Security - hash VOMS Attributes as string
FIX: Utilities/Security - Generate a chain hash to discover if two chains are equal
NEW: Use chain has to discover if it has already been dumped
FIX: SystemAdministrator - Do not set  a default lcg version
NEW: SystemAdministrator - added Project support for the sysadmin
CHANGE: SysAdmin CLI - will try to connect to the service when setting the host
NEW: SysAdmin CLI - colorization of errors in the cli
NEW: Logger - added showing the thread id in the logger if enabled
     
*Configuration
NEW: added getVOfromProxyGroup() utility
NEW: added getVoForGroup() utility, use it in the code as appropriate
NEW: added Registry and Operations Configuration helpers
NEW: dirac-configuration-shell - a configuration script for CS that behaves like an UNIX shellCHANGE: CSAPI - added more functionality required by updated configuration console
NEW: Added possibility to define LocalSE to any Site using the SiteLocalSEMapping 
     section on the Operations Section     
NEW: introduce Registry/VO section, associate groups to VOs, define SubmitPools per VO
FIX: CE2CSAgent - update the CEType only if there is a relevant info in the BDII  

*ReleaseManagement
NEW: release preparations and installation tools based on installation packages
NEW: dirac-compile-externals will try go get a DIRAC-free environment before compiling
NEW: dirac-disctribution - upload command can be defined via defaults file
NEW: dirac-disctribution - try to find if the version name is a branch or a tag in git and act accordingly
NEW: dirac-disctribution - added keyword substitution when creating a a distribution from git
FIX: Install tools won't write HostDN to the configuration if the Admin username is not set 
FIX: Properly set /DIRAC/Configuration/Servers when installing a CS Master
FIX: install_site.sh - missing option in wget for https download: --no-check-certificate
FIX: dirac-install-agent(service) - If the component being installed already has corresponding 
     CS section, it is not overwritten unless explicitly asked for
NEW: dirac-install functionality enhancement: start using the switches as defined in issue #26;
CHANGE: dirac-install - write the defaults if any under defaults-.cfg so dirac-configure can 
        pick it up
FIX: dirac-install - define DYLD_LIBRARY_PATH ( for Mac installations )     
NEW: dirac-install - put all the goodness under a function so scripts like lhcb-proxy-init can use it easily
FIX: dirac-install - Properly search for the LcgVer
NEW: dirac-install will write down the releases files in -d mode   
CHANGE: use new dirac_install from gothub/integration branch in install_site.sh
NEW: Extensions can request custom external dependencies to be installed via pip when 
     installing DIRAC.
NEW: LCG bundle version can be defined on a per release basis in the releases.cfg 
NEW: dirac-deploy-scripts - when setting the lib path in the deploy scripts. 
     Also search for subpaths of the libdir and include them
NEW: Install tools - plainly separate projects from installations

*Accounting
CHANGE: For the WMSHistory type, send as JobSplitType the JobType
CHANGE: Reduced the size of the max key length to workaround mysql max bytes for index problem
FIX: Modified buckets width of 1week to 1 week + 1 day to fix summer time end week (1 hour more )

*WorkloadManagement
CHANGE: SiteDirector - simplified executable generation
NEW: SiteDirector - few more checks of error conditions   
NEW: SiteDirector - limit the queue max length to the value of MaxQueueLengthOption 
     ( 3 days be default )
BUGFIX: SiteDirector - do not download pilot output if the flag getPilotOutput is not set     
NEW: JobDB will extract the VO when applying DIRAC/VOPolicy from the proper VO
FIX: SSHTorque - retrieve job status by chunks of 100 jobs to avoid too long
NEW: glexecComputingElement - allow glexecComputingElement to "Reschedule" jobs if the Test of
     the glexec fails, instead of defaulting to InProcess. Controlled by
     RescheduleOnError Option of the glexecComputingElement
NEW: SandboxStore - create a different SBPath with the group included     
FIX: JobDB - properly treat Site parameter in the job JDL while rescheduling jobs
NEW: JobSchedulingAgent - set the job Site attribute to the name of a group of sites corresponding 
     to a SE chosen by the data staging procedure 
CHANGE: TimeLeft - call batch system commands with the ( default ) timeout 120 sec
CHANGE: PBSTimeLeft - uses default CPU/WallClock if not present in the output  
FIX: PBSTimeLeft - proper handling of (p)cput parameter in the batch system output, recovery of the
     incomplete batch system output      
NEW: automatically add SubmitPools JDL option of the job owner's VO defines it     
NEW: JobManager - add MaxParametericJobs option to the service configuration
NEW: PilotDirector - each SubmitPool or Middleware can define TargetGrids
NEW: JobAgent - new StopOnApplicationFailure option to make the agent exiting the loop on application failure
NEW: PilotAgentsDB - on demand retrieval of the CREAM pilot output
NEW: Pilot - proper job ID evaluation for the OSG sites
FIX: ComputingElement - fixed proxy renewal logic for generic and private pilots
NEW: JDL - added %j placeholder in the JDL to be replaced by the JobID
BUGFIX: DownloadInputData - bug fixed in the naming of downloaded files
FIX: Matcher - set the group and DN when a request gets to the matcher if the request is not 
     coming from a pilot
FIX: Matcher = take into account JobSharing when checking the owner for the request
CHANGE: PilotDirector, dirac-pilot - interpret -V flag of the pilot as Installation name

*DataManagement
FIX: FileCatalog/DiractoryLevelTree - consistent application of the max directory level using global 
     MAX_LEVELS variable
FIX: FileCatalog - Directory metadata is deleted together with the directory deletion, issue #40    
CHANGE: FileCatalog - the logic of the files query by metadata revisited to increase efficiency 
FIX: LcgFileCatalog - use lfcthr and call lfcthr.init() to allow multithread
     try the import only once and just when LcgFileCatalogClient class is intantiated
NEW: LcgFileCatalogClient - new version of getPathPermissions relying on the lfc_access method to solve the problem
     of multiple user DNs in LFC.     
FIX: StorageElement - get service CS options with getCSOption() method ( closes #97 )
FIX: retrieve FileCatalogs as ordered list, to have a proper default.
CHANGE: FileCatalog - allow up to 15 levels of directories
BUGFIX: FileCatalog - bug fixes in the directory removal methods (closes #98)
BUGFIX: RemovalAgent - TypeError when getting JobID in RemovalAgent
BUGFIX: RemovalAgent - put a limit to be sure the execute method will end after a certain number of iterations
FIX: DownloadInputData - when files have been uploaded with lcg_util, the PFN filename
     might not match the LFN file name
FIX: putting FTSMonitor web page back
NEW: The default file catalog is now determined using /LocalSite/FileCatalog. The old behavior 
     is provided as a fallback solution
NEW: ReplicaManager - can now deal with multiple catalogs. Makes sure the surl used for removal is 
the same as the one used for registration.   
NEW: PoolXMLCatalog - added getTypeByPfn() function to get the type of the given PFN  
NEW: dirac-dms-ban(allow)-se - added possibility to use CheckAccess property of the SE

*StorageManagement
FIX: Stager - updateJobFromStager(): only return S_ERROR if the Status sent is not
recognized or if a state update fails. If the jobs has been removed or
has moved forward to another status, the Stager will get an S_OK and
should forget about the job.
NEW: new option in the StorageElement configuration "CheckAccess"
FIX: Requests older than 1 day, which haven't been staged are retried. Tasks older than "daysOld" 
     number of days are set to Failed. These tasks have already been retried "daysOld" times for staging.
FIX: CacheReplicas and StageRequests records are kept until the pin has expired. This way the 
     StageRequest agent will have proper accounting of the amount of staged data in cache.
NEW: FTSCleaningAgent will allow to fix transient errors in RequestDB. At the moment it's 
     only fixing Requests for which SourceTURL is equal to TargetSURL.
NEW: Stager - added new command dirac-stager-stage-files          
FIX: Update Stager code in v6 to the same point as v5r13p37
FIX: StorageManager - avoid race condition by ensuring that Links=0 in the query while removing replicas

*RequestManagement
FIX: RequestDBFile - get request in chronological order (closes issue #84)
BUGFIX: RequestDBFile - make getRequest return value for getRequest the same as for

*ResourceStatusSystem
NEW: Major code refacoring. First refactoring of RSS's PEP. Actions are now function 
     defined in modules residing in directory "Actions".
NEW: methods to store cached environment on a DB and ge them.
CHANGE: command caller looks on the extension for commands.
CHANGE: RSS use now the CS instead of getting info from Python modules.
BUGFIX: Cleaned RSS scripts, they are still prototypes
CHANGE: PEP actions now reside in separate modules outside PEP module.
NEW: RSS CS module add facilities to extract info from CS.
CHANGE: Updating various RSS tests to make them compatible with
changes in the system.
NEW: CS is used instead of ad-hoc configuration module in most places.
NEW: Adding various helper functions in RSS Utils module. These are
functions used by RSS developers, including mainly myself, and are
totally independant from the rest of DIRAC.
CHANGE: Mostly trivial changes, typos, etc in various files in RSS     
CHANGE: TokenAgent sends e-mails with current status   

*Transformation
CHANGE: allow Target SE specification for jobs, Site parameter is not set in this case
CHANGE: TransformationAgent  - add new file statuses in production monitoring display
CHANGE: TransformationAgent - limit the number of files to be treated in TransformationAgent 
        for replication and removal (default 5000)
BUGFIX: TransformationDB - not removing task when site is not set
BUGFIX: TransformationCleaningAgent - archiving instead of cleaning Removal and Replication 
        transformations 
FIX: TransformationCleaningAgent - kill jobs before deleting them        

*Workflow
NEW: allow modules to define Input and Output parameters that can be
     used instead of the step_commons/workflow_commons (Workflow.py, Step.py, Module.py)

*Various fixes
BUGFIX: Mail.py uses SMTP class rather than inheriting it
FIX: Platform utility will properly discover libc version even for the new Ubuntu
FIX: Removed old sandbox and other obsoleted components<|MERGE_RESOLUTION|>--- conflicted
+++ resolved
@@ -1,4 +1,3 @@
-<<<<<<< HEAD
 [v7r1p17]
 
 *Configuration
@@ -346,7 +345,7 @@
 *docs
 NEW: (#4289) Document how to run integration tests in docker
 NEW: (#4551) add DNProperties description to Registry/Users subsection
-=======
+
 [v7r0p38]
 
 *Configuration
@@ -363,7 +362,6 @@
 *tests
 FIX: (#4803) Use GitHub Container registry due to pull limit on dockerhub
 CHANGE: (#4806) Remove obsolete gitlab integration
->>>>>>> 32e3e00d
 
 [v7r0p37]
 
