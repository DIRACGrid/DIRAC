<<<<<<< HEAD
[v6r19-pre13]

FIX: In multiple places - use systemCall() rather than shellCall() to avoid
     potential shell injection problems

FIX: All Databases are granting also REFERENCES grant to Dirac user to comply with
     more strict policies of MySQL version >= 5.7

*Accounting
NEW: new functionality to plot the data gathered by perfSONARs. It allows to 
     present jitter, one-way delay, packet-loss rate and some derived functions.
FIX: compatibility of AccountingDB with MySQL 5.7

*ConfigurationSystem
NEW: Allow to define FailoverURLs and to reference MainServers in the URLs

*FrameworkSystem
NEW: gLogger is replaced by the new logging system based on the python logging module
NEW: Added ElasticSearch backend for the logging
NEW: Central Backends configuration to customize their use by multiple components 
NEW: BundleDelivery - serves also CA's and CRL's all-in-one files
NEW: added shell scripts for generating CAs and CRLs with the possibility to specify the Input and/or output directories
CHANGE: can now send mails to multiple recipients using the NotificationClient
CHANGE: Make the new logging system thread-safe
FIX: Adapting query to MySLQ 5.7 "GROUP BY" clause
FIX: TopErrorMessagesReporter - more precise selection to please stricter versions of MySQL

*Core
FIX: dirac-install - allow to use local md5 files
CHANGE: X509Chain - fixes to allow robot proxies with embedded DIRAC group extension
        ( allow DIRAC group extension not in the first certificate chain step )
CHANGE: BaseClient - recheck the useServerCertificate while establishing connection
        and take it into account even if it has changed after the client object creation    
FIX: PlainTransport - fixed socket creation in initAsClient()         
NEW: Technology preview of new logging system, based on standard python logging module
CHANGE: Added graphviz extension to sphinx builds
FIX: Added documentation of low level RPC/DISET classes
FIX: Gateway service - multiple fixes to resurrect the service and to correctly instantiate it
NEW: dirac-install will change the shebang of the python scripts to use the environment 
     python instead of the system one
NEW: Security.Utilities - methods to generate all-in-one CA certificates and CRLs files     
NEW: ElasticSearchDB - gets CA's all-in-one file from the BundleDelivery service if needed
NEW: genAllCAs.sh, genRevokedCerts.sh - DIRAC-free commands to generate all-in-one CA 
     certificates and CRLs files     
CHANGE: dirac-create-distribution-tarball - removing docs and tests directories when 
        creating release tarballs     

*DMS
CHANGE: FTSJob - use Request wrapper for the fts3 REST interface instead of pycurl based
        client
CHANGE: FTSHistoryView - drop FTSServer field from the view description   
CHANGE: FTSFile DB table: increased length of fields LFN(955), SourceSURL(1024), TargetSURL(1024)
CHANGE: Uniform length of LFN to 255 across DIRAC dbs
FIX: FTSJob - fix the serialization of 0 values
FIX: FTSFile, FTSJob - fix SQL statement generation for stricter versions of MySQL

*Resources
NEW: New method in the StorageElement to generate pair of URLs for third party copy.
     Implement the logic to generate pair of URLs to do third party copy. 
     This will be used mostly by FTS, but is not enabled as of now
FIX: StorageElement - fix different weird behaviors in Storage Element, in particular, 
     the inheritance of the protocol sections     
FIX: GFAL2 storage element: update for compatibility with GFAL2 2.13.3 APIs
NEW: Introduced Resources/StorageElementBases configuration section for definitions
     of abstract SEs to be used in real SEs definition by inheritance     

*RMS
NEW: dirac-rms-request - command including functionality of several other commands:
     dirac-rms-cancel|reset|show-request which are dropped. The required functionality
     is selected by the appropriate switches   

*RSS
NEW: Put Sites, ComputingElements, FTS and Catalogs under the status control of the
     RSS system 
NEW: Rewrote RsourceStatus/ResourceManagementDB tables with sqlAlchemy (RM DB with declarative base style)
NEW: SiteStatus client to interrogate site status with respect to RSS
CHANGE: introduced backward compatibility of RSS services with DIRAC v6r17 clients
CHANGE: moved some integration tests from pytest to unittest
CHANGE: Moved ResourceStatusDB to sqlAlchemy declarative_base
FIX: Automated setting of lastCheckTime and Dateffective in ResourceStatusDB and ResourceManagementDB
FIX: fixes for tables inheritance and extensions
FIX: fixes for Web return structure ("meta" column)
FIX: ResourceStatus, RSSCacheNoThread - fixed RSS cache generation 
FIX: ResourceStatus - fixes for getting status from the CS information
FIX: ResourceManagement/StatusDB - fixed bugs in meta parameter check
FIX: fixed incompatibility between Active/InActive RSS clients return format
FIX: SiteStatus - bug fixed in getSites() method - siteState argument not propagated to
     the service call
FIX: ResourceStatus - return the same structure for status lookup in both RSS and CS cases     
FIX: Bug fixes in scripts getting data out of DB


*Monitoring
CHANGE: DBUtils - change the bucket sizes for the monitoring plots as function of the time span

*WMS
NEW: SiteDirector - checks the status of CEs and Sites with respect to RSS  
NEW: pilotCommands - new ReplaceDIRACCode command mostly for testing purposes
NEW: JobAgent, JobWrapper - several fixes to allow the work with PoolComputingElement
     to support multiprocessor jobs    
NEW: JobScheduling - interpret WholeNode and NumberOfProcessors job JDL parameters and
     convert then to corresponding tags
NEW: SiteDirector - CEs can define QueryCEFlag in the Configuration Service which can be
     used to disallow querying the CE status and use information from PiltAgentsDB instead     
NEW: The application error codes, when returned, are passed to the JobWrapper, and maybe interpreted.
NEW: The JobWrapperTemplate can reschedule a job if the payload exits with status DErrno.EWMSRESC & 255 (222)
FIX: SiteDirector - unlink is also to be skipped for Local Condor batch system
FIX: JobDB - fixes necessary to suite MySQL 5.7
FIX: dirac-pilot, pilotTools - PYTHONPATH is cleared on pilot start, pilot option keepPP
     can override this
FIX: WMSAdministratorHandler - make methods static appropriately
FIX: Bug fix for correctly excluding WebApp extensions
CHANGE: JobScheduling - more precise site name while the job is Waiting, using the set of 
        sites at which the input files are online rather than checking Tier1s in eligible sites      
FIX: SiteDirector - aggregate tags for the general job availability test         
FIX: JobScheduling - bug fix in __sendToTQ()
FIX: pilotTools,pilotCommands - pick up all the necessary settings from the site/queue configuration
     related to Tags and multi-processor
NEW: SiteDirector - added option to force lcgBundle version in the pilot
FIX: SiteDirector - if MaxWaitingJobs or MaxTotalJobs not defined for a queue, assume a default value of 10
FIX: MatcherHandler - preprocess resource description in getMatchingTaskQueues()
FIX: JobDB - set CPUTime to a default value if not defined when rescheduling jobs

*TS
FIX: TransformationClient - fix issue #3446 for wrong file error counting in TS
FIX: TransformationDB - set ExternalID before ExternalStatus in tasks
BUGFIX: TransformationClient - fix a bug in the TS files state machine (comparing old status.lower() 
        with new status)

*Interfaces
CHANGE: Dirac API - expose the protocol parameter of getAccessURL()
CHANGE: Dirac API - added runLocal as an API method

*Docs
NEW: Documentation for developing with a container (includes Dockerfile)
NEW: Add script to collate release notes from Pull Request comments  
NEW: Chapter on scaling and limitations
CHANGE: Added documentation about runsv installation outside of DIRAC

*tests
NEW: Added client (scripts) system test
CHANGE: Add to the TS system test, the test for transformations with meta-filters
FIX: Minor fixes in the TS system test
FIX: correctly update the DFC DB configuration in jenkins' tests

=======
[v6r17p33]

*WMS
FIX: StalledJobAgent - if no PilotReference found in jobs parameters, do as if there would be 
     no pilot information, i.e. set Stalled job Failed immediately
CHANGE: DownloadInputData - job parameters report not only successful downloads but also failed ones
FIX: JobDB - back port - set CPUTime to 0 if not defined at all for the given job 
FIX: JobDB - back port - use default CPUTime in the job description when rescheduling jobs

*Resources
FIX: ARCComputingElement - fix job submission issue due to timeout for newer lcg-bundles
>>>>>>> fe3c350b

[v6r17p32]

Resources:
CHANGE: /Computing/BatchSystems/Condor.py: do not copy SiteDirector's shell environment variables into the job environment

*WMS
CHANGE: Add option to clear PYTHONPATH on pilot start

[v6r17p31]

*RMS
FIX: ReqClient - avoid INFO message in client
*WMS
CHANGE: JobWrapper - allow SE-USER to be defined as another SE group (e.g. Tier1-USER)
*DMS
CHANGE: DMSHelpers - make resolveSEGroup recursive in order to be able to define SE groups in terms of SE groups

[v6r17p30]

*DMS
CHANGE: StorageElement - added status(), storageElementName(), checksumType() methods returning
        values directly without the S_OK structure. Remove the checks of OK everywhere
NEW: dirac-dms-add-file, DataManager - added option (-f) to force an overwrite of an existing file

*TS:
FIX: TransformationDB.py - set the ExternalID before the ExternalStatus in order to avoid inconsistent 
     tasks if setting the ExternalID fails

*StorageManagementSystem
FIX: StorageManagementClient.py - return the full list of onlineSites while it was previously happy 
     with only one

*Resources
FIX: HTCondorCEComputingElement.py - transfer output files(only log and err) for remote scheduler

[v6r17p29]

*WMS
CHANGE: split time left margins in cpuMargin and wallClockMargin. Also simplified check.


[v6r17p28]

*WMS
BUGFIX: JobScheduling - fix a bug introduced in 6r17p27 changes

*Monitoring
BUGFIX: MonitoringReporter - do not try to close the MQ connection if MD is not used

[v6r17p27]

*Configuration
FIX: ConfigurationClient - allow default value to be a tuple, a dict or a set

*Monitoring
CHANGE: DBUtils - change bucket sizes and simplify settings

*DMS
FIX: DMSRequestOperationsBase, RemoveFile - allow request to not fail if an SE is temporarily banned
FIX: dirac-admin-allow-se - first call of gLogger after its import

*RMS
CHANGE: remove scripts dirac-rms-show-request, dirac-rms-cancel-request and dirac-rms-reset-request 
        and replace with a single script dirac-rms-request with option (default is "show")
CHANGE: allow script to finalize a request if needed and set the job status appropriately

*Resources
FIX: LocalComputingElement - pilot jobIDs start with ssh to be compatible with pilotCommands. 
     Still original jobIDs are passed to getJobStatus. To be reviewed

*WMS
CHANGE: JobScheduling - assign a job to Group.<site>.<country>, if input files are at <site>.<country>.
        If several input replicas, assign Waiting to "MultipleInput"

[v6r17p26]

*Core
FIX: dirac-install.py to fail when installation of lcgBundle has failed
FIX: ClassAdLight - getAttributeInt() and getAttributeFloat() return None 
     if the corresponding JDL attribute is not defined

*MonitoringSystem
CHANGE: The Consumer and Producer use separate connections to the MQ; 
        If the db is not accessible, the messaged will not be consumed.

*WMS
FIX: JobDB - fix the case where parametric job placeholder %j is used in the JobName attribute
FIX: JobDB - take into account that ClassAdLight methods return None if numerical attribute is not defined
FIX: ParametricJob utility - fixed bug in evaluation of the ParameterStart|Step|Factor.X job numerical attribute

[v6r17p25]

*Monitoring
NEW: Implemented the support of monthly indexes and the unit tests are fixed

*RMS
FIX: RequestExecutingAgent - fix infinite loop for duplicate requests

*WMS 
NEW: ARCComputingElement - add support for multiprocessor jobs

[v6r17p24]

*WMS
FIX: SiteDirector - unlink is also to be skipped for Local Condor batch system

[v6r17p23]

*WMS
FIX: get job output for remote scheduler in the case of HTCondorCE

[v6r17p22]

*Framework
FIX: NotificationClient - added avoidSpam flag to sendMail() method which is propagated to
     the corresponding service call
     
*Integration
FIX: several fixes in integration testing scripts     

[v6r17p21]

*Core
NEW: Mail.py - added mechanism to compare mail objects
FIX: Grid.py - take into account the case sometimes happening to ARC CEs 
     where ARC-CE BDII definitions have SubClusters where the name isn't set to 
     the hostname of the machine

*Framework
FIX: Notification service - avoid duplicate emails mechanism 

[v6r17p20]

*Core
NEW: API.py - added __getstate__, __setstate__ to allow pickling objects inheriting
     API class by special treatment of internal Logger objects, fixes #3334

*Framework
FIX: SystemAdministrator - sort software version directories by explicit versions in the
     old software cleaning logic
FIX: MonitoringUtilities - sets a suitable "unknown" username when installing DIRAC from scratch, 
     and the CS isn't initialized fully when running dirac-setup-site     
CHANGE: Logger - added getter methods to access internal protected variables, use these methods
        in various places instead of access Logger protected variables     

*WMS
CHANGE: JobDB - removed unused CPUTime field in the Jobs table
CHANGE: JobScheduling - make check for requested Platform among otherwise eligible sites
        for a given job, fail jobs if no site with requested Platform are available

*RSS
FIX: Commands - improved logging messages

*SMS
FIX: StorageManagerClient - instantiate StorageElement object with an explicit vo argument,
     fixes #3335

*Interfaces
NEW: dirac-framework-self-ping command for a server to self ping using it's own certificate

[v6r17p19]

*Core
FIX: Adler - fix checksum with less than 8 characters to be 8 chars long

*Configuration
FIX: VOMS2CSAgent - fix to accomodate some weird new user DNs (containing only CN field)

*DMS
FIX: FileCatalog - fix for the doc strings usage in file catalog CLI, fixes #3306
FIX: FileCatalog - modified recursive file parameter setting to enable usage of the index

*SMS
CHANGE: StorageManagerClient - try to get sites with data online if possible in getFilesToStage

*RMS
FIX: RequestExecutingAgent - tuning of the request caching while execution

*WMS
FIX: DownloadInputData - do not mistakenly use other metadata from the replica info than SEs
FIX: JobScheduling - put sites holding data before others in the list of available sites
FIX: JobScheduling - try and select replicas for staging at the same site as online files
FIX: SiteDirector - keep the old pilot status if the new one can not be obtained in updatePilotStatus()

*Resources
FIX: CREAMComputingElement - return error when pilot output is missing in getJobOutput()

*Monitoring
FIX: DBUtils - change the buckets in order to support queries which require more than one year 
     data. The maximum buckets size is 7 weeks

[v6r17p18]

*Framework
NEW: SystemAdministrator - added possibility to remove old software installations keeping
     only a predefined number of the most recent ones.

*DMS
FIX: RemoveReplica - removing replica of a non-existing file is considered successful

*SMS
CHANGE: StorageManagerClient - restrict usage of executeWithUserProxy decorator 
        to calling the SE.getFileMetadata only; added flag to check only replicas 
        at tape SEs
        
*WMS
FIX: JobScheduling - added CS option to flag checking only replicas at tape SEs;
     fail jobs with input data not available in the File Catalog        

[v6r17p17]

*DMS
NEW: FTSAgent has a new CS parameter ProcessJobRequests to be able to process job
     requests only. This allows to run 2 FTS agents in parallel
     
*Resources
FIX: GFAL2_StorageBase - only set the space token if there is one to avoid problems
     with some SEs     

[v6r17p16]

*Configuration
FIX: VOMS2CSAgent - create user home directory in the catalog without
     recursion in the chown command
     
*RMS
FIX: RequestExecutingAgent - catch error of the cacheRequest() call
FIX: ReqClient - enhanced log error message

*SMS
FIX: StorageManagerClient - treat the case of absent and offline files on an SE 
     while staging
     
*TS
FIX: TaskManagerBase - process tasks in chunks of 100 in order to 
     update faster the TS (tasks and files)          

*WMS
FIX: JobScheduling - do not assume that all non-online files required staging

[v6r17p15]

*WMS
CHANGE: StalledJobAgent - ignore or prolong the Stalled state period for jobs 
        at particular sites which can be suspended, e.g. Boinc sites

[v6r17p14]

*Core
FIX: PrettyPrint.printTable utility enhanced to allow multi-row fields and
     justification specification for each field value  

*Accounting
NEW: DataStore - allow to run several instances of the service with only one which
     is enabled to do the bucketing

*RMS
NEW: new dirac-rms-list-req-cache command to list the requests in the ReqProxies services

*Interfaces
CHANGE: Dirac API - make several private methods visible to derived class

[v6r17p13]

*Core
NEW: Proxy - added executeWithoutServerCertificate() decorator function 

*Resources
FIX: CREAMComputingElement - split CREAM proxy renewal operation into smaller chunks for 
     improved reliability

[v6r17p12]

*Framework
FIX: SecurityFileLog  - when the security logs are rotated, the buffer size is reduced
     to 1 MB to avoid gzip failures ( was 2 GBs )

*WMS
FIX: pilotCommands - fix for interpreting DNs when saving the installation environment
FIX: SandboxStoreClient - do not check/make destination directory if requested sandbox 
     is returned InMemory

*TS
FIX: TransformationAgent CS option MaxFiles split in MaxFilesToProcess and MaxFilesPerTask,
     MaxFiles option is interpreted as MaxFilesPerTask for backward compatibility

*Resources
NEW: Added plug-ins for GSIFTP and HTTPS Storage protocols 

[v6r17p11]

*Core
FIX: ElasticSearchDB - set a very high number (10K) for the size of the ElasticSearch result

*Monitoring
FIX: MonitoringDB - et a very high number (10K) for the size of the ElasticSearch result

*WMS
FIX: pilotCommands - get the pilot environment from the contents of the bashrc script

*DMS
FIX: RemoveReplica - fix for the problem that if an error was set it was never reset
FIX: SE metadata usage in several components: ConsistencyInspector, DataIntwgrityClient,
     FTSRequest, dirac-dms-replica-metadata, StageMonitorAgent, StageRequestAgent,
     StorageManagerClient, DownloadInputData, InputDataByProtocol

[v6r17p10]

*Core
NEW: Logger - printing methods return True/False if the message was printed or not
FIX: ElastocSearchDB - error messages demoted to warnings

*Monitoring
FIX: MonitoringReporter - create producers if the CS definitions are properly in place

*TS
CHANGE: TaskManagerPlugin - allow to redefine the AutoAddedSites for each job type

[v6r17p9]

*WMS
BUGFIX: JobScheduling - bug fixed introduced in the previous patch 
NEW: pilotTools - introduced -o swicth for a generic CS option

*SMS
FIX: StorageManagerClient - fixes in the unit test

*DMS
FIX: FileManagerPs - in _getFileLFNs() - break a long list of LFNs into smaller chunks

[v6r17p8]

*Core
NEW: DErrno.ENOGROUP error to denote proxies without DIRAC group extension embedded
CHANGE: X509Chain - use DErrno.ENOGROUP error
FIX: dirac-install, dirac-deploy-scripts - fixes to allow DIRAC client installation on
     recent MacOS versions with System Integrity Protection feature
CHANGE: Proxy - added executionLock optional argument to executeWithUserProxy() decorator
        to lock while executing the function with user proxy 
FIX: Proxy - fix indentation in getProxy() preventing looping on the DNs  

*Framework
FIX: ProxyDB - fix of error message check in completeDelegation()

*WMS
FIX: TaskQueueDB - when an empty TaskQueue is marked for deletion, it can still get matches 
     which result in no selected jobs that produced unnecessary error messages 
FIX: JobScheduling executor - calls getFilesToStage() with a flag to lock while file lookup
     with user proxy; same for InputData executor for calling _resolveInputData()      

*TS
FIX: FileReport - fix in setFileStatus() for setting status for multiple LFNs at once

*SMS
FIX: StorageManagerClient - in getFilesToStage() avoid using proxy if no files to check
     on a storage element

*Resources
FIX: GFAL2_XROOTStorage - fix to allow interactive use of xroot plugin
FIX: GFAL2_StorageBase - enable IPV6 for gsiftp

[v6r17p7]

*DMS
FIX: dirac-dms-user-lfns - do not print out empty directories

*WMS
FIX: InputData Executor, JobWrapper - use DataManager.getReplicasForJobs() for
     getting input data replicas

*TS
FIX: TransformationAgent - use DataManager.getReplicasForJobs() for transformations
     creating jobs  

[v6r17p6]

*DMS
NEW: DataManager - add key argument forJobs (default False) in getReplicas() in order 
     to get only replicas that can be used for jobs (as defined in the CS); added
     getReplicasForJobs(), also used in the Dirac API

*SMS
FIX: Stager agents - monitor files even when there is no requestID, e.g. dCache returns None 
     when staging a file that is already staged    

*Resources
FIX: StorageFactory - bug fixes when interpreting SEs inheriting other SE parameters
NEW: Test_StorageFactory unit test and corresponding docs
FIX: Torque - some sites put advertising in the command answer that can not be parsed:
     redirect stderr to /dev/null

[v6r17p5]

*Resources
FIX: LcgFileCatalogClient - do not evaluate GUID if it is not a string

[v6r17p4]

*Configuration
FIX: Utilities - fixed interpretation of weird values of GlueCEPolicyMaxWallClockTime
     BDII parameter; newMaxCPUTime should is made integer

*Framework
FIX: Logger - make subloggers processing messages with the same level
     as the parent logger

*Docs
NEW: Updated documentation in several sections

*DMS
FIX: RemoveReplica operation - don't set file Done in RemoveReplicas if there is an error

[v6r17p3]

*RSS
FIX: Synchronizer - the sync method removes the resources that are no longer 
     in the CS from the DowntimeCache table

*DMS
CHANGE: dirac-dms-find-lfns - added SE switch to look for files only having
        replicas on a given SE (list)

*TS
FIX: TaskManager - optimization of the site checking while preparing job; optimized
     creation of the job template

*Resources
CHANGE: GFAL2_SRM2Storage, SRM2Storage - added gsiftp to the list of OUTPUT protocols 

[v6r17p2]

*Monitoring
FIX: ElasticSearchDB - fixes required to use host certificate for connection;
     fixes required to pass to version 5.0.1 of the elasticsearch.py binding

[v6r17p1]

*RSS
FIX: GOCDBSync - make commmand more verbose and added some minor fixes

[v6r17]

*Core
FIX: Adler - check explicitly if the checksum value is "False"
FIX: install_site.sh - added command line option to choose DIRAC version to install
NEW: ComponentInstaller - added configuration parameters to setup NoSQL database

*Framework
CHANGE: Logger - test level before processing string (i.e. mostly converting objects to strings)  
CHANGE: dirac-proxy-init - check and attempt to update local CRLs at the same time as
        generating user proxy
CHANGE: ProxyManager service - always store the uploaded proxy even if the already stored
        one is of the same validity length to allow replacement in case of proxy type
        changes, e.g. RFC type proxies           

*DMS
NEW: Next in implementation multi-protocol support for storage elements. When performing 
     an action on the StorageElement, instead of looping over all the protocol plugins, 
     we loop over a filtered list. This list is built taking into account which action 
     is taken (read vs write), and is also sorted according to lists defined in the CS.
     The negotiation for third party transfer is also improved: it takes into account all 
     possible protocols the source SE is able to produce, and all protocols the target is 
     able to receive as input.
NEW: StorageElement - added methods for monitoring used disk space
FIX: ReplicateAndRegister - fix the case when checksum is False in the FC
NEW: DMSHelpers - get list of sites from CS via methods; allow to add automatically sites 
     with storage

*RSS
NEW: FreeDiskSpace - added new command which is used to get the total and the remaining 
     disk space of all dirac storage elements that are found in the CS and inserts the 
     results in the SpaceTokenOccupancyCache table of ResourceManagementDB database.  
NEW: GOCDBSync command to ensure that all the downtime dates in the DowntimeCache 
     table are up to date       

Resources*
NEW: Updated Message Queue interface: MQ service connection management, support for
     SSL connections, better code arrangement

*Workflow
FIX: Modulebase, Script - avoid too many unnecessarily different application states

*WMS
FIX: JobStateUpdate service - in setJobStatusBulk() avoid adding false information when adding 
     an application status
     
*TS
FIX: TaskManager, TaskManagerAgentBase - standardize the logging information; removed unnecessary 
     code; use iterators wherever possible     
NEW: Introduced metadata-based filters when registering new data in the TS as catalog       

[v6r16p6]

*WMS
NEW: Added MultiProcessorSiteDirector section to the ConfigTemplate.cfg

*DMS
FIX: FileCatalogClient - added missing read methods to the interface description
     getDirectoryUserMetadata(), getFileUserMetadata()

[v6r16p5]

FIX: included patches from v6r15p27

[v6r16p4]

FIX: applied fixes from v6r15p26

[v6r16p3]

FIX: incorporated fixes from v6r15p25

[v6r16p2]

*Configuration
CHANGE: VOMS2CSAgent - remove user DNs which are no more in VOMS. Fixes #3130

*Monitoring
CHANGE: WMSHistory - added user, jobgroup and usergroup selection keys

*DMS
FIX: DataManager - retry checksum calculation on putAndRegister, pass checksum to the DataManager
     object in the FailoverTransfer object.
FIX: DatasetManager, FileCatalogClientCLI - bug fixes in the dataset management and commands      
     
*WMS
CHANGE: JobManager - added 'Killed' to list of jobs status that can be deleted     

[v6r16p1]

*Monitoring
CHANGE: MonitorinDB - allow to use more than one filter condition

*WMS
CHANGE: StalledJobAgent - send a kill signal to the job before setting it Failed. This should 
        prevent jobs to continue running after they have been found Stalled and then Failed.

[v6r16]

*Core
CHANGE: dirac-install, dirac-configure - use Extensions options consistently, drop
        ExtraModule option
CHANGE: dirac-install - use insecure ssl context for downloading files with urllib2.urlopen    
CHANGE: GOCDBClient - replaced urllib2 with requests module
        FIX: dirac-setup-site - added switch to exitOnError, do not exit on error by default
CHANGE: Added environment variables to rc files to enable certificates verification (necessary for python 2.7.9+)
FIX: ComponentInstaller - always update CS when a database is installed, even if it is
     already existing in the db server 
FIX: SSLSocketFactory - in __checkKWArgs() use correct host address composed of 2 parts      

*Framework
FIX: SystemAdministrator service - do not install WebAppDIRAC by default, only for the host
     really running the web portal

*Accounting
FIX: JobPolicy - remove User field from the policy conditions to fix a problem that 
     non-authenticated user gets more privileges on the Accounting info.

*Monitoring
NEW: New Monitoring system is introduced to collect, analyze and display various
     monitoring information on DIRAC components status and behavior using ElasticSearch
     database. The initial implementation is to collect WMSHistory counters.

*DMS
NEW: MoveReplica operation for the RMS system and a corresponding dirac-dms-move-replica-request
     comand line tool

*Resources
NEW: MessageQueue resources to manage MQ connections complemented with
     MQListener and MQPublisher helper classes
NEW: SudoComputingElement - computing element to execute payload with a sudo to a dedicated
     UNIX account     

[v6r15p27]

*Configuration
FIX: CSAPI - changed so that empty but existing options in the CS can be still
     modified

[v6r15p26]

*WMS
FIX: SandboxStoreClient - ensure that the latest sandbox is returned in the Web
     portal in the case the job was reset.

[v6r15p25]

*Resources
FIX: HTCondorCEComputingElement - cast useLocalSchedd to bool value even if it
     is defined as srting

[v6r15p24]

*Resources
CHANGE: HTCondorCE - added option to use remote scheduler daemon

[v6r15p23]

*DMS
FIX: dirac-dms-find-lfns - fixed bug causing generl script failure

[v6r15p22]

*Interfaces
CHANGE: Dirac API - add possibility to define the VO in the API
CHANGE: Dirac API - add checkSEAccess() method for checking SE status

[v6r15p21]

*WMS
FIX: removed default LCG version from the pilot (dirac-install will use the one of the requested release)

*RMS
FIX: reject bad checksum

[v6r15p20]

*Framework
FIX: SystemAdministratorHandler - in updateSoftware() put explicitly the project
     name into the command
FIX: ComponentInstaller - added baseDir option to the mysql_install_db call
     while a fresh new database server installation     

[v6r15p19]

*Core
FIX: dirac-install - lcg-binding version specified in the command switch
     overrides the configuration option value
     
*DMS
FIX: RemoveFile operation - Remove all files that are not at banned SEs

*TMS
FIX: FileReport - after successful update of input files status, clear the 
     cache dictionary to avoid double update      

[v6r15p18]

*Configuration
FIX: Utilities - take into account WallClock time limit while the MaxCPUTime
     evaluation in the Bdii@CSAgent 

*DMS
FIX: FTSJob - specify checksum type at FTS request submission

*StorageManagement
FIX: StorageManagerClient - in getFilesToStage() avoid exception in case
     of no active replicas

*Resources
FIX: StorageBase - in getParameters() added baseURL in the list of parameters returned 

*WMS
FIX: CPUNormalization - minor code rearrangement

[v6r15p17]

*Core
CHANGE: GOCDBClient - catch all downtimes, independently of their scope
FIX: LSFTimeLeft - accept 2 "word" output from bqueues command
CHANGE: dirac-install - create bashrc/cshrc with the possibility to define
        installation path in the $DIRAC env variable, this is needed for
        the cvmfs DIRAC client installation

[v6r15p16]

*Core
CHANGE: AgentModule - added a SIGALARM handler to set a hard timeout for each Agent
        cycle to avoid agents stuck forever due to some faults in the execution code

*DMS
FIX: DataManager - cache SE status information in filterTapeReplicas() to speed up execution
     
*WMS
BUGFIX: InputDataByProtocol - the failed resolution for local SEs was not considered correctly:
        if there were other SEs that were ignored (e.g. because on tape)     
     
*TS
FIX: TransformationAgent - in getDataReplicasDM() no need to get replica PFNs     

[v6r15p15]

*Configuration
CHANGE: VOMS2CSAgent - added new features: deleting users no more registered in VOMS;
        automatic creation of home directories in the File Catalog for new users

*WMS
CHANGE: JobScheduling - correct handling of user specified sites in the executor,
        including non-existent (misspelled) site names
FIX: CPUNormalization - accept if the JOBFEATURES information is zero or absent        

[v6r15p14]

*Core
FIX: BaseClient - proper error propagation to avoid excessive output in the logger

*Configuration
CHANGE: Resources helper - in getStorageElementOptions() dereference SEs containing
        BaseSE and Alias references

*Accounting
FIX: AccountingDB - changes to use DB index to speed-up removal query

*DMS
CHANGE: DMSHelpers - define SE groups SEsUsedForFailover, SEsNotToBeUsedForJobs, 
        SEsUsedForArchive in the Operations/DataManagement and use them in the
        corresponding helper functions
FIX: FTSJob - temporary fix for the FTS rest interface Request object until it is
     fixed in the FTS REST server         

*Resources
FIX: HTCondorCEComputingElement - check that some path was found in findFile(), return with error otherwise
CHANGE: ARCComputingElement - consider jobs in Hold state as Failed as they never come back
CHANGE: ARCComputingElement - do not use JobSupervisor tool for bulk job cancellation as
        it does not seem to work, cancel jobs one by one
FIX: ARCComputingElement - ensure that pilot jobs that are queued also get their proxies renewed on ARC-CE        

*WMS
FIX: SiteDirector - ensure that a proxy of at least 3 hours is available to the updatePilotStatus 
     function so that if it renews any proxies, it's not renewing them with a very short proxy

[v6r15p13]

*Resources
FIX: HTCondorCEComputingElement - fixed location of log/output files 
  
*TS
FIX: ValidateOutputDataAgent - works now with the DataManager shifter proxy

[v6r15p12]

*Core
FIX: Graphs - make sure matplotlib package is always using Agg backend
FIX: cshrc - added protection for cases with undefined environment variables
NEW: AuthManager - added possibility to define authorization rules by VO
     and by user group

*Configuration
NEW: Resources, ComputingElement(Factory) - added possibility to define site-wide
     CE parameters; added possibility to define common parameters for a given
     CE type.

*Framework
FIX: SystemAdministrator service - avoid using its own client to connect
     to itself for storing host information
FIX: SystemAdministratorClientCLI, dirac-populate-component-db - fix insertion
     of wrongly configured component to the ComponentMonitorDB     

*DMS
FIX: FileCatalog service - fix the argument type for getAncestor(), getDescendents()

*WMS
NEW: JobCleaningAgent - add an option (disabled by default) to remove Jobs from the 
     dirac server irrespective of their state

*Resources
CHANGE: HTCondorCE - added new configurable options - ExtraSubmitString, WorkingDirectory
        DaysToKeepLogs

[v6r15p11]

*Framework
NEW: dirac-proxy-destroy command to destroy proxy locally and in the ProxyManager
     service
CHANGE: ProxyManagerClient - reduce the proxy caching time to be more suitable
        for cases with short VOMS extensions     

*Configuration
FIX: VOMS2CSAgent - fixed typo bug in execute()

*RMS
FIX: RequestTask - fix if the problem when the processing of an operation times out, 
     there was no increment of the attempts done.

*DMS
FIX: FTSAgent - avoid FTS to fetch a request that was canceled

*Resources
FIX: HTCondorCE - protect against non-standard line in 'job status' list in the getJobStatus()
CHANGE: ComputingElement - reduce the default time length of the payload proxy to accomodate
        the case with short VOMS extensions

[v6r15p10]

*Core
FIX: MySQL - do not print database access password explicitly in the logs

*Configuration
CHANGE: VOMS2CSAgent - show in the log if there are changes ready to be committed
CHANGE: Bdii2CSAgent - get information from alternative BDII's for sites not 
        existing in central BDII

*Framework
FIX: ComponentInstaller - fixed location of stop_agent file in the content of t file
     of the runsv tool 

*RMS
FIX: Changed default port of ReqProxy service to 9161 from 9198

*Resources
FIX: BatchSystem/Condor, HYCondroCEComputingElement - more resilient parsing 
     of the status lookup command
FIX: CREAMComputingElement - in case of glite-ce-job-submit error print our both 
     std.err and std.out for completeness and better understanding    

*DMS
FIX: FileCatalogClient - bug fix in getDirectoryUserMetadata()

*Interfaces
FIX: Dirac - in replicateFile() in case of copying via the local cache check if 
     there is another copy for the same file name is happening at the same time

[v6r15p9]

*Configuration
FIX: fixed CS agents initialization bug

*DMS
FIX: fixed inconsistency between DataIntegrity and ConsistencyInspector modules

*Interfaces
FIX: Fix download of LFNs in InputSandbox when running job locally

[v6r15p8]

*Configuration
NEW: Added DryRun option for CS agents (false by default, True for new installations)

[v6r15p7]

*Core
CHANGE: Enabled attachments in the emails

*TS
*CHANGE: Added possibility for multiple operations in Data Operation Transformations

[v6r15p6]

*Resources
FIX: FCConditionParser: ProxyPlugin handles the case of having no proxy

*WMS
FIX: MJF messages correctly parsed from the pilot
NEW: Added integration test for TimeLeft utility and script calling it

[v6r15p5]

Included fixes from v6r14p36 patch release

*Framework
FIX: added GOCDB2CSAgent in template
FIX: Fixed permissions for HostLogging

*DMS
FIX: Introduced hopefully temporary fix to circumvent globus bug in gfal2

*WMS:
FIX: added test for MJF and made code more robust

*RSS
NEW: HTML notification Emails


[v6r15p4]

Included fixes from v6r14p35 patch release

*Core
NEW: Added a new way of doing pfnparse and pfnunparse using the standard python library. 
     The two methods now contains a flag to know which method to use. By default, the old 
     hand made one is used. The new one works perfectly for all standard protocols, except SRM

*RSS
FIX: dirac-rss-sync - command fixed to work with calling services rather than 
     databases directly
     
*Resources     
CHANGE: In multiple Storage classes use pfnparse and pfnunparse methods to manipulate
        url strings instead of using just string operations
NEW: A new attribute is added to the storage plugins: DYNAMIC_OPTIONS. This allows to construct 
     URLs with attributes going at the end of the URL, in the form ?key1=value1&key2=value2 
     This is useful for xroot and http.         

[v6r15p3]

Included changes from v6r14p34 patch release

*Accounting
FIX: DataStoreClient - catch all exceptions in sending failover accounting 
     requests as it could disrupt the logic of the caller 

*DMS
CHANGE: dirac-dms-show-se-status - added switches to show SEs only accessible by
        a given VO and SEs not assigned to any VO
FIX: dirac-dms-replicate-and-register-request - prints out the new request IDs
     to allow their monitoring by ID rather than possibly ambiguous request name      

[v6r15p2]

*WMS
FIX: pilotCommands - protect calls to external commands in case of empty
     or erroneous output
FIX: Matcher - fixed bug in the tag matching logic: if a site presented an empty
     Tag list instead of no Tag field at all, it was interpreted as site accepts
     all the tags
FIX: Matcher - matching parameters are printed out in the Matcher rather than
     in the TaskQueueDB, MaxRAM and Processors are not expanded into tags           

[v6r15p1]

Included patches for v6r14p32

*Configuration
CHANGE: Resources helper - remove "dips" protocol from the default list of third party
        protocols

*Resources
FIX: XROOTStorage - bug fixed in __createSingleDirectory() - proper interpretation
     of the xrootClient.mkdir return status
FIX: XROOTStorage unit test reenabled by mocking the xrootd import      

[v6r15]

Removed general "from DIRAC.Core.Utilities import *" in the top-level __init__.py

Made service handlers systematically working with unicode string arguments
Added requirements.txt and Makefile in the root of the project to support pip style installation

DIRAC documentation moved to the "docs" directory if the DIRAC project from the
DIRACDocs separate project.

*Accounting
CHANGE: INTEGER -> BIGINT for "id" in "in" accountingDB tables

*Core
NEW: The S_ERROR has an enhanced structure containing also the error code and the call
     stack from where the structure was created
NEW: DErrno module to contain definitions of the DIRAC error numbers and standard
     descriptions to be used from now on in any error code check      
CHANGE: gMonitor instantiation removed from DIRAC.__init__.py to avoid problems in
        documentation generation
CHANGE: removed Core.Utilities.List.sortList (sorted does the job)
CHANGE: removed unused module Core.Utilities.TimeSeries
NEW: dirac-install - makes us of the DIRAC tar files in CVMFS if available
NEW: dirac-install-client - a guiding script to install the DIRAC client from A to Z        
CHANGE: dirac-install - when generating bashrc and cshrc scripts prepend DIRAC paths
        to the ones existing in the environment already
NEW: MJFTimeLeft - using Machine JOb features in the TimeLeft utility
FIX: BaseClient - only give warning log message "URL banned" when one of the
     service URLs is really banned
CHANGE: DISET components - improved logic of service URL retries to speedup queries
        in case of problematic services     
NEW: dirac-rss-policy-manager - allows to interactively modify and test only the 
     policy section of Dirac.cfg     
FIX: XXXTimeLeft - do not mix CPU and WallTime values     
FIX: ComponentInstaller - longer timeout for checking components PID (after restart)
CHANGE: Proxy - in executeWithUserProxy() when multiple DNs are present, try all of them
CHANGE: List utility - change uniqueElements() to be much faster
NEW: Platform - added getPlatform() and getPlatformTuple() utilities to evaluate lazily the
     DIRAC platform only when it is needed, this accelerates DIRAC commands not needing
     the platform information. 

*Configuration
NEW: GOCDB2CSAgent agent to synchronize GOCDB and CS data about perfSONAR services
NEW: VOMS2CSAgent to synchronize VOMS user data with the DIRAC Registry
CHANGE: ConfigurationData - lazy config data compression in getCompressedData()

*Framework
CHANGE: SystemAdministratorIntegrator - make initial pinging of the hosts in parallel
        to speed up the operation
CHANGE: InstalledComponentsDB - table to cache host status information populated
        by a periodic task    
NEW: ComponentInstaller Client class to encapsulate all the installation utilities
     from InstallTools module    
NEW: SystemAdministratorClientCLI - added uninstall host command
NEW: SystemAdministratorClientCLI - added show ports command
NEW: SystemAdministratorHandler - added getUsedPorts() interface
NEW: SystemAdministratorHandler - show host command shows also versions of the Extensions
NEW: InstalledComponentsDB - added Extension field to the HostLogging table 
FIX: SystemLoggingDB - fixed double creation of db tables

*Accounting
FIX: DataStoreClient - Synchronizer based decorators have been replaced with a simple 
     lock as they were blocking addRegister() during every commit(); 

*RSS
NEW: CE Availability policy, closing #2373
CHANGE: Ported setStatus and setToken rpc calls to PublisherHandler from LHCb implementation
NEW: E-mails generated while RSS actions are now aggregated to avoid avalanches of mails
NEW: dirac-rss-sync is also synchronizing Sites now

*DMS
CHANGE: FileCatalogClient - make explicit methods for all service calls
CHANGE: DataManager, StorageElement - move physical accounting the StorageElement
CHANGE: FileCatalog - added recursive changePathXXX operations
CHANGE: FileCatalog contained objects have Master attribute defined in the CS. Extra check of eligibility of the catalogs specified explicitely. No-LFN write methods return just the Master result to be compatible with the current use in the clients.
CHANGE: Removed LcgFileCatalogXXX obsoleted classes
NEW: ConsistencyInspector class to perform data consistency checks between 
     different databases
CHANGE: FileCatalog(Client) - refactored to allow clients declare which interface
        they implement     
NEW: FileCatalog - conditional FileCatalog instantiation based on the configured
     Operations criteria        

*TS
CHANGE: TransformationDB table TaskInputs: InputVector column from BLOB to MEDIUMTEXT
FIX: TaskManager - fix bug in case there is no InputData for a task, the Request created 
     for the previous task was reassigned
NEW: TaskManager - possibility to submit one bulk job for a series of tasks     

*WMS
NEW: TaskQueueDB - possibility to present requirements in a form of tags from the 
     site( pilot ) to the jobs to select ones with required properties
FIX: JobWrapper - the InputData optimizer parameters are now DEncoded     
CHANGE: JobAgent - add Processors and WholeNode tags to the resources description
CHANGE: SiteDirector - flag to always download pilot output is set to False by default
FIX: SiteDirector - using PilotRunDirectory as WorkingDirectory, if available at the CE 
     level in the CS. Featire requested in issue #2746
NEW: MultiProcessorSiteDirector - new director to experiment with the multiprocessor/
     wholeNode queues
CHANGE: JobMemory utility renamed to JobParameters
CHANGE: CheckWNCapabilities pilot command changed to get WN parameters from the
        Machine Job Features (MJF) - NumberOfProcessors, MaxRAM    
NEW: JobManager, ParametricJob - utilities and support for parametric jobs with multiple
     parameter sequences      
NEW: SiteDirector - added logic to send pilots to sites with no waiting pilots even if
     the number of already sent pilots exceeds the number of waiting jobs. The functionality
     is switched on/off by the AddPilotsToEmptySites option.        

*RMS
FIX: Request - fix for the case when one of the request is malformed, the rest of 
     the requests could not be swiped
FIX: ReqProxyHandler - don't block the ReqProxy sweeping if one of the request is buggy     
CHANGE: ReqProxyHandler - added monitoring counters
NEW: ReqProxyHandler - added interface methods to list and show requests in a ReqProxy

*Resources
FIX: SRM2Storage - do not add accounting to the output structure as it is done in 
     the container StorageElement class
CHANGE: Add standard metadata in the output of all the Storage plugins     

*Interfaces
NEW: Job API - added setParameterSequence() to add an arbitrary number of parameter
     sequences for parametric jobs, generate the corresponding JDL

*tests
NEW: The contents of the TestDIRAC package is moved into the tests directory here

[v6r14p39]

Patch to include WebApp version v1r6p32

[v6r14p38]

*Core
CHANGE: Unhashable objects as DAG graph nodes

*RMS
CHANGE: Added possibility of constant delay for RMS operations

[v6r14p37]

*Core
NEW: Added soft implementation of a Direct Acyclic Graph

*Configuration
FIX: Bdii2CSAgent finds all CEs of a site (was finding only one)

*Resources
FIX: Make sure transferClient connects to the same ProxyStorage instance

[v6r14p36]

*Core
FIX: Sending mails to multiple recipients was not working

*WMS
FIX: Allow staging from SEs accessible by protocol


[v6r14p35]

*Core
FIX: SOAPFactory - fixes for import statements of suds module to work with the
     suds-jurko package that replaces the suds package

*Resources
FIX: BatchSystems.Torque - take into account that in some cases jobID includes
     a host name that should be stripped off
FIX: SSHComputingElement - in _getJobOutputFiles() fixed bug where the output
     of scpCall() call was wrongly interpreted    
FIX: ProxyStorage - evaluate the service url as simple /DataManagement/StorageElementProxy
     to solve the problem with redundant StorageElementProxy services with multiple
     possible urls       
     
*RSS
CHANGE: Configurations.py - Added DTScheduled3 policy (3 hours before downtime)     
     
*WMS
FIX: pilotCommands - take into account that in the case of Torque batch system
     jobID includes a host name that should be stripped off   
       
[v6r14p34]

*Configuration
FIX: Bdii2CSAgent - reinitilize the BDII info cache at each cycle in order not to 
     carry on obsoleted stuff. Fixes #2959

*Resources
FIX: Slurm.py - use --partition rather --cluster for passing the DIRAC queue name
FIX: DIPStorage - fixed bug in putFile preventing third party-like transfer from
     another DIPS Storage Element. Fixes #2413

*WMS
CHANGE: JobWrapper - added BOINC user ID to the job parameters
FIX: pilotCommands - interpret SLURM_JOBID environment if present
FIX: WMSClient - strip of comments in the job JDL before any processing.
     Passing jdl with comments to the WMS could provoke errors in the
     job checking.

[v6r14p33]

*WMS
FIX: JobAgent - included a mechanism to stop JobAgent if the host operator
     creates /var/lib/dirac_drain
FIX: CPUNormalization - fixed a typo in getPowerFromMJF() in the name of the
     exception log message           

[v6r14p32]

*Core
FIX: InstallTools - getStartupComponentStatus() uses "ps -p <pid>" variant of the
     system call to be independent of the OS differences

*DMS
FIX: RemoveReplica - bulkRemoval() was modifying its input dict argument and returning it,
     which was useless, only modify argument

*WMS
CHANGE: CPUNormalization - get HS'06 worker node value from JOBFEATURES if available

*RMS
FIX: ReqClient - bug fixed preventing the client to contact multiple instances of ReqManager
     service

[v6r14p31]

*DMS
FIX: FTSAgent - if a file was not Scheduled, the FTSAgent was setting it Done even if it had 
     not been replicated.

*Workflow
FIX: FailoverRequest - forcing setting the input file Unused if it was already set Processed

[v6r14p30]

*Framework
BUGFIX: MonitoringHandler - in deleteActivities() use retVal['Message'] if result is not OK

*Resources
FIX: XROOTStorage - in getFile() evaluate file URL without URL parameters
                    in __putSingleFile() use result['Message'] in case of error
                    
*RMS
FIX: dirac-rms-cancel-request - fixed crash because of gLogger object was not imported

*TS
FIX: TransformationCLI - in resetProcessedFile() added check that the Failed dictionary
     is present in the result of a call                    

[v6r14p29]

*Core
FIX: Time - skip the effect of timeThis decorator if not running interractively

*DMS
FIX: DataManager - in getFile(), select preferentially local disk replicas, if none disk replicas, 
     if none tape replicas
FIX: DataManager - avoid changing argument of public method checkActiveReplicas()
FIX: FTSAgent - wait 3 times longer for monitoring FTS jobs if Staging

*Accounting
CHANGE: Jobs per pilot plot is presented as Quality plot rather than a histogram

*WMS
CHANGE: dirac-wms-cpu-normalization - reduce memory usage by using xrange() instead of range()
        in the large test loop

[v6r14p28]

*TS
FIX: TaskManager - protection against am empty task dictionary in 
     prepareTransformationTasks()
FIX: Test_Client_TransformationSystem - fixes ti run in the Travis CI 
     environment
     
*WMS
FIX: JobMemory - use urllib instead of requests Python module as the latter
     can be unavailable in pilots.           

[v6r14p27]

*Core
FIX: PlainTransport,SocketInfoFactory - fix for the IPv6 "Address family not supported 
     by protocol" problems

*Interfaces
NEW: Dirac.py - in ping()/pingService() allow to ping a specific URL

*Resources
FIX: LcgFileCatalogClient - convert LFN into str in __fullLfn to allow LFNs
     in a unicode encoding

*WMS
FIX: JobWrapper - set the job minor status to 'Failover Request Failed' 
     if the failover request fails sending

*TS
FIX: TransformationDB - in getTransformationTasks(),getTaskInputVector 
     forward error result to the callers
FIX: TaskManager - in case there is no InputData for a task, the Request created 
     for the previous task was reassigned. This fixes this bug.      

*tests
FIX: several fixes to satisfy on-the-fly unit tests with teh Travis CI service 

[v6r14p26]

NEW: Enabled on-the-fly tests using the Travis-CI service

*Core
FIX: Subprocess - fix two potential infinite loops which can result in indefinite
     output buffer overflow

*WMS
FIX: JobScheduling executor - check properly if staging is allowed, it was always True before

[v6r14p25]

*Core
FIX: Subprocess - more detailed error log message in case ov output buffer
     overflow

*DMS
FIX: DataManager - fix for getActiveReplicas(): first check Active replicas before 
     selecting disk SEs

*Resources
FIX: StorageElementCache - fixes to make this class thread safe
FIX: StorageFactory - fix in getConfigStorageProtocols() to properly get options
     for inheriting SE definitions

[v6r14p24]

*Accounting
FIX: Plots, JobPlotter - fix sorting by plot labels in case the enddata != "now"

*DMS
FIX: dirac-dms-user-lfns - add error message when proxy is expired 

[v6r14p23]

*Interfaces
FIX: Job.py - setCPUTime() method sets both CPUTime and MaxCPUTime JDL parameters
     for backward compatibility. Otherwise this setting was ignored by scheduling

*TS
BUGFIX: TaskManager - bug fixed in submitTransformationTasks in getting the TransformationID 

[v6r14p22]

CHANGE: Multiple commands - permissions bits changed from 644 to 755  

*Framework
FIX: UserProfileDB - in case of desktop name belonging to two different users we have 
     to use both desktop name and user id to identify the desktop

*WMS
BUGFIX: JobWrapperTemplate - bug fixed in evaluation of the job arguments

*TMS
CHANGE: TaskManager - added TransformationID to the log messages

[v6r14p21]

*DMS
CHANGE: dirac-admin-allow(ban)-se - allow an SE group to be banned/allowed

*SMS
FIX: RequestPreparationAgent - fix crash in execute() in case no replica information
     available

*WMS
FIX: TaskQueueDB, PilotAgentsDB - escape DN strings to avoid potential SQL injection
FIX: JobWrapperTemplate - pass JobArguments through a json file to fix the case
     of having apostrophes in the values

*TMS
FIX: TransformationAgent - in processTransformation() fix reduction of number of files

[v6r14p20]

*WMS
FIX: SandboxMetadataDB - escape values in SandboxMetadataDB SQL queries to accommodate
     DNs containing apostrophe 

[v6r14p19]

*Core
NEW: CLI base class for all the DIRAC CLI consoles, common methods moved to the new class,
     XXXCLI classes updated to inherit the base class
FIX: Network - fix crash when path is empty string, fixes partly #2413     
     
*Configuration
FIX: Utilities.addToChangeSet() - fix the case when comma is in the BDII Site description 
     followed by a white space, the description string was constantly updated in the CS

*Interfaces
FIX: Dirac.py - in retrieveRepositorySandboxes/Data - "Retrieved" and "OutputData" key values
     are strings '0' in the jobDict when a repository file is read, need to cast it to int

*DMS
FIX: RegisterReplica - if operation fails on a file that no longer exists and has no 
     replica at that SE, consider the operation as Done.

*Resources
FIX: ARCComputingElement - bug fix in getJobOutput in using the S_ERROR()

[v6r14p18]

*Core
FIX: VOMSService - attGetUserNickname() can only return string type values
FIX: dirac-deploy-scripts - install DIRAC scripts first so that they can be 
     overwritten by versions from extensions

*Framework
FIX: dirac-populate-component-db - bug fixed to avoid duplicate entries in the
     database

*TS
FIX: TaskManager - do not use ReqProxy when submitting Request for Tasks, otherwise
     no RequestID can be obtained

*Interfaces
CHANGE: Dirac.py - increase verbosity of a error log message in selectJobs

*Resources
FIX: XROOTStorage - fixed KeyError exception while checking file existence
FIX: ARCComputingElement - in getJobOutput test for existence of an already 
     downloaded pilot log

[v6r14p17]

*Core
FIX: Service.py - use the service name as defined in the corresponding section in the CS
     and not the name defined in service Module option. This fixes the problem with the
     StorageElement service not interpreting properly the PFN name and using a wrong local
     data path. 

*Resources
CHANGE: ARCComputingElement - if the VO is not discoverable from the environment, use ARC API
        call in the getCEStatus, use ldapsearch otherwise

[v6r14p16]

*Resources
CHANGE: ARC Computing Element automatically renew proxies of jobs when needed

[v6r14p15]

*Core
FIX: VOMS.py - Fixed bug that generates proxies which are a mix between legacy and rfc proxies.

*DMS
CHANGE: Allow selecting disk replicas in getActiveReplicas() and getReplicas()

*WMS
CHANGE: Use the preferDisk option in the InputData optimizer, the TransformationAgent and in the Interface splitter


[v6r14p14]

*Core
FIX: VOMS.py - return RFC proxy if necessary after adding the VOMS extension

*Configuration
FIX: Validate maxCPUTime and Site description value

*Resources
FIX: XROOTStorage - changes to allow third party transfers between XROOT storages
CHANGE: HTCondorCEComputingElement - the Condor logging can now be obtained in the webinterface;
        SIGTERM (instead of SIGKILL) is send to the application in case jobs are killed by the host site;
        when pilots are put in held status we kill them in condor and mark them as aborted.

*WMS
FIX: pilotCommands - fixes for intrepreting tags in the pilot

[v6r14p13]

*WMS
FIX: pilot commands CheckCECapabilities and CheckWNCapabilities were not considering the case of missing proxy

[v6r14p12]

*Core
FIX: allow a renormalization of the estimated CPU power
FIX: dirac-install: Make hashlib optional again (for previous versions of python, since the pilot may end up on old machines)

*Framework
FIX: allow to install agents with non-standard names (different from the module name)

*DMS
CHANGE: Consider files to reschedule and submit when they are Failed in FTS

*WMS
CHANGE: Move getCEStatus function back to using the ARC API

[v6r14p11]

*Core
FIX: XXXTimeLeft - set limit to CPU lower than wall clock if unknown
FIX: Logger - fix exception printing in gLogger.exception()
CHANGE: InstallTools - added more info about the process in getStartupComponentStatus()
CHANGE: Time - better report from timeThis() decorator

*DMS
CHANGE: FTSAgent - wait some time between 2 monitorings of each job

*WMS
NEW: pilotCommands - added CheckCECapabilities, CheckWNCapabilities commands
NEW: Added dirac-wms-get-wn-parameters command

*TS
NEW: Added dirac-production-runjoblocal command
FIX: TransformationAgent(Plugin) - clean getNextSite() and normalizeShares()
FIX: TransformationPlugin - added setParameters() method

*RSS
FIX: dirac-rss-sync - move imports to after the Script.getPositionalArguments()

*Resources
NEW: Added dirac-resource-get-parameters command

[v6r14p10]
*Configuration
FIX: Resources - getQueue() is fixed to get properly Tag parameters

*Framework
FIX: SecurityFileLog - fix for zipping very large files

*Resources
NEW: added dirac-resource-get-parameters command

*WMS
NEW: JobMonitoringHandler - add getJobsParameters() method
NEW: pilotCommands - added CheckCECapabilities, CheckWNCapabilities
NEW: Added dirac-wms-get-wn-parameters command
NEW: Matcher - generate internal tags for MaxRAM and NumberOfProcessors parameters
CHANGE: SiteDirector does not pass Tags to the Pilot
FIX: Matcher(Handler) - do not send error log message if No match found,
     fixed Matcher return value not correctly interpreted

[v6r14p9]

*Core
FIX: BaseClient - enhance retry connection logic to minimize the overall delay
FIX: MessageBroker - fix of calling private __remove() method from outside
     of the class

*Framework
BUGFIX: dirac-(un)install-component - bug in importing InstallTools module

*WMS:
FIX: JobWrapper - fix in getting the OutputPath defined in the job

*Resources
FIX: ARCComputingElement - add queue to the XRSL string

[v6r14p8]

*Core
FIX: XXXTimeLeft - minor fixes plus added the corresponding Test case
FIX: ReturnValues - fixes in the doc strings to comply with the sphinx syntax
FIX: SocketInfoFactory - in __sockConnect() catch exception when creating a
     socket

*Interfaces
FIX: Job.py - fixes in the doc strings to comply with the sphinx syntax

*RSS
NEW: Configurations.py - new possible configuration options for Downtime Policies

*WMS
CHANGE: StatesAccountingAgent - retry once and empty the local messages cache
        in case of failure to avoid large backlog of messages
CHANGE: SiteDirector - do not send SharedArea and ClientPlatform as pilot
        invocation arguments  
CHANGE: Matcher - allow matching by hosts in multi-VO installations              

[v6r14p7]

*Core
CHANGE: XXXTimeLeft utilities revisited - all return real seconds,
        code refactoring - use consistently always the same CPU power 

*WMS
FIX: JobAgent - code refactoring for the timeLeft logic part

*Resources
BUGFIX: ComputingElement - get rid of legacy getResourcesDict() call

[v6r14p6]

*Configuration
FIX: Bdii2CSAgent - refresh configuration from Master before updating
FIX: Bdii2CSAgent - distinguish the CE and the Cluster in the Glue 1.0 schema

*DMS
CHANGE: FTSAgent - make the amount of scheduled requests fetched by the 
        FTSAgent a parameter in the CS 
CHANGE: RMS Operations - check whether the always banned policy is applied for SEs
        to a given access type

*RMS
FIX: RequestClient(DB,Manager) - fix bulk requests, lock the lines when selecting 
     the requests to be assigned, update the LastUpdate time, and expose the 
     assigned flag to the client

*WMS
FIX: JobAgent - when the application finishes with errors but the agent continues 
     to take jobs, the timeLeft was not evaluated
FIX: JobAgent - the initial timeLeft value was always set to 0.0     

[v6r14p5]

*Core
FIX: X509Certificate - protect from VOMS attributes that are not decodable


*Resources
FIX: GFAL2_StorageBase - fixed indentation and a debug log typo

*WMS
BUGFIX: Matcher - only the first job was associated with the given pilot
FIX: pilotTools - 0o22 is only a valid int for recent python interpreters, 
     replaced by 18

[v6r14p4]

*Core
FIX: DictCache - fix the exception in the destructor preventing the final
     cache cleaning

*Framework
FIX: SystemAdministratorClientCLI - corrected info line inviting to update
     the pilot version after the software update

*DMS
FIX: FTSAgent - Add recovery of FTS files that can be left in weird statuses 
     when the agent dies
CHANGE: DataManager - allow to not get URLs of the replicas
CHANGE: FTSJob - keep and reuse the FTS3 Context object

*Storage
CHANGE: StorageManagerClient - don't fail getting metadata for staging if at 
        least one staged replica found

*WMS
FIX: CPUNormalization - protect MJF from 0 logical cores
FIX: JobScheduling - fix printout that was saying "single site" and "multiple sites" 
     in two consecutive lines
NEW: pilotTools,Commands - added CEType argument, e.g. to specify Pool CE usage 
FIX: WatchDog - added checks of function return status, added hmsCPU initialization to 0,
     removed extra printout     
     
*Resources
FIX: GFAL2 plugins - multiple bug fixes     

[v6r14p3]

*Core
BUGFIX: small bug fixed in dirac-install-component, dirac-uninstall-component
BUGFIX: VOMS - remove the temporary file created when issuing getVOMSProxyInfo
FIX: FileHelper - support unicode file names
FIX: DictCache - purges all the entry of the DictCache when deleting the DictCache object 

*Framework
BUGFIX: dirac-populate-component-db - avoid return statement out of scope

*Interfaces
BUGFIX: Dirac - in submitJob() faulty use of os.open

*WMS
FIX: JobWrapper - avoid evaluation of OutputData to ['']
FIX: Matcher - the Matcher object uses a VO dependent Operations helper
CHANGE: JobAgent - stop agent if time left is too small (default 1000 HS06.s)
FIX: CPUNormalization - use correct denominator to get power in MJF

*Resources
FIX: ARCComputingElement - changed implementation of ldap query for getCEStatus

[v6r14p2]

*Core
FIX: Use GSI version 0.6.3 by default
CHANGE: Time - print out the caller information in the timed decorator
CHANGE: dirac-install - set up ARC_PLUGIN_PATH environment variable

*Framework
FIX: dirac-proxy-info - use actimeleft VOMS attribute

*Accounting
CHANGE: Removed SRMSpaceTokenDeployment Accounting type

*RSS
CHANGE: ResourceStatus - re-try few times to update the RSS SE cache before giving up
FIX: XXXCommand, XXXAction - use self.lof instead of gLogger
CHANGE: Added support for all protocols for SEs managed by RSS

*RMS
FIX: Request - produce enhanced digest string
FIX: RequestDB - fix in getDigest() in case of errors while getting request

*Resources
CHANGE: Propagate hideExceptions flag to the ObjectLoader when creating StorageElements
FIX: ARCComputingElement - multiple fixes after experience in production

*WMS
FIX: Pilot commands - fixed an important bug, when using the 
     dirac-wms-cpu-normalization script

[v6r14p1]

The version is buggy when used in pilots

*Core
NEW: dirac-install-component command replacing dirac-install-agent/service/executor
     commands
     
*Resources
NEW: FileStorage - plugin for "file" protocol
FIX: ARCComputingElement - evaluate as int the job exit code

*RSS
FIX: CSHelpers - several fixes and beautifications     

[v6r14]

*Core
NEW: CSGlobals - includes Extensions class to consistently check the returned
     list of extensions with proper names 
NEW: ProxyManagerXXX, ProxyGeneration, X509XXX - support for RFC proxies
NEW: ProxyInfo - VOMS proxy information without using voms commands
NEW: LocalConfiguration - option to print out license information    
FIX: SocketInfo.py - check the CRL lists while handshaking  

Configuration
NEW: ConfigurationClient - added getSectionTree() method

*Framework
NEW: InstalledComponentsDB will now store information about the user who did the 
     installation/uninstallation of components.

*Resources
NEW: ARCComputingElement based on the ARC python API

*RSS
FIX: Improved logging all over the place 

*DMS
NEW: New FileCatalog SecurityManager with access control based on policies,
     VOMSPolicy as one of the policy implementations.
NEW: lfc_dfc_db_copy - script used by LHCb to migrate from the LFC to the DFC with 
     Foreign Keys and Stored Procedures by accessing the databases directly     
NEW: FileManagerPs.py - added _getFileLFNs() to serve info for the Web Portal     
CHANGE: Moving several tests to TestDIRAC

*Interfaces
CHANGE: use jobDescription.xml as a StringIO object to avoid multiple disk
        write operations while massive job submission

*WMS
FIX: Watchdog - review for style and pylint
CHANGE: Review of the Matcher code, extracting Limiter and Matcher as standalone 
        utilities
        

*Transformation
NEW: New ported plugins from LHCb, added unit tests


[v6r13p21]

*TS
FIX: Registering TargetSE for Standard TransformationAgent plugin

[v6r13p20]

*DMS
FIX: DMSHelpers - allow for more than one Site defined to be local per SE

*Resources
FIX: XRootStorage - fix in getURLBase()

[v6r13p19]

FIX: changes incorporated from v6r12p53 patch

[v6r13p18]

*WMS
FIX: JobWrapper - ported back from v6r14p9 the fix for getting OutputPath

[v6r13p17]

FIX: changes incorporated from v6r12p52 patch

[v6r13p16]

FIX: changes incorporated from v6r12p51 patch

[v6r13p15]

Included patches from v6r12p50 release 

[v6r13p14]

*DMS
FIX: ReplicateAndRegister - fix a problem when a file is set Problematic 
     in the FC but indeed doesn't exist at all 

*Resources
CHANGE: StorageFactory - enhance the logic of BaseSE inheritance in the
        SE definition in the CS
        
*WMS
CHANGE: CPUNormalization, dirac-wms-cpu-normalization - reading CPU power 
        from MJF for comparison with the DIRAC evaluation
FIX: SiteDirector - create pilot working directory in the batch system working
     directory and not in "/tmp"                

[v6r13p13]

*DMS
BUGFIX: FileCatalogClient - bug fixed in getDirectoryMetadata()

[v6r13p12]

*Resources
FIX: StorageElement - bug fixed in inValid()
CHANGE: StorageFactory - do not interpret VO parameter as mandatory

[v6r13p11]

*DMS
BUGFIX: RemoveReplica - fix in singleRemoval()
FIX: dirac-dms-user-lfns - increased timeout

[v6r13p10]

CHANGE: Use sublogger to better identify log source in multiple places

*Core
CHANGE: Review / beautify code in TimeLeft and LSFTimeLeft
FIX: LSFTimeLeft - is setting shell variables, not environment variables, 
     therefore added an "export" command to get the relevant variable 
     and extract then the correct normalization

*Accounting
FIX: DataOperationPlotter - add better names to the data operations

*DMS:
FIX: DataManager - add mandatory vo parameter in __SEActive()
CHANGE: dirac-dms-replicate-and-register-request - submit multiple requests
        to avoid too many files in a single FTS request
FIX: FileCatalog - typo in getDirectoryMetadata()
FIX: FileCatalog - pass directory name to getDirectoryMetadata and not file name 
FIX: DataManager - in __SEActive() break LFN list in smaller chunks when
     getting replicas from a catalog        

*WMS
FIX: WMSAdministratorHandler - fix in reporting pilot statistics
FIX: JobScheduling - fix in __getSitesRequired() when calling self.jobLog.info 
CHANGE: pilotCommands - when exiting with error, print out current processes info

[v6r13p9]

*Framework
FIX: SystemLoggingDB - schema change for ClientIPs table to store IPv6 addresses

*DMS
BUGFIX: DMSRequestOperationsBase - bug fix in checkSEsRSS()
FIX: RemoveFile - in __call__(): bug fix; fix in the BannedSE treatment logic

*RMS
BUGFIX: Operation - in catalogList()
BUGFIX: ReqClient - in printOperation()

*Resources
FIX: GFAL2_StorageBase - added Lost, Cached, Unavailable in getSingleFileMetadata() output
BUGFIX: GFAL2_StorageBase - fixed URL construction in put(get)SingleFile() methods

*WMS
FIX: InputDataByProtocol - removed StorageElement object caching

[v6r13p8]

*Framework
FIX: MonitoringUtilities - minor bug fix

*DMS
FIX: DataManager - remove local file when doing two hops transfer

*WMS
FIX: SandboxStoreClient - get the VO info from the delegatedGroup argument to 
     use for the StorageElement instantiation

*TMS
CHANGE: Transformation(Client,DB,Manager) - multiple code clean-up without
        changing the logic

[v6r13p7]

*Core
NEW: X509CRL - class to handle certificate revocation lists

*DMS
FIX: RequestOperations/RemoveFile.py - check target SEs to be online before
     performing the removal operation. 
FIX: SecurityManager, VOMSPolicy - make the vomspolicy compatible with the old client 
     by calling in case of need the old SecurityManager     

*Resources
BUGFIX: Torque, GE - methods must return Message field in case of non-zero return status
FIX: SRM2Storage - when used internaly, listDirectory should return urls and not lfns

*WMS
FIX: ConfigureCPURequirements pilot command - add queue CPU length to the extra local
     configuration
FIX: JobWrapper - load extra local configuration of any     

*RMS
FIX: RequestDB - fix in getRequestSummaryWeb() to suit the Web Portal requirements

*Transformation
FIX: TransformationManagerHandler - fix in getTransformationSummaryWeb() to suit 
     the Web Portal requirements

[v6r13p6]

*Core
FIX: X509Chain - use SHA1 signature encryption in all tha cases

*Resources
FIX: ComputingElement - take CPUTime from its configuration defined in the 
     pilot parameters

*WMS
FIX: SiteDirector - correctly configure jobExecDir and httpProxy Queue parameters

[v6r13p5]

*Resources
BUGFIX: Torque - getCEStatus() must return integer job numbers
FIX: StorageBase - removed checking the VO name inside the LFN 

*WMS
FIX: InputData, JobScheduling - StorageElement needs to know its VO

*DMS
FIX: ReplicateAndRegister - Add checksumType to RMS files when adding 
     checksum value
FIX: DataManager - remove unnecessary access to RSS and use SE.getStatus()     
FIX: DMHelpers - take into account Alias and BaseSE in site-SE relation

*RMS
FIX: Request - bug fixed in optimize() in File reassignment from one
     Operation to another  

*Transformation
FIX: TransformationDB - set derived transformation to Automatic

[v6r13p4]

*Core
FIX: VOMSService - treat properly the case when the VOMS service returns no result
     in attGetUserNickname()

*DMS
FIX: FTSAgent, ReplicateAndRegister - make sure we use source replicas with correct 
     checksum 

*RMS
FIX: Request - minor fix in setting the Request properties, suppressing pylint
     warnings
CHANGE: File, Reques, Operation, RequestDB - remove the use of sqlalchemy on 
        the client side     
     
*Resources
FIX: StorageElement - import FileCatalog class rather than the corresponding module     
FIX: SLURM - proper formatting commands using %j, %T placeholders
FIX: SSHComputingElement - return full job references from getJobStatus() 

*RSS
FIX: DowntimeCommand - checking for downtimes including the time to start in hours

*Workflow
CHANGE: FailoverRequest - assign to properties rather than using setters

*Transformation
FIX: TransformationClient(DB,Utilities) - fixes to make derived transformations work

[v6r13p3]

*DMS
FIX: DataManager - in putAndRegister() specify explicitly registration protocol
     to ensure the file URL available right after the transfer
     
*Resources
FIX: SRM2Storage - use the proper se.getStatus() interface ( not the one of the RSS )     

[v6r13p2]

*Framework
FIX: SystemAdministratorHandler - install WebAppDIRAC extension only in case
     of Web Portal installation
CHANGE: dirac-populate-component-db - check the setup of the hosts to register 
        into the DB only installations from the same setup; check the MySQL installation
        before retrieving the database information      

*DMS
FIX: FTSAgent - fix in parsing the server result
FIX: FTSFile - added Waiting status
FIX: FTSJob - updated regexps for the "missing source" reports from the server;
     more logging message 

*Resources
FIX: SRM2Storage - fix in treating the checksum type 
FIX: StorageElement - removed getTransportURL from read methods

*RMS
FIX: Request - typo in the optimize() method

[v6r13p1]

*Framework
CHANGE: SystemAdminstratorIntegrator - can take a list of hosts to exclude from contacting

*DMS
FIX: DataManager - fix in __getFile() in resolving local SEs
FIX: dirac-dms-user-lfns - sort result, simplify logic

*RMS
FIX: Request - Use DMSHelper to resolve the Failovers SEs
FIX: Operation - treat the case where the SourceSE is None

*WMS
FIX: WMSAdministratorHandler - return per DN dictionary from getPilotStatistics 

[v6r13]

CHANGE: Separating fixed and variable parts of error log messages for multiple systems 
        to allow SystemLogging to work

*Core
FIX: MySQL.py - treat in detailed way datetime functions in __escapeString()
FIX: DictCache.get() returns now None instead of False if no or expired value
NEW: InstallTools - allow to define environment variables to be added to the component
     runit run script
NEW: Changes to make the DISET protocol IP V6 ready
CHANGE: BaseClient - retry service call on another instance in case of failure
CHANGE: InnerRPCClient - retry 3 times in case of exception in the transport layer
CHANGE: SocketInfo - retry 3 times in case of handshaking error
CHANGE: MySQL - possibility to specify charset in the table definition
FIX: dirac-install, dirac-distribution - removed obsoleted defaults     
NEW: Proxy utility module with executeWithUserProxy decorator function

*Configuration
NEW: CSAPI,dirac-admin-add-shifter - function, and script, for adding or modifying a 
     shifter in the CS

*Framework
FIX: NotificationDB - escape fields for sorting in getNotifications()
NEW: Database, Service, Client, commands for tracking the installed DIRAC components

*Interfaces
CHANGE: Dirac - changed method names, keeping backward compatibility
CHANGE: multiple commands updated to use the new Dirac API method names

*DMS
NEW: Native use of the FTS3 services
CHANGE: Removed the use of current DataLogging service
CHANGE: DataManager - changes to manage URLs inside StorageElement objects only
FIX: DataManager - define SEGroup as accessible at a site
CHANGE: DirectoryListing - extracted from FileCatalogClientCLI as an independent utility
CHANGE: MetaQuery - extracted from FileCatalogClientCLI as an independent utility
CHANGE: FileCatalogClientCLI uses external DirectoryListing, MetaQuery utilities
CHANGE: FileCatalog - replace getDirectoryMetadata by getDirectoryUserMetadata
NEW: FileCatalog - added new getDirectoryMetadata() interface to get standard directory metadata
NEW: FileCatalog - possibility to find files by standard metadata
NEW: FileCatalog - possibility to use wildcards in the metadata values for queries
NEW: DMSHelpers class
NEW: dirac-dms-find-lfns command

*WMS
NEW: SiteDirector - support for the MaxRAM queue description parameter
CHANGE: JobScheduling executor uses the job owner proxy to evaluate which files to stage
FIX: DownloadInputData - localFile was not defined properly
FIX: DownloadInputData - could not find cached files (missing [lfn])

*RMS
CHANGE: Removed files from the previous generation RMS
CHANGE: RMS refactored based on SQLAlchemy 
NEW: ReqClient - added options to putRequest(): useFailoverProxy and retryMainServer
CHANGE: DMSRequestOperationsBase - delay execution or cancel request based on SE statuses 
        from RSS/CS
FIX: Fixes to make use of RequestID as a unique identifier. RequestName can be used in
     commands in case of its uniqueness        

*Resources
NEW: Computing - BatchSystem classes introduced to be used both in Local and SSH Computing Elements
CHANGE: Storage - reworked Storage Element/Plugins to encapsulate physical URLs 
NEW: GFAL2_StorageBase.py, GFAL2_SRM2Storage.py, GFAL2_XROOTStorage.py 

*RSS:
NEW: dirac-admin-allow(ban)-se - added RemoveAccess status
CHANGE: TokenAgent - added more info to the mail

*TS
CHANGE: Task Manager plugins

[v6r12p53]

*DMS
CHANGE: FileCatalogClientCLI - ls order by size, human readable size value
FIX: DirectoryMetadata - enhanced error message in getDirectoryMetadata

*WMS
BUGFIX: JobAgent - bug when rescheduling job due to glexec failure

*TS
NEW: TransformationCLI - added getOutputFiles, getAllByUser commands
NEW: Transformation - added getAuthorDNfromProxy, getTransformationsByUser methods

*Resources
CHANGE: GlobusComputingElement - simplify creating of pilotStamp

[v6r12p52]

*DMS
NEW: dirac-dms-directory-sync - new command to synchronize the contents of a
     local and remote directories
FIX: DataManager - in removeFile() return successfully if empty input file list     

*TS
NEW: TransformationCLI - getInputDataQuery command returning inputDataQuery 
     of a given transformation

[v6r12p51]

*Core
FIX: dirac-install - fix to work with python version prior to 2.5

*DMS
CHANGE: FileCatalogClientCLI - possibility to set multiple metadata with one command

*Resources
FIX: HTCondorComputingElement - multiple improvements

[v6r12p50]

*Core
FIX: dirac-install - define TERMINFO variable to include local sources as well

*Framework
FIX: SystemAdministratorHandler - show also executors in the log overview

*DMS
FIX: FileCatalogClientCLI - use getPath utility systematically to normalize the
     paths passed by users

*WMS
FIX: PilotStatusAgent - split dynamic and static parts in the log error message

*Resources
NEW: HTCondorCEComputingElement class

[v6r12p49]

*Resources
FIX: GlobusComputingElement - in killJob added -f switch to globus-job-clean command
FIX: ARCComputingElement - create working directory if it does not exist

*DMS
CHANGE: DataManager - added XROOTD to registration protocols

*TMS
FIX: TransformationCLI - doc string

[v6r12p48]

*DMS
FIX: DirectoryTreeBase - fix in changeDirectoryXXX methods to properly interpret input

[v6r12p47]

*DMS
BUGFIX: FileCatalogClientCLI - wrong signature in the removeMetadata() service call

[v6r12p46]

*Core
FIX: GraphData - check for missing keys in parsed_data in initialize()

*WMS
CHANGE: PilotStatusAgent - kill pilots being deleted; do not delete pilots still
        running jobs
  
*RSS
CHANGE: Instantiate RequestManagementDB/Client taking into account possible extensions        

*Resources
FIX: GlobusComputingElement - evaluate WaitingJobs in getCEStatus()
FIX: SRM2Storage - error 16 of exists call is interpreted as existing file
FIX: XROOTStorage - added Lost, Cached, Unavailable in the output of getSingleMetadata()

*WMS
FIX: pilotCommands - removed unnecessary doOSG() function

[v6r12p45]

*Resources
FIX: SRM2Storage - error 22 of exists call is interpreted as existing file
     ( backport from v6r13 )

[v6r12p44]

*WMS
FIX: SiteDirector - consider also pilots in Waiting status when evaluating
     queue slots available

*Resources
NEW: SRM2Storage - makes use of /Resources/StorageElements/SRMBusyFilesExist option
     to set up the mode of interpreting the 22 error code as existing file

[v6r12p43]

*DMS:
FIX: DirectoryTreeBase - avoid double definition of FC_DirectoryUsage table
     in _rebuildDirectoryUsage()

[v6r12p42]

FIX: added fixes from v6r11p34 patch release

[v6r12p41]

*WMS
CHANGE: dirac-wms-job-submit - "-r" switch to enable job repo

[v6r12p40]

*DMS
FIX: DirectoryTreeBase.py - set database engine to InnoDB 

[v6r12p39]

FIX: imported fixes from rel-v6r11

[v6r12p38]

*DMS
CHANGE: DataManager - enhanced real SE name resolution

*RMS
FIX: Request - fixed bug in the optimization of requests with failover operations

*Resources
CHANGE: StorageFactory - allow for BaseSE option in the SE definition

[v6r12p37]

*Core
FIX: InstallTools - force $HOME/.my.cnf to be the only defaults file

[v6r12p36]

*Configuration
FIX: Utilities.py - bug fix getSiteUpdates()

[v6r12p35]

*Core
CHANGE: VOMSService - add URL for the method to get certificates

*DMS
FIX: DataManager - in __replicate() set do not pass file size to the SE if no
     third party transfer
FIX: RemoveFile, ReplicateAndRegister - regular expression for "no replicas"
     common for both DFC and LFC     
     
*WMS
FIX: WMSHistoryCorrector - make explicit error if no data returned from WMSHistory
     accounting query     

[v6r12p34]

*DMS
BUGFIX: FileCatalogWithFkAndPsDB - fix storage usage calculation

[v6r12p33]

*Core
NEW: VOMSService - added method admListCertificates()

*DMS
BUGFIX: dirac-dms-put-and-register-request - missing Operation in the request

*Resources
FIX: sshce - better interpretation of the "ps" command output

[v6r12p32]

*RMS
FIX: ReqManager - in getRequest() possibility to accept None type
     argument for any request 

[v6r12p31]

*WMS
FIX: pilotCommands - import json module only in case it is needed

[v6r12p30]

*Core
FIX: InstallTools - 't' file is deployed for agents installation only
FIX: GOCDBClient - creates unique DowntimeID using the ENDPOINT

*Framework
FIX: SystemAdministratorHandler - use WebAppDIRAC extension, not just WebApp

*DMS:
FIX: FileCatalogComponents.Utilities - do not allow empty LFN names in
     checkArgumentDict()

[v6r12p29]

*CS
CHANGE: CSCLI - use readline to store and resurrect command history

*WMS
FIX: JobWrapper - bug fixed in the failoverTransfer() call
CHANGE: dirac-wms-job-submit - added -f flag to store ids

*DMS
FIX: DataManager - make successful removeReplica if missing replica 
     in one catalog

*RMS
FIX: Operation, Request - limit the length of the error message

[v6r12p28]

*RMS
FIX: Request - do not optimize requests already in the DB 

[v6r12p27]

*Core
CHANGE: InstallTools - install "t" script to gracefully stop agents

*DMS
FIX: FileCatalog - return GUID in DirectoryParameters

*Resource
CHANGE: DFC/LFC clients - added setReplicaProblematic()

[v6r12p26]

*DMS
BUGFIX: FileCatalog - getDirectoryMetadata was wrongly in ro_meta_methods list 

*RMS
FIX: Operation - temporary fix in catalog names evaluation to smooth
     LFC->DFC migration - not to forget to remove afterwards !

*WMS
CHANGE: JobWrapper - added MasterCatalogOnlyFlag configuration option

[v6r12p25]

*DMS
BUGFIX: PutAndRegister, RegitserFile, RegisterReplica, ReplicateAndRegister - do not
        evaluate the catalog list if None

[v6r12p24]

*DMS:
FIX: DataManager - retry RSS call 5 times - to be reviewed

[v6r12p23]

*DMS
FIX: pass a catalog list to the DataManager methods
FIX: FileCatalog - bug fixed in the catalog list evaluation

[v6r12p22]

*DMS
FIX: RegisterFile, PutAndRegister - pass a list of catalogs to the DataManager instead of a comma separated string
FIX: FTSJob - log when a job is not found in FTS
CHANGE: dropped commands dirac-admin-allow(ban)-catalog

*Interfaces
CHANGE: Dirac, JobMonitoringHandler,dirac-wms-job-get-jdl - possibility to retrieve original JDL

*WMS
CHANGE: JobManifest - make MaxInputData a configurable option

[v6r12p21]

*RMS
BUGFIX: File,Operation,RequestDB - bug making that the request would always show 
        the current time for LastUpdate
  
*WMS
FIX: JobAgent - storing on disk retrieved job JDL as required by VMDIRAC
     ( to be reviewed )        

[v6r12p20]

*DMS
FIX: DataManager - more informative log messages, checking return structure
FIX: FileCatalog - make exists() behave like LFC file catalog client by checking
     the unicity of supplied GUID if any
FIX: StorageElementProxyHandler - do not remove the cache directory

*Framework
FIX: SystemAdministratorClient - increase the timeout to 300 for the software update     

*RMS
FIX: Operation.py - set Operation Scheduled if one file is Scheduled
CHANGE: Request - group ReplicateAndRegister operations together for failover 
        requests: it allows to launch all FTS jobs at once

*Resources
FIX: LcgFileCatalogClient - fix longstanding problem in LFC when several files 
     were not available (only one was returned) 

*TS
BUGFIX: TransformationCleaning,ValidateOutputDataAgent - interpret correctly
        the result of getTransformationParameters() call
FIX: TaskManager - fix exception in RequestTaskAgent        

[v6r12p19]

*Core
FIX: Core.py - check return value of getRecursive() call

*DMS
FIX: FileCatalog - directory removal is successful if does not exist
     special treatment of Delete operation

*WMS
FIX: InputDataByProtocol - fix interpretation of return values

[v6r12p18]

*DMS
FIX: FTSStrategy - config option name
FIX: DataManager - removing dirac_directory flag file only of it is there
     in __cleanDirectory()

*RMS
FIX: Operation - MAX_FILES limit set to 10000
FIX: ReqClient - enhanced log messages

*TMS
FIX: TaskManager - enhanced log messages

*RSS
FIX: DowntimeCommand - fixed mix of SRM.NEARLINE and SRM

*WMS
FIX: InputDataByProtocol - fixed return structure

[v6r12p16]

*DMS
FIX: IRODSStorageElement more complete implementation
FIX: FileCatalogHandler(DB) - make removeMetadata bulk method

*Resources
FIX: FileCatalog - make a special option CatalogList (Operations) to specify catalogs used by a given VO

[v6r12p15]

*Core
FIX: ProcessPool - kill the working process in case of the task timeout
FIX: FileHelper - count transfered bytes in DataSourceToNetwork()

*DMS
BUGFIX: FileCatalogCLI - changed interface in changePathXXX() methods
NEW: IRODSStorageElementHandler class
CHANGE: FileCatalog - separate metadata and file catalog methods, 
        apply metadata methods only to Metadata Catalogs 

*Resources
FIX: SSHTorqueComputingElement - check the status of the ssh call for qstat 

*WMS
FIX: WatchdogLinux - fixed typo

[v6r12p14]

*TS
FIX: TaskManagerAgentBase: avoid race conditions when submitting to WMS

*DMS
NEW: FileCatalog - added new components ( directory tree, file manager ) 
     making use of foreign keys and stored procedures
FIX: DataManager returns properly the FileCatalog errors     

[v6r12p13]

*TS
BUGFIX: TransformationAgent - data member not defined

*WMS
FIX: InputData(Resolution,ByProtocol) - possibility to define RemoteProtocol

[v6r12p12]

*WMS
BUGFIX: pilotTools - missing comma

[v6r12p11]

*WMS
FIX: CPUNormalization - dealing with the case when the maxCPUTime is not set in the queue
     definition
FIX: pilotTools - added option pilotCFGFile

[v6r12p10]

*DMS
FIX: StorageElementProxy - BASE_PATH should be a full path

*Resources
FIX: SRM2Storage - return specific error in putFile

*TS
FIX: TransformationAgent - fix to avoid an exception in finalize and double printing 
     when terminating the agent
BUGFIX: TransformationDB - fix return value in setTransformationParameter()

[v6r12p9]

*Core
CHANGE: SiteCEMapping - getSiteForCE can take site argu

ment to avoid confusion

*Interfaces
FIX: Job - provide optional site name in setDestinationCE()

*WMS
FIX: pilotCommands - check properly the presence of extra cfg files
     when starting job agent
FIX: JobAgent - can pick up local cfg file if extraOptions are specified     

[v6r12p8]

*Core
FIX: dirac-configure - correctly deleting useServerCertificate flag
BUGFIX: InstallTools - in fixMySQLScript()

*DMS
BUGFIX: DatasetManager - bug fixes
CHANGE: StorageElementProxy - internal SE object created with the VO of the requester

*TS
FIX: dirac-transformation-xxx commands - do not check the transformation status
CHANGE: Agents - do not use shifter proxy 
FIX: TransformationAgent - correct handling of replica cache for transformations 
     when there were more files in the transformation than accepted to be executed
FIX: TransformationAgent - do not get replicas for the Removal transformations     

*RMS
NEW: new SetFileStatus Operation

[v6r12p7]

*Core
FIX: dirac-configure - always removing the UseServerCertificate flag before leaving
FIX: ProcessPool - one more check for the executing task ending properly 

*Interfaces 
FIX: Dirac.py - use printTable in loggingInfo()

[v6r12p6]

FIX: fixes from v6r11p26 patch release

[v6r12p5]

*Core
FIX: VOMS.py - do not use obsoleted -dont-verify-ac flag with voms-proxy-info

*TS
FIX: TransformationManager - no status checked at level service

[v6r12p4]

FIX: fixes from v6r11p23 patch release

[v6r12p3]

*Configuration
CHANGE: dirac-admin-add-resources - define VOPath/ option when adding new SE 

*Resources
NEW: StorageFactory - modify protocol Path for VO specific value

*DMS
FIX: FileCatalog - check for empty input in checkArgumentFormat utility
FIX: DataManager - protect against FC queries with empty input

[v6r12p2]

*Core
FIX: dirac-install - svn.cern.ch rather than svnweb.cern.ch is now needed for direct 
     HTTP access to files in SVN

*WMS
FIX: dirac-wms-cpu-normalization - when re-configuring, do not try to dump in the 
     diracConfigFilePath

[v6r12p1]

*Configuration
FIX: Core.Utilities.Grid, dirac-admin-add-resources - fix to make a best effort to 
     guess the proper VO specific path of a new SE
*WMS
FIX: dirac-configure, pilotCommands, pilotTools - fixes to use server certificate

[v6r12]

*Core
CHANGE: ProcessPool - do not stop working processes by default
NEW: ReturnValue - added returnSingleResult() utility 
FIX: MySQL - correctly parse BooleanType
FIX: dirac-install - use python 2.7 by default
FIX: dirac-install-xxx commands - complement installation with the component setup
     in runit
NEW: dirac-configure - added --SkipVOMSDownload switch, added --Output switch
     to define output configuration file
CHANGE: ProcessPool - exit from the working process if a task execution timed out  
NEW: ProcessMonitor - added evaluation of the memory consumed by a process and its children   
NEW: InstallTools - added flag to require MySQL installation
FIX: InstallTools - correctly installing DBs extended (with sql to be sourced) 
FIX: InstallTools - run MySQL commands one by one when creating a new database
FIX: InstallTools - fixMySQLScripts() fixes the mysql start script to ognore /etc/my.cnf file
CHANGE: Os.py - the use of "which" is replaced by distutils.spawn.find_executable
NEW: Grid.py - ldapSA replaced by ldapSE, added getBdiiSE(CE)Info() methods
CHANGE: CFG.py - only lines starting with ^\s*# will be treated as comments
CHANGE: Shifter - Agents will now have longer proxies cached to prevent errors 
        for heavy duty agents, closes #2110
NEW: Bdii2CSAgent - reworked to apply also for SEs and use the same utilities for the
     corresponding command line tool
NEW: dirac-admin-add-resources - an interactive tool to add and update sites, CEs, SEs
     to the DIRAC CS   
CHANGE: dirac-proxy-init - added message in case of impossibility to add VOMS extension   
FIX: GOCDBClient - handle correctly the case of multiple elements in the same DT            


*Accounting
NEW: Allow to have more than one DB for accounting
CHANGE: Accounting - use TypeLoader to load plotters

*Framework
FIX: Logger - fix FileBackend implementation

*WMS
NEW: Refactored pilots ( dirac-pilot-2 ) to become modular following RFC #18, 
     added pilotCommands.py, SiteDirector modified accordingly 
CHANGE: InputData(Executor) - use VO specific catalogs      
NEW: JobWrapper, Watchdog - monitor memory consumption by the job ( in a Warning mode )
FIX: SandboxStoreHandler - treat the case of exception while cleaning sandboxes
CHANGE: JobCleaningAgent - the delays of job removals become CS parameters
BUGFIX: JobDB - %j placeholder not replaced after rescheduling
FIX: JobDB - in the SQL schema description reorder tables to allow foreign keys
BUGFIX: JobAgent, Matcher - logical bug in using PilotInfoReported flag
FIX: OptimizerExecutor - when a job fails the optimization chain set the minor status 
     to the optimiser name and the app status to the fail error

*Resources
NEW: StorageElement - added a cache of already created SE objects
CHANGE: SSHTorqueComputingElement - mv getCEStatus to remote script

*ResourceStatus
NEW: ResourceManagementClient/DB, DowntimeCommand - distinguish Disk and Tape storage 
FIX: GODDBClient  - downTimeXMLParsing() can now handle the "service type" parameter properly
CHANGE: dirac-rss-xxx commands use the printTable standard utility
FIX: dirac-dms-ftsdb-summary - bug fix for #2096

*DMS
NEW: DataManager - add masterCatalogOnly flag in the constructor
FIX: DataManager - fix to protect against non valid SE
CHANGE: FC.DirectoryLevelTree - use SELECT ... FOR UPDATE lock in makeDir()
FIX: FileCatalog - fixes in using file and replica status
CHANGE: DataManager - added a new argument to the constructor - vo
CHANGE: DataManager - removed removeCatalogFile() and dirac-dms-remove-catalog-file adjusted
CHANGE: Several components - field/parameter CheckSumType all changed to ChecksumType
CHANGE: PoolXMLCatalog - add the SE by default in the xml dump and use the XML library 
        for dumping the XML
FIX: XROOTStorageElement - fixes to comply with the interface formalism        

*SMS
FIX: StorageManagementDB - small bugfix to avoid SQL errors

*RMS
NEW: Added 'since' and 'until' parameters for getting requests
NEW: Request - added optimize() method to merge similar operations when
     first inserting the request
NEW: ReqClient, RequestDB - added getBulkRequest() interface. RequestExecutingAgent
     can use it controlled by a special flag     
FIX: Operation, Request - set LastUpdate time stamp when reaching final state
FIX: OperationHandlerBase - don't erase the original message when reaching the max attempts      
FIX: removed some deprecated codes
FIX: RequestTask - always set useServerCerificate flag to tru in case of executing inside
     an agent
CHANGE: gRequestValidator removed to avoid object instantiation at import   
NEW: dirac-rms-cancel-request command and related additions to the db and service classes  

*TMS
NEW: WorkflowTaskAgent is now multi-threaded
NEW: Better use of threads in Transformation Agents
CHANGE: TransformationDB - modified such that the body in a transformation can be updated
FIX: TransformationCleaningAgent - removed non-ASCII characters in a comment

[v6r11p34]

*Resources
NEW: GlobusComputingElement class

[v6r11p33]

*Configuration
FIX: Resources - avoid white spaces in OSCompatibility

[v6r11p32]

*Core
CHANGE: BaseClient, SSLSocketFactory, SocketInfo - enable TLSv1 for outgoing 
        connections via suds, possibility to configure SSL connection details
        per host/IP 

[v6r11p31]

*Core
FIX: CFG - bug fixed in loadFromBuffer() resulting in a loss of comments

*Resources
FIX: SSHTorqueComputingElement - check the status of ssh call for qstat

*DMS
FIX: FileCatalog - return LFN name instead of True from exists() call if LFN
     already in the catalog

[v6r11p30]

*DMS
CHANGE: FileCatalogCLI - add new -D flag for find to print only directories

[v6r11p29]

*DMS
FIX: FTS(Agent,Startegy,Gragh) - make use of MaxActiveJobs parameter, bug fixes

*TMS
FIX: Transformation(Agent,Client) - Operations CS parameters can be defined for each plugin: MaxFiles, SortedBy, NoUnusedDelay. Fixes to facilitate work with large numbers of files.

[v6r11p28]

*Core
FIX: InstallTools - check properly the module availability before installation

*WMS
FIX: JobScheduling - protection against missing dict field RescheduleCounter

*TMS
FIX: TransformationCleaningAgent - execute DM operations with the shifter proxy

[v6r11p27]

*Core
BUGFIX: InstallTools - bug fix in installNewPortal()

*WMS
FIX: Watchdog - disallow cputime and wallclock to be negative

*TS
FIX: TransformationAgent - correct handling of replica caches when more than 5000 files


BUGFIX: ModuleBase - bug fix in execute()
BUGFIX: Workflow - bug fix in createStepInstance()

*DMS
BUGFIX: DiractoryTreeBase - bug fix in getDirectoryPhysicalSizeFromUsage()

*Resources
FIX: XROOTStorage - back ported fixes from #2126: putFile would place file in 
     the wrong location on eos

[v6r11p26]

*Framework
FIX: UserProfileDB.py - add PublishAccess field to the UserProfileDB

*RSS
FIX: Synchronizer.py - fix deletion of old resources

*DMS
FIX: DataManager - allow that permissions are OK for part of a list of LFNs ( __verifyWritePermission() )
     (when testing write access to parent directory). Allows removal of replicas 
     even if one cannot be removed
FIX: DataManager - test SE validity before removing replica     
     
*RMS
FIX: RequestTask - fail requests for users who are no longer in the system
FIX: RequestExecutingAgent - fix request timeout computation

[v6r11p25]

*Interfaces
FIX: Job.py - bring back different logfile names if they have not been specified by the user

[v6r11p24]

*DMS
BUGFIX: SEManagerDB - bug fixed in getting connection in __add/__removeSE

[v6r11p23]

*DMS
CHANGE: FTSRequest is left only to support dirac-dms-fts-XXX commands

[v6r11p22]

*DMS
FIX: FTSJob - fixes in the glite-transfer-status command outpu parsing
FIX: TransformationClient - allow single lfn in setFileStatusForTransformation()

*WMS
FIX: StatesMonitoringAgent - install pika on the fly as a temporary solution

[v6r11p21]

*DMS
BUGFIX: dirac-dms-remove-replicas - continue in case of single replica failure
FIX: dirac-rms-xxx scripts - use Script.getPositionalArgs() instead of sys.argv

*Workflow
FIX: Test_Modules.py - fix in mocking functions, less verbose logging

[v6r11p20]

*DMS
BUGFIX: DataManager - in __SEActive() use resolved SE name to deal with aliases
BUGFIX: FileMetadata - multiple bugs in __buildUserMetaQuery()

[v6r11p19]

*DMS
FIX: FTSJob - fix FTS job monitoring a la FTS2

*RMS
CHANGE: ReqClient - added setServer() method
FIX: File,Operation,Request - call the getters to fetch the up-to-date information 
     from the parent

[v6r11p18]

*DMS
FIX: FTSAgent(Job) - fixes for transfers requiring staging (bringOnline) and adaptation 
     to the FTS3 interface

*WMS
FIX: StatesMonitoringAgent - resend the records in case of failure

[v6r11p17]

*DMS
FIX: FileCatalog - in multi-VO case get common catalogs if even VO is not specified

*Resources
FIX: ComputintgElement - bugfix in available() method

*WMS
FIX: SiteDirector - if not pilots registered in the DB, pass empty list to the ce.available()

[v6r11p16]

*RMS
BUGFIX: Request,Operation,File - do not cast to str None values

[v6r11p15]

*DMS
FIX: ReplicateAndRegister - do not create FTSClient if no FTSMode requested
CHANGE: FTSAgent(Job,File) - allow to define the FTS2 submission command;
        added --copy-pin-lifetime only for a tape backend
        parse output of both commands (FTS2, FTS3)
        consider additional state for FTS retry (Canceled)
        
*RMS
FIX: Operation, Request - treat updates specially for Error fields        

*TMS
FIX: TransformationAgent - fixes in preparing json serialization of requests

*WMS
NEW: StateMonitoringAgent - sends WMS history data through MQ messages 

[v6r11p14]

*WMS
CHANGE: JobDB - removed unused tables and methods
CHANGE: removed obsoleted tests

*DMS
FIX: FTSAgent - recover case when a target is not in FTSDB
CHANGE: FTSAgent(Job) - give possibility to specify a pin life time in CS 

*RMS
FIX: Make RMS objects comply with Python Data Model by adding __nonzero__ methods 

[v6r11p13]

*DMS
BUGFIX: SEManager - in SEManagerDB.__addSE() bad _getConnection call, closes #2062

[v6r11p12]

*Resources
CHANGE: ARCComputingElement - accomodate changes in the ARC job reported states

*Configuration
CHANGE: Resources - define a default FTS server in the CS (only for v6r11 and v6r12)

*DMS
FIX: FTSStrategy - allow to use a given channel more than once in a tree 
FIX: FTSAgent - remove request from cache if not found
FIX: FTSAgent - recover deadlock situations when FTS Files had not been correctly 
     updated or were not in the DB

*RMS
FIX: RequestExecutingAgent - fix a race condition (cache was cleared after the request was put)
FIX: RequestValidator - check that the Operation handlers are defined when inserting a request

[v6r11p11]

*Core
FIX: TransportPool - fixed exception due to uninitialized variable
FIX: HTTPDISETSocket - readline() takes optional argument size ( = 0 )

*DMS
FIX: FTSAgent - check the type of the Operation object ( can be None ) and
     some other protections
FIX: FTSClient - avoid duplicates in the file list

*RMS
FIX: ReqClient - modified log message
CHANGE: dirac-dms-fts-monitor - allow multiple comma separated LFNs in the arguments

[v6r11p10]

*RSS
FIX: DowntimeCommand, Test_RSS_Command_GOCDBStatusCommand - correctly interpreting list of downtimes

*RMS
FIX: ReplicateAndRegister - Create a RegisterReplica (not RegisterFile) if ReplicateAndRegister 
     fails to register
FIX: OperationHandlerBase - handle correctly Attempt counters when SEs are banned
FIX: ReplicateAndRegister - use FC checksum in case of mismatch request/PFN
FIX: FTSAgent - in case a file is Submitted but the FTSJob is unknown, resubmit
FIX: FTSAgent - log exceptions and put request to DB in case of exception
FIX: FTSAgent - handle FTS error "Unknown transfer state NOT_USED", due to same file 
     registered twice (to be fixed in RMS, not clear origin)

*WMS
FIX: JobStateUpdateHandler - status not updated while jobLogging is, due to time skew between 
     WN and DB service
FIX: JobStateUpdateHandler - stager callback not getting the correct status Staging 
     (retry for 10 seconds)     

[v6r11p9]

*Core
NEW: AgentModule - set AGENT_WORKDIRECTORY env variable with the workDirectory
NEW: InstallTools - added methods for the new web portal installation

*DMS
FIX: ReplicateAndRegister - apply same error logic for DM replication as for FTS

*Resources:
FIX: SRM2Storage - fix log message level
FIX: SRM2Storage - avoid useless existence checks 

*RMS
FIX: ForwardDISET - a temporary fix for a special LHCb case, to be removed asap
FIX: ReqClient - prettyPrint is even prettier
FIX: RequestTask - always use server certificates when executed within an agent

[v6r11p8]

*TMS
FIX: TransformationDB - fix default value within ON DUPLICATE KEY UPDATE mysql statement

[v6r11p7]

*Framework
BUGFIX: ProxyDB.py - bug in a MySQL table definition

*DMS
FIX: ReplicateAndRegister.py - FTS client is not instantiated in the c'tor as it 
     might not be used, 

*WMS
FIX: JobWrapper - don't delete the sandbox tar file if upload fails
FIX: JobWrapper - fix in setting the failover request

*RMS
FIX: RequestDB - add protections when trying to get a non existing request

[v6r11p6]

*WMS
FIX: InpudDataResolution - fix the case when some files only have a local replica
FIX: DownloadInputData, InputDataByProtocol - fix the return structure of the
     execute() method
     
*Resources
NEW: LocalComputingElement, CondorComputingElement      

[v6r11p5]

FIX: Incorporated changes from v6r10p25 patch

*Framework
NEW: Added getUserProfileNames() interface

*WMS
NEW: WMSAdministrator - added getPilotStatistics() interface
BUGFIX: JobWrapperTemplate - use sendJobAccounting() instead of sendWMSAccounting()
FIX: JobCleaningAgent - skip if no jobs to remove

*DMS
BUGFIX: FileCatalogClientCLI - bug fix in the metaquery construction

*Resources
CHANGE: StorageElement - enable Storage Element proxy configuration by protocol name

*TMS
NEW: TransformationManager - add Scheduled to task state for monitoring

[v6r11p4]

*Framework
NEW: ProxyDB - added primary key to ProxyDB_Log table
CHANGE: ProxyManagerHandler - purge logs once in 6 hours

*DMS
FIX: DataManager - fix in the accounting report for deletion operation
CHANGE: FTSRequest - print FTS GUID when submitting request
FIX: dirac-dms-fts-monitor - fix for using the new FTS structure
FIX: DataLoggingDB - fix type of the StatusTimeOrder field
FIX: DataLoggingDB - take into account empty date argument in addFileRecord()
FIX: ReplicateAndRegister - use active replicas
FIX: FTS related modules - multiple fixes

*WMS
NEW: SiteDirector - pass the list of already registered pilots to the CE.available() query
FIX: JobCleaningAgent - do not attempt job removal if no eligible jobs

*Resources
FIX: LcgFileCatalogClient - if replica already exists while registration, reregister
NEW: CREAM, SSH, ComputingElement - consider only registered pilots to evaluate queue occupancy

[v6r11p3]

FIX: import gMonitor from it is original location

*Core
FIX: FC.Utilities - treat properly the LFN names starting with /grid ( /gridpp case )

*Configuration
FIX: LocalConfiguration - added exitCode optional argument to showHelp(), closes #1821

*WMS
FIX: StalledJobAgent - extra checks when failing Completed jobs, closes #1944
FIX: JobState - added protection against absent job in getStatus(), closes #1853

[v6r11p2]

*Core
FIX: dirac-install - skip expectedBytes check if Content-Length not returned by server
FIX: AgentModule - demote message "Cycle had an error:" to warning

*Accounting
FIX: BaseReporter - protect against division by zero

*DMS
CHANGE: FileCatalogClientCLI - quite "-q" option in find command
FIX: DataManager - bug fix in __initializeReplication()
FIX: DataManager - less verbose log message 
FIX: DataManager - report the size of removed files only for successfully removed ones
FIX: File, FTSFile, FTSJob - SQL tables schema change: Size filed INTEGER -> BIGINT

*RMS
FIX: dirac-rms-reset-request, dirac-rms-show-request - fixes
FIX: ForwardDISET - execute with trusted host certificate

*Resources
FIX: SSHComputingElement - SSHOptions are parsed at the wrong place
NEW: ComputingElement - evaluate the number of available cores if relevant

*WMS
NEW: JobMonitoringHander - added export_getOwnerGroup() interface

*TMS
CHANGE: TransformationCleaningAgent - instantiation of clients moved in the initialize()

[v6r11p1]

*RMS
FIX: ReqClient - failures due to banned sites are considered to be recoverable

*DMS
BUGFIX: dirac-dms-replicate-and-register-request - minor bug fixes

*Resources
FIX: InProcessComputingElement - stop proxy renewal thread for a finished payload

[v6r11]

*Core
FIX: Client - fix in __getattr__() to provide dir() functionality
CHANGE: dirac-configure - use Registry helper to get VOMS servers information
BUGFIX: ObjectLoader - extensions must be looked up first for plug-ins
CHANGE: Misc.py - removed obsoleted
NEW: added returnSingleResult() generic utility by moving it from Resources/Utils module 

*Configuration
CHANGE: Resources.getDIRACPlatform() returns a list of compatible DIRAC platforms
NEW: Resources.getDIRACPlatforms() used to access platforms from /Resources/Computing/OSCompatibility
     section
NEW: Registry - added getVOs() and getVOMSServerInfo()     
NEW: CE2CSAgent - added VO management

*Accounting
FIX: AccountingDB, Job - extra checks for invalid values

*WMS
NEW: WMS tags to allow jobs require special site/CE/queue properties  
CHANGES: DownloadInputData, InputDataByProtocol, InputDataResolution - allows to get multiple 
         PFNs for the protocol resolution
NEW: JobDB, JobMonitoringHandler - added traceJobParameters(s)() methods     
CHANGE: TaskQueueDirector - use ObjectLoader to load directors    
CHANGE: dirac-pilot - use Python 2.7 by default, 2014-04-09 LCG bundles

*DMS
NEW: DataManager to replace ReplicaManager class ( simplification, streamlining )
FIX: InputDataByProtocol - fix the case where file is only on tape
FIX: FTSAgent - multiple fixes
BUGFIX: ReplicateAndRegister - do not ask SE with explicit SRM2 protocol

*Interfaces
CHANGE: Dirac - instantiate SandboxStoreClient and WMSClient when needed, not in the constructor
CHANGE: Job - removed setSystemConfig() method
NEW: Job.py - added setTag() interface

*Resources
CHANGE: StorageElement - changes to avoid usage PFNs
FIX: XROOTStorage, SRM2Storage - changes in PFN construction 
NEW: PoolComputingElement - a CE allowing to manage multi-core slots
FIX: SSHTorqueComputingElement - specify the SSHUser user for querying running/waiting jobs 

*RSS
NEW: added commands dirac-rss-query-db and dirac-rss-query-dtcache

*RMS
CHANGE: ReqDB - added Foreign Keys to ReqDB tables
NEW: dirac-rms-reset-request command
FIX: RequestTask - always execute operations with owner proxy

*SMS
FIX: few minor fixes to avoid pylint warnings

[v6r10p25]

*DMS
CHANGE: FileCatalog - optimized file selection by metadata

[v6r10p24]

*DMS
FIX: FC.FileMetadata - optimized queries for list interception evaluation

[v6r10p23]

*Resoures
CHANGE: SSHComputingElement - allow SSH options to be passed from CS setup of SSH Computing Element
FIX: SSHComputingElement - use SharedArea path as $HOME by default

[v6r10p22]

*CS
CHANGE: Operations helper - if not given, determine the VO from the current proxy 

*Resources
FIX: glexecComputingElement - allows Application Failed with Errors results to show through, 
     rather than be masked by false "glexec CE submission" errors
     
*DMS     
CHANGE: ReplicaManager - in getReplicas() rebuild PFN if 
        <Operations>/DataManagement/UseCatalogPFN option is set to False ( True by default )

[v6r10p21]

*Configuration
FIX: CSGlobals - allow to specify extensions in xxxDIRAC form in the CS

*Interfaces
FIX: Job - removed self.reqParams
FIX: Job - setSubmitPools renamed to setSubmitPool, fixed parameter definition string

*WMS
FIX: JobMonitorigHandler, JobPolicy - allow JobMonitor property to access job information

[v6r10p20]

*DMS
FIX: FTSAgent/Client, ReplicateAndRegister - fixes to properly process failed
     FTS request scheduling

[v6r10p19]

*DMS
FIX: FTSAgent - putRequest when leaving processRequest
FIX: ReplicaManager - bug in getReplicas() in dictionary creation

[v6r10p18]

*DMS
FIX: ReplicateAndRegister - dictionary items incorrectly called in ftsTransfer()

[v6r10p17]

*RMS
FIX: RequestDB.py - typo in a table name
NEW: ReqManagerHandler - added getDistinctValues() to allow selectors in the web page

*DMS
CHANGE: ReplicaManager - bulk PFN lookup in getReplicas()

[v6r10p16]

*Framework
NEW: PlottingClient - added curveGraph() function

*Transformation
FIX: TaskManagerAgentBase - add the missing Scheduled state

*WMS
FIX: TaskQueueDB - reduced number of lines in the matching parameters printout

*DMS
FIX: dirac-dms-show-se-status - exit on error in the service call, closes #1840

*Interface
FIX: API.Job - removed special interpretation of obsoleted JDLreqt type parameters

*Resources
FIX: SSHComputingElement - increased timeout in getJobStatusOnHost() ssh call, closes #1830

[v6r10p15]

*DMS
FIX: FTSAgent - added missing monitoring activity
FIX: FileCatalog - do not check directory permissions when creating / directory

*Resources
FIX: SSHTorqueComputingElement - removed obsoleted stuff

[v6r10p14]

*SMS
FIX: RequestPreparationAgent - typo fixed

[v6r10p13]

*SMS
FIX: RequestPreparationAgent - use ReplicaManager to get active replicas

*DMS
FIX: ReplicaManager - getReplicas returns all replicas ( in all statuses ) by default
CHANGE: FC/SecurityManager - give full ACL access to the catalog to groups with admin rights

*WMS
CHANGE: SiteDirector - changes to reduce the load on computing elements
FIX: JobWrapper - do not set Completed status for the case with failed application thread

[v6r10p12]

*WMS
CHANGE: Replace consistently everywhere SAM JobType by Test JobType
FIX: JobWrapper - the outputSandbox should be always uploaded (outsized, in failed job)

*DMS
FIX: RemoveFile - bugfix
FIX: ReplicateAndRegister - fixes in the checksum check, retry failed FTS transfer 
     with RM transfer
NEW: RegisterReplica request operation     

*RMS
FIX: ReqClient - fix in the request state machine
FIX: Request - enhance digest string
NEW: dirac-dms-reset-request command
CHANGE: dirac-rms-show-request - allow selection of a request by job ID

*TS
FIX: TransformationDB - in getTransformationParameters() dropped "Submitted" counter 
     in the output

[v6r10p11]

*Core
FIX: X509Chain - cast life time to int before creating cert

*Accounting
FIX: DataStoreClient - self.__maxRecordsInABundle = 5000 instead of 1000
FIX: JobPolicy - allow access for JOB_MONITOR property

*RMS
FIX: ReqClient - fix the case when a job is Completed but in an unknown minor status

*Resources
BUGFIX: ProxyStorage - use checkArgumentFormat() instead of self.__checkArgumentFormatDict()

[v6r10p10]

*DMS
FIX: Several fixes to make FTS accounting working (FTSAgent/Job, ReplicaManager, File )

[v6r10p9]

*Core
BUGFIX: LineGraph - Ymin was set to a minimal plot value rather than 0.

*DMS
CHANGE: FTSJob(Agent) - get correct information for FTS accounting (registration)

[v6r10p8]

*Core
FIX: InstallTools - admin e-mail default location changed

*Framework
FIX: SystemAdministratorClientCLI - allow "set host localhost"
FIX: BundleDelivery - protect against empty bundle

*WMS
FIX: SiteDirector - Pass siteNames and ceList as None if any is accepted
FIX: WorkloadManagement.ConfigTemplate.SiteDorectory - set Site to Any by default 

*DMS
FIX: FileCatalogCLI - ignore Datasets in ls command for backward compatibility

*Resources
FIX: SSH - some platforms use Password instead of password prompt

[v6r10p7]

*Core
FIX: dirac-install - execute dirac-fix-mysql-script and dirac-external-requirements after sourcing the environment
FIX: InstallTools - set basedir variable in fixMySQLScript()
FIX: InstallTools - define user root@host.domain in installMySQL()

*Framework
BUGFIX: SystemAdministratorCLI - bug fixed in default() call signature

*DMS
FIX: FTSRequest - handle properly FTS server in the old system 
FIX: ReplicaManager - check if file is in FC before removing 
FIX: Request/RemovalTask - handle properly proxies for removing files 
BUGFIX: DatasetManager - in the table description

[v6r10p6]

*Core
FIX: X509Certificate - reenabled fix in getDIRACGroup()

*Configuration
FIX: CSAPI - Group should be taken from the X509 chain and not the certificate

*RMS
CHANGE: ReqClient - if the job does not exist, do not try further finalization

[v6r10p5]

*Core
FIX: X509Certificate - reverted fix in getDIRACGroup()

[v6r10p4]

*Core
NEW: dirac-info - extra printout
CHANGE: PrettyPrint - extra options in printTable()
FIX: X509Certificate - bug fixed in getDIRACGroup()

*Framework
NEW: SystemAdministratorCLI - new showall command to show components across hosts
NEW: ProxyDB - allow to upload proxies without DIRAC group

*RMS
CHANGE: ReqClient - requests from failed jobs update job status to Failed
CHANGE: RequestTask - retry in the request finalize()

[v6r10p3]

*Configuration
CHANGE: Registry - allow to define a default group per user

*WMS
BUGFIX: JobReport - typo in generateForwardDISET()

[v6r10p2]

*TMS
CHANGE: Backward compatibility fixes when setting the Transformation files status

*DMS
BUGFIX: ReplicateAndRegister - bugfix when replicating to multiple destination by ReplicaManager

*WMS
BUGFIX: JobManager - bug fix when deleting no-existing jobs

[v6r10p1]

*RMS
FIX: ReqDB.Operations - Arguments field changed type from BLOB to MEDIUMBLOB

*DMS
FIX: FileCatalog - check for non-exiting directories in removeDirectory()

*TMS
FIX: TransformationDB - removed constraint that was making impossible to derive a production

[v6r10]

*Core
FIX: Several fixes on DB classes(AccountingDB, SystemLoggingDB, UserProfileDB, TransformationDB, 
     JobDB, PilotAgentsDB) after the new movement to the new MySQL implementation with a persistent 
     connection per running thread
NEW: SystemAdministratorCLI - better support for executing remote commands 
FIX: DIRAC.__init__.py - avoid re-definition of platform variable    
NEW: Graphs - added CurveGraph class to draw non-stacked lines with markers
NEW: Graphs - allow graphs with negative Y values
NEW: Graphs - allow to provide errors with the data and display them in the CurveGraph
FIX: InstallTools - fix for creation of the root@'host' user in MySQL 
FIX: dirac-install - create links to permanent directories before module installation
CHANGE: InstallTools - use printTable() utility for table printing
CHANGE: move printTable() utility to Core.Utilities.PrettyPrint
NEW: added installation configuration examples
FIX: dirac-install - fixBuildPath() operates only on files in the directory
FIX: VOMSService - added X-VOMS-CSRF-GUARD to the html header to be compliant with EMI-3 servers

*CS
CHANGE: getVOMSVOForGroup() uses the VOMSName option of the VO definition 
NEW: CE2CSAgent - added ARC CE information lookup

*Framework
FIX: SystemAdministratorIntegrator - use Host option to get the host address in addition to the section name, closes #1628
FIX: dirac-proxy-init - uses getVOMSVOForGroup() when adding VOMS extensions

*DMS
CHANGE: DFC - optimization and bug fixes of the bulk file addition
FIX: TransferAgent - protection against badly defined LFNs in collectFiles()
NEW: DFC - added getDirectoryReplicas() service method support similar to the LFC
CHANGE: DFC - added new option VisibleReplicaStatus which is used in replica getting commands
CHANGE: FileCatalogClientCLI client shows number of replicas in the 2nd column rather than 
        unimplemented number of links
CHANGE: DFC - optimizations for the bulk replica look-up
CHANGE: DFC updated scalability testing tool FC_Scaling_test.py        
NEW: DFC - methods returning replicas provide also SE definitions instead of PFNs to construct PFNs on the client side
NEW: DFC - added getReplicasByMetadata() interface
CHANGE: DFC - optimized getDirectoryReplicas()
CHANGE: FileCatalogClient - treat the reduced output from various service queries restoring LFNs and PFNs on the fly
NEW: DFC - LFNPFNConvention flag can be None, Weak or Strong to facilitate compatibility with LFC data 
CHANGE: FileCatalog - do not return PFNs, construct them on the client side
CHANGE: FileCatalog - simplified FC_Scaling_test.py script
NEW: FileCatalog/DatasetManager class to define and manipulate datasets corresponding to meta queries
NEW: FileCatalogHandler - new interface methods to expose DatasetManager functionality
NEW: FileCatalogClientCLI - new dataset family of commands
FIX: StorageFactory, ReplicaManager - resolve SE alias name recursively
FIX: FTSRequest, ReplicaManager, SRM2Storage - use current proxy owner as user name in accounting reports, closes #1602
BUGFIX: FileCatalogClientCLI - bug fix in do_ls, missing argument to addFile() call, closes #1658
NEW: FileCatalog - added new setMetadataBulk() interface, closes #1358
FIX: FileCatalog - initial argument check strips off leading lfn:, LFN:, /grid, closes #448
NEW: FileCatalog - added new setFileStatus() interface, closes #170, valid and visible file and replica statuses can be defined in respective options.
CHANGE: multiple new FTS system fixes
CHANGE: uniform argument checking with checkArgumentFormat() in multiple modules
CHANGE: FileCatalog - add Trash to the default replica valid statuses
CHANGE: ReplicaManager,FTSRequest,StorageElement - no use of PFN as returned by the FC except for file removal,
        rather constructing it always on the fly
        
*SMS
CHANGE: PinRequestAgent, SENamespaceCatalogCheckAgent - removed
CHANGE: Use StorageManagerClient instead of StorageDB directly        

*WMS
CHANGE: JobPolicy - optimization for bulk job verification
NEW: JobPolicy - added getControlledUsers() to get users which jobs can be accessed for 
     a given operation
CHANGE: JobMonitoringHandler - Avoid doing a selection of all Jobs, first count matching jobs 
        and then use "limit" to select only the required JobIDs.
NEW: JobMonitoringHandler - use JobPolicy to filter jobs in getJobSummaryWeb()
NEW: new Operations option /Services/JobMonitoring/GlobalJobsInfo ( True by default ) to 
     allow or not job info lookup by anybody, used in JobMonitoringHandler       
BUGFIX: SiteDirector - take into account the target queue Platform
BUGFIX: JobDB - bug in __insertNewJDL()    
CHANGE: dirac-admin-show-task-queues - enhanced output  
CHANGE: JobLoggingDB.sql - use trigger to manage the new LoggingInfo structure  
CHANGE: JobWrapper - trying several times to upload a request before declaring the job failed
FIX: JobScheduling executor - fix race condition that causes a job to remain in Staging
NEW: SiteDirector - do not touch sites for which there is no work available
NEW: SiteDirector - allow sites not in mask to take jobs with JobType Test
NEW: SiteDirector - allow 1 hour grace period for pilots in Unknown state before aborting them
CHANGE: Allow usage of non-plural form of the job requirement options ( PilotType, GridCE, BannedSite, 
        SubmitPool ), keep backward compatibility with a plural form
        
*RSS
FIX: DowntimeCommand - take the latest Downtime that fits    
NEW: porting new Policies from integration  
NEW: RSS SpaceToken command querying endpoints/tokens that exist  
        
*Resources
NEW: added SSHOARComputingElement class 
NEW: added XROOTStorage class       
FIX: CREAMComputingElement - extra checks for validity of returned pilot references
        
*TS
CHANGE: TransformationClient(DB,Manager) - set file status for transformation as bulk operation 
CHANGE: TransformationClient - applying state machine when changing transformation status
BUGFIX: TransformationClient(Handler) - few minor fixes
NEW: TransformationDB - backported __deleteTransformationFileTask(s) methods
CHANGE: TransformationDB(Client) - fixes to reestablish the FileCatalog interface
FIX: TransformationAgent - added MissingInFC to consider for Removal transformations
BUGFIX: TransformationAgent - in _getTransformationFiles() variable 'now' was not defined
FIX: TransformationDB.sql - DataFiles primary key is changed to (FileID) from (FileID,LFN) 
CHANGE: TransformationDB(.sql) - schema changes suitable for InnoDB
FIX: TaskManager(AgentBase) - consider only submitted tasks for updating status
CHANGE: TransformationDB(.sql) - added index on LFN in DataFiles table

*RMS
NEW: Migrate to use the new Request Management by all the clients
CHANGE: RequestContainer - Retry failed transfers 10 times and avoid sub-requests to be set Done 
        when the files are failed
CHANGE: Use a unique name for storing the proxy as processes may use the same "random" name and 
        give conflicts
NEW: RequestClient(Handler) - add new method readRequest( requestname)                 

*Workflow
NEW: Porting the LHCb Workflow package to DIRAC to make the use of general purpose modules and
     simplify construction of workflows        

[v6r9p33]

*Accounting
BUGFIX: AccountingDB - wrong indentation

[v6r9p32]

*Accounting
FIX: AccountingDB - use old style grouping if the default grouping is altered, e.g. by Country

[v6r9p31]

*Accounting
CHANGE: AccountingDB - changes to speed up queries: use "values" in GROUP By clause;
        drop duplicate indexes; reorder fields in the UniqueConstraint index of the
        "bucket" tables  

[v6r9p30]

*DMS
CHANGE: FileCatalogFactory - construct CatalogURL from CatalogType by default

*SMS
FIX: dirac-stager-stage-files - changed the order of the arguments

[v6r9p29]

*TS
FIX: TaskManager(AgentBase) - fix for considering only submitted tasks 

[v6r9p28]

*TS
FIX: TransformationDB(ManagerHandler) - several portings from v6r10

[v6r9p27]

*SMS
FIX: StorageManagementDB - in removeUnlinkedReplicas() second look for CacheReplicas 
     for which there is no entry in StageRequests

[v6r9p26]

*Resources
CHANGE: CREAMComputigElement - Make sure that pilots submitted to CREAM get a 
        fresh proxy during their complete lifetime
*Framework
FIX: ProxyDB - process properly any SQLi with DNs/groups with 's in the name

[v6r9p25]

*TS
CHANGE: TransformationClient - changed default timeout values for service calls
FIX: TransformationClient - fixes for processing of derived transformations 

[v6r9p24]

*TS
FIX: TransformationClient - in moveFilesToDerivedTransformation() set file status
     to Moved-<prod>

[v6r9p23]

*Core
BUGFIX: InstallTools - improper configuration prevents a fresh new installation

*WMS
BUGFIX: PilotDirector - Operations Helper non-instantiated

[v6r9p22]

*WMS
FIX: PilotDirector - allow to properly define extensions to be installed by the 
     Pilot differently to those installed at the server
FIX: Watchdog - convert pid to string in ProcessMonitor

*TS
FIX: TransformationDB - splitting files in chunks

*DMS
NEW: dirac-dms-create-removal-request command
CHANGE: update dirac-dms-xxx commands to use the new RMS client,
        strip lines when reading LFNs from a file

[v6r9p21]

*TS
FIX: Transformation(Client,DB,Manager) - restored FileCatalog compliant interface
FIX: TransformationDB - fix in __insertIntoExistingTransformationFiles()

[v6r9p20]

*Core
BUGFIX: ProxyUpload - an on the fly upload does not require a proxy to exist

*DMS
CHANGE: TransferAgent - use compareAdler() for checking checksum
FIX: FailoverTransfer - recording the sourceSE in case of failover transfer request 

*WMS
FIX: ProcessMonitor - some fixes added, printout when <1 s of consumed CPU is found

*Transformation
BUGFIX: TransformationClient - fixed return value in moveFilesToDerivedTransformation()

*RMS
BUGFIX: CleanReqDBAgent - now() -> utcnow() in initialize()

*Resources
FIX: ARCComputingElement - fix the parsing of CE status if no jobs are available

[v6r9p19]

*DMS
FIX: FileCatalog/DirectoryMetadata - inherited metadata is used while selecting directories
     in findDirIDsByMetadata()

[v6r9p18]

*DMS
FIX: FTSSubmitAgent, FTSRequest - fixes the staging mechanism in the FTS transfer submission
NEW: TransferDBMonitoringHandler - added getFilesForChannel(), resetFileChannelStatus()

[v6r9p17]

*Accounting
FIX: DataStoreClient - send accounting records in batches of 1000 records instead of 100

*DMS:
FIX: FailoverTransfer - catalog name from list to string
FIX: FTSSubmitAgent, FTSRequest - handle FTS3 as new protocol and fix bad submission time
FIX: FTSSubmitAgent, FTSRequest - do not submit FTS transfers for staging files

*WMS
FIX: TaskQueueDB - do not check enabled when TQs are requested from Directors
FIX: TaskQueueDB - check for Enabled in the TaskQueues when inserting jobs to print an alert
NEW: TaskQueueDB - each TQ can have at most 5k jobs, if beyond the limit create a new TQ 
     to prevent long matching times when there are way too many jobs in a single TQ

[v6r9p16]

*TS
BUGFIX: typos in TransformationCleaningAgent.py

*DMS
CHANGE: DownloadInputData - check the available disk space in the right input data directory
FIX: DownloadInputData - try to download only Cached replicas 

[v6r9p15]

*Core
FIX: MySQL - do not decrease the retry counter after ping failure

*DMS
CHANGE: FC/DirectoryMetadata - Speed up findFilesByMetadataWeb when many files match
FIX: RemovalTask - fix error string when removing a non existing file (was incompatible 
     with the LHCb BK client). 

*WMS
FIX: JobReport - minor fix ( removed unused imports )
FIX: JobMonitoring(JobStateUpdate)Handler - jobID argument can be either string, int or long

*TS
CHANGE: TransformationClient - change status of Moved files to a deterministic value
FIX: FileReport - minor fix ( inherits object ) 

[v6r9p14]

*DMS
CHANGE: FTSDB - changed schema: removing FTSSite table. From now on FTS sites 
        would be read from CS Resources

[v6r9p13]

FIX: included fixes from v6r8p26 patch release

[v6r9p12]

FIX: included fixes from v6r8p25 patch release

[v6r9p11]

*DMS
BUGFIX: FTSRequest - in __resolveFTSServer() type "=" -> "=="

[v6r9p10]

FIX: included fixes from v6r8p24 patch release

*Core
NEW: StateMachine utility

*DMS
BUGFIX: in RegisterFile operation handler

*Interfaces
FIX: Dirac.py - in splitInputData() consider only Active replicas

[v6r9p9]

*RMS
FIX: RequestDB - added getRequestFileStatus(), getRequestName() methods

[v6r9p8]

*DMS
FIX: RequestDB - get correct digest ( short request description ) of a request

[v6r9p7]

FIX: included fixes from v6r8p23 patch release

*RSS
FIX: SpaceTokenOccupancyPolicy - SpaceToken Policy decision was based on 
     percentage by mistake
     
*RMS
NEW: new scripts dirac-dms-ftsdb-summary, dirac-dms-show-ftsjobs    
FIX: FTSAgent - setting space tokens for newly created FTSJobs 

[v6r9p6]

*DMS
BUGFIX: dirac-admin-add-ftssite - missing import

*RMS
NEW: RequestDB, ReqManagerHandler - added getRequestStatus() method

*TS
FIX: fixes when using new RequestClient with the TransformationCleaningAgent

*WMS
BUGFIX: typo in SandboxStoreHandler transfer_fromClient() method

[v6r9p5]

*DMS
BUGFIX: missing proxy in service env in the FTSManager service. By default service 
        will use DataManager proxy refreshed every 6 hours.

*Resources
NEW: StorageElement - new checkAccess policy: split the self.checkMethods in 
     self.okMethods. okMethods are the methods that do not use the physical SE. 
     The isValid returns S_OK for all those immediately

*RSS
FIX: SpaceTokenOccupancyPolicy - Policy that now takes into account absolute values 
     for the space left
     
*TS
FIX: TransformationCleaningAgent - will look for both old and new RMS     

[v6r9p4]

*Stager
NEW: Stager API: dirac-stager-monitor-file, dirac-stager-monitor-jobs, 
     dirac-stager-monitor-requests, dirac-stager-show-stats

[v6r9p3]

*Transformation
FIX: TransformationCleaning Agent status was set to 'Deleted' instead of 'Cleaned'

[v6r9p2]

*RSS
NEW: Added Component family tables and statuses
FIX: removed old & unused code 
NEW: allow RSS policies match wild cards on CS

*WMS
BUGFIX: FailoverTransfer,JobWrapper - proper propagation of file metadata

[v6r9p1]

*RMS
NEW: FTSAgent - update rwAccessValidStamp,
     update ftsGraphValidStamp,
     new option for staging files before submission,
     better log handling here and there
CHANGE: FTSJob - add staging flag in in submitFTS2
CHANGE: Changes in WMS (FailoverTransfer, JobReport, JobWrapper, SandboxStoreHandler) 
        and TS (FileReport) to follow the new RMS.
NEW: Full CRUD support in RMS.

*RSS
NEW: ResourceManagementDB - new table ErrorReportBuffer
NEW: new ResourceManagementClient methods - insertErrorReportBuffer, selectErrorReportBuffer,
     deleteErrorReportBuffer

[v6r9]

NEW: Refactored Request Management System, related DMS agents and FTS management
     components

[v6r8p28]

*Core
BUGFIX: RequestHandler - the lock Name includes ActionType/Action

*DMS
FIX: dirac-dms-filecatalog-cli - prevent exception in case of missing proxy

[v6r8p27]

*DMS
BUGFIX: dirac-dms-add-file - fixed typo item -> items

[v6r8p26]

*Core
NEW: RequestHandler - added getServiceOption() to properly resolve inherited options 
     in the global service handler initialize method
NEW: FileCatalogHandler, StorageElementHandler - use getServiceOption()

[v6r8p25]

FIX: included fixes from v6r7p40 patch release

*Resources
FIX: SRM2Storage - do not account gfal_ls operations

[v6r8p24]

FIX: included fixes from v6r7p39 patch release

*Core
FIX: SiteSEMapping was returning wrong info

*DMS
FIX: FTSRequest - choose explicitly target FTS point for RAL and CERN
BUGFIX: StrategyHandler - wrong return value in __getRWAccessForSE()

*Resources
CHANGE: SRM2Storage - do not account gfal_ls operations any more

[v6r8p23]

FIX: included fixes from v6r7p37 patch release

*TS
FIX: TransformationDB - allow tasks made with ProbInFC files
FIX: TransformationCleaingAgent,Client - correct setting of transformation 
     status while cleaning

[v6r8p22]

FIX: included fixes from v6r7p36 patch release

[v6r8p21]

*DMS
FIX: FileCatalog/DirectoryMetadata - even if there is no meta Selection 
     the path should be considered when getting Compatible Metadata
FIX: FileCatalog/DirectoryNodeTree - findDir will return S_OK( '' ) if dir not 
     found, always return the same error from DirectoryMetadata in this case.     

*RSS
FIX: DowntimeCommand - use UTC time stamps

*TS
FIX: TransformationAgent - in _getTransformationFiles() get also ProbInFC files in 
     addition to Used 

[v6r8p20]

*Stager
NEW: Stager API: dirac-stager-monitor-file, dirac-stager-monitor-jobs, 
     dirac-stager-monitor-requests, dirac-stager-show-stats

[v6r8p19]

*Transformation
FIX: TransformationCleaning Agent status was set to 'Deleted' instead of 'Cleaned'

[v6r8p18]

*TS
BUGFIX: TransformationAgent - regression in __cleanCache()

[v6r8p17]

FIX: included fixes from v6r7p32 patch release

*WMS
FIX: StalledJobAgent - for accidentally stopped jobs ExecTime can be not set, 
     set it to CPUTime for the accounting purposes in this case

[v6r8p16]

FIX: included fixes from v6r7p31 patch release

*WMS
BUGFIX: TaskQueueDB - fixed a bug in the negative matching conditions SQL construction

*RSS
NEW: improved doc strings of PEP, PDP modules ( part of PolicySystem )
FIX: Minor changes to ensure consistency if ElementInspectorAgent and 
     users interact simultaneously with the same element
CHANGE: removed DatabaseCleanerAgent ( to be uninstalled if already installed )
FIX: SummarizeLogsAgent - the logic of the agent was wrong, the agent has been re-written.
     
[v6r8p15]

*Core
FIX: X509Chain - fix invalid information when doing dirac-proxy-info without CS
     ( in getCredentials() )

*RSS
NEW: PDP, PEP - added support for option "doNotCombineResult" on PDP

[v6r8p14]

*Core
FIX: dirac-deploy-scripts - can now work with the system python

*WMS
NEW: dirac-wms-cpu-normalization - added -R option to modify a given configuration file
FIX: Executor/InputData - Add extra check for LFns in InputData optimizer, closes #1472

*Transformation
CHANGE: TransformationAgent - add possibility to kick a transformation (not skip it if no 
        unused files), by touching a file in workDirectory
BUGFIX: TransformationAgent - bug in __cleanCache() dict modified in a loop        

[v6r8p13]

*Transformation
BUGFIX: TransformationDB - restored import of StringType

[v6r8p12]

NEW: Applied patches from v6r7p29

*WMS
FIX: JobDB - check if SystemConfig is present in the job definition and convert it 
     into Platform

*DMS
FIX: ReplicaManager - do not get metadata of files when getting files in a directory 
     if not strictly necessary

*RSS
NEW: ported from LHCb PublisherHandler for RSS web views

[v6r8p11]

NEW: Applied patches from v6r7p27

*RSS
NEW: SpaceTokenOccupancyPolicy - ported from LHCbDIRAC 
NEW: db._checkTable done on service initialization ( removed dirac-rss-setup script doing it )

*Transformation
FIX: TaskManager - reset oJob for each task in prepareTransformationTasks()
BUGFIX: ValidateOutputDataAgent - typo fixed in getTransformationDirectories()
FIX: TransformationManagerHandler - use CS to get files statuses not to include in 
     processed file fraction calculation for the web monitoring pages

[v6r8p10]

NEW: Applied patches from v6r7p27

[v6r8p9]

*DMS
FIX: TransferAgent,dirac-dms-show-se-status, ResourceStatus,TaskManager - fixes
     needed for DMS components to use RSS status information
NEW: ReplicaManager - allow to get metadata for an LFN+SE as well as PFN+SE     

[v6r8p8]

*RSS
BUGFIX: dirac-rss-setup - added missing return of S_OK() result

[v6r8p7]

NEW: Applied patches from v6r7p24

*DMS
BUGFIX: LcgFileCatalogClient - bug in addFile()

*RSS
BUGFIX: fixed script dirac-rss-set-token, broken in the current release.
NEW: Statistics module - will be used in the future to provide detailed information 
     from the History of the elements 

[v6r8p6]

NEW: Applied patches from v6r7p23

*Transformation
FIX: TaskManager - allow prepareTransformationTasks to proceed if no OutputDataModule is defined
FIX: TransformationDB - remove INDEX(TaskID) from TransformationTasks. It produces a single counter 
     for the whole table instead of one per TransformationID
     
*WMS     
FIX: WMSUtilities - to allow support for EMI UI's for pilot submission we drop support for glite 3.1

[v6r8p5]

NEW: Applied patches from v6r7p22

*RSS
CHANGE: removed old tests and commented out files

*WMS
FIX: PoolXMLCatalog - proper addFile usage

*Transformation
CHANGE: TransformationAgent - clear replica cache when flushing or setting a file in the workdirectory

[v6r8p4]

*Transformation
FIX: The connection to the jobManager is done only at submission time
FIX: Jenkins complaints fixes

*WMS
BUGFIX: JobDB - CPUtime -> CPUTime
FIX: Jenkins complaints fixes

[v6r8p3]

*DMS
BUGFIX: LcgFileCatalogClient

[v6r8p2]

*DMS:
FIX: LcgFileCatalogClient - remove check for opening a session in __init__ as credentials are not yet set 

*Transformation
CHANGE: reuse RPC clients in Transformation System 

[v6r8p1]

*Core
FIX: dirac-deploy-scripts - restored regression w.r.t. support of scripts starting with "d"

*DMS
BUGFIX: LcgFileCatalogClient - two typos fixed

[v6r8]

CHANGE: Several fixes backported from the v7r0 integration branch

*Core
CHANGE: DictCache - uses global LockRing to avoid locks in multiprocessing
FIX: X509Chain - proxy-info showing an error when there's no CS

*DMS
FIX: TransferAgent - inside loop filter out waiting files dictionary
BUGFIX: dirac-admin-allow-se - there was a continue that was skipping the complete loop for 
        ARCHIVE elements
NEW: LcgFileCatalogClient - test return code in startsess lfc calls       

*WMS:
FIX: OptimizerExecutor, InputData, JobScheduling - check that site candidates have all the 
     replicas

*RSS: 
BUGFIX: ResourceStatus, RSSCacheNoThread - ensure that locks are always released

*Transformation
FIX: TaskManager - site in the job definition is taken into account when submitting
NEW: Transformation - get the allowed plugins from the CS /Operations/Transformations/AllowedPlugins
FIX: ValidateOutputDataAgent - self not needed for static methods

[v6r7p40]

*Resources
FIX: StorageElement class was not properly passing the lifetime argument for prestageFile method

[v6r7p39]

*Core
CHANGE: Grid - in executeGridCommand() allow environment script with arguments needed for ARC client

*DMS
FIX: DFC SEManager - DIP Storage can have a list of ports now

*Resources
FIX: ARCComputingElement - few fixes after debugging

[v6r7p38]

*Core
NEW: DISET FileHelper, TransferClient - possibility to switch off check sum

*Resources
NEW: ARCComputingElement - first version
NEW: StorageFactory - possibility to pass extra protocol parameters to storage object
NEW: DIPStorage - added CheckSum configuration option
BUGFIX: SSHComputingElement - use CE name in the pilot reference construction

*WMS
FIX: StalledJobAgent - if ExecTime < CPUTime make it equal to CPUTime

[v6r7p37]

*Framework
BUGFIX: NotificationDB - typos in SQL statement in purgeExpiredNotifications() 

*WMS
NEW: JobCleaningAgent - added scheduling sandbox LFN removal request 
     when deleting jobs
CHANGE: JobWrapper - report only error code as ApplicationError parameter 
        when payload finishes with errors    
NEW: SiteDirector - possibility to specify extensions to be installed in 
     pilots in /Operations/Pilots/Extensions option in order not to install
     all the server side extensions        

*DMS
CHANGE: FileCatalogFactory - use service path as default URL
CHANGE: FileCatalogFactory - use ObjectLoader to import catalog clients

*SMS
BUGFIX: StorageManagementDB, dirac-stager-monitor-jobs - small bug fixes ( sic, Daniela )

*Resources
CHANGE: DIPStorage - added possibility to specify a list of ports for multiple
        service end-points
CHANGE: InProcessComputingElement - demote log message when payload failure 
        to warning, the job will fail anyway
FIX: StalledJobAgent - if pilot reference is not registered, this is not an 
     error of the StalledJobAgent, no log.error() in  this case                
        
*RMS
CHANGE: RequestTask - ensure that tasks are executed with user credentials 
        even with respect to queries to DIRAC services ( useServerCertificate 
        flag set to false )        

[v6r7p36]

*WMS
FIX: CREAMCE, SiteDirector - make sure that the tmp executable is removed
CHANGE: JobWrapper - remove sending mails via Notification Service in case
        of job rescheduling
        
*SMS
FIX: StorageManagementDB - fix a race condition when old tasks are set failed 
     between stage submission and update.        

[v6r7p35]

*Stager
NEW: Stager API: dirac-stager-monitor-file, dirac-stager-monitor-jobs, 
     dirac-stager-monitor-requests, dirac-stager-show-stats

[v6r7p34]

*Transformation
FIX: TransformationCleaning Agent status was set to 'Deleted' instead of 'Cleaned'

[v6r7p33]

*Interfaces
FIX: Job.py - in setExecutable() - prevent changing the log file name string type

*StorageManagement
NEW: StorageManagementDB(Handler) - kill staging requests at the same time as 
     killing related jobs, closes #1510
FIX: StorageManagementDB - demote the level of several log messages       

[v6r7p32]

*DMS
FIX: StorageElementHandler - do not use getDiskSpace utility, use os.statvfs instead
CHANGE: StorageManagementDB - in getStageRequests() make MySQL do an UNIQUE selection 
        and use implicit loop to speed up queries for large results

*Resources
FIX: lsfce remote script - use re.search instead of re.match in submitJob() to cope with
     multipline output

[v6r7p31]

*WMS
FIX: SiteDirector - make possible more than one SiteDirector (with different pilot identity) attached 
     to a CE, ie sgm and pilot roles. Otherwise one is declaring Aborted the pilots from the other.

[v6r7p30]

*Core
CHANGE: X509Chain - added groupProperties field to the getCredentials() report
BUGFIX: InstallTools - in getSetupComponents() typo fixed: agent -> executor

[v6r7p29]

*DMS
CHANGE: FileCatalog - selection metadata is also returned as compatible metadata in the result
        of getCompatibleMetadata() call
NEW: FileCatalog - added path argument to getCompatibleMetadata() call
NEW: FileCatalogClient - added getFileUserMetadata()
BUGFIX: dirac-dms-fts-monitor - exit with code -1 in case of error

*Resources
FIX: CREAMComputingElement - check globus-url-copy result for errors when retrieving job output

[v6r7p28]

*DMS
BUGFIX: FileCatalog/DirectoryMetadata - wrong MySQL syntax 

[v6r7p27]

*Core
FIX: Mail.py - fix of the problem of colons in the mail's body

*Interfaces
NEW: Job API - added setSubmitPools(), setPlatform() sets ... "Platform"

*WMS
FIX: TaskQueueDB - use SystemConfig as Platform for matching ( if Platform is not set explicitly

*Resources
FIX: SSHComputingElement - use ssh host ( and not CE name ) in the pilot reference
BUGFIX: SSHGEComputingElement - forgotten return statement in _getJobOutputFiles()

*Framework
NEW: dirac-sys-sendmail - email's body can be taken from pipe. Command's argument 
     in this case will be interpreted as a destination address     

[v6r7p26]

*DMS
FIX: ReplicaManager - status names Read/Write -> ReadAccess/WriteAccess

[v6r7p25]

*Core
CHANGE: X509Chain - in getCredentials() failure to contact CS is not fatal, 
        can happen when calling dirac-proxy-init -x, for example

[v6r7p24]

*DMS
NEW: FileCatalog - added getFilesByMetadataWeb() to allow pagination in the Web 
     catalog browser
     
*WMS
CHANGE: WMSAdministrator, DiracAdmin - get banned sites list by specifying the status
        to the respective jobDB call     

[v6r7p23]

*Transformation
BUGFIX: TransformationDB - badly formatted error log message

*RMS
CHANGE: RequestDBMySQL - speedup the lookup of requests

*WMS
BUGFIX: dirac-dms-job-delete - in job selection by group

*DMS
FIX: LcgFileCatalogClient - getDirectorySize made compatible with DFC
BUGFIX: LcgFileCatalogClient - proper call of __getClientCertInfo()

[v6r7p22]

*Transformation
CHANGE: InputDataAgent - treats only suitable transformations, e.g. not the extendable ones. 
CHANGE: TransformationAgent - make some methods more public for easy overload

[v6r7p21]

*Core
FIX: Shifter - pass filePath argument when downloading proxy

[v6r7p20]

*DMS
CHANGE: StrategyHandler - move out SourceSE checking to TransferAgent
CHANGE: ReplicaManager, InputDataAgent - get active replicas
FIX: StorageElement, SRM2Storage - support for 'xxxAccess' statuses, checking results
     of return structures
     
*RSS
NEW: set configurable email address on the CS to send the RSS emails
NEW: RSSCache without thread in background
FIX: Synchronizer - moved to ResourceManager handler     

[v6r7p19]

*DMS
BUGFIX: ReplicaManager - in putAndRegister() SE.putFile() singleFile argument not used explicitly

[v6r7p18]

*WMS
FIX: StalledJobAgent - do not exit the loop over Completed jobs if accounting sending fails
NEW: dirac-wms-job-delete - allow to specify jobs to delete by job group and/or in a file
FIX: JobManifest - If CPUTime is not set, set it to MaxCPUTime value

[v6r7p17]

*Resources
FIX: SRM2Storage - treat properly "22 SRM_REQUEST_QUEUED" result code

[v6r7p16]

*DMS
FIX: StrategyHandler - do not proceed when the source SE is not valid for read 
BUGFIX: StorageElement - putFile can take an optional sourceSize argument
BUGFIX: ReplicaManager - in removeFile() proper loop on failed replicas

*RSS
FIX: SpaceTokenOccupancyCommand, CacheFeederAgent - add timeout when calling lcg_util commands

*WMS
FIX: JobManifest - take all the SubmitPools defined in the TaskQueueAgent 
NEW: StalledJobAgent - declare jobs stuck in Completed status as Failed

[v6r7p15]

*Core
BUGFIX: SocketInfo - in host identity evaluation

*DMS
BUGFIX: FileCatalogHandler - missing import os

*Transformation
CHANGE: JobManifest - getting allowed job types from operations() section 

[v6r7p14]

*DMS
CHANGE: StorageElementProxy - removed getParameters(), closes #1280
FIX: StorageElementProxy - free the getFile space before the next file
FIX: StorageElement - added getPFNBase() to comply with the interface

*Interfaces
CHANGE: Dirac API - allow lists of LFNs in removeFile() and removeReplica()

*WMS
CHANGE: JobSchedulingAgent(Executor) - allow both BannedSite and BannedSites JDL option

*RSS
FIX: ElementInspectorAgent - should only pick elements with rss token ( rs_svc ).
FIX: TokenAgent - using 4th element instead of the 5th. Added option to set admin email on the CS.

[v6r7p13]

*Core
FIX: Resources - in getStorageElementSiteMapping() return only sites with non-empty list of SEs

*DMS
FIX: StorageElement - restored the dropped logic of using proxy SEs
FIX: FileCatalog - fix the UseProxy /LocalSite/Catalog option

*Transformation
FIX: TransformationDB - use lower() string comparison in extendTransformation()

[v6r7p12]

*WMS
BUGFIX: JobManifest - get AllowedSubmitPools from the /Systems section, not from /Operations

*Core
NEW: Resources helper - added getSites(), getStorageElementSiteMapping()

*DMS
CHANGE: StrategyHandler - use getStorageElementSiteMapping helper function
BUGFIX: ReplicaManager - do not modify the loop dictionary inside the loop

[v6r7p11]

*Core
CHANGE: Subprocess - put the use of watchdog in flagging

[v6r7p10]

*Core
NEW: Logger - added getLevel() method, closes #1292
FIX: Subprocess - returns correct structure in case of timeout, closes #1295, #1294
CHANGE: TimeOutExec - dropped unused utility
FIX: Logger - cleaned unused imports

*RSS
CHANGE: ElementInspectorAgent - do not use mangled name and removed shifterProxy agentOption

[v6r7p9]

*Core
BUGFIX: InstallTools - MySQL Port should be an integer

[v6r7p8]

*Core
FIX: Subprocess - consistent timeout error message

*DMS
NEW: RemovalTask - added bulk removal
FIX: StrategyHandler - check file source CEs
CHANGE: DataIntegrityClient - code beautification
CHANGE: ReplicaManager - do not check file existence if replica information is queried anyway,
        do not fail if file to be removed does not exist already. 

[v6r7p7]

FIX: Several fixes to allow automatic code documentation

*Core
NEW: InstallTools - added mysqlPort and mysqlRootUser

*DMS
CHANGE: ReplicaManager - set possibility to force the deletion of non existing files
CHANGE: StrategyHandler - better handling of checksum check during scheduling 

[v6r7p6]

*Core
FIX: dirac-install - restore signal alarm if downloadable file is not found
FIX: Subprocess - using Manager proxy object to pass results from the working process

*DMS:
CHANGE: StorageElement - removed overwride mode
CHANGE: removed obsoleted dirac-dms-remove-lfn-replica, dirac-dms-remove-lfn
NEW: FTSMonitorAgent - filter out sources with checksum mismatch
FIX: FTSMonitorAgent, TransferAgent - fix the names of the RSS states

*RSS
NEW: ElementInspectorAgent runs with a variable number of threads which are automatically adjusted
NEW: Added policies to force a particular state, can be very convenient to keep something Banned for example.
NEW: policy system upgrade, added finer granularity when setting policies and actions

*WMS
NEW: SiteDirector- allow to define pilot DN/Group in the agent options
CHANGE: JobDescription, JobManifest - take values for job parameter verification from Operations CS section

[v6r7p5]

*Interfaces
BUGFIX: dirac-wms-job-get-output - properly treat the case when output directory is not specified 

[v6r7p4]

*Core
FIX: Subprocess - avoid that watchdog kills the executor process before it returns itself

*Framework
BUGFIX: ProxuManagerClient - wrong time for caching proxies

*RSS
FIX: removed obsoleted methods

*DMS
NEW: FileCatalog - added findFilesByMetadataDetailed - provides detailed metadata for 
     selected files

[v6r7p3]

*DMS
FIX: FTSMonitorAgent - logging less verbose

*Transformation
FIX: TransformationAgent - use the new CS defaults locations
FIX: Proper agent initialization
NEW: TransformationPlaugin - in Broadcast plugin added file groupings by number of files, 
     make the TargetSE always defined, even if the SourceSE list contains it 

*ResourceStatus
FIX: Added the shifter's proxy to several agents

*RMS
FIX: RequestContainer - the execution order was not properly set for the single files 

*Framework:
BUGFIX: ProxyManagerClient - proxy time can not be shorter than what was requested

[v6r7p2]

*Core
FIX: dirac-configure - switch to use CS before checking proxy info

*Framework
NEW: dirac-sys-sendmail new command
NEW: SystemAdmininistratorCLI - added show host, uninstall, revert commands
NEW: SystemAdmininistratorHandler - added more info in getHostInfo()
NEW: SystemAdmininistratorHandler - added revertSoftware() interface

*Transformation
FIX: TransformationCleaningAgent - check the status of returned results

[v6r7p1]

*Core
FIX: Subprocess - finalize the Watchdog closing internal connections after a command execution
CHANGE: add timeout for py(shell,system)Call calls where appropriate
CHANGE: Shifter - use gProxyManager in a way that allows proxy caching

*Framework
NEW: ProxyManagerClient - allow to specify validity and caching time separately
FIX: ProxyDB - replace instead of delete+insert proxy in __storeVOMSProxy

*DMS
NEW: FTSMonitorAgent - made multithreaded for better efficiency
FIX: dirac-dms-add-file - allow LFN: prefix for lfn argument

*WMS
NEW: dirac-wms-job-get-output, dirac-wms-job-status - allow to retrieve output for a job group
FIX: TaskQueueDB - fixed selection SQL in __generateTQMatchSQL()
CHANGE: OptimizerExecutor - reduce diversity of MinorStatuses for failed executors

*Resources
FIX: CREAMComputingElement - remove temporary JDL right after the submission 

[v6r6p21]

*DMS
BUGFIX: TransformationCleaningAgent - use the right signature of cleanMetadataCatalogFiles() call

[v6r6p20]

*DMS
FIX: RegistrationTask - properly escaped error messages
BUGFIX: DirectoryMetadata - use getFileMetadataFields from FileMetadata in addMetadataField()
NEW: When there is a missing source error spotted during FTS transfer, file should be reset 
     and rescheduled again until maxAttempt (set to 100) is reached

*WMS
FIX: JobScheduling - fix the site group logic in case of Tier0

[v6r6p19]

*DMS
BUGFIX: All DMS agents  - set up agent name in the initialization

*Core
NEW: Subprocess - timeout wrapper for subprocess calls
BUGFIX: Time - proper interpreting of 0's instead of None
CHANGE: DISET - use cStringIO for ANY read that's longer than 16k (speed improvement) 
        + Less mem when writing data to the net
FIX: Os.py - protection against failed "df" command execution       
NEW: dirac-info prints lcg bindings versions
CHANGE: PlotBase - made a new style class 
NEW: Subprocess - added debug level log message

*Framework
NEW: SystemAdministratorIntegrator client for collecting info from several hosts
NEW: SystemAdministrator - added getHostInfo()
FIX: dirac-proxy-init - always check for errors in S_OK/ERROR returned structures
CHANGE: Do not accept VOMS proxies when uploading a proxy to the proxy manager

*Configuration
FIX: CE2CSAgent - get a fresh copy of the cs data before attempting to modify it, closes #1151
FIX: Do not create useless backups due to slaves connecting and disconnecting
FIX: Refresher - prevent retrying with 'Insane environment'

*Accounting
NEW: Accounting/Job - added validation of reported values to cope with the weird Yandex case
FIX: DBUtils - take into account invalid values, closes #949

*DMS
FIX: FTSSubmitAgent - file for some reason rejected from submission should stay in 'Waiting' in 
     TransferDB.Channel table
FIX: FTSRequest - fix in the log printout     
CHANGE: dirac-dms-add-file removed, dirac-dms-add-files renamed to dirac-dms-add-file
FIX: FileCatalogCLI - check the result of removeFile call
FIX: LcgFileCatalogClient - get rid of LHCb specific VO evaluation
NEW: New FileCatalogProxy service - a generalization of a deprecated LcgFileCatalog service
FIX: Restored StorageElementProxy functionality
CHANGE: dirac-dms-add-file - added printout
NEW: FileCatalog(Factory), StorageElement(Factory) - UseProxy flag moved to /Operations and /LocalSite sections

*RSS
NEW:  general reimplementation: 
      New DB schema using python definition of tables, having three big blocks: Site, Resource and Node.
      MySQLMonkey functionality almost fully covered by DB module, eventually will disappear.
      Services updated to use new database.
      Clients updated to use new database.
      Synchronizer updated to fill the new database. When helpers will be ready, it will need an update.
      One ElementInspectorAgent, configurable now is hardcoded.
      New Generic StateMachine using OOP.
      Commands and Policies simplified.
      ResourceStatus using internal cache, needs to be tested with real load.
      Fixes for the state machine
      Replaced Bad with Degraded status ( outside RSS ).
      Added "Access" to Read|Write|Check|Remove SE statuses wherever it applies.
      ResourceStatus returns by default "Active" instead of "Allowed" for CS calls.
      Caching parameters are defined in the CS
FIX: dirac-admin-allow/ban-se - allow a SE on Degraded ( Degraded->Active ) and ban a SE on Probing 
     ( Probing -> Banned ). In practice, Active and Degraded are "usable" states anyway.            
      
*WMS
FIX: OptimizerExecutor - failed optimizations will still update the job     
NEW: JobWrapper - added LFNUserPrefix VO specific Operations option used for building user LFNs
CHANGE: JobDB - do not interpret SystemConfig in the WMS/JobDB
CHANGE: JobDB - Use CPUTime JDL only, keep MaxCPUTime for backward compatibility
CHANGE: JobWrapper - use CPUTime job parameter instead of MaxCPUTime
CHANGE: JobAgent - use CEType option instead of CEUniqueID
FIX: JobWrapper - do not attempt to untar directories before having checked if they are tarfiles 
NEW: dirac-wms-job-status - get job statuses for jobs in a given job group
 
*SMS
FIX: StorageManagementDB - when removing unlinked replicas, take into account the case where a
     staging request had been submitted, but failed
      
*Resources    
NEW: glexecCE - add new possible locations of the glexec binary: OSG specific stuff and in last resort 
     looking in the PATH    
NEW: LcgFileCatalogClient - in removeReplica() get the needed PFN inside instead of providing it as an argument     
      
*TS      
CHANGE: Transformation types definition are moved to the Operations CS section

*Interfaces
FIX: Dirac.py - CS option Scratchdir was in LocalSite/LocalSite
FIX: Dirac.py - do not define default catalog, use FileCatalog utility instead

[v6r6p19]

*DMS
BUGFIX: All DMS agents  - set up agent name in the initialization

[v6r6p18]

*Transformation
CHANGE: /DIRAC/VOPolicy/OutputDataModule option moved to <Operations>/Transformations/OutputDataModule

*Resources
FIX: ComputingElement - properly check if the pilot proxy has VOMS before adding it to the payload 
     when updating it

*WMS
BUGFIX: JobSanity - fixed misspelled method call SetParam -> SetParameter

[v6r6p17]

*Transformation
BUGFIX: TransformationAgent - corrected  __getDataReplicasRM()

[v6r6p16]

*DMS
FIX: Agents - proper __init__ implementation with arguments passing to the super class
FIX: LcgFileCatalogClient - in removeReplica() reload PFN in case it has changed

[v6r6p15]

*Framework
BUGFIX: ErrorMessageMonitor - corrected updateFields call 

*DMS:
NEW: FTSMonitorAgent completely rewritten in a multithreaded way

*Transformation
FIX: InputDataAgent - proper instantiation of TransformationClient
CHANGE: Transformation - several log message promoted from info to notice level

[v6r6p14]

*Transformation
FIX: Correct instantiation of agents inside several scripts
CHANGE: TransformationCleaningAgent - added verbosity to logs
CHANGE: TransformationAgent - missingLFC to MissingInFC as it could be the DFC as well
FIX: TransformationAgent - return an entry for all LFNs in __getDataReplicasRM

*DMS
FIX: TransferAgent - fix exception reason in registerFiles()

[v6r6p13]

*DMS
CHANGE: TransferAgent - change RM call from getCatalogueReplicas to getActiveReplicas. 
        Lowering log printouts here and there

[v6r6p12]

*DMS
BUGFIX: RemovalTask - Replacing "'" by "" in error str set as attribute for a subRequest file. 
        Without that request cannot be updated when some nasty error occurs.

[v6r6p11]

*RMS:
BUGFIX: RequestClient - log string formatting

*DMS
BUGFIX: RemovalTask - handling for files not existing in the catalogue

*Transformation
FIX: TransformationManager - ignore files in NotProcessed status to get the % of processed files

*Interfaces
FIX: Fixes due to the recent changes in PromptUser utility

[v6r6p10]

*RMS
FIX: RequestDBMySQL - better escaping of queries 

*WMS
FIX: SiteDirector - get compatible platforms before checking Task Queues for a site

[v6r6p9]

*Core
FIX: Utilities/PromptUser.py - better user prompt

*Accounting
NEW: Add some validation to the job records because of weird data coming from YANDEX.ru

*DMS
BUGFIX: ReplicaManager - typo errStr -> infoStr in __replicate()
FIX: FTSRequest - fixed log message

*WMS
FIX: SiteDirector - use CSGlobals.getVO() call instead of explicit CS option

[v6r6p8]

*Transformation
BUGFIX: TransformationDB - typo in getTransformationFiles(): iterValues -> itervalues

[v6r6p7]

*Resources
FIX: StorageFactory - uncommented line that was preventing the status to be returned 
BUGFIX: CE remote scripts - should return status and not call exit()
BUGFIX: SSHComputingElement - wrong pilot ID reference

[v6r6p6]

*WMS
FIX: TaskQueueDB - in findOrphanJobs() retrieve orphaned jobs as list of ints instead of list of tuples
FIX: OptimizerExecutor - added import of datetime to cope with the old style optimizer parameters

*Transformation
FIX: TransformationAgent - fix finalization entering in an infinite loop
NEW: TransformationCLI - added resetProcessedFile command
FIX: TransformationCleaningAgent - treating the archiving delay 
FIX: TransformationDB - fix in getTransformationFiles() in case of empty file list

[v6r6p5]

*Transformation
FIX: TransformationAgent - type( transClient -> transfClient )
FIX: TransformationAgent - self._logInfo -> self.log.info
FIX: TransformationAgent - skip if no Unused files
FIX: TransformationAgent - Use CS option for replica cache lifetime
CHANGE: TransformationAgent - accept No new Unused files every [6] hours

[v6r6p4]

*DMS
FIX: TransferAgent - protection for files that can not be scheduled
BUGFIX: TransferDB - typo (instIDList - > idList ) fixed

*Transformation
BUGFIX: TransformationAgent - typo ( loginfo -> logInfo )

[v6r6p3]

FIX: merged in patch v6r5p14

*Core
BUGFIX: X509Chain - return the right structure in getCredentials() in case of failure
FIX: dirac-deploy-scripts.py - allow short scripts starting from "d"
FIX: dirac-deploy-scripts.py - added DCOMMANDS_PPID env variable in the script wrapper
FIX: ExecutorReactor - reduced error message dropping redundant Task ID 

*Interfaces
BUGFIX: Dirac.py - allow to pass LFN list to replicateFile()

*DMS
FIX: FileManager - extra check if all files are available in _findFiles()
BUGFIX: FileCatalogClientCLI - bug in DirectoryListing

[v6r6p2]

FIX: merged in patch v6r5p13

*WMS
FIX: SiteDirector - if no community set, look for DIRAC/VirtualOrganization setting

*Framework
FIX: SystemLoggingDB - LogLevel made VARCHAR in the MessageRepository table
FIX: Logging - several log messages are split in fixed and variable parts
FIX: SystemLoggingDB - in insertMessage() do not insert new records in auxiliary tables if they 
     are already there

[v6r6p1]

*Core:
CHANGE: PromptUser - changed log level of the printout to NOTICE
NEW: Base Client constructor arguments are passed to the RPCClient constructor

*DMS:
NEW: FTSRequest - added a prestage mechanism for source files
NEW: FileCatalogClientCLI - added -f switch to the size command to use raw faile tables 
     instead of storage usage tables
NEW: FileCatalog - added orphan directory repair tool
NEW: FIleCatalog - more counters to control the catalog sanity     

*WMS:
FIX: SandboxStoreClient - no more kwargs tricks
FIX: SandboxStoreClient returns sandbox file name in case of upload failure to allow failover
FIX: dirac-pilot - fixed VO_%s_SW_DIR env variable in case of OSG

*TS:
FIX: TransformationManagerHandler - avoid multiple Operations() instantiation in 
     getTransformationSummaryWeb()

[v6r6]

*Core
CHANGE: getDNForUsername helper migrated from Core.Security.CS to Registry helper
NEW: SiteSEMapping - new utilities getSitesGroupedByTierLevel(), getTier1WithAttachedTier2(),
     getTier1WithTier2
CHANGE: The DIRAC.Core.Security.CS is replaced by the Registry helper     
BUGFIX: dirac-install - properly parse += in .cfg files
FIX: Graphs.Utilities - allow two lines input in makeDataFromCVS()
FIX: Graphs - allow Graphs package usage if even matplotlib is not installed
NEW: dirac-compile-externals will retrieve the Externals compilation scripts from it's new location 
     in github (DIRACGrid/Externals)
NEW: Possibility to define a thread-global credentials for DISET connections (for web framework)
NEW: Logger - color output ( configurable )
NEW: dirac-admin-sort-cs-sites - to sort sites in the CS
CHANGE: MessageClient(Factor) - added msgClient attribute to messages
NEW: Core.Security.Properties - added JOB_MONITOR and USER_MANAGER properties

*Configuration
NEW: Registry - added getAllGroups() method

*Framework
NEW: SystemAdministratorClientCLI - possibility to define roothPath and lcgVersion when updating software

*Accounting
NEW: JobPlotter - added Normalized CPU plots to Job accounting
FIX: DBUtils - plots going to greater granularity

*DMS
NEW: FileCatalog - storage usage info stored in all the directories, not only those with files
NEW: FileCatalog - added utility to rebuild storage usage info from scratch
FIX: FileCatalog - addMetadataField() allow generic types, e.g. string
FIX: FileCatalog - path argument is normalized before usage in multiple methods
FIX: FileCatalog - new metadata for files(directories) should not be there before for directories(files)
NEW: FileCatalog - added method for rebuilding DirectoryUsage data from scratch 
NEW: FileCatalog - Use DirectoryUsage mechanism for both logical and physical storage
CHANGE: FileCatalog - forbid removing non-empty directories
BUGFIX: FileCatalogClientCLI - in do_ls() check properly the path existence
FIX: FileCatalogClientCLI - protection against non-existing getCatalogCounters method in the LFC client
FIX: DMS Agents - properly call superclass constructor with loadName argument
FIX: ReplicaManager - in removeFile() non-existent file is marked as failed
FIX: Make several classes pylint compliant: DataIntegrityHandler, DataLoggingHandler,
     FileCatalogHandler, StorageElementHandler, StorageElementProxyHandler, TransferDBMonitoringHandler
FIX: LogUploadAgent - remove the OSError exception in __replicate()
FIX: FileCatalogClientCLI - multiple check of proper command inputs,
     automatic completion of several commands with subcommands,
     automatic completion of file names
CHANGE: FileCatalogClientCLI - reformat the output of size command 
FIX: dirac-admin-ban-se - allow to go over all options read/write/check for each SE      
NEW: StrategyHandler - new implementation to speed up file scheduling + better error reporting
NEW: LcgFileCatalogProxy - moved from from LHCbDirac to DIRAC
FIX: ReplicaManager - removed usage of obsolete "/Resources/StorageElements/BannedTarget" 
CHANGE: removed StorageUsageClient.py
CHANGE: removed obsoleted ProcessingDBAgent.py

*WMS
CHANGE: RunNumber job parameter was removed from all the relevant places ( JDL, JobDB, etc )
NEW: dirac-pilot - add environment setting for SSH and BOINC CEs
NEW: WMSAdministrator - get output for non-grid CEs if not yet in the DB
NEW: JobAgent - job publishes BOINC parameters if any
CHANGE: Get rid of LHCbPlatform everywhere except TaskQueueDB
FIX: SiteDirector - provide list of sites to the Matcher in the initial query
FIX: SiteDirector - present a list of all groups of a community to match TQs
CHANGE: dirac-boinc-pilot dropped
CHANGE: TaskQueueDirector does not depend on /LocalSite section any more
CHANGE: reduced default delays for JobCleaningAgent
CHANGE: limit the number of jobs received by JobCleaningAgent
CHANGE: JobDB - use insertFields instead of _insert
CHANGE: Matcher, TaskQueueDB - switch to use Platform rather than LHCbPlatform retaining LHCbPlatform compatibility
BUGFIX: Matcher - proper reporting pilot site and CE
CHANGE: JobManager - improved job Killing/Deleting logic
CHANGE: dirac-pilot - treat the OSG case when jobs on the same WN all run in the same directory
NEW: JobWrapper - added more status reports on different failures
FIX: PilotStatusAgent - use getPilotProxyFromDIRACGroup() instead of getPilotProxyFromVOMSGroup()
CHANGE: JobMonitoringHandler - add cutDate and condDict parameters to getJobGroup()
NEW: JobMonitoringHandler - check access rights with JobPolicy when accessing job info from the web
NEW: JobManager,JobWrapper - report to accounting jobs in Rescheduled final state if rescheduling is successful
FIX: WMSAdministrator, SiteDirector - store only non-empty pilot output to the PilotDB
NEW: added killPilot() to the WMSAdministrator interface, DiracAdmin and dirac-admin-kill-pilot command
NEW: TimeLeft - renormalize time left using DIRAC Normalization if available
FIX: JobManager - reconnect to the OptimizationMind in background if not yet connected
CHANGE: JobManifest - use Operations helper
NEW: JobCleaningAgent - delete logging records from JobLoggingDB when deleting jobs

*RMS
FIX: RequestDBFile - better exception handling in case no JobID supplied
FIX: RequestManagerHandler - make it pylint compliant
NEW: RequestProxyHandler - is forwarding requests from voboxes to central RequestManager. 
     If central RequestManager is down, requests are dumped into file cache and a separate thread 
     running in background is trying to push them into the central. 
CHANGE: Major revision of the code      
CHANGE: RequestDB - added index on SubRequestID in the Files table
CHANGE: RequestClient - readRequestForJobs updated to the new RequetsClient structure

*RSS
NEW: CS.py - Space Tokens were hardcoded, now are obtained after scanning the StorageElements.

*Resources
FIX: SSHComputingElement - enabled multiple hosts in one queue, more debugging
CHANGE: SSHXXX Computing Elements - define SSH class once in the SSHComputingElement
NEW: SSHComputingElement - added option to define private key location
CHANGE: Get rid of legacy methods in ComputingElement
NEW: enable definition of ChecksumType per SE
NEW: SSHBatch, SSHCondor Computing Elements
NEW: SSHxxx Computing Elements - using remote control scripts to better capture remote command errors
CHANGE: put common functionality into SSHComputingElement base class for all SSHxxx CEs
NEW: added killJob() method tp all the CEs
NEW: FileCatalog - take the catalog information info from /Operations CS section, if defined there, 
     to allow specifications per VO 

*Interfaces
CHANGE: Removed Script.initialize() from the API initialization
CHANGE: Some general API polishing
FIX: Dirac.py - when running in mode="local" any directory in the ISB would not get untarred, 
     contrary to what is done in the JobWrapper

*TS
BUGFIX: TaskManager - bug fixed in treating tasks with input data
FIX: TransformationCleaningAgent - properly call superclass constructor with loadName argument
NEW: TransformationCleaningAgent - added _addExtraDirectories() method to extend the list of
     directories to clean in a subclass if needed
CHANGE: TransformationCleaningAgent - removed usage of StorageUsageClient     
NEW: TransformationAgent is multithreaded now ( implementation moved from LHCbDIRAC )
NEW: added unit tests
NEW: InputDataAgent - possibility to refresh only data registered in the last predefined period of time 
NEW: TransformationAgent(Client) - management of derived transformations and more ported from LHCbDIRAC
BUGFIX: TransformationDB - wrong SQL statement generation in setFileStatusForTransformation()

[v6r5p14]

*Core
NEW: Utilities - added Backports utility

*WMS
FIX: Use /Operations/JobScheduling section consistently, drop /Operations/Matching section
NEW: Allow VO specific share correction plugins from extensions
FIX: Executors - several fixes

[v6r5p13]

*WMS
FIX: Executors - VOPlugin will properly send and receive the params
NEW: Correctors can be defined in an extension
FIX: Correctors - Properly retrieve info from the CS using the ops helper

[v6r5p12]

FIX: merged in patch v6r4p34

[v6r5p11]

FIX: merged in patch v6r4p33

*Core
FIX: MySQL - added offset argument to buildConditions()

[v6r5p10]

FIX: merged in patch v6r4p32

[v6r5p9]

FIX: merged in patch v6r4p30

[v6r5p8]

FIX: merged in patch v6r4p29

[v6r5p7]

FIX: merged in patch v6r4p28

[v6r5p6]

FIX: merged in patch v6r4p27

*Transformation
BUGFIX: TransformationDB - StringType must be imported before it can be used

*RSS
NEW: CS.py - Space Tokens were hardcoded, now are obtained after scanning the StorageElements.

[v6r5p5]

FIX: merged in patch v6r4p26

[v6r5p4]

FIX: merged in patch v6r4p25

[v6r5p3]

*Transformation
FIX: merged in patch v6r4p24

[v6r5p2]

*Web
NEW: includes DIRACWeb tag web2012092101

[v6r5p1]

*Core
BUGFIX: ExecutorMindHandler - return S_OK() in the initializeHandler
FIX: OptimizationMindHandler - if the manifest is not dirty it will not be updated by the Mind

*Configuration
NEW: Resources helper - added getCompatiblePlatform(), getDIRACPlatform() methods

*Resources
FIX: SSHComputingElement - add -q option to ssh command to avoid banners in the output
FIX: BOINCComputingElement - removed debugging printout
FIX: ComputingElement - use Platform CS option which will be converted to LHCbPlatform for legacy compatibility

*DMS
FIX: RequestAgentBase - lowering loglevel from ALWAYS to INFO to avoid flooding SystemLogging

*WMS:
FIX: SiteDirector - provide CE platform parameter when interrogating the TQ
FIX: GridPilotDirector - publish pilot OwnerGroup rather than VOMS role
FIX: WMSUtilities - add new error string into the parsing of the job output retrieval

[v6r5]

NEW: Executor framework

*Core
NEW: MySQL.py - added Test case for Time.dateTime time stamps
NEW: MySQL.py - insertFields and updateFields can get values via Lists or Dicts
NEW: DataIntegrityDB - use the new methods from MySQL and add test cases
NEW: DataIntegrityHandler - check connection to DB and create tables (or update their schema)
NEW: DataLoggingDB - use the new methods from MySQL and add test cases
NEW: DataLoggingHandler - check connection to DB and create tables (or update their schema)
FIX: ProcessPool - killing stuck workers after timeout
CHANGE: DB will throw a RuntimeException instead of a sys.exit in case it can't contact the DB
CHANGE: Several improvements on DISET
CHANGE: Fixed all DOS endings to UNIX
CHANGE: Agents, Services and Executors know how to react to CSSection/Module and react accordingly
NEW: install tools are updated to deal with executors
FIX: dirac-install - add -T/--Timeout option to define timeout for distribution downloads
NEW: dirac-install - added possibility of defining dirac-install's global defaults by command line switch
BUGFIX: avoid PathFinder.getServiceURL and use Client class ( DataLoggingClient,LfcFileCatalogProxyClient ) 
FIX: MySQL - added TIMESTAMPADD and TIMESTAMPDIFF to special values not to be scaped by MySQL
NEW: ObjectLoader utility
CHANGE: dirac-distribution - added global defaults flag and changed the flag to -M or --defaultsURL
FIX: Convert to string before trying to escape value in MySQL
NEW: DISET Services - added PacketTimeout option
NEW: SystemLoggingDB - updated to use the renewed MySQL interface and SQL schema
NEW: Added support for multiple entries in /Registry/DefaultGroup, for multi-VO installations
CHANGE: Component installation procedure updated to cope with components inheriting Modules
CHANGE: InstallTools - use dirac- command in runit run scripts
FIX: X509Chain - avoid a return of error when the group is not valid
FIX: MySQL - reduce verbosity of log messages when high level methods are used
CHANGE: Several DB classes have been updated to use the MySQL buildCondition method
NEW: MySQL - provide support for greater and smaller arguments to all MySQL high level methods
FIX: Service.py - check all return values from all initializers

*Configuration
CHANGE: By default return option and section lists ordered as in the CS
NEW: ConfigurationClient - added function to refresh remote configuration

*Framework
FIX: Registry.findDefaultGroup will never return False
CHANGE: ProxyManager does not accept proxies without explicit group
CHANGE: SystemAdministratorHandler - force refreshing the configuration after new component setup

*RSS
CHANGE: removed code execution from __init__
CHANGE: removed unused methods
NEW: Log all policy results 

*Resources
NEW: updated SSHComputingElement which allows multiple job submission
FIX: SGETimeLeft - better parsing of the batch system commands output
FIX: InProcessComputingElement - when starting a new job discard renewal of the previous proxy
NEW: BOINCComputingElement - new CE client to work with the BOINC desktop grid infrastructure 

*WMS
CHANGE: WMS Optimizers are now executors
CHANGE: SandboxStoreClient can directly access the DB if available
CHANGE: Moved JobDescription and improved into JobManifest
FIX: typo in JobLoggingDB
NEW: JobState/CachedJobState allow access to the Job via DB/JobStateSync Service automatically
BUGFIX: DownloadInputData - when not enough disk space, message was using "buffer" while it should be using "data"
FIX: the sandboxmetadataDB explosion when using the sandboxclient without direct access to the DB
NEW: Added support for reset/reschedule in the OptimizationMind
CHANGE: Whenever a DB is not properly initialized it will raise a catchable RuntimeError exception 
        instead of silently returning
FIX: InputDataResolution - just quick mod for easier extensibility, plus removed some LHCb specific stuff
NEW: allow jobids in a file in dirac-wms-job-get-output
NEW: JobManager - zfill in %n parameter substitution to allow alphabetical sorting
NEW: Directors - added checking of the TaskQueue limits when getting eligible queues
CHANGE: Natcher - refactor to simpify the logic, introduced Limiter class
CHANGE: Treat MaxCPUTime and CPUTime the same way in the JDL to avoid confusion
NEW: SiteDirector - added options PilotScript, MaxPilotsToSubmit, MaxJobsInFillMode
BUGFIX: StalledJobAgent - use cpuNormalization as float, not string 
FIX: Don't kill an executor if a task has been taken out from it
NEW: dirac-boinc-pilot - pilot script to be used on the BOINC volunteer nodes
FIX: SiteDirector - better handling of tokens and filling mode 
NEW: Generic pilot identities are automatically selected by the TQD and the SiteDirector 
     if not explicitly defined in /Pilot/GenericDN and GenericGroup
NEW: Generic pilot groups can have a VO that will be taken into account when selecting generic 
     credentials to submit pilots
NEW: Generic pilots that belong to a VO can only match jobs from that VO
NEW: StalledJobAgent - added rescheduling of jobs stuck in Matched or Rescheduled status
BUGFIX: StalledJobAgent - default startTime and endTime to "now", avoid None value
NEW: JobAgent - stop after N failed matching attempts (nothing to do), use StopAfterFailedMatches option
CHANGE: JobAgent - provide resource description as a dictionary to avoid extra JDL parsing by the Matcher
CHANGE: Matcher - report pilot info once instead of sending it several times from the job
CHANGE: Matcher - set the job site instead of making a separate call to JobStateUpdate
NEW: Matcher - added Matches done and matches OK statistics
NEW: TaskQueue - don't delete fresh task queues. Wait 5 minutes to do so.
CHANGE: Disabled TQs can also be matched, if no jobs are there, a retry will be triggered

*Transformation
FIX: TransformationAgent - a small improvement: now can pick the prods status to handle from the CS, 
     plus few minor corrections (e.g. logger messages)
FIX: TransformationCLI - take into accout possible failures in resetFile command     

*Accounting
NEW: AccountingDB - added retrieving RAW records for internal stuff
FIX: AccountingDB - fixed some logic for readonly cases
CHANGE: Added new simpler and faster bucket insertion mechanism
NEW: Added more info when rebucketing
FIX: Calculate the rebucket ETA using remaining records to be processed instead of the total records to be processed
FIX: Plots with no data still carry the plot name

*DMS
NEW: SRM2Storage - added retry in the gfal calls
NEW: added new FTSCleaningAgent cleaning up TransferDB tables
FIX: DataLoggingClient and DataLoggingDB - tests moved to separate files
CHANGE: request agents cleanup

*RMS
CHANGE: Stop using RequestAgentMixIn in the request agents

[v6r4p34]

*DMS
BUGFIX: FileCatalogCLI - fixed wrong indentation
CHANGE: RegistrationTask - removed some LHCb specific defaults

[v6r4p33]

*DMS
CHANGE: FTSRequest - be more verbose if something is wrong with file

[v6r4p32]

*WMS
FIX: StalledJobAgent - avoid exceptions in the stalled job accounting reporting

*DMS
NEW: FTSMonitorAgent - handling of expired FTS jobs 

*Interfaces
CHANGE: Dirac.py - attempt to retrieve output sandbox also for Completed jobs in retrieveRepositorySandboxes()

[v6r4p30]

*Core
BUGFIX: dirac-admin-bdii-ce-voview - proper check of the result structure

*Interfaces
FIX: Dirac.py, Job.py - allow to pass environment variables with special characters

*DMS
NEW: FileCatalogCLI - possibility to sort output in the ls command

*WMS:
FIX: JobWrapper - interpret environment variables with special characters 

[v6r4p29]

*RMS
BUGFIX: RequestDBMySQL - wrong indentation in __updateSubRequestFiles()

[v6r4p28]

*Interfaces
CHANGE: Dirac.py, DiracAdmin.py - remove explicit timeout on RPC client instantiation

*RSS
FIX: CS.py - fix for updated CS location (backward compatible)

*DMS
BUGFIX: StrategyHandler - bug fixed determineReplicationTree()
FIX: FTSRequest - add checksum string to SURLs file before submitting an FTS job

*WMS
FIX: JobWrapper - protection for double quotes in JobName
CHANGE: SiteDirector - switched some logging messages from verbose to info level

*RMS
NEW: Request(Client,DBMySQL,Manager) - added readRequestsForJobs() method

[v6r4p27]

*DMS
FIX: SRM2Storage - removed hack for EOS (fixed server-side)

*Transformation
CHANGE: TransformationClient - limit to 100 the number of transformations in getTransformations()
NEW: TransformationAgent - define the transformations type to use in the configuration

*Interfaces
FIX: Job.py -  fix for empty environmentDict (setExecutionEnv)

[v6r4p26]

*Transformation
BUGFIX: TransformationClient - fixed calling sequence in rpcClient.getTransformationTasks()
NEW: TransformationClient - added log messages in verbose level.

[v6r4p25]

*DMS
BUGFIX: StrategyHandler - sanity check for wrong replication tree 

[v6r4p24]

*Core
NEW: MySQL - add 'offset' argument to the buildCondition()

*Transformation
FIX: TransformationAgent - randomize the LFNs for removal/replication case when large number of those
CHANGE: TransformationClient(DB,Manager) - get transformation files in smaller chunks to
        improve performance
FIX: TransformationAgent(DB) - do not return redundant LFNs in getTransformationFiles()    

[v6r4p23]

*Web
NEW: includes DIRACWeb tag web2012092101

[v6r4p22]

*DMS
FIX: SRM2Storage - fix the problem with the CERN-EOS storage 

[v6r4p21]

*Core
BUGFIX: SGETimeLeft - take into account dd:hh:mm:ss format of the cpu consumed

[v6r4p20]

*WMS
BUGFIX: PilotDirector, GridPilotDirector - make sure that at least 1 pilot is to be submitted
BUGFIX: GridPilotDirector - bug on how pilots are counted when there is an error in the submit loop.
BUGFIX: dirac-pilot - proper install script installation on OSG sites

[v6r4p19]

*RMS
FIX: RequestDBMySQL - optimized request selection query 

[v6r4p18]

*Configuration
BUGFIX: CE2CSAgent.py - the default value must be set outside the loop

*DMS
NEW: dirac-dms-create-replication-request
BUGFIX: dirac-dms-fts-submit, dirac-dms-fts-monitor - print out error messages

*Resources
BUGFIX: TorqueComputingElement.py, plus add UserName for shared Queues

*WMS
BUGFIX: JobManagerHandler - default value for pStart (to avoid Exception)

[v6r4p17]

*Core
FIX: dirac-configure - setup was not updated in dirac.cfg even with -F option
FIX: RequestHandler - added fix for Missing ConnectionError

*DMS
FIX: dirac-dms-clean-directory - command fails with `KeyError: 'Replicas'`.

*WMS
FIX: SiteDirector - adapt to the new method in the Matcher getMatchingTaskQueue 
FIX: SiteDirector - added all SubmitPools to TQ requests

[v6r4p16]

*Core:
FIX: dirac-install - bashrc/cshrc were wrongly created when using versionsDir

*Accounting
CHANGE: Added new simpler and faster bucket insertion mechanism
NEW: Added more info when rebucketing

*WMS
CHANGE: Matcher - refactored to take into account job limits when providing info to directors
NEW: JoAgent - reports SubmitPool parameter if applicable
FIX: Matcher - bad codition if invalid result

[v6r4p15]

*WMS
FIX: gLitePilotDirector - fix the name of the MyProxy server to avoid crasehs of the gLite WMS

*Transformation
FIX: TaskManager - when the file is on many SEs, wrong results were generated

[v6r4p13]

*DMS
FIX: dirac-admin-allow-se - added missing interpreter line

[v6r4p12]

*DMS
CHANGE: RemovalTask - for DataManager shifter change creds after failure of removal with her/his proxy.

*RSS
NEW: Added RssConfiguration class
FIX: ResourceManagementClient  - Fixed wrong method name

[v6r4p11]

*Core
FIX: GGUSTicketsClient - GGUS SOAP URL updated

*DMS
BUGFIX: ReplicaManager - wrong for loop

*RequestManagement
BUGFIX: RequestClient - bug fix in finalizeRequest()

*Transformation
FIX: TaskManager - fix for correctly setting the sites (as list)

[v6r4p10]

*RequestManagement
BUGFIX: RequestContainer - in addSubrequest() function

*Resources
BUGFIX: SRM2Storage - in checksum type evaluation

*ResourceStatusSystem
BUGFIX: InfoGetter - wrong import statement

*WMS
BUGFIX: SandboxMetadataDB - __init__() can not return a value

[v6r4p9]

*DMS
CHANGE: FailoverTransfer - ensure the correct execution order of the subrequests

[v6r4p8]

Bring in fixes from v6r3p17

*Core:
FIX: Don't have the __init__ return True for all DBs
NEW: Added more protection for exceptions thrown in callbacks for the ProcessPool
FIX: Operations will now look in 'Defaults' instead of 'Default'

*DataManagement:
FIX: Put more protection in StrategyHandler for neither channels  not throughput read out of TransferDB
FIX: No JobIDs supplied in getRequestForJobs function for RequestDBMySQL taken into account
FIX: Fix on getRequestStatus
CHANGE: RequestClient proper use of getRequestStatus in finalizeRequest
CHANGE: Refactored RequestDBFile

[v6r4p7]

*WorkloadManagement
FIX: SandboxMetadataDB won't explode DIRAC when there's no access to the DB 
CHANGE: Whenever a DB fails to initialize it raises a catchable exception instead of just returning silently

*DataManagement
CHANGE: Added Lost and Unavailable to the file metadata

[v6r4p6]

Bring fixes from v6r4p6

[v6r4p5]

*Configuration
NEW: Added function to generate Operations CS paths

*Core
FIX: Added proper ProcessPool checks and finalisation

*DataManagement
FIX: don't set Files.Status to Failed for non-existign files, failover transfers won't go
FIX: remove classmethods here and there to unblock requestHolder
CHANGE: RAB, TA: change task timeout: 180 and 600 (was 600 and 900 respectively)
FIX: sorting replication tree by Ancestor, not hopAncestorgit add DataManagementSystem/Agent/TransferAgent.py
NEW: TA: add finalize
CHANGE: TransferAgent: add AcceptableFailedFiles to StrategyHandler to ban FTS channel from scheduling
FIX: if there is no failed files, put an empty dict


*RSS
FIX: RSS is setting Allowed but the StorageElement checks for Active

*Workflows
FIX: Part of WorfklowTask rewritten to fix some issues and allow 'ANY' as site

*Transformation
FIX: Wrong calls to TCA::cleanMetadataCatalogFiles

[v6r4p4]

*Core
FIX: Platform.py - check if Popen.terminate is available (only from 2.6)

[v6r4p3]

*Core
FIX: ProcessPool with watchdog and timeouts - applied in v6r3 first

[v6r4p2]

*StorageManagement
BUGFIX: StorageElement - staging is a Read operation and should be allowed as such

*WMS
BUGFIX: InProcessComputingElement, JobAgent - proper return status code from the job wrapper

*Core
FIX: Platform - manage properly the case of exception in the ldconfig execution

[v6r4p1]

*DMS
FIX: TransferDB.getChannelObservedThroughput - the channelDict was created in a wrong way

*RSS
FIX: ResourceStatus was not returning Allowed by default

[v6r4]

*Core
FIX: dirac-install-db.py: addDatabaseOptionsToCS has added a new keyed argument
NEW: SGETimeLeft.py: Support for SGE backend
FIX: If several extensions are installed, merge ConfigTemplate.cfg
NEW: Service framework - added monitoring of file descriptors open
NEW: Service framework - Reduced handshake timeout to prevent stuck threads
NEW: MySQL class with new high level methods - buildCondition,insertFields,updateFields
     deleteEntries, getFields, getCounters, getDistinctAttributeValues
FIX: ProcessPool - fixes in the locking mechanism with LockRing, stopping workers when the
     parent process is finished     
FIX: Added more locks to the LockRing
NEW: The installation tools are updated to install components by name with the components module specified as an option

*DMS
FIX: TransferDB.py - speed up the Throughput determination
NEW: dirac-dms-add-files: script similar to dirac-dms-remove-files, 
     allows for 1 file specification on the command line, using the usual dirac-dms-add-file options, 
     but also can take a text file in input to upload a bunch of files. Exit code is 0 only if all 
     was fine and is different for every error found. 
NEW: StorageElementProxy- support for data downloading with http protocol from arbitrary storage, 
     needed for the web data download
BUGFIX: FileCatalogCLI - replicate operation does a proper replica registration ( closes #5 )     
FIX: ReplicaManager - __cleanDirectory now working and thus dirac-dms-clean-directory

*WMS
NEW: CPU normalization script to run a quick test in the pilot, used by the JobWrapper
     to report the CPU consumption to the accounting
FIX: StalledJobAgent - StalledTimeHours and FailedTimeHours are read each cycle, refer to the 
     Watchdog heartBeat period (should be renamed); add NormCPUTime to Accounting record
NEW: SiteDirector - support for the operation per VO in multi-VO installations
FIX: StalledJobAgent - get ProcessingType from JDL if defined
BUGFIX: dirac-wms-job-peek - missing printout in the command
NEW: SiteDirector - take into account the number of already waiting pilots when evaluating the number of pilots to submit
FIX: properly report CPU usage when the Watchdog kill the payload.

*RSS
BUGFIX: Result in ClientCache table is a varchar, but the method was getting a datetime
NEW: CacheFeederAgent - VOBOX and SpaceTokenOccupancy commands added (ported from LHCbDIRAC)
CHANGE: RSS components get operational parameters from the Operations handler

*DataManagement
FIX: if there is no failed files, put an empty dict

*Transformation
FIX: Wrong calls to TCA::cleanMetadataCatalogFiles

[v6r3p19]

*WMS
FIX: gLitePilotDirector - fix the name of the MyProxy server to avoid crashes of the gLite WMS

[v6r3p18]

*Resources
BUGFIX: SRM2Storage - in checksum type evaluation

[v6r3p17]

*DataManagement
FIX: Fixes issues #783 and #781. Bugs in ReplicaManager removePhisicalReplica and getFilesFromDirectory
FIX: Return S_ERROR if missing jobid arguments
NEW: Checksum can be verified during FTS and SRM2Storage 

[v6r3p16]

*DataManagement
FIX: better monitoring of FTS channels 
FIX: Handle properly None value for channels and bandwidths

*Core
FIX: Properly calculate the release notes if there are newer releases in the release.notes file

[v6r3p15]

*DataManagement
FIX: if there is no failed files, put an empty dict

*Transformation
FIX: Wrong calls to TCA::cleanMetadataCatalogFiles


[v6r3p14]

* Core

BUGFIX: ProcessPool.py: clean processing and finalisation
BUGFIX: Pfn.py: don't check for 'FileName' in pfnDict

* DMS

NEW: dirac-dms-show-fts-status.py: script showing last hour history for FTS channels
NEW: TransferDBMonitoringHandler.py: new function exporting FST channel queues
BUGFIX: TransferAgent.py,RemovalAgent.py,RegistrationAgent.py - unlinking of temp proxy files, corection of values sent to gMonitor
BUGFIX: StrategyHandler - new config option 'AcceptableFailedFiles' to unblock scheduling for channels if problematic transfers occured for few files
NEW: TransferAgent,RemovalAgent,RegistrationAgent - new confing options for setting timeouts for tasks and ProcessPool finalisation
BUGFIX: ReplicaManager.py - reverse sort of LFNs when deleting files and directories to avoid blocks
NEW: moved StrategyHandler class def to separate file under DMS/private

* TMS

FIX: TransformationCleaningAgent.py: some refactoring, new way of disabling/enabline execution by 'EnableFlag' config option

[v6r3p13]

*Core
FIX: Added proper ProcessPool checks and finalisation

*DataManagement
FIX: don't set Files.Status to Failed for non-existign files, failover transfers won't go
FIX: remove classmethods here and there to unblock requestHolder
CHANGE: RAB, TA: change task timeout: 180 and 600 (was 600 and 900 respectively)
FIX: sorting replication tree by Ancestor, not hopAncestorgit add DataManagementSystem/Agent/TransferAgent.py
NEW: TA: add finalize
CHANGE: TransferAgent: add AcceptableFailedFiles to StrategyHandler to ban FTS channel from scheduling

[v6r3p12]

*Core
FIX: Platform.py - check if Popen.terminate is available (only from 2.6)

[v6r3p11]

*Core
FIX: ProcessPool with watchdog and timeouts

[v6r3p10]

*StorageManagement
BUGFIX: StorageElement - staging is a Read operation and should be allowed as such

*WMS
BUGFIX: InProcessComputingElement, JobAgent - proper return status code from the job wrapper

*Core
FIX: Platform - manage properly the case of exception in the ldconfig execution

[v6r3p9]

*DMS
FIX: TransferDB.getChannelObservedThroughput - the channelDict was created in a wrong way

[v6r3p8]

*Web
CHANGE: return back to the release web2012041601

[v6r3p7]

*Transformation
FIX: TransformationCleaningAgent - protection from deleting requests with jobID 0 

[v6r3p6]

*Core
FIX: dirac-install-db - proper key argument (follow change in InstallTools)
FIX: ProcessPool - release all locks every time WorkignProcess.run is executed, more fixes to come
FIX: dirac-configure - for Multi-Community installations, all vomsdir/vomses files are now created

*WMS
NEW: SiteDirector - add pilot option with CE name to allow matching of SAM jobs.
BUGFIX: dirac-pilot - SGE batch ID was overwriting the CREAM ID
FIX: PilotDirector - protect the CS master if there are at least 3 slaves
NEW: Watchdog - set LocalJobID in the SGE case

[v6r3p5]

*Core:
BUGFIX: ProcessPool - bug making TaskAgents hang after max cycles
BUGFIX: Graphs - proper handling plots with data containing empty string labels
FIX: GateWay - transfers were using an old API
FIX: GateWay - properly calculate the gateway URL
BUGFIX: Utilities/Pfn.py - bug in pfnunparse() when concatenating Path and FileName

*Accounting
NEW: ReportGenerator - make AccountingDB readonly
FIX: DataCache - set daemon the datacache thread
BUGFIX: BasePlotter - proper handling of the Petabyte scale data

*DMS:
BUGFIX: TransferAgent, RegistrationTask - typos 

[v6r3p4]

*DMS:
BUGFIX: TransferAgent - wrong value for failback in TA:execute

[v6r3p3]

*Configuration
BUGFIX: Operations helper - typo

*DMS:
FIX: TransferAgent - change the way of redirecting request to task

[v6r3p2]

*DMS
FIX: FTSRequest - updating metadata for accouting when finalizing FTS requests

*Core
FIX: DIRAC/__init__.py - default version is set to v6r3

[v6r3p1]

*WMS
CHANGE: Use ResourcesStatus and Resources helpers in the InputDataAgent logic

*Configuration
NEW: added getStorageElementOptions in Resources helper

*DMS
FIX: resourceStatus object created in TransferAgent instead of StrategyHandler

[v6r3]

*Core
NEW: Added protections due to the process pool usage in the locking logic

*Resources
FIX: LcgFileCatalogClient - reduce the number of retries: LFC_CONRETRY = 5 to 
     avoid combined catalog to be stuck on a faulty LFC server
     
*RSS
BUGFIX: ResourceStatus - reworked helper to keep DB connections     

*DMS
BUGFIX: ReplicaManager::CatalogBase::_callFileCatalogFcnSingleFile() - wrong argument

*RequestManagement
FIX: TaskAgents - set timeOut for task to 10 min (15 min)
NEW: TaskAgents - fill in Error fields in case of failing operations

*Interfaces
BUGFIX: dirac-wms-select-jobs - wrong use of the Dirac API

[v6r2p9]

*Core
FIX: dirac-configure - make use of getSEsForSite() method to determine LocalSEs

*WMS
NEW: DownloadInputData,InputDataByProtocol - check Files on Tape SEs are on Disk cache 
     before Download or getturl calls from Wrapper
CHANGE: Matcher - add Stalled to "Running" Jobs when JobLimits are applied   
CHANGE: JobDB - allow to specify required platform as Platform JDL parameter,
        the specified platform is taken into account even without /Resources/Computing/OSCompatibility section

*DMS
CHANGE: dirac-admin-allow(ban)-se - removed lhcb-grid email account by default, 
        and added switch to avoid sending email
FIX: TaskAgents - fix for non-existing files
FIX: change verbosity in failoverReplication 
FIX: FileCatalog - remove properly metadata indices 
BUGFIX: FileManagerBase - bugfix in the descendants evaluation logic  
FIX: TransferAgent and TransferTask - update Files.Status to Failed when ReplicaManager.replicateAndRegister 
     will fail completely; when no replica is available at all.

*Core
FIX: dirac-pilot - default lcg bindings version set to 2012-02-20

[v6r2p8]

*DMS:
CHANGE: TransferAgent - fallback to task execution if replication tree is not found

[v6r2p7]

*WMS
BUGFIX: SiteDirector - wrong CS option use: BundleProxy -> HttpProxy
FIX: SiteDirector - use short lines in compressed/encoded files in the executable
     python script

[v6r2p6]

*DataManagement
FIX: Bad logic in StrategyHandler:MinimiseTotalWait

*Core
CHANGE: updated GGUS web portal URL

*RSS
BUGFIX: meta key cannot be reused, it is popped from dictionary

*Framework
FIX: The Gateway service does not have a handler
NEW: ConfingTemplate entry for Gateway
FIX: distribution notes allow for word wrap

*WorkloadManagement
FIX: avoid unnecessary call if no LFN is left in one of the SEs
FIX: When Uploading job outputs, try first Local SEs, if any


[v6r2p5]

*RSS
BUGFIX: several minor bug fixes

*RequestManagement
BUGFIX: RequestDBMySQL - removed unnecessary request type check

*DMS
BUGFIX: FileCatalogClienctCLI - wrong evaluation of the operation in the find command
NEW: FileCatalog - added possibility to remove specified metadata for a given path 
BUGFIX: ReplicaManager - wrong operation order causing failure of UploadLogFile module

*Core
NEW: dirac-install - generate cshrc DIRAC environment setting file for the (t)csh 

*Interfaces
CHANGE: Job - added InputData to each element in the ParametricInputData

*WMS
CHANGE: dirac-jobexec - pass ParametericInputData to the workflow as a semicolon separated string

[v6r2p4]

*WMS
BUGFIX: StalledJobAgent - protection against jobs with no PilotReference in their parameters
BUGFIX: WMSAdministratorHandler - wrong argument type specification for getPilotInfo method

*StorageManagement
BUGFIX: RequestFinalizationAgent - no method existence check when calling RPC method

[v6r2p3]

*WMS
CHANGE: Matcher - fixed the credentials check in requestJob() to simplify it

*ConfigurationSystem
CHANGE: Operations helper - fix that allow no VO to be defined for components that do not need it

*Core
BUGFIX: InstallTools - when applying runsvctrl to a list of components make sure that the config server is treated first and the sysadmin service - last
        
[v6r2p2]

*WMS
BUGFIX: Matcher - restored logic for checking private pilot asking for a given DN for belonging to the same group with JOB_SHARING property.

[v6r2p1]

*RequestManagementSystem
BUGFIX: RequestCleaningAgent - missing import of the "second" interval definition 

[v6r2]

*General
FIX: replaced use of exec() python statement in favor of object method execution

*Accounting
CHANGE: Accounting 'byte' units are in powers of 1000 instead of powers of 1024 (closes #457)

*Core
CHANGE: Pfn.py - pfnparse function rewritten for speed up and mem usage, unit test case added
FIX: DISET Clients are now thread-safe. Same clients used twice in different threads was not 
closing the previous connection
NEW: reduce wait times in DISET protocol machinery to improve performance    
NEW: dirac-fix-mysql-script command to fix the mysql start-up script for the given installation
FIX: TransferClient closes connections properly
FIX: DISET Clients are now thread-safe. Same client used twice in different threads will not close the previous connection
CHANGE: Beautification and reduce wait times to improve performance
NEW: ProcessPool - added functionality to kill all children processes properly when destroying ProcessPool objects
NEW: CS Helper for LocalSite section, with gridEnv method
NEW: Grid module will use Local.gridEnv if nothing passed in the arguments
CHANGE: Add deprecated sections in the CS Operations helper to ease the transition
FIX: dirac-install - execute dirac-fix-mysql-script, if available, to fix the mysql.server startup script
FIX: dirac-distribution - Changed obsoleted tar.list file URL
FIX: typo in dirac-admin-add-host in case of error
CHANGE: dirac-admin-allow(ban)-se - use diracAdmin.sendMail() instead of NotificationClient.sendMail()

*Framework
BUGFIX: UserProfileDB - no more use of "type" variable as it is a reserved keyword 

*RequestManagement:
FIX: RequestDBFile - more consistent treatment of requestDB Path
FIX: RequestMySQL - Execution order is evaluated based on not Done state of subrequests
NEW: RequestCleaningAgent - resetting Assigned requests to Waiting after a configurable period of time

*RSS
CHANGE: RSS Action now inherits from a base class, and Actions are more homogeneous, they all take a uniform set of arguments. The name of modules has been changed from PolType to Action as well.
FIX: CacheFeederAgent - too verbose messages moved to debug instead of info level
BUGFIX: fixed a bug preventing RSS clients to connect to the services     
FIX: Proper services synchronization
FIX: Better handling of exceptions due to timeouts in GOCDBClient   
FIX: RSS.Notification emails are sent again
FIX: Commands have been modified to return S_OK, S_ERROR inside the Result dict. This way, policies get a S_ERROR / S_OK object. CacheFeederAgent has been updated accordingly.
FIX: allow clients, if db connection fails, to reconnect ( or at least try ) to the servers.
CHANGE: access control using CS Authentication options. Default is SiteManager, and get methods are all.
BUGFIX: MySQLMonkey - properly escaped all parameters of the SQL queries, other fixes.
NEW: CleanerAgent renamed to CacheCleanerAgent
NEW: Updated RSS scripts, to set element statuses and / or tokens.
NEW: Added a new script, dirac-rss-synch
BUGFIX: Minor bugfixes spotted on the Web development
FIX: Removed useless decorator from RSS handlers
CHANGE: ResourceStatus helper tool moved to RSS/Client directory, no RSS objects created if the system is InActive
CHANGE: Removed ClientFastDec decorator, using a more verbose alternative.
CHANGE: Removed useless usage of kwargs on helper functions.  
NEW: added getSESitesList method to RSSClient      
FIX: _checkFloat() checks INTEGERS, not datetimes

*DataManagement
CHANGE: refactoring of DMS agents executing requests, allow requests from arbitrary users
NEW: DFC - allow to specify multiple replicas, owner, mode when adding files
CHANGE: DFC - optimization of the directory size evaluation
NEW: Added CREATE TEMPORARY TABLES privilege to FileCatalogDB
CHANGE: DFC - getCatalogCounters() update to show numbers of directories
NEW: lfc_dfc_copy script to migrate data from LFC to DFC
FIX: dirac-dms-user-lfns - fixed the case when the baseDir is specified
FIX: FTS testing scripts were using sys.argv and getting confused if options are passed
NEW: DFC - use DirectoryUsage tables for the storage usage evaluations
NEW: DFC - search by metadata can be limited to a given directory subtree
NEW: DFC - search by both directory and file indexed metadata
BUGFIX: DFC - avoid crash if no directories or files found in metadata query
NEW: DFC FileCatalogHandler - define database location in the configuration
NEW: DFC - new FileCatalogFactory class, possibility to use named DFC services
FIX: FTSMonitor, FTSRequest - fixes in handling replica registration, setting registration requests in FileToCat table for later retry
FIX: Failover registration request in the FTS agents.      
FIX: FTSMonitor - enabled to register new replicas if even the corresponding request were removed from the RequestManagement 
FIX: StorageElement - check if SE has been properly initialized before executing any method     
CHANGE: LFC client getReplica() - make use of the new bulk method lfc.lfc_getreplicasl()
FIX: LFC client - protect against getting None in lfc.lfc_readdirxr( oDirectory, "" )  
FIX: add extra protection in dump method of StorageElement base class
CHANGE: FailoverTransfer - create subrequest per catalog if more than one catalog

*Interface
NEW: Job.py - added method to handle the parametric parameters in the workflow. They are made available to the workflow_commons via the key 'GenericParameters'.
FIX: Dirac.py - fix some type checking things
FIX: Dirac.py - the addFile() method can now register to more than 1 catalog.

*WMS
FIX: removed dependency of the JobSchedulingAgent on RSS. Move the getSiteTier functionality to a new CS Helper.
FIX: WMSAdministratorHandler - Replace StringType by StringTypes in the export methods argument type
FIX: JobAgent - Set explicitly UseServerCertificate to "no" for the job executable
NEW: dirac-pilot - change directory to $OSG_WN_TMP on OSG sites
FIX: SiteDirector passes jobExecDir to pilot, this defaults to "." for CREAM CEs. It can be set in the CS. It will not make use of $TMPDIR in this case.
FIX: Set proper project and release version to the SiteDirector     
NEW: Added "JobDelay" option for the matching, refactored and added CS options to the matcher
FIX: Added installation as an option to the pilots and random MyProxyServer
NEW: Support for parametric jobs with parameters that can be of List type

*Resources
NEW: Added SSH Grid Engine Computing Element
NEW: Added SSH Computing Element
FIX: make sure lfc client will not try to connect for several days

*Transformation
FIX: TransformationDB - in setFileStatusForTransformation() reset ErrorCount to zero if "force" flag and    the new status is "unused"
NEW: TransformationDB - added support for dictionary in metadata for the InputDataQuery mechanism     

[v6r1p13]

*WMS
FIX: JobSchedulingAgent - backported from v6r2 use of Resources helper

[v6r1p12]

*Accounting
FIX: Properly delete cached plots

*Core
FIX: dirac-install - run externals post install after generating the versions dir

[v6r1p11]

*Core
NEW: dirac-install - caches locally the externals and the grid bundle
FIX: dirac-distribution - properly generate releasehistory and releasenotes

[v6r1p10]

*WorloadManagement
FIX: JobAgent - set UseServerCertificate option "no" for the job executable

[v6r1p9]

*Core
FIX: dirac-configure - set the proper /DIRAC/Hostname when defining /LocalInstallation/Host

*DataManagement
FIX: dirac-dms-user-lfns - fixed the case when the baseDir is specified
BUGFIX: dirac-dms-remove-files - fixed crash in case of returned error report in a form of dictionary 

[v6r1p8]

*Web
FIX: restored Run panel in the production monitor

*Resources
FIX: FileCatalog - do not check existence of the catalog client module file

[v6r1p7]

*Web
BUGFIX: fixed scroll bar in the Monitoring plots view

[v6r1p6]

*Core
FIX: TransferClient closes connections properly

[v6r1p5]

*Core
FIX: DISET Clients are now thread-safe. Same clients used twice in different threads was not 
     closing the previous connection
NEW: reduce wait times in DISET protocol machinery to improve performance   

[v6r1p4]

*RequestManagement
BUGFIX: RequestContainer - in isSubRequestDone() treat special case for subrequests with files

*Transformation
BUGFIX: TransformationCleaningAgent - do not clear requests for tasks with no associated jobs

[v6r1p3]

*Framework
NEW: Pass the monitor down to the request RequestHandler
FIX: Define the service location for the monitor
FIX: Close some connections that DISET was leaving open

[v6r1p2]

*WorkloadManagement
BUGFIX: JobSchedulingAgent - use getSiteTiers() with returned direct value and not S_OK

*Transformation
BUGFIX: Uniform use of the TaskManager in the RequestTaskAgent and WorkflowTaskAgent

[v6r1p1]

*RSS
BUGFIX: Alarm_PolType now really send mails instead of crashing silently.

[v6r1]

*RSS
CHANGE: Major refactoring of the RSS system
CHANGE: DB.ResourceStatusDB has been refactored, making it a simple wrapper round ResourceStatusDB.sql with only four methods by table ( insert, update, get & delete )
CHANGE: DB.ResourceStatusDB.sql has been modified to support different statuses per granularity.
CHANGE: DB.ResourceManagementDB has been refactored, making it a simple wrapper round ResourceStatusDB.sql with only four methods by table ( insert, update, get & delete )
CHANGE: Service.ResourceStatusHandler has been refactored, removing all data processing, making it an intermediary between client and DB.
CHANGE: Service.ResourceManagementHandler has been refactored, removing all data processing, making it an intermediary between client and DB.
NEW: Utilities.ResourceStatusBooster makes use of the 'DB primitives' exposed on the client and does some useful data processing, exposing the new functions on the client.
NEW: Utilities.ResourceManagementBooster makes use of the 'DB primitives' exposed on the client and does some useful data processing, exposing the new functions on the client.
CHANGE: Client.ResourceStatusClient has been refactorerd. It connects automatically to DB or to the Service. Exposes DB and booster functions.
CHANGE: Client.ResourceManagementClient has been refactorerd. It connects automatically to DB or to the Service. Exposes DB and booster functions.
CHANGE: Agent.ClientsCacheFeederAgent renamed to CacheFeederAgent. The name was not accurate, as it also feeds Accouting Cache tables.
CHANGE: Agent.InspectorAgent, makes use of automatic API initialization.
CHANGE: Command. refactor and usage of automatic API initialization.
CHANGE: PolicySystem.PEP has reusable client connections, which increase significantly performance.
CHANGE: PolicySystem.PDP has reusable client connections, which increase significantly performance.
NEW: Utilities.Decorators are syntactic sugar for DB, Handler and Clients.
NEW: Utilities.MySQLMonkey is a mixture of laziness and refactoring, in order to generate the SQL statements automatically. Not anymore sqlStatemens hardcoded on the RSS.
NEW: Utilities.Validator are common checks done through RSS modules
CHANGE: Utilities.Synchronizer syncs users and DIRAC sites
CHANGE: cosmetic changes everywhere, added HeadURL and RCSID
CHANGE: Removed all the VOExtension logic on RSS
BUGFIX: ResourceStatusHandler - getStorageElementStatusWeb(), access mode by default is Read
FIX: RSS __init__.py will not crash anymore if no CS info provided
BUGFIX: CS.getSiteTier now behaves correctly when a site is passed as a string

*dirac-setup-site
BUGFIX: fixed typos in the Script class name

*Transformation
FIX: Missing logger in the TaskManager Client (was using agent's one)
NEW: Added UnitTest class for TaskManager Client

*DIRAC API
BUGFIX: Dirac.py. If /LocalSite/FileCatalog is not define the default Catalog was not properly set.
FIX: Dirac.py - fixed __printOutput to properly interpret the first argument: 0:stdout, 1:stderr
NEW: Dirac.py - added getConfigurationValue() method

*Framework
NEW: UsersAndGroups agent to synchronize users from VOMRS server.

*dirac-install
FIX: make Platform.py able to run with python2.3 to be used inside dirac-install
FIX: protection against the old or pro links pointing to non-existent directories
NEW: make use of the HTTP proxies if available
FIX: fixed the logic of creating links to /opt/dirac directories to take into account webRoot subdirs

*WorkloadManagement
FIX: SiteDirector - change getVO() function call to getVOForGroup()

*Core:
FIX: Pfn.py - check the sanity of the pfn and catch the erroneous case

*RequestManagement:
BUGFIX: RequestContainer.isSubrequestDone() - return 0 if Done check fails

*DataManagement
NEW: FileCatalog - possibility to configure multiple FileCatalog services of the same type

[v6r0p4]

*Framework
NEW: Pass the monitor down to the request RequestHandler
FIX: Define the service location for the monitor
FIX: Close some connections that DISET was leaving open

[v6r0p3]

*Framework
FIX: ProxyManager - Registry.groupHasProperties() wasn't returning a result 
CHANGE: Groups without AutoUploadProxy won't receive expiration notifications 
FIX: typo dirac-proxy-info -> dirac-proxy-init in the expiration mail contents
CHANGE: DISET - directly close the connection after a failed handshake

[v6r0p2]

*Framework
FIX: in services logs change ALWAYS log level for query messages to NOTICE

[v6r0p1]

*Core
BUGFIX: List.uniqueElements() preserves the other of the remaining elements

*Framework
CHANGE: By default set authorization rules to authenticated instead of all
FIX: Use all required arguments in read access data for UserProfileDB
FIX: NotificationClient - dropped LHCb-Production setup by default in the __getRPSClient()

[v6r0]

*Framework
NEW: DISET Framework modified client/server protocol, messaging mechanism to be used for optimizers
NEW: move functions in DIRAC.Core.Security.Misc to DIRAC.Core.Security.ProxyInfo
CHANGE: By default log level for agents and services is INFO
CHANGE: Disable the log headers by default before initializing
NEW: dirac-proxy-init modification according to issue #29: 
     -U flag will upload a long lived proxy to the ProxyManager
     If /Registry/DefaultGroup is defined, try to generate a proxy that has that group
     Replaced params.debugMessage by gLogger.verbose. Closes #65
     If AutoUploadProxy = true in the CS, the proxy will automatically be uploaded
CHANGE: Proxy upload by default is one month with dirac-proxy-upload
NEW: Added upload of pilot proxies automatically
NEW: Print info after creating a proxy
NEW: Added setting VOMS extensions automatically
NEW: dirac-proxy-info can also print the information of the uploaded proxies
NEW: dirac-proxy-init will check that the lifetime of the certificate is less than one month and advise to renew it
NEW: dirac-proxy-init will check that the certificate has at least one month of validity
FIX: Never use the host certificate if there is one for dirac-proxy-init
NEW: Proxy manager will send notifications when the uploaded proxies are about to expire (configurable via CS)
NEW: Now the proxyDB also has a knowledge of user names. Queries can use the user name as a query key
FIX: ProxyManager - calculate properly the dates for credentials about to expire
CHANGE: ProxyManager will autoexpire old proxies, also auto purge logs
CHANGE: Rename dirac-proxy-upload to dirac-admin-proxy-upload
NEW: dirac-proxy-init will complain if the user certificate has less than 30 days
CHANGE: SecurityLogging - security log level to verbose
NEW: OracleDB - added Array type 
NEW: MySQL - allow definition of the port number in the configuration
FIX: Utilities/Security - hash VOMS Attributes as string
FIX: Utilities/Security - Generate a chain hash to discover if two chains are equal
NEW: Use chain has to discover if it has already been dumped
FIX: SystemAdministrator - Do not set  a default lcg version
NEW: SystemAdministrator - added Project support for the sysadmin
CHANGE: SysAdmin CLI - will try to connect to the service when setting the host
NEW: SysAdmin CLI - colorization of errors in the cli
NEW: Logger - added showing the thread id in the logger if enabled
     
*Configuration
NEW: added getVOfromProxyGroup() utility
NEW: added getVoForGroup() utility, use it in the code as appropriate
NEW: added Registry and Operations Configuration helpers
NEW: dirac-configuration-shell - a configuration script for CS that behaves like an UNIX shellCHANGE: CSAPI - added more functionality required by updated configuration console
NEW: Added possibility to define LocalSE to any Site using the SiteLocalSEMapping 
     section on the Operations Section     
NEW: introduce Registry/VO section, associate groups to VOs, define SubmitPools per VO
FIX: CE2CSAgent - update the CEType only if there is a relevant info in the BDII  

*ReleaseManagement
NEW: release preparations and installation tools based on installation packages
NEW: dirac-compile-externals will try go get a DIRAC-free environment before compiling
NEW: dirac-disctribution - upload command can be defined via defaults file
NEW: dirac-disctribution - try to find if the version name is a branch or a tag in git and act accordingly
NEW: dirac-disctribution - added keyword substitution when creating a a distribution from git
FIX: Install tools won't write HostDN to the configuration if the Admin username is not set 
FIX: Properly set /DIRAC/Configuration/Servers when installing a CS Master
FIX: install_site.sh - missing option in wget for https download: --no-check-certificate
FIX: dirac-install-agent(service) - If the component being installed already has corresponding 
     CS section, it is not overwritten unless explicitly asked for
NEW: dirac-install functionality enhancement: start using the switches as defined in issue #26;
CHANGE: dirac-install - write the defaults if any under defaults-.cfg so dirac-configure can 
        pick it up
FIX: dirac-install - define DYLD_LIBRARY_PATH ( for Mac installations )     
NEW: dirac-install - put all the goodness under a function so scripts like lhcb-proxy-init can use it easily
FIX: dirac-install - Properly search for the LcgVer
NEW: dirac-install will write down the releases files in -d mode   
CHANGE: use new dirac_install from gothub/integration branch in install_site.sh
NEW: Extensions can request custom external dependencies to be installed via pip when 
     installing DIRAC.
NEW: LCG bundle version can be defined on a per release basis in the releases.cfg 
NEW: dirac-deploy-scripts - when setting the lib path in the deploy scripts. 
     Also search for subpaths of the libdir and include them
NEW: Install tools - plainly separate projects from installations

*Accounting
CHANGE: For the WMSHistory type, send as JobSplitType the JobType
CHANGE: Reduced the size of the max key length to workaround mysql max bytes for index problem
FIX: Modified buckets width of 1week to 1 week + 1 day to fix summer time end week (1 hour more )

*WorkloadManagement
CHANGE: SiteDirector - simplified executable generation
NEW: SiteDirector - few more checks of error conditions   
NEW: SiteDirector - limit the queue max length to the value of MaxQueueLengthOption 
     ( 3 days be default )
BUGFIX: SiteDirector - do not download pilot output if the flag getPilotOutput is not set     
NEW: JobDB will extract the VO when applying DIRAC/VOPolicy from the proper VO
FIX: SSHTorque - retrieve job status by chunks of 100 jobs to avoid too long
NEW: glexecComputingElement - allow glexecComputingElement to "Reschedule" jobs if the Test of
     the glexec fails, instead of defaulting to InProcess. Controlled by
     RescheduleOnError Option of the glexecComputingElement
NEW: SandboxStore - create a different SBPath with the group included     
FIX: JobDB - properly treat Site parameter in the job JDL while rescheduling jobs
NEW: JobSchedulingAgent - set the job Site attribute to the name of a group of sites corresponding 
     to a SE chosen by the data staging procedure 
CHANGE: TimeLeft - call batch system commands with the ( default ) timeout 120 sec
CHANGE: PBSTimeLeft - uses default CPU/WallClock if not present in the output  
FIX: PBSTimeLeft - proper handling of (p)cput parameter in the batch system output, recovery of the
     incomplete batch system output      
NEW: automatically add SubmitPools JDL option of the job owner's VO defines it     
NEW: JobManager - add MaxParametericJobs option to the service configuration
NEW: PilotDirector - each SubmitPool or Middleware can define TargetGrids
NEW: JobAgent - new StopOnApplicationFailure option to make the agent exiting the loop on application failure
NEW: PilotAgentsDB - on demand retrieval of the CREAM pilot output
NEW: Pilot - proper job ID evaluation for the OSG sites
FIX: ComputingElement - fixed proxy renewal logic for generic and private pilots
NEW: JDL - added %j placeholder in the JDL to be replaced by the JobID
BUGFIX: DownloadInputData - bug fixed in the naming of downloaded files
FIX: Matcher - set the group and DN when a request gets to the matcher if the request is not 
     coming from a pilot
FIX: Matcher = take into account JobSharing when checking the owner for the request
CHANGE: PilotDirector, dirac-pilot - interpret -V flag of the pilot as Installation name

*DataManagement
FIX: FileCatalog/DiractoryLevelTree - consistent application of the max directory level using global 
     MAX_LEVELS variable
FIX: FileCatalog - Directory metadata is deleted together with the directory deletion, issue #40    
CHANGE: FileCatalog - the logic of the files query by metadata revisited to increase efficiency 
FIX: LcgFileCatalog - use lfcthr and call lfcthr.init() to allow multithread
     try the import only once and just when LcgFileCatalogClient class is intantiated
NEW: LcgFileCatalogClient - new version of getPathPermissions relying on the lfc_access method to solve the problem
     of multiple user DNs in LFC.     
FIX: StorageElement - get service CS options with getCSOption() method ( closes #97 )
FIX: retrieve FileCatalogs as ordered list, to have a proper default.
CHANGE: FileCatalog - allow up to 15 levels of directories
BUGFIX: FileCatalog - bug fixes in the directory removal methods (closes #98)
BUGFIX: RemovalAgent - TypeError when getting JobID in RemovalAgent
BUGFIX: RemovalAgent - put a limit to be sure the execute method will end after a certain number of iterations
FIX: DownloadInputData - when files have been uploaded with lcg_util, the PFN filename
     might not match the LFN file name
FIX: putting FTSMonitor web page back
NEW: The default file catalog is now determined using /LocalSite/FileCatalog. The old behavior 
     is provided as a fallback solution
NEW: ReplicaManager - can now deal with multiple catalogs. Makes sure the surl used for removal is 
the same as the one used for registration.   
NEW: PoolXMLCatalog - added getTypeByPfn() function to get the type of the given PFN  
NEW: dirac-dms-ban(allow)-se - added possibility to use CheckAccess property of the SE

*StorageManagement
FIX: Stager - updateJobFromStager(): only return S_ERROR if the Status sent is not
recognized or if a state update fails. If the jobs has been removed or
has moved forward to another status, the Stager will get an S_OK and
should forget about the job.
NEW: new option in the StorageElement configuration "CheckAccess"
FIX: Requests older than 1 day, which haven't been staged are retried. Tasks older than "daysOld" 
     number of days are set to Failed. These tasks have already been retried "daysOld" times for staging.
FIX: CacheReplicas and StageRequests records are kept until the pin has expired. This way the 
     StageRequest agent will have proper accounting of the amount of staged data in cache.
NEW: FTSCleaningAgent will allow to fix transient errors in RequestDB. At the moment it's 
     only fixing Requests for which SourceTURL is equal to TargetSURL.
NEW: Stager - added new command dirac-stager-stage-files          
FIX: Update Stager code in v6 to the same point as v5r13p37
FIX: StorageManager - avoid race condition by ensuring that Links=0 in the query while removing replicas

*RequestManagement
FIX: RequestDBFile - get request in chronological order (closes issue #84)
BUGFIX: RequestDBFile - make getRequest return value for getRequest the same as for

*ResourceStatusSystem
NEW: Major code refacoring. First refactoring of RSS's PEP. Actions are now function 
     defined in modules residing in directory "Actions".
NEW: methods to store cached environment on a DB and ge them.
CHANGE: command caller looks on the extension for commands.
CHANGE: RSS use now the CS instead of getting info from Python modules.
BUGFIX: Cleaned RSS scripts, they are still prototypes
CHANGE: PEP actions now reside in separate modules outside PEP module.
NEW: RSS CS module add facilities to extract info from CS.
CHANGE: Updating various RSS tests to make them compatible with
changes in the system.
NEW: CS is used instead of ad-hoc configuration module in most places.
NEW: Adding various helper functions in RSS Utils module. These are
functions used by RSS developers, including mainly myself, and are
totally independant from the rest of DIRAC.
CHANGE: Mostly trivial changes, typos, etc in various files in RSS     
CHANGE: TokenAgent sends e-mails with current status   

*Transformation
CHANGE: allow Target SE specification for jobs, Site parameter is not set in this case
CHANGE: TransformationAgent  - add new file statuses in production monitoring display
CHANGE: TransformationAgent - limit the number of files to be treated in TransformationAgent 
        for replication and removal (default 5000)
BUGFIX: TransformationDB - not removing task when site is not set
BUGFIX: TransformationCleaningAgent - archiving instead of cleaning Removal and Replication 
        transformations 
FIX: TransformationCleaningAgent - kill jobs before deleting them        

*Workflow
NEW: allow modules to define Input and Output parameters that can be
     used instead of the step_commons/workflow_commons (Workflow.py, Step.py, Module.py)

*Various fixes
BUGFIX: Mail.py uses SMTP class rather than inheriting it
FIX: Platform utility will properly discover libc version even for the new Ubuntu
FIX: Removed old sandbox and other obsoleted components<|MERGE_RESOLUTION|>--- conflicted
+++ resolved
@@ -1,4 +1,3 @@
-<<<<<<< HEAD
 [v6r19-pre13]
 
 FIX: In multiple places - use systemCall() rather than shellCall() to avoid
@@ -144,7 +143,6 @@
 FIX: Minor fixes in the TS system test
 FIX: correctly update the DFC DB configuration in jenkins' tests
 
-=======
 [v6r17p33]
 
 *WMS
@@ -156,7 +154,6 @@
 
 *Resources
 FIX: ARCComputingElement - fix job submission issue due to timeout for newer lcg-bundles
->>>>>>> fe3c350b
 
 [v6r17p32]
 
