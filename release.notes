--- conflicted
+++ resolved
@@ -1,4 +1,3 @@
-<<<<<<< HEAD
 [v7r0p28]
 
 *Core
@@ -511,7 +510,7 @@
 NEW: (#4170) added Production system documentation
 CHANGE: (#4224) Pilot 3 is the default
 NEW: (#4244) Added a few notes on using the JobParameters on ElasticSearch database
-=======
+
 [v6r22p31]
 
 *DMS
@@ -519,7 +518,6 @@
 
 *RMS
 FIX: (#4657) RequestDB - fix getRequestCountersWeb error in DIRACOS
->>>>>>> 4a28881d
 
 [v6r22p30]
 
