<<<<<<< HEAD
[v7r0-pre15]

FIX: removed __init__ files from test directories to avoid importing

NEW: Change the schema of the Resources description in CS, use new Resources helper to 
     interpret this information
NEW: Base RSS resources representation on the new CS Resources schema     
NEW: RSS Pilots Efficiency Policy

*Core
FIX: multiple fixes to remove pylint complaints
CHANGE: Moved log coloring to utilities so it can be used consistently across DIRAC
FIX: Workflow package - fix wild wild card imports resulting in circular imports
NEW: MySQL - assign one MySQL connection per thread
FIX: LocalConfiguration - if short option is not set, do not print "-" in help message,
     closes #1371
FIX: dirac-install - update creation of bashrc/cshrc to allow multiplatform installations
NEW: InstallTools - check inheritance of modules to be loaded to determine their types;
     executors can now be handled by dirac-setup-site
FIX: LocalConfiguration - allow '-' character in long script options, e.g. "--long-script-option"     
CHANGE: Removed "import *" from DIRAC.__init__
NEW: dirac-install allows projects to define mirrors from where to download other projects 
     (DIRAC mirrors for instance)
FIX: Removed deprecation warning when importing MySQLdb package
FIX: BaseClient - take into account DISET decorator     

*Accounting
FIX: AccountingDB - align properly days with MySQL bucketing. Closes #1219
FIX: DataStoreClient - make a deep copy of the records' values
NEW: Accounting selectors will allow registered users to choose from all possible values 
     except from users and groups
FIX: AccountingDB - randomize the order type insertion in order to avoid type starvation
NEW: AccountingDB - add a monitoring record for each type in IN tables     

*Framework
FIX: ProxyDB - prevent duplicate key errors on writing VOMSProxies to DB. Closes #1228
BUGFIX: NotificationDB - missing "," in SQL, closes #1373
FIX: dirac-proxy-get-uploaded-info.py - typo Value -> Message 

*Configuration
NEW: Resources helper class to work with the new /Resources structure according to RFC #5
NEW: dirac-configuration-convert-resources-schema - command to convert old /Resources schema
     to the new one

*Interfaces
CHANGE: Job.py - setPlatform renamed to setSubmitPools

*DMS
CHANGE: MigrationMonitoringAgent - removed obsoleted
NEW: FileCatalogClient - getFileUserMetadata to get both file and directory metadata for a given file
CHANGE: FileCatalogClient - list meta data sets
FIX: FileCatalog - extra check while new user registration for already existing entry
FIX: FileManagerBase - clean the FC_FileAncestors table when removing a file
BUGFIX: ReplicaManager - pass catalog argument in putAndRegister to registerFile call, closes #1369
FIX: SRM2Storage - in getCurrentStatus() use pythonCall to impose a timeout on top of
     lcg_util.lcg_stmd call
NEW: IRODSStorageElement.py - first import     

*WMS
CHANGE: JobScheduling - is now extensible. Added unit test
NEW: SiteDirector - define which extensions pilot should install in the options, do not take from globals
FIX: SandboxStoreClient - change default from False to None ( to suite pylint ) 
NEW: JobAgent - send Accounting record for Jobs Rescheduled 
CHANGE: JobDB, JobLoggingDB and PilotAgentsDB - use python table description 
FOX: Fixed JobDB.JobJDLs BLOB columns ( they had defaults, but BLOB does not accept default values )

*Transformation
NEW: TaskManager - if a site is specified in the job definition, it is now taken into account 
     when submitting the task
NEW: Speeding up the getTransformationSummary call, using an UpdateTransformationCounters agent     
FIX: Multiple fixes to please pylint
FIX: TransformationDB - removed bad index on TaskID
NEW: TransformationDB - added methods to DELETE rows from TransformationFIleTasks table,
     minor changes in operation order to be ready for FK.
CHANGE: field definition for TaskID in TransformationFiles table (from
        VARCHAR to INT, in order to be ready for FK definition: TaskID in
        TransformationTasks and TransformationFileTasks is INT),
        !!!!! needs update of the MySQL schema on already installed databases
CHANGE: TransformationDB - in DataFiles table removed LFN field from the Primary Key, 
        tt was already UNIQUE, Primary key is FileID only now.
*Transformation
FIX: TransformationCleaning Agent status was set to 'Deleted' instead of 'Cleaned'

*Resources
FIX: ComputingElement - properly check if the pilot proxy has VOMS before adding it to the 
     payload when updating it
NEW: StorageElement - enable Storage Element proxy configuration by protocol name
CHANGE: glexecComputingElement - updated to reflect new glexec evolution, added DIRAC_GLEXEC 
        to the environment when running under glexec     
NEW: XXXStorage - added getCurrentStatus() method        

*Stager
NEW: Stager API: dirac-stager-monitor-file, dirac-stager-monitor-jobs,
     dirac-stager-monitor-requests, dirac-stager-show-stats
     
*SMS
NEW: StorageManagementDB - use python table description      

[v6r10-pre1]
=======
[v6r10-pre2]
>>>>>>> cd86b185

*Core
FIX: Several fixes on DB classes(AccountingDB, SystemLoggingDB, UserProfileDB, TransformationDB, 
     JobDB, PilotAgentsDB) after the new movement to the new MySQL implementation with a persistent 
     connection per running thread
NEW: SystemAdministratorCLI - better support for executing remote commands 
FIX: DIRAC.__init__.py - avoid re-definition of platform variable    

*DMS
CHANGE: DFC - optimization and bug fixes of the bulk file addition
FIX: TransferAgent - protection against badly defined LFNs in collectFiles()

*WMS
CHANGE: JobPolicy - optimization for bulk job verification
NEW: JobPolicy - added getControlledUsers() to get users which jobs can be accessed for 
     a given operation
CHANGE: JobMonitoringHandler - Avoid doing a selection of all Jobs, first count matching jobs 
        and then use "limit" to select only the required JobIDs.
NEW: JobMonitoringHandler - use JobPolicy to filter jobs in getJobSummaryWeb()
NEW: new Operations option /Services/JobMonitoring/GlobalJobsInfo ( True by default ) to 
     allow or not job info lookup by anybody, used in JobMonitoringHandler       
BUGFIX: SiteDirector - take into account the target queue Platform
BUGFIX: JobDB - bug in __insertNewJDL()        
        
*TS
CHANGE: TransformationClient(DB,Manager) - set file status for transformation as bulk operation 
CHANGE: TransformationClient - applying state machine when changing transformation status

*RMS
NEW: Migrate to use the new Request Management by all the clients
CHANGE: RequestContainer - Retry failed transfers 10 times and avoid sub-requests to be set Done 
        when the files are failed
CHANGE: Use a unique name for storing the proxy as processes may use the same "random" name and 
        give conflicts
NEW: RequestClient(Handler) - add new method readRequest( requestname)                 

*Workflow
NEW: Porting the LHCb Workflow package to DIRAC to make the use of general purpose modules and
     simplify construction of workflows        

[v6r9p16]

*TS
BUGFIX: typos in TransformationCleaningAgent.py

*DMS
CHANGE: DownloadInputData - check the available disk space in the right input data directory
FIX: DownloadInputData - try to download only Cached replicas 

[v6r9p15]

*Core
FIX: MySQL - do not decrease the retry counter after ping failure

*DMS
CHANGE: FC/DirectoryMetadata - Speed up findFilesByMetadataWeb when many files match
FIX: RemovalTask - fix error string when removing a non existing file (was incompatible 
     with the LHCb BK client). 

*WMS
FIX: JobReport - minor fix ( removed unused imports )
FIX: JobMonitoring(JobStateUpdate)Handler - jobID argument can be either string, int or long

*TS
CHANGE: TransformationClient - change status of Moved files to a deterministic value
FIX: FileReport - minor fix ( inherits object ) 

[v6r9p14]

*DMS
CHANGE: FTSDB - changed schema: removing FTSSite table. From now on FTS sites 
        would be read from CS Resources

[v6r9p13]

FIX: included fixes from v6r8p26 patch release

[v6r9p12]

FIX: included fixes from v6r8p25 patch release

[v6r9p11]

*DMS
BUGFIX: FTSRequest - in __resolveFTSServer() type "=" -> "=="

[v6r9p10]

FIX: included fixes from v6r8p24 patch release

*Core
NEW: StateMachine utility

*DMS
BUGFIX: in RegisterFile operation handler

*Interfaces
FIX: Dirac.py - in splitInputData() consider only Active replicas

[v6r9p9]

*RMS
FIX: RequestDB - added getRequestFileStatus(), getRequestName() methods

[v6r9p8]

*DMS
FIX: RequestDB - get correct digest ( short request description ) of a request

[v6r9p7]

FIX: included fixes from v6r8p23 patch release

*RSS
FIX: SpaceTokenOccupancyPolicy - SpaceToken Policy decision was based on 
     percentage by mistake
     
*RMS
NEW: new scripts dirac-dms-ftsdb-summary, dirac-dms-show-ftsjobs    
FIX: FTSAgent - setting space tokens for newly created FTSJobs 

[v6r9p6]

*DMS
BUGFIX: dirac-admin-add-ftssite - missing import

*RMS
NEW: RequestDB, ReqManagerHandler - added getRequestStatus() method

*TS
FIX: fixes when using new RequestClient with the TransformationCleaningAgent

*WMS
BUGFIX: typo in SandboxStoreHandler transfer_fromClient() method

[v6r9p5]

*DMS
BUGFIX: missing proxy in service env in the FTSManager service. By default service 
        will use DataManager proxy refreshed every 6 hours.

*Resources
NEW: StorageElement - new checkAccess policy: split the self.checkMethods in 
     self.okMethods. okMethods are the methods that do not use the physical SE. 
     The isValid returns S_OK for all those immediately

*RSS
FIX: SpaceTokenOccupancyPolicy - Policy that now takes into account absolute values 
     for the space left
     
*TS
FIX: TransformationCleaningAgent - will look for both old and new RMS     

[v6r9p4]

*Stager
NEW: Stager API: dirac-stager-monitor-file, dirac-stager-monitor-jobs, 
     dirac-stager-monitor-requests, dirac-stager-show-stats

[v6r9p3]

*Transformation
FIX: TransformationCleaning Agent status was set to 'Deleted' instead of 'Cleaned'

[v6r9p2]

*RSS
NEW: Added Component family tables and statuses
FIX: removed old & unused code 
NEW: allow RSS policies match wild cards on CS

*WMS
BUGFIX: FailoverTransfer,JobWrapper - proper propagation of file metadata

[v6r9p1]

*RMS
NEW: FTSAgent - update rwAccessValidStamp,
     update ftsGraphValidStamp,
     new option for staging files before submission,
     better log handling here and there
CHANGE: FTSJob - add staging flag in in submitFTS2
CHANGE: Changes in WMS (FailoverTransfer, JobReport, JobWrapper, SandboxStoreHandler) 
        and TS (FileReport) to follow the new RMS.
NEW: Full CRUD support in RMS.

*RSS
NEW: ResourceManagementDB - new table ErrorReportBuffer
NEW: new ResourceManagementClient methods - insertErrorReportBuffer, selectErrorReportBuffer,
     deleteErrorReportBuffer

[v6r9]

NEW: Refactored Request Management System, related DMS agents and FTS management
     components

[v6r8p28]

*Core
BUGFIX: RequestHandler - the lock Name includes ActionType/Action

*DMS
FIX: dirac-dms-filecatalog-cli - prevent exception in case of missing proxy

[v6r8p27]

*DMS
BUGFIX: dirac-dms-add-file - fixed typo item -> items

[v6r8p26]

*Core
NEW: RequestHandler - added getServiceOption() to properly resolve inherited options 
     in the global service handler initialize method
NEW: FileCatalogHandler, StorageElementHandler - use getServiceOption()

[v6r8p25]

FIX: included fixes from v6r7p40 patch release

*Resources
FIX: SRM2Storage - do not account gfal_ls operations

[v6r8p24]

FIX: included fixes from v6r7p39 patch release

*Core
FIX: SiteSEMapping was returning wrong info

*DMS
FIX: FTSRequest - choose explicitly target FTS point for RAL and CERN
BUGFIX: StrategyHandler - wrong return value in __getRWAccessForSE()

*Resources
CHANGE: SRM2Storage - do not account gfal_ls operations any more

[v6r8p23]

FIX: included fixes from v6r7p37 patch release

*TS
FIX: TransformationDB - allow tasks made with ProbInFC files
FIX: TransformationCleaingAgent,Client - correct setting of transformation 
     status while cleaning

[v6r8p22]

FIX: included fixes from v6r7p36 patch release

[v6r8p21]

*DMS
FIX: FileCatalog/DirectoryMetadata - even if there is no meta Selection 
     the path should be considered when getting Compatible Metadata
FIX: FileCatalog/DirectoryNodeTree - findDir will return S_OK( '' ) if dir not 
     found, always return the same error from DirectoryMetadata in this case.     

*RSS
FIX: DowntimeCommand - use UTC time stamps

*TS
FIX: TransformationAgent - in _getTransformationFiles() get also ProbInFC files in 
     addition to Used 

[v6r8p20]

*Stager
NEW: Stager API: dirac-stager-monitor-file, dirac-stager-monitor-jobs, 
     dirac-stager-monitor-requests, dirac-stager-show-stats

[v6r8p19]

*Transformation
FIX: TransformationCleaning Agent status was set to 'Deleted' instead of 'Cleaned'

[v6r8p18]

*TS
BUGFIX: TransformationAgent - regression in __cleanCache()

[v6r8p17]

FIX: included fixes from v6r7p32 patch release

*WMS
FIX: StalledJobAgent - for accidentally stopped jobs ExecTime can be not set, 
     set it to CPUTime for the accounting purposes in this case

[v6r8p16]

FIX: included fixes from v6r7p31 patch release

*WMS
BUGFIX: TaskQueueDB - fixed a bug in the negative matching conditions SQL construction

*RSS
NEW: improved doc strings of PEP, PDP modules ( part of PolicySystem )
FIX: Minor changes to ensure consistency if ElementInspectorAgent and 
     users interact simultaneously with the same element
CHANGE: removed DatabaseCleanerAgent ( to be uninstalled if already installed )
FIX: SummarizeLogsAgent - the logic of the agent was wrong, the agent has been re-written.
     
[v6r8p15]

*Core
FIX: X509Chain - fix invalid information when doing dirac-proxy-info without CS
     ( in getCredentials() )

*RSS
NEW: PDP, PEP - added support for option "doNotCombineResult" on PDP

[v6r8p14]

*Core
FIX: dirac-deploy-scripts - can now work with the system python

*WMS
NEW: dirac-wms-cpu-normalization - added -R option to modify a given configuration file
FIX: Executor/InputData - Add extra check for LFns in InputData optimizer, closes #1472

*Transformation
CHANGE: TransformationAgent - add possibility to kick a transformation (not skip it if no 
        unused files), by touching a file in workDirectory
BUGFIX: TransformationAgent - bug in __cleanCache() dict modified in a loop        

[v6r8p13]

*Transformation
BUGFIX: TransformationDB - restored import of StringType

[v6r8p12]

NEW: Applied patches from v6r7p29

*WMS
FIX: JobDB - check if SystemConfig is present in the job definition and convert it 
     into Platform

*DMS
FIX: ReplicaManager - do not get metadata of files when getting files in a directory 
     if not strictly necessary

*RSS
NEW: ported from LHCb PublisherHandler for RSS web views

[v6r8p11]

NEW: Applied patches from v6r7p27

*RSS
NEW: SpaceTokenOccupancyPolicy - ported from LHCbDIRAC 
NEW: db._checkTable done on service initialization ( removed dirac-rss-setup script doing it )

*Transformation
FIX: TaskManager - reset oJob for each task in prepareTransformationTasks()
BUGFIX: ValidateOutputDataAgent - typo fixed in getTransformationDirectories()
FIX: TransformationManagerHandler - use CS to get files statuses not to include in 
     processed file fraction calculation for the web monitoring pages

[v6r8p10]

NEW: Applied patches from v6r7p27

[v6r8p9]

*DMS
FIX: TransferAgent,dirac-dms-show-se-status, ResourceStatus,TaskManager - fixes
     needed for DMS components to use RSS status information
NEW: ReplicaManager - allow to get metadata for an LFN+SE as well as PFN+SE     

[v6r8p8]

*RSS
BUGFIX: dirac-rss-setup - added missing return of S_OK() result

[v6r8p7]

NEW: Applied patches from v6r7p24

*DMS
BUGFIX: LcgFileCatalogClient - bug in addFile()

*RSS
BUGFIX: fixed script dirac-rss-set-token, broken in the current release.
NEW: Statistics module - will be used in the future to provide detailed information 
     from the History of the elements 

[v6r8p6]

NEW: Applied patches from v6r7p23

*Transformation
FIX: TaskManager - allow prepareTransformationTasks to proceed if no OutputDataModule is defined
FIX: TransformationDB - remove INDEX(TaskID) from TransformationTasks. It produces a single counter 
     for the whole table instead of one per TransformationID
     
*WMS     
FIX: WMSUtilities - to allow support for EMI UI's for pilot submission we drop support for glite 3.1

[v6r8p5]

NEW: Applied patches from v6r7p22

*RSS
CHANGE: removed old tests and commented out files

*WMS
FIX: PoolXMLCatalog - proper addFile usage

*Transformation
CHANGE: TransformationAgent - clear replica cache when flushing or setting a file in the workdirectory

[v6r8p4]

*Transformation
FIX: The connection to the jobManager is done only at submission time
FIX: Jenkins complaints fixes

*WMS
BUGFIX: JobDB - CPUtime -> CPUTime
FIX: Jenkins complaints fixes

[v6r8p3]

*DMS
BUGFIX: LcgFileCatalogClient

[v6r8p2]

*DMS:
FIX: LcgFileCatalogClient - remove check for opening a session in __init__ as credentials are not yet set 

*Transformation
CHANGE: reuse RPC clients in Transformation System 

[v6r8p1]

*Core
FIX: dirac-deploy-scripts - restored regression w.r.t. support of scripts starting with "d"

*DMS
BUGFIX: LcgFileCatalogClient - two typos fixed

[v6r8]

CHANGE: Several fixes backported from the v7r0 integration branch

*Core
CHANGE: DictCache - uses global LockRing to avoid locks in multiprocessing
FIX: X509Chain - proxy-info showing an error when there's no CS

*DMS
FIX: TransferAgent - inside loop filter out waiting files dictionary
BUGFIX: dirac-admin-allow-se - there was a continue that was skipping the complete loop for 
        ARCHIVE elements
NEW: LcgFileCatalogClient - test return code in startsess lfc calls       

*WMS:
FIX: OptimizerExecutor, InputData, JobScheduling - check that site candidates have all the 
     replicas

*RSS: 
BUGFIX: ResourceStatus, RSSCacheNoThread - ensure that locks are always released

*Transformation
FIX: TaskManager - site in the job definition is taken into account when submitting
NEW: Transformation - get the allowed plugins from the CS /Operations/Transformations/AllowedPlugins
FIX: ValidateOutputDataAgent - self not needed for static methods

[v6r7p40]

*Resources
FIX: StorageElement class was not properly passing the lifetime argument for prestageFile method

[v6r7p39]

*Core
CHANGE: Grid - in executeGridCommand() allow environment script with arguments needed for ARC client

*DMS
FIX: DFC SEManager - DIP Storage can have a list of ports now

*Resources
FIX: ARCComputingElement - few fixes after debugging

[v6r7p38]

*Core
NEW: DISET FileHelper, TransferClient - possibility to switch off check sum

*Resources
NEW: ARCComputingElement - first version
NEW: StorageFactory - possibility to pass extra protocol parameters to storage object
NEW: DIPStorage - added CheckSum configuration option
BUGFIX: SSHComputingElement - use CE name in the pilot reference construction

*WMS
FIX: StalledJobAgent - if ExecTime < CPUTime make it equal to CPUTime

[v6r7p37]

*Framework
BUGFIX: NotificationDB - typos in SQL statement in purgeExpiredNotifications() 

*WMS
NEW: JobCleaningAgent - added scheduling sandbox LFN removal request 
     when deleting jobs
CHANGE: JobWrapper - report only error code as ApplicationError parameter 
        when payload finishes with errors    
NEW: SiteDirector - possibility to specify extensions to be installed in 
     pilots in /Operations/Pilots/Extensions option in order not to install
     all the server side extensions        

*DMS
CHANGE: FileCatalogFactory - use service path as default URL
CHANGE: FileCatalogFactory - use ObjectLoader to import catalog clients

*SMS
BUGFIX: StorageManagementDB, dirac-stager-monitor-jobs - small bug fixes ( sic, Daniela )

*Resources
CHANGE: DIPStorage - added possibility to specify a list of ports for multiple
        service end-points
CHANGE: InProcessComputingElement - demote log message when payload failure 
        to warning, the job will fail anyway
FIX: StalledJobAgent - if pilot reference is not registered, this is not an 
     error of the StalledJobAgent, no log.error() in  this case                
        
*RMS
CHANGE: RequestTask - ensure that tasks are executed with user credentials 
        even with respect to queries to DIRAC services ( useServerCertificate 
        flag set to false )        

[v6r7p36]

*WMS
FIX: CREAMCE, SiteDirector - make sure that the tmp executable is removed
CHANGE: JobWrapper - remove sending mails via Notification Service in case
        of job rescheduling
        
*SMS
FIX: StorageManagementDB - fix a race condition when old tasks are set failed 
     between stage submission and update.        

[v6r7p35]

*Stager
NEW: Stager API: dirac-stager-monitor-file, dirac-stager-monitor-jobs, 
     dirac-stager-monitor-requests, dirac-stager-show-stats

[v6r7p34]

*Transformation
FIX: TransformationCleaning Agent status was set to 'Deleted' instead of 'Cleaned'

[v6r7p33]

*Interfaces
FIX: Job.py - in setExecutable() - prevent changing the log file name string type

*StorageManagement
NEW: StorageManagementDB(Handler) - kill staging requests at the same time as 
     killing related jobs, closes #1510
FIX: StorageManagementDB - demote the level of several log messages       

[v6r7p32]

*DMS
FIX: StorageElementHandler - do not use getDiskSpace utility, use os.statvfs instead
CHANGE: StorageManagementDB - in getStageRequests() make MySQL do an UNIQUE selection 
        and use implicit loop to speed up queries for large results

*Resources
FIX: lsfce remote script - use re.search instead of re.match in submitJob() to cope with
     multipline output

[v6r7p31]

*WMS
FIX: SiteDirector - make possible more than one SiteDirector (with different pilot identity) attached 
     to a CE, ie sgm and pilot roles. Otherwise one is declaring Aborted the pilots from the other.

[v6r7p30]

*Core
CHANGE: X509Chain - added groupProperties field to the getCredentials() report
BUGFIX: InstallTools - in getSetupComponents() typo fixed: agent -> executor

[v6r7p29]

*DMS
CHANGE: FileCatalog - selection metadata is also returned as compatible metadata in the result
        of getCompatibleMetadata() call
NEW: FileCatalog - added path argument to getCompatibleMetadata() call
NEW: FileCatalogClient - added getFileUserMetadata()
BUGFIX: dirac-dms-fts-monitor - exit with code -1 in case of error

*Resources
FIX: CREAMComputingElement - check globus-url-copy result for errors when retrieving job output

[v6r7p28]

*DMS
BUGFIX: FileCatalog/DirectoryMetadata - wrong MySQL syntax 

[v6r7p27]

*Core
FIX: Mail.py - fix of the problem of colons in the mail's body

*Interfaces
NEW: Job API - added setSubmitPools(), setPlatform() sets ... "Platform"

*WMS
FIX: TaskQueueDB - use SystemConfig as Platform for matching ( if Platform is not set explicitly

*Resources
FIX: SSHComputingElement - use ssh host ( and not CE name ) in the pilot reference
BUGFIX: SSHGEComputingElement - forgotten return statement in _getJobOutputFiles()

*Framework
NEW: dirac-sys-sendmail - email's body can be taken from pipe. Command's argument 
     in this case will be interpreted as a destination address     

[v6r7p26]

*DMS
FIX: ReplicaManager - status names Read/Write -> ReadAccess/WriteAccess

[v6r7p25]

*Core
CHANGE: X509Chain - in getCredentials() failure to contact CS is not fatal, 
        can happen when calling dirac-proxy-init -x, for example

[v6r7p24]

*DMS
NEW: FileCatalog - added getFilesByMetadataWeb() to allow pagination in the Web 
     catalog browser
     
*WMS
CHANGE: WMSAdministrator, DiracAdmin - get banned sites list by specifying the status
        to the respective jobDB call     

[v6r7p23]

*Transformation
BUGFIX: TransformationDB - badly formatted error log message

*RMS
CHANGE: RequestDBMySQL - speedup the lookup of requests

*WMS
BUGFIX: dirac-dms-job-delete - in job selection by group

*DMS
FIX: LcgFileCatalogClient - getDirectorySize made compatible with DFC
BUGFIX: LcgFileCatalogClient - proper call of __getClientCertInfo()

[v6r7p22]

*Transformation
CHANGE: InputDataAgent - treats only suitable transformations, e.g. not the extendable ones. 
CHANGE: TransformationAgent - make some methods more public for easy overload

[v6r7p21]

*Core
FIX: Shifter - pass filePath argument when downloading proxy

[v6r7p20]

*DMS
CHANGE: StrategyHandler - move out SourceSE checking to TransferAgent
CHANGE: ReplicaManager, InputDataAgent - get active replicas
FIX: StorageElement, SRM2Storage - support for '*Access' statuses, checking results
     of return structures
     
*RSS
NEW: set configurable email address on the CS to send the RSS emails
NEW: RSSCache without thread in background
FIX: Synchronizer - moved to ResourceManager handler     

[v6r7p19]

*DMS
BUGFIX: ReplicaManager - in putAndRegister() SE.putFile() singleFile argument not used explicitly

[v6r7p18]

*WMS
FIX: StalledJobAgent - do not exit the loop over Completed jobs if accounting sending fails
NEW: dirac-wms-job-delete - allow to specify jobs to delete by job group and/or in a file
FIX: JobManifest - If CPUTime is not set, set it to MaxCPUTime value

[v6r7p17]

*Resources
FIX: SRM2Storage - treat properly "22 SRM_REQUEST_QUEUED" result code

[v6r7p16]

*DMS
FIX: StrategyHandler - do not proceed when the source SE is not valid for read 
BUGFIX: StorageElement - putFile can take an optional sourceSize argument
BUGFIX: ReplicaManager - in removeFile() proper loop on failed replicas

*RSS
FIX: SpaceTokenOccupancyCommand, CacheFeederAgent - add timeout when calling lcg_util commands

*WMS
FIX: JobManifest - take all the SubmitPools defined in the TaskQueueAgent 
NEW: StalledJobAgent - declare jobs stuck in Completed status as Failed

[v6r7p15]

*Core
BUGFIX: SocketInfo - in host identity evaluation

*DMS
BUGFIX: FileCatalogHandler - missing import os

*Transformation
CHANGE: JobManifest - getting allowed job types from operations() section 

[v6r7p14]

*DMS
CHANGE: StorageElementProxy - removed getParameters(), closes #1280
FIX: StorageElementProxy - free the getFile space before the next file
FIX: StorageElement - added getPFNBase() to comply with the interface

*Interfaces
CHANGE: Dirac API - allow lists of LFNs in removeFile() and removeReplica()

*WMS
CHANGE: JobSchedulingAgent(Executor) - allow both BannedSite and BannedSites JDL option

*RSS
FIX: ElementInspectorAgent - should only pick elements with rss token ( rs_svc ).
FIX: TokenAgent - using 4th element instead of the 5th. Added option to set admin email on the CS.

[v6r7p13]

*Core
FIX: Resources - in getStorageElementSiteMapping() return only sites with non-empty list of SEs

*DMS
FIX: StorageElement - restored the dropped logic of using proxy SEs
FIX: FileCatalog - fix the UseProxy /LocalSite/Catalog option

*Transformation
FIX: TransformationDB - use lower() string comparison in extendTransformation()

[v6r7p12]

*WMS
BUGFIX: JobManifest - get AllowedSubmitPools from the /Systems section, not from /Operations

*Core
NEW: Resources helper - added getSites(), getStorageElementSiteMapping()

*DMS
CHANGE: StrategyHandler - use getStorageElementSiteMapping helper function
BUGFIX: ReplicaManager - do not modify the loop dictionary inside the loop

[v6r7p11]

*Core
CHANGE: Subprocess - put the use of watchdog in flagging

[v6r7p10]

*Core
NEW: Logger - added getLevel() method, closes #1292
FIX: Subprocess - returns correct structure in case of timeout, closes #1295, #1294
CHANGE: TimeOutExec - dropped unused utility
FIX: Logger - cleaned unused imports

*RSS
CHANGE: ElementInspectorAgent - do not use mangled name and removed shifterProxy agentOption

[v6r7p9]

*Core
BUGFIX: InstallTools - MySQL Port should be an integer

[v6r7p8]

*Core
FIX: Subprocess - consistent timeout error message

*DMS
NEW: RemovalTask - added bulk removal
FIX: StrategyHandler - check file source CEs
CHANGE: DataIntegrityClient - code beautification
CHANGE: ReplicaManager - do not check file existence if replica information is queried anyway,
        do not fail if file to be removed does not exist already. 

[v6r7p7]

FIX: Several fixes to allow automatic code documentation

*Core
NEW: InstallTools - added mysqlPort and mysqlRootUser

*DMS
CHANGE: ReplicaManager - set possibility to force the deletion of non existing files
CHANGE: StrategyHandler - better handling of checksum check during scheduling 

[v6r7p6]

*Core
FIX: dirac-install - restore signal alarm if downloadable file is not found
FIX: Subprocess - using Manager proxy object to pass results from the working process

*DMS:
CHANGE: StorageElement - removed overwride mode
CHANGE: removed obsoleted dirac-dms-remove-lfn-replica, dirac-dms-remove-lfn
NEW: FTSMonitorAgent - filter out sources with checksum mismatch
FIX: FTSMonitorAgent, TransferAgent - fix the names of the RSS states

*RSS
NEW: ElementInspectorAgent runs with a variable number of threads which are automatically adjusted
NEW: Added policies to force a particular state, can be very convenient to keep something Banned for example.
NEW: policy system upgrade, added finer granularity when setting policies and actions

*WMS
NEW: SiteDirector- allow to define pilot DN/Group in the agent options
CHANGE: JobDescription, JobManifest - take values for job parameter verification from Operations CS section

[v6r7p5]

*Interfaces
BUGFIX: dirac-wms-job-get-output - properly treat the case when output directory is not specified 

[v6r7p4]

*Core
FIX: Subprocess - avoid that watchdog kills the executor process before it returns itself

*Framework
BUGFIX: ProxuManagerClient - wrong time for caching proxies

*RSS
FIX: removed obsoleted methods

*DMS
NEW: FileCatalog - added findFilesByMetadataDetailed - provides detailed metadata for 
     selected files

[v6r7p3]

*DMS
FIX: FTSMonitorAgent - logging less verbose

*Transformation
FIX: TransformationAgent - use the new CS defaults locations
FIX: Proper agent initialization
NEW: TransformationPlaugin - in Broadcast plugin added file groupings by number of files, 
     make the TargetSE always defined, even if the SourceSE list contains it 

*ResourceStatus
FIX: Added the shifter's proxy to several agents

*RMS
FIX: RequestContainer - the execution order was not properly set for the single files 

*Framework:
BUGFIX: ProxyManagerClient - proxy time can not be shorter than what was requested

[v6r7p2]

*Core
FIX: dirac-configure - switch to use CS before checking proxy info

*Framework
NEW: dirac-sys-sendmail new command
NEW: SystemAdmininistratorCLI - added show host, uninstall, revert commands
NEW: SystemAdmininistratorHandler - added more info in getHostInfo()
NEW: SystemAdmininistratorHandler - added revertSoftware() interface

*Transformation
FIX: TransformationCleaningAgent - check the status of returned results

[v6r7p1]

*Core
FIX: Subprocess - finalize the Watchdog closing internal connections after a command execution
CHANGE: add timeout for py(shell,system)Call calls where appropriate
CHANGE: Shifter - use gProxyManager in a way that allows proxy caching

*Framework
NEW: ProxyManagerClient - allow to specify validity and caching time separately
FIX: ProxyDB - replace instead of delete+insert proxy in __storeVOMSProxy

*DMS
NEW: FTSMonitorAgent - made multithreaded for better efficiency
FIX: dirac-dms-add-file - allow LFN: prefix for lfn argument

*WMS
NEW: dirac-wms-job-get-output, dirac-wms-job-status - allow to retrieve output for a job group
FIX: TaskQueueDB - fixed selection SQL in __generateTQMatchSQL()
CHANGE: OptimizerExecutor - reduce diversity of MinorStatuses for failed executors

*Resources
FIX: CREAMComputingElement - remove temporary JDL right after the submission 

[v6r6p21]

*DMS
BUGFIX: TransformationCleaningAgent - use the right signature of cleanMetadataCatalogFiles() call

[v6r6p20]

*DMS
FIX: RegistrationTask - properly escaped error messages
BUGFIX: DirectoryMetadata - use getFileMetadataFields from FileMetadata in addMetadataField()
NEW: When there is a missing source error spotted during FTS transfer, file should be reset 
     and rescheduled again until maxAttempt (set to 100) is reached

*WMS
FIX: JobScheduling - fix the site group logic in case of Tier0

[v6r6p19]

*DMS
BUGFIX: All DMS agents  - set up agent name in the initialization

*Core
NEW: Subprocess - timeout wrapper for subprocess calls
BUGFIX: Time - proper interpreting of 0's instead of None
CHANGE: DISET - use cStringIO for ANY read that's longer than 16k (speed improvement) 
        + Less mem when writing data to the net
FIX: Os.py - protection against failed "df" command execution       
NEW: dirac-info prints lcg bindings versions
CHANGE: PlotBase - made a new style class 
NEW: Subprocess - added debug level log message

*Framework
NEW: SystemAdministratorIntegrator client for collecting info from several hosts
NEW: SystemAdministrator - added getHostInfo()
FIX: dirac-proxy-init - always check for errors in S_OK/ERROR returned structures
CHANGE: Do not accept VOMS proxies when uploading a proxy to the proxy manager

*Configuration
FIX: CE2CSAgent - get a fresh copy of the cs data before attempting to modify it, closes #1151
FIX: Do not create useless backups due to slaves connecting and disconnecting
FIX: Refresher - prevent retrying with 'Insane environment'

*Accounting
NEW: Accounting/Job - added validation of reported values to cope with the weird Yandex case
FIX: DBUtils - take into account invalid values, closes #949

*DMS
FIX: FTSSubmitAgent - file for some reason rejected from submission should stay in 'Waiting' in 
     TransferDB.Channel table
FIX: FTSRequest - fix in the log printout     
CHANGE: dirac-dms-add-file removed, dirac-dms-add-files renamed to dirac-dms-add-file
FIX: FileCatalogCLI - check the result of removeFile call
FIX: LcgFileCatalogClient - get rid of LHCb specific VO evaluation
NEW: New FileCatalogProxy service - a generalization of a deprecated LcgFileCatalog service
FIX: Restored StorageElementProxy functionality
CHANGE: dirac-dms-add-file - added printout
NEW: FileCatalog(Factory), StorageElement(Factory) - UseProxy flag moved to /Operations and /LocalSite sections

*RSS
NEW:  general reimplementation: 
      New DB schema using python definition of tables, having three big blocks: Site, Resource and Node.
      MySQLMonkey functionality almost fully covered by DB module, eventually will disappear.
      Services updated to use new database.
      Clients updated to use new database.
      Synchronizer updated to fill the new database. When helpers will be ready, it will need an update.
      One ElementInspectorAgent, configurable now is hardcoded.
      New Generic StateMachine using OOP.
      Commands and Policies simplified.
      ResourceStatus using internal cache, needs to be tested with real load.
      Fixes for the state machine
      Replaced Bad with Degraded status ( outside RSS ).
      Added "Access" to Read|Write|Check|Remove SE statuses wherever it applies.
      ResourceStatus returns by default "Active" instead of "Allowed" for CS calls.
      Caching parameters are defined in the CS
FIX: dirac-admin-allow/ban-se - allow a SE on Degraded ( Degraded->Active ) and ban a SE on Probing 
     ( Probing -> Banned ). In practice, Active and Degraded are "usable" states anyway.            
      
*WMS
FIX: OptimizerExecutor - failed optimizations will still update the job     
NEW: JobWrapper - added LFNUserPrefix VO specific Operations option used for building user LFNs
CHANGE: JobDB - do not interpret SystemConfig in the WMS/JobDB
CHANGE: JobDB - Use CPUTime JDL only, keep MaxCPUTime for backward compatibility
CHANGE: JobWrapper - use CPUTime job parameter instead of MaxCPUTime
CHANGE: JobAgent - use CEType option instead of CEUniqueID
FIX: JobWrapper - do not attempt to untar directories before having checked if they are tarfiles 
NEW: dirac-wms-job-status - get job statuses for jobs in a given job group
 
*SMS
FIX: StorageManagementDB - when removing unlinked replicas, take into account the case where a
     staging request had been submitted, but failed
      
*Resources    
NEW: glexecCE - add new possible locations of the glexec binary: OSG specific stuff and in last resort 
     looking in the PATH    
NEW: LcgFileCatalogClient - in removeReplica() get the needed PFN inside instead of providing it as an argument     
      
*TS      
CHANGE: Transformation types definition are moved to the Operations CS section

*Interfaces
FIX: Dirac.py - CS option Scratchdir was in LocalSite/LocalSite
FIX: Dirac.py - do not define default catalog, use FileCatalog utility instead

[v6r6p19]

*DMS
BUGFIX: All DMS agents  - set up agent name in the initialization

[v6r6p18]

*Transformation
CHANGE: /DIRAC/VOPolicy/OutputDataModule option moved to <Operations>/Transformations/OutputDataModule

*Resources
FIX: ComputingElement - properly check if the pilot proxy has VOMS before adding it to the payload 
     when updating it

*WMS
BUGFIX: JobSanity - fixed misspelled method call SetParam -> SetParameter

[v6r6p17]

*Transformation
BUGFIX: TransformationAgent - corrected  __getDataReplicasRM()

[v6r6p16]

*DMS
FIX: Agents - proper __init__ implementation with arguments passing to the super class
FIX: LcgFileCatalogClient - in removeReplica() reload PFN in case it has changed

[v6r6p15]

*Framework
BUGFIX: ErrorMessageMonitor - corrected updateFields call 

*DMS:
NEW: FTSMonitorAgent completely rewritten in a multithreaded way

*Transformation
FIX: InputDataAgent - proper instantiation of TransformationClient
CHANGE: Transformation - several log message promoted from info to notice level

[v6r6p14]

*Transformation
FIX: Correct instantiation of agents inside several scripts
CHANGE: TransformationCleaningAgent - added verbosity to logs
CHANGE: TransformationAgent - missingLFC to MissingInFC as it could be the DFC as well
FIX: TransformationAgent - return an entry for all LFNs in __getDataReplicasRM

*DMS
FIX: TransferAgent - fix exception reason in registerFiles()

[v6r6p13]

*DMS
CHANGE: TransferAgent - change RM call from getCatalogueReplicas to getActiveReplicas. 
        Lowering log printouts here and there

[v6r6p12]

*DMS
BUGFIX: RemovalTask - Replacing "'" by "" in error str set as attribute for a subRequest file. 
        Without that request cannot be updated when some nasty error occurs.

[v6r6p11]

*RMS:
BUGFIX: RequestClient - log string formatting

*DMS
BUGFIX: RemovalTask - handling for files not existing in the catalogue

*Transformation
FIX: TransformationManager - ignore files in NotProcessed status to get the % of processed files

*Interfaces
FIX: Fixes due to the recent changes in PromptUser utility

[v6r6p10]

*RMS
FIX: RequestDBMySQL - better escaping of queries 

*WMS
FIX: SiteDirector - get compatible platforms before checking Task Queues for a site

[v6r6p9]

*Core
FIX: Utilities/PromptUser.py - better user prompt

*Accounting
NEW: Add some validation to the job records because of weird data coming from YANDEX.ru

*DMS
BUGFIX: ReplicaManager - typo errStr -> infoStr in __replicate()
FIX: FTSRequest - fixed log message

*WMS
FIX: SiteDirector - use CSGlobals.getVO() call instead of explicit CS option

[v6r6p8]

*Transformation
BUGFIX: TransformationDB - typo in getTransformationFiles(): iterValues -> itervalues

[v6r6p7]

*Resources
FIX: StorageFactory - uncommented line that was preventing the status to be returned 
BUGFIX: CE remote scripts - should return status and not call exit()
BUGFIX: SSHComputingElement - wrong pilot ID reference

[v6r6p6]

*WMS
FIX: TaskQueueDB - in findOrphanJobs() retrieve orphaned jobs as list of ints instead of list of tuples
FIX: OptimizerExecutor - added import of datetime to cope with the old style optimizer parameters

*Transformation
FIX: TransformationAgent - fix finalization entering in an infinite loop
NEW: TransformationCLI - added resetProcessedFile command
FIX: TransformationCleaningAgent - treating the archiving delay 
FIX: TransformationDB - fix in getTransformationFiles() in case of empty file list

[v6r6p5]

*Transformation
FIX: TransformationAgent - type( transClient -> transfClient )
FIX: TransformationAgent - self._logInfo -> self.log.info
FIX: TransformationAgent - skip if no Unused files
FIX: TransformationAgent - Use CS option for replica cache lifetime
CHANGE: TransformationAgent - accept No new Unused files every [6] hours

[v6r6p4]

*DMS
FIX: TransferAgent - protection for files that can not be scheduled
BUGFIX: TransferDB - typo (instIDList - > idList ) fixed

*Transformation
BUGFIX: TransformationAgent - typo ( loginfo -> logInfo )

[v6r6p3]

FIX: merged in patch v6r5p14

*Core
BUGFIX: X509Chain - return the right structure in getCredentials() in case of failure
FIX: dirac-deploy-scripts.py - allow short scripts starting from "d"
FIX: dirac-deploy-scripts.py - added DCOMMANDS_PPID env variable in the script wrapper
FIX: ExecutorReactor - reduced error message dropping redundant Task ID 

*Interfaces
BUGFIX: Dirac.py - allow to pass LFN list to replicateFile()

*DMS
FIX: FileManager - extra check if all files are available in _findFiles()
BUGFIX: FileCatalogClientCLI - bug in DirectoryListing

[v6r6p2]

FIX: merged in patch v6r5p13

*WMS
FIX: SiteDirector - if no community set, look for DIRAC/VirtualOrganization setting

*Framework
FIX: SystemLoggingDB - LogLevel made VARCHAR in the MessageRepository table
FIX: Logging - several log messages are split in fixed and variable parts
FIX: SystemLoggingDB - in insertMessage() do not insert new records in auxiliary tables if they 
     are already there

[v6r6p1]

*Core:
CHANGE: PromptUser - changed log level of the printout to NOTICE
NEW: Base Client constructor arguments are passed to the RPCClient constructor

*DMS:
NEW: FTSRequest - added a prestage mechanism for source files
NEW: FileCatalogClientCLI - added -f switch to the size command to use raw faile tables 
     instead of storage usage tables
NEW: FileCatalog - added orphan directory repair tool
NEW: FIleCatalog - more counters to control the catalog sanity     

*WMS:
FIX: SandboxStoreClient - no more kwargs tricks
FIX: SandboxStoreClient returns sandbox file name in case of upload failure to allow failover
FIX: dirac-pilot - fixed VO_%s_SW_DIR env variable in case of OSG

*TS:
FIX: TransformationManagerHandler - avoid multiple Operations() instantiation in 
     getTransformationSummaryWeb()

[v6r6]

*Core
CHANGE: getDNForUsername helper migrated from Core.Security.CS to Registry helper
NEW: SiteSEMapping - new utilities getSitesGroupedByTierLevel(), getTier1WithAttachedTier2(),
     getTier1WithTier2
CHANGE: The DIRAC.Core.Security.CS is replaced by the Registry helper     
BUGFIX: dirac-install - properly parse += in .cfg files
FIX: Graphs.Utilities - allow two lines input in makeDataFromCVS()
FIX: Graphs - allow Graphs package usage if even matplotlib is not installed
NEW: dirac-compile-externals will retrieve the Externals compilation scripts from it's new location 
     in github (DIRACGrid/Externals)
NEW: Possibility to define a thread-global credentials for DISET connections (for web framework)
NEW: Logger - color output ( configurable )
NEW: dirac-admin-sort-cs-sites - to sort sites in the CS
CHANGE: MessageClient(Factor) - added msgClient attribute to messages
NEW: Core.Security.Properties - added JOB_MONITOR and USER_MANAGER properties

*Configuration
NEW: Registry - added getAllGroups() method

*Framework
NEW: SystemAdministratorClientCLI - possibility to define roothPath and lcgVersion when updating software

*Accounting
NEW: JobPlotter - added Normalized CPU plots to Job accounting
FIX: DBUtils - plots going to greater granularity

*DMS
NEW: FileCatalog - storage usage info stored in all the directories, not only those with files
NEW: FileCatalog - added utility to rebuild storage usage info from scratch
FIX: FileCatalog - addMetadataField() allow generic types, e.g. string
FIX: FileCatalog - path argument is normalized before usage in multiple methods
FIX: FileCatalog - new metadata for files(directories) should not be there before for directories(files)
NEW: FileCatalog - added method for rebuilding DirectoryUsage data from scratch 
NEW: FileCatalog - Use DirectoryUsage mechanism for both logical and physical storage
CHANGE: FileCatalog - forbid removing non-empty directories
BUGFIX: FileCatalogClientCLI - in do_ls() check properly the path existence
FIX: FileCatalogClientCLI - protection against non-existing getCatalogCounters method in the LFC client
FIX: DMS Agents - properly call superclass constructor with loadName argument
FIX: ReplicaManager - in removeFile() non-existent file is marked as failed
FIX: Make several classes pylint compliant: DataIntegrityHandler, DataLoggingHandler,
     FileCatalogHandler, StorageElementHandler, StorageElementProxyHandler, TransferDBMonitoringHandler
FIX: LogUploadAgent - remove the OSError exception in __replicate()
FIX: FileCatalogClientCLI - multiple check of proper command inputs,
     automatic completion of several commands with subcommands,
     automatic completion of file names
CHANGE: FileCatalogClientCLI - reformat the output of size command 
FIX: dirac-admin-ban-se - allow to go over all options read/write/check for each SE      
NEW: StrategyHandler - new implementation to speed up file scheduling + better error reporting
NEW: LcgFileCatalogProxy - moved from from LHCbDirac to DIRAC
FIX: ReplicaManager - removed usage of obsolete "/Resources/StorageElements/BannedTarget" 
CHANGE: removed StorageUsageClient.py
CHANGE: removed obsoleted ProcessingDBAgent.py

*WMS
CHANGE: RunNumber job parameter was removed from all the relevant places ( JDL, JobDB, etc )
NEW: dirac-pilot - add environment setting for SSH and BOINC CEs
NEW: WMSAdministrator - get output for non-grid CEs if not yet in the DB
NEW: JobAgent - job publishes BOINC parameters if any
CHANGE: Get rid of LHCbPlatform everywhere except TaskQueueDB
FIX: SiteDirector - provide list of sites to the Matcher in the initial query
FIX: SiteDirector - present a list of all groups of a community to match TQs
CHANGE: dirac-boinc-pilot dropped
CHANGE: TaskQueueDirector does not depend on /LocalSite section any more
CHANGE: reduced default delays for JobCleaningAgent
CHANGE: limit the number of jobs received by JobCleaningAgent
CHANGE: JobDB - use insertFields instead of _insert
CHANGE: Matcher, TaskQueueDB - switch to use Platform rather than LHCbPlatform retaining LHCbPlatform compatibility
BUGFIX: Matcher - proper reporting pilot site and CE
CHANGE: JobManager - improved job Killing/Deleting logic
CHANGE: dirac-pilot - treat the OSG case when jobs on the same WN all run in the same directory
NEW: JobWrapper - added more status reports on different failures
FIX: PilotStatusAgent - use getPilotProxyFromDIRACGroup() instead of getPilotProxyFromVOMSGroup()
CHANGE: JobMonitoringHandler - add cutDate and condDict parameters to getJobGroup()
NEW: JobMonitoringHandler - check access rights with JobPolicy when accessing job info from the web
NEW: JobManager,JobWrapper - report to accounting jobs in Rescheduled final state if rescheduling is successful
FIX: WMSAdministrator, SiteDirector - store only non-empty pilot output to the PilotDB
NEW: added killPilot() to the WMSAdministrator interface, DiracAdmin and dirac-admin-kill-pilot command
NEW: TimeLeft - renormalize time left using DIRAC Normalization if available
FIX: JobManager - reconnect to the OptimizationMind in background if not yet connected
CHANGE: JobManifest - use Operations helper
NEW: JobCleaningAgent - delete logging records from JobLoggingDB when deleting jobs

*RMS
FIX: RequestDBFile - better exception handling in case no JobID supplied
FIX: RequestManagerHandler - make it pylint compliant
NEW: RequestProxyHandler - is forwarding requests from voboxes to central RequestManager. 
     If central RequestManager is down, requests are dumped into file cache and a separate thread 
     running in background is trying to push them into the central. 
CHANGE: Major revision of the code      
CHANGE: RequestDB - added index on SubRequestID in the Files table
CHANGE: RequestClient - readRequestForJobs updated to the new RequetsClient structure

*RSS
NEW: CS.py - Space Tokens were hardcoded, now are obtained after scanning the StorageElements.

*Resources
FIX: SSHComputingElement - enabled multiple hosts in one queue, more debugging
CHANGE: SSHXXX Computing Elements - define SSH class once in the SSHComputingElement
NEW: SSHComputingElement - added option to define private key location
CHANGE: Get rid of legacy methods in ComputingElement
NEW: enable definition of ChecksumType per SE
NEW: SSHBatch, SSHCondor Computing Elements
NEW: SSHxxx Computing Elements - using remote control scripts to better capture remote command errors
CHANGE: put common functionality into SSHComputingElement base class for all SSHxxx CEs
NEW: added killJob() method tp all the CEs
NEW: FileCatalog - take the catalog information info from /Operations CS section, if defined there, 
     to allow specifications per VO 

*Interfaces
CHANGE: Removed Script.initialize() from the API initialization
CHANGE: Some general API polishing
FIX: Dirac.py - when running in mode="local" any directory in the ISB would not get untarred, 
     contrary to what is done in the JobWrapper

*TS
BUGFIX: TaskManager - bug fixed in treating tasks with input data
FIX: TransformationCleaningAgent - properly call superclass constructor with loadName argument
NEW: TransformationCleaningAgent - added _addExtraDirectories() method to extend the list of
     directories to clean in a subclass if needed
CHANGE: TransformationCleaningAgent - removed usage of StorageUsageClient     
NEW: TransformationAgent is multithreaded now ( implementation moved from LHCbDIRAC )
NEW: added unit tests
NEW: InputDataAgent - possibility to refresh only data registered in the last predefined period of time 
NEW: TransformationAgent(Client) - management of derived transformations and more ported from LHCbDIRAC
BUGFIX: TransformationDB - wrong SQL statement generation in setFileStatusForTransformation()

[v6r5p14]

*Core
NEW: Utilities - added Backports utility

*WMS
FIX: Use /Operations/JobScheduling section consistently, drop /Operations/Matching section
NEW: Allow VO specific share correction plugins from extensions
FIX: Executors - several fixes

[v6r5p13]

*WMS
FIX: Executors - VOPlugin will properly send and receive the params
NEW: Correctors can be defined in an extension
FIX: Correctors - Properly retrieve info from the CS using the ops helper

[v6r5p12]

FIX: merged in patch v6r4p34

[v6r5p11]

FIX: merged in patch v6r4p33

*Core
FIX: MySQL - added offset argument to buildConditions()

[v6r5p10]

FIX: merged in patch v6r4p32

[v6r5p9]

FIX: merged in patch v6r4p30

[v6r5p8]

FIX: merged in patch v6r4p29

[v6r5p7]

FIX: merged in patch v6r4p28

[v6r5p6]

FIX: merged in patch v6r4p27

*Transformation
BUGFIX: TransformationDB - StringType must be imported before it can be used

*RSS
NEW: CS.py - Space Tokens were hardcoded, now are obtained after scanning the StorageElements.

[v6r5p5]

FIX: merged in patch v6r4p26

[v6r5p4]

FIX: merged in patch v6r4p25

[v6r5p3]

*Transformation
FIX: merged in patch v6r4p24

[v6r5p2]

*Web
NEW: includes DIRACWeb tag web2012092101

[v6r5p1]

*Core
BUGFIX: ExecutorMindHandler - return S_OK() in the initializeHandler
FIX: OptimizationMindHandler - if the manifest is not dirty it will not be updated by the Mind

*Configuration
NEW: Resources helper - added getCompatiblePlatform(), getDIRACPlatform() methods

*Resources
FIX: SSHComputingElement - add -q option to ssh command to avoid banners in the output
FIX: BOINCComputingElement - removed debugging printout
FIX: ComputingElement - use Platform CS option which will be converted to LHCbPlatform for legacy compatibility

*DMS
FIX: RequestAgentBase - lowering loglevel from ALWAYS to INFO to avoid flooding SystemLogging

*WMS:
FIX: SiteDirector - provide CE platform parameter when interrogating the TQ
FIX: GridPilotDirector - publish pilot OwnerGroup rather than VOMS role
FIX: WMSUtilities - add new error string into the parsing of the job output retrieval

[v6r5]

NEW: Executor framework

*Core
NEW: MySQL.py - added Test case for Time.dateTime time stamps
NEW: MySQL.py - insertFields and updateFields can get values via Lists or Dicts
NEW: DataIntegrityDB - use the new methods from MySQL and add test cases
NEW: DataIntegrityHandler - check connection to DB and create tables (or update their schema)
NEW: DataLoggingDB - use the new methods from MySQL and add test cases
NEW: DataLoggingHandler - check connection to DB and create tables (or update their schema)
FIX: ProcessPool - killing stuck workers after timeout
CHANGE: DB will throw a RuntimeException instead of a sys.exit in case it can't contact the DB
CHANGE: Several improvements on DISET
CHANGE: Fixed all DOS endings to UNIX
CHANGE: Agents, Services and Executors know how to react to CSSection/Module and react accordingly
NEW: install tools are updated to deal with executors
FIX: dirac-install - add -T/--Timeout option to define timeout for distribution downloads
NEW: dirac-install - added possibility of defining dirac-install's global defaults by command line switch
BUGFIX: avoid PathFinder.getServiceURL and use Client class ( DataLoggingClient,LfcFileCatalogProxyClient ) 
FIX: MySQL - added TIMESTAMPADD and TIMESTAMPDIFF to special values not to be scaped by MySQL
NEW: ObjectLoader utility
CHANGE: dirac-distribution - added global defaults flag and changed the flag to -M or --defaultsURL
FIX: Convert to string before trying to escape value in MySQL
NEW: DISET Services - added PacketTimeout option
NEW: SystemLoggingDB - updated to use the renewed MySQL interface and SQL schema
NEW: Added support for multiple entries in /Registry/DefaultGroup, for multi-VO installations
CHANGE: Component installation procedure updated to cope with components inheriting Modules
CHANGE: InstallTools - use dirac- command in runit run scripts
FIX: X509Chain - avoid a return of error when the group is not valid
FIX: MySQL - reduce verbosity of log messages when high level methods are used
CHANGE: Several DB classes have been updated to use the MySQL buildCondition method
NEW: MySQL - provide support for greater and smaller arguments to all MySQL high level methods
FIX: Service.py - check all return values from all initializers

*Configuration
CHANGE: By default return option and section lists ordered as in the CS
NEW: ConfigurationClient - added function to refresh remote configuration

*Framework
FIX: Registry.findDefaultGroup will never return False
CHANGE: ProxyManager does not accept proxies without explicit group
CHANGE: SystemAdministratorHandler - force refreshing the configuration after new component setup

*RSS
CHANGE: removed code execution from __init__
CHANGE: removed unused methods
NEW: Log all policy results 

*Resources
NEW: updated SSHComputingElement which allows multiple job submission
FIX: SGETimeLeft - better parsing of the batch system commands output
FIX: InProcessComputingElement - when starting a new job discard renewal of the previous proxy
NEW: BOINCComputingElement - new CE client to work with the BOINC desktop grid infrastructure 

*WMS
CHANGE: WMS Optimizers are now executors
CHANGE: SandboxStoreClient can directly access the DB if available
CHANGE: Moved JobDescription and improved into JobManifest
FIX: typo in JobLoggingDB
NEW: JobState/CachedJobState allow access to the Job via DB/JobStateSync Service automatically
BUGFIX: DownloadInputData - when not enough disk space, message was using "buffer" while it should be using "data"
FIX: the sandboxmetadataDB explosion when using the sandboxclient without direct access to the DB
NEW: Added support for reset/reschedule in the OptimizationMind
CHANGE: Whenever a DB is not properly initialized it will raise a catchable RuntimeError exception 
        instead of silently returning
FIX: InputDataResolution - just quick mod for easier extensibility, plus removed some LHCb specific stuff
NEW: allow jobids in a file in dirac-wms-job-get-output
NEW: JobManager - zfill in %n parameter substitution to allow alphabetical sorting
NEW: Directors - added checking of the TaskQueue limits when getting eligible queues
CHANGE: Natcher - refactor to simpify the logic, introduced Limiter class
CHANGE: Treat MaxCPUTime and CPUTime the same way in the JDL to avoid confusion
NEW: SiteDirector - added options PilotScript, MaxPilotsToSubmit, MaxJobsInFillMode
BUGFIX: StalledJobAgent - use cpuNormalization as float, not string 
FIX: Don't kill an executor if a task has been taken out from it
NEW: dirac-boinc-pilot - pilot script to be used on the BOINC volunteer nodes
FIX: SiteDirector - better handling of tokens and filling mode 
NEW: Generic pilot identities are automatically selected by the TQD and the SiteDirector 
     if not explicitly defined in /Pilot/GenericDN and GenericGroup
NEW: Generic pilot groups can have a VO that will be taken into account when selecting generic 
     credentials to submit pilots
NEW: Generic pilots that belong to a VO can only match jobs from that VO
NEW: StalledJobAgent - added rescheduling of jobs stuck in Matched or Rescheduled status
BUGFIX: StalledJobAgent - default startTime and endTime to "now", avoid None value
NEW: JobAgent - stop after N failed matching attempts (nothing to do), use StopAfterFailedMatches option
CHANGE: JobAgent - provide resource description as a dictionary to avoid extra JDL parsing by the Matcher
CHANGE: Matcher - report pilot info once instead of sending it several times from the job
CHANGE: Matcher - set the job site instead of making a separate call to JobStateUpdate
NEW: Matcher - added Matches done and matches OK statistics
NEW: TaskQueue - don't delete fresh task queues. Wait 5 minutes to do so.
CHANGE: Disabled TQs can also be matched, if no jobs are there, a retry will be triggered

*Transformation
FIX: TransformationAgent - a small improvement: now can pick the prods status to handle from the CS, 
     plus few minor corrections (e.g. logger messages)
FIX: TransformationCLI - take into accout possible failures in resetFile command     

*Accounting
NEW: AccountingDB - added retrieving RAW records for internal stuff
FIX: AccountingDB - fixed some logic for readonly cases
CHANGE: Added new simpler and faster bucket insertion mechanism
NEW: Added more info when rebucketing
FIX: Calculate the rebucket ETA using remaining records to be processed instead of the total records to be processed
FIX: Plots with no data still carry the plot name

*DMS
NEW: SRM2Storage - added retry in the gfal calls
NEW: added new FTSCleaningAgent cleaning up TransferDB tables
FIX: DataLoggingClient and DataLoggingDB - tests moved to separate files
CHANGE: request agents cleanup

*RMS
CHANGE: Stop using RequestAgentMixIn in the request agents

[v6r4p34]

*DMS
BUGFIX: FileCatalogCLI - fixed wrong indentation
CHANGE: RegistrationTask - removed some LHCb specific defaults

[v6r4p33]

*DMS
CHANGE: FTSRequest - be more verbose if something is wrong with file

[v6r4p32]

*WMS
FIX: StalledJobAgent - avoid exceptions in the stalled job accounting reporting

*DMS
NEW: FTSMonitorAgent - handling of expired FTS jobs 

*Interfaces
CHANGE: Dirac.py - attempt to retrieve output sandbox also for Completed jobs in retrieveRepositorySandboxes()

[v6r4p30]

*Core
BUGFIX: dirac-admin-bdii-ce-voview - proper check of the result structure

*Interfaces
FIX: Dirac.py, Job.py - allow to pass environment variables with special characters

*DMS
NEW: FileCatalogCLI - possibility to sort output in the ls command

*WMS:
FIX: JobWrapper - interpret environment variables with special characters 

[v6r4p29]

*RMS
BUGFIX: RequestDBMySQL - wrong indentation in __updateSubRequestFiles()

[v6r4p28]

*Interfaces
CHANGE: Dirac.py, DiracAdmin.py - remove explicit timeout on RPC client instantiation

*RSS
FIX: CS.py - fix for updated CS location (backward compatible)

*DMS
BUGFIX: StrategyHandler - bug fixed determineReplicationTree()
FIX: FTSRequest - add checksum string to SURLs file before submitting an FTS job

*WMS
FIX: JobWrapper - protection for double quotes in JobName
CHANGE: SiteDirector - switched some logging messages from verbose to info level

*RMS
NEW: Request(Client,DBMySQL,Manager) - added readRequestsForJobs() method

[v6r4p27]

*DMS
FIX: SRM2Storage - removed hack for EOS (fixed server-side)

*Transformation
CHANGE: TransformationClient - limit to 100 the number of transformations in getTransformations()
NEW: TransformationAgent - define the transformations type to use in the configuration

*Interfaces
FIX: Job.py -  fix for empty environmentDict (setExecutionEnv)

[v6r4p26]

*Transformation
BUGFIX: TransformationClient - fixed calling sequence in rpcClient.getTransformationTasks()
NEW: TransformationClient - added log messages in verbose level.

[v6r4p25]

*DMS
BUGFIX: StrategyHandler - sanity check for wrong replication tree 

[v6r4p24]

*Core
NEW: MySQL - add 'offset' argument to the buildCondition()

*Transformation
FIX: TransformationAgent - randomize the LFNs for removal/replication case when large number of those
CHANGE: TransformationClient(DB,Manager) - get transformation files in smaller chunks to
        improve performance
FIX: TransformationAgent(DB) - do not return redundant LFNs in getTransformationFiles()    

[v6r4p23]

*Web
NEW: includes DIRACWeb tag web2012092101

[v6r4p22]

*DMS
FIX: SRM2Storage - fix the problem with the CERN-EOS storage 

[v6r4p21]

*Core
BUGFIX: SGETimeLeft - take into account dd:hh:mm:ss format of the cpu consumed

[v6r4p20]

*WMS
BUGFIX: PilotDirector, GridPilotDirector - make sure that at least 1 pilot is to be submitted
BUGFIX: GridPilotDirector - bug on how pilots are counted when there is an error in the submit loop.
BUGFIX: dirac-pilot - proper install script installation on OSG sites

[v6r4p19]

*RMS
FIX: RequestDBMySQL - optimized request selection query 

[v6r4p18]

*Configuration
BUGFIX: CE2CSAgent.py - the default value must be set outside the loop

*DMS
NEW: dirac-dms-create-replication-request
BUGFIX: dirac-dms-fts-submit, dirac-dms-fts-monitor - print out error messages

*Resources
BUGFIX: TorqueComputingElement.py, plus add UserName for shared Queues

*WMS
BUGFIX: JobManagerHandler - default value for pStart (to avoid Exception)

[v6r4p17]

*Core
FIX: dirac-configure - setup was not updated in dirac.cfg even with -F option
FIX: RequestHandler - added fix for Missing ConnectionError

*DMS
FIX: dirac-dms-clean-directory - command fails with `KeyError: 'Replicas'`.

*WMS
FIX: SiteDirector - adapt to the new method in the Matcher getMatchingTaskQueue 
FIX: SiteDirector - added all SubmitPools to TQ requests

[v6r4p16]

*Core:
FIX: dirac-install - bashrc/cshrc were wrongly created when using versionsDir

*Accounting
CHANGE: Added new simpler and faster bucket insertion mechanism
NEW: Added more info when rebucketing

*WMS
CHANGE: Matcher - refactored to take into account job limits when providing info to directors
NEW: JoAgent - reports SubmitPool parameter if applicable
FIX: Matcher - bad codition if invalid result

[v6r4p15]

*WMS
FIX: gLitePilotDirector - fix the name of the MyProxy server to avoid crasehs of the gLite WMS

*Transformation
FIX: TaskManager - when the file is on many SEs, wrong results were generated

[v6r4p13]

*DMS
FIX: dirac-admin-allow-se - added missing interpreter line

[v6r4p12]

*DMS
CHANGE: RemovalTask - for DataManager shifter change creds after failure of removal with her/his proxy.

*RSS
NEW: Added RssConfiguration class
FIX: ResourceManagementClient  - Fixed wrong method name

[v6r4p11]

*Core
FIX: GGUSTicketsClient - GGUS SOAP URL updated

*DMS
BUGFIX: ReplicaManager - wrong for loop

*RequestManagement
BUGFIX: RequestClient - bug fix in finalizeRequest()

*Transformation
FIX: TaskManager - fix for correctly setting the sites (as list)

[v6r4p10]

*RequestManagement
BUGFIX: RequestContainer - in addSubrequest() function

*Resources
BUGFIX: SRM2Storage - in checksum type evaluation

*ResourceStatusSystem
BUGFIX: InfoGetter - wrong import statement

*WMS
BUGFIX: SandboxMetadataDB - __init__() can not return a value

[v6r4p9]

*DMS
CHANGE: FailoverTransfer - ensure the correct execution order of the subrequests

[v6r4p8]

Bring in fixes from v6r3p17

*Core:
FIX: Don't have the __init__ return True for all DBs
NEW: Added more protection for exceptions thrown in callbacks for the ProcessPool
FIX: Operations will now look in 'Defaults' instead of 'Default'

*DataManagement:
FIX: Put more protection in StrategyHandler for neither channels  not throughput read out of TransferDB
FIX: No JobIDs supplied in getRequestForJobs function for RequestDBMySQL taken into account
FIX: Fix on getRequestStatus
CHANGE: RequestClient proper use of getRequestStatus in finalizeRequest
CHANGE: Refactored RequestDBFile

[v6r4p7]

*WorkloadManagement
FIX: SandboxMetadataDB won't explode DIRAC when there's no access to the DB 
CHANGE: Whenever a DB fails to initialize it raises a catchable exception instead of just returning silently

*DataManagement
CHANGE: Added Lost and Unavailable to the file metadata

[v6r4p6]

Bring fixes from v6r4p6

[v6r4p5]

*Configuration
NEW: Added function to generate Operations CS paths

*Core
FIX: Added proper ProcessPool checks and finalisation

*DataManagement
FIX: don't set Files.Status to Failed for non-existign files, failover transfers won't go
FIX: remove classmethods here and there to unblock requestHolder
CHANGE: RAB, TA: change task timeout: 180 and 600 (was 600 and 900 respectively)
FIX: sorting replication tree by Ancestor, not hopAncestorgit add DataManagementSystem/Agent/TransferAgent.py
NEW: TA: add finalize
CHANGE: TransferAgent: add AcceptableFailedFiles to StrategyHandler to ban FTS channel from scheduling
FIX: if there is no failed files, put an empty dict


*RSS
FIX: RSS is setting Allowed but the StorageElement checks for Active

*Workflows
FIX: Part of WorfklowTask rewritten to fix some issues and allow 'ANY' as site

*Transformation
FIX: Wrong calls to TCA::cleanMetadataCatalogFiles

[v6r4p4]

*Core
FIX: Platform.py - check if Popen.terminate is available (only from 2.6)

[v6r4p3]

*Core
FIX: ProcessPool with watchdog and timeouts - applied in v6r3 first

[v6r4p2]

*StorageManagement
BUGFIX: StorageElement - staging is a Read operation and should be allowed as such

*WMS
BUGFIX: InProcessComputingElement, JobAgent - proper return status code from the job wrapper

*Core
FIX: Platform - manage properly the case of exception in the ldconfig execution

[v6r4p1]

*DMS
FIX: TransferDB.getChannelObservedThroughput - the channelDict was created in a wrong way

*RSS
FIX: ResourceStatus was not returning Allowed by default

[v6r4]

*Core
FIX: dirac-install-db.py: addDatabaseOptionsToCS has added a new keyed argument
NEW: SGETimeLeft.py: Support for SGE backend
FIX: If several extensions are installed, merge ConfigTemplate.cfg
NEW: Service framework - added monitoring of file descriptors open
NEW: Service framework - Reduced handshake timeout to prevent stuck threads
NEW: MySQL class with new high level methods - buildCondition,insertFields,updateFields
     deleteEntries, getFields, getCounters, getDistinctAttributeValues
FIX: ProcessPool - fixes in the locking mechanism with LockRing, stopping workers when the
     parent process is finished     
FIX: Added more locks to the LockRing
NEW: The installation tools are updated to install components by name with the components module specified as an option

*DMS
FIX: TransferDB.py - speed up the Throughput determination
NEW: dirac-dms-add-files: script similar to dirac-dms-remove-files, 
     allows for 1 file specification on the command line, using the usual dirac-dms-add-file options, 
     but also can take a text file in input to upload a bunch of files. Exit code is 0 only if all 
     was fine and is different for every error found. 
NEW: StorageElementProxy- support for data downloading with http protocol from arbitrary storage, 
     needed for the web data download
BUGFIX: FileCatalogCLI - replicate operation does a proper replica registration ( closes #5 )     
FIX: ReplicaManager - __cleanDirectory now working and thus dirac-dms-clean-directory

*WMS
NEW: CPU normalization script to run a quick test in the pilot, used by the JobWrapper
     to report the CPU consumption to the accounting
FIX: StalledJobAgent - StalledTimeHours and FailedTimeHours are read each cycle, refer to the 
     Watchdog heartBeat period (should be renamed); add NormCPUTime to Accounting record
NEW: SiteDirector - support for the operation per VO in multi-VO installations
FIX: StalledJobAgent - get ProcessingType from JDL if defined
BUGFIX: dirac-wms-job-peek - missing printout in the command
NEW: SiteDirector - take into account the number of already waiting pilots when evaluating the number of pilots to submit
FIX: properly report CPU usage when the Watchdog kill the payload.

*RSS
BUGFIX: Result in ClientCache table is a varchar, but the method was getting a datetime
NEW: CacheFeederAgent - VOBOX and SpaceTokenOccupancy commands added (ported from LHCbDIRAC)
CHANGE: RSS components get operational parameters from the Operations handler

*DataManagement
FIX: if there is no failed files, put an empty dict

*Transformation
FIX: Wrong calls to TCA::cleanMetadataCatalogFiles

[v6r3p19]

*WMS
FIX: gLitePilotDirector - fix the name of the MyProxy server to avoid crashes of the gLite WMS

[v6r3p18]

*Resources
BUGFIX: SRM2Storage - in checksum type evaluation

[v6r3p17]

*DataManagement
FIX: Fixes issues #783 and #781. Bugs in ReplicaManager removePhisicalReplica and getFilesFromDirectory
FIX: Return S_ERROR if missing jobid arguments
NEW: Checksum can be verified during FTS and SRM2Storage 

[v6r3p16]

*DataManagement
FIX: better monitoring of FTS channels 
FIX: Handle properly None value for channels and bandwidths

*Core
FIX: Properly calculate the release notes if there are newer releases in the release.notes file

[v6r3p15]

*DataManagement
FIX: if there is no failed files, put an empty dict

*Transformation
FIX: Wrong calls to TCA::cleanMetadataCatalogFiles


[v6r3p14]

* Core

BUGFIX: ProcessPool.py: clean processing and finalisation
BUGFIX: Pfn.py: don't check for 'FileName' in pfnDict

* DMS

NEW: dirac-dms-show-fts-status.py: script showing last hour history for FTS channels
NEW: TransferDBMonitoringHandler.py: new function exporting FST channel queues
BUGFIX: TransferAgent.py,RemovalAgent.py,RegistrationAgent.py - unlinking of temp proxy files, corection of values sent to gMonitor
BUGFIX: StrategyHandler - new config option 'AcceptableFailedFiles' to unblock scheduling for channels if problematic transfers occured for few files
NEW: TransferAgent,RemovalAgent,RegistrationAgent - new confing options for setting timeouts for tasks and ProcessPool finalisation
BUGFIX: ReplicaManager.py - reverse sort of LFNs when deleting files and directories to avoid blocks
NEW: moved StrategyHandler class def to separate file under DMS/private

* TMS

FIX: TransformationCleaningAgent.py: some refactoring, new way of disabling/enabline execution by 'EnableFlag' config option

[v6r3p13]

*Core
FIX: Added proper ProcessPool checks and finalisation

*DataManagement
FIX: don't set Files.Status to Failed for non-existign files, failover transfers won't go
FIX: remove classmethods here and there to unblock requestHolder
CHANGE: RAB, TA: change task timeout: 180 and 600 (was 600 and 900 respectively)
FIX: sorting replication tree by Ancestor, not hopAncestorgit add DataManagementSystem/Agent/TransferAgent.py
NEW: TA: add finalize
CHANGE: TransferAgent: add AcceptableFailedFiles to StrategyHandler to ban FTS channel from scheduling

[v6r3p12]

*Core
FIX: Platform.py - check if Popen.terminate is available (only from 2.6)

[v6r3p11]

*Core
FIX: ProcessPool with watchdog and timeouts

[v6r3p10]

*StorageManagement
BUGFIX: StorageElement - staging is a Read operation and should be allowed as such

*WMS
BUGFIX: InProcessComputingElement, JobAgent - proper return status code from the job wrapper

*Core
FIX: Platform - manage properly the case of exception in the ldconfig execution

[v6r3p9]

*DMS
FIX: TransferDB.getChannelObservedThroughput - the channelDict was created in a wrong way

[v6r3p8]

*Web
CHANGE: return back to the release web2012041601

[v6r3p7]

*Transformation
FIX: TransformationCleaningAgent - protection from deleting requests with jobID 0 

[v6r3p6]

*Core
FIX: dirac-install-db - proper key argument (follow change in InstallTools)
FIX: ProcessPool - release all locks every time WorkignProcess.run is executed, more fixes to come
FIX: dirac-configure - for Multi-Community installations, all vomsdir/vomses files are now created

*WMS
NEW: SiteDirector - add pilot option with CE name to allow matching of SAM jobs.
BUGFIX: dirac-pilot - SGE batch ID was overwriting the CREAM ID
FIX: PilotDirector - protect the CS master if there are at least 3 slaves
NEW: Watchdog - set LocalJobID in the SGE case

[v6r3p5]

*Core:
BUGFIX: ProcessPool - bug making TaskAgents hang after max cycles
BUGFIX: Graphs - proper handling plots with data containing empty string labels
FIX: GateWay - transfers were using an old API
FIX: GateWay - properly calculate the gateway URL
BUGFIX: Utilities/Pfn.py - bug in pfnunparse() when concatenating Path and FileName

*Accounting
NEW: ReportGenerator - make AccountingDB readonly
FIX: DataCache - set daemon the datacache thread
BUGFIX: BasePlotter - proper handling of the Petabyte scale data

*DMS:
BUGFIX: TransferAgent, RegistrationTask - typos 

[v6r3p4]

*DMS:
BUGFIX: TransferAgent - wrong value for failback in TA:execute

[v6r3p3]

*Configuration
BUGFIX: Operations helper - typo

*DMS:
FIX: TransferAgent - change the way of redirecting request to task

[v6r3p2]

*DMS
FIX: FTSRequest - updating metadata for accouting when finalizing FTS requests

*Core
FIX: DIRAC/__init__.py - default version is set to v6r3

[v6r3p1]

*WMS
CHANGE: Use ResourcesStatus and Resources helpers in the InputDataAgent logic

*Configuration
NEW: added getStorageElementOptions in Resources helper

*DMS
FIX: resourceStatus object created in TransferAgent instead of StrategyHandler

[v6r3]

*Core
NEW: Added protections due to the process pool usage in the locking logic

*Resources
FIX: LcgFileCatalogClient - reduce the number of retries: LFC_CONRETRY = 5 to 
     avoid combined catalog to be stuck on a faulty LFC server
     
*RSS
BUGFIX: ResourceStatus - reworked helper to keep DB connections     

*DMS
BUGFIX: ReplicaManager::CatalogBase::_callFileCatalogFcnSingleFile() - wrong argument

*RequestManagement
FIX: TaskAgents - set timeOut for task to 10 min (15 min)
NEW: TaskAgents - fill in Error fields in case of failing operations

*Interfaces
BUGFIX: dirac-wms-select-jobs - wrong use of the Dirac API

[v6r2p9]

*Core
FIX: dirac-configure - make use of getSEsForSite() method to determine LocalSEs

*WMS
NEW: DownloadInputData,InputDataByProtocol - check Files on Tape SEs are on Disk cache 
     before Download or getturl calls from Wrapper
CHANGE: Matcher - add Stalled to "Running" Jobs when JobLimits are applied   
CHANGE: JobDB - allow to specify required platform as Platform JDL parameter,
        the specified platform is taken into account even without /Resources/Computing/OSCompatibility section

*DMS
CHANGE: dirac-admin-allow(ban)-se - removed lhcb-grid email account by default, 
        and added switch to avoid sending email
FIX: TaskAgents - fix for non-existing files
FIX: change verbosity in failoverReplication 
FIX: FileCatalog - remove properly metadata indices 
BUGFIX: FileManagerBase - bugfix in the descendants evaluation logic  
FIX: TransferAgent and TransferTask - update Files.Status to Failed when ReplicaManager.replicateAndRegister 
     will fail completely; when no replica is available at all.

*Core
FIX: dirac-pilot - default lcg bindings version set to 2012-02-20

[v6r2p8]

*DMS:
CHANGE: TransferAgent - fallback to task execution if replication tree is not found

[v6r2p7]

*WMS
BUGFIX: SiteDirector - wrong CS option use: BundleProxy -> HttpProxy
FIX: SiteDirector - use short lines in compressed/encoded files in the executable
     python script

[v6r2p6]

*DataManagement
FIX: Bad logic in StrategyHandler:MinimiseTotalWait

*Core
CHANGE: updated GGUS web portal URL

*RSS
BUGFIX: meta key cannot be reused, it is popped from dictionary

*Framework
FIX: The Gateway service does not have a handler
NEW: ConfingTemplate entry for Gateway
FIX: distribution notes allow for word wrap

*WorkloadManagement
FIX: avoid unnecessary call if no LFN is left in one of the SEs
FIX: When Uploading job outputs, try first Local SEs, if any


[v6r2p5]

*RSS
BUGFIX: several minor bug fixes

*RequestManagement
BUGFIX: RequestDBMySQL - removed unnecessary request type check

*DMS
BUGFIX: FileCatalogClienctCLI - wrong evaluation of the operation in the find command
NEW: FileCatalog - added possibility to remove specified metadata for a given path 
BUGFIX: ReplicaManager - wrong operation order causing failure of UploadLogFile module

*Core
NEW: dirac-install - generate cshrc DIRAC environment setting file for the (t)csh 

*Interfaces
CHANGE: Job - added InputData to each element in the ParametricInputData

*WMS
CHANGE: dirac-jobexec - pass ParametericInputData to the workflow as a semicolon separated string

[v6r2p4]

*WMS
BUGFIX: StalledJobAgent - protection against jobs with no PilotReference in their parameters
BUGFIX: WMSAdministratorHandler - wrong argument type specification for getPilotInfo method

*StorageManagement
BUGFIX: RequestFinalizationAgent - no method existence check when calling RPC method

[v6r2p3]

*WMS
CHANGE: Matcher - fixed the credentials check in requestJob() to simplify it

*ConfigurationSystem
CHANGE: Operations helper - fix that allow no VO to be defined for components that do not need it

*Core
BUGFIX: InstallTools - when applying runsvctrl to a list of components make sure that the config server is treated first and the sysadmin service - last
        
[v6r2p2]

*WMS
BUGFIX: Matcher - restored logic for checking private pilot asking for a given DN for belonging to the same group with JOB_SHARING property.

[v6r2p1]

*RequestManagementSystem
BUGFIX: RequestCleaningAgent - missing import of the "second" interval definition 

[v6r2]

*General
FIX: replaced use of exec() python statement in favor of object method execution

*Accounting
CHANGE: Accounting 'byte' units are in powers of 1000 instead of powers of 1024 (closes #457)

*Core
CHANGE: Pfn.py - pfnparse function rewritten for speed up and mem usage, unit test case added
FIX: DISET Clients are now thread-safe. Same clients used twice in different threads was not 
closing the previous connection
NEW: reduce wait times in DISET protocol machinery to improve performance    
NEW: dirac-fix-mysql-script command to fix the mysql start-up script for the given installation
FIX: TransferClient closes connections properly
FIX: DISET Clients are now thread-safe. Same client used twice in different threads will not close the previous connection
CHANGE: Beautification and reduce wait times to improve performance
NEW: ProcessPool - added functionality to kill all children processes properly when destroying ProcessPool objects
NEW: CS Helper for LocalSite section, with gridEnv method
NEW: Grid module will use Local.gridEnv if nothing passed in the arguments
CHANGE: Add deprecated sections in the CS Operations helper to ease the transition
FIX: dirac-install - execute dirac-fix-mysql-script, if available, to fix the mysql.server startup script
FIX: dirac-distribution - Changed obsoleted tar.list file URL
FIX: typo in dirac-admin-add-host in case of error
CHANGE: dirac-admin-allow(ban)-se - use diracAdmin.sendMail() instead of NotificationClient.sendMail()

*Framework
BUGFIX: UserProfileDB - no more use of "type" variable as it is a reserved keyword 

*RequestManagement:
FIX: RequestDBFile - more consistent treatment of requestDB Path
FIX: RequestMySQL - Execution order is evaluated based on not Done state of subrequests
NEW: RequestCleaningAgent - resetting Assigned requests to Waiting after a configurable period of time

*RSS
CHANGE: RSS Action now inherits from a base class, and Actions are more homogeneous, they all take a uniform set of arguments. The name of modules has been changed from PolType to Action as well.
FIX: CacheFeederAgent - too verbose messages moved to debug instead of info level
BUGFIX: fixed a bug preventing RSS clients to connect to the services     
FIX: Proper services synchronization
FIX: Better handling of exceptions due to timeouts in GOCDBClient   
FIX: RSS.Notification emails are sent again
FIX: Commands have been modified to return S_OK, S_ERROR inside the Result dict. This way, policies get a S_ERROR / S_OK object. CacheFeederAgent has been updated accordingly.
FIX: allow clients, if db connection fails, to reconnect ( or at least try ) to the servers.
CHANGE: access control using CS Authentication options. Default is SiteManager, and get methods are all.
BUGFIX: MySQLMonkey - properly escaped all parameters of the SQL queries, other fixes.
NEW: CleanerAgent renamed to CacheCleanerAgent
NEW: Updated RSS scripts, to set element statuses and / or tokens.
NEW: Added a new script, dirac-rss-synch
BUGFIX: Minor bugfixes spotted on the Web development
FIX: Removed useless decorator from RSS handlers
CHANGE: ResourceStatus helper tool moved to RSS/Client directory, no RSS objects created if the system is InActive
CHANGE: Removed ClientFastDec decorator, using a more verbose alternative.
CHANGE: Removed useless usage of kwargs on helper functions.  
NEW: added getSESitesList method to RSSClient      
FIX: _checkFloat() checks INTEGERS, not datetimes

*DataManagement
CHANGE: refactoring of DMS agents executing requests, allow requests from arbitrary users
NEW: DFC - allow to specify multiple replicas, owner, mode when adding files
CHANGE: DFC - optimization of the directory size evaluation
NEW: Added CREATE TEMPORARY TABLES privilege to FileCatalogDB
CHANGE: DFC - getCatalogCounters() update to show numbers of directories
NEW: lfc_dfc_copy script to migrate data from LFC to DFC
FIX: dirac-dms-user-lfns - fixed the case when the baseDir is specified
FIX: FTS testing scripts were using sys.argv and getting confused if options are passed
NEW: DFC - use DirectoryUsage tables for the storage usage evaluations
NEW: DFC - search by metadata can be limited to a given directory subtree
NEW: DFC - search by both directory and file indexed metadata
BUGFIX: DFC - avoid crash if no directories or files found in metadata query
NEW: DFC FileCatalogHandler - define database location in the configuration
NEW: DFC - new FileCatalogFactory class, possibility to use named DFC services
FIX: FTSMonitor, FTSRequest - fixes in handling replica registration, setting registration requests in FileToCat table for later retry
FIX: Failover registration request in the FTS agents.      
FIX: FTSMonitor - enabled to register new replicas if even the corresponding request were removed from the RequestManagement 
FIX: StorageElement - check if SE has been properly initialized before executing any method     
CHANGE: LFC client getReplica() - make use of the new bulk method lfc.lfc_getreplicasl()
FIX: LFC client - protect against getting None in lfc.lfc_readdirxr( oDirectory, "" )  
FIX: add extra protection in dump method of StorageElement base class
CHANGE: FailoverTransfer - create subrequest per catalog if more than one catalog

*Interface
NEW: Job.py - added method to handle the parametric parameters in the workflow. They are made available to the workflow_commons via the key 'GenericParameters'.
FIX: Dirac.py - fix some type checking things
FIX: Dirac.py - the addFile() method can now register to more than 1 catalog.

*WMS
FIX: removed dependency of the JobSchedulingAgent on RSS. Move the getSiteTier functionality to a new CS Helper.
FIX: WMSAdministratorHandler - Replace StringType by StringTypes in the export methods argument type
FIX: JobAgent - Set explicitly UseServerCertificate to "no" for the job executable
NEW: dirac-pilot - change directory to $OSG_WN_TMP on OSG sites
FIX: SiteDirector passes jobExecDir to pilot, this defaults to "." for CREAM CEs. It can be set in the CS. It will not make use of $TMPDIR in this case.
FIX: Set proper project and release version to the SiteDirector     
NEW: Added "JobDelay" option for the matching, refactored and added CS options to the matcher
FIX: Added installation as an option to the pilots and random MyProxyServer
NEW: Support for parametric jobs with parameters that can be of List type

*Resources
NEW: Added SSH Grid Engine Computing Element
NEW: Added SSH Computing Element
FIX: make sure lfc client will not try to connect for several days

*Transformation
FIX: TransformationDB - in setFileStatusForTransformation() reset ErrorCount to zero if "force" flag and    the new status is "unused"
NEW: TransformationDB - added support for dictionary in metadata for the InputDataQuery mechanism     

[v6r1p13]

*WMS
FIX: JobSchedulingAgent - backported from v6r2 use of Resources helper

[v6r1p12]

*Accounting
FIX: Properly delete cached plots

*Core
FIX: dirac-install - run externals post install after generating the versions dir

[v6r1p11]

*Core
NEW: dirac-install - caches locally the externals and the grid bundle
FIX: dirac-distribution - properly generate releasehistory and releasenotes

[v6r1p10]

*WorloadManagement
FIX: JobAgent - set UseServerCertificate option "no" for the job executable

[v6r1p9]

*Core
FIX: dirac-configure - set the proper /DIRAC/Hostname when defining /LocalInstallation/Host

*DataManagement
FIX: dirac-dms-user-lfns - fixed the case when the baseDir is specified
BUGFIX: dirac-dms-remove-files - fixed crash in case of returned error report in a form of dictionary 

[v6r1p8]

*Web
FIX: restored Run panel in the production monitor

*Resources
FIX: FileCatalog - do not check existence of the catalog client module file

[v6r1p7]

*Web
BUGFIX: fixed scroll bar in the Monitoring plots view

[v6r1p6]

*Core
FIX: TransferClient closes connections properly

[v6r1p5]

*Core
FIX: DISET Clients are now thread-safe. Same clients used twice in different threads was not 
     closing the previous connection
NEW: reduce wait times in DISET protocol machinery to improve performance   

[v6r1p4]

*RequestManagement
BUGFIX: RequestContainer - in isSubRequestDone() treat special case for subrequests with files

*Transformation
BUGFIX: TransformationCleaningAgent - do not clear requests for tasks with no associated jobs

[v6r1p3]

*Framework
NEW: Pass the monitor down to the request RequestHandler
FIX: Define the service location for the monitor
FIX: Close some connections that DISET was leaving open

[v6r1p2]

*WorkloadManagement
BUGFIX: JobSchedulingAgent - use getSiteTiers() with returned direct value and not S_OK

*Transformation
BUGFIX: Uniform use of the TaskManager in the RequestTaskAgent and WorkflowTaskAgent

[v6r1p1]

*RSS
BUGFIX: Alarm_PolType now really send mails instead of crashing silently.

[v6r1]

*RSS
CHANGE: Major refactoring of the RSS system
CHANGE: DB.ResourceStatusDB has been refactored, making it a simple wrapper round ResourceStatusDB.sql with only four methods by table ( insert, update, get & delete )
CHANGE: DB.ResourceStatusDB.sql has been modified to support different statuses per granularity.
CHANGE: DB.ResourceManagementDB has been refactored, making it a simple wrapper round ResourceStatusDB.sql with only four methods by table ( insert, update, get & delete )
CHANGE: Service.ResourceStatusHandler has been refactored, removing all data processing, making it an intermediary between client and DB.
CHANGE: Service.ResourceManagementHandler has been refactored, removing all data processing, making it an intermediary between client and DB.
NEW: Utilities.ResourceStatusBooster makes use of the 'DB primitives' exposed on the client and does some useful data processing, exposing the new functions on the client.
NEW: Utilities.ResourceManagementBooster makes use of the 'DB primitives' exposed on the client and does some useful data processing, exposing the new functions on the client.
CHANGE: Client.ResourceStatusClient has been refactorerd. It connects automatically to DB or to the Service. Exposes DB and booster functions.
CHANGE: Client.ResourceManagementClient has been refactorerd. It connects automatically to DB or to the Service. Exposes DB and booster functions.
CHANGE: Agent.ClientsCacheFeederAgent renamed to CacheFeederAgent. The name was not accurate, as it also feeds Accouting Cache tables.
CHANGE: Agent.InspectorAgent, makes use of automatic API initialization.
CHANGE: Command. refactor and usage of automatic API initialization.
CHANGE: PolicySystem.PEP has reusable client connections, which increase significantly performance.
CHANGE: PolicySystem.PDP has reusable client connections, which increase significantly performance.
NEW: Utilities.Decorators are syntactic sugar for DB, Handler and Clients.
NEW: Utilities.MySQLMonkey is a mixture of laziness and refactoring, in order to generate the SQL statements automatically. Not anymore sqlStatemens hardcoded on the RSS.
NEW: Utilities.Validator are common checks done through RSS modules
CHANGE: Utilities.Synchronizer syncs users and DIRAC sites
CHANGE: cosmetic changes everywhere, added HeadURL and RCSID
CHANGE: Removed all the VOExtension logic on RSS
BUGFIX: ResourceStatusHandler - getStorageElementStatusWeb(), access mode by default is Read
FIX: RSS __init__.py will not crash anymore if no CS info provided
BUGFIX: CS.getSiteTier now behaves correctly when a site is passed as a string

*dirac-setup-site
BUGFIX: fixed typos in the Script class name

*Transformation
FIX: Missing logger in the TaskManager Client (was using agent's one)
NEW: Added UnitTest class for TaskManager Client

*DIRAC API
BUGFIX: Dirac.py. If /LocalSite/FileCatalog is not define the default Catalog was not properly set.
FIX: Dirac.py - fixed __printOutput to properly interpret the first argument: 0:stdout, 1:stderr
NEW: Dirac.py - added getConfigurationValue() method

*Framework
NEW: UsersAndGroups agent to synchronize users from VOMRS server.

*dirac-install
FIX: make Platform.py able to run with python2.3 to be used inside dirac-install
FIX: protection against the old or pro links pointing to non-existent directories
NEW: make use of the HTTP proxies if available
FIX: fixed the logic of creating links to /opt/dirac directories to take into account webRoot subdirs

*WorkloadManagement
FIX: SiteDirector - change getVO() function call to getVOForGroup()

*Core:
FIX: Pfn.py - check the sanity of the pfn and catch the erroneous case

*RequestManagement:
BUGFIX: RequestContainer.isSubrequestDone() - return 0 if Done check fails

*DataManagement
NEW: FileCatalog - possibility to configure multiple FileCatalog services of the same type

[v6r0p4]

*Framework
NEW: Pass the monitor down to the request RequestHandler
FIX: Define the service location for the monitor
FIX: Close some connections that DISET was leaving open

[v6r0p3]

*Framework
FIX: ProxyManager - Registry.groupHasProperties() wasn't returning a result 
CHANGE: Groups without AutoUploadProxy won't receive expiration notifications 
FIX: typo dirac-proxy-info -> dirac-proxy-init in the expiration mail contents
CHANGE: DISET - directly close the connection after a failed handshake

[v6r0p2]

*Framework
FIX: in services logs change ALWAYS log level for query messages to NOTICE

[v6r0p1]

*Core
BUGFIX: List.uniqueElements() preserves the other of the remaining elements

*Framework
CHANGE: By default set authorization rules to authenticated instead of all
FIX: Use all required arguments in read access data for UserProfileDB
FIX: NotificationClient - dropped LHCb-Production setup by default in the __getRPSClient()

[v6r0]

*Framework
NEW: DISET Framework modified client/server protocol, messaging mechanism to be used for optimizers
NEW: move functions in DIRAC.Core.Security.Misc to DIRAC.Core.Security.ProxyInfo
CHANGE: By default log level for agents and services is INFO
CHANGE: Disable the log headers by default before initializing
NEW: dirac-proxy-init modification according to issue #29: 
     -U flag will upload a long lived proxy to the ProxyManager
     If /Registry/DefaultGroup is defined, try to generate a proxy that has that group
     Replaced params.debugMessage by gLogger.verbose. Closes #65
     If AutoUploadProxy = true in the CS, the proxy will automatically be uploaded
CHANGE: Proxy upload by default is one month with dirac-proxy-upload
NEW: Added upload of pilot proxies automatically
NEW: Print info after creating a proxy
NEW: Added setting VOMS extensions automatically
NEW: dirac-proxy-info can also print the information of the uploaded proxies
NEW: dirac-proxy-init will check that the lifetime of the certificate is less than one month and advise to renew it
NEW: dirac-proxy-init will check that the certificate has at least one month of validity
FIX: Never use the host certificate if there is one for dirac-proxy-init
NEW: Proxy manager will send notifications when the uploaded proxies are about to expire (configurable via CS)
NEW: Now the proxyDB also has a knowledge of user names. Queries can use the user name as a query key
FIX: ProxyManager - calculate properly the dates for credentials about to expire
CHANGE: ProxyManager will autoexpire old proxies, also auto purge logs
CHANGE: Rename dirac-proxy-upload to dirac-admin-proxy-upload
NEW: dirac-proxy-init will complain if the user certificate has less than 30 days
CHANGE: SecurityLogging - security log level to verbose
NEW: OracleDB - added Array type 
NEW: MySQL - allow definition of the port number in the configuration
FIX: Utilities/Security - hash VOMS Attributes as string
FIX: Utilities/Security - Generate a chain hash to discover if two chains are equal
NEW: Use chain has to discover if it has already been dumped
FIX: SystemAdministrator - Do not set  a default lcg version
NEW: SystemAdministrator - added Project support for the sysadmin
CHANGE: SysAdmin CLI - will try to connect to the service when setting the host
NEW: SysAdmin CLI - colorization of errors in the cli
NEW: Logger - added showing the thread id in the logger if enabled
     
*Configuration
NEW: added getVOfromProxyGroup() utility
NEW: added getVoForGroup() utility, use it in the code as appropriate
NEW: added Registry and Operations Configuration helpers
NEW: dirac-configuration-shell - a configuration script for CS that behaves like an UNIX shellCHANGE: CSAPI - added more functionality required by updated configuration console
NEW: Added possibility to define LocalSE to any Site using the SiteLocalSEMapping 
     section on the Operations Section     
NEW: introduce Registry/VO section, associate groups to VOs, define SubmitPools per VO
FIX: CE2CSAgent - update the CEType only if there is a relevant info in the BDII  

*ReleaseManagement
NEW: release preparations and installation tools based on installation packages
NEW: dirac-compile-externals will try go get a DIRAC-free environment before compiling
NEW: dirac-disctribution - upload command can be defined via defaults file
NEW: dirac-disctribution - try to find if the version name is a branch or a tag in git and act accordingly
NEW: dirac-disctribution - added keyword substitution when creating a a distribution from git
FIX: Install tools won't write HostDN to the configuration if the Admin username is not set 
FIX: Properly set /DIRAC/Configuration/Servers when installing a CS Master
FIX: install_site.sh - missing option in wget for https download: --no-check-certificate
FIX: dirac-install-agent(service) - If the component being installed already has corresponding 
     CS section, it is not overwritten unless explicitly asked for
NEW: dirac-install functionality enhancement: start using the switches as defined in issue #26;
CHANGE: dirac-install - write the defaults if any under defaults-.cfg so dirac-configure can 
        pick it up
FIX: dirac-install - define DYLD_LIBRARY_PATH ( for Mac installations )     
NEW: dirac-install - put all the goodness under a function so scripts like lhcb-proxy-init can use it easily
FIX: dirac-install - Properly search for the LcgVer
NEW: dirac-install will write down the releases files in -d mode   
CHANGE: use new dirac_install from gothub/integration branch in install_site.sh
NEW: Extensions can request custom external dependencies to be installed via pip when 
     installing DIRAC.
NEW: LCG bundle version can be defined on a per release basis in the releases.cfg 
NEW: dirac-deploy-scripts - when setting the lib path in the deploy scripts. 
     Also search for subpaths of the libdir and include them
NEW: Install tools - plainly separate projects from installations

*Accounting
CHANGE: For the WMSHistory type, send as JobSplitType the JobType
CHANGE: Reduced the size of the max key length to workaround mysql max bytes for index problem
FIX: Modified buckets width of 1week to 1 week + 1 day to fix summer time end week (1 hour more )

*WorkloadManagement
CHANGE: SiteDirector - simplified executable generation
NEW: SiteDirector - few more checks of error conditions   
NEW: SiteDirector - limit the queue max length to the value of MaxQueueLengthOption 
     ( 3 days be default )
BUGFIX: SiteDirector - do not download pilot output if the flag getPilotOutput is not set     
NEW: JobDB will extract the VO when applying DIRAC/VOPolicy from the proper VO
FIX: SSHTorque - retrieve job status by chunks of 100 jobs to avoid too long
NEW: glexecComputingElement - allow glexecComputingElement to "Reschedule" jobs if the Test of
     the glexec fails, instead of defaulting to InProcess. Controlled by
     RescheduleOnError Option of the glexecComputingElement
NEW: SandboxStore - create a different SBPath with the group included     
FIX: JobDB - properly treat Site parameter in the job JDL while rescheduling jobs
NEW: JobSchedulingAgent - set the job Site attribute to the name of a group of sites corresponding 
     to a SE chosen by the data staging procedure 
CHANGE: TimeLeft - call batch system commands with the ( default ) timeout 120 sec
CHANGE: PBSTimeLeft - uses default CPU/WallClock if not present in the output  
FIX: PBSTimeLeft - proper handling of (p)cput parameter in the batch system output, recovery of the
     incomplete batch system output      
NEW: automatically add SubmitPools JDL option of the job owner's VO defines it     
NEW: JobManager - add MaxParametericJobs option to the service configuration
NEW: PilotDirector - each SubmitPool or Middleware can define TargetGrids
NEW: JobAgent - new StopOnApplicationFailure option to make the agent exiting the loop on application failure
NEW: PilotAgentsDB - on demand retrieval of the CREAM pilot output
NEW: Pilot - proper job ID evaluation for the OSG sites
FIX: ComputingElement - fixed proxy renewal logic for generic and private pilots
NEW: JDL - added %j placeholder in the JDL to be replaced by the JobID
BUGFIX: DownloadInputData - bug fixed in the naming of downloaded files
FIX: Matcher - set the group and DN when a request gets to the matcher if the request is not 
     coming from a pilot
FIX: Matcher = take into account JobSharing when checking the owner for the request
CHANGE: PilotDirector, dirac-pilot - interpret -V flag of the pilot as Installation name

*DataManagement
FIX: FileCatalog/DiractoryLevelTree - consistent application of the max directory level using global 
     MAX_LEVELS variable
FIX: FileCatalog - Directory metadata is deleted together with the directory deletion, issue #40    
CHANGE: FileCatalog - the logic of the files query by metadata revisited to increase efficiency 
FIX: LcgFileCatalog - use lfcthr and call lfcthr.init() to allow multithread
     try the import only once and just when LcgFileCatalogClient class is intantiated
NEW: LcgFileCatalogClient - new version of getPathPermissions relying on the lfc_access method to solve the problem
     of multiple user DNs in LFC.     
FIX: StorageElement - get service CS options with getCSOption() method ( closes #97 )
FIX: retrieve FileCatalogs as ordered list, to have a proper default.
CHANGE: FileCatalog - allow up to 15 levels of directories
BUGFIX: FileCatalog - bug fixes in the directory removal methods (closes #98)
BUGFIX: RemovalAgent - TypeError when getting JobID in RemovalAgent
BUGFIX: RemovalAgent - put a limit to be sure the execute method will end after a certain number of iterations
FIX: DownloadInputData - when files have been uploaded with lcg_util, the PFN filename
     might not match the LFN file name
FIX: putting FTSMonitor web page back
NEW: The default file catalog is now determined using /LocalSite/FileCatalog. The old behavior 
     is provided as a fallback solution
NEW: ReplicaManager - can now deal with multiple catalogs. Makes sure the surl used for removal is 
the same as the one used for registration.   
NEW: PoolXMLCatalog - added getTypeByPfn() function to get the type of the given PFN  
NEW: dirac-dms-ban(allow)-se - added possibility to use CheckAccess property of the SE

*StorageManagement
FIX: Stager - updateJobFromStager(): only return S_ERROR if the Status sent is not
recognized or if a state update fails. If the jobs has been removed or
has moved forward to another status, the Stager will get an S_OK and
should forget about the job.
NEW: new option in the StorageElement configuration "CheckAccess"
FIX: Requests older than 1 day, which haven't been staged are retried. Tasks older than "daysOld" 
     number of days are set to Failed. These tasks have already been retried "daysOld" times for staging.
FIX: CacheReplicas and StageRequests records are kept until the pin has expired. This way the 
     StageRequest agent will have proper accounting of the amount of staged data in cache.
NEW: FTSCleaningAgent will allow to fix transient errors in RequestDB. At the moment it's 
     only fixing Requests for which SourceTURL is equal to TargetSURL.
NEW: Stager - added new command dirac-stager-stage-files          
FIX: Update Stager code in v6 to the same point as v5r13p37
FIX: StorageManager - avoid race condition by ensuring that Links=0 in the query while removing replicas

*RequestManagement
FIX: RequestDBFile - get request in chronological order (closes issue #84)
BUGFIX: RequestDBFile - make getRequest return value for getRequest the same as for

*ResourceStatusSystem
NEW: Major code refacoring. First refactoring of RSS's PEP. Actions are now function 
     defined in modules residing in directory "Actions".
NEW: methods to store cached environment on a DB and ge them.
CHANGE: command caller looks on the extension for commands.
CHANGE: RSS use now the CS instead of getting info from Python modules.
BUGFIX: Cleaned RSS scripts, they are still prototypes
CHANGE: PEP actions now reside in separate modules outside PEP module.
NEW: RSS CS module add facilities to extract info from CS.
CHANGE: Updating various RSS tests to make them compatible with
changes in the system.
NEW: CS is used instead of ad-hoc configuration module in most places.
NEW: Adding various helper functions in RSS Utils module. These are
functions used by RSS developers, including mainly myself, and are
totally independant from the rest of DIRAC.
CHANGE: Mostly trivial changes, typos, etc in various files in RSS     
CHANGE: TokenAgent sends e-mails with current status   

*Transformation
CHANGE: allow Target SE specification for jobs, Site parameter is not set in this case
CHANGE: TransformationAgent  - add new file statuses in production monitoring display
CHANGE: TransformationAgent - limit the number of files to be treated in TransformationAgent 
        for replication and removal (default 5000)
BUGFIX: TransformationDB - not removing task when site is not set
BUGFIX: TransformationCleaningAgent - archiving instead of cleaning Removal and Replication 
        transformations 
FIX: TransformationCleaningAgent - kill jobs before deleting them        

*Workflow
NEW: allow modules to define Input and Output parameters that can be
     used instead of the step_commons/workflow_commons (Workflow.py, Step.py, Module.py)

*Various fixes
BUGFIX: Mail.py uses SMTP class rather than inheriting it
FIX: Platform utility will properly discover libc version even for the new Ubuntu
FIX: Removed old sandbox and other obsoleted components<|MERGE_RESOLUTION|>--- conflicted
+++ resolved
@@ -1,4 +1,3 @@
-<<<<<<< HEAD
 [v7r0-pre15]
 
 FIX: removed __init__ files from test directories to avoid importing
@@ -97,10 +96,7 @@
 *SMS
 NEW: StorageManagementDB - use python table description      
 
-[v6r10-pre1]
-=======
 [v6r10-pre2]
->>>>>>> cd86b185
 
 *Core
 FIX: Several fixes on DB classes(AccountingDB, SystemLoggingDB, UserProfileDB, TransformationDB, 
