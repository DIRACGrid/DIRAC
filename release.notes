--- conflicted
+++ resolved
@@ -1,4 +1,3 @@
-<<<<<<< HEAD
 [v7r1-pre11]
 
 NEW: Add environment.yml file for preparing an environment with conda
@@ -45,8 +44,7 @@
 *docs
 NEW: (#4289) Document how to run integration tests in docker
 
-=======
->>>>>>> 3d8e1d48
+
 [v7r0p8]
 
 *Configuration
