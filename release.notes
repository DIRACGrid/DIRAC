--- conflicted
+++ resolved
@@ -1,4 +1,3 @@
-<<<<<<< HEAD
 [v6r9p2]
 
 *RSS
@@ -30,12 +29,11 @@
 
 NEW: Refactored Request Management System, related DMS agents and FTS management
      components
-=======
+
 [v6r8p18]
 
 *TS
 BUGFIX: TransformationAgent - regression in __cleanCache()
->>>>>>> 3eec2dbb
 
 [v6r8p17]
 
