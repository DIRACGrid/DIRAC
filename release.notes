<<<<<<< HEAD
[v6r15-pre13]

Removed general "from DIRAC.Core.Utilities import *" in the top-level __init__.py
Made service handlers systematically working with unicode string arguments

*Accounting
CHANGE: INTEGER -> BIGINT for "id" in "in" accountingDB tables

*Core
NEW: The S_ERROR has an enhanced structure containing also the error code and the call
     stack from where the structure was created
NEW: DErrno module to contain definitions of the DIRAC error numbers and standard
     descriptions to be used from now on in any error code check      
CHANGE: gMonitor instantiation removed from DIRAC.__init__.py to avoid problems in
        documentation generation
CHANGE: removed Core.Utilities.List.sortList (sorted does the job)
CHANGE: removed unused module Core.Utilities.TimeSeries
NEW: dirac-install - makes us of the DIRAC tar files in CVMFS if available
NEW: dirac-install-client - a guiding script to install the DIRAC client from A to Z        
NEW: MJFTimeLeft - using Machine JOb features in the TimeLeft utility
FIX: BaseClient - only give warning log message "URL banned" when one of the
     service URLs is really banned
CHANGE: DISET components - improved logic of service URL retries to speedup queries
        in case of problematic services     
NEW: dirac-rss-policy-manager - allows to interactively modify and test only the 
     policy section of Dirac.cfg     
FIX: XXXTimeLeft - do not mix CPU and WallTime values     
FIX: InstallTools, ComponentInstaller - longer timeout for checking components PID (after restart)
CHANGE: Proxy - in executeWithUserProxy() when multiple DNs are present, try all of them

*Configuration
NEW: GOCDB2CSAgent agent to synchronize GOCDB and CS data about perfSONAR services
NEW: VOMS2CSAgent to synchronize VOMS user data with the DIRAC Registry

*Framework
CHANGE: SystemAdministratorIntegrator - make initial pinging of the hosts in parallel
        to speed up the operation
CHANGE: InstalledComponentsDB - table to cache host status information populated
        by a periodic task    
NEW: ComponentInstaller Client class to encapsulate all the installation utilities
     from InstallTools module            

*Accounting
FIX: DataStoreClient - Synchronizer based decorators have been replaced with a simple 
     lock as they were blocking addRegister() during every commit(); 

*RSS
NEW: CE Availability policy, closing #2373
CHANGE: Ported setStatus and setToken rpc calls to PublisherHandler from LHCb implementation

*DMS
CHANGE: FileCatalogClient - make explicit methods for all service calls
CHANGE: DataManager, StorageElement - move physical accounting the StorageElement
CHANGE: FileCatalog - added recursive changePathXXX operations
CHANGE: FileCatalog contained objects have Master attribute defined in the CS. Extra check of eligibility of the catalogs specified explicitely. No-LFN write methods return just the Master result to be compatible with the current use in the clients.
CHANGE: Removed LcgFileCatalogXXX obsoleted classes
NEW: ConsistencyInspector class to perform data consistency checks between 
     different databases
CHANGE: FileCatalog(Client) - refactored to allow clients declare which interface
        they implement     
NEW: FileCatalog - conditional FileCatalog instantiation based on the configured
     Operations criteria        

*TS
CHANGE: TransformationDB table TaskInputs: InputVector column from BLOB to MEDIUMTEXT
FIX: TaskManager - fix bug in case there is no InputData for a task, the Request created 
     for the previous task was reassigned

*WMS
NEW: TaskQueueDB - possibility to present requirements in a form of tags from the 
     site( pilot ) to the jobs to select ones with required properties
FIX: JobWrapper - the InputData optimizer parameters are now DEncoded     
CHANGE: JobAgent - add Processors and WholeNode tags to the resources description
CHANGE: SiteDirector - flag to always download pilot output is set to False by default

*RMS
FIX: Request - fix for the case when one of the request is malformed, the rest of 
     the requests could not be swiped
FIX: ReqProxyHandler - don't block the ReqProxy sweeping if one of the request is buggy     

*Resources
FIX: SRM2Storage - do not add accounting to the output structure as it is done in 
     the container StorageElement class
CHANGE: Add standard metadata in the output of all the Storage plugins     
=======
[v6r14p18]

*Core
FIX: VOMSService - attGetUserNickname() can only return string type values
FIX: dirac-deploy-scripts - install DIRAC scripts first so that they can be 
     overwritten by versions from extensions

*Framework
FIX: dirac-populate-component-db - bug fixed to avoid duplicate entries in the
     database

*TS
FIX: TaskManager - do not use ReqProxy when submitting Request for Tasks, otherwise
     no RequestID can be obtained

*Interfaces
CHANGE: Dirac.py - increase verbosity of a error log message in selectJobs

*Resources
FIX: XROOTStorage - fixed KeyError exception while checking file existence
FIX: ARCComputingElement - in getJobOutput test for existence of an already 
     downloaded pilot log
>>>>>>> 93c3ce67

[v6r14p17]

*Core
FIX: Service.py - use the service name as defined in the corresponding section in the CS
     and not the name defined in service Module option. This fixes the problem with the
     StorageElement service not interpreting properly the PFN name and using a wrong local
     data path. 

*Resources
CHANGE: ARCComputingElement - if the VO is not discoverable from the environment, use ARC API
        call in the getCEStatus, use ldapsearch otherwise

[v6r14p16]

*Resources
CHANGE: ARC Computing Element automatically renew proxies of jobs when needed

[v6r14p15]

*Core
FIX: VOMS.py - Fixed bug that generates proxies which are a mix between legacy and rfc proxies.

*DMS
CHANGE: Allow selecting disk replicas in getActiveReplicas() and getReplicas()

*WMS
CHANGE: Use the preferDisk option in the InputData optimizer, the TransformationAgent and in the Interface splitter


[v6r14p14]

*Core
FIX: VOMS.py - return RFC proxy if necessary after adding the VOMS extension

*Configuration
FIX: Validate maxCPUTime and Site description value

*Resources
FIX: XROOTStorage - changes to allow third party transfers between XROOT storages
CHANGE: HTCondorCEComputingElement - the Condor logging can now be obtained in the webinterface;
        SIGTERM (instead of SIGKILL) is send to the application in case jobs are killed by the host site;
        when pilots are put in held status we kill them in condor and mark them as aborted.

*WMS
FIX: pilotCommands - fixes for intrepreting tags in the pilot

[v6r14p13]

*WMS
FIX: pilot commands CheckCECapabilities and CheckWNCapabilities were not considering the case of missing proxy

[v6r14p12]

*Core
FIX: allow a renormalization of the estimated CPU power
FIX: dirac-install: Make hashlib optional again (for previous versions of python, since the pilot may end up on old machines)

*Framework
FIX: allow to install agents with non-standard names (different from the module name)

*DMS
CHANGE: Consider files to reschedule and submit when they are Failed in FTS

*WMS
CHANGE: Move getCEStatus function back to using the ARC API

[v6r14p11]

*Core
FIX: XXXTimeLeft - set limit to CPU lower than wall clock if unknown
FIX: Logger - fix exception printing in gLogger.exception()
CHANGE: InstallTools - added more info about the process in getStartupComponentStatus()
CHANGE: Time - better report from timeThis() decorator

*DMS
CHANGE: FTSAgent - wait some time between 2 monitorings of each job

*WMS
NEW: pilotCommands - added CheckCECapabilities, CheckWNCapabilities commands
NEW: Added dirac-wms-get-wn-parameters command

*TS
NEW: Added dirac-production-runjoblocal command
FIX: TransformationAgent(Plugin) - clean getNextSite() and normalizeShares()
FIX: TransformationPlugin - added setParameters() method

*RSS
FIX: dirac-rss-sync - move imports to after the Script.getPositionalArguments()

*Resources
NEW: Added dirac-resource-get-parameters command

[v6r14p10]
*Configuration
FIX: Resources - getQueue() is fixed to get properly Tag parameters

*Framework
FIX: SecurityFileLog - fix for zipping very large files

*Resources
NEW: added dirac-resource-get-parameters command

*WMS
NEW: JobMonitoringHandler - add getJobsParameters() method
NEW: pilotCommands - added CheckCECapabilities, CheckWNCapabilities
NEW: Added dirac-wms-get-wn-parameters command
NEW: Matcher - generate internal tags for MaxRAM and NumberOfProcessors parameters
CHANGE: SiteDirector does not pass Tags to the Pilot
FIX: Matcher(Handler) - do not send error log message if No match found,
     fixed Matcher return value not correctly interpreted

[v6r14p9]

*Core
FIX: BaseClient - enhance retry connection logic to minimize the overall delay
FIX: MessageBroker - fix of calling private __remove() method from outside
     of the class

*Framework
BUGFIX: dirac-(un)install-component - bug in importing InstallTools module

*WMS:
FIX: JobWrapper - fix in getting the OutputPath defined in the job

*Resources
FIX: ARCComputingElement - add queue to the XRSL string

[v6r14p8]

*Core
FIX: XXXTimeLeft - minor fixes plus added the corresponding Test case
FIX: ReturnValues - fixes in the doc strings to comply with the sphinx syntax
FIX: SocketInfoFactory - in __sockConnect() catch exception when creating a
     socket

*Interfaces
FIX: Job.py - fixes in the doc strings to comply with the sphinx syntax

*RSS
NEW: Configurations.py - new possible configuration options for Downtime Policies

*WMS
CHANGE: StatesAccountingAgent - retry once and empty the local messages cache
        in case of failure to avoid large backlog of messages
CHANGE: SiteDirector - do not send SharedArea and ClientPlatform as pilot
        invocation arguments  
CHANGE: Matcher - allow matching by hosts in multi-VO installations              

[v6r14p7]

*Core
CHANGE: XXXTimeLeft utilities revisited - all return real seconds,
        code refactoring - use consistently always the same CPU power 

*WMS
FIX: JobAgent - code refactoring for the timeLeft logic part

*Resources
BUGFIX: ComputingElement - get rid of legacy getResourcesDict() call

[v6r14p6]

*Configuration
FIX: Bdii2CSAgent - refresh configuration from Master before updating
FIX: Bdii2CSAgent - distinguish the CE and the Cluster in the Glue 1.0 schema

*DMS
CHANGE: FTSAgent - make the amount of scheduled requests fetched by the 
        FTSAgent a parameter in the CS 
CHANGE: RMS Operations - check whether the always banned policy is applied for SEs
        to a given access type

*RMS
FIX: RequestClient(DB,Manager) - fix bulk requests, lock the lines when selecting 
     the requests to be assigned, update the LastUpdate time, and expose the 
     assigned flag to the client

*WMS
FIX: JobAgent - when the application finishes with errors but the agent continues 
     to take jobs, the timeLeft was not evaluated
FIX: JobAgent - the initial timeLeft value was always set to 0.0     

[v6r14p5]

*Core
FIX: X509Certificate - protect from VOMS attributes that are not decodable


*Resources
FIX: GFAL2_StorageBase - fixed indentation and a debug log typo

*WMS
BUGFIX: Matcher - only the first job was associated with the given pilot
FIX: pilotTools - 0o22 is only a valid int for recent python interpreters, 
     replaced by 18

[v6r14p4]

*Core
FIX: DictCache - fix the exception in the destructor preventing the final
     cache cleaning

*Framework
FIX: SystemAdministratorClientCLI - corrected info line inviting to update
     the pilot version after the software update

*DMS
FIX: FTSAgent - Add recovery of FTS files that can be left in weird statuses 
     when the agent dies
CHANGE: DataManager - allow to not get URLs of the replicas
CHANGE: FTSJob - keep and reuse the FTS3 Context object

*Storage
CHANGE: StorageManagerClient - don't fail getting metadata for staging if at 
        least one staged replica found

*WMS
FIX: CPUNormalization - protect MJF from 0 logical cores
FIX: JobScheduling - fix printout that was saying "single site" and "multiple sites" 
     in two consecutive lines
NEW: pilotTools,Commands - added CEType argument, e.g. to specify Pool CE usage 
FIX: WatchDog - added checks of function return status, added hmsCPU initialization to 0,
     removed extra printout     
     
*Resources
FIX: GFAL2 plugins - multiple bug fixes     

[v6r14p3]

*Core
BUGFIX: small bug fixed in dirac-install-component, dirac-uninstall-component
BUGFIX: VOMS - remove the temporary file created when issuing getVOMSProxyInfo
FIX: FileHelper - support unicode file names
FIX: DictCache - purges all the entry of the DictCache when deleting the DictCache object 

*Framework
BUGFIX: dirac-populate-component-db - avoid return statement out of scope

*Interfaces
BUGFIX: Dirac - in submitJob() faulty use of os.open

*WMS
FIX: JobWrapper - avoid evaluation of OutputData to ['']
FIX: Matcher - the Matcher object uses a VO dependent Operations helper
CHANGE: JobAgent - stop agent if time left is too small (default 1000 HS06.s)
FIX: CPUNormalization - use correct denominator to get power in MJF

*Resources
FIX: ARCComputingElement - changed implementation of ldap query for getCEStatus

[v6r14p2]

*Core
FIX: Use GSI version 0.6.3 by default
CHANGE: Time - print out the caller information in the timed decorator
CHANGE: dirac-install - set up ARC_PLUGIN_PATH environment variable

*Framework
FIX: dirac-proxy-info - use actimeleft VOMS attribute

*Accounting
CHANGE: Removed SRMSpaceTokenDeployment Accounting type

*RSS
CHANGE: ResourceStatus - re-try few times to update the RSS SE cache before giving up
FIX: XXXCommand, XXXAction - use self.lof instead of gLogger
CHANGE: Added support for all protocols for SEs managed by RSS

*RMS
FIX: Request - produce enhanced digest string
FIX: RequestDB - fix in getDigest() in case of errors while getting request

*Resources
CHANGE: Propagate hideExceptions flag to the ObjectLoader when creating StorageElements
FIX: ARCComputingElement - multiple fixes after experience in production

*WMS
FIX: Pilot commands - fixed an important bug, when using the 
     dirac-wms-cpu-normalization script

[v6r14p1]

The version is buggy when used in pilots

*Core
NEW: dirac-install-component command replacing dirac-install-agent/service/executor
     commands
     
*Resources
NEW: FileStorage - plugin for "file" protocol
FIX: ARCComputingElement - evaluate as int the job exit code

*RSS
FIX: CSHelpers - several fixes and beautifications     

[v6r14]

*Core
NEW: CSGlobals - includes Extensions class to consistently check the returned
     list of extensions with proper names 
NEW: ProxyManagerXXX, ProxyGeneration, X509XXX - support for RFC proxies
NEW: ProxyInfo - VOMS proxy information without using voms commands
NEW: LocalConfiguration - option to print out license information    
FIX: SocketInfo.py - check the CRL lists while handshaking  

Configuration
NEW: ConfigurationClient - added getSectionTree() method

*Framework
NEW: InstalledComponentsDB will now store information about the user who did the 
     installation/uninstallation of components.

*Resources
NEW: ARCComputingElement based on the ARC python API

*RSS
FIX: Improved logging all over the place 

*DMS
NEW: New FileCatalog SecurityManager with access control based on policies,
     VOMSPolicy as one of the policy implementations.
NEW: lfc_dfc_db_copy - script used by LHCb to migrate from the LFC to the DFC with 
     Foreign Keys and Stored Procedures by accessing the databases directly     
NEW: FileManagerPs.py - added _getFileLFNs() to serve info for the Web Portal     
CHANGE: Moving several tests to TestDIRAC

*Interfaces
CHANGE: use jobDescription.xml as a StringIO object to avoid multiple disk
        write operations while massive job submission

*WMS
FIX: Watchdog - review for style and pylint
CHANGE: Review of the Matcher code, extracting Limiter and Matcher as standalone 
        utilities
        

*Transformation
NEW: New ported plugins from LHCb, added unit tests


[v6r13p21]

*TS
FIX: Registering TargetSE for Standard TransformationAgent plugin

[v6r13p20]

*DMS
FIX: DMSHelpers - allow for more than one Site defined to be local per SE

*Resources
FIX: XRootStorage - fix in getURLBase()

[v6r13p19]

FIX: changes incorporated from v6r12p53 patch

[v6r13p18]

*WMS
FIX: JobWrapper - ported back from v6r14p9 the fix for getting OutputPath

[v6r13p17]

FIX: changes incorporated from v6r12p52 patch

[v6r13p16]

FIX: changes incorporated from v6r12p51 patch

[v6r13p15]

Included patches from v6r12p50 release 

[v6r13p14]

*DMS
FIX: ReplicateAndRegister - fix a problem when a file is set Problematic 
     in the FC but indeed doesn't exist at all 

*Resources
CHANGE: StorageFactory - enhance the logic of BaseSE inheritance in the
        SE definition in the CS
        
*WMS
CHANGE: CPUNormalization, dirac-wms-cpu-normalization - reading CPU power 
        from MJF for comparison with the DIRAC evaluation
FIX: SiteDirector - create pilot working directory in the batch system working
     directory and not in "/tmp"                

[v6r13p13]

*DMS
BUGFIX: FileCatalogClient - bug fixed in getDirectoryMetadata()

[v6r13p12]

*Resources
FIX: StorageElement - bug fixed in inValid()
CHANGE: StorageFactory - do not interpret VO parameter as mandatory

[v6r13p11]

*DMS
BUGFIX: RemoveReplica - fix in singleRemoval()
FIX: dirac-dms-user-lfns - increased timeout

[v6r13p10]

CHANGE: Use sublogger to better identify log source in multiple places

*Core
CHANGE: Review / beautify code in TimeLeft and LSFTimeLeft
FIX: LSFTimeLeft - is setting shell variables, not environment variables, 
     therefore added an "export" command to get the relevant variable 
     and extract then the correct normalization

*Accounting
FIX: DataOperationPlotter - add better names to the data operations

*DMS:
FIX: DataManager - add mandatory vo parameter in __SEActive()
CHANGE: dirac-dms-replicate-and-register-request - submit multiple requests
        to avoid too many files in a single FTS request
FIX: FileCatalog - typo in getDirectoryMetadata()
FIX: FileCatalog - pass directory name to getDirectoryMetadata and not file name 
FIX: DataManager - in __SEActive() break LFN list in smaller chunks when
     getting replicas from a catalog        

*WMS
FIX: WMSAdministratorHandler - fix in reporting pilot statistics
FIX: JobScheduling - fix in __getSitesRequired() when calling self.jobLog.info 
CHANGE: pilotCommands - when exiting with error, print out current processes info

[v6r13p9]

*Framework
FIX: SystemLoggingDB - schema change for ClientIPs table to store IPv6 addresses

*DMS
BUGFIX: DMSRequestOperationsBase - bug fix in checkSEsRSS()
FIX: RemoveFile - in __call__(): bug fix; fix in the BannedSE treatment logic

*RMS
BUGFIX: Operation - in catalogList()
BUGFIX: ReqClient - in printOperation()

*Resources
FIX: GFAL2_StorageBase - added Lost, Cached, Unavailable in getSingleFileMetadata() output
BUGFIX: GFAL2_StorageBase - fixed URL construction in put(get)SingleFile() methods

*WMS
FIX: InputDataByProtocol - removed StorageElement object caching

[v6r13p8]

*Framework
FIX: MonitoringUtilities - minor bug fix

*DMS
FIX: DataManager - remove local file when doing two hops transfer

*WMS
FIX: SandboxStoreClient - get the VO info from the delegatedGroup argument to 
     use for the StorageElement instantiation

*TMS
CHANGE: Transformation(Client,DB,Manager) - multiple code clean-up without
        changing the logic

[v6r13p7]

*Core
NEW: X509CRL - class to handle certificate revocation lists

*DMS
FIX: RequestOperations/RemoveFile.py - check target SEs to be online before
     performing the removal operation. 
FIX: SecurityManager, VOMSPolicy - make the vomspolicy compatible with the old client 
     by calling in case of need the old SecurityManager     

*Resources
BUGFIX: Torque, GE - methods must return Message field in case of non-zero return status
FIX: SRM2Storage - when used internaly, listDirectory should return urls and not lfns

*WMS
FIX: ConfigureCPURequirements pilot command - add queue CPU length to the extra local
     configuration
FIX: JobWrapper - load extra local configuration of any     

*RMS
FIX: RequestDB - fix in getRequestSummaryWeb() to suit the Web Portal requirements

*Transformation
FIX: TransformationManagerHandler - fix in getTransformationSummaryWeb() to suit 
     the Web Portal requirements

[v6r13p6]

*Core
FIX: X509Chain - use SHA1 signature encryption in all tha cases

*Resources
FIX: ComputingElement - take CPUTime from its configuration defined in the 
     pilot parameters

*WMS
FIX: SiteDirector - correctly configure jobExecDir and httpProxy Queue parameters

[v6r13p5]

*Resources
BUGFIX: Torque - getCEStatus() must return integer job numbers
FIX: StorageBase - removed checking the VO name inside the LFN 

*WMS
FIX: InputData, JobScheduling - StorageElement needs to know its VO

*DMS
FIX: ReplicateAndRegister - Add checksumType to RMS files when adding 
     checksum value
FIX: DataManager - remove unnecessary access to RSS and use SE.getStatus()     
FIX: DMHelpers - take into account Alias and BaseSE in site-SE relation

*RMS
FIX: Request - bug fixed in optimize() in File reassignment from one
     Operation to another  

*Transformation
FIX: TransformationDB - set derived transformation to Automatic

[v6r13p4]

*Core
FIX: VOMSService - treat properly the case when the VOMS service returns no result
     in attGetUserNickname()

*DMS
FIX: FTSAgent, ReplicateAndRegister - make sure we use source replicas with correct 
     checksum 

*RMS
FIX: Request - minor fix in setting the Request properties, suppressing pylint
     warnings
CHANGE: File, Reques, Operation, RequestDB - remove the use of sqlalchemy on 
        the client side     
     
*Resources
FIX: StorageElement - import FileCatalog class rather than the corresponding module     
FIX: SLURM - proper formatting commands using %j, %T placeholders
FIX: SSHComputingElement - return full job references from getJobStatus() 

*RSS
FIX: DowntimeCommand - checking for downtimes including the time to start in hours

*Workflow
CHANGE: FailoverRequest - assign to properties rather than using setters

*Transformation
FIX: TransformationClient(DB,Utilities) - fixes to make derived transformations work

[v6r13p3]

*DMS
FIX: DataManager - in putAndRegister() specify explicitly registration protocol
     to ensure the file URL available right after the transfer
     
*Resources
FIX: SRM2Storage - use the proper se.getStatus() interface ( not the one of the RSS )     

[v6r13p2]

*Framework
FIX: SystemAdministratorHandler - install WebAppDIRAC extension only in case
     of Web Portal installation
CHANGE: dirac-populate-component-db - check the setup of the hosts to register 
        into the DB only installations from the same setup; check the MySQL installation
        before retrieving the database information      

*DMS
FIX: FTSAgent - fix in parsing the server result
FIX: FTSFile - added Waiting status
FIX: FTSJob - updated regexps for the "missing source" reports from the server;
     more logging message 

*Resources
FIX: SRM2Storage - fix in treating the checksum type 
FIX: StorageElement - removed getTransportURL from read methods

*RMS
FIX: Request - typo in the optimize() method

[v6r13p1]

*Framework
CHANGE: SystemAdminstratorIntegrator - can take a list of hosts to exclude from contacting

*DMS
FIX: DataManager - fix in __getFile() in resolving local SEs
FIX: dirac-dms-user-lfns - sort result, simplify logic

*RMS
FIX: Request - Use DMSHelper to resolve the Failovers SEs
FIX: Operation - treat the case where the SourceSE is None

*WMS
FIX: WMSAdministratorHandler - return per DN dictionary from getPilotStatistics 

[v6r13]

CHANGE: Separating fixed and variable parts of error log messages for multiple systems 
        to allow SystemLogging to work

*Core
FIX: MySQL.py - treat in detailed way datetime functions in __escapeString()
FIX: DictCache.get() returns now None instead of False if no or expired value
NEW: InstallTools - allow to define environment variables to be added to the component
     runit run script
NEW: Changes to make the DISET protocol IP V6 ready
CHANGE: BaseClient - retry service call on another instance in case of failure
CHANGE: InnerRPCClient - retry 3 times in case of exception in the transport layer
CHANGE: SocketInfo - retry 3 times in case of handshaking error
CHANGE: MySQL - possibility to specify charset in the table definition
FIX: dirac-install, dirac-distribution - removed obsoleted defaults     
NEW: Proxy utility module with executeWithUserProxy decorator function

*Configuration
NEW: CSAPI,dirac-admin-add-shifter - function, and script, for adding or modifying a 
     shifter in the CS

*Framework
FIX: NotificationDB - escape fields for sorting in getNotifications()
NEW: Database, Service, Client, commands for tracking the installed DIRAC components

*Interfaces
CHANGE: Dirac - changed method names, keeping backward compatibility
CHANGE: multiple commands updated to use the new Dirac API method names

*DMS
NEW: Native use of the FTS3 services
CHANGE: Removed the use of current DataLogging service
CHANGE: DataManager - changes to manage URLs inside StorageElement objects only
FIX: DataManager - define SEGroup as accessible at a site
CHANGE: DirectoryListing - extracted from FileCatalogClientCLI as an independent utility
CHANGE: MetaQuery - extracted from FileCatalogClientCLI as an independent utility
CHANGE: FileCatalogClientCLI uses external DirectoryListing, MetaQuery utilities
CHANGE: FileCatalog - replace getDirectoryMetadata by getDirectoryUserMetadata
NEW: FileCatalog - added new getDirectoryMetadata() interface to get standard directory metadata
NEW: FileCatalog - possibility to find files by standard metadata
NEW: FileCatalog - possibility to use wildcards in the metadata values for queries
NEW: DMSHelpers class
NEW: dirac-dms-find-lfns command

*WMS
NEW: SiteDirector - support for the MaxRAM queue description parameter
CHANGE: JobScheduling executor uses the job owner proxy to evaluate which files to stage
FIX: DownloadInputData - localFile was not defined properly
FIX: DownloadInputData - could not find cached files (missing [lfn])

*RMS
CHANGE: Removed files from the previous generation RMS
CHANGE: RMS refactored based on SQLAlchemy 
NEW: ReqClient - added options to putRequest(): useFailoverProxy and retryMainServer
CHANGE: DMSRequestOperationsBase - delay execution or cancel request based on SE statuses 
        from RSS/CS
FIX: Fixes to make use of RequestID as a unique identifier. RequestName can be used in
     commands in case of its uniqueness        

*Resources
NEW: Computing - BatchSystem classes introduced to be used both in Local and SSH Computing Elements
CHANGE: Storage - reworked Storage Element/Plugins to encapsulate physical URLs 
NEW: GFAL2_StorageBase.py, GFAL2_SRM2Storage.py, GFAL2_XROOTStorage.py 

*RSS:
NEW: dirac-admin-allow(ban)-se - added RemoveAccess status
CHANGE: TokenAgent - added more info to the mail

*TS
CHANGE: Task Manager plugins

[v6r12p53]

*DMS
CHANGE: FileCatalogClientCLI - ls order by size, human readable size value
FIX: DirectoryMetadata - enhanced error message in getDirectoryMetadata

*WMS
BUGFIX: JobAgent - bug when rescheduling job due to glexec failure

*TS
NEW: TransformationCLI - added getOutputFiles, getAllByUser commands
NEW: Transformation - added getAuthorDNfromProxy, getTransformationsByUser methods

*Resources
CHANGE: GlobusComputingElement - simplify creating of pilotStamp

[v6r12p52]

*DMS
NEW: dirac-dms-directory-sync - new command to synchronize the contents of a
     local and remote directories
FIX: DataManager - in removeFile() return successfully if empty input file list     

*TS
NEW: TransformationCLI - getInputDataQuery command returning inputDataQuery 
     of a given transformation

[v6r12p51]

*Core
FIX: dirac-install - fix to work with python version prior to 2.5

*DMS
CHANGE: FileCatalogClientCLI - possibility to set multiple metadata with one command

*Resources
FIX: HTCondorComputingElement - multiple improvements

[v6r12p50]

*Core
FIX: dirac-install - define TERMINFO variable to include local sources as well

*Framework
FIX: SystemAdministratorHandler - show also executors in the log overview

*DMS
FIX: FileCatalogClientCLI - use getPath utility systematically to normalize the
     paths passed by users

*WMS
FIX: PilotStatusAgent - split dynamic and static parts in the log error message

*Resources
NEW: HTCondorCEComputingElement class

[v6r12p49]

*Resources
FIX: GlobusComputingElement - in killJob added -f switch to globus-job-clean command
FIX: ARCComputingElement - create working directory if it does not exist

*DMS
CHANGE: DataManager - added XROOTD to registration protocols

*TMS
FIX: TransformationCLI - doc string

[v6r12p48]

*DMS
FIX: DirectoryTreeBase - fix in changeDirectoryXXX methods to properly interpret input

[v6r12p47]

*DMS
BUGFIX: FileCatalogClientCLI - wrong signature in the removeMetadata() service call

[v6r12p46]

*Core
FIX: GraphData - check for missing keys in parsed_data in initialize()

*WMS
CHANGE: PilotStatusAgent - kill pilots being deleted; do not delete pilots still
        running jobs
  
*RSS
CHANGE: Instantiate RequestManagementDB/Client taking into account possible extensions        

*Resources
FIX: GlobusComputingElement - evaluate WaitingJobs in getCEStatus()
FIX: SRM2Storage - error 16 of exists call is interpreted as existing file
FIX: XROOTStorage - added Lost, Cached, Unavailable in the output of getSingleMetadata()

*WMS
FIX: pilotCommands - removed unnecessary doOSG() function

[v6r12p45]

*Resources
FIX: SRM2Storage - error 22 of exists call is interpreted as existing file
     ( backport from v6r13 )

[v6r12p44]

*WMS
FIX: SiteDirector - consider also pilots in Waiting status when evaluating
     queue slots available

*Resources
NEW: SRM2Storage - makes use of /Resources/StorageElements/SRMBusyFilesExist option
     to set up the mode of interpreting the 22 error code as existing file

[v6r12p43]

*DMS:
FIX: DirectoryTreeBase - avoid double definition of FC_DirectoryUsage table
     in _rebuildDirectoryUsage()

[v6r12p42]

FIX: added fixes from v6r11p34 patch release

[v6r12p41]

*WMS
CHANGE: dirac-wms-job-submit - "-r" switch to enable job repo

[v6r12p40]

*DMS
FIX: DirectoryTreeBase.py - set database engine to InnoDB 

[v6r12p39]

FIX: imported fixes from rel-v6r11

[v6r12p38]

*DMS
CHANGE: DataManager - enhanced real SE name resolution

*RMS
FIX: Request - fixed bug in the optimization of requests with failover operations

*Resources
CHANGE: StorageFactory - allow for BaseSE option in the SE definition

[v6r12p37]

*Core
FIX: InstallTools - force $HOME/.my.cnf to be the only defaults file

[v6r12p36]

*Configuration
FIX: Utilities.py - bug fix getSiteUpdates()

[v6r12p35]

*Core
CHANGE: VOMSService - add URL for the method to get certificates

*DMS
FIX: DataManager - in __replicate() set do not pass file size to the SE if no
     third party transfer
FIX: RemoveFile, ReplicateAndRegister - regular expression for "no replicas"
     common for both DFC and LFC     
     
*WMS
FIX: WMSHistoryCorrector - make explicit error if no data returned from WMSHistory
     accounting query     

[v6r12p34]

*DMS
BUGFIX: FileCatalogWithFkAndPsDB - fix storage usage calculation

[v6r12p33]

*Core
NEW: VOMSService - added method admListCertificates()

*DMS
BUGFIX: dirac-dms-put-and-register-request - missing Operation in the request

*Resources
FIX: sshce - better interpretation of the "ps" command output

[v6r12p32]

*RMS
FIX: ReqManager - in getRequest() possibility to accept None type
     argument for any request 

[v6r12p31]

*WMS
FIX: pilotCommands - import json module only in case it is needed

[v6r12p30]

*Core
FIX: InstallTools - 't' file is deployed for agents installation only
FIX: GOCDBClient - creates unique DowntimeID using the ENDPOINT

*Framework
FIX: SystemAdministratorHandler - use WebAppDIRAC extension, not just WebApp

*DMS:
FIX: FileCatalogComponents.Utilities - do not allow empty LFN names in
     checkArgumentDict()

[v6r12p29]

*CS
CHANGE: CSCLI - use readline to store and resurrect command history

*WMS
FIX: JobWrapper - bug fixed in the failoverTransfer() call
CHANGE: dirac-wms-job-submit - added -f flag to store ids

*DMS
FIX: DataManager - make successful removeReplica if missing replica 
     in one catalog

*RMS
FIX: Operation, Request - limit the length of the error message

[v6r12p28]

*RMS
FIX: Request - do not optimize requests already in the DB 

[v6r12p27]

*Core
CHANGE: InstallTools - install "t" script to gracefully stop agents

*DMS
FIX: FileCatalog - return GUID in DirectoryParameters

*Resource
CHANGE: DFC/LFC clients - added setReplicaProblematic()

[v6r12p26]

*DMS
BUGFIX: FileCatalog - getDirectoryMetadata was wrongly in ro_meta_methods list 

*RMS
FIX: Operation - temporary fix in catalog names evaluation to smooth
     LFC->DFC migration - not to forget to remove afterwards !

*WMS
CHANGE: JobWrapper - added MasterCatalogOnlyFlag configuration option

[v6r12p25]

*DMS
BUGFIX: PutAndRegister, RegitserFile, RegisterReplica, ReplicateAndRegister - do not
        evaluate the catalog list if None

[v6r12p24]

*DMS:
FIX: DataManager - retry RSS call 5 times - to be reviewed

[v6r12p23]

*DMS
FIX: pass a catalog list to the DataManager methods
FIX: FileCatalog - bug fixed in the catalog list evaluation

[v6r12p22]

*DMS
FIX: RegisterFile, PutAndRegister - pass a list of catalogs to the DataManager instead of a comma separated string
FIX: FTSJob - log when a job is not found in FTS
CHANGE: dropped commands dirac-admin-allow(ban)-catalog

*Interfaces
CHANGE: Dirac, JobMonitoringHandler,dirac-wms-job-get-jdl - possibility to retrieve original JDL

*WMS
CHANGE: JobManifest - make MaxInputData a configurable option

[v6r12p21]

*RMS
BUGFIX: File,Operation,RequestDB - bug making that the request would always show 
        the current time for LastUpdate
  
*WMS
FIX: JobAgent - storing on disk retrieved job JDL as required by VMDIRAC
     ( to be reviewed )        

[v6r12p20]

*DMS
FIX: DataManager - more informative log messages, checking return structure
FIX: FileCatalog - make exists() behave like LFC file catalog client by checking
     the unicity of supplied GUID if any
FIX: StorageElementProxyHandler - do not remove the cache directory

*Framework
FIX: SystemAdministratorClient - increase the timeout to 300 for the software update     

*RMS
FIX: Operation.py - set Operation Scheduled if one file is Scheduled
CHANGE: Request - group ReplicateAndRegister operations together for failover 
        requests: it allows to launch all FTS jobs at once

*Resources
FIX: LcgFileCatalogClient - fix longstanding problem in LFC when several files 
     were not available (only one was returned) 

*TS
BUGFIX: TransformationCleaning,ValidateOutputDataAgent - interpret correctly
        the result of getTransformationParameters() call
FIX: TaskManager - fix exception in RequestTaskAgent        

[v6r12p19]

*Core
FIX: Core.py - check return value of getRecursive() call

*DMS
FIX: FileCatalog - directory removal is successful if does not exist
     special treatment of Delete operation

*WMS
FIX: InputDataByProtocol - fix interpretation of return values

[v6r12p18]

*DMS
FIX: FTSStrategy - config option name
FIX: DataManager - removing dirac_directory flag file only of it is there
     in __cleanDirectory()

*RMS
FIX: Operation - MAX_FILES limit set to 10000
FIX: ReqClient - enhanced log messages

*TMS
FIX: TaskManager - enhanced log messages

*RSS
FIX: DowntimeCommand - fixed mix of SRM.NEARLINE and SRM

*WMS
FIX: InputDataByProtocol - fixed return structure

[v6r12p16]

*DMS
FIX: IRODSStorageElement more complete implementation
FIX: FileCatalogHandler(DB) - make removeMetadata bulk method

*Resources
FIX: FileCatalog - make a special option CatalogList (Operations) to specify catalogs used by a given VO

[v6r12p15]

*Core
FIX: ProcessPool - kill the working process in case of the task timeout
FIX: FileHelper - count transfered bytes in DataSourceToNetwork()

*DMS
BUGFIX: FileCatalogCLI - changed interface in changePathXXX() methods
NEW: IRODSStorageElementHandler class
CHANGE: FileCatalog - separate metadata and file catalog methods, 
        apply metadata methods only to Metadata Catalogs 

*Resources
FIX: SSHTorqueComputingElement - check the status of the ssh call for qstat 

*WMS
FIX: WatchdogLinux - fixed typo

[v6r12p14]

*TS
FIX: TaskManagerAgentBase: avoid race conditions when submitting to WMS

*DMS
NEW: FileCatalog - added new components ( directory tree, file manager ) 
     making use of foreign keys and stored procedures
FIX: DataManager returns properly the FileCatalog errors     

[v6r12p13]

*TS
BUGFIX: TransformationAgent - data member not defined

*WMS
FIX: InputData(Resolution,ByProtocol) - possibility to define RemoteProtocol

[v6r12p12]

*WMS
BUGFIX: pilotTools - missing comma

[v6r12p11]

*WMS
FIX: CPUNormalization - dealing with the case when the maxCPUTime is not set in the queue
     definition
FIX: pilotTools - added option pilotCFGFile

[v6r12p10]

*DMS
FIX: StorageElementProxy - BASE_PATH should be a full path

*Resources
FIX: SRM2Storage - return specific error in putFile

*TS
FIX: TransformationAgent - fix to avoid an exception in finalize and double printing 
     when terminating the agent
BUGFIX: TransformationDB - fix return value in setTransformationParameter()

[v6r12p9]

*Core
CHANGE: SiteCEMapping - getSiteForCE can take site argu

ment to avoid confusion

*Interfaces
FIX: Job - provide optional site name in setDestinationCE()

*WMS
FIX: pilotCommands - check properly the presence of extra cfg files
     when starting job agent
FIX: JobAgent - can pick up local cfg file if extraOptions are specified     

[v6r12p8]

*Core
FIX: dirac-configure - correctly deleting useServerCertificate flag
BUGFIX: InstallTools - in fixMySQLScript()

*DMS
BUGFIX: DatasetManager - bug fixes
CHANGE: StorageElementProxy - internal SE object created with the VO of the requester

*TS
FIX: dirac-transformation-xxx commands - do not check the transformation status
CHANGE: Agents - do not use shifter proxy 
FIX: TransformationAgent - correct handling of replica cache for transformations 
     when there were more files in the transformation than accepted to be executed
FIX: TransformationAgent - do not get replicas for the Removal transformations     

*RMS
NEW: new SetFileStatus Operation

[v6r12p7]

*Core
FIX: dirac-configure - always removing the UseServerCertificate flag before leaving
FIX: ProcessPool - one more check for the executing task ending properly 

*Interfaces 
FIX: Dirac.py - use printTable in loggingInfo()

[v6r12p6]

FIX: fixes from v6r11p26 patch release

[v6r12p5]

*Core
FIX: VOMS.py - do not use obsoleted -dont-verify-ac flag with voms-proxy-info

*TS
FIX: TransformationManager - no status checked at level service

[v6r12p4]

FIX: fixes from v6r11p23 patch release

[v6r12p3]

*Configuration
CHANGE: dirac-admin-add-resources - define VOPath/ option when adding new SE 

*Resources
NEW: StorageFactory - modify protocol Path for VO specific value

*DMS
FIX: FileCatalog - check for empty input in checkArgumentFormat utility
FIX: DataManager - protect against FC queries with empty input

[v6r12p2]

*Core
FIX: dirac-install - svn.cern.ch rather than svnweb.cern.ch is now needed for direct 
     HTTP access to files in SVN

*WMS
FIX: dirac-wms-cpu-normalization - when re-configuring, do not try to dump in the 
     diracConfigFilePath

[v6r12p1]

*Configuration
FIX: Core.Utilities.Grid, dirac-admin-add-resources - fix to make a best effort to 
     guess the proper VO specific path of a new SE
*WMS
FIX: dirac-configure, pilotCommands, pilotTools - fixes to use server certificate

[v6r12]

*Core
CHANGE: ProcessPool - do not stop working processes by default
NEW: ReturnValue - added returnSingleResult() utility 
FIX: MySQL - correctly parse BooleanType
FIX: dirac-install - use python 2.7 by default
FIX: dirac-install-xxx commands - complement installation with the component setup
     in runit
NEW: dirac-configure - added --SkipVOMSDownload switch, added --Output switch
     to define output configuration file
CHANGE: ProcessPool - exit from the working process if a task execution timed out  
NEW: ProcessMonitor - added evaluation of the memory consumed by a process and its children   
NEW: InstallTools - added flag to require MySQL installation
FIX: InstallTools - correctly installing DBs extended (with sql to be sourced) 
FIX: InstallTools - run MySQL commands one by one when creating a new database
FIX: InstallTools - fixMySQLScripts() fixes the mysql start script to ognore /etc/my.cnf file
CHANGE: Os.py - the use of "which" is replaced by distutils.spawn.find_executable
NEW: Grid.py - ldapSA replaced by ldapSE, added getBdiiSE(CE)Info() methods
CHANGE: CFG.py - only lines starting with ^\s*# will be treated as comments
CHANGE: Shifter - Agents will now have longer proxies cached to prevent errors 
        for heavy duty agents, closes #2110
NEW: Bdii2CSAgent - reworked to apply also for SEs and use the same utilities for the
     corresponding command line tool
NEW: dirac-admin-add-resources - an interactive tool to add and update sites, CEs, SEs
     to the DIRAC CS   
CHANGE: dirac-proxy-init - added message in case of impossibility to add VOMS extension   
FIX: GOCDBClient - handle correctly the case of multiple elements in the same DT            


*Accounting
NEW: Allow to have more than one DB for accounting
CHANGE: Accounting - use TypeLoader to load plotters

*Framework
FIX: Logger - fix FileBackend implementation

*WMS
NEW: Refactored pilots ( dirac-pilot-2 ) to become modular following RFC #18, 
     added pilotCommands.py, SiteDirector modified accordingly 
CHANGE: InputData(Executor) - use VO specific catalogs      
NEW: JobWrapper, Watchdog - monitor memory consumption by the job ( in a Warning mode )
FIX: SandboxStoreHandler - treat the case of exception while cleaning sandboxes
CHANGE: JobCleaningAgent - the delays of job removals become CS parameters
BUGFIX: JobDB - %j placeholder not replaced after rescheduling
FIX: JobDB - in the SQL schema description reorder tables to allow foreign keys
BUGFIX: JobAgent, Matcher - logical bug in using PilotInfoReported flag
FIX: OptimizerExecutor - when a job fails the optimization chain set the minor status 
     to the optimiser name and the app status to the fail error

*Resources
NEW: StorageElement - added a cache of already created SE objects
CHANGE: SSHTorqueComputingElement - mv getCEStatus to remote script

*ResourceStatus
NEW: ResourceManagementClient/DB, DowntimeCommand - distinguish Disk and Tape storage 
FIX: GODDBClient  - downTimeXMLParsing() can now handle the "service type" parameter properly
CHANGE: dirac-rss-xxx commands use the printTable standard utility
FIX: dirac-dms-ftsdb-summary - bug fix for #2096

*DMS
NEW: DataManager - add masterCatalogOnly flag in the constructor
FIX: DataManager - fix to protect against non valid SE
CHANGE: FC.DirectoryLevelTree - use SELECT ... FOR UPDATE lock in makeDir()
FIX: FileCatalog - fixes in using file and replica status
CHANGE: DataManager - added a new argument to the constructor - vo
CHANGE: DataManager - removed removeCatalogFile() and dirac-dms-remove-catalog-file adjusted
CHANGE: Several components - field/parameter CheckSumType all changed to ChecksumType
CHANGE: PoolXMLCatalog - add the SE by default in the xml dump and use the XML library 
        for dumping the XML
FIX: XROOTStorageElement - fixes to comply with the interface formalism        

*SMS
FIX: StorageManagementDB - small bugfix to avoid SQL errors

*RMS
NEW: Added 'since' and 'until' parameters for getting requests
NEW: Request - added optimize() method to merge similar operations when
     first inserting the request
NEW: ReqClient, RequestDB - added getBulkRequest() interface. RequestExecutingAgent
     can use it controlled by a special flag     
FIX: Operation, Request - set LastUpdate time stamp when reaching final state
FIX: OperationHandlerBase - don't erase the original message when reaching the max attempts      
FIX: removed some deprecated codes
FIX: RequestTask - always set useServerCerificate flag to tru in case of executing inside
     an agent
CHANGE: gRequestValidator removed to avoid object instantiation at import   
NEW: dirac-rms-cancel-request command and related additions to the db and service classes  

*TMS
NEW: WorkflowTaskAgent is now multi-threaded
NEW: Better use of threads in Transformation Agents
CHANGE: TransformationDB - modified such that the body in a transformation can be updated
FIX: TransformationCleaningAgent - removed non-ASCII characters in a comment

[v6r11p34]

*Resources
NEW: GlobusComputingElement class

[v6r11p33]

*Configuration
FIX: Resources - avoid white spaces in OSCompatibility

[v6r11p32]

*Core
CHANGE: BaseClient, SSLSocketFactory, SocketInfo - enable TLSv1 for outgoing 
        connections via suds, possibility to configure SSL connection details
        per host/IP 

[v6r11p31]

*Core
FIX: CFG - bug fixed in loadFromBuffer() resulting in a loss of comments

*Resources
FIX: SSHTorqueComputingElement - check the status of ssh call for qstat

*DMS
FIX: FileCatalog - return LFN name instead of True from exists() call if LFN
     already in the catalog

[v6r11p30]

*DMS
CHANGE: FileCatalogCLI - add new -D flag for find to print only directories

[v6r11p29]

*DMS
FIX: FTS(Agent,Startegy,Gragh) - make use of MaxActiveJobs parameter, bug fixes

*TMS
FIX: Transformation(Agent,Client) - Operations CS parameters can be defined for each plugin: MaxFiles, SortedBy, NoUnusedDelay. Fixes to facilitate work with large numbers of files.

[v6r11p28]

*Core
FIX: InstallTools - check properly the module availability before installation

*WMS
FIX: JobScheduling - protection against missing dict field RescheduleCounter

*TMS
FIX: TransformationCleaningAgent - execute DM operations with the shifter proxy

[v6r11p27]

*Core
BUGFIX: InstallTools - bug fix in installNewPortal()

*WMS
FIX: Watchdog - disallow cputime and wallclock to be negative

*TS
FIX: TransformationAgent - correct handling of replica caches when more than 5000 files


BUGFIX: ModuleBase - bug fix in execute()
BUGFIX: Workflow - bug fix in createStepInstance()

*DMS
BUGFIX: DiractoryTreeBase - bug fix in getDirectoryPhysicalSizeFromUsage()

*Resources
FIX: XROOTStorage - back ported fixes from #2126: putFile would place file in 
     the wrong location on eos

[v6r11p26]

*Framework
FIX: UserProfileDB.py - add PublishAccess field to the UserProfileDB

*RSS
FIX: Synchronizer.py - fix deletion of old resources

*DMS
FIX: DataManager - allow that permissions are OK for part of a list of LFNs ( __verifyWritePermission() )
     (when testing write access to parent directory). Allows removal of replicas 
     even if one cannot be removed
FIX: DataManager - test SE validity before removing replica     
     
*RMS
FIX: RequestTask - fail requests for users who are no longer in the system
FIX: RequestExecutingAgent - fix request timeout computation

[v6r11p25]

*Interfaces
FIX: Job.py - bring back different logfile names if they have not been specified by the user

[v6r11p24]

*DMS
BUGFIX: SEManagerDB - bug fixed in getting connection in __add/__removeSE

[v6r11p23]

*DMS
CHANGE: FTSRequest is left only to support dirac-dms-fts-XXX commands

[v6r11p22]

*DMS
FIX: FTSJob - fixes in the glite-transfer-status command outpu parsing
FIX: TransformationClient - allow single lfn in setFileStatusForTransformation()

*WMS
FIX: StatesMonitoringAgent - install pika on the fly as a temporary solution

[v6r11p21]

*DMS
BUGFIX: dirac-dms-remove-replicas - continue in case of single replica failure
FIX: dirac-rms-xxx scripts - use Script.getPositionalArgs() instead of sys.argv

*Workflow
FIX: Test_Modules.py - fix in mocking functions, less verbose logging

[v6r11p20]

*DMS
BUGFIX: DataManager - in __SEActive() use resolved SE name to deal with aliases
BUGFIX: FileMetadata - multiple bugs in __buildUserMetaQuery()

[v6r11p19]

*DMS
FIX: FTSJob - fix FTS job monitoring a la FTS2

*RMS
CHANGE: ReqClient - added setServer() method
FIX: File,Operation,Request - call the getters to fetch the up-to-date information 
     from the parent

[v6r11p18]

*DMS
FIX: FTSAgent(Job) - fixes for transfers requiring staging (bringOnline) and adaptation 
     to the FTS3 interface

*WMS
FIX: StatesMonitoringAgent - resend the records in case of failure

[v6r11p17]

*DMS
FIX: FileCatalog - in multi-VO case get common catalogs if even VO is not specified

*Resources
FIX: ComputintgElement - bugfix in available() method

*WMS
FIX: SiteDirector - if not pilots registered in the DB, pass empty list to the ce.available()

[v6r11p16]

*RMS
BUGFIX: Request,Operation,File - do not cast to str None values

[v6r11p15]

*DMS
FIX: ReplicateAndRegister - do not create FTSClient if no FTSMode requested
CHANGE: FTSAgent(Job,File) - allow to define the FTS2 submission command;
        added --copy-pin-lifetime only for a tape backend
        parse output of both commands (FTS2, FTS3)
        consider additional state for FTS retry (Canceled)
        
*RMS
FIX: Operation, Request - treat updates specially for Error fields        

*TMS
FIX: TransformationAgent - fixes in preparing json serialization of requests

*WMS
NEW: StateMonitoringAgent - sends WMS history data through MQ messages 

[v6r11p14]

*WMS
CHANGE: JobDB - removed unused tables and methods
CHANGE: removed obsoleted tests

*DMS
FIX: FTSAgent - recover case when a target is not in FTSDB
CHANGE: FTSAgent(Job) - give possibility to specify a pin life time in CS 

*RMS
FIX: Make RMS objects comply with Python Data Model by adding __nonzero__ methods 

[v6r11p13]

*DMS
BUGFIX: SEManager - in SEManagerDB.__addSE() bad _getConnection call, closes #2062

[v6r11p12]

*Resources
CHANGE: ARCComputingElement - accomodate changes in the ARC job reported states

*Configuration
CHANGE: Resources - define a default FTS server in the CS (only for v6r11 and v6r12)

*DMS
FIX: FTSStrategy - allow to use a given channel more than once in a tree 
FIX: FTSAgent - remove request from cache if not found
FIX: FTSAgent - recover deadlock situations when FTS Files had not been correctly 
     updated or were not in the DB

*RMS
FIX: RequestExecutingAgent - fix a race condition (cache was cleared after the request was put)
FIX: RequestValidator - check that the Operation handlers are defined when inserting a request

[v6r11p11]

*Core
FIX: TransportPool - fixed exception due to uninitialized variable
FIX: HTTPDISETSocket - readline() takes optional argument size ( = 0 )

*DMS
FIX: FTSAgent - check the type of the Operation object ( can be None ) and
     some other protections
FIX: FTSClient - avoid duplicates in the file list

*RMS
FIX: ReqClient - modified log message
CHANGE: dirac-dms-fts-monitor - allow multiple comma separated LFNs in the arguments

[v6r11p10]

*RSS
FIX: DowntimeCommand, Test_RSS_Command_GOCDBStatusCommand - correctly interpreting list of downtimes

*RMS
FIX: ReplicateAndRegister - Create a RegisterReplica (not RegisterFile) if ReplicateAndRegister 
     fails to register
FIX: OperationHandlerBase - handle correctly Attempt counters when SEs are banned
FIX: ReplicateAndRegister - use FC checksum in case of mismatch request/PFN
FIX: FTSAgent - in case a file is Submitted but the FTSJob is unknown, resubmit
FIX: FTSAgent - log exceptions and put request to DB in case of exception
FIX: FTSAgent - handle FTS error "Unknown transfer state NOT_USED", due to same file 
     registered twice (to be fixed in RMS, not clear origin)

*WMS
FIX: JobStateUpdateHandler - status not updated while jobLogging is, due to time skew between 
     WN and DB service
FIX: JobStateUpdateHandler - stager callback not getting the correct status Staging 
     (retry for 10 seconds)     

[v6r11p9]

*Core
NEW: AgentModule - set AGENT_WORKDIRECTORY env variable with the workDirectory
NEW: InstallTools - added methods for the new web portal installation

*DMS
FIX: ReplicateAndRegister - apply same error logic for DM replication as for FTS

*Resources:
FIX: SRM2Storage - fix log message level
FIX: SRM2Storage - avoid useless existence checks 

*RMS
FIX: ForwardDISET - a temporary fix for a special LHCb case, to be removed asap
FIX: ReqClient - prettyPrint is even prettier
FIX: RequestTask - always use server certificates when executed within an agent

[v6r11p8]

*TMS
FIX: TransformationDB - fix default value within ON DUPLICATE KEY UPDATE mysql statement

[v6r11p7]

*Framework
BUGFIX: ProxyDB.py - bug in a MySQL table definition

*DMS
FIX: ReplicateAndRegister.py - FTS client is not instantiated in the c'tor as it 
     might not be used, 

*WMS
FIX: JobWrapper - don't delete the sandbox tar file if upload fails
FIX: JobWrapper - fix in setting the failover request

*RMS
FIX: RequestDB - add protections when trying to get a non existing request

[v6r11p6]

*WMS
FIX: InpudDataResolution - fix the case when some files only have a local replica
FIX: DownloadInputData, InputDataByProtocol - fix the return structure of the
     execute() method
     
*Resources
NEW: LocalComputingElement, CondorComputingElement      

[v6r11p5]

FIX: Incorporated changes from v6r10p25 patch

*Framework
NEW: Added getUserProfileNames() interface

*WMS
NEW: WMSAdministrator - added getPilotStatistics() interface
BUGFIX: JobWrapperTemplate - use sendJobAccounting() instead of sendWMSAccounting()
FIX: JobCleaningAgent - skip if no jobs to remove

*DMS
BUGFIX: FileCatalogClientCLI - bug fix in the metaquery construction

*Resources
CHANGE: StorageElement - enable Storage Element proxy configuration by protocol name

*TMS
NEW: TransformationManager - add Scheduled to task state for monitoring

[v6r11p4]

*Framework
NEW: ProxyDB - added primary key to ProxyDB_Log table
CHANGE: ProxyManagerHandler - purge logs once in 6 hours

*DMS
FIX: DataManager - fix in the accounting report for deletion operation
CHANGE: FTSRequest - print FTS GUID when submitting request
FIX: dirac-dms-fts-monitor - fix for using the new FTS structure
FIX: DataLoggingDB - fix type of the StatusTimeOrder field
FIX: DataLoggingDB - take into account empty date argument in addFileRecord()
FIX: ReplicateAndRegister - use active replicas
FIX: FTS related modules - multiple fixes

*WMS
NEW: SiteDirector - pass the list of already registered pilots to the CE.available() query
FIX: JobCleaningAgent - do not attempt job removal if no eligible jobs

*Resources
FIX: LcgFileCatalogClient - if replica already exists while registration, reregister
NEW: CREAM, SSH, ComputingElement - consider only registered pilots to evaluate queue occupancy

[v6r11p3]

FIX: import gMonitor from it is original location

*Core
FIX: FC.Utilities - treat properly the LFN names starting with /grid ( /gridpp case )

*Configuration
FIX: LocalConfiguration - added exitCode optional argument to showHelp(), closes #1821

*WMS
FIX: StalledJobAgent - extra checks when failing Completed jobs, closes #1944
FIX: JobState - added protection against absent job in getStatus(), closes #1853

[v6r11p2]

*Core
FIX: dirac-install - skip expectedBytes check if Content-Length not returned by server
FIX: AgentModule - demote message "Cycle had an error:" to warning

*Accounting
FIX: BaseReporter - protect against division by zero

*DMS
CHANGE: FileCatalogClientCLI - quite "-q" option in find command
FIX: DataManager - bug fix in __initializeReplication()
FIX: DataManager - less verbose log message 
FIX: DataManager - report the size of removed files only for successfully removed ones
FIX: File, FTSFile, FTSJob - SQL tables schema change: Size filed INTEGER -> BIGINT

*RMS
FIX: dirac-rms-reset-request, dirac-rms-show-request - fixes
FIX: ForwardDISET - execute with trusted host certificate

*Resources
FIX: SSHComputingElement - SSHOptions are parsed at the wrong place
NEW: ComputingElement - evaluate the number of available cores if relevant

*WMS
NEW: JobMonitoringHander - added export_getOwnerGroup() interface

*TMS
CHANGE: TransformationCleaningAgent - instantiation of clients moved in the initialize()

[v6r11p1]

*RMS
FIX: ReqClient - failures due to banned sites are considered to be recoverable

*DMS
BUGFIX: dirac-dms-replicate-and-register-request - minor bug fixes

*Resources
FIX: InProcessComputingElement - stop proxy renewal thread for a finished payload

[v6r11]

*Core
FIX: Client - fix in __getattr__() to provide dir() functionality
CHANGE: dirac-configure - use Registry helper to get VOMS servers information
BUGFIX: ObjectLoader - extensions must be looked up first for plug-ins
CHANGE: Misc.py - removed obsoleted
NEW: added returnSingleResult() generic utility by moving it from Resources/Utils module 

*Configuration
CHANGE: Resources.getDIRACPlatform() returns a list of compatible DIRAC platforms
NEW: Resources.getDIRACPlatforms() used to access platforms from /Resources/Computing/OSCompatibility
     section
NEW: Registry - added getVOs() and getVOMSServerInfo()     
NEW: CE2CSAgent - added VO management

*Accounting
FIX: AccountingDB, Job - extra checks for invalid values

*WMS
NEW: WMS tags to allow jobs require special site/CE/queue properties  
CHANGES: DownloadInputData, InputDataByProtocol, InputDataResolution - allows to get multiple 
         PFNs for the protocol resolution
NEW: JobDB, JobMonitoringHandler - added traceJobParameters(s)() methods     
CHANGE: TaskQueueDirector - use ObjectLoader to load directors    
CHANGE: dirac-pilot - use Python 2.7 by default, 2014-04-09 LCG bundles

*DMS
NEW: DataManager to replace ReplicaManager class ( simplification, streamlining )
FIX: InputDataByProtocol - fix the case where file is only on tape
FIX: FTSAgent - multiple fixes
BUGFIX: ReplicateAndRegister - do not ask SE with explicit SRM2 protocol

*Interfaces
CHANGE: Dirac - instantiate SandboxStoreClient and WMSClient when needed, not in the constructor
CHANGE: Job - removed setSystemConfig() method
NEW: Job.py - added setTag() interface

*Resources
CHANGE: StorageElement - changes to avoid usage PFNs
FIX: XROOTStorage, SRM2Storage - changes in PFN construction 
NEW: PoolComputingElement - a CE allowing to manage multi-core slots
FIX: SSHTorqueComputingElement - specify the SSHUser user for querying running/waiting jobs 

*RSS
NEW: added commands dirac-rss-query-db and dirac-rss-query-dtcache

*RMS
CHANGE: ReqDB - added Foreign Keys to ReqDB tables
NEW: dirac-rms-reset-request command
FIX: RequestTask - always execute operations with owner proxy

*SMS
FIX: few minor fixes to avoid pylint warnings

[v6r10p25]

*DMS
CHANGE: FileCatalog - optimized file selection by metadata

[v6r10p24]

*DMS
FIX: FC.FileMetadata - optimized queries for list interception evaluation

[v6r10p23]

*Resoures
CHANGE: SSHComputingElement - allow SSH options to be passed from CS setup of SSH Computing Element
FIX: SSHComputingElement - use SharedArea path as $HOME by default

[v6r10p22]

*CS
CHANGE: Operations helper - if not given, determine the VO from the current proxy 

*Resources
FIX: glexecComputingElement - allows Application Failed with Errors results to show through, 
     rather than be masked by false "glexec CE submission" errors
     
*DMS     
CHANGE: ReplicaManager - in getReplicas() rebuild PFN if 
        <Operations>/DataManagement/UseCatalogPFN option is set to False ( True by default )

[v6r10p21]

*Configuration
FIX: CSGlobals - allow to specify extensions in xxxDIRAC form in the CS

*Interfaces
FIX: Job - removed self.reqParams
FIX: Job - setSubmitPools renamed to setSubmitPool, fixed parameter definition string

*WMS
FIX: JobMonitorigHandler, JobPolicy - allow JobMonitor property to access job information

[v6r10p20]

*DMS
FIX: FTSAgent/Client, ReplicateAndRegister - fixes to properly process failed
     FTS request scheduling

[v6r10p19]

*DMS
FIX: FTSAgent - putRequest when leaving processRequest
FIX: ReplicaManager - bug in getReplicas() in dictionary creation

[v6r10p18]

*DMS
FIX: ReplicateAndRegister - dictionary items incorrectly called in ftsTransfer()

[v6r10p17]

*RMS
FIX: RequestDB.py - typo in a table name
NEW: ReqManagerHandler - added getDistinctValues() to allow selectors in the web page

*DMS
CHANGE: ReplicaManager - bulk PFN lookup in getReplicas()

[v6r10p16]

*Framework
NEW: PlottingClient - added curveGraph() function

*Transformation
FIX: TaskManagerAgentBase - add the missing Scheduled state

*WMS
FIX: TaskQueueDB - reduced number of lines in the matching parameters printout

*DMS
FIX: dirac-dms-show-se-status - exit on error in the service call, closes #1840

*Interface
FIX: API.Job - removed special interpretation of obsoleted JDLreqt type parameters

*Resources
FIX: SSHComputingElement - increased timeout in getJobStatusOnHost() ssh call, closes #1830

[v6r10p15]

*DMS
FIX: FTSAgent - added missing monitoring activity
FIX: FileCatalog - do not check directory permissions when creating / directory

*Resources
FIX: SSHTorqueComputingElement - removed obsoleted stuff

[v6r10p14]

*SMS
FIX: RequestPreparationAgent - typo fixed

[v6r10p13]

*SMS
FIX: RequestPreparationAgent - use ReplicaManager to get active replicas

*DMS
FIX: ReplicaManager - getReplicas returns all replicas ( in all statuses ) by default
CHANGE: FC/SecurityManager - give full ACL access to the catalog to groups with admin rights

*WMS
CHANGE: SiteDirector - changes to reduce the load on computing elements
FIX: JobWrapper - do not set Completed status for the case with failed application thread

[v6r10p12]

*WMS
CHANGE: Replace consistently everywhere SAM JobType by Test JobType
FIX: JobWrapper - the outputSandbox should be always uploaded (outsized, in failed job)

*DMS
FIX: RemoveFile - bugfix
FIX: ReplicateAndRegister - fixes in the checksum check, retry failed FTS transfer 
     with RM transfer
NEW: RegisterReplica request operation     

*RMS
FIX: ReqClient - fix in the request state machine
FIX: Request - enhance digest string
NEW: dirac-dms-reset-request command
CHANGE: dirac-rms-show-request - allow selection of a request by job ID

*TS
FIX: TransformationDB - in getTransformationParameters() dropped "Submitted" counter 
     in the output

[v6r10p11]

*Core
FIX: X509Chain - cast life time to int before creating cert

*Accounting
FIX: DataStoreClient - self.__maxRecordsInABundle = 5000 instead of 1000
FIX: JobPolicy - allow access for JOB_MONITOR property

*RMS
FIX: ReqClient - fix the case when a job is Completed but in an unknown minor status

*Resources
BUGFIX: ProxyStorage - use checkArgumentFormat() instead of self.__checkArgumentFormatDict()

[v6r10p10]

*DMS
FIX: Several fixes to make FTS accounting working (FTSAgent/Job, ReplicaManager, File )

[v6r10p9]

*Core
BUGFIX: LineGraph - Ymin was set to a minimal plot value rather than 0.

*DMS
CHANGE: FTSJob(Agent) - get correct information for FTS accounting (registration)

[v6r10p8]

*Core
FIX: InstallTools - admin e-mail default location changed

*Framework
FIX: SystemAdministratorClientCLI - allow "set host localhost"
FIX: BundleDelivery - protect against empty bundle

*WMS
FIX: SiteDirector - Pass siteNames and ceList as None if any is accepted
FIX: WorkloadManagement.ConfigTemplate.SiteDorectory - set Site to Any by default 

*DMS
FIX: FileCatalogCLI - ignore Datasets in ls command for backward compatibility

*Resources
FIX: SSH - some platforms use Password instead of password prompt

[v6r10p7]

*Core
FIX: dirac-install - execute dirac-fix-mysql-script and dirac-external-requirements after sourcing the environment
FIX: InstallTools - set basedir variable in fixMySQLScript()
FIX: InstallTools - define user root@host.domain in installMySQL()

*Framework
BUGFIX: SystemAdministratorCLI - bug fixed in default() call signature

*DMS
FIX: FTSRequest - handle properly FTS server in the old system 
FIX: ReplicaManager - check if file is in FC before removing 
FIX: Request/RemovalTask - handle properly proxies for removing files 
BUGFIX: DatasetManager - in the table description

[v6r10p6]

*Core
FIX: X509Certificate - reenabled fix in getDIRACGroup()

*Configuration
FIX: CSAPI - Group should be taken from the X509 chain and not the certificate

*RMS
CHANGE: ReqClient - if the job does not exist, do not try further finalization

[v6r10p5]

*Core
FIX: X509Certificate - reverted fix in getDIRACGroup()

[v6r10p4]

*Core
NEW: dirac-info - extra printout
CHANGE: PrettyPrint - extra options in printTable()
FIX: X509Certificate - bug fixed in getDIRACGroup()

*Framework
NEW: SystemAdministratorCLI - new showall command to show components across hosts
NEW: ProxyDB - allow to upload proxies without DIRAC group

*RMS
CHANGE: ReqClient - requests from failed jobs update job status to Failed
CHANGE: RequestTask - retry in the request finalize()

[v6r10p3]

*Configuration
CHANGE: Registry - allow to define a default group per user

*WMS
BUGFIX: JobReport - typo in generateForwardDISET()

[v6r10p2]

*TMS
CHANGE: Backward compatibility fixes when setting the Transformation files status

*DMS
BUGFIX: ReplicateAndRegister - bugfix when replicating to multiple destination by ReplicaManager

*WMS
BUGFIX: JobManager - bug fix when deleting no-existing jobs

[v6r10p1]

*RMS
FIX: ReqDB.Operations - Arguments field changed type from BLOB to MEDIUMBLOB

*DMS
FIX: FileCatalog - check for non-exiting directories in removeDirectory()

*TMS
FIX: TransformationDB - removed constraint that was making impossible to derive a production

[v6r10]

*Core
FIX: Several fixes on DB classes(AccountingDB, SystemLoggingDB, UserProfileDB, TransformationDB, 
     JobDB, PilotAgentsDB) after the new movement to the new MySQL implementation with a persistent 
     connection per running thread
NEW: SystemAdministratorCLI - better support for executing remote commands 
FIX: DIRAC.__init__.py - avoid re-definition of platform variable    
NEW: Graphs - added CurveGraph class to draw non-stacked lines with markers
NEW: Graphs - allow graphs with negative Y values
NEW: Graphs - allow to provide errors with the data and display them in the CurveGraph
FIX: InstallTools - fix for creation of the root@'host' user in MySQL 
FIX: dirac-install - create links to permanent directories before module installation
CHANGE: InstallTools - use printTable() utility for table printing
CHANGE: move printTable() utility to Core.Utilities.PrettyPrint
NEW: added installation configuration examples
FIX: dirac-install - fixBuildPath() operates only on files in the directory
FIX: VOMSService - added X-VOMS-CSRF-GUARD to the html header to be compliant with EMI-3 servers

*CS
CHANGE: getVOMSVOForGroup() uses the VOMSName option of the VO definition 
NEW: CE2CSAgent - added ARC CE information lookup

*Framework
FIX: SystemAdministratorIntegrator - use Host option to get the host address in addition to the section name, closes #1628
FIX: dirac-proxy-init - uses getVOMSVOForGroup() when adding VOMS extensions

*DMS
CHANGE: DFC - optimization and bug fixes of the bulk file addition
FIX: TransferAgent - protection against badly defined LFNs in collectFiles()
NEW: DFC - added getDirectoryReplicas() service method support similar to the LFC
CHANGE: DFC - added new option VisibleReplicaStatus which is used in replica getting commands
CHANGE: FileCatalogClientCLI client shows number of replicas in the 2nd column rather than 
        unimplemented number of links
CHANGE: DFC - optimizations for the bulk replica look-up
CHANGE: DFC updated scalability testing tool FC_Scaling_test.py        
NEW: DFC - methods returning replicas provide also SE definitions instead of PFNs to construct PFNs on the client side
NEW: DFC - added getReplicasByMetadata() interface
CHANGE: DFC - optimized getDirectoryReplicas()
CHANGE: FileCatalogClient - treat the reduced output from various service queries restoring LFNs and PFNs on the fly
NEW: DFC - LFNPFNConvention flag can be None, Weak or Strong to facilitate compatibility with LFC data 
CHANGE: FileCatalog - do not return PFNs, construct them on the client side
CHANGE: FileCatalog - simplified FC_Scaling_test.py script
NEW: FileCatalog/DatasetManager class to define and manipulate datasets corresponding to meta queries
NEW: FileCatalogHandler - new interface methods to expose DatasetManager functionality
NEW: FileCatalogClientCLI - new dataset family of commands
FIX: StorageFactory, ReplicaManager - resolve SE alias name recursively
FIX: FTSRequest, ReplicaManager, SRM2Storage - use current proxy owner as user name in accounting reports, closes #1602
BUGFIX: FileCatalogClientCLI - bug fix in do_ls, missing argument to addFile() call, closes #1658
NEW: FileCatalog - added new setMetadataBulk() interface, closes #1358
FIX: FileCatalog - initial argument check strips off leading lfn:, LFN:, /grid, closes #448
NEW: FileCatalog - added new setFileStatus() interface, closes #170, valid and visible file and replica statuses can be defined in respective options.
CHANGE: multiple new FTS system fixes
CHANGE: uniform argument checking with checkArgumentFormat() in multiple modules
CHANGE: FileCatalog - add Trash to the default replica valid statuses
CHANGE: ReplicaManager,FTSRequest,StorageElement - no use of PFN as returned by the FC except for file removal,
        rather constructing it always on the fly
        
*SMS
CHANGE: PinRequestAgent, SENamespaceCatalogCheckAgent - removed
CHANGE: Use StorageManagerClient instead of StorageDB directly        

*WMS
CHANGE: JobPolicy - optimization for bulk job verification
NEW: JobPolicy - added getControlledUsers() to get users which jobs can be accessed for 
     a given operation
CHANGE: JobMonitoringHandler - Avoid doing a selection of all Jobs, first count matching jobs 
        and then use "limit" to select only the required JobIDs.
NEW: JobMonitoringHandler - use JobPolicy to filter jobs in getJobSummaryWeb()
NEW: new Operations option /Services/JobMonitoring/GlobalJobsInfo ( True by default ) to 
     allow or not job info lookup by anybody, used in JobMonitoringHandler       
BUGFIX: SiteDirector - take into account the target queue Platform
BUGFIX: JobDB - bug in __insertNewJDL()    
CHANGE: dirac-admin-show-task-queues - enhanced output  
CHANGE: JobLoggingDB.sql - use trigger to manage the new LoggingInfo structure  
CHANGE: JobWrapper - trying several times to upload a request before declaring the job failed
FIX: JobScheduling executor - fix race condition that causes a job to remain in Staging
NEW: SiteDirector - do not touch sites for which there is no work available
NEW: SiteDirector - allow sites not in mask to take jobs with JobType Test
NEW: SiteDirector - allow 1 hour grace period for pilots in Unknown state before aborting them
CHANGE: Allow usage of non-plural form of the job requirement options ( PilotType, GridCE, BannedSite, 
        SubmitPool ), keep backward compatibility with a plural form
        
*RSS
FIX: DowntimeCommand - take the latest Downtime that fits    
NEW: porting new Policies from integration  
NEW: RSS SpaceToken command querying endpoints/tokens that exist  
        
*Resources
NEW: added SSHOARComputingElement class 
NEW: added XROOTStorage class       
FIX: CREAMComputingElement - extra checks for validity of returned pilot references
        
*TS
CHANGE: TransformationClient(DB,Manager) - set file status for transformation as bulk operation 
CHANGE: TransformationClient - applying state machine when changing transformation status
BUGFIX: TransformationClient(Handler) - few minor fixes
NEW: TransformationDB - backported __deleteTransformationFileTask(s) methods
CHANGE: TransformationDB(Client) - fixes to reestablish the FileCatalog interface
FIX: TransformationAgent - added MissingInFC to consider for Removal transformations
BUGFIX: TransformationAgent - in _getTransformationFiles() variable 'now' was not defined
FIX: TransformationDB.sql - DataFiles primary key is changed to (FileID) from (FileID,LFN) 
CHANGE: TransformationDB(.sql) - schema changes suitable for InnoDB
FIX: TaskManager(AgentBase) - consider only submitted tasks for updating status
CHANGE: TransformationDB(.sql) - added index on LFN in DataFiles table

*RMS
NEW: Migrate to use the new Request Management by all the clients
CHANGE: RequestContainer - Retry failed transfers 10 times and avoid sub-requests to be set Done 
        when the files are failed
CHANGE: Use a unique name for storing the proxy as processes may use the same "random" name and 
        give conflicts
NEW: RequestClient(Handler) - add new method readRequest( requestname)                 

*Workflow
NEW: Porting the LHCb Workflow package to DIRAC to make the use of general purpose modules and
     simplify construction of workflows        

[v6r9p33]

*Accounting
BUGFIX: AccountingDB - wrong indentation

[v6r9p32]

*Accounting
FIX: AccountingDB - use old style grouping if the default grouping is altered, e.g. by Country

[v6r9p31]

*Accounting
CHANGE: AccountingDB - changes to speed up queries: use "values" in GROUP By clause;
        drop duplicate indexes; reorder fields in the UniqueConstraint index of the
        "bucket" tables  

[v6r9p30]

*DMS
CHANGE: FileCatalogFactory - construct CatalogURL from CatalogType by default

*SMS
FIX: dirac-stager-stage-files - changed the order of the arguments

[v6r9p29]

*TS
FIX: TaskManager(AgentBase) - fix for considering only submitted tasks 

[v6r9p28]

*TS
FIX: TransformationDB(ManagerHandler) - several portings from v6r10

[v6r9p27]

*SMS
FIX: StorageManagementDB - in removeUnlinkedReplicas() second look for CacheReplicas 
     for which there is no entry in StageRequests

[v6r9p26]

*Resources
CHANGE: CREAMComputigElement - Make sure that pilots submitted to CREAM get a 
        fresh proxy during their complete lifetime
*Framework
FIX: ProxyDB - process properly any SQLi with DNs/groups with 's in the name

[v6r9p25]

*TS
CHANGE: TransformationClient - changed default timeout values for service calls
FIX: TransformationClient - fixes for processing of derived transformations 

[v6r9p24]

*TS
FIX: TransformationClient - in moveFilesToDerivedTransformation() set file status
     to Moved-<prod>

[v6r9p23]

*Core
BUGFIX: InstallTools - improper configuration prevents a fresh new installation

*WMS
BUGFIX: PilotDirector - Operations Helper non-instantiated

[v6r9p22]

*WMS
FIX: PilotDirector - allow to properly define extensions to be installed by the 
     Pilot differently to those installed at the server
FIX: Watchdog - convert pid to string in ProcessMonitor

*TS
FIX: TransformationDB - splitting files in chunks

*DMS
NEW: dirac-dms-create-removal-request command
CHANGE: update dirac-dms-xxx commands to use the new RMS client,
        strip lines when reading LFNs from a file

[v6r9p21]

*TS
FIX: Transformation(Client,DB,Manager) - restored FileCatalog compliant interface
FIX: TransformationDB - fix in __insertIntoExistingTransformationFiles()

[v6r9p20]

*Core
BUGFIX: ProxyUpload - an on the fly upload does not require a proxy to exist

*DMS
CHANGE: TransferAgent - use compareAdler() for checking checksum
FIX: FailoverTransfer - recording the sourceSE in case of failover transfer request 

*WMS
FIX: ProcessMonitor - some fixes added, printout when <1 s of consumed CPU is found

*Transformation
BUGFIX: TransformationClient - fixed return value in moveFilesToDerivedTransformation()

*RMS
BUGFIX: CleanReqDBAgent - now() -> utcnow() in initialize()

*Resources
FIX: ARCComputingElement - fix the parsing of CE status if no jobs are available

[v6r9p19]

*DMS
FIX: FileCatalog/DirectoryMetadata - inherited metadata is used while selecting directories
     in findDirIDsByMetadata()

[v6r9p18]

*DMS
FIX: FTSSubmitAgent, FTSRequest - fixes the staging mechanism in the FTS transfer submission
NEW: TransferDBMonitoringHandler - added getFilesForChannel(), resetFileChannelStatus()

[v6r9p17]

*Accounting
FIX: DataStoreClient - send accounting records in batches of 1000 records instead of 100

*DMS:
FIX: FailoverTransfer - catalog name from list to string
FIX: FTSSubmitAgent, FTSRequest - handle FTS3 as new protocol and fix bad submission time
FIX: FTSSubmitAgent, FTSRequest - do not submit FTS transfers for staging files

*WMS
FIX: TaskQueueDB - do not check enabled when TQs are requested from Directors
FIX: TaskQueueDB - check for Enabled in the TaskQueues when inserting jobs to print an alert
NEW: TaskQueueDB - each TQ can have at most 5k jobs, if beyond the limit create a new TQ 
     to prevent long matching times when there are way too many jobs in a single TQ

[v6r9p16]

*TS
BUGFIX: typos in TransformationCleaningAgent.py

*DMS
CHANGE: DownloadInputData - check the available disk space in the right input data directory
FIX: DownloadInputData - try to download only Cached replicas 

[v6r9p15]

*Core
FIX: MySQL - do not decrease the retry counter after ping failure

*DMS
CHANGE: FC/DirectoryMetadata - Speed up findFilesByMetadataWeb when many files match
FIX: RemovalTask - fix error string when removing a non existing file (was incompatible 
     with the LHCb BK client). 

*WMS
FIX: JobReport - minor fix ( removed unused imports )
FIX: JobMonitoring(JobStateUpdate)Handler - jobID argument can be either string, int or long

*TS
CHANGE: TransformationClient - change status of Moved files to a deterministic value
FIX: FileReport - minor fix ( inherits object ) 

[v6r9p14]

*DMS
CHANGE: FTSDB - changed schema: removing FTSSite table. From now on FTS sites 
        would be read from CS Resources

[v6r9p13]

FIX: included fixes from v6r8p26 patch release

[v6r9p12]

FIX: included fixes from v6r8p25 patch release

[v6r9p11]

*DMS
BUGFIX: FTSRequest - in __resolveFTSServer() type "=" -> "=="

[v6r9p10]

FIX: included fixes from v6r8p24 patch release

*Core
NEW: StateMachine utility

*DMS
BUGFIX: in RegisterFile operation handler

*Interfaces
FIX: Dirac.py - in splitInputData() consider only Active replicas

[v6r9p9]

*RMS
FIX: RequestDB - added getRequestFileStatus(), getRequestName() methods

[v6r9p8]

*DMS
FIX: RequestDB - get correct digest ( short request description ) of a request

[v6r9p7]

FIX: included fixes from v6r8p23 patch release

*RSS
FIX: SpaceTokenOccupancyPolicy - SpaceToken Policy decision was based on 
     percentage by mistake
     
*RMS
NEW: new scripts dirac-dms-ftsdb-summary, dirac-dms-show-ftsjobs    
FIX: FTSAgent - setting space tokens for newly created FTSJobs 

[v6r9p6]

*DMS
BUGFIX: dirac-admin-add-ftssite - missing import

*RMS
NEW: RequestDB, ReqManagerHandler - added getRequestStatus() method

*TS
FIX: fixes when using new RequestClient with the TransformationCleaningAgent

*WMS
BUGFIX: typo in SandboxStoreHandler transfer_fromClient() method

[v6r9p5]

*DMS
BUGFIX: missing proxy in service env in the FTSManager service. By default service 
        will use DataManager proxy refreshed every 6 hours.

*Resources
NEW: StorageElement - new checkAccess policy: split the self.checkMethods in 
     self.okMethods. okMethods are the methods that do not use the physical SE. 
     The isValid returns S_OK for all those immediately

*RSS
FIX: SpaceTokenOccupancyPolicy - Policy that now takes into account absolute values 
     for the space left
     
*TS
FIX: TransformationCleaningAgent - will look for both old and new RMS     

[v6r9p4]

*Stager
NEW: Stager API: dirac-stager-monitor-file, dirac-stager-monitor-jobs, 
     dirac-stager-monitor-requests, dirac-stager-show-stats

[v6r9p3]

*Transformation
FIX: TransformationCleaning Agent status was set to 'Deleted' instead of 'Cleaned'

[v6r9p2]

*RSS
NEW: Added Component family tables and statuses
FIX: removed old & unused code 
NEW: allow RSS policies match wild cards on CS

*WMS
BUGFIX: FailoverTransfer,JobWrapper - proper propagation of file metadata

[v6r9p1]

*RMS
NEW: FTSAgent - update rwAccessValidStamp,
     update ftsGraphValidStamp,
     new option for staging files before submission,
     better log handling here and there
CHANGE: FTSJob - add staging flag in in submitFTS2
CHANGE: Changes in WMS (FailoverTransfer, JobReport, JobWrapper, SandboxStoreHandler) 
        and TS (FileReport) to follow the new RMS.
NEW: Full CRUD support in RMS.

*RSS
NEW: ResourceManagementDB - new table ErrorReportBuffer
NEW: new ResourceManagementClient methods - insertErrorReportBuffer, selectErrorReportBuffer,
     deleteErrorReportBuffer

[v6r9]

NEW: Refactored Request Management System, related DMS agents and FTS management
     components

[v6r8p28]

*Core
BUGFIX: RequestHandler - the lock Name includes ActionType/Action

*DMS
FIX: dirac-dms-filecatalog-cli - prevent exception in case of missing proxy

[v6r8p27]

*DMS
BUGFIX: dirac-dms-add-file - fixed typo item -> items

[v6r8p26]

*Core
NEW: RequestHandler - added getServiceOption() to properly resolve inherited options 
     in the global service handler initialize method
NEW: FileCatalogHandler, StorageElementHandler - use getServiceOption()

[v6r8p25]

FIX: included fixes from v6r7p40 patch release

*Resources
FIX: SRM2Storage - do not account gfal_ls operations

[v6r8p24]

FIX: included fixes from v6r7p39 patch release

*Core
FIX: SiteSEMapping was returning wrong info

*DMS
FIX: FTSRequest - choose explicitly target FTS point for RAL and CERN
BUGFIX: StrategyHandler - wrong return value in __getRWAccessForSE()

*Resources
CHANGE: SRM2Storage - do not account gfal_ls operations any more

[v6r8p23]

FIX: included fixes from v6r7p37 patch release

*TS
FIX: TransformationDB - allow tasks made with ProbInFC files
FIX: TransformationCleaingAgent,Client - correct setting of transformation 
     status while cleaning

[v6r8p22]

FIX: included fixes from v6r7p36 patch release

[v6r8p21]

*DMS
FIX: FileCatalog/DirectoryMetadata - even if there is no meta Selection 
     the path should be considered when getting Compatible Metadata
FIX: FileCatalog/DirectoryNodeTree - findDir will return S_OK( '' ) if dir not 
     found, always return the same error from DirectoryMetadata in this case.     

*RSS
FIX: DowntimeCommand - use UTC time stamps

*TS
FIX: TransformationAgent - in _getTransformationFiles() get also ProbInFC files in 
     addition to Used 

[v6r8p20]

*Stager
NEW: Stager API: dirac-stager-monitor-file, dirac-stager-monitor-jobs, 
     dirac-stager-monitor-requests, dirac-stager-show-stats

[v6r8p19]

*Transformation
FIX: TransformationCleaning Agent status was set to 'Deleted' instead of 'Cleaned'

[v6r8p18]

*TS
BUGFIX: TransformationAgent - regression in __cleanCache()

[v6r8p17]

FIX: included fixes from v6r7p32 patch release

*WMS
FIX: StalledJobAgent - for accidentally stopped jobs ExecTime can be not set, 
     set it to CPUTime for the accounting purposes in this case

[v6r8p16]

FIX: included fixes from v6r7p31 patch release

*WMS
BUGFIX: TaskQueueDB - fixed a bug in the negative matching conditions SQL construction

*RSS
NEW: improved doc strings of PEP, PDP modules ( part of PolicySystem )
FIX: Minor changes to ensure consistency if ElementInspectorAgent and 
     users interact simultaneously with the same element
CHANGE: removed DatabaseCleanerAgent ( to be uninstalled if already installed )
FIX: SummarizeLogsAgent - the logic of the agent was wrong, the agent has been re-written.
     
[v6r8p15]

*Core
FIX: X509Chain - fix invalid information when doing dirac-proxy-info without CS
     ( in getCredentials() )

*RSS
NEW: PDP, PEP - added support for option "doNotCombineResult" on PDP

[v6r8p14]

*Core
FIX: dirac-deploy-scripts - can now work with the system python

*WMS
NEW: dirac-wms-cpu-normalization - added -R option to modify a given configuration file
FIX: Executor/InputData - Add extra check for LFns in InputData optimizer, closes #1472

*Transformation
CHANGE: TransformationAgent - add possibility to kick a transformation (not skip it if no 
        unused files), by touching a file in workDirectory
BUGFIX: TransformationAgent - bug in __cleanCache() dict modified in a loop        

[v6r8p13]

*Transformation
BUGFIX: TransformationDB - restored import of StringType

[v6r8p12]

NEW: Applied patches from v6r7p29

*WMS
FIX: JobDB - check if SystemConfig is present in the job definition and convert it 
     into Platform

*DMS
FIX: ReplicaManager - do not get metadata of files when getting files in a directory 
     if not strictly necessary

*RSS
NEW: ported from LHCb PublisherHandler for RSS web views

[v6r8p11]

NEW: Applied patches from v6r7p27

*RSS
NEW: SpaceTokenOccupancyPolicy - ported from LHCbDIRAC 
NEW: db._checkTable done on service initialization ( removed dirac-rss-setup script doing it )

*Transformation
FIX: TaskManager - reset oJob for each task in prepareTransformationTasks()
BUGFIX: ValidateOutputDataAgent - typo fixed in getTransformationDirectories()
FIX: TransformationManagerHandler - use CS to get files statuses not to include in 
     processed file fraction calculation for the web monitoring pages

[v6r8p10]

NEW: Applied patches from v6r7p27

[v6r8p9]

*DMS
FIX: TransferAgent,dirac-dms-show-se-status, ResourceStatus,TaskManager - fixes
     needed for DMS components to use RSS status information
NEW: ReplicaManager - allow to get metadata for an LFN+SE as well as PFN+SE     

[v6r8p8]

*RSS
BUGFIX: dirac-rss-setup - added missing return of S_OK() result

[v6r8p7]

NEW: Applied patches from v6r7p24

*DMS
BUGFIX: LcgFileCatalogClient - bug in addFile()

*RSS
BUGFIX: fixed script dirac-rss-set-token, broken in the current release.
NEW: Statistics module - will be used in the future to provide detailed information 
     from the History of the elements 

[v6r8p6]

NEW: Applied patches from v6r7p23

*Transformation
FIX: TaskManager - allow prepareTransformationTasks to proceed if no OutputDataModule is defined
FIX: TransformationDB - remove INDEX(TaskID) from TransformationTasks. It produces a single counter 
     for the whole table instead of one per TransformationID
     
*WMS     
FIX: WMSUtilities - to allow support for EMI UI's for pilot submission we drop support for glite 3.1

[v6r8p5]

NEW: Applied patches from v6r7p22

*RSS
CHANGE: removed old tests and commented out files

*WMS
FIX: PoolXMLCatalog - proper addFile usage

*Transformation
CHANGE: TransformationAgent - clear replica cache when flushing or setting a file in the workdirectory

[v6r8p4]

*Transformation
FIX: The connection to the jobManager is done only at submission time
FIX: Jenkins complaints fixes

*WMS
BUGFIX: JobDB - CPUtime -> CPUTime
FIX: Jenkins complaints fixes

[v6r8p3]

*DMS
BUGFIX: LcgFileCatalogClient

[v6r8p2]

*DMS:
FIX: LcgFileCatalogClient - remove check for opening a session in __init__ as credentials are not yet set 

*Transformation
CHANGE: reuse RPC clients in Transformation System 

[v6r8p1]

*Core
FIX: dirac-deploy-scripts - restored regression w.r.t. support of scripts starting with "d"

*DMS
BUGFIX: LcgFileCatalogClient - two typos fixed

[v6r8]

CHANGE: Several fixes backported from the v7r0 integration branch

*Core
CHANGE: DictCache - uses global LockRing to avoid locks in multiprocessing
FIX: X509Chain - proxy-info showing an error when there's no CS

*DMS
FIX: TransferAgent - inside loop filter out waiting files dictionary
BUGFIX: dirac-admin-allow-se - there was a continue that was skipping the complete loop for 
        ARCHIVE elements
NEW: LcgFileCatalogClient - test return code in startsess lfc calls       

*WMS:
FIX: OptimizerExecutor, InputData, JobScheduling - check that site candidates have all the 
     replicas

*RSS: 
BUGFIX: ResourceStatus, RSSCacheNoThread - ensure that locks are always released

*Transformation
FIX: TaskManager - site in the job definition is taken into account when submitting
NEW: Transformation - get the allowed plugins from the CS /Operations/Transformations/AllowedPlugins
FIX: ValidateOutputDataAgent - self not needed for static methods

[v6r7p40]

*Resources
FIX: StorageElement class was not properly passing the lifetime argument for prestageFile method

[v6r7p39]

*Core
CHANGE: Grid - in executeGridCommand() allow environment script with arguments needed for ARC client

*DMS
FIX: DFC SEManager - DIP Storage can have a list of ports now

*Resources
FIX: ARCComputingElement - few fixes after debugging

[v6r7p38]

*Core
NEW: DISET FileHelper, TransferClient - possibility to switch off check sum

*Resources
NEW: ARCComputingElement - first version
NEW: StorageFactory - possibility to pass extra protocol parameters to storage object
NEW: DIPStorage - added CheckSum configuration option
BUGFIX: SSHComputingElement - use CE name in the pilot reference construction

*WMS
FIX: StalledJobAgent - if ExecTime < CPUTime make it equal to CPUTime

[v6r7p37]

*Framework
BUGFIX: NotificationDB - typos in SQL statement in purgeExpiredNotifications() 

*WMS
NEW: JobCleaningAgent - added scheduling sandbox LFN removal request 
     when deleting jobs
CHANGE: JobWrapper - report only error code as ApplicationError parameter 
        when payload finishes with errors    
NEW: SiteDirector - possibility to specify extensions to be installed in 
     pilots in /Operations/Pilots/Extensions option in order not to install
     all the server side extensions        

*DMS
CHANGE: FileCatalogFactory - use service path as default URL
CHANGE: FileCatalogFactory - use ObjectLoader to import catalog clients

*SMS
BUGFIX: StorageManagementDB, dirac-stager-monitor-jobs - small bug fixes ( sic, Daniela )

*Resources
CHANGE: DIPStorage - added possibility to specify a list of ports for multiple
        service end-points
CHANGE: InProcessComputingElement - demote log message when payload failure 
        to warning, the job will fail anyway
FIX: StalledJobAgent - if pilot reference is not registered, this is not an 
     error of the StalledJobAgent, no log.error() in  this case                
        
*RMS
CHANGE: RequestTask - ensure that tasks are executed with user credentials 
        even with respect to queries to DIRAC services ( useServerCertificate 
        flag set to false )        

[v6r7p36]

*WMS
FIX: CREAMCE, SiteDirector - make sure that the tmp executable is removed
CHANGE: JobWrapper - remove sending mails via Notification Service in case
        of job rescheduling
        
*SMS
FIX: StorageManagementDB - fix a race condition when old tasks are set failed 
     between stage submission and update.        

[v6r7p35]

*Stager
NEW: Stager API: dirac-stager-monitor-file, dirac-stager-monitor-jobs, 
     dirac-stager-monitor-requests, dirac-stager-show-stats

[v6r7p34]

*Transformation
FIX: TransformationCleaning Agent status was set to 'Deleted' instead of 'Cleaned'

[v6r7p33]

*Interfaces
FIX: Job.py - in setExecutable() - prevent changing the log file name string type

*StorageManagement
NEW: StorageManagementDB(Handler) - kill staging requests at the same time as 
     killing related jobs, closes #1510
FIX: StorageManagementDB - demote the level of several log messages       

[v6r7p32]

*DMS
FIX: StorageElementHandler - do not use getDiskSpace utility, use os.statvfs instead
CHANGE: StorageManagementDB - in getStageRequests() make MySQL do an UNIQUE selection 
        and use implicit loop to speed up queries for large results

*Resources
FIX: lsfce remote script - use re.search instead of re.match in submitJob() to cope with
     multipline output

[v6r7p31]

*WMS
FIX: SiteDirector - make possible more than one SiteDirector (with different pilot identity) attached 
     to a CE, ie sgm and pilot roles. Otherwise one is declaring Aborted the pilots from the other.

[v6r7p30]

*Core
CHANGE: X509Chain - added groupProperties field to the getCredentials() report
BUGFIX: InstallTools - in getSetupComponents() typo fixed: agent -> executor

[v6r7p29]

*DMS
CHANGE: FileCatalog - selection metadata is also returned as compatible metadata in the result
        of getCompatibleMetadata() call
NEW: FileCatalog - added path argument to getCompatibleMetadata() call
NEW: FileCatalogClient - added getFileUserMetadata()
BUGFIX: dirac-dms-fts-monitor - exit with code -1 in case of error

*Resources
FIX: CREAMComputingElement - check globus-url-copy result for errors when retrieving job output

[v6r7p28]

*DMS
BUGFIX: FileCatalog/DirectoryMetadata - wrong MySQL syntax 

[v6r7p27]

*Core
FIX: Mail.py - fix of the problem of colons in the mail's body

*Interfaces
NEW: Job API - added setSubmitPools(), setPlatform() sets ... "Platform"

*WMS
FIX: TaskQueueDB - use SystemConfig as Platform for matching ( if Platform is not set explicitly

*Resources
FIX: SSHComputingElement - use ssh host ( and not CE name ) in the pilot reference
BUGFIX: SSHGEComputingElement - forgotten return statement in _getJobOutputFiles()

*Framework
NEW: dirac-sys-sendmail - email's body can be taken from pipe. Command's argument 
     in this case will be interpreted as a destination address     

[v6r7p26]

*DMS
FIX: ReplicaManager - status names Read/Write -> ReadAccess/WriteAccess

[v6r7p25]

*Core
CHANGE: X509Chain - in getCredentials() failure to contact CS is not fatal, 
        can happen when calling dirac-proxy-init -x, for example

[v6r7p24]

*DMS
NEW: FileCatalog - added getFilesByMetadataWeb() to allow pagination in the Web 
     catalog browser
     
*WMS
CHANGE: WMSAdministrator, DiracAdmin - get banned sites list by specifying the status
        to the respective jobDB call     

[v6r7p23]

*Transformation
BUGFIX: TransformationDB - badly formatted error log message

*RMS
CHANGE: RequestDBMySQL - speedup the lookup of requests

*WMS
BUGFIX: dirac-dms-job-delete - in job selection by group

*DMS
FIX: LcgFileCatalogClient - getDirectorySize made compatible with DFC
BUGFIX: LcgFileCatalogClient - proper call of __getClientCertInfo()

[v6r7p22]

*Transformation
CHANGE: InputDataAgent - treats only suitable transformations, e.g. not the extendable ones. 
CHANGE: TransformationAgent - make some methods more public for easy overload

[v6r7p21]

*Core
FIX: Shifter - pass filePath argument when downloading proxy

[v6r7p20]

*DMS
CHANGE: StrategyHandler - move out SourceSE checking to TransferAgent
CHANGE: ReplicaManager, InputDataAgent - get active replicas
FIX: StorageElement, SRM2Storage - support for 'xxxAccess' statuses, checking results
     of return structures
     
*RSS
NEW: set configurable email address on the CS to send the RSS emails
NEW: RSSCache without thread in background
FIX: Synchronizer - moved to ResourceManager handler     

[v6r7p19]

*DMS
BUGFIX: ReplicaManager - in putAndRegister() SE.putFile() singleFile argument not used explicitly

[v6r7p18]

*WMS
FIX: StalledJobAgent - do not exit the loop over Completed jobs if accounting sending fails
NEW: dirac-wms-job-delete - allow to specify jobs to delete by job group and/or in a file
FIX: JobManifest - If CPUTime is not set, set it to MaxCPUTime value

[v6r7p17]

*Resources
FIX: SRM2Storage - treat properly "22 SRM_REQUEST_QUEUED" result code

[v6r7p16]

*DMS
FIX: StrategyHandler - do not proceed when the source SE is not valid for read 
BUGFIX: StorageElement - putFile can take an optional sourceSize argument
BUGFIX: ReplicaManager - in removeFile() proper loop on failed replicas

*RSS
FIX: SpaceTokenOccupancyCommand, CacheFeederAgent - add timeout when calling lcg_util commands

*WMS
FIX: JobManifest - take all the SubmitPools defined in the TaskQueueAgent 
NEW: StalledJobAgent - declare jobs stuck in Completed status as Failed

[v6r7p15]

*Core
BUGFIX: SocketInfo - in host identity evaluation

*DMS
BUGFIX: FileCatalogHandler - missing import os

*Transformation
CHANGE: JobManifest - getting allowed job types from operations() section 

[v6r7p14]

*DMS
CHANGE: StorageElementProxy - removed getParameters(), closes #1280
FIX: StorageElementProxy - free the getFile space before the next file
FIX: StorageElement - added getPFNBase() to comply with the interface

*Interfaces
CHANGE: Dirac API - allow lists of LFNs in removeFile() and removeReplica()

*WMS
CHANGE: JobSchedulingAgent(Executor) - allow both BannedSite and BannedSites JDL option

*RSS
FIX: ElementInspectorAgent - should only pick elements with rss token ( rs_svc ).
FIX: TokenAgent - using 4th element instead of the 5th. Added option to set admin email on the CS.

[v6r7p13]

*Core
FIX: Resources - in getStorageElementSiteMapping() return only sites with non-empty list of SEs

*DMS
FIX: StorageElement - restored the dropped logic of using proxy SEs
FIX: FileCatalog - fix the UseProxy /LocalSite/Catalog option

*Transformation
FIX: TransformationDB - use lower() string comparison in extendTransformation()

[v6r7p12]

*WMS
BUGFIX: JobManifest - get AllowedSubmitPools from the /Systems section, not from /Operations

*Core
NEW: Resources helper - added getSites(), getStorageElementSiteMapping()

*DMS
CHANGE: StrategyHandler - use getStorageElementSiteMapping helper function
BUGFIX: ReplicaManager - do not modify the loop dictionary inside the loop

[v6r7p11]

*Core
CHANGE: Subprocess - put the use of watchdog in flagging

[v6r7p10]

*Core
NEW: Logger - added getLevel() method, closes #1292
FIX: Subprocess - returns correct structure in case of timeout, closes #1295, #1294
CHANGE: TimeOutExec - dropped unused utility
FIX: Logger - cleaned unused imports

*RSS
CHANGE: ElementInspectorAgent - do not use mangled name and removed shifterProxy agentOption

[v6r7p9]

*Core
BUGFIX: InstallTools - MySQL Port should be an integer

[v6r7p8]

*Core
FIX: Subprocess - consistent timeout error message

*DMS
NEW: RemovalTask - added bulk removal
FIX: StrategyHandler - check file source CEs
CHANGE: DataIntegrityClient - code beautification
CHANGE: ReplicaManager - do not check file existence if replica information is queried anyway,
        do not fail if file to be removed does not exist already. 

[v6r7p7]

FIX: Several fixes to allow automatic code documentation

*Core
NEW: InstallTools - added mysqlPort and mysqlRootUser

*DMS
CHANGE: ReplicaManager - set possibility to force the deletion of non existing files
CHANGE: StrategyHandler - better handling of checksum check during scheduling 

[v6r7p6]

*Core
FIX: dirac-install - restore signal alarm if downloadable file is not found
FIX: Subprocess - using Manager proxy object to pass results from the working process

*DMS:
CHANGE: StorageElement - removed overwride mode
CHANGE: removed obsoleted dirac-dms-remove-lfn-replica, dirac-dms-remove-lfn
NEW: FTSMonitorAgent - filter out sources with checksum mismatch
FIX: FTSMonitorAgent, TransferAgent - fix the names of the RSS states

*RSS
NEW: ElementInspectorAgent runs with a variable number of threads which are automatically adjusted
NEW: Added policies to force a particular state, can be very convenient to keep something Banned for example.
NEW: policy system upgrade, added finer granularity when setting policies and actions

*WMS
NEW: SiteDirector- allow to define pilot DN/Group in the agent options
CHANGE: JobDescription, JobManifest - take values for job parameter verification from Operations CS section

[v6r7p5]

*Interfaces
BUGFIX: dirac-wms-job-get-output - properly treat the case when output directory is not specified 

[v6r7p4]

*Core
FIX: Subprocess - avoid that watchdog kills the executor process before it returns itself

*Framework
BUGFIX: ProxuManagerClient - wrong time for caching proxies

*RSS
FIX: removed obsoleted methods

*DMS
NEW: FileCatalog - added findFilesByMetadataDetailed - provides detailed metadata for 
     selected files

[v6r7p3]

*DMS
FIX: FTSMonitorAgent - logging less verbose

*Transformation
FIX: TransformationAgent - use the new CS defaults locations
FIX: Proper agent initialization
NEW: TransformationPlaugin - in Broadcast plugin added file groupings by number of files, 
     make the TargetSE always defined, even if the SourceSE list contains it 

*ResourceStatus
FIX: Added the shifter's proxy to several agents

*RMS
FIX: RequestContainer - the execution order was not properly set for the single files 

*Framework:
BUGFIX: ProxyManagerClient - proxy time can not be shorter than what was requested

[v6r7p2]

*Core
FIX: dirac-configure - switch to use CS before checking proxy info

*Framework
NEW: dirac-sys-sendmail new command
NEW: SystemAdmininistratorCLI - added show host, uninstall, revert commands
NEW: SystemAdmininistratorHandler - added more info in getHostInfo()
NEW: SystemAdmininistratorHandler - added revertSoftware() interface

*Transformation
FIX: TransformationCleaningAgent - check the status of returned results

[v6r7p1]

*Core
FIX: Subprocess - finalize the Watchdog closing internal connections after a command execution
CHANGE: add timeout for py(shell,system)Call calls where appropriate
CHANGE: Shifter - use gProxyManager in a way that allows proxy caching

*Framework
NEW: ProxyManagerClient - allow to specify validity and caching time separately
FIX: ProxyDB - replace instead of delete+insert proxy in __storeVOMSProxy

*DMS
NEW: FTSMonitorAgent - made multithreaded for better efficiency
FIX: dirac-dms-add-file - allow LFN: prefix for lfn argument

*WMS
NEW: dirac-wms-job-get-output, dirac-wms-job-status - allow to retrieve output for a job group
FIX: TaskQueueDB - fixed selection SQL in __generateTQMatchSQL()
CHANGE: OptimizerExecutor - reduce diversity of MinorStatuses for failed executors

*Resources
FIX: CREAMComputingElement - remove temporary JDL right after the submission 

[v6r6p21]

*DMS
BUGFIX: TransformationCleaningAgent - use the right signature of cleanMetadataCatalogFiles() call

[v6r6p20]

*DMS
FIX: RegistrationTask - properly escaped error messages
BUGFIX: DirectoryMetadata - use getFileMetadataFields from FileMetadata in addMetadataField()
NEW: When there is a missing source error spotted during FTS transfer, file should be reset 
     and rescheduled again until maxAttempt (set to 100) is reached

*WMS
FIX: JobScheduling - fix the site group logic in case of Tier0

[v6r6p19]

*DMS
BUGFIX: All DMS agents  - set up agent name in the initialization

*Core
NEW: Subprocess - timeout wrapper for subprocess calls
BUGFIX: Time - proper interpreting of 0's instead of None
CHANGE: DISET - use cStringIO for ANY read that's longer than 16k (speed improvement) 
        + Less mem when writing data to the net
FIX: Os.py - protection against failed "df" command execution       
NEW: dirac-info prints lcg bindings versions
CHANGE: PlotBase - made a new style class 
NEW: Subprocess - added debug level log message

*Framework
NEW: SystemAdministratorIntegrator client for collecting info from several hosts
NEW: SystemAdministrator - added getHostInfo()
FIX: dirac-proxy-init - always check for errors in S_OK/ERROR returned structures
CHANGE: Do not accept VOMS proxies when uploading a proxy to the proxy manager

*Configuration
FIX: CE2CSAgent - get a fresh copy of the cs data before attempting to modify it, closes #1151
FIX: Do not create useless backups due to slaves connecting and disconnecting
FIX: Refresher - prevent retrying with 'Insane environment'

*Accounting
NEW: Accounting/Job - added validation of reported values to cope with the weird Yandex case
FIX: DBUtils - take into account invalid values, closes #949

*DMS
FIX: FTSSubmitAgent - file for some reason rejected from submission should stay in 'Waiting' in 
     TransferDB.Channel table
FIX: FTSRequest - fix in the log printout     
CHANGE: dirac-dms-add-file removed, dirac-dms-add-files renamed to dirac-dms-add-file
FIX: FileCatalogCLI - check the result of removeFile call
FIX: LcgFileCatalogClient - get rid of LHCb specific VO evaluation
NEW: New FileCatalogProxy service - a generalization of a deprecated LcgFileCatalog service
FIX: Restored StorageElementProxy functionality
CHANGE: dirac-dms-add-file - added printout
NEW: FileCatalog(Factory), StorageElement(Factory) - UseProxy flag moved to /Operations and /LocalSite sections

*RSS
NEW:  general reimplementation: 
      New DB schema using python definition of tables, having three big blocks: Site, Resource and Node.
      MySQLMonkey functionality almost fully covered by DB module, eventually will disappear.
      Services updated to use new database.
      Clients updated to use new database.
      Synchronizer updated to fill the new database. When helpers will be ready, it will need an update.
      One ElementInspectorAgent, configurable now is hardcoded.
      New Generic StateMachine using OOP.
      Commands and Policies simplified.
      ResourceStatus using internal cache, needs to be tested with real load.
      Fixes for the state machine
      Replaced Bad with Degraded status ( outside RSS ).
      Added "Access" to Read|Write|Check|Remove SE statuses wherever it applies.
      ResourceStatus returns by default "Active" instead of "Allowed" for CS calls.
      Caching parameters are defined in the CS
FIX: dirac-admin-allow/ban-se - allow a SE on Degraded ( Degraded->Active ) and ban a SE on Probing 
     ( Probing -> Banned ). In practice, Active and Degraded are "usable" states anyway.            
      
*WMS
FIX: OptimizerExecutor - failed optimizations will still update the job     
NEW: JobWrapper - added LFNUserPrefix VO specific Operations option used for building user LFNs
CHANGE: JobDB - do not interpret SystemConfig in the WMS/JobDB
CHANGE: JobDB - Use CPUTime JDL only, keep MaxCPUTime for backward compatibility
CHANGE: JobWrapper - use CPUTime job parameter instead of MaxCPUTime
CHANGE: JobAgent - use CEType option instead of CEUniqueID
FIX: JobWrapper - do not attempt to untar directories before having checked if they are tarfiles 
NEW: dirac-wms-job-status - get job statuses for jobs in a given job group
 
*SMS
FIX: StorageManagementDB - when removing unlinked replicas, take into account the case where a
     staging request had been submitted, but failed
      
*Resources    
NEW: glexecCE - add new possible locations of the glexec binary: OSG specific stuff and in last resort 
     looking in the PATH    
NEW: LcgFileCatalogClient - in removeReplica() get the needed PFN inside instead of providing it as an argument     
      
*TS      
CHANGE: Transformation types definition are moved to the Operations CS section

*Interfaces
FIX: Dirac.py - CS option Scratchdir was in LocalSite/LocalSite
FIX: Dirac.py - do not define default catalog, use FileCatalog utility instead

[v6r6p19]

*DMS
BUGFIX: All DMS agents  - set up agent name in the initialization

[v6r6p18]

*Transformation
CHANGE: /DIRAC/VOPolicy/OutputDataModule option moved to <Operations>/Transformations/OutputDataModule

*Resources
FIX: ComputingElement - properly check if the pilot proxy has VOMS before adding it to the payload 
     when updating it

*WMS
BUGFIX: JobSanity - fixed misspelled method call SetParam -> SetParameter

[v6r6p17]

*Transformation
BUGFIX: TransformationAgent - corrected  __getDataReplicasRM()

[v6r6p16]

*DMS
FIX: Agents - proper __init__ implementation with arguments passing to the super class
FIX: LcgFileCatalogClient - in removeReplica() reload PFN in case it has changed

[v6r6p15]

*Framework
BUGFIX: ErrorMessageMonitor - corrected updateFields call 

*DMS:
NEW: FTSMonitorAgent completely rewritten in a multithreaded way

*Transformation
FIX: InputDataAgent - proper instantiation of TransformationClient
CHANGE: Transformation - several log message promoted from info to notice level

[v6r6p14]

*Transformation
FIX: Correct instantiation of agents inside several scripts
CHANGE: TransformationCleaningAgent - added verbosity to logs
CHANGE: TransformationAgent - missingLFC to MissingInFC as it could be the DFC as well
FIX: TransformationAgent - return an entry for all LFNs in __getDataReplicasRM

*DMS
FIX: TransferAgent - fix exception reason in registerFiles()

[v6r6p13]

*DMS
CHANGE: TransferAgent - change RM call from getCatalogueReplicas to getActiveReplicas. 
        Lowering log printouts here and there

[v6r6p12]

*DMS
BUGFIX: RemovalTask - Replacing "'" by "" in error str set as attribute for a subRequest file. 
        Without that request cannot be updated when some nasty error occurs.

[v6r6p11]

*RMS:
BUGFIX: RequestClient - log string formatting

*DMS
BUGFIX: RemovalTask - handling for files not existing in the catalogue

*Transformation
FIX: TransformationManager - ignore files in NotProcessed status to get the % of processed files

*Interfaces
FIX: Fixes due to the recent changes in PromptUser utility

[v6r6p10]

*RMS
FIX: RequestDBMySQL - better escaping of queries 

*WMS
FIX: SiteDirector - get compatible platforms before checking Task Queues for a site

[v6r6p9]

*Core
FIX: Utilities/PromptUser.py - better user prompt

*Accounting
NEW: Add some validation to the job records because of weird data coming from YANDEX.ru

*DMS
BUGFIX: ReplicaManager - typo errStr -> infoStr in __replicate()
FIX: FTSRequest - fixed log message

*WMS
FIX: SiteDirector - use CSGlobals.getVO() call instead of explicit CS option

[v6r6p8]

*Transformation
BUGFIX: TransformationDB - typo in getTransformationFiles(): iterValues -> itervalues

[v6r6p7]

*Resources
FIX: StorageFactory - uncommented line that was preventing the status to be returned 
BUGFIX: CE remote scripts - should return status and not call exit()
BUGFIX: SSHComputingElement - wrong pilot ID reference

[v6r6p6]

*WMS
FIX: TaskQueueDB - in findOrphanJobs() retrieve orphaned jobs as list of ints instead of list of tuples
FIX: OptimizerExecutor - added import of datetime to cope with the old style optimizer parameters

*Transformation
FIX: TransformationAgent - fix finalization entering in an infinite loop
NEW: TransformationCLI - added resetProcessedFile command
FIX: TransformationCleaningAgent - treating the archiving delay 
FIX: TransformationDB - fix in getTransformationFiles() in case of empty file list

[v6r6p5]

*Transformation
FIX: TransformationAgent - type( transClient -> transfClient )
FIX: TransformationAgent - self._logInfo -> self.log.info
FIX: TransformationAgent - skip if no Unused files
FIX: TransformationAgent - Use CS option for replica cache lifetime
CHANGE: TransformationAgent - accept No new Unused files every [6] hours

[v6r6p4]

*DMS
FIX: TransferAgent - protection for files that can not be scheduled
BUGFIX: TransferDB - typo (instIDList - > idList ) fixed

*Transformation
BUGFIX: TransformationAgent - typo ( loginfo -> logInfo )

[v6r6p3]

FIX: merged in patch v6r5p14

*Core
BUGFIX: X509Chain - return the right structure in getCredentials() in case of failure
FIX: dirac-deploy-scripts.py - allow short scripts starting from "d"
FIX: dirac-deploy-scripts.py - added DCOMMANDS_PPID env variable in the script wrapper
FIX: ExecutorReactor - reduced error message dropping redundant Task ID 

*Interfaces
BUGFIX: Dirac.py - allow to pass LFN list to replicateFile()

*DMS
FIX: FileManager - extra check if all files are available in _findFiles()
BUGFIX: FileCatalogClientCLI - bug in DirectoryListing

[v6r6p2]

FIX: merged in patch v6r5p13

*WMS
FIX: SiteDirector - if no community set, look for DIRAC/VirtualOrganization setting

*Framework
FIX: SystemLoggingDB - LogLevel made VARCHAR in the MessageRepository table
FIX: Logging - several log messages are split in fixed and variable parts
FIX: SystemLoggingDB - in insertMessage() do not insert new records in auxiliary tables if they 
     are already there

[v6r6p1]

*Core:
CHANGE: PromptUser - changed log level of the printout to NOTICE
NEW: Base Client constructor arguments are passed to the RPCClient constructor

*DMS:
NEW: FTSRequest - added a prestage mechanism for source files
NEW: FileCatalogClientCLI - added -f switch to the size command to use raw faile tables 
     instead of storage usage tables
NEW: FileCatalog - added orphan directory repair tool
NEW: FIleCatalog - more counters to control the catalog sanity     

*WMS:
FIX: SandboxStoreClient - no more kwargs tricks
FIX: SandboxStoreClient returns sandbox file name in case of upload failure to allow failover
FIX: dirac-pilot - fixed VO_%s_SW_DIR env variable in case of OSG

*TS:
FIX: TransformationManagerHandler - avoid multiple Operations() instantiation in 
     getTransformationSummaryWeb()

[v6r6]

*Core
CHANGE: getDNForUsername helper migrated from Core.Security.CS to Registry helper
NEW: SiteSEMapping - new utilities getSitesGroupedByTierLevel(), getTier1WithAttachedTier2(),
     getTier1WithTier2
CHANGE: The DIRAC.Core.Security.CS is replaced by the Registry helper     
BUGFIX: dirac-install - properly parse += in .cfg files
FIX: Graphs.Utilities - allow two lines input in makeDataFromCVS()
FIX: Graphs - allow Graphs package usage if even matplotlib is not installed
NEW: dirac-compile-externals will retrieve the Externals compilation scripts from it's new location 
     in github (DIRACGrid/Externals)
NEW: Possibility to define a thread-global credentials for DISET connections (for web framework)
NEW: Logger - color output ( configurable )
NEW: dirac-admin-sort-cs-sites - to sort sites in the CS
CHANGE: MessageClient(Factor) - added msgClient attribute to messages
NEW: Core.Security.Properties - added JOB_MONITOR and USER_MANAGER properties

*Configuration
NEW: Registry - added getAllGroups() method

*Framework
NEW: SystemAdministratorClientCLI - possibility to define roothPath and lcgVersion when updating software

*Accounting
NEW: JobPlotter - added Normalized CPU plots to Job accounting
FIX: DBUtils - plots going to greater granularity

*DMS
NEW: FileCatalog - storage usage info stored in all the directories, not only those with files
NEW: FileCatalog - added utility to rebuild storage usage info from scratch
FIX: FileCatalog - addMetadataField() allow generic types, e.g. string
FIX: FileCatalog - path argument is normalized before usage in multiple methods
FIX: FileCatalog - new metadata for files(directories) should not be there before for directories(files)
NEW: FileCatalog - added method for rebuilding DirectoryUsage data from scratch 
NEW: FileCatalog - Use DirectoryUsage mechanism for both logical and physical storage
CHANGE: FileCatalog - forbid removing non-empty directories
BUGFIX: FileCatalogClientCLI - in do_ls() check properly the path existence
FIX: FileCatalogClientCLI - protection against non-existing getCatalogCounters method in the LFC client
FIX: DMS Agents - properly call superclass constructor with loadName argument
FIX: ReplicaManager - in removeFile() non-existent file is marked as failed
FIX: Make several classes pylint compliant: DataIntegrityHandler, DataLoggingHandler,
     FileCatalogHandler, StorageElementHandler, StorageElementProxyHandler, TransferDBMonitoringHandler
FIX: LogUploadAgent - remove the OSError exception in __replicate()
FIX: FileCatalogClientCLI - multiple check of proper command inputs,
     automatic completion of several commands with subcommands,
     automatic completion of file names
CHANGE: FileCatalogClientCLI - reformat the output of size command 
FIX: dirac-admin-ban-se - allow to go over all options read/write/check for each SE      
NEW: StrategyHandler - new implementation to speed up file scheduling + better error reporting
NEW: LcgFileCatalogProxy - moved from from LHCbDirac to DIRAC
FIX: ReplicaManager - removed usage of obsolete "/Resources/StorageElements/BannedTarget" 
CHANGE: removed StorageUsageClient.py
CHANGE: removed obsoleted ProcessingDBAgent.py

*WMS
CHANGE: RunNumber job parameter was removed from all the relevant places ( JDL, JobDB, etc )
NEW: dirac-pilot - add environment setting for SSH and BOINC CEs
NEW: WMSAdministrator - get output for non-grid CEs if not yet in the DB
NEW: JobAgent - job publishes BOINC parameters if any
CHANGE: Get rid of LHCbPlatform everywhere except TaskQueueDB
FIX: SiteDirector - provide list of sites to the Matcher in the initial query
FIX: SiteDirector - present a list of all groups of a community to match TQs
CHANGE: dirac-boinc-pilot dropped
CHANGE: TaskQueueDirector does not depend on /LocalSite section any more
CHANGE: reduced default delays for JobCleaningAgent
CHANGE: limit the number of jobs received by JobCleaningAgent
CHANGE: JobDB - use insertFields instead of _insert
CHANGE: Matcher, TaskQueueDB - switch to use Platform rather than LHCbPlatform retaining LHCbPlatform compatibility
BUGFIX: Matcher - proper reporting pilot site and CE
CHANGE: JobManager - improved job Killing/Deleting logic
CHANGE: dirac-pilot - treat the OSG case when jobs on the same WN all run in the same directory
NEW: JobWrapper - added more status reports on different failures
FIX: PilotStatusAgent - use getPilotProxyFromDIRACGroup() instead of getPilotProxyFromVOMSGroup()
CHANGE: JobMonitoringHandler - add cutDate and condDict parameters to getJobGroup()
NEW: JobMonitoringHandler - check access rights with JobPolicy when accessing job info from the web
NEW: JobManager,JobWrapper - report to accounting jobs in Rescheduled final state if rescheduling is successful
FIX: WMSAdministrator, SiteDirector - store only non-empty pilot output to the PilotDB
NEW: added killPilot() to the WMSAdministrator interface, DiracAdmin and dirac-admin-kill-pilot command
NEW: TimeLeft - renormalize time left using DIRAC Normalization if available
FIX: JobManager - reconnect to the OptimizationMind in background if not yet connected
CHANGE: JobManifest - use Operations helper
NEW: JobCleaningAgent - delete logging records from JobLoggingDB when deleting jobs

*RMS
FIX: RequestDBFile - better exception handling in case no JobID supplied
FIX: RequestManagerHandler - make it pylint compliant
NEW: RequestProxyHandler - is forwarding requests from voboxes to central RequestManager. 
     If central RequestManager is down, requests are dumped into file cache and a separate thread 
     running in background is trying to push them into the central. 
CHANGE: Major revision of the code      
CHANGE: RequestDB - added index on SubRequestID in the Files table
CHANGE: RequestClient - readRequestForJobs updated to the new RequetsClient structure

*RSS
NEW: CS.py - Space Tokens were hardcoded, now are obtained after scanning the StorageElements.

*Resources
FIX: SSHComputingElement - enabled multiple hosts in one queue, more debugging
CHANGE: SSHXXX Computing Elements - define SSH class once in the SSHComputingElement
NEW: SSHComputingElement - added option to define private key location
CHANGE: Get rid of legacy methods in ComputingElement
NEW: enable definition of ChecksumType per SE
NEW: SSHBatch, SSHCondor Computing Elements
NEW: SSHxxx Computing Elements - using remote control scripts to better capture remote command errors
CHANGE: put common functionality into SSHComputingElement base class for all SSHxxx CEs
NEW: added killJob() method tp all the CEs
NEW: FileCatalog - take the catalog information info from /Operations CS section, if defined there, 
     to allow specifications per VO 

*Interfaces
CHANGE: Removed Script.initialize() from the API initialization
CHANGE: Some general API polishing
FIX: Dirac.py - when running in mode="local" any directory in the ISB would not get untarred, 
     contrary to what is done in the JobWrapper

*TS
BUGFIX: TaskManager - bug fixed in treating tasks with input data
FIX: TransformationCleaningAgent - properly call superclass constructor with loadName argument
NEW: TransformationCleaningAgent - added _addExtraDirectories() method to extend the list of
     directories to clean in a subclass if needed
CHANGE: TransformationCleaningAgent - removed usage of StorageUsageClient     
NEW: TransformationAgent is multithreaded now ( implementation moved from LHCbDIRAC )
NEW: added unit tests
NEW: InputDataAgent - possibility to refresh only data registered in the last predefined period of time 
NEW: TransformationAgent(Client) - management of derived transformations and more ported from LHCbDIRAC
BUGFIX: TransformationDB - wrong SQL statement generation in setFileStatusForTransformation()

[v6r5p14]

*Core
NEW: Utilities - added Backports utility

*WMS
FIX: Use /Operations/JobScheduling section consistently, drop /Operations/Matching section
NEW: Allow VO specific share correction plugins from extensions
FIX: Executors - several fixes

[v6r5p13]

*WMS
FIX: Executors - VOPlugin will properly send and receive the params
NEW: Correctors can be defined in an extension
FIX: Correctors - Properly retrieve info from the CS using the ops helper

[v6r5p12]

FIX: merged in patch v6r4p34

[v6r5p11]

FIX: merged in patch v6r4p33

*Core
FIX: MySQL - added offset argument to buildConditions()

[v6r5p10]

FIX: merged in patch v6r4p32

[v6r5p9]

FIX: merged in patch v6r4p30

[v6r5p8]

FIX: merged in patch v6r4p29

[v6r5p7]

FIX: merged in patch v6r4p28

[v6r5p6]

FIX: merged in patch v6r4p27

*Transformation
BUGFIX: TransformationDB - StringType must be imported before it can be used

*RSS
NEW: CS.py - Space Tokens were hardcoded, now are obtained after scanning the StorageElements.

[v6r5p5]

FIX: merged in patch v6r4p26

[v6r5p4]

FIX: merged in patch v6r4p25

[v6r5p3]

*Transformation
FIX: merged in patch v6r4p24

[v6r5p2]

*Web
NEW: includes DIRACWeb tag web2012092101

[v6r5p1]

*Core
BUGFIX: ExecutorMindHandler - return S_OK() in the initializeHandler
FIX: OptimizationMindHandler - if the manifest is not dirty it will not be updated by the Mind

*Configuration
NEW: Resources helper - added getCompatiblePlatform(), getDIRACPlatform() methods

*Resources
FIX: SSHComputingElement - add -q option to ssh command to avoid banners in the output
FIX: BOINCComputingElement - removed debugging printout
FIX: ComputingElement - use Platform CS option which will be converted to LHCbPlatform for legacy compatibility

*DMS
FIX: RequestAgentBase - lowering loglevel from ALWAYS to INFO to avoid flooding SystemLogging

*WMS:
FIX: SiteDirector - provide CE platform parameter when interrogating the TQ
FIX: GridPilotDirector - publish pilot OwnerGroup rather than VOMS role
FIX: WMSUtilities - add new error string into the parsing of the job output retrieval

[v6r5]

NEW: Executor framework

*Core
NEW: MySQL.py - added Test case for Time.dateTime time stamps
NEW: MySQL.py - insertFields and updateFields can get values via Lists or Dicts
NEW: DataIntegrityDB - use the new methods from MySQL and add test cases
NEW: DataIntegrityHandler - check connection to DB and create tables (or update their schema)
NEW: DataLoggingDB - use the new methods from MySQL and add test cases
NEW: DataLoggingHandler - check connection to DB and create tables (or update their schema)
FIX: ProcessPool - killing stuck workers after timeout
CHANGE: DB will throw a RuntimeException instead of a sys.exit in case it can't contact the DB
CHANGE: Several improvements on DISET
CHANGE: Fixed all DOS endings to UNIX
CHANGE: Agents, Services and Executors know how to react to CSSection/Module and react accordingly
NEW: install tools are updated to deal with executors
FIX: dirac-install - add -T/--Timeout option to define timeout for distribution downloads
NEW: dirac-install - added possibility of defining dirac-install's global defaults by command line switch
BUGFIX: avoid PathFinder.getServiceURL and use Client class ( DataLoggingClient,LfcFileCatalogProxyClient ) 
FIX: MySQL - added TIMESTAMPADD and TIMESTAMPDIFF to special values not to be scaped by MySQL
NEW: ObjectLoader utility
CHANGE: dirac-distribution - added global defaults flag and changed the flag to -M or --defaultsURL
FIX: Convert to string before trying to escape value in MySQL
NEW: DISET Services - added PacketTimeout option
NEW: SystemLoggingDB - updated to use the renewed MySQL interface and SQL schema
NEW: Added support for multiple entries in /Registry/DefaultGroup, for multi-VO installations
CHANGE: Component installation procedure updated to cope with components inheriting Modules
CHANGE: InstallTools - use dirac- command in runit run scripts
FIX: X509Chain - avoid a return of error when the group is not valid
FIX: MySQL - reduce verbosity of log messages when high level methods are used
CHANGE: Several DB classes have been updated to use the MySQL buildCondition method
NEW: MySQL - provide support for greater and smaller arguments to all MySQL high level methods
FIX: Service.py - check all return values from all initializers

*Configuration
CHANGE: By default return option and section lists ordered as in the CS
NEW: ConfigurationClient - added function to refresh remote configuration

*Framework
FIX: Registry.findDefaultGroup will never return False
CHANGE: ProxyManager does not accept proxies without explicit group
CHANGE: SystemAdministratorHandler - force refreshing the configuration after new component setup

*RSS
CHANGE: removed code execution from __init__
CHANGE: removed unused methods
NEW: Log all policy results 

*Resources
NEW: updated SSHComputingElement which allows multiple job submission
FIX: SGETimeLeft - better parsing of the batch system commands output
FIX: InProcessComputingElement - when starting a new job discard renewal of the previous proxy
NEW: BOINCComputingElement - new CE client to work with the BOINC desktop grid infrastructure 

*WMS
CHANGE: WMS Optimizers are now executors
CHANGE: SandboxStoreClient can directly access the DB if available
CHANGE: Moved JobDescription and improved into JobManifest
FIX: typo in JobLoggingDB
NEW: JobState/CachedJobState allow access to the Job via DB/JobStateSync Service automatically
BUGFIX: DownloadInputData - when not enough disk space, message was using "buffer" while it should be using "data"
FIX: the sandboxmetadataDB explosion when using the sandboxclient without direct access to the DB
NEW: Added support for reset/reschedule in the OptimizationMind
CHANGE: Whenever a DB is not properly initialized it will raise a catchable RuntimeError exception 
        instead of silently returning
FIX: InputDataResolution - just quick mod for easier extensibility, plus removed some LHCb specific stuff
NEW: allow jobids in a file in dirac-wms-job-get-output
NEW: JobManager - zfill in %n parameter substitution to allow alphabetical sorting
NEW: Directors - added checking of the TaskQueue limits when getting eligible queues
CHANGE: Natcher - refactor to simpify the logic, introduced Limiter class
CHANGE: Treat MaxCPUTime and CPUTime the same way in the JDL to avoid confusion
NEW: SiteDirector - added options PilotScript, MaxPilotsToSubmit, MaxJobsInFillMode
BUGFIX: StalledJobAgent - use cpuNormalization as float, not string 
FIX: Don't kill an executor if a task has been taken out from it
NEW: dirac-boinc-pilot - pilot script to be used on the BOINC volunteer nodes
FIX: SiteDirector - better handling of tokens and filling mode 
NEW: Generic pilot identities are automatically selected by the TQD and the SiteDirector 
     if not explicitly defined in /Pilot/GenericDN and GenericGroup
NEW: Generic pilot groups can have a VO that will be taken into account when selecting generic 
     credentials to submit pilots
NEW: Generic pilots that belong to a VO can only match jobs from that VO
NEW: StalledJobAgent - added rescheduling of jobs stuck in Matched or Rescheduled status
BUGFIX: StalledJobAgent - default startTime and endTime to "now", avoid None value
NEW: JobAgent - stop after N failed matching attempts (nothing to do), use StopAfterFailedMatches option
CHANGE: JobAgent - provide resource description as a dictionary to avoid extra JDL parsing by the Matcher
CHANGE: Matcher - report pilot info once instead of sending it several times from the job
CHANGE: Matcher - set the job site instead of making a separate call to JobStateUpdate
NEW: Matcher - added Matches done and matches OK statistics
NEW: TaskQueue - don't delete fresh task queues. Wait 5 minutes to do so.
CHANGE: Disabled TQs can also be matched, if no jobs are there, a retry will be triggered

*Transformation
FIX: TransformationAgent - a small improvement: now can pick the prods status to handle from the CS, 
     plus few minor corrections (e.g. logger messages)
FIX: TransformationCLI - take into accout possible failures in resetFile command     

*Accounting
NEW: AccountingDB - added retrieving RAW records for internal stuff
FIX: AccountingDB - fixed some logic for readonly cases
CHANGE: Added new simpler and faster bucket insertion mechanism
NEW: Added more info when rebucketing
FIX: Calculate the rebucket ETA using remaining records to be processed instead of the total records to be processed
FIX: Plots with no data still carry the plot name

*DMS
NEW: SRM2Storage - added retry in the gfal calls
NEW: added new FTSCleaningAgent cleaning up TransferDB tables
FIX: DataLoggingClient and DataLoggingDB - tests moved to separate files
CHANGE: request agents cleanup

*RMS
CHANGE: Stop using RequestAgentMixIn in the request agents

[v6r4p34]

*DMS
BUGFIX: FileCatalogCLI - fixed wrong indentation
CHANGE: RegistrationTask - removed some LHCb specific defaults

[v6r4p33]

*DMS
CHANGE: FTSRequest - be more verbose if something is wrong with file

[v6r4p32]

*WMS
FIX: StalledJobAgent - avoid exceptions in the stalled job accounting reporting

*DMS
NEW: FTSMonitorAgent - handling of expired FTS jobs 

*Interfaces
CHANGE: Dirac.py - attempt to retrieve output sandbox also for Completed jobs in retrieveRepositorySandboxes()

[v6r4p30]

*Core
BUGFIX: dirac-admin-bdii-ce-voview - proper check of the result structure

*Interfaces
FIX: Dirac.py, Job.py - allow to pass environment variables with special characters

*DMS
NEW: FileCatalogCLI - possibility to sort output in the ls command

*WMS:
FIX: JobWrapper - interpret environment variables with special characters 

[v6r4p29]

*RMS
BUGFIX: RequestDBMySQL - wrong indentation in __updateSubRequestFiles()

[v6r4p28]

*Interfaces
CHANGE: Dirac.py, DiracAdmin.py - remove explicit timeout on RPC client instantiation

*RSS
FIX: CS.py - fix for updated CS location (backward compatible)

*DMS
BUGFIX: StrategyHandler - bug fixed determineReplicationTree()
FIX: FTSRequest - add checksum string to SURLs file before submitting an FTS job

*WMS
FIX: JobWrapper - protection for double quotes in JobName
CHANGE: SiteDirector - switched some logging messages from verbose to info level

*RMS
NEW: Request(Client,DBMySQL,Manager) - added readRequestsForJobs() method

[v6r4p27]

*DMS
FIX: SRM2Storage - removed hack for EOS (fixed server-side)

*Transformation
CHANGE: TransformationClient - limit to 100 the number of transformations in getTransformations()
NEW: TransformationAgent - define the transformations type to use in the configuration

*Interfaces
FIX: Job.py -  fix for empty environmentDict (setExecutionEnv)

[v6r4p26]

*Transformation
BUGFIX: TransformationClient - fixed calling sequence in rpcClient.getTransformationTasks()
NEW: TransformationClient - added log messages in verbose level.

[v6r4p25]

*DMS
BUGFIX: StrategyHandler - sanity check for wrong replication tree 

[v6r4p24]

*Core
NEW: MySQL - add 'offset' argument to the buildCondition()

*Transformation
FIX: TransformationAgent - randomize the LFNs for removal/replication case when large number of those
CHANGE: TransformationClient(DB,Manager) - get transformation files in smaller chunks to
        improve performance
FIX: TransformationAgent(DB) - do not return redundant LFNs in getTransformationFiles()    

[v6r4p23]

*Web
NEW: includes DIRACWeb tag web2012092101

[v6r4p22]

*DMS
FIX: SRM2Storage - fix the problem with the CERN-EOS storage 

[v6r4p21]

*Core
BUGFIX: SGETimeLeft - take into account dd:hh:mm:ss format of the cpu consumed

[v6r4p20]

*WMS
BUGFIX: PilotDirector, GridPilotDirector - make sure that at least 1 pilot is to be submitted
BUGFIX: GridPilotDirector - bug on how pilots are counted when there is an error in the submit loop.
BUGFIX: dirac-pilot - proper install script installation on OSG sites

[v6r4p19]

*RMS
FIX: RequestDBMySQL - optimized request selection query 

[v6r4p18]

*Configuration
BUGFIX: CE2CSAgent.py - the default value must be set outside the loop

*DMS
NEW: dirac-dms-create-replication-request
BUGFIX: dirac-dms-fts-submit, dirac-dms-fts-monitor - print out error messages

*Resources
BUGFIX: TorqueComputingElement.py, plus add UserName for shared Queues

*WMS
BUGFIX: JobManagerHandler - default value for pStart (to avoid Exception)

[v6r4p17]

*Core
FIX: dirac-configure - setup was not updated in dirac.cfg even with -F option
FIX: RequestHandler - added fix for Missing ConnectionError

*DMS
FIX: dirac-dms-clean-directory - command fails with `KeyError: 'Replicas'`.

*WMS
FIX: SiteDirector - adapt to the new method in the Matcher getMatchingTaskQueue 
FIX: SiteDirector - added all SubmitPools to TQ requests

[v6r4p16]

*Core:
FIX: dirac-install - bashrc/cshrc were wrongly created when using versionsDir

*Accounting
CHANGE: Added new simpler and faster bucket insertion mechanism
NEW: Added more info when rebucketing

*WMS
CHANGE: Matcher - refactored to take into account job limits when providing info to directors
NEW: JoAgent - reports SubmitPool parameter if applicable
FIX: Matcher - bad codition if invalid result

[v6r4p15]

*WMS
FIX: gLitePilotDirector - fix the name of the MyProxy server to avoid crasehs of the gLite WMS

*Transformation
FIX: TaskManager - when the file is on many SEs, wrong results were generated

[v6r4p13]

*DMS
FIX: dirac-admin-allow-se - added missing interpreter line

[v6r4p12]

*DMS
CHANGE: RemovalTask - for DataManager shifter change creds after failure of removal with her/his proxy.

*RSS
NEW: Added RssConfiguration class
FIX: ResourceManagementClient  - Fixed wrong method name

[v6r4p11]

*Core
FIX: GGUSTicketsClient - GGUS SOAP URL updated

*DMS
BUGFIX: ReplicaManager - wrong for loop

*RequestManagement
BUGFIX: RequestClient - bug fix in finalizeRequest()

*Transformation
FIX: TaskManager - fix for correctly setting the sites (as list)

[v6r4p10]

*RequestManagement
BUGFIX: RequestContainer - in addSubrequest() function

*Resources
BUGFIX: SRM2Storage - in checksum type evaluation

*ResourceStatusSystem
BUGFIX: InfoGetter - wrong import statement

*WMS
BUGFIX: SandboxMetadataDB - __init__() can not return a value

[v6r4p9]

*DMS
CHANGE: FailoverTransfer - ensure the correct execution order of the subrequests

[v6r4p8]

Bring in fixes from v6r3p17

*Core:
FIX: Don't have the __init__ return True for all DBs
NEW: Added more protection for exceptions thrown in callbacks for the ProcessPool
FIX: Operations will now look in 'Defaults' instead of 'Default'

*DataManagement:
FIX: Put more protection in StrategyHandler for neither channels  not throughput read out of TransferDB
FIX: No JobIDs supplied in getRequestForJobs function for RequestDBMySQL taken into account
FIX: Fix on getRequestStatus
CHANGE: RequestClient proper use of getRequestStatus in finalizeRequest
CHANGE: Refactored RequestDBFile

[v6r4p7]

*WorkloadManagement
FIX: SandboxMetadataDB won't explode DIRAC when there's no access to the DB 
CHANGE: Whenever a DB fails to initialize it raises a catchable exception instead of just returning silently

*DataManagement
CHANGE: Added Lost and Unavailable to the file metadata

[v6r4p6]

Bring fixes from v6r4p6

[v6r4p5]

*Configuration
NEW: Added function to generate Operations CS paths

*Core
FIX: Added proper ProcessPool checks and finalisation

*DataManagement
FIX: don't set Files.Status to Failed for non-existign files, failover transfers won't go
FIX: remove classmethods here and there to unblock requestHolder
CHANGE: RAB, TA: change task timeout: 180 and 600 (was 600 and 900 respectively)
FIX: sorting replication tree by Ancestor, not hopAncestorgit add DataManagementSystem/Agent/TransferAgent.py
NEW: TA: add finalize
CHANGE: TransferAgent: add AcceptableFailedFiles to StrategyHandler to ban FTS channel from scheduling
FIX: if there is no failed files, put an empty dict


*RSS
FIX: RSS is setting Allowed but the StorageElement checks for Active

*Workflows
FIX: Part of WorfklowTask rewritten to fix some issues and allow 'ANY' as site

*Transformation
FIX: Wrong calls to TCA::cleanMetadataCatalogFiles

[v6r4p4]

*Core
FIX: Platform.py - check if Popen.terminate is available (only from 2.6)

[v6r4p3]

*Core
FIX: ProcessPool with watchdog and timeouts - applied in v6r3 first

[v6r4p2]

*StorageManagement
BUGFIX: StorageElement - staging is a Read operation and should be allowed as such

*WMS
BUGFIX: InProcessComputingElement, JobAgent - proper return status code from the job wrapper

*Core
FIX: Platform - manage properly the case of exception in the ldconfig execution

[v6r4p1]

*DMS
FIX: TransferDB.getChannelObservedThroughput - the channelDict was created in a wrong way

*RSS
FIX: ResourceStatus was not returning Allowed by default

[v6r4]

*Core
FIX: dirac-install-db.py: addDatabaseOptionsToCS has added a new keyed argument
NEW: SGETimeLeft.py: Support for SGE backend
FIX: If several extensions are installed, merge ConfigTemplate.cfg
NEW: Service framework - added monitoring of file descriptors open
NEW: Service framework - Reduced handshake timeout to prevent stuck threads
NEW: MySQL class with new high level methods - buildCondition,insertFields,updateFields
     deleteEntries, getFields, getCounters, getDistinctAttributeValues
FIX: ProcessPool - fixes in the locking mechanism with LockRing, stopping workers when the
     parent process is finished     
FIX: Added more locks to the LockRing
NEW: The installation tools are updated to install components by name with the components module specified as an option

*DMS
FIX: TransferDB.py - speed up the Throughput determination
NEW: dirac-dms-add-files: script similar to dirac-dms-remove-files, 
     allows for 1 file specification on the command line, using the usual dirac-dms-add-file options, 
     but also can take a text file in input to upload a bunch of files. Exit code is 0 only if all 
     was fine and is different for every error found. 
NEW: StorageElementProxy- support for data downloading with http protocol from arbitrary storage, 
     needed for the web data download
BUGFIX: FileCatalogCLI - replicate operation does a proper replica registration ( closes #5 )     
FIX: ReplicaManager - __cleanDirectory now working and thus dirac-dms-clean-directory

*WMS
NEW: CPU normalization script to run a quick test in the pilot, used by the JobWrapper
     to report the CPU consumption to the accounting
FIX: StalledJobAgent - StalledTimeHours and FailedTimeHours are read each cycle, refer to the 
     Watchdog heartBeat period (should be renamed); add NormCPUTime to Accounting record
NEW: SiteDirector - support for the operation per VO in multi-VO installations
FIX: StalledJobAgent - get ProcessingType from JDL if defined
BUGFIX: dirac-wms-job-peek - missing printout in the command
NEW: SiteDirector - take into account the number of already waiting pilots when evaluating the number of pilots to submit
FIX: properly report CPU usage when the Watchdog kill the payload.

*RSS
BUGFIX: Result in ClientCache table is a varchar, but the method was getting a datetime
NEW: CacheFeederAgent - VOBOX and SpaceTokenOccupancy commands added (ported from LHCbDIRAC)
CHANGE: RSS components get operational parameters from the Operations handler

*DataManagement
FIX: if there is no failed files, put an empty dict

*Transformation
FIX: Wrong calls to TCA::cleanMetadataCatalogFiles

[v6r3p19]

*WMS
FIX: gLitePilotDirector - fix the name of the MyProxy server to avoid crashes of the gLite WMS

[v6r3p18]

*Resources
BUGFIX: SRM2Storage - in checksum type evaluation

[v6r3p17]

*DataManagement
FIX: Fixes issues #783 and #781. Bugs in ReplicaManager removePhisicalReplica and getFilesFromDirectory
FIX: Return S_ERROR if missing jobid arguments
NEW: Checksum can be verified during FTS and SRM2Storage 

[v6r3p16]

*DataManagement
FIX: better monitoring of FTS channels 
FIX: Handle properly None value for channels and bandwidths

*Core
FIX: Properly calculate the release notes if there are newer releases in the release.notes file

[v6r3p15]

*DataManagement
FIX: if there is no failed files, put an empty dict

*Transformation
FIX: Wrong calls to TCA::cleanMetadataCatalogFiles


[v6r3p14]

* Core

BUGFIX: ProcessPool.py: clean processing and finalisation
BUGFIX: Pfn.py: don't check for 'FileName' in pfnDict

* DMS

NEW: dirac-dms-show-fts-status.py: script showing last hour history for FTS channels
NEW: TransferDBMonitoringHandler.py: new function exporting FST channel queues
BUGFIX: TransferAgent.py,RemovalAgent.py,RegistrationAgent.py - unlinking of temp proxy files, corection of values sent to gMonitor
BUGFIX: StrategyHandler - new config option 'AcceptableFailedFiles' to unblock scheduling for channels if problematic transfers occured for few files
NEW: TransferAgent,RemovalAgent,RegistrationAgent - new confing options for setting timeouts for tasks and ProcessPool finalisation
BUGFIX: ReplicaManager.py - reverse sort of LFNs when deleting files and directories to avoid blocks
NEW: moved StrategyHandler class def to separate file under DMS/private

* TMS

FIX: TransformationCleaningAgent.py: some refactoring, new way of disabling/enabline execution by 'EnableFlag' config option

[v6r3p13]

*Core
FIX: Added proper ProcessPool checks and finalisation

*DataManagement
FIX: don't set Files.Status to Failed for non-existign files, failover transfers won't go
FIX: remove classmethods here and there to unblock requestHolder
CHANGE: RAB, TA: change task timeout: 180 and 600 (was 600 and 900 respectively)
FIX: sorting replication tree by Ancestor, not hopAncestorgit add DataManagementSystem/Agent/TransferAgent.py
NEW: TA: add finalize
CHANGE: TransferAgent: add AcceptableFailedFiles to StrategyHandler to ban FTS channel from scheduling

[v6r3p12]

*Core
FIX: Platform.py - check if Popen.terminate is available (only from 2.6)

[v6r3p11]

*Core
FIX: ProcessPool with watchdog and timeouts

[v6r3p10]

*StorageManagement
BUGFIX: StorageElement - staging is a Read operation and should be allowed as such

*WMS
BUGFIX: InProcessComputingElement, JobAgent - proper return status code from the job wrapper

*Core
FIX: Platform - manage properly the case of exception in the ldconfig execution

[v6r3p9]

*DMS
FIX: TransferDB.getChannelObservedThroughput - the channelDict was created in a wrong way

[v6r3p8]

*Web
CHANGE: return back to the release web2012041601

[v6r3p7]

*Transformation
FIX: TransformationCleaningAgent - protection from deleting requests with jobID 0 

[v6r3p6]

*Core
FIX: dirac-install-db - proper key argument (follow change in InstallTools)
FIX: ProcessPool - release all locks every time WorkignProcess.run is executed, more fixes to come
FIX: dirac-configure - for Multi-Community installations, all vomsdir/vomses files are now created

*WMS
NEW: SiteDirector - add pilot option with CE name to allow matching of SAM jobs.
BUGFIX: dirac-pilot - SGE batch ID was overwriting the CREAM ID
FIX: PilotDirector - protect the CS master if there are at least 3 slaves
NEW: Watchdog - set LocalJobID in the SGE case

[v6r3p5]

*Core:
BUGFIX: ProcessPool - bug making TaskAgents hang after max cycles
BUGFIX: Graphs - proper handling plots with data containing empty string labels
FIX: GateWay - transfers were using an old API
FIX: GateWay - properly calculate the gateway URL
BUGFIX: Utilities/Pfn.py - bug in pfnunparse() when concatenating Path and FileName

*Accounting
NEW: ReportGenerator - make AccountingDB readonly
FIX: DataCache - set daemon the datacache thread
BUGFIX: BasePlotter - proper handling of the Petabyte scale data

*DMS:
BUGFIX: TransferAgent, RegistrationTask - typos 

[v6r3p4]

*DMS:
BUGFIX: TransferAgent - wrong value for failback in TA:execute

[v6r3p3]

*Configuration
BUGFIX: Operations helper - typo

*DMS:
FIX: TransferAgent - change the way of redirecting request to task

[v6r3p2]

*DMS
FIX: FTSRequest - updating metadata for accouting when finalizing FTS requests

*Core
FIX: DIRAC/__init__.py - default version is set to v6r3

[v6r3p1]

*WMS
CHANGE: Use ResourcesStatus and Resources helpers in the InputDataAgent logic

*Configuration
NEW: added getStorageElementOptions in Resources helper

*DMS
FIX: resourceStatus object created in TransferAgent instead of StrategyHandler

[v6r3]

*Core
NEW: Added protections due to the process pool usage in the locking logic

*Resources
FIX: LcgFileCatalogClient - reduce the number of retries: LFC_CONRETRY = 5 to 
     avoid combined catalog to be stuck on a faulty LFC server
     
*RSS
BUGFIX: ResourceStatus - reworked helper to keep DB connections     

*DMS
BUGFIX: ReplicaManager::CatalogBase::_callFileCatalogFcnSingleFile() - wrong argument

*RequestManagement
FIX: TaskAgents - set timeOut for task to 10 min (15 min)
NEW: TaskAgents - fill in Error fields in case of failing operations

*Interfaces
BUGFIX: dirac-wms-select-jobs - wrong use of the Dirac API

[v6r2p9]

*Core
FIX: dirac-configure - make use of getSEsForSite() method to determine LocalSEs

*WMS
NEW: DownloadInputData,InputDataByProtocol - check Files on Tape SEs are on Disk cache 
     before Download or getturl calls from Wrapper
CHANGE: Matcher - add Stalled to "Running" Jobs when JobLimits are applied   
CHANGE: JobDB - allow to specify required platform as Platform JDL parameter,
        the specified platform is taken into account even without /Resources/Computing/OSCompatibility section

*DMS
CHANGE: dirac-admin-allow(ban)-se - removed lhcb-grid email account by default, 
        and added switch to avoid sending email
FIX: TaskAgents - fix for non-existing files
FIX: change verbosity in failoverReplication 
FIX: FileCatalog - remove properly metadata indices 
BUGFIX: FileManagerBase - bugfix in the descendants evaluation logic  
FIX: TransferAgent and TransferTask - update Files.Status to Failed when ReplicaManager.replicateAndRegister 
     will fail completely; when no replica is available at all.

*Core
FIX: dirac-pilot - default lcg bindings version set to 2012-02-20

[v6r2p8]

*DMS:
CHANGE: TransferAgent - fallback to task execution if replication tree is not found

[v6r2p7]

*WMS
BUGFIX: SiteDirector - wrong CS option use: BundleProxy -> HttpProxy
FIX: SiteDirector - use short lines in compressed/encoded files in the executable
     python script

[v6r2p6]

*DataManagement
FIX: Bad logic in StrategyHandler:MinimiseTotalWait

*Core
CHANGE: updated GGUS web portal URL

*RSS
BUGFIX: meta key cannot be reused, it is popped from dictionary

*Framework
FIX: The Gateway service does not have a handler
NEW: ConfingTemplate entry for Gateway
FIX: distribution notes allow for word wrap

*WorkloadManagement
FIX: avoid unnecessary call if no LFN is left in one of the SEs
FIX: When Uploading job outputs, try first Local SEs, if any


[v6r2p5]

*RSS
BUGFIX: several minor bug fixes

*RequestManagement
BUGFIX: RequestDBMySQL - removed unnecessary request type check

*DMS
BUGFIX: FileCatalogClienctCLI - wrong evaluation of the operation in the find command
NEW: FileCatalog - added possibility to remove specified metadata for a given path 
BUGFIX: ReplicaManager - wrong operation order causing failure of UploadLogFile module

*Core
NEW: dirac-install - generate cshrc DIRAC environment setting file for the (t)csh 

*Interfaces
CHANGE: Job - added InputData to each element in the ParametricInputData

*WMS
CHANGE: dirac-jobexec - pass ParametericInputData to the workflow as a semicolon separated string

[v6r2p4]

*WMS
BUGFIX: StalledJobAgent - protection against jobs with no PilotReference in their parameters
BUGFIX: WMSAdministratorHandler - wrong argument type specification for getPilotInfo method

*StorageManagement
BUGFIX: RequestFinalizationAgent - no method existence check when calling RPC method

[v6r2p3]

*WMS
CHANGE: Matcher - fixed the credentials check in requestJob() to simplify it

*ConfigurationSystem
CHANGE: Operations helper - fix that allow no VO to be defined for components that do not need it

*Core
BUGFIX: InstallTools - when applying runsvctrl to a list of components make sure that the config server is treated first and the sysadmin service - last
        
[v6r2p2]

*WMS
BUGFIX: Matcher - restored logic for checking private pilot asking for a given DN for belonging to the same group with JOB_SHARING property.

[v6r2p1]

*RequestManagementSystem
BUGFIX: RequestCleaningAgent - missing import of the "second" interval definition 

[v6r2]

*General
FIX: replaced use of exec() python statement in favor of object method execution

*Accounting
CHANGE: Accounting 'byte' units are in powers of 1000 instead of powers of 1024 (closes #457)

*Core
CHANGE: Pfn.py - pfnparse function rewritten for speed up and mem usage, unit test case added
FIX: DISET Clients are now thread-safe. Same clients used twice in different threads was not 
closing the previous connection
NEW: reduce wait times in DISET protocol machinery to improve performance    
NEW: dirac-fix-mysql-script command to fix the mysql start-up script for the given installation
FIX: TransferClient closes connections properly
FIX: DISET Clients are now thread-safe. Same client used twice in different threads will not close the previous connection
CHANGE: Beautification and reduce wait times to improve performance
NEW: ProcessPool - added functionality to kill all children processes properly when destroying ProcessPool objects
NEW: CS Helper for LocalSite section, with gridEnv method
NEW: Grid module will use Local.gridEnv if nothing passed in the arguments
CHANGE: Add deprecated sections in the CS Operations helper to ease the transition
FIX: dirac-install - execute dirac-fix-mysql-script, if available, to fix the mysql.server startup script
FIX: dirac-distribution - Changed obsoleted tar.list file URL
FIX: typo in dirac-admin-add-host in case of error
CHANGE: dirac-admin-allow(ban)-se - use diracAdmin.sendMail() instead of NotificationClient.sendMail()

*Framework
BUGFIX: UserProfileDB - no more use of "type" variable as it is a reserved keyword 

*RequestManagement:
FIX: RequestDBFile - more consistent treatment of requestDB Path
FIX: RequestMySQL - Execution order is evaluated based on not Done state of subrequests
NEW: RequestCleaningAgent - resetting Assigned requests to Waiting after a configurable period of time

*RSS
CHANGE: RSS Action now inherits from a base class, and Actions are more homogeneous, they all take a uniform set of arguments. The name of modules has been changed from PolType to Action as well.
FIX: CacheFeederAgent - too verbose messages moved to debug instead of info level
BUGFIX: fixed a bug preventing RSS clients to connect to the services     
FIX: Proper services synchronization
FIX: Better handling of exceptions due to timeouts in GOCDBClient   
FIX: RSS.Notification emails are sent again
FIX: Commands have been modified to return S_OK, S_ERROR inside the Result dict. This way, policies get a S_ERROR / S_OK object. CacheFeederAgent has been updated accordingly.
FIX: allow clients, if db connection fails, to reconnect ( or at least try ) to the servers.
CHANGE: access control using CS Authentication options. Default is SiteManager, and get methods are all.
BUGFIX: MySQLMonkey - properly escaped all parameters of the SQL queries, other fixes.
NEW: CleanerAgent renamed to CacheCleanerAgent
NEW: Updated RSS scripts, to set element statuses and / or tokens.
NEW: Added a new script, dirac-rss-synch
BUGFIX: Minor bugfixes spotted on the Web development
FIX: Removed useless decorator from RSS handlers
CHANGE: ResourceStatus helper tool moved to RSS/Client directory, no RSS objects created if the system is InActive
CHANGE: Removed ClientFastDec decorator, using a more verbose alternative.
CHANGE: Removed useless usage of kwargs on helper functions.  
NEW: added getSESitesList method to RSSClient      
FIX: _checkFloat() checks INTEGERS, not datetimes

*DataManagement
CHANGE: refactoring of DMS agents executing requests, allow requests from arbitrary users
NEW: DFC - allow to specify multiple replicas, owner, mode when adding files
CHANGE: DFC - optimization of the directory size evaluation
NEW: Added CREATE TEMPORARY TABLES privilege to FileCatalogDB
CHANGE: DFC - getCatalogCounters() update to show numbers of directories
NEW: lfc_dfc_copy script to migrate data from LFC to DFC
FIX: dirac-dms-user-lfns - fixed the case when the baseDir is specified
FIX: FTS testing scripts were using sys.argv and getting confused if options are passed
NEW: DFC - use DirectoryUsage tables for the storage usage evaluations
NEW: DFC - search by metadata can be limited to a given directory subtree
NEW: DFC - search by both directory and file indexed metadata
BUGFIX: DFC - avoid crash if no directories or files found in metadata query
NEW: DFC FileCatalogHandler - define database location in the configuration
NEW: DFC - new FileCatalogFactory class, possibility to use named DFC services
FIX: FTSMonitor, FTSRequest - fixes in handling replica registration, setting registration requests in FileToCat table for later retry
FIX: Failover registration request in the FTS agents.      
FIX: FTSMonitor - enabled to register new replicas if even the corresponding request were removed from the RequestManagement 
FIX: StorageElement - check if SE has been properly initialized before executing any method     
CHANGE: LFC client getReplica() - make use of the new bulk method lfc.lfc_getreplicasl()
FIX: LFC client - protect against getting None in lfc.lfc_readdirxr( oDirectory, "" )  
FIX: add extra protection in dump method of StorageElement base class
CHANGE: FailoverTransfer - create subrequest per catalog if more than one catalog

*Interface
NEW: Job.py - added method to handle the parametric parameters in the workflow. They are made available to the workflow_commons via the key 'GenericParameters'.
FIX: Dirac.py - fix some type checking things
FIX: Dirac.py - the addFile() method can now register to more than 1 catalog.

*WMS
FIX: removed dependency of the JobSchedulingAgent on RSS. Move the getSiteTier functionality to a new CS Helper.
FIX: WMSAdministratorHandler - Replace StringType by StringTypes in the export methods argument type
FIX: JobAgent - Set explicitly UseServerCertificate to "no" for the job executable
NEW: dirac-pilot - change directory to $OSG_WN_TMP on OSG sites
FIX: SiteDirector passes jobExecDir to pilot, this defaults to "." for CREAM CEs. It can be set in the CS. It will not make use of $TMPDIR in this case.
FIX: Set proper project and release version to the SiteDirector     
NEW: Added "JobDelay" option for the matching, refactored and added CS options to the matcher
FIX: Added installation as an option to the pilots and random MyProxyServer
NEW: Support for parametric jobs with parameters that can be of List type

*Resources
NEW: Added SSH Grid Engine Computing Element
NEW: Added SSH Computing Element
FIX: make sure lfc client will not try to connect for several days

*Transformation
FIX: TransformationDB - in setFileStatusForTransformation() reset ErrorCount to zero if "force" flag and    the new status is "unused"
NEW: TransformationDB - added support for dictionary in metadata for the InputDataQuery mechanism     

[v6r1p13]

*WMS
FIX: JobSchedulingAgent - backported from v6r2 use of Resources helper

[v6r1p12]

*Accounting
FIX: Properly delete cached plots

*Core
FIX: dirac-install - run externals post install after generating the versions dir

[v6r1p11]

*Core
NEW: dirac-install - caches locally the externals and the grid bundle
FIX: dirac-distribution - properly generate releasehistory and releasenotes

[v6r1p10]

*WorloadManagement
FIX: JobAgent - set UseServerCertificate option "no" for the job executable

[v6r1p9]

*Core
FIX: dirac-configure - set the proper /DIRAC/Hostname when defining /LocalInstallation/Host

*DataManagement
FIX: dirac-dms-user-lfns - fixed the case when the baseDir is specified
BUGFIX: dirac-dms-remove-files - fixed crash in case of returned error report in a form of dictionary 

[v6r1p8]

*Web
FIX: restored Run panel in the production monitor

*Resources
FIX: FileCatalog - do not check existence of the catalog client module file

[v6r1p7]

*Web
BUGFIX: fixed scroll bar in the Monitoring plots view

[v6r1p6]

*Core
FIX: TransferClient closes connections properly

[v6r1p5]

*Core
FIX: DISET Clients are now thread-safe. Same clients used twice in different threads was not 
     closing the previous connection
NEW: reduce wait times in DISET protocol machinery to improve performance   

[v6r1p4]

*RequestManagement
BUGFIX: RequestContainer - in isSubRequestDone() treat special case for subrequests with files

*Transformation
BUGFIX: TransformationCleaningAgent - do not clear requests for tasks with no associated jobs

[v6r1p3]

*Framework
NEW: Pass the monitor down to the request RequestHandler
FIX: Define the service location for the monitor
FIX: Close some connections that DISET was leaving open

[v6r1p2]

*WorkloadManagement
BUGFIX: JobSchedulingAgent - use getSiteTiers() with returned direct value and not S_OK

*Transformation
BUGFIX: Uniform use of the TaskManager in the RequestTaskAgent and WorkflowTaskAgent

[v6r1p1]

*RSS
BUGFIX: Alarm_PolType now really send mails instead of crashing silently.

[v6r1]

*RSS
CHANGE: Major refactoring of the RSS system
CHANGE: DB.ResourceStatusDB has been refactored, making it a simple wrapper round ResourceStatusDB.sql with only four methods by table ( insert, update, get & delete )
CHANGE: DB.ResourceStatusDB.sql has been modified to support different statuses per granularity.
CHANGE: DB.ResourceManagementDB has been refactored, making it a simple wrapper round ResourceStatusDB.sql with only four methods by table ( insert, update, get & delete )
CHANGE: Service.ResourceStatusHandler has been refactored, removing all data processing, making it an intermediary between client and DB.
CHANGE: Service.ResourceManagementHandler has been refactored, removing all data processing, making it an intermediary between client and DB.
NEW: Utilities.ResourceStatusBooster makes use of the 'DB primitives' exposed on the client and does some useful data processing, exposing the new functions on the client.
NEW: Utilities.ResourceManagementBooster makes use of the 'DB primitives' exposed on the client and does some useful data processing, exposing the new functions on the client.
CHANGE: Client.ResourceStatusClient has been refactorerd. It connects automatically to DB or to the Service. Exposes DB and booster functions.
CHANGE: Client.ResourceManagementClient has been refactorerd. It connects automatically to DB or to the Service. Exposes DB and booster functions.
CHANGE: Agent.ClientsCacheFeederAgent renamed to CacheFeederAgent. The name was not accurate, as it also feeds Accouting Cache tables.
CHANGE: Agent.InspectorAgent, makes use of automatic API initialization.
CHANGE: Command. refactor and usage of automatic API initialization.
CHANGE: PolicySystem.PEP has reusable client connections, which increase significantly performance.
CHANGE: PolicySystem.PDP has reusable client connections, which increase significantly performance.
NEW: Utilities.Decorators are syntactic sugar for DB, Handler and Clients.
NEW: Utilities.MySQLMonkey is a mixture of laziness and refactoring, in order to generate the SQL statements automatically. Not anymore sqlStatemens hardcoded on the RSS.
NEW: Utilities.Validator are common checks done through RSS modules
CHANGE: Utilities.Synchronizer syncs users and DIRAC sites
CHANGE: cosmetic changes everywhere, added HeadURL and RCSID
CHANGE: Removed all the VOExtension logic on RSS
BUGFIX: ResourceStatusHandler - getStorageElementStatusWeb(), access mode by default is Read
FIX: RSS __init__.py will not crash anymore if no CS info provided
BUGFIX: CS.getSiteTier now behaves correctly when a site is passed as a string

*dirac-setup-site
BUGFIX: fixed typos in the Script class name

*Transformation
FIX: Missing logger in the TaskManager Client (was using agent's one)
NEW: Added UnitTest class for TaskManager Client

*DIRAC API
BUGFIX: Dirac.py. If /LocalSite/FileCatalog is not define the default Catalog was not properly set.
FIX: Dirac.py - fixed __printOutput to properly interpret the first argument: 0:stdout, 1:stderr
NEW: Dirac.py - added getConfigurationValue() method

*Framework
NEW: UsersAndGroups agent to synchronize users from VOMRS server.

*dirac-install
FIX: make Platform.py able to run with python2.3 to be used inside dirac-install
FIX: protection against the old or pro links pointing to non-existent directories
NEW: make use of the HTTP proxies if available
FIX: fixed the logic of creating links to /opt/dirac directories to take into account webRoot subdirs

*WorkloadManagement
FIX: SiteDirector - change getVO() function call to getVOForGroup()

*Core:
FIX: Pfn.py - check the sanity of the pfn and catch the erroneous case

*RequestManagement:
BUGFIX: RequestContainer.isSubrequestDone() - return 0 if Done check fails

*DataManagement
NEW: FileCatalog - possibility to configure multiple FileCatalog services of the same type

[v6r0p4]

*Framework
NEW: Pass the monitor down to the request RequestHandler
FIX: Define the service location for the monitor
FIX: Close some connections that DISET was leaving open

[v6r0p3]

*Framework
FIX: ProxyManager - Registry.groupHasProperties() wasn't returning a result 
CHANGE: Groups without AutoUploadProxy won't receive expiration notifications 
FIX: typo dirac-proxy-info -> dirac-proxy-init in the expiration mail contents
CHANGE: DISET - directly close the connection after a failed handshake

[v6r0p2]

*Framework
FIX: in services logs change ALWAYS log level for query messages to NOTICE

[v6r0p1]

*Core
BUGFIX: List.uniqueElements() preserves the other of the remaining elements

*Framework
CHANGE: By default set authorization rules to authenticated instead of all
FIX: Use all required arguments in read access data for UserProfileDB
FIX: NotificationClient - dropped LHCb-Production setup by default in the __getRPSClient()

[v6r0]

*Framework
NEW: DISET Framework modified client/server protocol, messaging mechanism to be used for optimizers
NEW: move functions in DIRAC.Core.Security.Misc to DIRAC.Core.Security.ProxyInfo
CHANGE: By default log level for agents and services is INFO
CHANGE: Disable the log headers by default before initializing
NEW: dirac-proxy-init modification according to issue #29: 
     -U flag will upload a long lived proxy to the ProxyManager
     If /Registry/DefaultGroup is defined, try to generate a proxy that has that group
     Replaced params.debugMessage by gLogger.verbose. Closes #65
     If AutoUploadProxy = true in the CS, the proxy will automatically be uploaded
CHANGE: Proxy upload by default is one month with dirac-proxy-upload
NEW: Added upload of pilot proxies automatically
NEW: Print info after creating a proxy
NEW: Added setting VOMS extensions automatically
NEW: dirac-proxy-info can also print the information of the uploaded proxies
NEW: dirac-proxy-init will check that the lifetime of the certificate is less than one month and advise to renew it
NEW: dirac-proxy-init will check that the certificate has at least one month of validity
FIX: Never use the host certificate if there is one for dirac-proxy-init
NEW: Proxy manager will send notifications when the uploaded proxies are about to expire (configurable via CS)
NEW: Now the proxyDB also has a knowledge of user names. Queries can use the user name as a query key
FIX: ProxyManager - calculate properly the dates for credentials about to expire
CHANGE: ProxyManager will autoexpire old proxies, also auto purge logs
CHANGE: Rename dirac-proxy-upload to dirac-admin-proxy-upload
NEW: dirac-proxy-init will complain if the user certificate has less than 30 days
CHANGE: SecurityLogging - security log level to verbose
NEW: OracleDB - added Array type 
NEW: MySQL - allow definition of the port number in the configuration
FIX: Utilities/Security - hash VOMS Attributes as string
FIX: Utilities/Security - Generate a chain hash to discover if two chains are equal
NEW: Use chain has to discover if it has already been dumped
FIX: SystemAdministrator - Do not set  a default lcg version
NEW: SystemAdministrator - added Project support for the sysadmin
CHANGE: SysAdmin CLI - will try to connect to the service when setting the host
NEW: SysAdmin CLI - colorization of errors in the cli
NEW: Logger - added showing the thread id in the logger if enabled
     
*Configuration
NEW: added getVOfromProxyGroup() utility
NEW: added getVoForGroup() utility, use it in the code as appropriate
NEW: added Registry and Operations Configuration helpers
NEW: dirac-configuration-shell - a configuration script for CS that behaves like an UNIX shellCHANGE: CSAPI - added more functionality required by updated configuration console
NEW: Added possibility to define LocalSE to any Site using the SiteLocalSEMapping 
     section on the Operations Section     
NEW: introduce Registry/VO section, associate groups to VOs, define SubmitPools per VO
FIX: CE2CSAgent - update the CEType only if there is a relevant info in the BDII  

*ReleaseManagement
NEW: release preparations and installation tools based on installation packages
NEW: dirac-compile-externals will try go get a DIRAC-free environment before compiling
NEW: dirac-disctribution - upload command can be defined via defaults file
NEW: dirac-disctribution - try to find if the version name is a branch or a tag in git and act accordingly
NEW: dirac-disctribution - added keyword substitution when creating a a distribution from git
FIX: Install tools won't write HostDN to the configuration if the Admin username is not set 
FIX: Properly set /DIRAC/Configuration/Servers when installing a CS Master
FIX: install_site.sh - missing option in wget for https download: --no-check-certificate
FIX: dirac-install-agent(service) - If the component being installed already has corresponding 
     CS section, it is not overwritten unless explicitly asked for
NEW: dirac-install functionality enhancement: start using the switches as defined in issue #26;
CHANGE: dirac-install - write the defaults if any under defaults-.cfg so dirac-configure can 
        pick it up
FIX: dirac-install - define DYLD_LIBRARY_PATH ( for Mac installations )     
NEW: dirac-install - put all the goodness under a function so scripts like lhcb-proxy-init can use it easily
FIX: dirac-install - Properly search for the LcgVer
NEW: dirac-install will write down the releases files in -d mode   
CHANGE: use new dirac_install from gothub/integration branch in install_site.sh
NEW: Extensions can request custom external dependencies to be installed via pip when 
     installing DIRAC.
NEW: LCG bundle version can be defined on a per release basis in the releases.cfg 
NEW: dirac-deploy-scripts - when setting the lib path in the deploy scripts. 
     Also search for subpaths of the libdir and include them
NEW: Install tools - plainly separate projects from installations

*Accounting
CHANGE: For the WMSHistory type, send as JobSplitType the JobType
CHANGE: Reduced the size of the max key length to workaround mysql max bytes for index problem
FIX: Modified buckets width of 1week to 1 week + 1 day to fix summer time end week (1 hour more )

*WorkloadManagement
CHANGE: SiteDirector - simplified executable generation
NEW: SiteDirector - few more checks of error conditions   
NEW: SiteDirector - limit the queue max length to the value of MaxQueueLengthOption 
     ( 3 days be default )
BUGFIX: SiteDirector - do not download pilot output if the flag getPilotOutput is not set     
NEW: JobDB will extract the VO when applying DIRAC/VOPolicy from the proper VO
FIX: SSHTorque - retrieve job status by chunks of 100 jobs to avoid too long
NEW: glexecComputingElement - allow glexecComputingElement to "Reschedule" jobs if the Test of
     the glexec fails, instead of defaulting to InProcess. Controlled by
     RescheduleOnError Option of the glexecComputingElement
NEW: SandboxStore - create a different SBPath with the group included     
FIX: JobDB - properly treat Site parameter in the job JDL while rescheduling jobs
NEW: JobSchedulingAgent - set the job Site attribute to the name of a group of sites corresponding 
     to a SE chosen by the data staging procedure 
CHANGE: TimeLeft - call batch system commands with the ( default ) timeout 120 sec
CHANGE: PBSTimeLeft - uses default CPU/WallClock if not present in the output  
FIX: PBSTimeLeft - proper handling of (p)cput parameter in the batch system output, recovery of the
     incomplete batch system output      
NEW: automatically add SubmitPools JDL option of the job owner's VO defines it     
NEW: JobManager - add MaxParametericJobs option to the service configuration
NEW: PilotDirector - each SubmitPool or Middleware can define TargetGrids
NEW: JobAgent - new StopOnApplicationFailure option to make the agent exiting the loop on application failure
NEW: PilotAgentsDB - on demand retrieval of the CREAM pilot output
NEW: Pilot - proper job ID evaluation for the OSG sites
FIX: ComputingElement - fixed proxy renewal logic for generic and private pilots
NEW: JDL - added %j placeholder in the JDL to be replaced by the JobID
BUGFIX: DownloadInputData - bug fixed in the naming of downloaded files
FIX: Matcher - set the group and DN when a request gets to the matcher if the request is not 
     coming from a pilot
FIX: Matcher = take into account JobSharing when checking the owner for the request
CHANGE: PilotDirector, dirac-pilot - interpret -V flag of the pilot as Installation name

*DataManagement
FIX: FileCatalog/DiractoryLevelTree - consistent application of the max directory level using global 
     MAX_LEVELS variable
FIX: FileCatalog - Directory metadata is deleted together with the directory deletion, issue #40    
CHANGE: FileCatalog - the logic of the files query by metadata revisited to increase efficiency 
FIX: LcgFileCatalog - use lfcthr and call lfcthr.init() to allow multithread
     try the import only once and just when LcgFileCatalogClient class is intantiated
NEW: LcgFileCatalogClient - new version of getPathPermissions relying on the lfc_access method to solve the problem
     of multiple user DNs in LFC.     
FIX: StorageElement - get service CS options with getCSOption() method ( closes #97 )
FIX: retrieve FileCatalogs as ordered list, to have a proper default.
CHANGE: FileCatalog - allow up to 15 levels of directories
BUGFIX: FileCatalog - bug fixes in the directory removal methods (closes #98)
BUGFIX: RemovalAgent - TypeError when getting JobID in RemovalAgent
BUGFIX: RemovalAgent - put a limit to be sure the execute method will end after a certain number of iterations
FIX: DownloadInputData - when files have been uploaded with lcg_util, the PFN filename
     might not match the LFN file name
FIX: putting FTSMonitor web page back
NEW: The default file catalog is now determined using /LocalSite/FileCatalog. The old behavior 
     is provided as a fallback solution
NEW: ReplicaManager - can now deal with multiple catalogs. Makes sure the surl used for removal is 
the same as the one used for registration.   
NEW: PoolXMLCatalog - added getTypeByPfn() function to get the type of the given PFN  
NEW: dirac-dms-ban(allow)-se - added possibility to use CheckAccess property of the SE

*StorageManagement
FIX: Stager - updateJobFromStager(): only return S_ERROR if the Status sent is not
recognized or if a state update fails. If the jobs has been removed or
has moved forward to another status, the Stager will get an S_OK and
should forget about the job.
NEW: new option in the StorageElement configuration "CheckAccess"
FIX: Requests older than 1 day, which haven't been staged are retried. Tasks older than "daysOld" 
     number of days are set to Failed. These tasks have already been retried "daysOld" times for staging.
FIX: CacheReplicas and StageRequests records are kept until the pin has expired. This way the 
     StageRequest agent will have proper accounting of the amount of staged data in cache.
NEW: FTSCleaningAgent will allow to fix transient errors in RequestDB. At the moment it's 
     only fixing Requests for which SourceTURL is equal to TargetSURL.
NEW: Stager - added new command dirac-stager-stage-files          
FIX: Update Stager code in v6 to the same point as v5r13p37
FIX: StorageManager - avoid race condition by ensuring that Links=0 in the query while removing replicas

*RequestManagement
FIX: RequestDBFile - get request in chronological order (closes issue #84)
BUGFIX: RequestDBFile - make getRequest return value for getRequest the same as for

*ResourceStatusSystem
NEW: Major code refacoring. First refactoring of RSS's PEP. Actions are now function 
     defined in modules residing in directory "Actions".
NEW: methods to store cached environment on a DB and ge them.
CHANGE: command caller looks on the extension for commands.
CHANGE: RSS use now the CS instead of getting info from Python modules.
BUGFIX: Cleaned RSS scripts, they are still prototypes
CHANGE: PEP actions now reside in separate modules outside PEP module.
NEW: RSS CS module add facilities to extract info from CS.
CHANGE: Updating various RSS tests to make them compatible with
changes in the system.
NEW: CS is used instead of ad-hoc configuration module in most places.
NEW: Adding various helper functions in RSS Utils module. These are
functions used by RSS developers, including mainly myself, and are
totally independant from the rest of DIRAC.
CHANGE: Mostly trivial changes, typos, etc in various files in RSS     
CHANGE: TokenAgent sends e-mails with current status   

*Transformation
CHANGE: allow Target SE specification for jobs, Site parameter is not set in this case
CHANGE: TransformationAgent  - add new file statuses in production monitoring display
CHANGE: TransformationAgent - limit the number of files to be treated in TransformationAgent 
        for replication and removal (default 5000)
BUGFIX: TransformationDB - not removing task when site is not set
BUGFIX: TransformationCleaningAgent - archiving instead of cleaning Removal and Replication 
        transformations 
FIX: TransformationCleaningAgent - kill jobs before deleting them        

*Workflow
NEW: allow modules to define Input and Output parameters that can be
     used instead of the step_commons/workflow_commons (Workflow.py, Step.py, Module.py)

*Various fixes
BUGFIX: Mail.py uses SMTP class rather than inheriting it
FIX: Platform utility will properly discover libc version even for the new Ubuntu
FIX: Removed old sandbox and other obsoleted components<|MERGE_RESOLUTION|>--- conflicted
+++ resolved
@@ -1,4 +1,3 @@
-<<<<<<< HEAD
 [v6r15-pre13]
 
 Removed general "from DIRAC.Core.Utilities import *" in the top-level __init__.py
@@ -83,7 +82,7 @@
 FIX: SRM2Storage - do not add accounting to the output structure as it is done in 
      the container StorageElement class
 CHANGE: Add standard metadata in the output of all the Storage plugins     
-=======
+
 [v6r14p18]
 
 *Core
@@ -106,7 +105,6 @@
 FIX: XROOTStorage - fixed KeyError exception while checking file existence
 FIX: ARCComputingElement - in getJobOutput test for existence of an already 
      downloaded pilot log
->>>>>>> 93c3ce67
 
 [v6r14p17]
 
